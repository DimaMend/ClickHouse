#include <DataStreams/ExpressionBlockInputStream.h>
#include <DataStreams/CheckConstraintsBlockOutputStream.h>
#include <Parsers/formatAST.h>
#include <Interpreters/ExpressionActions.h>
#include <Columns/ColumnsCommon.h>
#include <Columns/ColumnsNumber.h>
#include <Columns/ColumnConst.h>
#include <Common/assert_cast.h>
#include <Common/quoteString.h>
#include <Common/FieldVisitors.h>


namespace DB
{

namespace ErrorCodes
{
    extern const int VIOLATED_CONSTRAINT;
    extern const int LOGICAL_ERROR;
}


CheckConstraintsBlockOutputStream::CheckConstraintsBlockOutputStream(
    const String & table_,
    const BlockOutputStreamPtr & output_,
    const Block & header_,
    const ConstraintsDescription & constraints_,
    const Context & context_)
    : table(table_),
    output(output_),
    header(header_),
    constraints(constraints_),
    expressions(constraints_.getExpressions(context_, header.getNamesAndTypesList()))
{
}


void CheckConstraintsBlockOutputStream::write(const Block & block)
{
    if (block.rows() > 0)
    {
        Block block_to_calculate = block;
        for (size_t i = 0; i < expressions.size(); ++i)
        {
            auto constraint_expr = expressions[i];
            constraint_expr->execute(block_to_calculate);

            auto * constraint_ptr = constraints.constraints[i]->as<ASTConstraintDeclaration>();

            ColumnWithTypeAndName res_column = block_to_calculate.getByPosition(block_to_calculate.columns() - 1);

            if (!isUInt8(res_column.type))
                throw Exception(ErrorCodes::LOGICAL_ERROR, "Constraint {} does not return a value of type UInt8",
                    backQuote(constraint_ptr->name));

            if (const ColumnConst * res_const = typeid_cast<const ColumnConst *>(res_column.column.get()))
            {
                UInt8 value = res_const->getValue<UInt64>();

                /// Is violated.
                if (!value)
                {
                    std::stringstream exception_message;

                    exception_message << "Constraint " << backQuote(constraint_ptr->name)
                        << " for table " << table_id.getNameForLogs()
                        << " is violated, because it is a constant expression returning 0."
                        << " It is most likely an error in table definition.";

                    throw Exception{exception_message.str(), ErrorCodes::VIOLATED_CONSTRAINT};
                }
            }
            else
            {
                const ColumnUInt8 & res_column_uint8 = assert_cast<const ColumnUInt8 &>(*res_column.column);

<<<<<<< HEAD
                const UInt8 * data = res_column_uint8.getData().data();
                size_t size = res_column_uint8.size();
=======
                exception_message << "Constraint " << backQuote(constraints.constraints[i]->name)
                    << " for table " << backQuote(table)
                    << " is violated at row " << (rows_written + row_idx + 1)
                    << ". Expression: (" << serializeAST(*(constraints.constraints[i]->expr), true) << ")"
                    << ". Column values";
>>>>>>> b1cd41fe

                /// Is violated.
                if (!memoryIsByte(data, size, 1))
                {
                    size_t row_idx = 0;
                    for (; row_idx < size; ++row_idx)
                        if (data[row_idx] != 1)
                            break;

                    Names related_columns = constraint_expr->getRequiredColumns();

                    std::stringstream exception_message;

                    exception_message << "Constraint " << backQuote(constraint_ptr->name)
                        << " for table " << table_id.getNameForLogs()
                        << " is violated at row " << (rows_written + row_idx + 1)
                        << ". Expression: (" << serializeAST(*(constraint_ptr->expr), true) << ")"
                        << ". Column values";

                    bool first = true;
                    for (const auto & name : related_columns)
                    {
                        const IColumn & column = *block.getByName(name).column;
                        assert(row_idx < column.size());

                        exception_message << (first ? ": " : ", ")
                            << backQuoteIfNeed(name) << " = " << applyVisitor(FieldVisitorToString(), column[row_idx]);

                        first = false;
                    }

                    throw Exception{exception_message.str(), ErrorCodes::VIOLATED_CONSTRAINT};
                }
            }
        }
    }

    output->write(block);
    rows_written += block.rows();
}

void CheckConstraintsBlockOutputStream::flush()
{
    output->flush();
}

void CheckConstraintsBlockOutputStream::writePrefix()
{
    output->writePrefix();
}

void CheckConstraintsBlockOutputStream::writeSuffix()
{
    output->writeSuffix();
}

}<|MERGE_RESOLUTION|>--- conflicted
+++ resolved
@@ -74,16 +74,8 @@
             {
                 const ColumnUInt8 & res_column_uint8 = assert_cast<const ColumnUInt8 &>(*res_column.column);
 
-<<<<<<< HEAD
                 const UInt8 * data = res_column_uint8.getData().data();
                 size_t size = res_column_uint8.size();
-=======
-                exception_message << "Constraint " << backQuote(constraints.constraints[i]->name)
-                    << " for table " << backQuote(table)
-                    << " is violated at row " << (rows_written + row_idx + 1)
-                    << ". Expression: (" << serializeAST(*(constraints.constraints[i]->expr), true) << ")"
-                    << ". Column values";
->>>>>>> b1cd41fe
 
                 /// Is violated.
                 if (!memoryIsByte(data, size, 1))
