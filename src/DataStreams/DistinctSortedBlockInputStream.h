#pragma once

#include <DataStreams/IBlockInputStream.h>
#include <Interpreters/SetVariants.h>
#include <Core/SortDescription.h>


namespace DB
{

/** This class is intended for implementation of SELECT DISTINCT clause and
  * leaves only unique rows in the stream.
  *
  * Implementation for case, when input stream has rows for same DISTINCT key or at least its prefix,
  *  grouped together (going consecutively).
  *
  * To optimize the SELECT DISTINCT ... LIMIT clause we can
  * set limit_hint to non zero value. So we stop emitting new rows after
  * count of already emitted rows will reach the limit_hint.
  */
class DistinctSortedBlockInputStream : public IBlockInputStream
{
public:
<<<<<<< HEAD
    /// Empty columns_ means all columns.
    DistinctSortedBlockInputStream(const BlockInputStreamPtr & input, SortDescription sort_description, const SizeLimits & set_size_limits_, UInt64 limit_hint_, const Names & columns);
=======
    /// Empty columns_ means all collumns.
    DistinctSortedBlockInputStream(const BlockInputStreamPtr & input, const SizeLimits & set_size_limits_, UInt64 limit_hint_, const Names & columns);
>>>>>>> d295b766

    String getName() const override { return "DistinctSorted"; }

    Block getHeader() const override { return children.at(0)->getHeader(); }

protected:
    Block readImpl() override;

private:
    ColumnRawPtrs getKeyColumns(const Block & block) const;
    /// When clearing_columns changed, we can clean HashSet to memory optimization
    /// clearing_columns is a left-prefix of SortDescription exists in key_columns
    ColumnRawPtrs getClearingColumns(const Block & block, const ColumnRawPtrs & key_columns) const;
    static bool rowsEqual(const ColumnRawPtrs & lhs, size_t n, const ColumnRawPtrs & rhs, size_t m);

    /// return true if has new data
    template <typename Method>
    bool buildFilter(
        Method & method,
        const ColumnRawPtrs & key_columns,
        const ColumnRawPtrs & clearing_hint_columns,
        IColumn::Filter & filter,
        size_t rows,
        ClearableSetVariants & variants) const;

    SortDescription description;

    struct PreviousBlock
    {
        Block block;
        ColumnRawPtrs clearing_hint_columns;
    };
    PreviousBlock prev_block;

    Names columns_names;
    ClearableSetVariants data;
    Sizes key_sizes;
    UInt64 limit_hint;

    /// Restrictions on the maximum size of the output data.
    SizeLimits set_size_limits;
};

}<|MERGE_RESOLUTION|>--- conflicted
+++ resolved
@@ -21,13 +21,8 @@
 class DistinctSortedBlockInputStream : public IBlockInputStream
 {
 public:
-<<<<<<< HEAD
-    /// Empty columns_ means all columns.
-    DistinctSortedBlockInputStream(const BlockInputStreamPtr & input, SortDescription sort_description, const SizeLimits & set_size_limits_, UInt64 limit_hint_, const Names & columns);
-=======
     /// Empty columns_ means all collumns.
     DistinctSortedBlockInputStream(const BlockInputStreamPtr & input, const SizeLimits & set_size_limits_, UInt64 limit_hint_, const Names & columns);
->>>>>>> d295b766
 
     String getName() const override { return "DistinctSorted"; }
 
