#pragma once

#if defined(OS_LINUX)

#include <mutex>
#include <atomic>
#include <Common/Fiber.h>
#include <Common/FiberStack.h>
#include <Common/TimerDescriptor.h>
#include <Client/Connection.h>
#include <Poco/Timespan.h>

namespace Poco::Net
{
class Socket;
}

namespace DB
{

class MultiplexedConnections;

class RemoteQueryExecutorReadContext
{
public:
    std::atomic_bool is_read_in_progress = false;
    Packet packet;

    std::exception_ptr exception;
    FiberStack stack;
    boost::context::fiber fiber;
    /// This mutex for fiber is needed because fiber could be destroyed in cancel method from another thread.
    std::mutex fiber_lock;

    Poco::Timespan receive_timeout;
    MultiplexedConnections & connections;
    Poco::Net::Socket * last_used_socket = nullptr;

    /// Here we have three descriptors we are going to wait:
    /// * socket_fd is a descriptor of connection. It may be changed in case of reading from several replicas.
    /// * timer is a timerfd descriptor to manually check socket timeout
    /// * pipe_fd is a pipe we use to cancel query and socket polling by executor.
    /// We put those descriptors into our own epoll_fd which is used by external executor.
    TimerDescriptor timer{CLOCK_MONOTONIC, 0};
<<<<<<< HEAD
    bool is_timer_alarmed = false;
    int connection_fd = -1;
=======
    int socket_fd = -1;
    int epoll_fd = -1;
>>>>>>> ba2263d7
    int pipe_fd[2] = { -1, -1 };

    explicit RemoteQueryExecutorReadContext(MultiplexedConnections & connections_);
    ~RemoteQueryExecutorReadContext();

    bool checkTimeout(bool blocking = false);
    bool checkTimeoutImpl(bool blocking);

    void setSocket(Poco::Net::Socket & socket);
    void setTimer() const;

    bool resumeRoutine();
    void cancel();
};

}

#else

namespace DB
{
class RemoteQueryExecutorReadContext
{
public:
    void cancel() {}
};

}
#endif<|MERGE_RESOLUTION|>--- conflicted
+++ resolved
@@ -42,13 +42,9 @@
     /// * pipe_fd is a pipe we use to cancel query and socket polling by executor.
     /// We put those descriptors into our own epoll_fd which is used by external executor.
     TimerDescriptor timer{CLOCK_MONOTONIC, 0};
-<<<<<<< HEAD
     bool is_timer_alarmed = false;
-    int connection_fd = -1;
-=======
     int socket_fd = -1;
     int epoll_fd = -1;
->>>>>>> ba2263d7
     int pipe_fd[2] = { -1, -1 };
 
     explicit RemoteQueryExecutorReadContext(MultiplexedConnections & connections_);
