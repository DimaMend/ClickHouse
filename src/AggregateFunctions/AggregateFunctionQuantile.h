#pragma once

#include <AggregateFunctions/FactoryHelpers.h>
#include <AggregateFunctions/AggregateFunctionFactory.h>
#include <AggregateFunctions/IAggregateFunction.h>
#include <AggregateFunctions/QuantilesCommon.h>
#include <Columns/ColumnArray.h>
#include <Columns/ColumnDecimal.h>
#include <Columns/ColumnsNumber.h>
#include <DataTypes/DataTypeArray.h>
#include <DataTypes/DataTypesNumber.h>
#include <DataTypes/DataTypeAggregateFunction.h>
#include <IO/ReadHelpers.h>
#include <IO/WriteHelpers.h>
#include <Common/assert_cast.h>
#include <Interpreters/GatherFunctionQuantileVisitor.h>

#include <type_traits>


namespace DB
{
struct Settings;

namespace ErrorCodes
{
    extern const int ILLEGAL_TYPE_OF_ARGUMENT;
    extern const int NUMBER_OF_ARGUMENTS_DOESNT_MATCH;
    extern const int LOGICAL_ERROR;
}

template <typename> class QuantileTiming;
template <typename> class QuantileApprox;


/** Generic aggregate function for calculation of quantiles.
  * It depends on quantile calculation data structure. Look at Quantile*.h for various implementations.
  */

template <
    /// Type of first argument.
    typename Value,
    /// Data structure and implementation of calculation. Look at QuantileExact.h for example.
    typename Data,
    /// Structure with static member "name", containing the name of the aggregate function.
    typename Name,
    /// If true, the function accepts the second argument
    /// (in can be "weight" to calculate quantiles or "determinator" that is used instead of PRNG).
    /// Second argument is always obtained through 'getUInt' method.
    bool has_second_arg,
    /// If non-void, the function will return float of specified type with possibly interpolated results and NaN if there was no values.
    /// Otherwise it will return Value type and default value if there was no values.
    /// As an example, the function cannot return floats, if the SQL type of argument is Date or DateTime.
    typename FloatReturnType,
    /// If true, the function will accept multiple parameters with quantile levels
    ///  and return an Array filled with many values of that quantiles.
    bool returns_many>
class AggregateFunctionQuantile final
    : public IAggregateFunctionDataHelper<Data, AggregateFunctionQuantile<Value, Data, Name, has_second_arg, FloatReturnType, returns_many>>
{
private:
    using ColVecType = ColumnVectorOrDecimal<Value>;

    static constexpr bool returns_float = !(std::is_same_v<FloatReturnType, void>);
    static constexpr bool is_quantile_approx = std::is_same_v<Data, QuantileApprox<Value>>;
    static_assert(!is_decimal<Value> || !returns_float);

    QuantileLevels<Float64> levels;

    /// Used when there are single level to get.
    Float64 level = 0.5;

<<<<<<< HEAD
    /// Used when function name is "quantileApprox" or "quantilesApprox"
=======
    /// Used for the approximate version of the algorithm (Greenwald-Khanna)
>>>>>>> 1026f630
    ssize_t accuracy = 10000;

    DataTypePtr & argument_type;

public:
    AggregateFunctionQuantile(const DataTypes & argument_types_, const Array & params)
        : IAggregateFunctionDataHelper<Data, AggregateFunctionQuantile<Value, Data, Name, has_second_arg, FloatReturnType, returns_many>>(
            argument_types_, params, createResultType(argument_types_))
        , levels(is_quantile_approx && !params.empty() ? Array(params.begin() + 1, params.end()) : params, returns_many)
        , level(levels.levels[0])
        , argument_type(this->argument_types[0])
    {
        if (!returns_many && levels.size() > 1)
            throw Exception(ErrorCodes::NUMBER_OF_ARGUMENTS_DOESNT_MATCH, "Aggregate function {} requires one level parameter or less", getName());

        if constexpr (is_quantile_approx)
        {
            if (params.empty())
                throw Exception(
                    ErrorCodes::NUMBER_OF_ARGUMENTS_DOESNT_MATCH, "Aggregate function {} requires at least one param", getName());

            const auto & accuracy_field = params[0];
            if (!isInt64OrUInt64FieldType(accuracy_field.getType()))
                throw Exception(
                    ErrorCodes::ILLEGAL_TYPE_OF_ARGUMENT, "Aggregate function {} requires accuracy parameter with integer type", getName());

            if (accuracy_field.getType() == Field::Types::Int64)
                accuracy = accuracy_field.get<Int64>();
            else
                accuracy = accuracy_field.get<UInt64>();

            if (accuracy <= 0)
                throw Exception(
                    ErrorCodes::BAD_ARGUMENTS,
                    "Aggregate function {} requires accuracy parameter with positive value but is {}",
                    getName(),
                    accuracy);
        }
    }

    String getName() const override { return Name::name; }

    void create(AggregateDataPtr __restrict place) const override /// NOLINT
    {
        if constexpr (is_quantile_approx)
            new (place) Data(accuracy);
        else
            new (place) Data;
    }

    static DataTypePtr createResultType(const DataTypes & argument_types_)
    {
        DataTypePtr res;

        if constexpr (returns_float)
            res = std::make_shared<DataTypeNumber<FloatReturnType>>();
        else
            res = argument_types_[0];

        if constexpr (returns_many)
            return std::make_shared<DataTypeArray>(res);
        else
            return res;
    }

    bool haveSameStateRepresentationImpl(const IAggregateFunction & rhs) const override
    {
        return GatherFunctionQuantileData::toFusedNameOrSelf(getName()) == GatherFunctionQuantileData::toFusedNameOrSelf(rhs.getName())
            && this->haveEqualArgumentTypes(rhs);
    }

    DataTypePtr getNormalizedStateType() const override
    {
        /// Return normalized state type: quantiles*(1)(...)
        Array params{1};
        AggregateFunctionProperties properties;
        return std::make_shared<DataTypeAggregateFunction>(
            AggregateFunctionFactory::instance().get(
                GatherFunctionQuantileData::toFusedNameOrSelf(getName()), this->argument_types, params, properties),
            this->argument_types,
            params);
    }

    bool allocatesMemoryInArena() const override { return false; }

    void add(AggregateDataPtr __restrict place, const IColumn ** columns, size_t row_num, Arena *) const override
    {
        auto value = static_cast<const ColVecType &>(*columns[0]).getData()[row_num];

        if constexpr (std::is_same_v<Data, QuantileTiming<Value>>)
        {
            /// QuantileTiming only supports unsigned integers. Too large values are also meaningless.
            if (isNaN(value) || value > std::numeric_limits<Int64>::max() || value < 0)
                return;
        }

        if constexpr (has_second_arg)
            this->data(place).add(value, columns[1]->getUInt(row_num));
        else
            this->data(place).add(value);
    }

    void merge(AggregateDataPtr __restrict place, ConstAggregateDataPtr rhs, Arena *) const override
    {
        this->data(place).merge(this->data(rhs));
    }

    void serialize(ConstAggregateDataPtr __restrict place, WriteBuffer & buf, std::optional<size_t> /* version */) const override
    {
        /// const_cast is required because some data structures apply finalizaton (like compactization) before serializing.
        this->data(const_cast<AggregateDataPtr>(place)).serialize(buf);
    }

    void deserialize(AggregateDataPtr __restrict place, ReadBuffer & buf, std::optional<size_t> /* version */, Arena *) const override
    {
        this->data(place).deserialize(buf);
    }

    void insertResultInto(AggregateDataPtr __restrict place, IColumn & to, Arena *) const override
    {
        auto & data = this->data(place);

        if constexpr (returns_many)
        {
            ColumnArray & arr_to = assert_cast<ColumnArray &>(to);
            ColumnArray::Offsets & offsets_to = arr_to.getOffsets();

            size_t size = levels.size();
            offsets_to.push_back(offsets_to.back() + size);

            if (!size)
                return;

            if constexpr (returns_float)
            {
                auto & data_to = assert_cast<ColumnVector<FloatReturnType> &>(arr_to.getData()).getData();
                size_t old_size = data_to.size();
                data_to.resize(old_size + size);

                data.getManyFloat(levels.levels.data(), levels.permutation.data(), size, data_to.data() + old_size);
            }
            else
            {
                auto & data_to = static_cast<ColVecType &>(arr_to.getData()).getData();
                size_t old_size = data_to.size();
                data_to.resize(old_size + size);

                data.getMany(levels.levels.data(), levels.permutation.data(), size, data_to.data() + old_size);
            }
        }
        else
        {
            if constexpr (returns_float)
                assert_cast<ColumnVector<FloatReturnType> &>(to).getData().push_back(data.getFloat(level));
            else
                static_cast<ColVecType &>(to).getData().push_back(data.get(level));
        }
    }

    static void assertSecondArg(const DataTypes & types)
    {
        if constexpr (has_second_arg)
        {
            assertBinary(Name::name, types);
            if (!isUnsignedInteger(types[1]))
                throw Exception(
                    ErrorCodes::ILLEGAL_TYPE_OF_ARGUMENT,
                    "Second argument (weight) for function {} must be unsigned integer, but it has type {}",
                    Name::name,
                    types[1]->getName());
        }
        else
            assertUnary(Name::name, types);
    }
};

struct NameQuantile { static constexpr auto name = "quantile"; };
struct NameQuantiles { static constexpr auto name = "quantiles"; };
struct NameQuantileDeterministic { static constexpr auto name = "quantileDeterministic"; };
struct NameQuantilesDeterministic { static constexpr auto name = "quantilesDeterministic"; };

struct NameQuantileExact { static constexpr auto name = "quantileExact"; };
struct NameQuantilesExact { static constexpr auto name = "quantilesExact"; };

struct NameQuantileExactLow { static constexpr auto name = "quantileExactLow"; };
struct NameQuantilesExactLow { static constexpr auto name = "quantilesExactLow"; };

struct NameQuantileExactHigh { static constexpr auto name = "quantileExactHigh"; };
struct NameQuantilesExactHigh { static constexpr auto name = "quantilesExactHigh"; };

struct NameQuantileExactExclusive { static constexpr auto name = "quantileExactExclusive"; };
struct NameQuantilesExactExclusive { static constexpr auto name = "quantilesExactExclusive"; };

struct NameQuantileExactInclusive { static constexpr auto name = "quantileExactInclusive"; };
struct NameQuantilesExactInclusive { static constexpr auto name = "quantilesExactInclusive"; };

struct NameQuantileExactWeighted { static constexpr auto name = "quantileExactWeighted"; };
struct NameQuantilesExactWeighted { static constexpr auto name = "quantilesExactWeighted"; };

struct NameQuantileInterpolatedWeighted { static constexpr auto name = "quantileInterpolatedWeighted"; };
struct NameQuantilesInterpolatedWeighted { static constexpr auto name = "quantilesInterpolatedWeighted"; };

struct NameQuantileTiming { static constexpr auto name = "quantileTiming"; };
struct NameQuantileTimingWeighted { static constexpr auto name = "quantileTimingWeighted"; };
struct NameQuantilesTiming { static constexpr auto name = "quantilesTiming"; };
struct NameQuantilesTimingWeighted { static constexpr auto name = "quantilesTimingWeighted"; };

struct NameQuantileTDigest { static constexpr auto name = "quantileTDigest"; };
struct NameQuantileTDigestWeighted { static constexpr auto name = "quantileTDigestWeighted"; };
struct NameQuantilesTDigest { static constexpr auto name = "quantilesTDigest"; };
struct NameQuantilesTDigestWeighted { static constexpr auto name = "quantilesTDigestWeighted"; };

struct NameQuantileBFloat16 { static constexpr auto name = "quantileBFloat16"; };
struct NameQuantilesBFloat16 { static constexpr auto name = "quantilesBFloat16"; };
struct NameQuantileBFloat16Weighted { static constexpr auto name = "quantileBFloat16Weighted"; };
struct NameQuantilesBFloat16Weighted { static constexpr auto name = "quantilesBFloat16Weighted"; };

struct NameQuantileApprox { static constexpr auto name = "quantileApprox"; };
struct NameQuantilesApprox { static constexpr auto name = "quantilesApprox"; };

}<|MERGE_RESOLUTION|>--- conflicted
+++ resolved
@@ -70,11 +70,7 @@
     /// Used when there are single level to get.
     Float64 level = 0.5;
 
-<<<<<<< HEAD
-    /// Used when function name is "quantileApprox" or "quantilesApprox"
-=======
     /// Used for the approximate version of the algorithm (Greenwald-Khanna)
->>>>>>> 1026f630
     ssize_t accuracy = 10000;
 
     DataTypePtr & argument_type;
