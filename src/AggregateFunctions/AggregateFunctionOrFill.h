--- conflicted
+++ resolved
@@ -4,6 +4,8 @@
 #include <Columns/ColumnNullable.h>
 #include <Common/typeid_cast.h>
 #include <DataTypes/DataTypeNullable.h>
+#include <IO/ReadHelpers.h>
+#include <IO/WriteHelpers.h>
 
 
 namespace DB
@@ -102,6 +104,8 @@
         Arena * arena) const override
     {
         nested_function->merge(place, rhs, arena);
+
+        place[size_of_data] |= rhs[size_of_data];
     }
 
     void serialize(
@@ -109,6 +113,8 @@
         WriteBuffer & buf) const override
     {
         nested_function->serialize(place, buf);
+
+        writeChar(place[size_of_data], buf);
     }
 
     void deserialize(
@@ -117,6 +123,8 @@
         Arena * arena) const override
     {
         nested_function->deserialize(place, buf, arena);
+
+        readChar(place[size_of_data], buf);
     }
 
     DataTypePtr getReturnType() const override
@@ -139,14 +147,9 @@
     }
 
     void insertResultInto(
-<<<<<<< HEAD
-        ConstAggregateDataPtr place,
-        IColumn & to) const override
-=======
         AggregateDataPtr place,
         IColumn & to,
         Arena * arena) const override
->>>>>>> 811d124a
     {
         if (place[size_of_data])
         {
