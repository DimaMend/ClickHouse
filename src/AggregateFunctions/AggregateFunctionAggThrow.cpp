#include <memory>
#include <random>

#include <DataTypes/DataTypesNumber.h>
#include <Common/thread_local_rng.h>
#include <IO/ReadBuffer.h>
#include <IO/WriteBuffer.h>
#include <AggregateFunctions/IAggregateFunction.h>
#include <AggregateFunctions/AggregateFunctionFactory.h>


namespace DB
{

namespace ErrorCodes
{
    extern const int AGGREGATE_FUNCTION_THROW;
    extern const int NUMBER_OF_ARGUMENTS_DOESNT_MATCH;
}

namespace
{

struct AggregateFunctionThrowData
{
    bool allocated;

    AggregateFunctionThrowData() : allocated(true) {}
    ~AggregateFunctionThrowData()
    {
        volatile bool * allocated_ptr = &allocated;

        if (*allocated_ptr)
            *allocated_ptr = false;
        else
            abort();
    }
};

/** Throw on creation with probability specified in parameter.
  * It will check correct destruction of the state.
  * This is intended to check for exception safety.
  */
class AggregateFunctionThrow final : public IAggregateFunctionDataHelper<AggregateFunctionThrowData, AggregateFunctionThrow>
{
private:
    Float64 throw_probability;

public:
    AggregateFunctionThrow(const DataTypes & argument_types_, const Array & parameters_, Float64 throw_probability_)
        : IAggregateFunctionDataHelper(argument_types_, parameters_), throw_probability(throw_probability_) {}

    String getName() const override
    {
        return "aggThrow";
    }

    DataTypePtr getReturnType() const override
    {
        return std::make_shared<DataTypeUInt8>();
    }

    void create(AggregateDataPtr place) const override
    {
        if (std::uniform_real_distribution<>(0.0, 1.0)(thread_local_rng) <= throw_probability)
            throw Exception("Aggregate function " + getName() + " has thrown exception successfully", ErrorCodes::AGGREGATE_FUNCTION_THROW);

        new (place) Data;
    }

    void destroy(AggregateDataPtr place) const noexcept override
    {
        data(place).~Data();
    }

    void add(AggregateDataPtr, const IColumn **, size_t, Arena *) const override
    {
    }

    void merge(AggregateDataPtr, ConstAggregateDataPtr, Arena *) const override
    {
    }

    void serialize(ConstAggregateDataPtr, WriteBuffer & buf) const override
    {
        char c = 0;
        buf.write(c);
    }

    void deserialize(AggregateDataPtr, ReadBuffer & buf, Arena *) const override
    {
        char c = 0;
        buf.read(c);
    }

<<<<<<< HEAD
    void insertResultInto(ConstAggregateDataPtr, IColumn & to) const override
=======
    void insertResultInto(AggregateDataPtr, IColumn & to, Arena *) const override
>>>>>>> 811d124a
    {
        to.insertDefault();
    }
};

}

void registerAggregateFunctionAggThrow(AggregateFunctionFactory & factory)
{
    factory.registerFunction("aggThrow", [](const std::string & name, const DataTypes & argument_types, const Array & parameters)
    {
        Float64 throw_probability = 1.0;
        if (parameters.size() == 1)
            throw_probability = parameters[0].safeGet<Float64>();
        else if (parameters.size() > 1)
            throw Exception("Aggregate function " + name + " cannot have more than one parameter", ErrorCodes::NUMBER_OF_ARGUMENTS_DOESNT_MATCH);

        return std::make_shared<AggregateFunctionThrow>(argument_types, parameters, throw_probability);
    });
}

}
<|MERGE_RESOLUTION|>--- conflicted
+++ resolved
@@ -93,11 +93,7 @@
         buf.read(c);
     }
 
-<<<<<<< HEAD
-    void insertResultInto(ConstAggregateDataPtr, IColumn & to) const override
-=======
     void insertResultInto(AggregateDataPtr, IColumn & to, Arena *) const override
->>>>>>> 811d124a
     {
         to.insertDefault();
     }
