--- conflicted
+++ resolved
@@ -455,11 +455,7 @@
         this->data(place).read(buf);
     }
 
-<<<<<<< HEAD
-    void insertResultInto(ConstAggregateDataPtr place, IColumn & to) const override
-=======
     void insertResultInto(AggregateDataPtr place, IColumn & to, Arena *) const override
->>>>>>> 811d124a
     {
         const auto & data = this->data(place);
         auto & dst = static_cast<ColVecResult &>(to).getData();
