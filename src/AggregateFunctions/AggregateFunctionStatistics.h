--- conflicted
+++ resolved
@@ -143,11 +143,7 @@
         this->data(place).deserialize(buf);
     }
 
-<<<<<<< HEAD
-    void insertResultInto(ConstAggregateDataPtr place, IColumn & to) const override
-=======
     void insertResultInto(AggregateDataPtr place, IColumn & to, Arena *) const override
->>>>>>> 811d124a
     {
         this->data(place).publish(to);
     }
@@ -157,7 +153,7 @@
   */
 struct AggregateFunctionVarSampImpl
 {
-    static constexpr auto name = "varSamp";
+    static constexpr auto name = "varSampStable";
 
     static inline Float64 apply(Float64 m2, UInt64 count)
     {
@@ -172,7 +168,7 @@
   */
 struct AggregateFunctionStdDevSampImpl
 {
-    static constexpr auto name = "stddevSamp";
+    static constexpr auto name = "stddevSampStable";
 
     static inline Float64 apply(Float64 m2, UInt64 count)
     {
@@ -184,7 +180,7 @@
   */
 struct AggregateFunctionVarPopImpl
 {
-    static constexpr auto name = "varPop";
+    static constexpr auto name = "varPopStable";
 
     static inline Float64 apply(Float64 m2, UInt64 count)
     {
@@ -201,7 +197,7 @@
   */
 struct AggregateFunctionStdDevPopImpl
 {
-    static constexpr auto name = "stddevPop";
+    static constexpr auto name = "stddevPopStable";
 
     static inline Float64 apply(Float64 m2, UInt64 count)
     {
@@ -399,11 +395,7 @@
         this->data(place).deserialize(buf);
     }
 
-<<<<<<< HEAD
-    void insertResultInto(ConstAggregateDataPtr place, IColumn & to) const override
-=======
     void insertResultInto(AggregateDataPtr place, IColumn & to, Arena *) const override
->>>>>>> 811d124a
     {
         this->data(place).publish(to);
     }
@@ -413,7 +405,7 @@
   */
 struct AggregateFunctionCovarSampImpl
 {
-    static constexpr auto name = "covarSamp";
+    static constexpr auto name = "covarSampStable";
 
     static inline Float64 apply(Float64 co_moment, UInt64 count)
     {
@@ -428,7 +420,7 @@
   */
 struct AggregateFunctionCovarPopImpl
 {
-    static constexpr auto name = "covarPop";
+    static constexpr auto name = "covarPopStable";
 
     static inline Float64 apply(Float64 co_moment, UInt64 count)
     {
@@ -445,7 +437,7 @@
   */
 struct AggregateFunctionCorrImpl
 {
-    static constexpr auto name = "corr";
+    static constexpr auto name = "corrStable";
 
     static inline Float64 apply(Float64 co_moment, Float64 left_m2, Float64 right_m2, UInt64 count)
     {
