--- conflicted
+++ resolved
@@ -47,60 +47,6 @@
         }
 
         /// Numerator is always casted to Float64 to divide correctly if the denominator is not Float64.
-<<<<<<< HEAD
-        const Float64 num_converted = [scale](Numerator n)
-        {
-            (void) scale;
-
-            if constexpr (IsDecimalNumber<Numerator>)
-                return DecimalUtils::convertTo<Float64>(n, scale);
-            else
-                return static_cast<Float64>(n); /// all other types, including extended integral.
-        } (numerator);
-
-        const auto denom_converted = [scale](Denominator d) ->
-            std::conditional_t<DecimalOrExtendedInt<Denominator>, Float64, Denominator>
-        {
-            (void) scale;
-
-            if constexpr (IsDecimalNumber<Denominator>)
-                return DecimalUtils::convertTo<Float64>(d, scale);
-            else if constexpr (DecimalOrExtendedInt<Denominator>)
-                /// no way to divide Float64 and extended integral type without an explicit cast.
-                return static_cast<Float64>(d);
-            else
-                return d; /// can divide on float, no cast required.
-        } (denominator);
-
-        return num_converted / denom_converted;
-    }
-
-    Float64 NO_SANITIZE_UNDEFINED divide() const
-    {
-        if constexpr (DecimalOrExtendedInt<Denominator>) /// if extended int
-            return static_cast<Float64>(numerator) / static_cast<Float64>(denominator);
-        else
-            return static_cast<Float64>(numerator) / denominator;
-    }
-};
-
-
-/**
- * @tparam Derived When deriving from this class, use the child class name as in CRTP, e.g.
- *         class Self : Agg<char, bool, bool, Self>.
- */
-template <class Numerator, class Denominator, class Derived>
-class AggregateFunctionAvgBase : public
-        IAggregateFunctionDataHelper<AvgFraction<Numerator, Denominator>, Derived>
-{
-public:
-    using Fraction = AvgFraction<Numerator, Denominator>;
-    using Base = IAggregateFunctionDataHelper<Fraction, Derived>;
-
-    explicit AggregateFunctionAvgBase(const DataTypes & argument_types_, UInt32 scale_ = 0)
-        : Base(argument_types_, {}), scale(scale_) {}
-
-=======
         Float64 num_converted;
 
         if constexpr (IsDecimalNumber<Numerator>)
@@ -147,7 +93,6 @@
     explicit AggregateFunctionAvgBase(const DataTypes & argument_types_, UInt32 scale_ = 0)
         : Base(argument_types_, {}), scale(scale_) {}
 
->>>>>>> 2f5e3f66
     DataTypePtr getReturnType() const final { return std::make_shared<DataTypeNumber<Float64>>(); }
 
     void merge(AggregateDataPtr place, ConstAggregateDataPtr rhs, Arena *) const override
