#pragma once

#include <type_traits>
#include <IO/ReadHelpers.h>
#include <IO/WriteHelpers.h>
#include <Columns/ColumnsNumber.h>
#include <DataTypes/DataTypesDecimal.h>
#include <DataTypes/DataTypesNumber.h>
#include <AggregateFunctions/IAggregateFunction.h>
#include <Core/DecimalFunctions.h>

#if !defined(ARCADIA_BUILD)
#    include <Common/config.h>
#endif

#if USE_EMBEDDED_COMPILER
#    include <llvm/IR/IRBuilder.h>
#    include <DataTypes/Native.h>
#endif

namespace DB
{

struct Settings;
template <typename T>
using DecimalOrVectorCol = std::conditional_t<IsDecimalNumber<T>, ColumnDecimal<T>, ColumnVector<T>>;

template <typename T> constexpr bool DecimalOrExtendedInt =
    IsDecimalNumber<T>
    || std::is_same_v<T, Int128>
    || std::is_same_v<T, Int256>
    || std::is_same_v<T, UInt128>
    || std::is_same_v<T, UInt256>;

/**
 * Helper class to encapsulate values conversion for avg and avgWeighted.
 */
template <typename Numerator, typename Denominator>
struct AvgFraction
{
    Numerator numerator{0};
    Denominator denominator{0};

    /// Allow division by zero as sometimes we need to return NaN.
    /// Invoked only is either Numerator or Denominator are Decimal.
    Float64 NO_SANITIZE_UNDEFINED divideIfAnyDecimal(UInt32 num_scale, UInt32 denom_scale [[maybe_unused]]) const
    {
<<<<<<< HEAD
        Float64 numerator_float;
        if constexpr (is_decimal<Numerator>)
            numerator_float = DecimalUtils::convertTo<Float64>(numerator, num_scale);
=======
        if constexpr (IsDecimalNumber<Numerator> && IsDecimalNumber<Denominator>)
        {
            // According to the docs, num(S1) / denom(S2) would have scale S1

            if constexpr (std::is_same_v<Numerator, Decimal256> && std::is_same_v<Denominator, Decimal128>)
                ///Special case as Decimal256 / Decimal128 = compile error (as Decimal128 is not parametrized by a wide
                ///int), but an __int128 instead
                return DecimalUtils::convertTo<Float64>(
                    numerator / (denominator.template convertTo<Decimal256>()), num_scale);
            else
                return DecimalUtils::convertTo<Float64>(numerator / denominator, num_scale);
        }

        /// Numerator is always casted to Float64 to divide correctly if the denominator is not Float64.
        Float64 num_converted;

        if constexpr (IsDecimalNumber<Numerator>)
            num_converted = DecimalUtils::convertTo<Float64>(numerator, num_scale);
>>>>>>> b982c106
        else
            numerator_float = numerator;

<<<<<<< HEAD
        Float64 denominator_float;
        if constexpr (is_decimal<Denominator>)
            denominator_float = DecimalUtils::convertTo<Float64>(denominator, denom_scale);
=======
        if constexpr (IsDecimalNumber<Denominator>)
            denom_converted = DecimalUtils::convertTo<Float64>(denominator, denom_scale);
        else if constexpr (DecimalOrExtendedInt<Denominator>)
            /// no way to divide Float64 and extended integral type without an explicit cast.
            denom_converted = static_cast<Float64>(denominator);
>>>>>>> b982c106
        else
            denominator_float = denominator;

        return numerator_float / denominator_float;
    }

    Float64 NO_SANITIZE_UNDEFINED divide() const
    {
        if constexpr (DecimalOrExtendedInt<Denominator>) /// if extended int
            return static_cast<Float64>(numerator) / static_cast<Float64>(denominator);
        else
            return static_cast<Float64>(numerator) / denominator;
    }
};


/**
 * @tparam Derived When deriving from this class, use the child class name as in CRTP, e.g.
 *         class Self : Agg<char, bool, bool, Self>.
 */
template <typename TNumerator, typename TDenominator, typename Derived>
class AggregateFunctionAvgBase : public
        IAggregateFunctionDataHelper<AvgFraction<TNumerator, TDenominator>, Derived>
{
public:
    using Base = IAggregateFunctionDataHelper<AvgFraction<TNumerator, TDenominator>, Derived>;
    using Numerator = TNumerator;
    using Denominator = TDenominator;
    using Fraction = AvgFraction<Numerator, Denominator>;

    explicit AggregateFunctionAvgBase(const DataTypes & argument_types_,
        UInt32 num_scale_ = 0, UInt32 denom_scale_ = 0)
        : Base(argument_types_, {}), num_scale(num_scale_), denom_scale(denom_scale_) {}

    DataTypePtr getReturnType() const override { return std::make_shared<DataTypeNumber<Float64>>(); }

    bool allocatesMemoryInArena() const override { return false; }

    void NO_SANITIZE_UNDEFINED merge(AggregateDataPtr __restrict place, ConstAggregateDataPtr rhs, Arena *) const override
    {
        this->data(place).numerator += this->data(rhs).numerator;
        this->data(place).denominator += this->data(rhs).denominator;
    }

    void serialize(ConstAggregateDataPtr __restrict place, WriteBuffer & buf) const override
    {
        writeBinary(this->data(place).numerator, buf);

        if constexpr (std::is_unsigned_v<Denominator>)
            writeVarUInt(this->data(place).denominator, buf);
        else /// Floating point denominator type can be used
            writeBinary(this->data(place).denominator, buf);
    }

    void deserialize(AggregateDataPtr __restrict place, ReadBuffer & buf, Arena *) const override
    {
        readBinary(this->data(place).numerator, buf);

        if constexpr (std::is_unsigned_v<Denominator>)
            readVarUInt(this->data(place).denominator, buf);
        else /// Floating point denominator type can be used
            readBinary(this->data(place).denominator, buf);
    }

    void insertResultInto(AggregateDataPtr __restrict place, IColumn & to, Arena *) const override
    {
        if constexpr (IsDecimalNumber<Numerator> || IsDecimalNumber<Denominator>)
            assert_cast<ColumnVector<Float64> &>(to).getData().push_back(
                this->data(place).divideIfAnyDecimal(num_scale, denom_scale));
        else
            assert_cast<ColumnVector<Float64> &>(to).getData().push_back(this->data(place).divide());
    }


#if USE_EMBEDDED_COMPILER

    bool isCompilable() const override
    {
        bool can_be_compiled = true;

        for (const auto & argument : this->argument_types)
            can_be_compiled &= canBeNativeType(*argument);

        auto return_type = getReturnType();
        can_be_compiled &= canBeNativeType(*return_type);

        return can_be_compiled;
    }

    void compileCreate(llvm::IRBuilderBase & builder, llvm::Value * aggregate_data_ptr) const override
    {
        llvm::IRBuilder<> & b = static_cast<llvm::IRBuilder<> &>(builder);
        b.CreateMemSet(aggregate_data_ptr, llvm::ConstantInt::get(b.getInt8Ty(), 0), sizeof(Fraction), llvm::assumeAligned(this->alignOfData()));
    }

    void compileMerge(llvm::IRBuilderBase & builder, llvm::Value * aggregate_data_dst_ptr, llvm::Value * aggregate_data_src_ptr) const override
    {
        llvm::IRBuilder<> & b = static_cast<llvm::IRBuilder<> &>(builder);

        auto * numerator_type = toNativeType<Numerator>(b);

        auto * numerator_dst_ptr = b.CreatePointerCast(aggregate_data_dst_ptr, numerator_type->getPointerTo());
        auto * numerator_dst_value = b.CreateLoad(numerator_type, numerator_dst_ptr);

        auto * numerator_src_ptr = b.CreatePointerCast(aggregate_data_src_ptr, numerator_type->getPointerTo());
        auto * numerator_src_value = b.CreateLoad(numerator_type, numerator_src_ptr);

        auto * numerator_result_value = numerator_type->isIntegerTy() ? b.CreateAdd(numerator_dst_value, numerator_src_value) : b.CreateFAdd(numerator_dst_value, numerator_src_value);
        b.CreateStore(numerator_result_value, numerator_dst_ptr);

        auto * denominator_type = toNativeType<Denominator>(b);
        static constexpr size_t denominator_offset = offsetof(Fraction, denominator);
        auto * denominator_dst_ptr = b.CreatePointerCast(b.CreateConstInBoundsGEP1_64(nullptr, aggregate_data_dst_ptr, denominator_offset), denominator_type->getPointerTo());
        auto * denominator_src_ptr = b.CreatePointerCast(b.CreateConstInBoundsGEP1_64(nullptr, aggregate_data_src_ptr, denominator_offset), denominator_type->getPointerTo());

        auto * denominator_dst_value = b.CreateLoad(denominator_type, denominator_dst_ptr);
        auto * denominator_src_value = b.CreateLoad(denominator_type, denominator_src_ptr);

        auto * denominator_result_value = denominator_type->isIntegerTy() ? b.CreateAdd(denominator_src_value, denominator_dst_value) : b.CreateFAdd(denominator_src_value, denominator_dst_value);
        b.CreateStore(denominator_result_value, denominator_dst_ptr);
    }

    llvm::Value * compileGetResult(llvm::IRBuilderBase & builder, llvm::Value * aggregate_data_ptr) const override
    {
        llvm::IRBuilder<> & b = static_cast<llvm::IRBuilder<> &>(builder);

        auto * numerator_type = toNativeType<Numerator>(b);
        auto * numerator_ptr = b.CreatePointerCast(aggregate_data_ptr, numerator_type->getPointerTo());
        auto * numerator_value = b.CreateLoad(numerator_type, numerator_ptr);

        auto * denominator_type = toNativeType<Denominator>(b);
        static constexpr size_t denominator_offset = offsetof(Fraction, denominator);
        auto * denominator_ptr = b.CreatePointerCast(b.CreateConstGEP1_32(nullptr, aggregate_data_ptr, denominator_offset), denominator_type->getPointerTo());
        auto * denominator_value = b.CreateLoad(denominator_type, denominator_ptr);

        auto * double_numerator = nativeCast<Numerator>(b, numerator_value, b.getDoubleTy());
        auto * double_denominator = nativeCast<Denominator>(b, denominator_value, b.getDoubleTy());

        return b.CreateFDiv(double_numerator, double_denominator);
    }

#endif

private:
    UInt32 num_scale;
    UInt32 denom_scale;
};

template <typename T>
using AvgFieldType = std::conditional_t<IsDecimalNumber<T>,
    std::conditional_t<std::is_same_v<T, Decimal256>, Decimal256, Decimal128>,
    NearestFieldType<T>>;

template <typename T>
class AggregateFunctionAvg final : public AggregateFunctionAvgBase<AvgFieldType<T>, UInt64, AggregateFunctionAvg<T>>
{
public:
    using Base = AggregateFunctionAvgBase<AvgFieldType<T>, UInt64, AggregateFunctionAvg<T>>;
    using Base::Base;

    using Numerator = typename Base::Numerator;
    using Denominator = typename Base::Denominator;
    using Fraction = typename Base::Fraction;

    void NO_SANITIZE_UNDEFINED add(AggregateDataPtr __restrict place, const IColumn ** columns, size_t row_num, Arena *) const final
    {
        this->data(place).numerator += static_cast<const DecimalOrVectorCol<T> &>(*columns[0]).getData()[row_num];
        ++this->data(place).denominator;
    }

    String getName() const final { return "avg"; }

#if USE_EMBEDDED_COMPILER

    void compileAdd(llvm::IRBuilderBase & builder, llvm::Value * aggregate_data_ptr, const DataTypes & arguments_types, const std::vector<llvm::Value *> & argument_values) const override
    {
        llvm::IRBuilder<> & b = static_cast<llvm::IRBuilder<> &>(builder);

        auto * numerator_type = toNativeType<Numerator>(b);

        auto * numerator_ptr = b.CreatePointerCast(aggregate_data_ptr, numerator_type->getPointerTo());
        auto * numerator_value = b.CreateLoad(numerator_type, numerator_ptr);
        auto * value_cast_to_numerator = nativeCast(b, arguments_types[0], argument_values[0], numerator_type);
        auto * numerator_result_value = numerator_type->isIntegerTy() ? b.CreateAdd(numerator_value, value_cast_to_numerator) : b.CreateFAdd(numerator_value, value_cast_to_numerator);
        b.CreateStore(numerator_result_value, numerator_ptr);

        auto * denominator_type = toNativeType<Denominator>(b);
        static constexpr size_t denominator_offset = offsetof(Fraction, denominator);
        auto * denominator_ptr = b.CreatePointerCast(b.CreateConstGEP1_32(nullptr, aggregate_data_ptr, denominator_offset), denominator_type->getPointerTo());
        auto * denominator_value_updated = b.CreateAdd(b.CreateLoad(denominator_type, denominator_ptr), llvm::ConstantInt::get(denominator_type, 1));
        b.CreateStore(denominator_value_updated, denominator_ptr);
    }

#endif

};
}<|MERGE_RESOLUTION|>--- conflicted
+++ resolved
@@ -45,44 +45,15 @@
     /// Invoked only is either Numerator or Denominator are Decimal.
     Float64 NO_SANITIZE_UNDEFINED divideIfAnyDecimal(UInt32 num_scale, UInt32 denom_scale [[maybe_unused]]) const
     {
-<<<<<<< HEAD
         Float64 numerator_float;
         if constexpr (is_decimal<Numerator>)
             numerator_float = DecimalUtils::convertTo<Float64>(numerator, num_scale);
-=======
-        if constexpr (IsDecimalNumber<Numerator> && IsDecimalNumber<Denominator>)
-        {
-            // According to the docs, num(S1) / denom(S2) would have scale S1
-
-            if constexpr (std::is_same_v<Numerator, Decimal256> && std::is_same_v<Denominator, Decimal128>)
-                ///Special case as Decimal256 / Decimal128 = compile error (as Decimal128 is not parametrized by a wide
-                ///int), but an __int128 instead
-                return DecimalUtils::convertTo<Float64>(
-                    numerator / (denominator.template convertTo<Decimal256>()), num_scale);
-            else
-                return DecimalUtils::convertTo<Float64>(numerator / denominator, num_scale);
-        }
-
-        /// Numerator is always casted to Float64 to divide correctly if the denominator is not Float64.
-        Float64 num_converted;
-
-        if constexpr (IsDecimalNumber<Numerator>)
-            num_converted = DecimalUtils::convertTo<Float64>(numerator, num_scale);
->>>>>>> b982c106
         else
             numerator_float = numerator;
 
-<<<<<<< HEAD
         Float64 denominator_float;
         if constexpr (is_decimal<Denominator>)
             denominator_float = DecimalUtils::convertTo<Float64>(denominator, denom_scale);
-=======
-        if constexpr (IsDecimalNumber<Denominator>)
-            denom_converted = DecimalUtils::convertTo<Float64>(denominator, denom_scale);
-        else if constexpr (DecimalOrExtendedInt<Denominator>)
-            /// no way to divide Float64 and extended integral type without an explicit cast.
-            denom_converted = static_cast<Float64>(denominator);
->>>>>>> b982c106
         else
             denominator_float = denominator;
 
