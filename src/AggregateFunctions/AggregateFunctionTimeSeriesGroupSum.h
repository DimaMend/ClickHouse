--- conflicted
+++ resolved
@@ -253,11 +253,7 @@
 
     void deserialize(AggregateDataPtr place, ReadBuffer & buf, Arena *) const override { this->data(place).deserialize(buf); }
 
-<<<<<<< HEAD
-    void insertResultInto(ConstAggregateDataPtr place, IColumn & to) const override
-=======
     void insertResultInto(AggregateDataPtr place, IColumn & to, Arena *) const override
->>>>>>> 811d124a
     {
         const auto & value = this->data(place).result;
         size_t size = value.size();
