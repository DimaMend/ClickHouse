--- conflicted
+++ resolved
@@ -225,19 +225,15 @@
         }
     }
 
-<<<<<<< HEAD
-    void insertResultInto(ConstAggregateDataPtr place, IColumn & to) const override
-=======
     void insertResultInto(AggregateDataPtr place, IColumn & to, Arena * arena) const override
->>>>>>> 811d124a
-    {
-        const AggregateFunctionForEachData & state = data(place);
+    {
+        AggregateFunctionForEachData & state = data(place);
 
         ColumnArray & arr_to = assert_cast<ColumnArray &>(to);
         ColumnArray::Offsets & offsets_to = arr_to.getOffsets();
         IColumn & elems_to = arr_to.getData();
 
-        const char * nested_state = state.array_of_aggregate_datas;
+        char * nested_state = state.array_of_aggregate_datas;
         for (size_t i = 0; i < state.dynamic_array_size; ++i)
         {
             nested_func->insertResultInto(nested_state, elems_to, arena);
