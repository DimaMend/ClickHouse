#pragma once

#include <common/StringRef.h>
#include <DataTypes/IDataType.h>
#include <AggregateFunctions/IAggregateFunction.h>
#include <AggregateFunctions/AggregateFunctionMinMaxAny.h> // SingleValueDataString used in embedded compiler


namespace DB
{

namespace ErrorCodes
{
    extern const int ILLEGAL_TYPE_OF_ARGUMENT;
}


/// For possible values for template parameters, see AggregateFunctionMinMaxAny.h
template <typename ResultData, typename ValueData>
struct AggregateFunctionArgMinMaxData
{
    using ResultData_t = ResultData;
    using ValueData_t = ValueData;

    ResultData result;  // the argument at which the minimum/maximum value is reached.
    ValueData value;    // value for which the minimum/maximum is calculated.

    static bool allocatesMemoryInArena()
    {
        return ResultData::allocatesMemoryInArena() || ValueData::allocatesMemoryInArena();
    }
};

/// Returns the first arg value found for the minimum/maximum value. Example: argMax(arg, value).
template <typename Data>
class AggregateFunctionArgMinMax final : public IAggregateFunctionDataHelper<Data, AggregateFunctionArgMinMax<Data>>
{
private:
    const DataTypePtr & type_res;
    const DataTypePtr & type_val;
<<<<<<< HEAD
    const SerializationPtr serialization_res;
    const SerializationPtr serialization_val;
=======
    bool tuple_argument;
>>>>>>> d61ca4f1

    using Base = IAggregateFunctionDataHelper<Data, AggregateFunctionArgMinMax<Data>>;

public:
    AggregateFunctionArgMinMax(const DataTypePtr & type_res_, const DataTypePtr & type_val_)
        : Base({type_res_, type_val_}, {})
        , type_res(this->argument_types[0])
        , type_val(this->argument_types[1])
    {
        if (!type_val->isComparable())
            throw Exception("Illegal type " + type_val->getName() + " of second argument of aggregate function " + getName()
                + " because the values of that data type are not comparable", ErrorCodes::ILLEGAL_TYPE_OF_ARGUMENT);
    }

    String getName() const override
    {
        return StringRef(Data::ValueData_t::name()) == StringRef("min") ? "argMin" : "argMax";
    }

    DataTypePtr getReturnType() const override
    {
        return type_res;
    }

    void add(AggregateDataPtr __restrict place, const IColumn ** columns, size_t row_num, Arena * arena) const override
    {
        if (this->data(place).value.changeIfBetter(*columns[1], row_num, arena))
            this->data(place).result.change(*columns[0], row_num, arena);
    }

    void merge(AggregateDataPtr __restrict place, ConstAggregateDataPtr rhs, Arena * arena) const override
    {
        if (this->data(place).value.changeIfBetter(this->data(rhs).value, arena))
            this->data(place).result.change(this->data(rhs).result, arena);
    }

    void serialize(ConstAggregateDataPtr __restrict place, WriteBuffer & buf) const override
    {
        this->data(place).result.write(buf, *type_res);
        this->data(place).value.write(buf, *type_val);
    }

    void deserialize(AggregateDataPtr __restrict place, ReadBuffer & buf, Arena * arena) const override
    {
        this->data(place).result.read(buf, *type_res, arena);
        this->data(place).value.read(buf, *type_val, arena);
    }

    bool allocatesMemoryInArena() const override
    {
        return Data::allocatesMemoryInArena();
    }

    void insertResultInto(AggregateDataPtr __restrict place, IColumn & to, Arena *) const override
    {
        this->data(place).result.insertResultInto(to);
    }
};

}<|MERGE_RESOLUTION|>--- conflicted
+++ resolved
@@ -38,12 +38,7 @@
 private:
     const DataTypePtr & type_res;
     const DataTypePtr & type_val;
-<<<<<<< HEAD
-    const SerializationPtr serialization_res;
-    const SerializationPtr serialization_val;
-=======
     bool tuple_argument;
->>>>>>> d61ca4f1
 
     using Base = IAggregateFunctionDataHelper<Data, AggregateFunctionArgMinMax<Data>>;
 
