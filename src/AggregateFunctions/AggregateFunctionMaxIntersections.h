#pragma once

#include <common/logger_useful.h>

#include <DataTypes/DataTypesNumber.h>
#include <Columns/ColumnsNumber.h>

#include <IO/ReadHelpers.h>
#include <IO/WriteHelpers.h>

#include <Common/ArenaAllocator.h>
#include <Common/NaNUtils.h>
#include <Common/assert_cast.h>

#include <AggregateFunctions/IAggregateFunction.h>

#define AGGREGATE_FUNCTION_MAX_INTERSECTIONS_MAX_ARRAY_SIZE 0xFFFFFF


namespace DB
{

namespace ErrorCodes
{
    extern const int ILLEGAL_TYPE_OF_ARGUMENT;
    extern const int TOO_LARGE_ARRAY_SIZE;
}


/** maxIntersections: returns maximum count of the intersected intervals defined by start_column and end_column values,
  * maxIntersectionsPosition: returns leftmost position of maximum intersection of intervals.
  */

/// Similar to GroupArrayNumericData.
template <typename T>
struct MaxIntersectionsData
{
    /// Left or right end of the interval and signed weight; with positive sign for begin of interval and negative sign for end of interval.
    using Value = std::pair<T, Int64>;

    // Switch to ordinary Allocator after 4096 bytes to avoid fragmentation and trash in Arena
    using Allocator = MixedAlignedArenaAllocator<alignof(Value), 4096>;
    using Array = PODArray<Value, 32, Allocator>;

    Array value;
};

enum class AggregateFunctionIntersectionsKind
{
    Count,
    Position
};

template <typename PointType>
class AggregateFunctionIntersectionsMax final
    : public IAggregateFunctionDataHelper<MaxIntersectionsData<PointType>, AggregateFunctionIntersectionsMax<PointType>>
{
private:
    AggregateFunctionIntersectionsKind kind;

public:
    AggregateFunctionIntersectionsMax(AggregateFunctionIntersectionsKind kind_, const DataTypes & arguments)
        : IAggregateFunctionDataHelper<MaxIntersectionsData<PointType>, AggregateFunctionIntersectionsMax<PointType>>(arguments, {}), kind(kind_)
    {
        if (!isNativeNumber(arguments[0]))
            throw Exception{getName() + ": first argument must be represented by integer", ErrorCodes::ILLEGAL_TYPE_OF_ARGUMENT};

        if (!isNativeNumber(arguments[1]))
            throw Exception{getName() + ": second argument must be represented by integer", ErrorCodes::ILLEGAL_TYPE_OF_ARGUMENT};

        if (!arguments[0]->equals(*arguments[1]))
            throw Exception{getName() + ": arguments must have the same type", ErrorCodes::ILLEGAL_TYPE_OF_ARGUMENT};
    }

    String getName() const override
    {
        return kind == AggregateFunctionIntersectionsKind::Count
            ? "maxIntersections"
            : "maxIntersectionsPosition";
    }

    DataTypePtr getReturnType() const override
    {
        if (kind == AggregateFunctionIntersectionsKind::Count)
            return std::make_shared<DataTypeUInt64>();
        else
            return std::make_shared<DataTypeNumber<PointType>>();
    }

    void add(AggregateDataPtr place, const IColumn ** columns, size_t row_num, Arena * arena) const override
    {
        PointType left = assert_cast<const ColumnVector<PointType> &>(*columns[0]).getData()[row_num];
        PointType right = assert_cast<const ColumnVector<PointType> &>(*columns[1]).getData()[row_num];

        if (!isNaN(left))
            this->data(place).value.push_back(std::make_pair(left, Int64(1)), arena);

        if (!isNaN(right))
            this->data(place).value.push_back(std::make_pair(right, Int64(-1)), arena);
    }

    void merge(AggregateDataPtr place, ConstAggregateDataPtr rhs, Arena * arena) const override
    {
        auto & cur_elems = this->data(place);
        auto & rhs_elems = this->data(rhs);

        cur_elems.value.insert(rhs_elems.value.begin(), rhs_elems.value.end(), arena);
    }

    void serialize(ConstAggregateDataPtr place, WriteBuffer & buf) const override
    {
        const auto & value = this->data(place).value;
        size_t size = value.size();
        writeVarUInt(size, buf);
        buf.write(reinterpret_cast<const char *>(value.data()), size * sizeof(value[0]));
    }

    void deserialize(AggregateDataPtr place, ReadBuffer & buf, Arena * arena) const override
    {
        size_t size = 0;
        readVarUInt(size, buf);

        if (unlikely(size > AGGREGATE_FUNCTION_MAX_INTERSECTIONS_MAX_ARRAY_SIZE))
            throw Exception("Too large array size", ErrorCodes::TOO_LARGE_ARRAY_SIZE);

        auto & value = this->data(place).value;

        value.resize(size, arena);
        buf.read(reinterpret_cast<char *>(value.data()), size * sizeof(value[0]));
    }

<<<<<<< HEAD
    void insertResultInto(ConstAggregateDataPtr place, IColumn & to) const override
=======
    void insertResultInto(AggregateDataPtr place, IColumn & to, Arena *) const override
>>>>>>> 811d124a
    {
        Int64 current_intersections = 0;
        Int64 max_intersections = 0;
        PointType position_of_max_intersections = 0;

        /// const_cast because we will sort the array
        auto & array = const_cast<typename MaxIntersectionsData<PointType>::Array &>(this->data(place).value);

        /// Sort by position; for equal position, sort by weight to get deterministic result.
        std::sort(array.begin(), array.end());

        for (const auto & point_weight : array)
        {
            current_intersections += point_weight.second;
            if (current_intersections > max_intersections)
            {
                max_intersections = current_intersections;
                position_of_max_intersections = point_weight.first;
            }
        }

        if (kind == AggregateFunctionIntersectionsKind::Count)
        {
            auto & result_column = assert_cast<ColumnUInt64 &>(to).getData();
            result_column.push_back(max_intersections);
        }
        else
        {
            auto & result_column = assert_cast<ColumnVector<PointType> &>(to).getData();
            result_column.push_back(position_of_max_intersections);
        }
    }
};

}<|MERGE_RESOLUTION|>--- conflicted
+++ resolved
@@ -129,18 +129,14 @@
         buf.read(reinterpret_cast<char *>(value.data()), size * sizeof(value[0]));
     }
 
-<<<<<<< HEAD
-    void insertResultInto(ConstAggregateDataPtr place, IColumn & to) const override
-=======
     void insertResultInto(AggregateDataPtr place, IColumn & to, Arena *) const override
->>>>>>> 811d124a
     {
         Int64 current_intersections = 0;
         Int64 max_intersections = 0;
         PointType position_of_max_intersections = 0;
 
         /// const_cast because we will sort the array
-        auto & array = const_cast<typename MaxIntersectionsData<PointType>::Array &>(this->data(place).value);
+        auto & array = this->data(place).value;
 
         /// Sort by position; for equal position, sort by weight to get deterministic result.
         std::sort(array.begin(), array.end());
