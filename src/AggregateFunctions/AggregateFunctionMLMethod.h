--- conflicted
+++ resolved
@@ -388,11 +388,7 @@
     /** This function is called if aggregate function without State modifier is selected in a query.
      *  Inserts all weights of the model into the column 'to', so user may use such information if needed
      */
-<<<<<<< HEAD
-    void insertResultInto(ConstAggregateDataPtr place, IColumn & to) const override
-=======
     void insertResultInto(AggregateDataPtr place, IColumn & to, Arena *) const override
->>>>>>> 811d124a
     {
         this->data(place).returnWeights(to);
     }
