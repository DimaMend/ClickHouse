#pragma once

#include <IO/WriteHelpers.h>
#include <IO/ReadHelpers.h>

#include <DataTypes/DataTypeArray.h>
#include <DataTypes/DataTypesNumber.h>
#include <DataTypes/DataTypeString.h>

#include <Columns/ColumnArray.h>

#include <Common/SpaceSaving.h>
#include <Common/FieldVisitors.h>
#include <Common/assert_cast.h>

#include <AggregateFunctions/IAggregateFunction.h>


namespace DB
{


template <typename T>
struct AggregateFunctionTopKData
{
    using Set = SpaceSaving<T, HashCRC32<T>>;

    Set value;
};


template <typename T, bool is_weighted>
class AggregateFunctionTopK
    : public IAggregateFunctionDataHelper<AggregateFunctionTopKData<T>, AggregateFunctionTopK<T, is_weighted>>
{
protected:
    using State = AggregateFunctionTopKData<T>;
    UInt64 threshold;
    UInt64 reserved;

public:
    AggregateFunctionTopK(UInt64 threshold_, UInt64 load_factor, const DataTypes & argument_types_, const Array & params)
        : IAggregateFunctionDataHelper<AggregateFunctionTopKData<T>, AggregateFunctionTopK<T, is_weighted>>(argument_types_, params)
        , threshold(threshold_), reserved(load_factor * threshold) {}

    String getName() const override { return is_weighted ? "topKWeighted" : "topK"; }

    DataTypePtr getReturnType() const override
    {
        return std::make_shared<DataTypeArray>(this->argument_types[0]);
    }

    void add(AggregateDataPtr place, const IColumn ** columns, size_t row_num, Arena *) const override
    {
        auto & set = this->data(place).value;
        if (set.capacity() != reserved)
            set.resize(reserved);

        if constexpr (is_weighted)
            set.insert(assert_cast<const ColumnVector<T> &>(*columns[0]).getData()[row_num], columns[1]->getUInt(row_num));
        else
            set.insert(assert_cast<const ColumnVector<T> &>(*columns[0]).getData()[row_num]);
    }

    void merge(AggregateDataPtr place, ConstAggregateDataPtr rhs, Arena *) const override
    {
        this->data(place).value.merge(this->data(rhs).value);
    }

    void serialize(ConstAggregateDataPtr place, WriteBuffer & buf) const override
    {
        this->data(place).value.write(buf);
    }

    void deserialize(AggregateDataPtr place, ReadBuffer & buf, Arena *) const override
    {
        auto & set = this->data(place).value;
        set.resize(reserved);
        set.read(buf);
    }

<<<<<<< HEAD
    void insertResultInto(ConstAggregateDataPtr place, IColumn & to) const override
=======
    void insertResultInto(AggregateDataPtr place, IColumn & to, Arena *) const override
>>>>>>> 811d124a
    {
        ColumnArray & arr_to = assert_cast<ColumnArray &>(to);
        ColumnArray::Offsets & offsets_to = arr_to.getOffsets();

        const typename State::Set & set = this->data(place).value;
        auto result_vec = set.topK(threshold);
        size_t size = result_vec.size();

        offsets_to.push_back(offsets_to.back() + size);

        typename ColumnVector<T>::Container & data_to = assert_cast<ColumnVector<T> &>(arr_to.getData()).getData();
        size_t old_size = data_to.size();
        data_to.resize(old_size + size);

        size_t i = 0;
        for (auto it = result_vec.begin(); it != result_vec.end(); ++it, ++i)
            data_to[old_size + i] = it->key;
    }
};


/// Generic implementation, it uses serialized representation as object descriptor.
struct AggregateFunctionTopKGenericData
{
    using Set = SpaceSaving<StringRef, StringRefHash>;

    Set value;
};

/** Template parameter with true value should be used for columns that store their elements in memory continuously.
 *  For such columns topK() can be implemented more efficiently (especially for small numeric arrays).
 */
template <bool is_plain_column, bool is_weighted>
class AggregateFunctionTopKGeneric : public IAggregateFunctionDataHelper<AggregateFunctionTopKGenericData, AggregateFunctionTopKGeneric<is_plain_column, is_weighted>>
{
private:
    using State = AggregateFunctionTopKGenericData;

    UInt64 threshold;
    UInt64 reserved;
    DataTypePtr & input_data_type;

    static void deserializeAndInsert(StringRef str, IColumn & data_to);

public:
    AggregateFunctionTopKGeneric(
        UInt64 threshold_, UInt64 load_factor, const DataTypePtr & input_data_type_, const Array & params)
        : IAggregateFunctionDataHelper<AggregateFunctionTopKGenericData, AggregateFunctionTopKGeneric<is_plain_column, is_weighted>>({input_data_type_}, params)
        , threshold(threshold_), reserved(load_factor * threshold), input_data_type(this->argument_types[0]) {}

    String getName() const override { return is_weighted ? "topKWeighted" : "topK"; }

    DataTypePtr getReturnType() const override
    {
        return std::make_shared<DataTypeArray>(input_data_type);
    }

    bool allocatesMemoryInArena() const override
    {
        return true;
    }

    void serialize(ConstAggregateDataPtr place, WriteBuffer & buf) const override
    {
        this->data(place).value.write(buf);
    }

    void deserialize(AggregateDataPtr place, ReadBuffer & buf, Arena * arena) const override
    {
        auto & set = this->data(place).value;
        set.clear();
        set.resize(reserved);

        // Specialized here because there's no deserialiser for StringRef
        size_t size = 0;
        readVarUInt(size, buf);
        for (size_t i = 0; i < size; ++i)
        {
            auto ref = readStringBinaryInto(*arena, buf);
            UInt64 count;
            UInt64 error;
            readVarUInt(count, buf);
            readVarUInt(error, buf);
            set.insert(ref, count, error);
            arena->rollback(ref.size);
        }

        set.readAlphaMap(buf);
    }

    void add(AggregateDataPtr place, const IColumn ** columns, size_t row_num, Arena * arena) const override
    {
        auto & set = this->data(place).value;
        if (set.capacity() != reserved)
            set.resize(reserved);

        if constexpr (is_plain_column)
        {
            if constexpr (is_weighted)
                set.insert(columns[0]->getDataAt(row_num), columns[1]->getUInt(row_num));
            else
                set.insert(columns[0]->getDataAt(row_num));
        }
        else
        {
            const char * begin = nullptr;
            StringRef str_serialized = columns[0]->serializeValueIntoArena(row_num, *arena, begin);
            if constexpr (is_weighted)
                set.insert(str_serialized, columns[1]->getUInt(row_num));
            else
                set.insert(str_serialized);
            arena->rollback(str_serialized.size);
        }
    }

    void merge(AggregateDataPtr place, ConstAggregateDataPtr rhs, Arena *) const override
    {
        this->data(place).value.merge(this->data(rhs).value);
    }

<<<<<<< HEAD
    void insertResultInto(ConstAggregateDataPtr place, IColumn & to) const override
=======
    void insertResultInto(AggregateDataPtr place, IColumn & to, Arena *) const override
>>>>>>> 811d124a
    {
        ColumnArray & arr_to = assert_cast<ColumnArray &>(to);
        ColumnArray::Offsets & offsets_to = arr_to.getOffsets();
        IColumn & data_to = arr_to.getData();

        auto result_vec = this->data(place).value.topK(threshold);
        offsets_to.push_back(offsets_to.back() + result_vec.size());

        for (auto & elem : result_vec)
        {
            if constexpr (is_plain_column)
                data_to.insertData(elem.key.data, elem.key.size);
            else
                data_to.deserializeAndInsertFromArena(elem.key.data);
        }
    }
};

}<|MERGE_RESOLUTION|>--- conflicted
+++ resolved
@@ -79,11 +79,7 @@
         set.read(buf);
     }
 
-<<<<<<< HEAD
-    void insertResultInto(ConstAggregateDataPtr place, IColumn & to) const override
-=======
     void insertResultInto(AggregateDataPtr place, IColumn & to, Arena *) const override
->>>>>>> 811d124a
     {
         ColumnArray & arr_to = assert_cast<ColumnArray &>(to);
         ColumnArray::Offsets & offsets_to = arr_to.getOffsets();
@@ -204,11 +200,7 @@
         this->data(place).value.merge(this->data(rhs).value);
     }
 
-<<<<<<< HEAD
-    void insertResultInto(ConstAggregateDataPtr place, IColumn & to) const override
-=======
     void insertResultInto(AggregateDataPtr place, IColumn & to, Arena *) const override
->>>>>>> 811d124a
     {
         ColumnArray & arr_to = assert_cast<ColumnArray &>(to);
         ColumnArray::Offsets & offsets_to = arr_to.getOffsets();
