--- conflicted
+++ resolved
@@ -57,11 +57,7 @@
         readVarUInt(data(place).count, buf);
     }
 
-<<<<<<< HEAD
-    void insertResultInto(ConstAggregateDataPtr place, IColumn & to) const override
-=======
     void insertResultInto(AggregateDataPtr place, IColumn & to, Arena *) const override
->>>>>>> 811d124a
     {
         assert_cast<ColumnUInt64 &>(to).getData().push_back(data(place).count);
     }
@@ -116,11 +112,7 @@
         readVarUInt(data(place).count, buf);
     }
 
-<<<<<<< HEAD
-    void insertResultInto(ConstAggregateDataPtr place, IColumn & to) const override
-=======
     void insertResultInto(AggregateDataPtr place, IColumn & to, Arena *) const override
->>>>>>> 811d124a
     {
         assert_cast<ColumnUInt64 &>(to).getData().push_back(data(place).count);
     }
