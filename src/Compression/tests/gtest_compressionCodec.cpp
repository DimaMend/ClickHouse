#include <Compression/CompressionFactory.h>

#include <DataTypes/DataTypesNumber.h>
#include <DataTypes/IDataType.h>
#include <IO/ReadBufferFromMemory.h>
#include <IO/WriteHelpers.h>
#include <Parsers/ExpressionElementParsers.h>
#include <Parsers/IParser.h>
#include <Parsers/TokenIterator.h>
#include <Common/PODArray.h>
#include <Common/Stopwatch.h>

#include <Compression/LZ4_decompress_faster.h>
#include <IO/BufferWithOwnMemory.h>

#include <random>
#include <bitset>
#include <cmath>
#include <initializer_list>
#include <iomanip>
#include <iostream>
#include <iterator>
#include <memory>
#include <typeinfo>
#include <vector>

#include <cstring>

/// For the expansion of gtest macros.
#include <gtest/gtest.h>

using namespace DB;


namespace
{

template <class T> inline constexpr bool is_pod_v = std::is_trivial_v<std::is_standard_layout<T>>;

template <typename T>
struct AsHexStringHelper
{
    const T & container;
};

template <typename T>
std::ostream & operator << (std::ostream & ostr, const AsHexStringHelper<T> & helper)
{
    ostr << std::hex;
    for (const auto & e : helper.container)
    {
        ostr << "\\x" << std::setw(2) << std::setfill('0') << (static_cast<unsigned int>(e) & 0xFF);
    }

    return ostr;
}

template <typename T>
AsHexStringHelper<T> AsHexString(const T & container)
{
    static_assert (sizeof(container[0]) == 1 && is_pod_v<std::decay_t<decltype(container[0])>>, "Only works on containers of byte-size PODs.");

    return AsHexStringHelper<T>{container};
}

template <typename T>
std::string bin(const T & value, size_t bits = sizeof(T)*8)
{
    static const uint8_t MAX_BITS = sizeof(T)*8;
    assert(bits <= MAX_BITS);

    return std::bitset<sizeof(T) * 8>(static_cast<uint64_t>(value))
            .to_string().substr(MAX_BITS - bits, bits);
}

template <typename T>
const char* type_name()
{
#define MAKE_TYPE_NAME(TYPE) \
    if constexpr (std::is_same_v<TYPE, T>) return #TYPE

    MAKE_TYPE_NAME(UInt8);
    MAKE_TYPE_NAME(UInt16);
    MAKE_TYPE_NAME(UInt32);
    MAKE_TYPE_NAME(UInt64);
    MAKE_TYPE_NAME(Int8);
    MAKE_TYPE_NAME(Int16);
    MAKE_TYPE_NAME(Int32);
    MAKE_TYPE_NAME(Int64);
    MAKE_TYPE_NAME(Float32);
    MAKE_TYPE_NAME(Float64);

#undef MAKE_TYPE_NAME

    return typeid(T).name();
}

template <typename T>
DataTypePtr makeDataType()
{
#define MAKE_DATA_TYPE(TYPE) \
    if constexpr (std::is_same_v<T, TYPE>) return std::make_shared<DataType ## TYPE>()

    MAKE_DATA_TYPE(UInt8);
    MAKE_DATA_TYPE(UInt16);
    MAKE_DATA_TYPE(UInt32);
    MAKE_DATA_TYPE(UInt64);
    MAKE_DATA_TYPE(Int8);
    MAKE_DATA_TYPE(Int16);
    MAKE_DATA_TYPE(Int32);
    MAKE_DATA_TYPE(Int64);
    MAKE_DATA_TYPE(Float32);
    MAKE_DATA_TYPE(Float64);

#undef MAKE_DATA_TYPE

    assert(false && "unknown datatype");
    return nullptr;
}

template <typename T, typename Container>
class BinaryDataAsSequenceOfValuesIterator
{
    const Container & container;
    const void * data;
    const void * data_end;

    T current_value;

public:
    using Self = BinaryDataAsSequenceOfValuesIterator<T, Container>;

    explicit BinaryDataAsSequenceOfValuesIterator(const Container & container_)
        : container(container_),
          data(container.data()),
          data_end(container.data() + container.size()),
          current_value(T{})
    {
        static_assert(sizeof(container[0]) == 1 && is_pod_v<std::decay_t<decltype(container[0])>>, "Only works on containers of byte-size PODs.");
        read();
    }

    const T & operator*() const
    {
        return current_value;
    }

    size_t itemsLeft() const
    {
        return reinterpret_cast<const char *>(data_end) - reinterpret_cast<const char *>(data);
    }

    Self & operator++()
    {
        read();
        return *this;
    }

    explicit operator bool() const
    {
        return itemsLeft() > 0;
    }

private:
    void read()
    {
        if (!*this)
        {
            throw std::runtime_error("No more data to read");
        }

        current_value = unalignedLoadLittleEndian<T>(data);
        data = reinterpret_cast<const char *>(data) + sizeof(T);
    }
};

template <typename T, typename Container>
BinaryDataAsSequenceOfValuesIterator<T, Container> AsSequenceOf(const Container & container)
{
    return BinaryDataAsSequenceOfValuesIterator<T, Container>(container);
}

template <typename T, typename ContainerLeft, typename ContainerRight>
::testing::AssertionResult EqualByteContainersAs(const ContainerLeft & left, const ContainerRight & right)
{
    static_assert(sizeof(typename ContainerLeft::value_type) == 1, "Expected byte-container");
    static_assert(sizeof(typename ContainerRight::value_type) == 1, "Expected byte-container");

    ::testing::AssertionResult result = ::testing::AssertionSuccess();

    const auto l_size = left.size() / sizeof(T);
    const auto r_size = right.size() / sizeof(T);
    const auto size = std::min(l_size, r_size);

    if (l_size != r_size)
    {
        result = ::testing::AssertionFailure() << "size mismatch, expected: " << l_size << " got:" << r_size;
    }
    if (l_size == 0 || r_size == 0)
    {
        return result;
    }

    auto l = AsSequenceOf<T>(left);
    auto r = AsSequenceOf<T>(right);

    static constexpr auto MAX_MISMATCHING_ITEMS = 5;
    int mismatching_items = 0;
    size_t i = 0;

    while (l && r)
    {
        const auto left_value = *l;
        const auto right_value = *r;
        ++l;
        ++r;
        ++i;

        if (left_value != right_value)
        {
            if (result)
            {
                result = ::testing::AssertionFailure();
            }

            if (++mismatching_items <= MAX_MISMATCHING_ITEMS)
            {
                result << "\nmismatching " << sizeof(T) << "-byte item #" << i
                   << "\nexpected: " << bin(left_value) << " (0x" << std::hex << size_t(left_value) << ")"
                   << "\ngot     : " << bin(right_value) << " (0x" << std::hex << size_t(right_value) << ")";
                if (mismatching_items == MAX_MISMATCHING_ITEMS)
                {
                    result << "\n..." << std::endl;
                }
            }
        }
    }
    if (mismatching_items > 0)
    {
        result << "total mismatching items:" << mismatching_items << " of " << size;
    }

    return result;
}

template <typename ContainerLeft, typename ContainerRight>
::testing::AssertionResult EqualByteContainers(uint8_t element_size, const ContainerLeft & left, const ContainerRight & right)
{
    switch (element_size)
    {
        case 1:
            return EqualByteContainersAs<UInt8>(left, right);
            break;
        case 2:
            return EqualByteContainersAs<UInt16>(left, right);
            break;
        case 4:
            return EqualByteContainersAs<UInt32>(left, right);
            break;
        case 8:
            return EqualByteContainersAs<UInt64>(left, right);
            break;
        default:
            assert(false && "Invalid element_size");
            return ::testing::AssertionFailure() << "Invalid element_size: " << element_size;
    }
}

struct Codec
{
    std::string codec_statement;
    std::optional<double> expected_compression_ratio;

    explicit Codec(std::string codec_statement_, std::optional<double> expected_compression_ratio_ = std::nullopt)
        : codec_statement(std::move(codec_statement_)),
          expected_compression_ratio(expected_compression_ratio_)
    {}
};


struct CodecTestSequence
{
    std::string name;
    std::vector<char> serialized_data;
    DataTypePtr data_type;

    CodecTestSequence(std::string name_, std::vector<char> serialized_data_, DataTypePtr data_type_)
        : name(name_),
          serialized_data(serialized_data_),
          data_type(data_type_)
    {}

    CodecTestSequence & append(const CodecTestSequence & other)
    {
        assert(data_type->equals(*other.data_type));

        serialized_data.insert(serialized_data.end(), other.serialized_data.begin(), other.serialized_data.end());
        if (!name.empty())
            name += " + ";
        name += other.name;

        return *this;
    }
};

CodecTestSequence operator+(CodecTestSequence && left, const CodecTestSequence & right)
{
    return left.append(right);
}

std::vector<CodecTestSequence> operator+(const std::vector<CodecTestSequence> & left, const std::vector<CodecTestSequence> & right)
{
    std::vector<CodecTestSequence> result(left);
    std::move(std::begin(right), std::end(right), std::back_inserter(result));

    return result;
}

template <typename T>
CodecTestSequence operator*(CodecTestSequence && left, T times)
{
    std::vector<char> data(std::move(left.serialized_data));
    const size_t initial_size = data.size();
    const size_t final_size = initial_size * times;

    data.reserve(final_size);

    for (T i = 0; i < times; ++i)
    {
        data.insert(data.end(), data.begin(), data.begin() + initial_size);
    }

    return CodecTestSequence{
        left.name + " x " + std::to_string(times),
        std::move(data),
        std::move(left.data_type)
    };
}

std::ostream & operator<<(std::ostream & ostr, const Codec & codec)
{
    ostr << "Codec{"
         << "name: " << codec.codec_statement;
    if (codec.expected_compression_ratio)
        return ostr << ", expected_compression_ratio: " << *codec.expected_compression_ratio << "}";
    else
        return ostr << "}";
}

std::ostream & operator<<(std::ostream & ostr, const CodecTestSequence & seq)
{
    return ostr << "CodecTestSequence{"
                << "name: " << seq.name
                << ", type name: " << seq.data_type->getName()
                << ", data size: " << seq.serialized_data.size() << " bytes"
                << "}";
}

template <typename T, typename... Args>
CodecTestSequence makeSeq(Args && ... args)
{
    std::initializer_list<T> vals{static_cast<T>(args)...};
    std::vector<char> data(sizeof(T) * std::size(vals));

    char * write_pos = data.data();
    for (const auto & v : vals)
    {
        unalignedStoreLittleEndian<T>(write_pos, v);
        write_pos += sizeof(v);
    }

    return CodecTestSequence{
            (fmt::format("{} values of {}", std::size(vals), type_name<T>())),
            std::move(data),
            makeDataType<T>()
    };
}

template <typename T, typename Generator, typename B = int, typename E = int>
CodecTestSequence generateSeq(Generator gen, const char* gen_name, B Begin = 0, E End = 10000)
{
    const auto direction = std::signbit(End - Begin) ? -1 : 1;
    std::vector<char> data(sizeof(T) * (End - Begin));
    char * write_pos = data.data();

    for (auto i = Begin; i < End; i += direction)
    {
        const T v = static_cast<T>(gen(i));

        unalignedStoreLittleEndian<T>(write_pos, v);
        write_pos += sizeof(v);
    }

    return CodecTestSequence{
            (fmt::format("{} values of {} from {}", (End - Begin), type_name<T>(), gen_name)),
            std::move(data),
            makeDataType<T>()
    };
}

struct NoOpTimer
{
    void start() {}
    void report(const char*) {}
};

struct StopwatchTimer
{
    explicit StopwatchTimer(clockid_t clock_type, size_t estimated_marks = 32)
        : stopwatch(clock_type)
    {
        results.reserve(estimated_marks);
    }

    void start()
    {
        stopwatch.restart();
    }

    void report(const char * mark)
    {
        results.emplace_back(mark, stopwatch.elapsed());
    }

    void stop()
    {
        stopwatch.stop();
    }

    const std::vector<std::tuple<const char*, UInt64>> & getResults() const
    {
        return results;
    }

private:
    Stopwatch stopwatch;
    std::vector<std::tuple<const char*, UInt64>> results;
};

CompressionCodecPtr makeCodec(const std::string & codec_string, const DataTypePtr data_type)
{
    const std::string codec_statement = "(" + codec_string + ")";
    Tokens tokens(codec_statement.begin().base(), codec_statement.end().base());
    IParser::Pos token_iterator(tokens, 0, 0);

    Expected expected;
    ASTPtr codec_ast;
    ParserCodec parser;

    parser.parse(token_iterator, codec_ast, expected);

    return CompressionCodecFactory::instance().get(codec_ast, data_type);
}

template <typename Timer>
void testTranscoding(Timer & timer, ICompressionCodec & codec, const CodecTestSequence & test_sequence,
                     std::optional<double> expected_compression_ratio = {})
{
    const auto & source_data = test_sequence.serialized_data;

    const UInt32 encoded_max_size = codec.getCompressedReserveSize(
        static_cast<UInt32>(source_data.size()));
    PODArray<char> encoded(encoded_max_size);

    timer.start();

    assert(source_data.data() != nullptr); // Codec assumes that source buffer is not null.
    const UInt32 encoded_size = codec.compress(
        source_data.data(), static_cast<UInt32>(source_data.size()), encoded.data());
    timer.report("encoding");

    encoded.resize(encoded_size);

    PODArray<char> decoded(source_data.size());

    timer.start();
    const UInt32 decoded_size = codec.decompress(
        encoded.data(), static_cast<UInt32>(encoded.size()), decoded.data());
    timer.report("decoding");

    decoded.resize(decoded_size);

    ASSERT_TRUE(EqualByteContainers(test_sequence.data_type->getSizeOfValueInMemory(), source_data, decoded));

    const auto header_size = ICompressionCodec::getHeaderSize();
    const auto compression_ratio = (encoded_size - header_size) / (source_data.size() * 1.0);

    if (expected_compression_ratio)
    {
        ASSERT_LE(compression_ratio, *expected_compression_ratio)
                << "\n\tdecoded size: " << source_data.size()
                << "\n\tencoded size: " << encoded_size
                << "(no header: " << encoded_size - header_size << ")";
    }
}

class CodecTest : public ::testing::TestWithParam<std::tuple<Codec, CodecTestSequence>>
{
public:
    enum MakeCodecParam
    {
        CODEC_WITH_DATA_TYPE,
        CODEC_WITHOUT_DATA_TYPE,
    };

    static CompressionCodecPtr makeCodec(MakeCodecParam with_data_type)
    {
        const auto & codec_string = std::get<0>(GetParam()).codec_statement;
        const auto & data_type = with_data_type == CODEC_WITH_DATA_TYPE ? std::get<1>(GetParam()).data_type : nullptr;

        return ::makeCodec(codec_string, data_type);
    }

    static void testTranscoding(ICompressionCodec & codec)
    {
        NoOpTimer timer;
        ::testTranscoding(timer, codec, std::get<1>(GetParam()), std::get<0>(GetParam()).expected_compression_ratio);
    }
};

TEST_P(CodecTest, TranscodingWithDataType)
{
<<<<<<< HEAD
    /// Gorilla and Chimp can only be applied to floating point columns
    bool codec_is_gorilla = std::get<0>(GetParam()).codec_statement.find("Gorilla") != std::string::npos;
    bool codec_is_chimp = std::get<0>(GetParam()).codec_statement.find("Chimp") != std::string::npos;
=======
    /// Gorilla can only be applied to floating point columns
    bool codec_is_gorilla = std::get<0>(GetParam()).codec_statement.contains("Gorilla");
>>>>>>> ccd0ede9
    WhichDataType which(std::get<1>(GetParam()).data_type.get());
    bool data_is_float = which.isFloat();
    if ((codec_is_gorilla || codec_is_chimp) && !data_is_float)
        GTEST_SKIP() << "Skipping Gorilla/Chimp-compressed non-float column";

    const auto codec = makeCodec(CODEC_WITH_DATA_TYPE);
    testTranscoding(*codec);
}


// Param is tuple-of-tuple to simplify instantiating with values, since typically group of cases test only one codec.
class CodecTestCompatibility : public ::testing::TestWithParam<std::tuple<Codec, std::tuple<CodecTestSequence, std::string>>>
{};

// Check that input sequence when encoded matches the encoded string binary.
TEST_P(CodecTestCompatibility, Encoding)
{
    const auto & codec_spec = std::get<0>(GetParam());
    const auto & [data_sequence, expected] = std::get<1>(GetParam());
    const auto codec = makeCodec(codec_spec.codec_statement, data_sequence.data_type);

    const auto & source_data = data_sequence.serialized_data;

    // Just encode the data with codec
    const UInt32 encoded_max_size = codec->getCompressedReserveSize(
        static_cast<UInt32>(source_data.size()));
    PODArray<char> encoded(encoded_max_size);

    const UInt32 encoded_size = codec->compress(
        source_data.data(), static_cast<UInt32>(source_data.size()), encoded.data());
    encoded.resize(encoded_size);
    SCOPED_TRACE(::testing::Message("encoded:  ") << AsHexString(encoded));

    ASSERT_TRUE(EqualByteContainersAs<UInt8>(expected, encoded));
}

// Check that binary string is exactly decoded into input sequence.
TEST_P(CodecTestCompatibility, Decoding)
{
    const auto & codec_spec = std::get<0>(GetParam());
    const auto & [expected, encoded_data] = std::get<1>(GetParam());
    const auto codec = makeCodec(codec_spec.codec_statement, expected.data_type);

    PODArray<char> decoded(expected.serialized_data.size());
    const UInt32 decoded_size = codec->decompress(
        encoded_data.c_str(), static_cast<UInt32>(encoded_data.size()), decoded.data());
    decoded.resize(decoded_size);

    ASSERT_TRUE(EqualByteContainers(expected.data_type->getSizeOfValueInMemory(), expected.serialized_data, decoded));
}

class CodecTestPerformance : public ::testing::TestWithParam<std::tuple<Codec, CodecTestSequence>>
{};

TEST_P(CodecTestPerformance, TranscodingWithDataType)
{
    const auto & [codec_spec, test_seq] = GetParam();
    const auto codec = ::makeCodec(codec_spec.codec_statement, test_seq.data_type);

    const auto runs = 10;
    std::map<std::string, std::vector<UInt64>> results;

    for (size_t i = 0; i < runs; ++i)
    {
        StopwatchTimer timer{CLOCK_THREAD_CPUTIME_ID};
        ::testTranscoding(timer, *codec, test_seq);
        timer.stop();

        for (const auto & [label, value] : timer.getResults())
        {
            results[label].push_back(value);
        }
    }

    auto compute_mean_and_stddev = [](const auto & values)
    {
        double mean{};

        if (values.size() < 2)
            return std::make_tuple(mean, double{});

        using ValueType = typename std::decay_t<decltype(values)>::value_type;
        std::vector<ValueType> tmp_v(std::begin(values), std::end(values));
        std::sort(tmp_v.begin(), tmp_v.end());

        // remove min and max
        tmp_v.erase(tmp_v.begin());
        tmp_v.erase(tmp_v.end() - 1);

        for (const auto & v : tmp_v)
        {
            mean += v;
        }

        mean = mean / tmp_v.size();
        double std_dev = 0.0;
        for (const auto & v : tmp_v)
        {
            const auto d = (v - mean);
            std_dev += (d * d);
        }
        std_dev = std::sqrt(std_dev / tmp_v.size());

        return std::make_tuple(mean, std_dev);
    };

    std::cerr << codec_spec.codec_statement
              << " " << test_seq.data_type->getName()
              << " (" << test_seq.serialized_data.size() << " bytes, "
              << std::hex << CityHash_v1_0_2::CityHash64(test_seq.serialized_data.data(), test_seq.serialized_data.size()) << std::dec
              << ", average of " << runs << " runs, μs)";

    for (const auto & k : {"encoding", "decoding"})
    {
        const auto & values = results[k];
        const auto & [mean, std_dev] = compute_mean_and_stddev(values);
        // Ensure that Coefficient of variation is reasonably low, otherwise these numbers are meaningless
        EXPECT_GT(0.05, std_dev / mean);
        std::cerr << "\t" << std::fixed << std::setprecision(1) << mean / 1000.0;
    }

    std::cerr << std::endl;
}
GTEST_ALLOW_UNINSTANTIATED_PARAMETERIZED_TEST(CodecTestPerformance);

///////////////////////////////////////////////////////////////////////////////////////////////////
// Here we use generators to produce test payload for codecs.
// Generator is a callable that can produce infinite number of values,
// output value MUST be of the same type as input value.
///////////////////////////////////////////////////////////////////////////////////////////////////

auto SameValueGenerator = [](auto value)
{
    return [=](auto i)
    {
        return static_cast<decltype(i)>(value);
    };
};

auto SequentialGenerator = [](auto stride = 1)
{
    return [=](auto i)
    {
        using ValueType = decltype(i);
        return static_cast<ValueType>(stride * i);
    };
};

// Generator that helps debugging output of other generators
// by logging every output value alongside iteration index and input.
//auto LoggingProxyGenerator = [](auto other_generator, const char * name, std::ostream & ostr, const int limit = std::numeric_limits<int>::max())
//{
//    ostr << "\n\nValues from " << name << ":\n";
//    auto count = std::make_shared<int>(0);
//    return [&, count](auto i)
//    {
//        using ValueType = decltype(i);
//        const auto ret = static_cast<ValueType>(other_generator(i));
//        if (++(*count) < limit)
//        {
//            ostr << "\t" << *count << " : " << i << " => " << ret << "\n";
//        }

//        return ret;
//    };
//};

template <typename T>
using uniform_distribution =
typename std::conditional_t<std::is_floating_point_v<T>, std::uniform_real_distribution<T>,
        typename std::conditional_t<is_integer<T>, std::uniform_int_distribution<T>, void>>;


template <typename T = Int32>
struct MonotonicGenerator // NOLINT
{
    explicit MonotonicGenerator(T stride_ = 1, T max_step = 10) // NOLINT
        : prev_value(0),
          stride(stride_),
          random_engine(0), /// NOLINT
          distribution(0, max_step)
    {}

    template <typename U>
    U operator()(U)
    {
        prev_value = prev_value + stride * distribution(random_engine);
        return static_cast<U>(prev_value);
    }

private:
    T prev_value;
    const T stride;
    std::default_random_engine random_engine;
    uniform_distribution<T> distribution;
};

template <typename T>
struct RandomGenerator
{
    explicit RandomGenerator(T seed = 0, T value_min = std::numeric_limits<T>::min(), T value_max = std::numeric_limits<T>::max())
        : random_engine(static_cast<uint_fast32_t>(seed)),
          distribution(value_min, value_max)
    {
    }

    template <typename U>
    U operator()(U)
    {
        return static_cast<U>(distribution(random_engine));
    }

private:
    std::default_random_engine random_engine;
    uniform_distribution<T> distribution;
};

auto RandomishGenerator = [](auto i)
{
    using T = decltype(i);
    double sin_value = sin(static_cast<double>(i * i)) * i;
    if (sin_value < std::numeric_limits<T>::lowest() || sin_value > static_cast<double>(std::numeric_limits<T>::max()))
        return T{};
    return T(sin_value);
};

auto MinMaxGenerator = []()
{
    return [step = 0](auto i) mutable
    {
        if (step++ % 2 == 0)
        {
            return std::numeric_limits<decltype(i)>::min();
        }
        else
        {
            return std::numeric_limits<decltype(i)>::max();
        }
    };
};

// Fill dest value with 0x00 or 0xFF
auto FFand0Generator = []()
{
    return [step = 0](auto i) mutable
    {
        decltype(i) result;

        if (step % 2 == 0)
            memset(&result, 0, sizeof(result));
        else
            memset(&result, 0xFF, sizeof(result));

        ++step;
        return result;
    };
};


// Makes many sequences with generator, first sequence length is 0, second is 1..., third is 2 up to `sequences_count`.
template <typename T, typename Generator>
std::vector<CodecTestSequence> generatePyramidOfSequences(const size_t sequences_count, Generator && generator, const char* generator_name)
{
    std::vector<CodecTestSequence> sequences;
    sequences.reserve(sequences_count);

    // Don't test against sequence of size 0, since it causes a nullptr source buffer as codec input and produces an error.
    // sequences.push_back(makeSeq<T>()); // sequence of size 0
    for (size_t i = 1; i < sequences_count; ++i)
    {
        std::string name = generator_name + std::string(" from 0 to ") + std::to_string(i);
        sequences.push_back(generateSeq<T>(generator, name.c_str(), 0, i));
    }

    return sequences;
}

// helper macro to produce human-friendly sequence name from generator
#define G(generator) generator, #generator

const auto DefaultCodecsToTest = ::testing::Values(
    Codec("DoubleDelta"),
    Codec("DoubleDelta, LZ4"),
    Codec("DoubleDelta, ZSTD"),
    Codec("Gorilla"),
    Codec("Gorilla, LZ4"),
    Codec("Gorilla, ZSTD"),
    Codec("Chimp"),
    Codec("Chimp, LZ4"),
    Codec("Chimp, ZSTD")
);

///////////////////////////////////////////////////////////////////////////////////////////////////
// test cases
///////////////////////////////////////////////////////////////////////////////////////////////////

INSTANTIATE_TEST_SUITE_P(Simple,
    CodecTest,
    ::testing::Combine(
        DefaultCodecsToTest,
        ::testing::Values(
            makeSeq<Float64>(1, 2, 3, 5, 7, 11, 13, 17, 23, 29, 31, 37, 41, 43, 47, 53, 59, 61, 67, 71, 73, 79, 83, 89, 97)
        )
    )
);

INSTANTIATE_TEST_SUITE_P(SmallSequences,
    CodecTest,
    ::testing::Combine(
        DefaultCodecsToTest,
        ::testing::ValuesIn(
                  generatePyramidOfSequences<Int8 >(42, G(SequentialGenerator(1)))
                + generatePyramidOfSequences<Int16 >(42, G(SequentialGenerator(1)))
                + generatePyramidOfSequences<Int32 >(42, G(SequentialGenerator(1)))
                + generatePyramidOfSequences<Int64 >(42, G(SequentialGenerator(1)))
                + generatePyramidOfSequences<UInt8 >(42, G(SequentialGenerator(1)))
                + generatePyramidOfSequences<UInt16>(42, G(SequentialGenerator(1)))
                + generatePyramidOfSequences<UInt32>(42, G(SequentialGenerator(1)))
                + generatePyramidOfSequences<UInt64>(42, G(SequentialGenerator(1)))
        )
    )
);

INSTANTIATE_TEST_SUITE_P(Mixed,
    CodecTest,
    ::testing::Combine(
        DefaultCodecsToTest,
        ::testing::Values(
            generateSeq<Int8>(G(MinMaxGenerator()), 1, 5) + generateSeq<Int8>(G(SequentialGenerator(1)), 1, 1001),
            generateSeq<Int16>(G(MinMaxGenerator()), 1, 5) + generateSeq<Int16>(G(SequentialGenerator(1)), 1, 1001),
            generateSeq<Int32>(G(MinMaxGenerator()), 1, 5) + generateSeq<Int32>(G(SequentialGenerator(1)), 1, 1001),
            generateSeq<Int64>(G(MinMaxGenerator()), 1, 5) + generateSeq<Int64>(G(SequentialGenerator(1)), 1, 1001),
            generateSeq<UInt8>(G(MinMaxGenerator()), 1, 5) + generateSeq<UInt8>(G(SequentialGenerator(1)), 1, 1001),
            generateSeq<UInt16>(G(MinMaxGenerator()), 1, 5) + generateSeq<UInt16>(G(SequentialGenerator(1)), 1, 1001),
            generateSeq<UInt32>(G(MinMaxGenerator()), 1, 5) + generateSeq<UInt32>(G(SequentialGenerator(1)), 1, 1001),
            generateSeq<UInt64>(G(MinMaxGenerator()), 1, 5) + generateSeq<UInt64>(G(SequentialGenerator(1)), 1, 1001)
        )
    )
);

INSTANTIATE_TEST_SUITE_P(SameValueInt,
    CodecTest,
    ::testing::Combine(
        DefaultCodecsToTest,
        ::testing::Values(
            generateSeq<Int8>(G(SameValueGenerator(1000))),
            generateSeq<Int16 >(G(SameValueGenerator(1000))),
            generateSeq<Int32 >(G(SameValueGenerator(1000))),
            generateSeq<Int64 >(G(SameValueGenerator(1000))),
            generateSeq<UInt8 >(G(SameValueGenerator(1000))),
            generateSeq<UInt16>(G(SameValueGenerator(1000))),
            generateSeq<UInt32>(G(SameValueGenerator(1000))),
            generateSeq<UInt64>(G(SameValueGenerator(1000)))
        )
    )
);

INSTANTIATE_TEST_SUITE_P(SameNegativeValueInt,
    CodecTest,
    ::testing::Combine(
        DefaultCodecsToTest,
        ::testing::Values(
            generateSeq<Int8>(G(SameValueGenerator(-1000))),
            generateSeq<Int16 >(G(SameValueGenerator(-1000))),
            generateSeq<Int32 >(G(SameValueGenerator(-1000))),
            generateSeq<Int64 >(G(SameValueGenerator(-1000))),
            generateSeq<UInt8 >(G(SameValueGenerator(-1000))),
            generateSeq<UInt16>(G(SameValueGenerator(-1000))),
            generateSeq<UInt32>(G(SameValueGenerator(-1000))),
            generateSeq<UInt64>(G(SameValueGenerator(-1000)))
        )
    )
);

INSTANTIATE_TEST_SUITE_P(SameValueFloat,
    CodecTest,
    ::testing::Combine(
        ::testing::Values(
            Codec("Gorilla"),
            Codec("Gorilla, LZ4")
        ),
        ::testing::Values(
            generateSeq<Float32>(G(SameValueGenerator(M_E))),
            generateSeq<Float64>(G(SameValueGenerator(M_E)))
        )
    )
);

INSTANTIATE_TEST_SUITE_P(SameNegativeValueFloat,
    CodecTest,
    ::testing::Combine(
        ::testing::Values(
            Codec("Gorilla"),
            Codec("Gorilla, LZ4")
        ),
        ::testing::Values(
            generateSeq<Float32>(G(SameValueGenerator(-1 * M_E))),
            generateSeq<Float64>(G(SameValueGenerator(-1 * M_E)))
        )
    )
);

INSTANTIATE_TEST_SUITE_P(SequentialInt,
    CodecTest,
    ::testing::Combine(
        DefaultCodecsToTest,
        ::testing::Values(
            generateSeq<Int8>(G(SequentialGenerator(1))),
            generateSeq<Int16 >(G(SequentialGenerator(1))),
            generateSeq<Int32 >(G(SequentialGenerator(1))),
            generateSeq<Int64 >(G(SequentialGenerator(1))),
            generateSeq<UInt8 >(G(SequentialGenerator(1))),
            generateSeq<UInt16>(G(SequentialGenerator(1))),
            generateSeq<UInt32>(G(SequentialGenerator(1))),
            generateSeq<UInt64>(G(SequentialGenerator(1)))
        )
    )
);

// -1, -2, -3, ... etc for signed
// 0xFF, 0xFE, 0xFD, ... for unsigned
INSTANTIATE_TEST_SUITE_P(SequentialReverseInt,
    CodecTest,
    ::testing::Combine(
        DefaultCodecsToTest,
        ::testing::Values(
            generateSeq<Int8>(G(SequentialGenerator(-1))),
            generateSeq<Int16 >(G(SequentialGenerator(-1))),
            generateSeq<Int32 >(G(SequentialGenerator(-1))),
            generateSeq<Int64 >(G(SequentialGenerator(-1))),
            generateSeq<UInt8 >(G(SequentialGenerator(-1))),
            generateSeq<UInt16>(G(SequentialGenerator(-1))),
            generateSeq<UInt32>(G(SequentialGenerator(-1))),
            generateSeq<UInt64>(G(SequentialGenerator(-1)))
        )
    )
);

INSTANTIATE_TEST_SUITE_P(SequentialFloat,
    CodecTest,
    ::testing::Combine(
        ::testing::Values(
            Codec("Gorilla"),
            Codec("Gorilla, LZ4")
        ),
        ::testing::Values(
            generateSeq<Float32>(G(SequentialGenerator(M_E))),
            generateSeq<Float64>(G(SequentialGenerator(M_E)))
        )
    )
);

INSTANTIATE_TEST_SUITE_P(SequentialReverseFloat,
    CodecTest,
    ::testing::Combine(
        ::testing::Values(
            Codec("Gorilla"),
            Codec("Gorilla, LZ4")
        ),
        ::testing::Values(
            generateSeq<Float32>(G(SequentialGenerator(-1 * M_E))),
            generateSeq<Float64>(G(SequentialGenerator(-1 * M_E)))
        )
    )
);

INSTANTIATE_TEST_SUITE_P(MonotonicInt,
    CodecTest,
    ::testing::Combine(
        DefaultCodecsToTest,
        ::testing::Values(
            generateSeq<Int8>(G(MonotonicGenerator(1, 5))),
            generateSeq<Int16>(G(MonotonicGenerator(1, 5))),
            generateSeq<Int32>(G(MonotonicGenerator(1, 5))),
            generateSeq<Int64>(G(MonotonicGenerator(1, 5))),
            generateSeq<UInt8 >(G(MonotonicGenerator(1, 5))),
            generateSeq<UInt16>(G(MonotonicGenerator(1, 5))),
            generateSeq<UInt32>(G(MonotonicGenerator(1, 5))),
            generateSeq<UInt64>(G(MonotonicGenerator(1, 5)))
        )
    )
);

INSTANTIATE_TEST_SUITE_P(MonotonicReverseInt,
    CodecTest,
    ::testing::Combine(
        DefaultCodecsToTest,
        ::testing::Values(
            generateSeq<Int8>(G(MonotonicGenerator(-1, 5))),
            generateSeq<Int16>(G(MonotonicGenerator(-1, 5))),
            generateSeq<Int32>(G(MonotonicGenerator(-1, 5))),
            generateSeq<Int64>(G(MonotonicGenerator(-1, 5))),
            generateSeq<UInt8>(G(MonotonicGenerator(-1, 5))),
            generateSeq<UInt16>(G(MonotonicGenerator(-1, 5))),
            generateSeq<UInt32>(G(MonotonicGenerator(-1, 5))),
            generateSeq<UInt64>(G(MonotonicGenerator(-1, 5)))
        )
    )
);

INSTANTIATE_TEST_SUITE_P(MonotonicFloat,
    CodecTest,
    ::testing::Combine(
        ::testing::Values(
            Codec("Gorilla")
        ),
        ::testing::Values(
            generateSeq<Float32>(G(MonotonicGenerator<Float32>(static_cast<Float32>(M_E), 5))),
            generateSeq<Float64>(G(MonotonicGenerator<Float64>(M_E, 5)))
        )
    )
);

INSTANTIATE_TEST_SUITE_P(MonotonicReverseFloat,
    CodecTest,
    ::testing::Combine(
        ::testing::Values(
            Codec("Gorilla")
        ),
        ::testing::Values(
            generateSeq<Float32>(G(MonotonicGenerator<Float32>(static_cast<Float32>(-1 * M_E), 5))),
            generateSeq<Float64>(G(MonotonicGenerator<Float64>(-1 * M_E, 5)))
        )
    )
);

INSTANTIATE_TEST_SUITE_P(RandomInt,
    CodecTest,
    ::testing::Combine(
        DefaultCodecsToTest,
        ::testing::Values(
            generateSeq<UInt8 >(G(RandomGenerator<uint8_t>(0))),
            generateSeq<UInt16>(G(RandomGenerator<UInt16>(0))),
            generateSeq<UInt32>(G(RandomGenerator<UInt32>(0, 0, 1000'000'000))),
            generateSeq<UInt64>(G(RandomGenerator<UInt64>(0, 0, 1000'000'000)))
        )
    )
);

INSTANTIATE_TEST_SUITE_P(RandomishInt,
    CodecTest,
    ::testing::Combine(
        DefaultCodecsToTest,
        ::testing::Values(
            generateSeq<Int32>(G(RandomishGenerator)),
            generateSeq<Int64>(G(RandomishGenerator)),
            generateSeq<UInt32>(G(RandomishGenerator)),
            generateSeq<UInt64>(G(RandomishGenerator)),
            generateSeq<Float32>(G(RandomishGenerator)),
            generateSeq<Float64>(G(RandomishGenerator))
        )
    )
);

INSTANTIATE_TEST_SUITE_P(RandomishFloat,
    CodecTest,
    ::testing::Combine(
        DefaultCodecsToTest,
        ::testing::Values(
            generateSeq<Float32>(G(RandomishGenerator)),
            generateSeq<Float64>(G(RandomishGenerator))
        )
    )
);

// Double delta overflow case, deltas are out of bounds for target type
INSTANTIATE_TEST_SUITE_P(OverflowInt,
    CodecTest,
    ::testing::Combine(
        ::testing::Values(
            Codec("DoubleDelta", 1.2),
            Codec("DoubleDelta, LZ4", 1.0)
        ),
        ::testing::Values(
            generateSeq<UInt32>(G(MinMaxGenerator())),
            generateSeq<Int32>(G(MinMaxGenerator())),
            generateSeq<UInt64>(G(MinMaxGenerator())),
            generateSeq<Int64>(G(MinMaxGenerator()))
        )
    )
);

INSTANTIATE_TEST_SUITE_P(OverflowFloat,
    CodecTest,
    ::testing::Combine(
        ::testing::Values(
            Codec("Gorilla", 1.1),
            Codec("Gorilla, LZ4", 1.0)
        ),
        ::testing::Values(
            generateSeq<Float32>(G(MinMaxGenerator())),
            generateSeq<Float64>(G(MinMaxGenerator())),
            generateSeq<Float32>(G(FFand0Generator())),
            generateSeq<Float64>(G(FFand0Generator()))
        )
    )
);

template <typename ValueType>
auto DDCompatibilityTestSequence()
{
    // Generates sequences with double delta in given range.
    auto dd_generator = [prev_delta = static_cast<Int64>(0), prev = static_cast<Int64>(0)](auto dd) mutable
    {
        const auto curr = dd + prev + prev_delta;
        prev = curr;
        prev_delta = dd + prev_delta;
        return curr;
    };

    auto ret = generateSeq<ValueType>(G(SameValueGenerator(42)), 0, 3);

    // These values are from DoubleDelta paper (and implementation) and represent points at which DD encoded length is changed.
    // DD value less that this point is encoded in shorter binary form (bigger - longer binary).
    const Int64 dd_corner_points[] = {-63, 64, -255, 256, -2047, 2048, std::numeric_limits<Int32>::min(), std::numeric_limits<Int32>::max()};
    for (const auto & p : dd_corner_points)
    {
        if (std::abs(p) > std::numeric_limits<ValueType>::max())
        {
            break;
        }

        // - 4 is to allow DD value to settle before transitioning through important point,
        // since DD depends on 2 previous values of data, + 2 is arbitrary.
        ret.append(generateSeq<ValueType>(G(dd_generator), p - 4, p + 2));
    }

    return ret;
}

#define BIN_STR(x) std::string{x, sizeof(x) - 1}

INSTANTIATE_TEST_SUITE_P(DoubleDelta,
    CodecTestCompatibility,
    ::testing::Combine(
        ::testing::Values(Codec("DoubleDelta")),
        ::testing::ValuesIn(std::initializer_list<std::tuple<CodecTestSequence, std::string>>{
            {
                DDCompatibilityTestSequence<Int8>(),
                BIN_STR("\x94\x21\x00\x00\x00\x0f\x00\x00\x00\x01\x00\x0f\x00\x00\x00\x2a\x00\x6b\x65\x5f\x50\x34\xff\x4f\xaf\xb1\xaa\xf4\xf6\x7d\x87\xf8\x80")
            },
            {
                DDCompatibilityTestSequence<UInt8>(),
                BIN_STR("\x94\x27\x00\x00\x00\x15\x00\x00\x00\x01\x00\x15\x00\x00\x00\x2a\x00\x6b\x65\x5f\x50\x34\xff\x4f\xaf\xb1\xaa\xf4\xf6\x7d\x87\xf8\x81\x8e\xd0\xca\x02\x01\x01")
            },
            {
                DDCompatibilityTestSequence<Int16>(),
                BIN_STR("\x94\x70\x00\x00\x00\x4e\x00\x00\x00\x02\x00\x27\x00\x00\x00\x2a\x00\x00\x00\x6b\x65\x5f\x50\x34\xff\x4f\xaf\xbc\xe3\x5d\xa3\xd3\xd9\xf6\x1f\xe2\x07\x7c\x47\x20\x67\x48\x07\x47\xff\x47\xf6\xfe\xf8\x00\x00\x70\x6b\xd0\x00\x02\x83\xd9\xfb\x9f\xdc\x1f\xfc\x20\x1e\x80\x00\x22\xc8\xf0\x00\x00\x66\x67\xa0\x00\x02\x00\x3d\x00\x00\x0f\xff\xe8\x00\x00\x7f\xee\xff\xdf\x40\x00\x0f\xf2\x78\x00\x01\x7f\x83\x9f\xf7\x9f\xfb\xc0\x00\x00\xff\xfe\x00\x00\x08\x00")
            },
            {
                DDCompatibilityTestSequence<UInt16>(),
                BIN_STR("\x94\x70\x00\x00\x00\x4e\x00\x00\x00\x02\x00\x27\x00\x00\x00\x2a\x00\x00\x00\x6b\x65\x5f\x50\x34\xff\x4f\xaf\xbc\xe3\x5d\xa3\xd3\xd9\xf6\x1f\xe2\x07\x7c\x47\x20\x67\x48\x07\x47\xff\x47\xf6\xfe\xf8\x00\x00\x70\x6b\xd0\x00\x02\x83\xd9\xfb\x9f\xdc\x1f\xfc\x20\x1e\x80\x00\x22\xc8\xf0\x00\x00\x66\x67\xa0\x00\x02\x00\x3d\x00\x00\x0f\xff\xe8\x00\x00\x7f\xee\xff\xdf\x40\x00\x0f\xf2\x78\x00\x01\x7f\x83\x9f\xf7\x9f\xfb\xc0\x00\x00\xff\xfe\x00\x00\x08\x00")
            },
            {
                DDCompatibilityTestSequence<Int32>(),
                BIN_STR("\x94\x74\x00\x00\x00\x9c\x00\x00\x00\x04\x00\x27\x00\x00\x00\x2a\x00\x00\x00\x00\x00\x00\x00\x6b\x65\x5f\x50\x34\xff\x4f\xaf\xbc\xe3\x5d\xa3\xd3\xd9\xf6\x1f\xe2\x07\x7c\x47\x20\x67\x48\x07\x47\xff\x47\xf6\xfe\xf8\x00\x00\x70\x6b\xd0\x00\x02\x83\xd9\xfb\x9f\xdc\x1f\xfc\x20\x1e\x80\x00\x22\xc8\xf0\x00\x00\x66\x67\xa0\x00\x02\x00\x3d\x00\x00\x0f\xff\xe8\x00\x00\x7f\xee\xff\xdf\x00\x00\x70\x0d\x7a\x00\x02\x80\x7b\x9f\xf7\x9f\xfb\xc0\x00\x00\xff\xfe\x00\x00\x08\x00")
            },
            {
                DDCompatibilityTestSequence<UInt32>(),
                BIN_STR("\x94\xb5\x00\x00\x00\xcc\x00\x00\x00\x04\x00\x33\x00\x00\x00\x2a\x00\x00\x00\x00\x00\x00\x00\x6b\x65\x5f\x50\x34\xff\x4f\xaf\xbc\xe3\x5d\xa3\xd3\xd9\xf6\x1f\xe2\x07\x7c\x47\x20\x67\x48\x07\x47\xff\x47\xf6\xfe\xf8\x00\x00\x70\x6b\xd0\x00\x02\x83\xd9\xfb\x9f\xdc\x1f\xfc\x20\x1e\x80\x00\x22\xc8\xf0\x00\x00\x66\x67\xa0\x00\x02\x00\x3d\x00\x00\x0f\xff\xe8\x00\x00\x7f\xee\xff\xdf\x00\x00\x70\x0d\x7a\x00\x02\x80\x7b\x9f\xf7\x9f\xfb\xc0\x00\x00\xff\xfe\x00\x00\x08\x00\xf3\xff\xf9\x41\xaf\xbf\xff\xd6\x0c\xfc\xff\xff\xff\xfb\xf0\x00\x00\x00\x07\xff\xff\xff\xef\xc0\x00\x00\x00\x3f\xff\xff\xff\xfb\xff\xff\xff\xfa\x69\x74\xf3\xff\xff\xff\xe7\x9f\xff\xff\xff\x7e\x00\x00\x00\x00\xff\xff\xff\xfd\xf8\x00\x00\x00\x07\xff\xff\xff\xf0")
            },
            {
                DDCompatibilityTestSequence<Int64>(),
                BIN_STR("\x94\xd4\x00\x00\x00\x98\x01\x00\x00\x08\x00\x33\x00\x00\x00\x2a\x00\x00\x00\x00\x00\x00\x00\x00\x00\x00\x00\x00\x00\x00\x00\x6b\x65\x5f\x50\x34\xff\x4f\xaf\xbc\xe3\x5d\xa3\xd3\xd9\xf6\x1f\xe2\x07\x7c\x47\x20\x67\x48\x07\x47\xff\x47\xf6\xfe\xf8\x00\x00\x70\x6b\xd0\x00\x02\x83\xd9\xfb\x9f\xdc\x1f\xfc\x20\x1e\x80\x00\x22\xc8\xf0\x00\x00\x66\x67\xa0\x00\x02\x00\x3d\x00\x00\x0f\xff\xe8\x00\x00\x7f\xee\xff\xdf\x00\x00\x70\x0d\x7a\x00\x02\x80\x7b\x9f\xf7\x9f\xfb\xc0\x00\x00\xff\xfe\x00\x00\x08\x00\xfc\x00\x00\x00\x04\x00\x06\xbe\x4f\xbf\xff\xd6\x0c\xff\x00\x00\x00\x01\x00\x00\x00\x03\xf8\x00\x00\x00\x08\x00\x00\x00\x0f\xc0\x00\x00\x00\x3f\xff\xff\xff\xfb\xff\xff\xff\xfb\xe0\x00\x00\x01\xc0\x00\x00\x06\x9f\x80\x00\x00\x0a\x00\x00\x00\x34\xf3\xff\xff\xff\xe7\x9f\xff\xff\xff\x7e\x00\x00\x00\x00\xff\xff\xff\xfd\xf0\x00\x00\x00\x07\xff\xff\xff\xf0")
            },
            {
                DDCompatibilityTestSequence<UInt64>(),
                BIN_STR("\x94\xd4\x00\x00\x00\x98\x01\x00\x00\x08\x00\x33\x00\x00\x00\x2a\x00\x00\x00\x00\x00\x00\x00\x00\x00\x00\x00\x00\x00\x00\x00\x6b\x65\x5f\x50\x34\xff\x4f\xaf\xbc\xe3\x5d\xa3\xd3\xd9\xf6\x1f\xe2\x07\x7c\x47\x20\x67\x48\x07\x47\xff\x47\xf6\xfe\xf8\x00\x00\x70\x6b\xd0\x00\x02\x83\xd9\xfb\x9f\xdc\x1f\xfc\x20\x1e\x80\x00\x22\xc8\xf0\x00\x00\x66\x67\xa0\x00\x02\x00\x3d\x00\x00\x0f\xff\xe8\x00\x00\x7f\xee\xff\xdf\x00\x00\x70\x0d\x7a\x00\x02\x80\x7b\x9f\xf7\x9f\xfb\xc0\x00\x00\xff\xfe\x00\x00\x08\x00\xfc\x00\x00\x00\x04\x00\x06\xbe\x4f\xbf\xff\xd6\x0c\xff\x00\x00\x00\x01\x00\x00\x00\x03\xf8\x00\x00\x00\x08\x00\x00\x00\x0f\xc0\x00\x00\x00\x3f\xff\xff\xff\xfb\xff\xff\xff\xfb\xe0\x00\x00\x01\xc0\x00\x00\x06\x9f\x80\x00\x00\x0a\x00\x00\x00\x34\xf3\xff\xff\xff\xe7\x9f\xff\xff\xff\x7e\x00\x00\x00\x00\xff\xff\xff\xfd\xf0\x00\x00\x00\x07\xff\xff\xff\xf0")
            },
        })
    )
);

template <typename ValueType>
auto DDperformanceTestSequence()
{
    const auto times = 100'000;
    return DDCompatibilityTestSequence<ValueType>() * times // average case
        + generateSeq<ValueType>(G(MinMaxGenerator()), 0, times) // worst
        + generateSeq<ValueType>(G(SameValueGenerator(42)), 0, times); // best
}

// prime numbers in ascending order with some random repetitions hit all the cases of Gorilla.
// auto PrimesWithMultiplierGenerator = [](int multiplier = 1)
// {
//     return [multiplier](auto i)
//     {
//         static const int vals[] = {
//              2, 3, 5, 7, 11, 11, 13, 17, 19, 23, 29, 29, 31, 37, 41, 43,
//             47, 47, 53, 59, 61, 61, 67, 71, 73, 79, 83, 89, 89, 97, 101, 103,
//             107, 107, 109, 113, 113, 127, 127, 127
//         };
//         static const size_t count = sizeof(vals)/sizeof(vals[0]);
//
//         return static_cast<UInt64>(vals[i % count]) * multiplier;
//     };
// };

// These 'tests' try to measure performance of encoding and decoding and hence only make sense to be run locally,
// also they require pretty big data to run against and generating this data slows down startup of unit test process.
// So un-comment only at your discretion.

// Just as if all sequences from generatePyramidOfSequences were appended to one-by-one to the first one.
//template <typename T, typename Generator>
//CodecTestSequence generatePyramidSequence(const size_t sequences_count, Generator && generator, const char* generator_name)
//{
//    CodecTestSequence sequence;
//    sequence.data_type = makeDataType<T>();
//    sequence.serialized_data.reserve(sequences_count * sequences_count * sizeof(T));
//
//    for (size_t i = 1; i < sequences_count; ++i)
//    {
//        std::string name = generator_name + std::string(" from 0 to ") + std::to_string(i);
//        sequence.append(generateSeq<T>(std::forward<decltype(generator)>(generator), name.c_str(), 0, i));
//    }
//
//    return sequence;
//};

//INSTANTIATE_TEST_SUITE_P(DoubleDelta,
//    CodecTestPerformance,
//    ::testing::Combine(
//        ::testing::Values(Codec("DoubleDelta")),
//        ::testing::Values(
//            DDperformanceTestSequence<Int8 >(),
//            DDperformanceTestSequence<UInt8 >(),
//            DDperformanceTestSequence<Int16 >(),
//            DDperformanceTestSequence<UInt16>(),
//            DDperformanceTestSequence<Int32 >(),
//            DDperformanceTestSequence<UInt32>(),
//            DDperformanceTestSequence<Int64 >(),
//            DDperformanceTestSequence<UInt64>()
//        )
//    ),
//);

//INSTANTIATE_TEST_SUITE_P(Gorilla,
//    CodecTestPerformance,
//    ::testing::Combine(
//        ::testing::Values(Codec("Gorilla")),
//        ::testing::Values(
//            generatePyramidSequence<Int8 >(42, G(PrimesWithMultiplierGenerator())) * 6'000,
//            generatePyramidSequence<UInt8 >(42, G(PrimesWithMultiplierGenerator())) * 6'000,
//            generatePyramidSequence<Int16 >(42, G(PrimesWithMultiplierGenerator())) * 6'000,
//            generatePyramidSequence<UInt16>(42, G(PrimesWithMultiplierGenerator())) * 6'000,
//            generatePyramidSequence<Int32 >(42, G(PrimesWithMultiplierGenerator())) * 6'000,
//            generatePyramidSequence<UInt32>(42, G(PrimesWithMultiplierGenerator())) * 6'000,
//            generatePyramidSequence<Int64 >(42, G(PrimesWithMultiplierGenerator())) * 6'000,
//            generatePyramidSequence<UInt64>(42, G(PrimesWithMultiplierGenerator())) * 6'000
//        )
//    ),
//);

TEST(LZ4Test, DecompressMalformedInput)
{
    /// This malformed input was initially found by lz4_decompress_fuzzer and causes failure under UBSAN.
    constexpr unsigned char data[]
        = {0x00, 0x00, 0x00, 0x00, 0x00, 0x00, 0x00, 0x00, 0x00, 0x00, 0x00, 0x00, 0x00, 0x00, 0x00, 0x00, 0x00, 0x00, 0x00, 0x00, 0x00,
           0x00, 0x00, 0x00, 0x00, 0x00, 0x00, 0x00, 0x00, 0x00, 0x00, 0x00, 0x00, 0x00, 0x00, 0x00, 0x00, 0x00, 0x00, 0x00, 0x00, 0x00,
           0x00, 0x00, 0x00, 0x00, 0x00, 0x00, 0x00, 0x00, 0x00, 0x00, 0x00, 0x00, 0x00, 0x00, 0x00, 0x00, 0x00, 0x00, 0x00, 0x00, 0x00,
           0x00, 0x00, 0x00, 0x00, 0x00, 0x00, 0x00, 0x00, 0x00, 0x00, 0x00, 0x00, 0x00, 0x00, 0x00, 0x00, 0x00, 0x00, 0x00, 0x00, 0x00,
           0x00, 0x00, 0x00, 0x00, 0x00, 0x00, 0x00, 0x00, 0x00, 0x00, 0x00, 0x00, 0x00, 0x00, 0x00, 0x00, 0x00, 0x00, 0x00, 0x00, 0x00,
           0x00, 0x00, 0x00, 0x00, 0x00, 0x00, 0x00, 0x00, 0x00, 0x00, 0x00, 0x00, 0x00, 0x00, 0x00, 0x00, 0x00, 0x00, 0x00, 0x00, 0x00,
           0x00, 0x00, 0x00, 0x00, 0x00, 0x00, 0x00, 0x00, 0x00, 0x00, 0x00, 0x00, 0x00, 0x00, 0x00, 0x00, 0x00, 0x00, 0x00, 0x00, 0x00,
           0x00, 0x00, 0x00, 0x00, 0x00, 0x00, 0x00, 0x00, 0x00, 0x00, 0x00, 0x00, 0x00, 0x00, 0x00, 0x00, 0x00, 0x00, 0x00, 0x07, 0x00,
           0x00, 0x20, 0x00, 0x00, 0x66, 0x66, 0x66, 0x66, 0xff, 0xff, 0xff, 0x17, 0xff, 0xff, 0x0f, 0x00, 0x00, 0xff, 0xff, 0xff, 0xff,
           0xff, 0xff, 0xff, 0xff, 0xff, 0xff, 0xff, 0xff, 0xff, 0xff, 0xff, 0xff, 0xff, 0xff, 0xff, 0xff, 0xff, 0xff, 0xff, 0xff, 0xff,
           0xfe, 0x1f, 0x00, 0x00, 0x00, 0x00, 0x00, 0x00, 0x00, 0x00, 0x00, 0x00, 0x00, 0x00, 0x00, 0x00, 0x00, 0x00, 0x00, 0x00, 0x00};

    const char * const source = reinterpret_cast<const char * const>(data);
    const uint32_t source_size = std::size(data);
    constexpr uint32_t uncompressed_size = 80;

    DB::Memory<> memory;
    memory.resize(ICompressionCodec::getHeaderSize() + uncompressed_size + LZ4::ADDITIONAL_BYTES_AT_END_OF_BUFFER);
    unalignedStoreLittleEndian<uint8_t>(memory.data(), static_cast<uint8_t>(CompressionMethodByte::LZ4));
    unalignedStoreLittleEndian<uint32_t>(&memory[1], source_size);
    unalignedStoreLittleEndian<uint32_t>(&memory[5], uncompressed_size);

    auto codec = CompressionCodecFactory::instance().get("LZ4", {});
    ASSERT_THROW(codec->decompress(source, source_size, memory.data()), Exception);
}

}<|MERGE_RESOLUTION|>--- conflicted
+++ resolved
@@ -520,14 +520,9 @@
 
 TEST_P(CodecTest, TranscodingWithDataType)
 {
-<<<<<<< HEAD
     /// Gorilla and Chimp can only be applied to floating point columns
-    bool codec_is_gorilla = std::get<0>(GetParam()).codec_statement.find("Gorilla") != std::string::npos;
-    bool codec_is_chimp = std::get<0>(GetParam()).codec_statement.find("Chimp") != std::string::npos;
-=======
-    /// Gorilla can only be applied to floating point columns
     bool codec_is_gorilla = std::get<0>(GetParam()).codec_statement.contains("Gorilla");
->>>>>>> ccd0ede9
+    bool codec_is_chimp = std::get<0>(GetParam()).codec_statement.contains("Chimp");
     WhichDataType which(std::get<1>(GetParam()).data_type.get());
     bool data_is_float = which.isFloat();
     if ((codec_is_gorilla || codec_is_chimp) && !data_is_float)
