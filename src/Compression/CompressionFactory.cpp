#if !defined(ARCADIA_BUILD)
#   include "config_core.h"
#endif

#include <Compression/CompressionFactory.h>
#include <Parsers/ASTFunction.h>
#include <Parsers/ASTIdentifier.h>
#include <Parsers/ASTLiteral.h>
#include <Poco/String.h>
#include <IO/ReadBuffer.h>
#include <Parsers/queryToString.h>
#include <Compression/CompressionCodecMultiple.h>
#include <Compression/CompressionCodecNone.h>
#include <IO/WriteHelpers.h>

#include <boost/algorithm/string/join.hpp>

namespace DB
{

namespace ErrorCodes
{
    extern const int LOGICAL_ERROR;
    extern const int UNKNOWN_CODEC;
    extern const int UNEXPECTED_AST_STRUCTURE;
    extern const int DATA_TYPE_CANNOT_HAVE_ARGUMENTS;
}

CompressionCodecPtr CompressionCodecFactory::getDefaultCodec() const
{
    return default_codec;
}


CompressionCodecPtr CompressionCodecFactory::get(const String & family_name, std::optional<int> level) const
{
    if (level)
    {
        auto level_literal = std::make_shared<ASTLiteral>(static_cast<UInt64>(*level));
        return get(makeASTFunction("CODEC", makeASTFunction(Poco::toUpper(family_name), level_literal)), {});
    }
    else
    {
        auto identifier = std::make_shared<ASTIdentifier>(Poco::toUpper(family_name));
        return get(makeASTFunction("CODEC", identifier), {});
    }
}

<<<<<<< HEAD
void CompressionCodecFactory::validateCodec(
    const String & family_name, std::optional<int> level, bool sanity_check, bool allow_experimental_codecs) const
{
    if (family_name.empty())
        throw Exception("Compression codec name cannot be empty", ErrorCodes::BAD_ARGUMENTS);

    if (level)
    {
        auto literal = std::make_shared<ASTLiteral>(static_cast<UInt64>(*level));
        validateCodecAndGetPreprocessedAST(makeASTFunction("CODEC", makeASTFunction(Poco::toUpper(family_name), literal)),
            {}, sanity_check, allow_experimental_codecs);
    }
    else
    {
        auto identifier = std::make_shared<ASTIdentifier>(Poco::toUpper(family_name));
        validateCodecAndGetPreprocessedAST(makeASTFunction("CODEC", identifier),
            {}, sanity_check, allow_experimental_codecs);
    }
}

ASTPtr CompressionCodecFactory::validateCodecAndGetPreprocessedAST(
    const ASTPtr & ast, const IDataType * column_type, bool sanity_check, bool allow_experimental_codecs) const
{
    if (const auto * func = ast->as<ASTFunction>())
    {
        ASTPtr codecs_descriptions = std::make_shared<ASTExpressionList>();

        bool is_compression = false;
        bool has_none = false;
        std::optional<size_t> generic_compression_codec_pos;
        std::set<size_t> encryption_codecs;

        bool can_substitute_codec_arguments = true;
        for (size_t i = 0, size = func->arguments->children.size(); i < size; ++i)
        {
            const auto & inner_codec_ast = func->arguments->children[i];
            String codec_family_name;
            ASTPtr codec_arguments;
            if (const auto * family_name = inner_codec_ast->as<ASTIdentifier>())
            {
                codec_family_name = family_name->name();
                codec_arguments = {};
            }
            else if (const auto * ast_func = inner_codec_ast->as<ASTFunction>())
            {
                codec_family_name = ast_func->name;
                codec_arguments = ast_func->arguments;
            }
            else
                throw Exception("Unexpected AST element for compression codec", ErrorCodes::UNEXPECTED_AST_STRUCTURE);

            /// Default codec replaced with current default codec which may depend on different
            /// settings (and properties of data) in runtime.
            CompressionCodecPtr result_codec;
            if (codec_family_name == DEFAULT_CODEC_NAME)
            {
                if (codec_arguments != nullptr)
                    throw Exception(ErrorCodes::BAD_ARGUMENTS,
                        "{} codec cannot have any arguments, it's just an alias for codec specified in config.xml", DEFAULT_CODEC_NAME);

                result_codec = default_codec;
                codecs_descriptions->children.emplace_back(std::make_shared<ASTIdentifier>(DEFAULT_CODEC_NAME));
            }
            else
            {
                if (column_type)
                {
                    CompressionCodecPtr prev_codec;
                    IDataType::StreamCallbackWithType callback = [&](
                        const ISerialization::SubstreamPath & substream_path, const IDataType & substream_type)
                    {
                        if (ISerialization::isSpecialCompressionAllowed(substream_path))
                        {
                            result_codec = getImpl(codec_family_name, codec_arguments, &substream_type);

                            /// Case for column Tuple, which compressed with codec which depends on data type, like Delta.
                            /// We cannot substitute parameters for such codecs.
                            if (prev_codec && prev_codec->getHash() != result_codec->getHash())
                                can_substitute_codec_arguments = false;
                            prev_codec = result_codec;
                        }
                    };

                    ISerialization::SubstreamPath stream_path;
                    column_type->enumerateStreams(column_type->getDefaultSerialization(), callback, stream_path);

                    if (!result_codec)
                        throw Exception(ErrorCodes::LOGICAL_ERROR, "Cannot find any substream with data type for type {}. It's a bug", column_type->getName());
                }
                else
                {
                    result_codec = getImpl(codec_family_name, codec_arguments, nullptr);
                }

                if (!allow_experimental_codecs && result_codec->isExperimental())
                    throw Exception(ErrorCodes::BAD_ARGUMENTS,
                        "Codec {} is experimental and not meant to be used in production."
                        " You can enable it with the 'allow_experimental_codecs' setting.",
                        codec_family_name);

                codecs_descriptions->children.emplace_back(result_codec->getCodecDesc());
            }

            is_compression |= result_codec->isCompression();
            has_none |= result_codec->isNone();

            if (!generic_compression_codec_pos && result_codec->isGenericCompression())
                generic_compression_codec_pos = i;

            if (result_codec->isEncryption())
                encryption_codecs.insert(i);
        }

        String codec_description = queryToString(codecs_descriptions);

        if (sanity_check)
        {
            if (codecs_descriptions->children.size() > 1 && has_none)
                throw Exception(
                    "It does not make sense to have codec NONE along with other compression codecs: " + codec_description
                        + ". (Note: you can enable setting 'allow_suspicious_codecs' to skip this check).",
                    ErrorCodes::BAD_ARGUMENTS);

            /// Allow to explicitly specify single NONE codec if user don't want any compression.
            /// But applying other transformations solely without compression (e.g. Delta) does not make sense.
            /// It's okay to apply post-processing codecs solely without anything else.
            if (!is_compression && !has_none && encryption_codecs.size() != codecs_descriptions->children.size())
                throw Exception(
                    "Compression codec " + codec_description
                        + " does not compress anything."
                          " You may want to add generic compression algorithm after other transformations, like: "
                        + codec_description
                        + ", LZ4."
                          " (Note: you can enable setting 'allow_suspicious_codecs' to skip this check).",
                    ErrorCodes::BAD_ARGUMENTS);

            /// It does not make sense to apply any non-post-processing codecs
            /// after post-processing one.
            if (!encryption_codecs.empty() &&
                *encryption_codecs.begin() != codecs_descriptions->children.size() - encryption_codecs.size())
                throw Exception("The combination of compression codecs " + codec_description + " is meaningless,"
                                " because it does not make sense to apply any non-post-processing codecs after"
                                " post-processing ones. (Note: you can enable setting 'allow_suspicious_codecs'"
                                " to skip this check).", ErrorCodes::BAD_ARGUMENTS);

            /// It does not make sense to apply any transformations after generic compression algorithm
            /// So, generic compression can be only one and only at the end.
            if (generic_compression_codec_pos &&
                *generic_compression_codec_pos != codecs_descriptions->children.size() - 1 - encryption_codecs.size())
                throw Exception("The combination of compression codecs " + codec_description + " is meaningless,"
                    " because it does not make sense to apply any transformations after generic compression algorithm."
                    " (Note: you can enable setting 'allow_suspicious_codecs' to skip this check).", ErrorCodes::BAD_ARGUMENTS);

        }

        /// For columns with nested types like Tuple(UInt32, UInt64) we
        /// obviously cannot substitute parameters for codecs which depend on
        /// data type, because for the first column Delta(4) is suitable and
        /// Delta(8) for the second. So we should leave codec description as is
        /// and deduce them in get method for each subtype separately. For all
        /// other types it's better to substitute parameters, for better
        /// readability and backward compatibility.
        if (can_substitute_codec_arguments)
        {
            std::shared_ptr<ASTFunction> result = std::make_shared<ASTFunction>();
            result->name = "CODEC";
            result->arguments = codecs_descriptions;
            return result;
        }
        else
        {
            return ast;
        }
    }

    throw Exception("Unknown codec family: " + queryToString(ast), ErrorCodes::UNKNOWN_CODEC);
}

=======
>>>>>>> f395b2dd

CompressionCodecPtr CompressionCodecFactory::get(
    const ASTPtr & ast, const IDataType * column_type, CompressionCodecPtr current_default, bool only_generic) const
{
    if (current_default == nullptr)
        current_default = default_codec;

    if (const auto * func = ast->as<ASTFunction>())
    {
        Codecs codecs;
        codecs.reserve(func->arguments->children.size());
        for (const auto & inner_codec_ast : func->arguments->children)
        {
            String codec_family_name;
            ASTPtr codec_arguments;
            if (const auto * family_name = inner_codec_ast->as<ASTIdentifier>())
            {
                codec_family_name = family_name->name();
                codec_arguments = {};
            }
            else if (const auto * ast_func = inner_codec_ast->as<ASTFunction>())
            {
                codec_family_name = ast_func->name;
                codec_arguments = ast_func->arguments;
            }
            else
                throw Exception("Unexpected AST element for compression codec", ErrorCodes::UNEXPECTED_AST_STRUCTURE);

            CompressionCodecPtr codec;
            if (codec_family_name == DEFAULT_CODEC_NAME)
                codec = current_default;
            else
                codec = getImpl(codec_family_name, codec_arguments, column_type);

            if (only_generic && !codec->isGenericCompression())
                continue;

            codecs.emplace_back(codec);
        }

        CompressionCodecPtr res;

        if (codecs.size() == 1)
            return codecs.back();
        else if (codecs.size() > 1)
            return std::make_shared<CompressionCodecMultiple>(codecs);
        else
            return std::make_shared<CompressionCodecNone>();
    }

    throw Exception("Unexpected AST structure for compression codec: " + queryToString(ast), ErrorCodes::UNEXPECTED_AST_STRUCTURE);
}


CompressionCodecPtr CompressionCodecFactory::get(const uint8_t byte_code) const
{
    const auto family_code_and_creator = family_code_with_codec.find(byte_code);

    if (family_code_and_creator == family_code_with_codec.end())
        throw Exception("Unknown codec family code: " + toString(byte_code), ErrorCodes::UNKNOWN_CODEC);

    return family_code_and_creator->second({}, nullptr);
}


CompressionCodecPtr CompressionCodecFactory::getImpl(const String & family_name, const ASTPtr & arguments, const IDataType * column_type) const
{
    if (family_name == "Multiple")
        throw Exception("Codec Multiple cannot be specified directly", ErrorCodes::UNKNOWN_CODEC);

    const auto family_and_creator = family_name_with_codec.find(family_name);

    if (family_and_creator == family_name_with_codec.end())
        throw Exception("Unknown codec family: " + family_name, ErrorCodes::UNKNOWN_CODEC);

    return family_and_creator->second(arguments, column_type);
}

void CompressionCodecFactory::registerCompressionCodecWithType(
    const String & family_name,
    std::optional<uint8_t> byte_code,
    CreatorWithType creator)
{
    if (creator == nullptr)
        throw Exception("CompressionCodecFactory: the codec family " + family_name + " has been provided a null constructor",
                        ErrorCodes::LOGICAL_ERROR);

    if (!family_name_with_codec.emplace(family_name, creator).second)
        throw Exception("CompressionCodecFactory: the codec family name '" + family_name + "' is not unique", ErrorCodes::LOGICAL_ERROR);

    if (byte_code)
        if (!family_code_with_codec.emplace(*byte_code, creator).second)
            throw Exception("CompressionCodecFactory: the codec family code '" + std::to_string(*byte_code) + "' is not unique", ErrorCodes::LOGICAL_ERROR);
}

void CompressionCodecFactory::registerCompressionCodec(const String & family_name, std::optional<uint8_t> byte_code, Creator creator)
{
    registerCompressionCodecWithType(family_name, byte_code, [family_name, creator](const ASTPtr & ast, const IDataType * /* data_type */)
    {
        return creator(ast);
    });
}

void CompressionCodecFactory::registerSimpleCompressionCodec(
    const String & family_name,
    std::optional<uint8_t> byte_code,
    SimpleCreator creator)
{
    registerCompressionCodec(family_name, byte_code, [family_name, creator](const ASTPtr & ast)
    {
        if (ast)
            throw Exception(ErrorCodes::DATA_TYPE_CANNOT_HAVE_ARGUMENTS, "Compression codec {} cannot have arguments", family_name);
        return creator();
    });
}


void registerCodecNone(CompressionCodecFactory & factory);
void registerCodecLZ4(CompressionCodecFactory & factory);
void registerCodecLZ4HC(CompressionCodecFactory & factory);
void registerCodecZSTD(CompressionCodecFactory & factory);
void registerCodecDelta(CompressionCodecFactory & factory);
void registerCodecT64(CompressionCodecFactory & factory);
void registerCodecDoubleDelta(CompressionCodecFactory & factory);
void registerCodecGorilla(CompressionCodecFactory & factory);
void registerCodecEncrypted(CompressionCodecFactory & factory);
void registerCodecMultiple(CompressionCodecFactory & factory);

CompressionCodecFactory::CompressionCodecFactory()
{
    registerCodecLZ4(*this);
    registerCodecNone(*this);
    registerCodecZSTD(*this);
    registerCodecLZ4HC(*this);
    registerCodecDelta(*this);
    registerCodecT64(*this);
    registerCodecDoubleDelta(*this);
    registerCodecGorilla(*this);
    registerCodecEncrypted(*this);
    registerCodecMultiple(*this);

    default_codec = get("LZ4", {});
}

CompressionCodecFactory & CompressionCodecFactory::instance()
{
    static CompressionCodecFactory ret;
    return ret;
}

}<|MERGE_RESOLUTION|>--- conflicted
+++ resolved
@@ -43,27 +43,6 @@
     {
         auto identifier = std::make_shared<ASTIdentifier>(Poco::toUpper(family_name));
         return get(makeASTFunction("CODEC", identifier), {});
-    }
-}
-
-<<<<<<< HEAD
-void CompressionCodecFactory::validateCodec(
-    const String & family_name, std::optional<int> level, bool sanity_check, bool allow_experimental_codecs) const
-{
-    if (family_name.empty())
-        throw Exception("Compression codec name cannot be empty", ErrorCodes::BAD_ARGUMENTS);
-
-    if (level)
-    {
-        auto literal = std::make_shared<ASTLiteral>(static_cast<UInt64>(*level));
-        validateCodecAndGetPreprocessedAST(makeASTFunction("CODEC", makeASTFunction(Poco::toUpper(family_name), literal)),
-            {}, sanity_check, allow_experimental_codecs);
-    }
-    else
-    {
-        auto identifier = std::make_shared<ASTIdentifier>(Poco::toUpper(family_name));
-        validateCodecAndGetPreprocessedAST(makeASTFunction("CODEC", identifier),
-            {}, sanity_check, allow_experimental_codecs);
     }
 }
 
@@ -225,8 +204,6 @@
     throw Exception("Unknown codec family: " + queryToString(ast), ErrorCodes::UNKNOWN_CODEC);
 }
 
-=======
->>>>>>> f395b2dd
 
 CompressionCodecPtr CompressionCodecFactory::get(
     const ASTPtr & ast, const IDataType * column_type, CompressionCodecPtr current_default, bool only_generic) const
