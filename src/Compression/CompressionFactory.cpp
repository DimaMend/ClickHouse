#include <Compression/CompressionFactory.h>
#include <Compression/CompressionCodecMultiple.h>
#include <Compression/CompressionCodecNone.h>
#include <IO/ReadBuffer.h>
#include <IO/WriteHelpers.h>
#include <Parsers/ASTFunction.h>
#include <Parsers/ASTIdentifier.h>
#include <Parsers/ASTLiteral.h>
#include <Parsers/ExpressionElementParsers.h>
#include <Parsers/parseQuery.h>
#include <Parsers/queryToString.h>
#include <Poco/String.h>

#include <boost/algorithm/string/join.hpp>

#include "config.h"

namespace DB
{

namespace ErrorCodes
{
    extern const int LOGICAL_ERROR;
    extern const int UNKNOWN_CODEC;
    extern const int UNEXPECTED_AST_STRUCTURE;
    extern const int DATA_TYPE_CANNOT_HAVE_ARGUMENTS;
}

CompressionCodecPtr CompressionCodecFactory::getDefaultCodec() const
{
    return default_codec;
}


CompressionCodecPtr CompressionCodecFactory::get(const String & family_name, std::optional<int> level) const
{
    if (level)
    {
        auto level_literal = std::make_shared<ASTLiteral>(static_cast<UInt64>(*level));
        return get(makeASTFunction("CODEC", makeASTFunction(Poco::toUpper(family_name), level_literal)), {});
    }

    auto identifier = std::make_shared<ASTIdentifier>(Poco::toUpper(family_name));
    return get(makeASTFunction("CODEC", identifier), {});
}

CompressionCodecPtr CompressionCodecFactory::get(const String & compression_codec) const
{
    ParserCodec codec_parser;
    auto ast = parseQuery(codec_parser, "(" + Poco::toUpper(compression_codec) + ")", 0, DBMS_DEFAULT_MAX_PARSER_DEPTH, DBMS_DEFAULT_MAX_PARSER_BACKTRACKS);
    return CompressionCodecFactory::instance().get(ast, nullptr);
}

CompressionCodecPtr CompressionCodecFactory::get(
    const ASTPtr & ast, const IDataType * column_type, CompressionCodecPtr current_default, bool only_generic) const
{
    if (current_default == nullptr)
        current_default = default_codec;

    if (const auto * func = ast->as<ASTFunction>())
    {
        Codecs codecs;
        codecs.reserve(func->arguments->children.size());
        for (const auto & inner_codec_ast : func->arguments->children)
        {
            String codec_family_name;
            ASTPtr codec_arguments;
            if (const auto * family_name = inner_codec_ast->as<ASTIdentifier>())
            {
                codec_family_name = family_name->name();
                codec_arguments = {};
            }
            else if (const auto * ast_func = inner_codec_ast->as<ASTFunction>())
            {
                codec_family_name = ast_func->name;
                codec_arguments = ast_func->arguments;
            }
            else
                throw Exception(ErrorCodes::UNEXPECTED_AST_STRUCTURE, "Unexpected AST element for compression codec");

            CompressionCodecPtr codec;
            if (codec_family_name == DEFAULT_CODEC_NAME)
                codec = current_default;
            else
                codec = getImpl(codec_family_name, codec_arguments, column_type);

            if (only_generic && !codec->isGenericCompression())
                continue;

            codecs.emplace_back(codec);
        }

        CompressionCodecPtr res;

        if (codecs.size() == 1)
            return codecs.back();
        if (codecs.size() > 1)
            return std::make_shared<CompressionCodecMultiple>(codecs);
        return std::make_shared<CompressionCodecNone>();
    }

    throw Exception(ErrorCodes::UNEXPECTED_AST_STRUCTURE, "Unexpected AST structure for compression codec: {}", queryToString(ast));
}


CompressionCodecPtr CompressionCodecFactory::get(uint8_t byte_code) const
{
    const auto family_code_and_creator = family_code_with_codec.find(byte_code);

    if (family_code_and_creator == family_code_with_codec.end())
        throw Exception(ErrorCodes::UNKNOWN_CODEC, "Unknown codec family code: {}", toString(byte_code));

    return family_code_and_creator->second({}, nullptr);
}


CompressionCodecPtr CompressionCodecFactory::getImpl(const String & family_name, const ASTPtr & arguments, const IDataType * column_type) const
{
    if (family_name == "Multiple")
        throw Exception(ErrorCodes::UNKNOWN_CODEC, "Codec Multiple cannot be specified directly");

    const auto family_and_creator = family_name_with_codec.find(family_name);

    if (family_and_creator == family_name_with_codec.end())
        throw Exception(ErrorCodes::UNKNOWN_CODEC, "Unknown codec family: {}", family_name);

    return family_and_creator->second(arguments, column_type);
}

void CompressionCodecFactory::registerCompressionCodecWithType(
    const String & family_name,
    std::optional<uint8_t> byte_code,
    CreatorWithType creator)
{
    if (creator == nullptr)
        throw Exception(ErrorCodes::LOGICAL_ERROR, "CompressionCodecFactory: "
                        "the codec family {} has been provided a null constructor", family_name);

    if (!family_name_with_codec.emplace(family_name, creator).second)
        throw Exception(ErrorCodes::LOGICAL_ERROR, "CompressionCodecFactory: the codec family name '{}' is not unique", family_name);

    if (byte_code)
        if (!family_code_with_codec.emplace(*byte_code, creator).second)
            throw Exception(ErrorCodes::LOGICAL_ERROR,
                            "CompressionCodecFactory: the codec family code '{}' is not unique",
                            std::to_string(*byte_code));
}

void CompressionCodecFactory::registerCompressionCodec(const String & family_name, std::optional<uint8_t> byte_code, Creator creator)
{
    registerCompressionCodecWithType(family_name, byte_code, [family_name, creator](const ASTPtr & ast, const IDataType * /* data_type */)
    {
        return creator(ast);
    });
}

void CompressionCodecFactory::registerSimpleCompressionCodec(
    const String & family_name,
    std::optional<uint8_t> byte_code,
    SimpleCreator creator)
{
    registerCompressionCodec(family_name, byte_code, [family_name, creator](const ASTPtr & ast)
    {
        if (ast)
            throw Exception(ErrorCodes::DATA_TYPE_CANNOT_HAVE_ARGUMENTS, "Compression codec {} cannot have arguments", family_name);
        return creator();
    });
}


void registerCodecNone(CompressionCodecFactory & factory);
void registerCodecLZ4(CompressionCodecFactory & factory);
void registerCodecLZ4HC(CompressionCodecFactory & factory);
void registerCodecZSTD(CompressionCodecFactory & factory);
#if USE_QATLIB
void registerCodecZSTDQAT(CompressionCodecFactory & factory);
#endif
void registerCodecMultiple(CompressionCodecFactory & factory);

/// Keeper use only general-purpose codecs, so we don't need these special codecs
/// in standalone build
void registerCodecDelta(CompressionCodecFactory & factory);
void registerCodecT64(CompressionCodecFactory & factory);
void registerCodecDoubleDelta(CompressionCodecFactory & factory);
void registerCodecGorilla(CompressionCodecFactory & factory);
void registerCodecEncrypted(CompressionCodecFactory & factory);
void registerCodecFPC(CompressionCodecFactory & factory);
void registerCodecGCD(CompressionCodecFactory & factory);
void registerCodecChimp(CompressionCodecFactory & factory);

CompressionCodecFactory::CompressionCodecFactory()
{
    registerCodecNone(*this);
    registerCodecLZ4(*this);
    registerCodecZSTD(*this);
#if USE_QATLIB
    registerCodecZSTDQAT(*this);
#endif
    registerCodecLZ4HC(*this);
    registerCodecMultiple(*this);
    registerCodecDelta(*this);
    registerCodecT64(*this);
    registerCodecDoubleDelta(*this);
    registerCodecGorilla(*this);
    registerCodecEncrypted(*this);
    registerCodecFPC(*this);
<<<<<<< HEAD
    registerCodecChimp(*this);
#ifdef ENABLE_QPL_COMPRESSION
    registerCodecDeflateQpl(*this);
#endif
=======
>>>>>>> e0f8b8d3
    registerCodecGCD(*this);

    default_codec = get("LZ4", {});
}

CompressionCodecFactory & CompressionCodecFactory::instance()
{
    static CompressionCodecFactory ret;
    return ret;
}

}<|MERGE_RESOLUTION|>--- conflicted
+++ resolved
@@ -204,13 +204,7 @@
     registerCodecGorilla(*this);
     registerCodecEncrypted(*this);
     registerCodecFPC(*this);
-<<<<<<< HEAD
     registerCodecChimp(*this);
-#ifdef ENABLE_QPL_COMPRESSION
-    registerCodecDeflateQpl(*this);
-#endif
-=======
->>>>>>> e0f8b8d3
     registerCodecGCD(*this);
 
     default_codec = get("LZ4", {});
