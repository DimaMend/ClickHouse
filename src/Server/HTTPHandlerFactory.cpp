#include <Server/HTTPHandlerFactory.h>

#include <Server/HTTP/HTTPRequestHandler.h>
#include <Server/PrometheusMetricsWriter.h>
#include <Server/PrometheusRequestHandlerFactory.h>
#include <Server/IServer.h>

#include <Poco/Net/HTTPResponse.h>
#include <Poco/Util/AbstractConfiguration.h>

#include <Server/HTTPHandler.h>
#include <Server/StaticRequestHandler.h>
#include <Server/ReplicasStatusHandler.h>
#include <Server/InterserverIOHTTPHandler.h>
#include <Server/IndexRequestHandler.h>
#include <Server/WebUIRequestHandler.h>


namespace DB
{

namespace ErrorCodes
{
    extern const int LOGICAL_ERROR;
    extern const int UNKNOWN_ELEMENT_IN_CONFIG;
    extern const int INVALID_CONFIG_PARAMETER;
}

namespace
{

class RedirectRequestHandler : public HTTPRequestHandler
{
private:
    std::string url;
    std::unordered_map<String, String> http_response_headers_override;

public:
    explicit RedirectRequestHandler(std::string url_, std::unordered_map<String, String> http_response_headers_override_ = {})
        : url(std::move(url_)), http_response_headers_override(http_response_headers_override_)
    {
    }

    void handleRequest(HTTPServerRequest &, HTTPServerResponseBase & response) override
    {
<<<<<<< HEAD
        response.setContentLength(Poco::Net::HTTPMessage::UNKNOWN_CONTENT_LENGTH);
        response.setChunkedTransferEncoding(false);
        response.setStatusAndReason(Poco::Net::HTTPResponse::HTTP_FOUND);
        response.set("Location", url);
        response.makeStream()->finalize();
=======
        applyHTTPResponseHeaders(response, http_response_headers_override);
        response.redirect(url);
>>>>>>> 6fb23dee
    }
};

HTTPRequestHandlerFactoryPtr createRedirectHandlerFactory(
    const Poco::Util::AbstractConfiguration & config,
    const std::string & config_prefix,
    std::unordered_map<String, String> common_headers)
{
    std::string url = config.getString(config_prefix + ".handler.location");

    auto headers = parseHTTPResponseHeadersWithCommons(config, config_prefix, common_headers);

    auto factory = std::make_shared<HandlingRuleHTTPHandlerFactory<RedirectRequestHandler>>(
        [my_url = std::move(url), headers_override = std::move(headers)]()
        {
            return std::make_unique<RedirectRequestHandler>(my_url, headers_override);
        });

    factory->addFiltersFromConfig(config, config_prefix);
    return factory;
}

}


static void addCommonDefaultHandlersFactory(HTTPRequestHandlerFactoryMain & factory, IServer & server, const Poco::Util::AbstractConfiguration & config);

static void addDefaultHandlersFactory(
    HTTPRequestHandlerFactoryMain & factory,
    IServer & server,
    const Poco::Util::AbstractConfiguration & config,
    AsynchronousMetrics & async_metrics);

static auto createPingHandlerFactory(IServer & server)
{
    auto creator = [&server]() -> std::unique_ptr<StaticRequestHandler>
    {
        constexpr auto ping_response_expression = "Ok.\n";
        return std::make_unique<StaticRequestHandler>(
            server, ping_response_expression, parseHTTPResponseHeaders("text/html; charset=UTF-8"));
    };
    return std::make_shared<HandlingRuleHTTPHandlerFactory<StaticRequestHandler>>(std::move(creator));
}

static auto createPingHandlerFactory(IServer & server, const Poco::Util::AbstractConfiguration & config, const String & config_prefix,
                                     std::unordered_map<String, String> common_headers)
{
    auto creator = [&server, &config, config_prefix, common_headers]() -> std::unique_ptr<StaticRequestHandler>
    {
        constexpr auto ping_response_expression = "Ok.\n";

        auto headers = parseHTTPResponseHeadersWithCommons(config, config_prefix, "text/html; charset=UTF-8", common_headers);

        return std::make_unique<StaticRequestHandler>(
            server, ping_response_expression, headers);
    };
    return std::make_shared<HandlingRuleHTTPHandlerFactory<StaticRequestHandler>>(std::move(creator));
}

template <typename UIRequestHandler>
static auto createWebUIHandlerFactory(IServer & server, const Poco::Util::AbstractConfiguration & config, const String & config_prefix,
                                      std::unordered_map<String, String> common_headers)
{
    auto creator = [&server, &config, config_prefix, common_headers]() -> std::unique_ptr<UIRequestHandler>
    {
        auto headers = parseHTTPResponseHeadersWithCommons(config, config_prefix, "text/html; charset=UTF-8", common_headers);
        return std::make_unique<UIRequestHandler>(server, headers);
    };
    return std::make_shared<HandlingRuleHTTPHandlerFactory<UIRequestHandler>>(std::move(creator));
}

static inline auto createHandlersFactoryFromConfig(
    IServer & server,
    const Poco::Util::AbstractConfiguration & config,
    const std::string & name,
    const String & prefix,
    AsynchronousMetrics & async_metrics)
{
    auto main_handler_factory = std::make_shared<HTTPRequestHandlerFactoryMain>(name);

    Poco::Util::AbstractConfiguration::Keys keys;
    config.keys(prefix, keys);

    std::unordered_map<String, String> common_headers_override;

    if (std::find(keys.begin(), keys.end(), "common_http_response_headers") != keys.end())
    {
        auto common_headers_prefix = prefix + ".common_http_response_headers";
        Poco::Util::AbstractConfiguration::Keys headers_keys;
        config.keys(common_headers_prefix, headers_keys);
        for (const auto & header_key : headers_keys)
        {
            common_headers_override[header_key] = config.getString(common_headers_prefix + "." + header_key);
        }
    }

    for (const auto & key : keys)
    {
        if (key == "defaults")
        {
            addDefaultHandlersFactory(*main_handler_factory, server, config, async_metrics);
        }
        else if (startsWith(key, "rule"))
        {
            const auto & handler_type = config.getString(prefix + "." + key + ".handler.type", "");

            if (handler_type.empty())
                throw Exception(ErrorCodes::INVALID_CONFIG_PARAMETER, "Handler type in config is not specified here: "
                    "{}.{}.handler.type", prefix, key);

            if (handler_type == "static")
            {
                main_handler_factory->addHandler(createStaticHandlerFactory(server, config, prefix + "." + key, common_headers_override));
            }
            else if (handler_type == "redirect")
            {
                main_handler_factory->addHandler(createRedirectHandlerFactory(config, prefix + "." + key, common_headers_override));
            }
            else if (handler_type == "dynamic_query_handler")
            {
                main_handler_factory->addHandler(createDynamicHandlerFactory(server, config, prefix + "." + key, common_headers_override));
            }
            else if (handler_type == "predefined_query_handler")
            {
                main_handler_factory->addHandler(createPredefinedHandlerFactory(server, config, prefix + "." + key, common_headers_override));
            }
            else if (handler_type == "prometheus")
            {
                main_handler_factory->addHandler(
                    createPrometheusHandlerFactoryForHTTPRule(server, config, prefix + "." + key, async_metrics, common_headers_override));
            }
            else if (handler_type == "replicas_status")
            {
                main_handler_factory->addHandler(createReplicasStatusHandlerFactory(server, config, prefix + "." + key, common_headers_override));
            }
            else if (handler_type == "ping")
            {
                const String config_prefix = prefix + "." + key;
                auto handler = createPingHandlerFactory(server, config, config_prefix, common_headers_override);
                handler->addFiltersFromConfig(config, config_prefix);
                main_handler_factory->addHandler(std::move(handler));
            }
            else if (handler_type == "index")
            {
                const String config_prefix = prefix + "." + key;
                auto handler = createWebUIHandlerFactory<IndexRequestHandler>(server, config, prefix + "." + key, common_headers_override);
                handler->addFiltersFromConfig(config, config_prefix);
                main_handler_factory->addHandler(std::move(handler));
            }
            else if (handler_type == "play")
            {
                auto handler = createWebUIHandlerFactory<PlayWebUIRequestHandler>(server, config, prefix + "." + key, common_headers_override);
                handler->addFiltersFromConfig(config, prefix + "." + key);
                main_handler_factory->addHandler(std::move(handler));
            }
            else if (handler_type == "dashboard")
            {
                auto handler = createWebUIHandlerFactory<DashboardWebUIRequestHandler>(server, config, prefix + "." + key, common_headers_override);
                handler->addFiltersFromConfig(config, prefix + "." + key);
                main_handler_factory->addHandler(std::move(handler));
            }
            else if (handler_type == "binary")
            {
                auto handler = createWebUIHandlerFactory<BinaryWebUIRequestHandler>(server, config, prefix + "." + key, common_headers_override);
                handler->addFiltersFromConfig(config, prefix + "." + key);
                main_handler_factory->addHandler(std::move(handler));
            }
            else if (handler_type == "merges")
            {
                auto handler = createWebUIHandlerFactory<MergesWebUIRequestHandler>(server, config, prefix + "." + key, common_headers_override);
                handler->addFiltersFromConfig(config, prefix + "." + key);
                main_handler_factory->addHandler(std::move(handler));
            }
            else if (handler_type == "js")
            {
                // NOTE: JavaScriptWebUIRequestHandler only makes sense for paths other then /js/uplot.js, /js/lz-string.js
                // because these paths are hardcoded in dashboard.html
                const auto & path = config.getString(prefix + "." + key + ".url", "");
                if (path != "/js/uplot.js" && path != "/js/lz-string.js")
                {
                    throw Exception(ErrorCodes::INVALID_CONFIG_PARAMETER,
                                    "Handler type 'js' is only supported for url '/js/'. "
                                    "Configured path here: {}", path);
                }

                auto handler = createWebUIHandlerFactory<JavaScriptWebUIRequestHandler>(server, config, prefix + "." + key, common_headers_override);
                handler->addFiltersFromConfig(config, prefix + "." + key);
                main_handler_factory->addHandler(std::move(handler));
            }
            else
                throw Exception(ErrorCodes::INVALID_CONFIG_PARAMETER, "Unknown handler type '{}' in config here: {}.{}.handler.type",
                    handler_type, prefix, key);
        }
        else if (key != "common_http_response_headers")
            throw Exception(ErrorCodes::UNKNOWN_ELEMENT_IN_CONFIG, "Unknown element in config: "
                "{}.{}, must be 'rule' or 'defaults'", prefix, key);
    }

    return main_handler_factory;
}

static inline HTTPRequestHandlerFactoryPtr
createHTTPHandlerFactory(IServer & server, const Poco::Util::AbstractConfiguration & config, const std::string & name, AsynchronousMetrics & async_metrics)
{
    if (config.has("http_handlers"))
    {
        return createHandlersFactoryFromConfig(server, config, name, "http_handlers", async_metrics);
    }

    auto factory = std::make_shared<HTTPRequestHandlerFactoryMain>(name);
    addDefaultHandlersFactory(*factory, server, config, async_metrics);
    return factory;
}

static inline HTTPRequestHandlerFactoryPtr createInterserverHTTPHandlerFactory(IServer & server, const std::string & name, const Poco::Util::AbstractConfiguration & config)
{
    auto factory = std::make_shared<HTTPRequestHandlerFactoryMain>(name);
    addCommonDefaultHandlersFactory(*factory, server, config);

    auto main_handler = std::make_shared<HandlingRuleHTTPHandlerFactory<InterserverIOHTTPHandler>>(server);
    main_handler->allowPostAndGetParamsAndOptionsRequest();
    factory->addHandler(main_handler);

    return factory;
}


HTTPRequestHandlerFactoryPtr createHandlerFactory(IServer & server, const Poco::Util::AbstractConfiguration & config, AsynchronousMetrics & async_metrics, const std::string & name)
{
    if (name == "HTTPHandler-factory" || name == "HTTPSHandler-factory")
        return createHTTPHandlerFactory(server, config, name, async_metrics);
    if (name == "InterserverIOHTTPHandler-factory" || name == "InterserverIOHTTPSHandler-factory")
        return createInterserverHTTPHandlerFactory(server, name, config);
    if (name == "PrometheusHandler-factory")
        return createPrometheusHandlerFactory(server, config, async_metrics, name);

    throw Exception(ErrorCodes::LOGICAL_ERROR, "Unknown HTTP handler factory name.");
}


void addCommonDefaultHandlersFactory(HTTPRequestHandlerFactoryMain & factory, IServer & server, const Poco::Util::AbstractConfiguration & config)
{
    if (config.has("http_server_default_response"))
    {
        auto root_creator = [&server]() -> std::unique_ptr<StaticRequestHandler>
        {
            constexpr auto root_response_expression = "config://http_server_default_response";
            return std::make_unique<StaticRequestHandler>(
            server, root_response_expression, parseHTTPResponseHeaders("text/html; charset=UTF-8"));
        };
        auto root_handler = std::make_shared<HandlingRuleHTTPHandlerFactory<StaticRequestHandler>>(std::move(root_creator));
        root_handler->attachStrictPath("/");
        root_handler->allowGetAndHeadRequest();
        factory.addHandler(root_handler);
    }
    else
    {
        /// Use the default landing page / ping handler.
        auto root_handler = std::make_shared<HandlingRuleHTTPHandlerFactory<IndexRequestHandler>>(server);
        root_handler->attachStrictPath("/");
        root_handler->allowGetAndHeadRequest();
        factory.addHandler(root_handler);
    }

    auto ping_handler = createPingHandlerFactory(server);
    ping_handler->attachStrictPath("/ping");
    ping_handler->allowGetAndHeadRequest();
    factory.addPathToHints("/ping");
    factory.addHandler(ping_handler);

    auto replicas_status_handler = std::make_shared<HandlingRuleHTTPHandlerFactory<ReplicasStatusHandler>>(server);
    replicas_status_handler->attachNonStrictPath("/replicas_status");
    replicas_status_handler->allowGetAndHeadRequest();
    factory.addPathToHints("/replicas_status");
    factory.addHandler(replicas_status_handler);

    auto play_handler = std::make_shared<HandlingRuleHTTPHandlerFactory<PlayWebUIRequestHandler>>(server);
    play_handler->attachNonStrictPath("/play");
    play_handler->allowGetAndHeadRequest();
    factory.addPathToHints("/play");
    factory.addHandler(play_handler);

    auto dashboard_handler = std::make_shared<HandlingRuleHTTPHandlerFactory<DashboardWebUIRequestHandler>>(server);
    dashboard_handler->attachNonStrictPath("/dashboard");
    dashboard_handler->allowGetAndHeadRequest();
    factory.addPathToHints("/dashboard");
    factory.addHandler(dashboard_handler);

    auto binary_handler = std::make_shared<HandlingRuleHTTPHandlerFactory<BinaryWebUIRequestHandler>>(server);
    binary_handler->attachNonStrictPath("/binary");
    binary_handler->allowGetAndHeadRequest();
    factory.addPathToHints("/binary");
    factory.addHandler(binary_handler);

    auto merges_handler = std::make_shared<HandlingRuleHTTPHandlerFactory<MergesWebUIRequestHandler>>(server);
    merges_handler->attachNonStrictPath("/merges");
    merges_handler->allowGetAndHeadRequest();
    factory.addPathToHints("/merges");
    factory.addHandler(merges_handler);

    auto js_handler = std::make_shared<HandlingRuleHTTPHandlerFactory<JavaScriptWebUIRequestHandler>>(server);
    js_handler->attachNonStrictPath("/js/");
    js_handler->allowGetAndHeadRequest();
    factory.addHandler(js_handler);
}

void addDefaultHandlersFactory(
    HTTPRequestHandlerFactoryMain & factory,
    IServer & server,
    const Poco::Util::AbstractConfiguration & config,
    AsynchronousMetrics & async_metrics)
{
    addCommonDefaultHandlersFactory(factory, server, config);

    auto dynamic_creator = [&server] () -> std::unique_ptr<DynamicQueryHandler>
    {
        return std::make_unique<DynamicQueryHandler>(server, HTTPHandlerConnectionConfig{}, "query");
    };
    auto query_handler = std::make_shared<HandlingRuleHTTPHandlerFactory<DynamicQueryHandler>>(std::move(dynamic_creator));
    query_handler->addFilter([](const auto & request)
        {
            bool path_matches_get_or_head = startsWith(request.getURI(), "?")
                            || startsWith(request.getURI(), "/?")
                            || startsWith(request.getURI(), "/query?");
            bool is_get_or_head_request = request.getMethod() == Poco::Net::HTTPRequest::HTTP_GET
                            || request.getMethod() == Poco::Net::HTTPRequest::HTTP_HEAD;

            bool path_matches_post_or_options = path_matches_get_or_head
                             || request.getURI() == "/"
                             || request.getURI().empty();
            bool is_post_or_options_request = request.getMethod() == Poco::Net::HTTPRequest::HTTP_POST
                                    || request.getMethod() == Poco::Net::HTTPRequest::HTTP_OPTIONS;

            return (path_matches_get_or_head && is_get_or_head_request) || (path_matches_post_or_options && is_post_or_options_request);
        }
    );
    factory.addHandler(query_handler);

    /// createPrometheusHandlerFactoryForHTTPRuleDefaults() can return nullptr if prometheus protocols must not be served on http port.
    if (auto prometheus_handler = createPrometheusHandlerFactoryForHTTPRuleDefaults(server, config, async_metrics))
        factory.addHandler(prometheus_handler);
}

}<|MERGE_RESOLUTION|>--- conflicted
+++ resolved
@@ -43,16 +43,12 @@
 
     void handleRequest(HTTPServerRequest &, HTTPServerResponseBase & response) override
     {
-<<<<<<< HEAD
+        applyHTTPResponseHeaders(response, http_response_headers_override);
         response.setContentLength(Poco::Net::HTTPMessage::UNKNOWN_CONTENT_LENGTH);
         response.setChunkedTransferEncoding(false);
         response.setStatusAndReason(Poco::Net::HTTPResponse::HTTP_FOUND);
         response.set("Location", url);
         response.makeStream()->finalize();
-=======
-        applyHTTPResponseHeaders(response, http_response_headers_override);
-        response.redirect(url);
->>>>>>> 6fb23dee
     }
 };
 
