--- conflicted
+++ resolved
@@ -56,12 +56,8 @@
 protected:
     Poco::Logger * log;
 
-<<<<<<< HEAD
     MySQLWireContext connection_context_mysql;
-    ContextMutablePtr connection_context;
-=======
     ContextPtr connection_context;
->>>>>>> 5e55f236
 
     MySQLProtocol::PacketEndpointPtr packet_endpoint;
 
