--- conflicted
+++ resolved
@@ -14,95 +14,85 @@
 {
 public:
     explicit PlayWebUIRequestHandler(IServer &) {}
-<<<<<<< HEAD
-    void handleRequest(HTTPServerRequest & request, HTTPServerResponseBase & response) override;
-=======
     explicit PlayWebUIRequestHandler(IServer & server_, const std::unordered_map<String, String> & http_response_headers_override_)
         : PlayWebUIRequestHandler(server_)
     {
         http_response_headers_override = http_response_headers_override_;
     }
-    void handleRequest(HTTPServerRequest & request, HTTPServerResponse & response, const ProfileEvents::Event & write_event) override;
+
+    void handleRequest(HTTPServerRequest & request, HTTPServerResponseBase & response) override;
+
 private:
     /// Overrides for response headers.
     std::unordered_map<String, String> http_response_headers_override;
->>>>>>> 6fb23dee
 };
 
 class DashboardWebUIRequestHandler : public HTTPRequestHandler
 {
 public:
     explicit DashboardWebUIRequestHandler(IServer &) {}
-<<<<<<< HEAD
-    void handleRequest(HTTPServerRequest & request, HTTPServerResponseBase & response) override;
-=======
     explicit DashboardWebUIRequestHandler(IServer & server_, const std::unordered_map<String, String> & http_response_headers_override_)
         : DashboardWebUIRequestHandler(server_)
     {
         http_response_headers_override = http_response_headers_override_;
     }
-    void handleRequest(HTTPServerRequest & request, HTTPServerResponse & response, const ProfileEvents::Event & write_event) override;
+
+    void handleRequest(HTTPServerRequest & request, HTTPServerResponseBase & response) override;
+
 private:
     /// Overrides for response headers.
     std::unordered_map<String, String> http_response_headers_override;
->>>>>>> 6fb23dee
 };
 
 class BinaryWebUIRequestHandler : public HTTPRequestHandler
 {
 public:
     explicit BinaryWebUIRequestHandler(IServer &) {}
-<<<<<<< HEAD
-    void handleRequest(HTTPServerRequest & request, HTTPServerResponseBase & response) override;
-=======
     explicit BinaryWebUIRequestHandler(IServer & server_, const std::unordered_map<String, String> & http_response_headers_override_)
         : BinaryWebUIRequestHandler(server_)
     {
         http_response_headers_override = http_response_headers_override_;
     }
-    void handleRequest(HTTPServerRequest & request, HTTPServerResponse & response, const ProfileEvents::Event & write_event) override;
+
+    void handleRequest(HTTPServerRequest & request, HTTPServerResponseBase & response) override;
+
 private:
     /// Overrides for response headers.
     std::unordered_map<String, String> http_response_headers_override;
->>>>>>> 6fb23dee
 };
 
 class MergesWebUIRequestHandler : public HTTPRequestHandler
 {
 public:
     explicit MergesWebUIRequestHandler(IServer &) {}
-<<<<<<< HEAD
-    void handleRequest(HTTPServerRequest & request, HTTPServerResponseBase & response) override;
-=======
     explicit MergesWebUIRequestHandler(IServer & server_, const std::unordered_map<String, String> & http_response_headers_override_)
         : MergesWebUIRequestHandler(server_)
     {
         http_response_headers_override = http_response_headers_override_;
     }
-    void handleRequest(HTTPServerRequest & request, HTTPServerResponse & response, const ProfileEvents::Event & write_event) override;
+
+    void handleRequest(HTTPServerRequest & request, HTTPServerResponseBase & response) override;
+
 private:
     /// Overrides for response headers.
     std::unordered_map<String, String> http_response_headers_override;
->>>>>>> 6fb23dee
 };
 
 class JavaScriptWebUIRequestHandler : public HTTPRequestHandler
 {
 public:
     explicit JavaScriptWebUIRequestHandler(IServer &) {}
-<<<<<<< HEAD
-    void handleRequest(HTTPServerRequest & request, HTTPServerResponseBase & response) override;
-=======
     explicit JavaScriptWebUIRequestHandler(IServer & server_, const std::unordered_map<String, String> & http_response_headers_override_)
         : JavaScriptWebUIRequestHandler(server_)
     {
         http_response_headers_override = http_response_headers_override_;
     }
-    void handleRequest(HTTPServerRequest & request, HTTPServerResponse & response, const ProfileEvents::Event & write_event) override;
+
+    void handleRequest(HTTPServerRequest & request, HTTPServerResponseBase & response) override;
+
 private:
     /// Overrides for response headers.
     std::unordered_map<String, String> http_response_headers_override;
->>>>>>> 6fb23dee
 };
 
 }