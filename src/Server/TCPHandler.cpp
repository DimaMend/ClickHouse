#include <algorithm>
#include <exception>
#include <memory>
#include <mutex>
#include <string_view>
#include <vector>
#include <Access/AccessControl.h>
#include <Access/Credentials.h>
#include <Compression/CompressedReadBuffer.h>
#include <Compression/CompressedWriteBuffer.h>
#include <Compression/CompressionFactory.h>
#include <Core/ExternalTable.h>
#include <Core/ServerSettings.h>
#include <Formats/NativeReader.h>
#include <Formats/NativeWriter.h>
#include <IO/LimitReadBuffer.h>
#include <IO/Progress.h>
#include <IO/ReadBufferFromPocoSocket.h>
#include <IO/ReadHelpers.h>
#include <IO/WriteBufferFromPocoSocket.h>
#include <IO/WriteHelpers.h>
#include <Interpreters/AsynchronousInsertQueue.h>
#include <Interpreters/InternalTextLogsQueue.h>
#include <Interpreters/OpenTelemetrySpanLog.h>
#include <Interpreters/Session.h>
#include <Interpreters/Squashing.h>
#include <Interpreters/TablesStatus.h>
#include <Interpreters/executeQuery.h>
#include <Parsers/ASTInsertQuery.h>
#include <Server/TCPServer.h>
#include <Storages/MergeTree/MergeTreeDataPartUUID.h>
#include <Storages/ObjectStorage/StorageObjectStorageCluster.h>
#include <Storages/StorageReplicatedMergeTree.h>
#include <Poco/Net/NetException.h>
#include <Poco/Net/SocketAddress.h>
#include <Poco/Util/LayeredConfiguration.h>
#include <Common/CurrentMetrics.h>
#include <Common/CurrentThread.h>
#include <Common/NetException.h>
#include <Common/OpenSSLHelpers.h>
#include <Common/Stopwatch.h>
#include <Common/logger_useful.h>
#include <Common/scope_guard_safe.h>
#include <Common/setThreadName.h>
#include <Common/thread_local_rng.h>

#include <Processors/Executors/PullingAsyncPipelineExecutor.h>
#include <Processors/Executors/PushingPipelineExecutor.h>
#include <Processors/Executors/PushingAsyncPipelineExecutor.h>
#include <Processors/Executors/CompletedPipelineExecutor.h>
#include <Processors/Sinks/SinkToStorage.h>

#if USE_SSL
#   include <Poco/Net/SecureStreamSocket.h>
#   include <Poco/Net/SecureStreamSocketImpl.h>
#endif

#include <Core/Protocol.h>
#include <Storages/MergeTree/RequestResponse.h>
#include "TCPHandler.h"

#include <Common/config_version.h>

#include <fmt/format.h>

using namespace std::literals;
using namespace DB;


namespace CurrentMetrics
{
    extern const Metric QueryThread;
    extern const Metric ReadTaskRequestsSent;
    extern const Metric MergeTreeReadTaskRequestsSent;
    extern const Metric MergeTreeAllRangesAnnouncementsSent;
}

namespace ProfileEvents
{
    extern const Event ReadTaskRequestsSent;
    extern const Event MergeTreeReadTaskRequestsSent;
    extern const Event MergeTreeAllRangesAnnouncementsSent;
    extern const Event ReadTaskRequestsSentElapsedMicroseconds;
    extern const Event MergeTreeReadTaskRequestsSentElapsedMicroseconds;
    extern const Event MergeTreeAllRangesAnnouncementsSentElapsedMicroseconds;
}

namespace DB::ErrorCodes
{
    extern const int LOGICAL_ERROR;
    extern const int ATTEMPT_TO_READ_AFTER_EOF;
    extern const int CLIENT_HAS_CONNECTED_TO_WRONG_PORT;
    extern const int UNKNOWN_EXCEPTION;
    extern const int UNKNOWN_PACKET_FROM_CLIENT;
    extern const int POCO_EXCEPTION;
    extern const int SOCKET_TIMEOUT;
    extern const int UNEXPECTED_PACKET_FROM_CLIENT;
    extern const int UNKNOWN_PROTOCOL;
    extern const int AUTHENTICATION_FAILED;
    extern const int QUERY_WAS_CANCELLED;
    extern const int CLIENT_INFO_DOES_NOT_MATCH;
    extern const int TIMEOUT_EXCEEDED;
    extern const int SUPPORT_IS_DISABLED;
    extern const int UNSUPPORTED_METHOD;
    extern const int USER_EXPIRED;
}

namespace
{
NameToNameMap convertToQueryParameters(const Settings & passed_params)
{
    NameToNameMap query_parameters;
    for (const auto & param : passed_params)
    {
        std::string value;
        ReadBufferFromOwnString buf(param.getValueString());
        readQuoted(value, buf);
        query_parameters.emplace(param.getName(), value);
    }
    return query_parameters;
}

// This function corrects the wrong client_name from the old client.
// Old clients 28.7 and some intermediate versions of 28.7 were sending different ClientInfo.client_name
// "ClickHouse client" was sent with the hello message.
// "ClickHouse" or "ClickHouse " was sent with the query message.
void correctQueryClientInfo(const ClientInfo & session_client_info, ClientInfo & client_info)
{
    if (client_info.getVersionNumber() <= VersionNumber(23, 8, 1) &&
        session_client_info.client_name == "ClickHouse client" &&
        (client_info.client_name == "ClickHouse" || client_info.client_name == "ClickHouse "))
    {
        client_info.client_name = "ClickHouse client";
    }
}

void validateClientInfo(const ClientInfo & session_client_info, const ClientInfo & client_info)
{
    // Secondary query may contain different client_info.
    // In the case of select from distributed table or 'select * from remote' from non-tcp handler. Server sends the initial client_info data.
    //
    // Example 1: curl -q -s --max-time 60 -sS "http://127.0.0.1:8123/?" -d "SELECT 1 FROM remote('127.0.0.1', system.one)"
    // HTTP handler initiates TCP connection with remote 127.0.0.1 (session on remote 127.0.0.1 use TCP interface)
    // HTTP handler sends client_info with HTTP interface and HTTP data by TCP protocol in Protocol::Client::Query message.
    //
    // Example 2: select * from <distributed_table>  --host shard_1 // distributed table has 2 shards: shard_1, shard_2
    // shard_1 receives a message with 'ClickHouse client' client_name
    // shard_1 initiates TCP connection with shard_2 with 'ClickHouse server' client_name.
    // shard_1 sends 'ClickHouse client' client_name in Protocol::Client::Query message to shard_2.
    if (client_info.query_kind == ClientInfo::QueryKind::SECONDARY_QUERY)
        return;

    if (session_client_info.interface != client_info.interface)
    {
        throw Exception(
            DB::ErrorCodes::CLIENT_INFO_DOES_NOT_MATCH,
            "Client info's interface does not match: {} not equal to {}",
            toString(session_client_info.interface),
            toString(client_info.interface));
    }

    if (session_client_info.interface == ClientInfo::Interface::TCP)
    {
        if (session_client_info.client_name != client_info.client_name)
            throw Exception(
                DB::ErrorCodes::CLIENT_INFO_DOES_NOT_MATCH,
                "Client info's client_name does not match: {} not equal to {}",
                session_client_info.client_name,
                client_info.client_name);

        // TCP handler got patch version 0 always for backward compatibility.
        if (!session_client_info.clientVersionEquals(client_info, false))
            throw Exception(
                DB::ErrorCodes::CLIENT_INFO_DOES_NOT_MATCH,
                "Client info's version does not match: {} not equal to {}",
                session_client_info.getVersionStr(),
                client_info.getVersionStr());

        // os_user, quota_key, client_trace_context can be different.
    }
}
}

namespace DB
{

TCPHandler::TCPHandler(
    IServer & server_,
    TCPServer & tcp_server_,
    const Poco::Net::StreamSocket & socket_,
    bool parse_proxy_protocol_,
    std::string server_display_name_,
    std::string host_name_,
    const ProfileEvents::Event & read_event_,
    const ProfileEvents::Event & write_event_)
    : Poco::Net::TCPServerConnection(socket_)
    , server(server_)
    , tcp_server(tcp_server_)
    , parse_proxy_protocol(parse_proxy_protocol_)
    , log(getLogger("TCPHandler"))
    , read_event(read_event_)
    , write_event(write_event_)
    , server_display_name(std::move(server_display_name_))
    , host_name(std::move(host_name_))
{
}

TCPHandler::TCPHandler(
    IServer & server_,
    TCPServer & tcp_server_,
    const Poco::Net::StreamSocket & socket_,
    TCPProtocolStackData & stack_data,
    std::string server_display_name_,
    std::string host_name_,
    const ProfileEvents::Event & read_event_,
    const ProfileEvents::Event & write_event_)
    : Poco::Net::TCPServerConnection(socket_)
    , server(server_)
    , tcp_server(tcp_server_)
    , log(getLogger("TCPHandler"))
    , forwarded_for(stack_data.forwarded_for)
    , certificate(stack_data.certificate)
    , read_event(read_event_)
    , write_event(write_event_)
    , default_database(stack_data.default_database)
    , server_display_name(std::move(server_display_name_))
    , host_name(std::move(host_name_))
{
    if (!forwarded_for.empty())
        LOG_TRACE(log, "Forwarded client address: {}", forwarded_for);
}

TCPHandler::~TCPHandler()
{
    try
    {
        state.reset();
        if (out)
            out->next();
    }
    catch (...)
    {
        tryLogCurrentException(__PRETTY_FUNCTION__);
    }
}

void TCPHandler::runImpl()
{
    setThreadName("TCPHandler");

    extractConnectionSettingsFromContext(server.context());

    socket().setReceiveTimeout(receive_timeout);
    socket().setSendTimeout(send_timeout);
    socket().setNoDelay(true);

    in = std::make_shared<ReadBufferFromPocoSocket>(socket(), read_event);
    out = std::make_shared<WriteBufferFromPocoSocket>(socket(), write_event);

    /// Support for PROXY protocol
    if (parse_proxy_protocol && !receiveProxyHeader())
        return;

    if (in->eof())
    {
        LOG_INFO(log, "Client has not sent any data.");
        return;
    }

    /// User will be authenticated here. It will also set settings from user profile into connection_context.
    try
    {
        receiveHello();

        /// In interserver mode queries are executed without a session context.
        if (!is_interserver_mode)
            session->makeSessionContext();

        sendHello();
        if (client_tcp_protocol_version >= DBMS_MIN_PROTOCOL_VERSION_WITH_ADDENDUM)
            receiveAddendum();

        if (!is_interserver_mode)
        {
            /// If session created, then settings in session context has been updated.
            /// So it's better to update the connection settings for flexibility.
            extractConnectionSettingsFromContext(session->sessionContext());

            /// When connecting, the default database could be specified.
            if (!default_database.empty())
                session->sessionContext()->setCurrentDatabase(default_database);
        }
    }
    catch (const Exception & e) /// Typical for an incorrect username, password, or address.
    {
        if (e.code() == ErrorCodes::CLIENT_HAS_CONNECTED_TO_WRONG_PORT)
        {
            LOG_DEBUG(log, "Client has connected to wrong port.");
            return;
        }

        if (e.code() == ErrorCodes::ATTEMPT_TO_READ_AFTER_EOF)
        {
            LOG_INFO(log, "Client has gone away.");
            return;
        }

        try
        {
            /// We try to send error information to the client.
            sendException(e, send_exception_with_stack_trace);
        }
        catch (...) {} // NOLINT(bugprone-empty-catch)

        throw;
    }

    while (tcp_server.isOpen())
    {
        /// We are waiting for a packet from the client. Thus, every `poll_interval` seconds check whether we need to shut down.
        {
            Stopwatch idle_time;
            UInt64 timeout_ms = std::min(poll_interval, idle_connection_timeout) * 1000000;
            while (tcp_server.isOpen() && !server.isCancelled() && !static_cast<ReadBufferFromPocoSocket &>(*in).poll(timeout_ms))
            {
                if (idle_time.elapsedSeconds() > idle_connection_timeout)
                {
                    LOG_TRACE(log, "Closing idle connection");
                    return;
                }
            }
        }

        /// If we need to shut down, or client disconnects.
        if (!tcp_server.isOpen() || server.isCancelled() || in->eof())
        {
            LOG_TEST(log, "Closing connection (open: {}, cancelled: {}, eof: {})", tcp_server.isOpen(), server.isCancelled(), in->eof());
            break;
        }

        state.reset();

        /// Initialized later.
        std::optional<CurrentThread::QueryScope> query_scope;
        OpenTelemetry::TracingContextHolderPtr thread_trace_context;

        /** An exception during the execution of request (it must be sent over the network to the client).
         *  The client will be able to accept it, if it did not happen while sending another packet and the client has not disconnected yet.
         */
        std::unique_ptr<DB::Exception> exception;
        bool network_error = false;
        bool user_expired = false;
        bool query_duration_already_logged = false;
        auto log_query_duration = [this, &query_duration_already_logged]()
        {
            if (query_duration_already_logged)
                return;
            query_duration_already_logged = true;
            auto elapsed_sec = state.watch.elapsedSeconds();
            /// We already logged more detailed info if we read some rows
            if (elapsed_sec < 1.0 && state.progress.read_rows)
                return;
            LOG_DEBUG(log, "Processed in {} sec.", elapsed_sec);
        };

        try
        {
            /** If Query - process it. If Ping or Cancel - go back to the beginning.
             *  There may come settings for a separate query that modify `query_context`.
             *  It's possible to receive part uuids packet before the query, so then receivePacket has to be called twice.
             */
            if (!receivePacket())
                continue;

            /** If part_uuids got received in previous packet, trying to read again.
              */
            if (state.empty() && state.part_uuids_to_ignore && !receivePacket())
                continue;

            /// Set up tracing context for this query on current thread
            thread_trace_context = std::make_unique<OpenTelemetry::TracingContextHolder>("TCPHandler",
                query_context->getClientInfo().client_trace_context,
                query_context->getSettingsRef(),
                query_context->getOpenTelemetrySpanLog());
            thread_trace_context->root_span.kind = OpenTelemetry::SpanKind::SERVER;

            query_scope.emplace(query_context, /* fatal_error_callback */ [this]
            {
                std::lock_guard lock(out_mutex);
                sendLogs();
            });

            /// If query received, then settings in query_context has been updated.
            /// So it's better to update the connection settings for flexibility.
            extractConnectionSettingsFromContext(query_context);

            /// Sync timeouts on client and server during current query to avoid dangling queries on server.
            /// It should be reset at the end of query.
            state.timeout_setter = std::make_unique<TimeoutSetter>(socket(), send_timeout, receive_timeout);

            /// Should we send internal logs to client?
            const auto client_logs_level = query_context->getSettingsRef().send_logs_level;
            if (client_tcp_protocol_version >= DBMS_MIN_REVISION_WITH_SERVER_LOGS
                && client_logs_level != LogsLevel::none)
            {
                state.logs_queue = std::make_shared<InternalTextLogsQueue>();
                state.logs_queue->max_priority = Poco::Logger::parseLevel(client_logs_level.toString());
                state.logs_queue->setSourceRegexp(query_context->getSettingsRef().send_logs_source_regexp);
                CurrentThread::attachInternalTextLogsQueue(state.logs_queue, client_logs_level);
            }
            if (client_tcp_protocol_version >= DBMS_MIN_PROTOCOL_VERSION_WITH_INCREMENTAL_PROFILE_EVENTS)
            {
                state.profile_queue = std::make_shared<InternalProfileEventsQueue>(std::numeric_limits<int>::max());
                CurrentThread::attachInternalProfileEventsQueue(state.profile_queue);
            }

            if (!is_interserver_mode)
                session->checkIfUserIsStillValid();

            query_context->setExternalTablesInitializer([this] (ContextPtr context)
            {
                if (context != query_context)
                    throw Exception(ErrorCodes::LOGICAL_ERROR, "Unexpected context in external tables initializer");

                /// Get blocks of temporary tables
                readData();

                /// Reset the input stream, as we received an empty block while receiving external table data.
                /// So, the stream has been marked as cancelled and we can't read from it anymore.
                state.block_in.reset();
                state.maybe_compressed_in.reset(); /// For more accurate accounting by MemoryTracker.
            });

            /// Send structure of columns to client for function input()
            query_context->setInputInitializer([this] (ContextPtr context, const StoragePtr & input_storage)
            {
                if (context != query_context)
                    throw Exception(ErrorCodes::LOGICAL_ERROR, "Unexpected context in Input initializer");

                auto metadata_snapshot = input_storage->getInMemoryMetadataPtr();
                state.need_receive_data_for_input = true;

                /// Send ColumnsDescription for input storage.
                if (client_tcp_protocol_version >= DBMS_MIN_REVISION_WITH_COLUMN_DEFAULTS_METADATA
                    && query_context->getSettingsRef().input_format_defaults_for_omitted_fields)
                {
                    sendTableColumns(metadata_snapshot->getColumns());
                }

                /// Send block to the client - input storage structure.
                state.input_header = metadata_snapshot->getSampleBlock();
                sendData(state.input_header);
                sendTimezone();
            });

            query_context->setInputBlocksReaderCallback([this] (ContextPtr context) -> Block
            {
                if (context != query_context)
                    throw Exception(ErrorCodes::LOGICAL_ERROR, "Unexpected context in InputBlocksReader");

                if (!readDataNext())
                {
                    state.block_in.reset();
                    state.maybe_compressed_in.reset();
                    return Block();
                }
                return state.block_for_input;
            });

            customizeContext(query_context);

            /// This callback is needed for requesting read tasks inside pipeline for distributed processing
            query_context->setReadTaskCallback([this]() -> String
            {
                Stopwatch watch;
                CurrentMetrics::Increment callback_metric_increment(CurrentMetrics::ReadTaskRequestsSent);

                std::scoped_lock lock(out_mutex, task_callback_mutex);

                if (state.cancellation_status == CancellationStatus::FULLY_CANCELLED)
                    return {};

                sendReadTaskRequestAssumeLocked();
                ProfileEvents::increment(ProfileEvents::ReadTaskRequestsSent);
                auto res = receiveReadTaskResponseAssumeLocked();
                ProfileEvents::increment(ProfileEvents::ReadTaskRequestsSentElapsedMicroseconds, watch.elapsedMicroseconds());
                return res;
            });

            query_context->setMergeTreeAllRangesCallback([this](InitialAllRangesAnnouncement announcement)
            {
                Stopwatch watch;
                CurrentMetrics::Increment callback_metric_increment(CurrentMetrics::MergeTreeAllRangesAnnouncementsSent);
                std::scoped_lock lock(out_mutex, task_callback_mutex);

                if (state.cancellation_status == CancellationStatus::FULLY_CANCELLED)
                    return;

                sendMergeTreeAllRangesAnnouncementAssumeLocked(announcement);
                ProfileEvents::increment(ProfileEvents::MergeTreeAllRangesAnnouncementsSent);
                ProfileEvents::increment(ProfileEvents::MergeTreeAllRangesAnnouncementsSentElapsedMicroseconds, watch.elapsedMicroseconds());
            });

            query_context->setMergeTreeReadTaskCallback([this](ParallelReadRequest request) -> std::optional<ParallelReadResponse>
            {
                Stopwatch watch;
                CurrentMetrics::Increment callback_metric_increment(CurrentMetrics::MergeTreeReadTaskRequestsSent);
                std::scoped_lock lock(out_mutex, task_callback_mutex);

                if (state.cancellation_status == CancellationStatus::FULLY_CANCELLED)
                    return std::nullopt;

                sendMergeTreeReadTaskRequestAssumeLocked(std::move(request));
                ProfileEvents::increment(ProfileEvents::MergeTreeReadTaskRequestsSent);
                auto res = receivePartitionMergeTreeReadTaskResponseAssumeLocked();
                ProfileEvents::increment(ProfileEvents::MergeTreeReadTaskRequestsSentElapsedMicroseconds, watch.elapsedMicroseconds());
                return res;
            });

            /// Processing Query
            std::tie(state.parsed_query, state.io) = executeQuery(state.query, query_context, QueryFlags{}, state.stage);

            after_check_cancelled.restart();
            after_send_progress.restart();

            auto finish_or_cancel = [this]()
            {
                if (state.cancellation_status == CancellationStatus::FULLY_CANCELLED)
                    state.io.onCancelOrConnectionLoss();
                else
                    state.io.onFinish();
            };

            if (state.io.pipeline.pushing())
            {
                /// FIXME: check explicitly that insert query suggests to receive data via native protocol,
                state.need_receive_data_for_insert = true;
                processInsertQuery();
                finish_or_cancel();
            }
            else if (state.io.pipeline.pulling())
            {
                processOrdinaryQuery();
                finish_or_cancel();
            }
            else if (state.io.pipeline.completed())
            {
                {
                    CompletedPipelineExecutor executor(state.io.pipeline);

                    /// Should not check for cancel in case of input.
                    if (!state.need_receive_data_for_input)
                    {
                        auto callback = [this]()
                        {
                            std::scoped_lock lock(out_mutex, task_callback_mutex);

                            if (getQueryCancellationStatus() == CancellationStatus::FULLY_CANCELLED)
                            {
                                return true;
                            }

                            sendProgress();
                            sendSelectProfileEvents();
                            sendLogs();

                            return false;
                        };

                        executor.setCancelCallback(callback, interactive_delay / 1000);
                    }
                    executor.execute();
                }

                finish_or_cancel();

                std::lock_guard lock(out_mutex);

                /// Send final progress after calling onFinish(), since it will update the progress.
                ///
                /// NOTE: we cannot send Progress for regular INSERT (with VALUES)
                /// without breaking protocol compatibility, but it can be done
                /// by increasing revision.
                sendProgress();
                sendSelectProfileEvents();
            }
            else
            {
                finish_or_cancel();
            }

            /// Do it before sending end of stream, to have a chance to show log message in client.
            query_scope->logPeakMemoryUsage();
            log_query_duration();

            if (state.is_connection_closed)
                break;

            {
                std::lock_guard lock(out_mutex);
                sendLogs();
                sendEndOfStream();
            }

            /// QueryState should be cleared before QueryScope, since otherwise
            /// the MemoryTracker will be wrong for possible deallocations.
            /// (i.e. deallocations from the Aggregator with two-level aggregation)
            /// Also it resets socket's timeouts.
            state.reset();
            last_sent_snapshots = ProfileEvents::ThreadIdToCountersSnapshot{};
            query_scope.reset();
            thread_trace_context.reset();
        }
        catch (const Exception & e)
        {
            /// Authentication failure with interserver secret
            /// - early exit without trying to send the exception to the client.
            /// Because the server should not try to skip (parse, decompress) the remaining packets sent by the client,
            /// as it will lead to additional work and unneeded exposure to unauthenticated connections.

            /// Note that the exception AUTHENTICATION_FAILED can be here in two cases:
            /// 1. The authentication in receiveHello is skipped with "interserver secret",
            /// postponed to receiving the query, and then failed.
            /// 2. Receiving exception from a query using a table function to authenticate with another server.
            /// In this case, the user is already authenticated with this server,
            /// is_interserver_mode is false, and we can send the exception to the client normally.

            if (is_interserver_mode && e.code() == ErrorCodes::AUTHENTICATION_FAILED)
                throw;

            state.io.onException();
            exception.reset(e.clone());

            /// In case of exception state was not reset, so socket's timouts must be reset explicitly
            state.timeout_setter.reset();

            if (e.code() == ErrorCodes::UNKNOWN_PACKET_FROM_CLIENT)
                throw;

            /// If there is UNEXPECTED_PACKET_FROM_CLIENT emulate network_error
            /// to break the loop, but do not throw to send the exception to
            /// the client.
            if (e.code() == ErrorCodes::UNEXPECTED_PACKET_FROM_CLIENT)
                network_error = true;

            /// If a timeout occurred, try to inform client about it and close the session
            if (e.code() == ErrorCodes::SOCKET_TIMEOUT)
                network_error = true;

            if (e.code() == ErrorCodes::USER_EXPIRED)
                user_expired = true;

            if (network_error || user_expired)
                LOG_TEST(log, "Going to close connection due to exception: {}", e.message());
        }
        catch (const Poco::Net::NetException & e)
        {
            /** We can get here if there was an error during connection to the client,
             *  or in connection with a remote server that was used to process the request.
             *  It is not possible to distinguish between these two cases.
             *  Although in one of them, we have to send exception to the client, but in the other - we can not.
             *  We will try to send exception to the client in any case - see below.
             */
            state.io.onException();
            exception = std::make_unique<DB::Exception>(Exception::CreateFromPocoTag{}, e);
        }
        catch (const Poco::Exception & e)
        {
            state.io.onException();
            exception = std::make_unique<DB::Exception>(Exception::CreateFromPocoTag{}, e);
        }
// Server should die on std logic errors in debug, like with assert()
// or ErrorCodes::LOGICAL_ERROR. This helps catch these errors in
// tests.
#ifdef DEBUG_OR_SANITIZER_BUILD
        catch (const std::logic_error & e)
        {
            state.io.onException();
            exception = std::make_unique<DB::Exception>(Exception::CreateFromSTDTag{}, e);
            sendException(*exception, send_exception_with_stack_trace);
            std::abort();
        }
#endif
        catch (const std::exception & e)
        {
            state.io.onException();
            exception = std::make_unique<DB::Exception>(Exception::CreateFromSTDTag{}, e);
        }
        catch (...)
        {
            state.io.onException();
            exception = std::make_unique<DB::Exception>(Exception(ErrorCodes::UNKNOWN_EXCEPTION, "Unknown exception"));
        }

        /// In case of exception state was not reset, so socket's timouts must be reset explicitly
        state.timeout_setter.reset();

        try
        {
            if (exception)
            {
                if (thread_trace_context)
                    thread_trace_context->root_span.addAttribute(*exception);

                try
                {
                    /// Try to send logs to client, but it could be risky too
                    /// Assume that we can't break output here
                    sendLogs();
                }
                catch (...)
                {
                    tryLogCurrentException(log, "Can't send logs to client");
                }

                const auto & e = *exception;
                LOG_ERROR(log, getExceptionMessageAndPattern(e, send_exception_with_stack_trace));
                sendException(*exception, send_exception_with_stack_trace);
            }
        }
        catch (...)
        {
            /** Could not send exception information to the client. */
            network_error = true;
            LOG_WARNING(log, "Client has gone away.");
        }

        /// Interserver authentication is done only after we read the query.
        /// This fact can be abused by producing exception before or while we read the query.
        /// To avoid any potential exploits, we simply close connection on any exceptions
        /// that happen before the first query is authenticated with the cluster secret.
        if (is_interserver_mode && exception && !is_interserver_authenticated)
            exception->rethrow();

        try
        {
            /// A query packet is always followed by one or more data packets.
            /// If some of those data packets are left, try to skip them.
            if (exception && !state.empty() && !state.read_all_data)
                skipData();
        }
        catch (...)
        {
            network_error = true;
            LOG_WARNING(log, "Can't skip data packets after query failure.");
        }

        log_query_duration();

        /// QueryState should be cleared before QueryScope, since otherwise
        /// the MemoryTracker will be wrong for possible deallocations.
        /// (i.e. deallocations from the Aggregator with two-level aggregation)
        state.reset();
        query_scope.reset();
        thread_trace_context.reset();

        /// It is important to destroy query context here. We do not want it to live arbitrarily longer than the query.
        query_context.reset();

        if (is_interserver_mode)
        {
            /// We don't really have session in interserver mode, new one is created for each query. It's better to reset it now.
            session.reset();
        }

        if (network_error || user_expired)
            break;
    }
}


void TCPHandler::extractConnectionSettingsFromContext(const ContextPtr & context)
{
    const auto & settings = context->getSettingsRef();
    send_exception_with_stack_trace = settings.calculate_text_stack_trace;
    send_timeout = settings.send_timeout;
    receive_timeout = settings.receive_timeout;
    poll_interval = settings.poll_interval;
    idle_connection_timeout = settings.idle_connection_timeout;
    interactive_delay = settings.interactive_delay;
    sleep_in_send_tables_status = settings.sleep_in_send_tables_status_ms;
    unknown_packet_in_send_data = settings.unknown_packet_in_send_data;
    sleep_after_receiving_query = settings.sleep_after_receiving_query_ms;
}


bool TCPHandler::readDataNext()
{
    Stopwatch watch(CLOCK_MONOTONIC_COARSE);

    /// Poll interval should not be greater than receive_timeout
    constexpr UInt64 min_timeout_us = 5000; // 5 ms
    UInt64 timeout_us = std::max(min_timeout_us, std::min(poll_interval * 1000000, static_cast<UInt64>(receive_timeout.totalMicroseconds())));
    bool read_ok = false;

    /// We are waiting for a packet from the client. Thus, every `POLL_INTERVAL` seconds check whether we need to shut down.
    while (true)
    {
        if (static_cast<ReadBufferFromPocoSocket &>(*in).poll(timeout_us))
        {
            /// If client disconnected.
            if (in->eof())
            {
                LOG_INFO(log, "Client has dropped the connection, cancel the query.");
                state.is_connection_closed = true;
                state.cancellation_status = CancellationStatus::FULLY_CANCELLED;
                break;
            }

            /// We accept and process data.
            read_ok = receivePacket();
            /// Reset the timeout on Ping packet (NOTE: there is no Ping for INSERT queries yet).
            watch.restart();
            break;
        }

        /// Do we need to shut down?
        if (server.isCancelled())
            break;

        /** Have we waited for data for too long?
         *  If we periodically poll, the receive_timeout of the socket itself does not work.
         *  Therefore, an additional check is added.
         */
        Float64 elapsed = watch.elapsedSeconds();
        if (elapsed > static_cast<Float64>(receive_timeout.totalSeconds()))
        {
            throw Exception(ErrorCodes::SOCKET_TIMEOUT,
                            "Timeout exceeded while receiving data from client. Waited for {} seconds, timeout is {} seconds.",
                            static_cast<size_t>(elapsed), receive_timeout.totalSeconds());
        }
    }

    if (read_ok)
    {
        sendLogs();
        sendInsertProfileEvents();
    }
    else
        state.read_all_data = true;

    return read_ok;
}


void TCPHandler::readData()
{
    sendLogs();

    while (readDataNext())
        ;

    if (state.cancellation_status == CancellationStatus::FULLY_CANCELLED)
        throw Exception(ErrorCodes::QUERY_WAS_CANCELLED, "Query was cancelled");
}


void TCPHandler::skipData()
{
    state.skipping_data = true;
    SCOPE_EXIT({ state.skipping_data = false; });

    while (readDataNext())
        ;

    if (state.cancellation_status == CancellationStatus::FULLY_CANCELLED)
        throw Exception(ErrorCodes::QUERY_WAS_CANCELLED, "Query was cancelled");
}

void TCPHandler::startInsertQuery()
{
    /// Send ColumnsDescription for insertion table
    if (client_tcp_protocol_version >= DBMS_MIN_REVISION_WITH_COLUMN_DEFAULTS_METADATA)
    {
        const auto & table_id = query_context->getInsertionTable();
        if (query_context->getSettingsRef().input_format_defaults_for_omitted_fields)
        {
            if (!table_id.empty())
            {
                auto storage_ptr = DatabaseCatalog::instance().getTable(table_id, query_context);
                sendTableColumns(storage_ptr->getInMemoryMetadataPtr()->getColumns());
            }
        }
    }

    /// Send block to the client - table structure.
    sendData(state.io.pipeline.getHeader());
    sendLogs();
}

AsynchronousInsertQueue::PushResult TCPHandler::processAsyncInsertQuery(AsynchronousInsertQueue & insert_queue)
{
    using PushResult = AsynchronousInsertQueue::PushResult;

    startInsertQuery();
    Squashing squashing(state.input_header, 0, query_context->getSettingsRef().async_insert_max_data_size);

    while (readDataNext())
    {
        squashing.setHeader(state.block_for_insert.cloneEmpty());
        auto result_chunk = Squashing::squash(squashing.add({state.block_for_insert.getColumns(), state.block_for_insert.rows()}));
        if (result_chunk)
        {
            auto result = squashing.getHeader().cloneWithColumns(result_chunk.detachColumns());
            return PushResult
            {
                .status = PushResult::TOO_MUCH_DATA,
                .insert_block = std::move(result),
            };
        }
    }

    Chunk result_chunk = Squashing::squash(squashing.flush());
    if (!result_chunk)
    {
        return insert_queue.pushQueryWithBlock(state.parsed_query, squashing.getHeader(), query_context);
    }

    auto result = squashing.getHeader().cloneWithColumns(result_chunk.detachColumns());
    return insert_queue.pushQueryWithBlock(state.parsed_query, std::move(result), query_context);
}

void TCPHandler::processInsertQuery()
{
    size_t num_threads = state.io.pipeline.getNumThreads();

    auto run_executor = [&](auto & executor, Block processed_data)
    {
        /// Made above the rest of the lines,
        /// so that in case of `start` function throws an exception,
        /// client receive exception before sending data.
        executor.start();

        if (processed_data)
            executor.push(std::move(processed_data));
        else
            startInsertQuery();

        while (readDataNext())
            executor.push(std::move(state.block_for_insert));

        if (state.cancellation_status == CancellationStatus::FULLY_CANCELLED)
            executor.cancel();
        else
            executor.finish();
    };

    Block processed_block;
    const auto & settings = query_context->getSettingsRef();

    auto * insert_queue = query_context->tryGetAsynchronousInsertQueue();
    const auto & insert_query = assert_cast<const ASTInsertQuery &>(*state.parsed_query);

    bool async_insert_enabled = settings.async_insert;
    if (insert_query.table_id)
        if (auto table = DatabaseCatalog::instance().tryGetTable(insert_query.table_id, query_context))
            async_insert_enabled |= table->areAsynchronousInsertsEnabled();

    if (insert_queue && async_insert_enabled && !insert_query.select)
    {
        /// Let's agree on terminology and say that a mini-INSERT is an asynchronous INSERT
        /// which typically contains not a lot of data inside and a big-INSERT in an INSERT
        /// which was formed by concatenating several mini-INSERTs together.
        /// In case when the client had to retry some mini-INSERTs then they will be properly deduplicated
        /// by the source tables. This functionality is controlled by a setting `async_insert_deduplicate`.
        /// But then they will be glued together into a block and pushed through a chain of Materialized Views if any.
        /// The process of forming such blocks is not deteministic so each time we retry mini-INSERTs the resulting
        /// block may be concatenated differently.
        /// That's why deduplication in dependent Materialized Views doesn't make sense in presence of async INSERTs.
        if (settings.throw_if_deduplication_in_dependent_materialized_views_enabled_with_async_insert &&
            settings.deduplicate_blocks_in_dependent_materialized_views)
            throw Exception(ErrorCodes::SUPPORT_IS_DISABLED,
                    "Deduplication in dependent materialized view cannot work together with async inserts. "\
                    "Please disable either `deduplicate_blocks_in_dependent_materialized_views` or `async_insert` setting.");

        auto result = processAsyncInsertQuery(*insert_queue);
        if (result.status == AsynchronousInsertQueue::PushResult::OK)
        {
            /// Reset pipeline because it may hold write lock for some storages.
            state.io.pipeline.reset();
            if (settings.wait_for_async_insert)
            {
                size_t timeout_ms = settings.wait_for_async_insert_timeout.totalMilliseconds();
                auto wait_status = result.future.wait_for(std::chrono::milliseconds(timeout_ms));

                if (wait_status == std::future_status::deferred)
                    throw Exception(ErrorCodes::LOGICAL_ERROR, "Got future in deferred state");

                if (wait_status == std::future_status::timeout)
                    throw Exception(ErrorCodes::TIMEOUT_EXCEEDED, "Wait for async insert timeout ({} ms) exceeded)", timeout_ms);

                result.future.get();
            }

            sendInsertProfileEvents();
            return;
        }
        else if (result.status == AsynchronousInsertQueue::PushResult::TOO_MUCH_DATA)
        {
            LOG_DEBUG(log, "Setting async_insert=1, but INSERT query will be executed synchronously because it has too much data");
            processed_block = std::move(result.insert_block);
        }
    }

    if (num_threads > 1)
    {
        PushingAsyncPipelineExecutor executor(state.io.pipeline);
        run_executor(executor, std::move(processed_block));
    }
    else
    {
        PushingPipelineExecutor executor(state.io.pipeline);
        run_executor(executor, std::move(processed_block));
    }

    sendInsertProfileEvents();
}


void TCPHandler::processOrdinaryQuery()
{
    auto & pipeline = state.io.pipeline;

    if (query_context->getSettingsRef().allow_experimental_query_deduplication)
    {
        std::lock_guard lock(out_mutex);
        sendPartUUIDs();
    }

    /// Send header-block, to allow client to prepare output format for data to send.
    {
        const auto & header = pipeline.getHeader();

        if (header)
        {
            std::lock_guard lock(out_mutex);
            sendData(header);
        }
    }

    /// Defer locking to cover a part of the scope below and everything after it
    std::unique_lock out_lock(out_mutex, std::defer_lock);

    {
        PullingAsyncPipelineExecutor executor(pipeline);
        CurrentMetrics::Increment query_thread_metric_increment{CurrentMetrics::QueryThread};

        /// The following may happen:
        /// * current thread is holding the lock
        /// * because of the exception we unwind the stack and call the destructor of `executor`
        /// * the destructor calls cancel() and waits for all query threads to finish
        /// * at the same time one of the query threads is trying to acquire the lock, e.g. inside `merge_tree_read_task_callback`
        /// * deadlock
        SCOPE_EXIT({
            if (out_lock.owns_lock())
                out_lock.unlock();
        });

        Block block;
        while (executor.pull(block, interactive_delay / 1000))
        {
            std::unique_lock lock(task_callback_mutex);

            auto cancellation_status = getQueryCancellationStatus();
            if (cancellation_status == CancellationStatus::FULLY_CANCELLED)
            {
                /// Several callback like callback for parallel reading could be called from inside the pipeline
                /// and we have to unlock the mutex from our side to prevent deadlock.
                lock.unlock();
                /// A packet was received requesting to stop execution of the request.
                executor.cancel();
                break;
            }
            else if (cancellation_status == CancellationStatus::READ_CANCELLED)
            {
                executor.cancelReading();
            }

            lock.unlock();
            out_lock.lock();

            if (after_send_progress.elapsed() / 1000 >= interactive_delay)
            {
                /// Some time passed and there is a progress.
                after_send_progress.restart();
                sendProgress();
                sendSelectProfileEvents();
            }

            sendLogs();

            if (block)
            {
                if (!state.io.null_format)
                    sendData(block);
            }

            out_lock.unlock();
        }

        /// This lock wasn't acquired before and we make .lock() call here
        /// so everything under this line is covered.
        out_lock.lock();

        /** If data has run out, we will send the profiling data and total values to
          * the last zero block to be able to use
          * this information in the suffix output of stream.
          * If the request was interrupted, then `sendTotals` and other methods could not be called,
          *  because we have not read all the data yet,
          *  and there could be ongoing calculations in other threads at the same time.
          */
        if (getQueryCancellationStatus() != CancellationStatus::FULLY_CANCELLED)
        {
            sendTotals(executor.getTotalsBlock());
            sendExtremes(executor.getExtremesBlock());
            sendProfileInfo(executor.getProfileInfo());
            sendProgress();
            sendLogs();
            sendSelectProfileEvents();
        }

        if (state.is_connection_closed)
            return;

        sendData({});
        last_sent_snapshots.clear();
    }

    out_lock.lock();
    sendProgress();
}


void TCPHandler::processTablesStatusRequest()
{
    TablesStatusRequest request;
    request.read(*in, client_tcp_protocol_version);

    ContextPtr context_to_resolve_table_names;
    if (is_interserver_mode)
    {
        /// In the interserver mode session context does not exist, because authentication is done for each query.
        /// We also cannot create query context earlier, because it cannot be created before authentication,
        /// but query is not received yet. So we have to do this trick.
        ContextMutablePtr fake_interserver_context = Context::createCopy(server.context());
        if (!default_database.empty())
            fake_interserver_context->setCurrentDatabase(default_database);
        context_to_resolve_table_names = fake_interserver_context;
    }
    else
    {
        assert(session);
        context_to_resolve_table_names = session->sessionContext();
    }

    TablesStatusResponse response;
    for (const QualifiedTableName & table_name: request.tables)
    {
        auto resolved_id = context_to_resolve_table_names->tryResolveStorageID({table_name.database, table_name.table});
        StoragePtr table = DatabaseCatalog::instance().tryGetTable(resolved_id, context_to_resolve_table_names);
        if (!table)
            continue;

        TableStatus status;
        if (auto * replicated_table = dynamic_cast<StorageReplicatedMergeTree *>(table.get()))
        {
            status.is_replicated = true;
            status.absolute_delay = static_cast<UInt32>(replicated_table->getAbsoluteDelay());
            status.is_readonly = replicated_table->isTableReadOnly();
        }
        else
            status.is_replicated = false;

        response.table_states_by_id.emplace(table_name, std::move(status));
    }


    writeVarUInt(Protocol::Server::TablesStatusResponse, *out);

    /// For testing hedged requests
    if (unlikely(sleep_in_send_tables_status.totalMilliseconds()))
    {
        out->next();
        std::chrono::milliseconds ms(sleep_in_send_tables_status.totalMilliseconds());
        std::this_thread::sleep_for(ms);
    }

    response.write(*out, client_tcp_protocol_version);
}

void TCPHandler::receiveUnexpectedTablesStatusRequest()
{
    TablesStatusRequest skip_request;
    skip_request.read(*in, client_tcp_protocol_version);

    throw NetException(ErrorCodes::UNEXPECTED_PACKET_FROM_CLIENT, "Unexpected packet TablesStatusRequest received from client");
}

void TCPHandler::sendPartUUIDs()
{
    auto uuids = query_context->getPartUUIDs()->get();
    if (!uuids.empty())
    {
        for (const auto & uuid : uuids)
            LOG_TRACE(log, "Sending UUID: {}", toString(uuid));

        writeVarUInt(Protocol::Server::PartUUIDs, *out);
        writeVectorBinary(uuids, *out);
        out->next();
    }
}


void TCPHandler::sendReadTaskRequestAssumeLocked()
{
    writeVarUInt(Protocol::Server::ReadTaskRequest, *out);
    out->next();
}


void TCPHandler::sendMergeTreeAllRangesAnnouncementAssumeLocked(InitialAllRangesAnnouncement announcement)
{
    writeVarUInt(Protocol::Server::MergeTreeAllRangesAnnouncement, *out);
    announcement.serialize(*out);
    out->next();
}


void TCPHandler::sendMergeTreeReadTaskRequestAssumeLocked(ParallelReadRequest request)
{
    writeVarUInt(Protocol::Server::MergeTreeReadTaskRequest, *out);
    request.serialize(*out);
    out->next();
}


void TCPHandler::sendProfileInfo(const ProfileInfo & info)
{
    writeVarUInt(Protocol::Server::ProfileInfo, *out);
    info.write(*out, client_tcp_protocol_version);
    out->next();
}


void TCPHandler::sendTotals(const Block & totals)
{
    if (totals)
    {
        initBlockOutput(totals);

        writeVarUInt(Protocol::Server::Totals, *out);
        writeStringBinary("", *out);

        state.block_out->write(totals);
        state.maybe_compressed_out->next();
        out->next();
    }
}


void TCPHandler::sendExtremes(const Block & extremes)
{
    if (extremes)
    {
        initBlockOutput(extremes);

        writeVarUInt(Protocol::Server::Extremes, *out);
        writeStringBinary("", *out);

        state.block_out->write(extremes);
        state.maybe_compressed_out->next();
        out->next();
    }
}

void TCPHandler::sendProfileEvents()
{
    Stopwatch stopwatch;
    Block block;
    ProfileEvents::getProfileEvents(host_name, state.profile_queue, block, last_sent_snapshots);
    if (block.rows() != 0)
    {
        initProfileEventsBlockOutput(block);

        writeVarUInt(Protocol::Server::ProfileEvents, *out);
        writeStringBinary("", *out);

        state.profile_events_block_out->write(block);
        out->next();

        auto elapsed_milliseconds = stopwatch.elapsedMilliseconds();
        if (elapsed_milliseconds > 100)
            LOG_DEBUG(log, "Sending profile events block with {} rows, {} bytes took {} milliseconds",
                block.rows(), block.bytes(), elapsed_milliseconds);
    }
}

void TCPHandler::sendSelectProfileEvents()
{
    if (client_tcp_protocol_version < DBMS_MIN_PROTOCOL_VERSION_WITH_INCREMENTAL_PROFILE_EVENTS)
        return;

    sendProfileEvents();
}

void TCPHandler::sendInsertProfileEvents()
{
    if (client_tcp_protocol_version < DBMS_MIN_PROTOCOL_VERSION_WITH_PROFILE_EVENTS_IN_INSERT)
        return;
    if (query_kind != ClientInfo::QueryKind::INITIAL_QUERY)
        return;

    sendProfileEvents();
}

void TCPHandler::sendTimezone()
{
    if (client_tcp_protocol_version < DBMS_MIN_PROTOCOL_VERSION_WITH_TIMEZONE_UPDATES)
        return;

    const String & tz = query_context->getSettingsRef().session_timezone.value;

    LOG_DEBUG(log, "TCPHandler::sendTimezone(): {}", tz);
    writeVarUInt(Protocol::Server::TimezoneUpdate, *out);
    writeStringBinary(tz, *out);
    out->next();
}


bool TCPHandler::receiveProxyHeader()
{
    if (in->eof())
    {
        LOG_WARNING(log, "Client has not sent any data.");
        return false;
    }

    String forwarded_address;

    /// Only PROXYv1 is supported.
    /// Validation of protocol is not fully performed.

    LimitReadBuffer limit_in(*in, 107, /* trow_exception */ true, /* exact_limit */ {}); /// Maximum length from the specs.

    assertString("PROXY ", limit_in);

    if (limit_in.eof())
    {
        LOG_WARNING(log, "Incomplete PROXY header is received.");
        return false;
    }

    /// TCP4 / TCP6 / UNKNOWN
    if ('T' == *limit_in.position())
    {
        assertString("TCP", limit_in);

        if (limit_in.eof())
        {
            LOG_WARNING(log, "Incomplete PROXY header is received.");
            return false;
        }

        if ('4' != *limit_in.position() && '6' != *limit_in.position())
        {
            LOG_WARNING(log, "Unexpected protocol in PROXY header is received.");
            return false;
        }

        ++limit_in.position();
        assertChar(' ', limit_in);

        /// Read the first field and ignore other.
        readStringUntilWhitespace(forwarded_address, limit_in);

        /// Skip until \r\n
        while (!limit_in.eof() && *limit_in.position() != '\r')
            ++limit_in.position();
        assertString("\r\n", limit_in);
    }
    else if (checkString("UNKNOWN", limit_in))
    {
        /// This is just a health check, there is no subsequent data in this connection.

        while (!limit_in.eof() && *limit_in.position() != '\r')
            ++limit_in.position();
        assertString("\r\n", limit_in);
        return false;
    }
    else
    {
        LOG_WARNING(log, "Unexpected protocol in PROXY header is received.");
        return false;
    }

    LOG_TRACE(log, "Forwarded client address from PROXY header: {}", forwarded_address);
    forwarded_for = std::move(forwarded_address);
    return true;
}


namespace
{

std::string formatHTTPErrorResponseWhenUserIsConnectedToWrongPort(const Poco::Util::AbstractConfiguration& config)
{
    std::string result = fmt::format(
        "HTTP/1.0 400 Bad Request\r\n\r\n"
        "Port {} is for clickhouse-client program\r\n",
        config.getString("tcp_port"));

    if (config.has("http_port"))
    {
        result += fmt::format(
            "You must use port {} for HTTP.\r\n",
            config.getString("http_port"));
    }

    return result;
}

}

std::unique_ptr<Session> TCPHandler::makeSession()
{
    auto interface = is_interserver_mode ? ClientInfo::Interface::TCP_INTERSERVER : ClientInfo::Interface::TCP;

    auto res = std::make_unique<Session>(server.context(), interface, socket().secure(), certificate);

    res->setForwardedFor(forwarded_for);
    res->setClientName(client_name);
    res->setClientVersion(client_version_major, client_version_minor, client_version_patch, client_tcp_protocol_version);
    res->setConnectionClientVersion(client_version_major, client_version_minor, client_version_patch, client_tcp_protocol_version);
    res->setClientInterface(interface);

    return res;
}

void TCPHandler::receiveHello()
{
    /// Receive `hello` packet.
    UInt64 packet_type = 0;
    String user;
    String password;
    String default_db;

    readVarUInt(packet_type, *in);

    if (packet_type != Protocol::Client::Hello)
    {
        /** If you accidentally accessed the HTTP protocol for a port destined for an internal TCP protocol,
          * Then instead of the packet type, there will be G (GET) or P (POST), in most cases.
          */
        if (packet_type == 'G' || packet_type == 'P')
        {
            writeString(formatHTTPErrorResponseWhenUserIsConnectedToWrongPort(server.config()), *out);
            throw Exception(ErrorCodes::CLIENT_HAS_CONNECTED_TO_WRONG_PORT, "Client has connected to wrong port");
        }
        else
            throw NetException(ErrorCodes::UNEXPECTED_PACKET_FROM_CLIENT,
                               "Unexpected packet from client (expected Hello, got {})", packet_type);
    }

    readStringBinary(client_name, *in);
    readVarUInt(client_version_major, *in);
    readVarUInt(client_version_minor, *in);
    // NOTE For backward compatibility of the protocol, client cannot send its version_patch.
    readVarUInt(client_tcp_protocol_version, *in);
    readStringBinary(default_db, *in);
    if (!default_db.empty())
        default_database = default_db;
    readStringBinary(user, *in);
    readStringBinary(password, *in);

    if (user.empty())
        throw NetException(ErrorCodes::UNEXPECTED_PACKET_FROM_CLIENT, "Unexpected packet from client (no user in Hello package)");

    LOG_DEBUG(log, "Connected {} version {}.{}.{}, revision: {}{}{}.",
        client_name,
        client_version_major, client_version_minor, client_version_patch,
        client_tcp_protocol_version,
        (!default_database.empty() ? ", database: " + default_database : ""),
        (!user.empty() ? ", user: " + user : "")
    );

    is_interserver_mode = (user == EncodedUserInfo::USER_INTERSERVER_MARKER) && password.empty();
    if (is_interserver_mode)
    {
        if (client_tcp_protocol_version < DBMS_MIN_REVISION_WITH_INTERSERVER_SECRET_V2)
            LOG_WARNING(LogFrequencyLimiter(log, 10),
                        "Using deprecated interserver protocol because the client is too old. Consider upgrading all nodes in cluster.");
        receiveClusterNameAndSalt();
        return;
    }

    is_ssh_based_auth = user.starts_with(EncodedUserInfo::SSH_KEY_AUTHENTICAION_MARKER) && password.empty();
    if (is_ssh_based_auth)
        user.erase(0, std::string_view(EncodedUserInfo::SSH_KEY_AUTHENTICAION_MARKER).size());

    session = makeSession();
    const auto & client_info = session->getClientInfo();

#if USE_SSL
    /// Authentication with SSL user certificate
    if (dynamic_cast<Poco::Net::SecureStreamSocketImpl*>(socket().impl()))
    {
        Poco::Net::SecureStreamSocket secure_socket(socket());
        if (secure_socket.havePeerCertificate())
        {
            try
            {
                session->authenticate(
                    SSLCertificateCredentials{user, extractSSLCertificateSubjects(secure_socket.peerCertificate())},
                    getClientAddress(client_info));
                return;
            }
            catch (const Exception & e)
            {
                if (e.code() != DB::ErrorCodes::AUTHENTICATION_FAILED)
                    throw;

                tryLogCurrentException(log, "SSL authentication failed, falling back to password authentication");
            }
        }
    }
#endif

#if USE_SSH
    /// Perform handshake for SSH authentication
    if (is_ssh_based_auth)
    {
        if (session->getAuthenticationTypeOrLogInFailure(user) != AuthenticationType::SSH_KEY)
            throw Exception(ErrorCodes::AUTHENTICATION_FAILED, "Expected authentication with SSH key");

        if (client_tcp_protocol_version < DBMS_MIN_REVISION_WITH_SSH_AUTHENTICATION)
            throw Exception(ErrorCodes::UNSUPPORTED_METHOD, "Cannot authenticate user with SSH key, because client version is too old");

        readVarUInt(packet_type, *in);
        if (packet_type != Protocol::Client::SSHChallengeRequest)
            throw Exception(ErrorCodes::UNEXPECTED_PACKET_FROM_CLIENT, "Server expected to receive a packet for requesting a challenge string");

        auto create_challenge = []()
        {
            pcg64_fast rng(randomSeed());
            UInt64 rand = rng();
            return encodeSHA256(&rand, sizeof(rand));
        };

        String challenge = create_challenge();
        writeVarUInt(Protocol::Server::SSHChallenge, *out);
        writeStringBinary(challenge, *out);
        out->next();

        String signature;
        readVarUInt(packet_type, *in);
        if (packet_type != Protocol::Client::SSHChallengeResponse)
            throw Exception(ErrorCodes::UNEXPECTED_PACKET_FROM_CLIENT, "Server expected to receive a packet with a response for a challenge");
        readStringBinary(signature, *in);

        auto prepare_string_for_ssh_validation = [&](const String & username, const String & challenge_)
        {
            String output;
            output.append(std::to_string(client_tcp_protocol_version));
            output.append(default_database);
            output.append(username);
            output.append(challenge_);
            return output;
        };

        auto cred = SshCredentials(user, signature, prepare_string_for_ssh_validation(user, challenge));
        session->authenticate(cred, getClientAddress(client_info));
        return;
    }
#endif

    session->authenticate(user, password, getClientAddress(client_info));
}

void TCPHandler::receiveAddendum()
{
    if (client_tcp_protocol_version >= DBMS_MIN_PROTOCOL_VERSION_WITH_QUOTA_KEY)
        readStringBinary(quota_key, *in);

    if (!is_interserver_mode)
        session->setQuotaClientKey(quota_key);
}


void TCPHandler::receiveUnexpectedHello()
{
    UInt64 skip_uint_64;
    String skip_string;

    readStringBinary(skip_string, *in);
    readVarUInt(skip_uint_64, *in);
    readVarUInt(skip_uint_64, *in);
    readVarUInt(skip_uint_64, *in);
    readStringBinary(skip_string, *in);
    readStringBinary(skip_string, *in);
    readStringBinary(skip_string, *in);

    throw NetException(ErrorCodes::UNEXPECTED_PACKET_FROM_CLIENT, "Unexpected packet Hello received from client");
}


void TCPHandler::sendHello()
{
    writeVarUInt(Protocol::Server::Hello, *out);
    writeStringBinary(VERSION_NAME, *out);
    writeVarUInt(VERSION_MAJOR, *out);
    writeVarUInt(VERSION_MINOR, *out);
    writeVarUInt(DBMS_TCP_PROTOCOL_VERSION, *out);
    if (client_tcp_protocol_version >= DBMS_MIN_REVISION_WITH_SERVER_TIMEZONE)
        writeStringBinary(DateLUT::instance().getTimeZone(), *out);
    if (client_tcp_protocol_version >= DBMS_MIN_REVISION_WITH_SERVER_DISPLAY_NAME)
        writeStringBinary(server_display_name, *out);
    if (client_tcp_protocol_version >= DBMS_MIN_REVISION_WITH_VERSION_PATCH)
        writeVarUInt(VERSION_PATCH, *out);
    if (client_tcp_protocol_version >= DBMS_MIN_PROTOCOL_VERSION_WITH_PASSWORD_COMPLEXITY_RULES)
    {
        auto rules = server.context()->getAccessControl().getPasswordComplexityRules();

        writeVarUInt(rules.size(), *out);
        for (const auto & [original_pattern, exception_message] : rules)
        {
            writeStringBinary(original_pattern, *out);
            writeStringBinary(exception_message, *out);
        }
    }
    if (client_tcp_protocol_version >= DBMS_MIN_REVISION_WITH_INTERSERVER_SECRET_V2)
    {
        chassert(!nonce.has_value());
        /// Contains lots of stuff (including time), so this should be enough for NONCE.
        nonce.emplace(thread_local_rng());
        writeIntBinary(nonce.value(), *out);
    }
    out->next();
}


bool TCPHandler::receivePacket()
{
    UInt64 packet_type = 0;
    readVarUInt(packet_type, *in);

    switch (packet_type)
    {
        case Protocol::Client::IgnoredPartUUIDs:
            /// Part uuids packet if any comes before query.
            if (!state.empty() || state.part_uuids_to_ignore)
                receiveUnexpectedIgnoredPartUUIDs();
            receiveIgnoredPartUUIDs();
            return true;

        case Protocol::Client::Query:
            if (!state.empty())
                receiveUnexpectedQuery();
            receiveQuery();
            return true;

        case Protocol::Client::Data:
        case Protocol::Client::Scalar:
            if (state.skipping_data)
                return receiveUnexpectedData(false);
            if (state.empty())
                receiveUnexpectedData(true);
            return receiveData(packet_type == Protocol::Client::Scalar);

        case Protocol::Client::Ping:
            writeVarUInt(Protocol::Server::Pong, *out);
            out->next();
            return false;

        case Protocol::Client::Cancel:
            decreaseCancellationStatus("Received 'Cancel' packet from the client, canceling the query.");
            return false;

        case Protocol::Client::Hello:
            receiveUnexpectedHello();

        case Protocol::Client::TablesStatusRequest:
            if (!state.empty())
                receiveUnexpectedTablesStatusRequest();
            processTablesStatusRequest();
            out->next();
            return false;

        default:
            throw Exception(ErrorCodes::UNKNOWN_PACKET_FROM_CLIENT, "Unknown packet {} from client", toString(packet_type));
    }
}


void TCPHandler::receiveIgnoredPartUUIDs()
{
    readVectorBinary(state.part_uuids_to_ignore.emplace(), *in);
}


void TCPHandler::receiveUnexpectedIgnoredPartUUIDs()
{
    std::vector<UUID> skip_part_uuids;
    readVectorBinary(skip_part_uuids, *in);
    throw NetException(ErrorCodes::UNEXPECTED_PACKET_FROM_CLIENT, "Unexpected packet IgnoredPartUUIDs received from client");
}


String TCPHandler::receiveReadTaskResponseAssumeLocked()
{
    UInt64 packet_type = 0;
    readVarUInt(packet_type, *in);
    if (packet_type != Protocol::Client::ReadTaskResponse)
    {
        if (packet_type == Protocol::Client::Cancel)
        {
            decreaseCancellationStatus("Received 'Cancel' packet from the client, canceling the read task.");
            return {};
        }
        else
        {
            throw Exception(ErrorCodes::UNEXPECTED_PACKET_FROM_CLIENT, "Received {} packet after requesting read task",
                    Protocol::Client::toString(packet_type));
        }
    }
    UInt64 version;
    readVarUInt(version, *in);
    if (version != DBMS_CLUSTER_PROCESSING_PROTOCOL_VERSION)
        throw Exception(ErrorCodes::UNKNOWN_PROTOCOL, "Protocol version for distributed processing mismatched");
    String response;
    readStringBinary(response, *in);
    return response;
}


std::optional<ParallelReadResponse> TCPHandler::receivePartitionMergeTreeReadTaskResponseAssumeLocked()
{
    UInt64 packet_type = 0;
    readVarUInt(packet_type, *in);
    if (packet_type != Protocol::Client::MergeTreeReadTaskResponse)
    {
        if (packet_type == Protocol::Client::Cancel)
        {
            decreaseCancellationStatus("Received 'Cancel' packet from the client, canceling the MergeTree read task.");
            return std::nullopt;
        }
        else
        {
            throw Exception(ErrorCodes::UNEXPECTED_PACKET_FROM_CLIENT, "Received {} packet after requesting read task",
                    Protocol::Client::toString(packet_type));
        }
    }
    ParallelReadResponse response;
    response.deserialize(*in);
    return response;
}


void TCPHandler::receiveClusterNameAndSalt()
{
    readStringBinary(cluster, *in);
    readStringBinary(salt, *in, 32);
}

void TCPHandler::receiveQuery()
{
    UInt64 stage = 0;
    UInt64 compression = 0;

    state.is_empty = false;
    readStringBinary(state.query_id, *in);

    /// In interserver mode,
    /// initial_user can be empty in case of Distributed INSERT via Buffer/Kafka,
    /// (i.e. when the INSERT is done with the global context without user),
    /// so it is better to reset session to avoid using old user.
    if (is_interserver_mode)
    {
        session = makeSession();
    }

    /// Read client info.
    ClientInfo client_info = session->getClientInfo();
    if (client_tcp_protocol_version >= DBMS_MIN_REVISION_WITH_CLIENT_INFO)
    {
        client_info.read(*in, client_tcp_protocol_version);

        correctQueryClientInfo(session->getClientInfo(), client_info);
        const auto & config_ref = Context::getGlobalContextInstance()->getServerSettings();
        if (config_ref.validate_tcp_client_information)
            validateClientInfo(session->getClientInfo(), client_info);
    }

    /// Per query settings are also passed via TCP.
    /// We need to check them before applying due to they can violate the settings constraints.
    auto settings_format = (client_tcp_protocol_version >= DBMS_MIN_REVISION_WITH_SETTINGS_SERIALIZED_AS_STRINGS)
        ? SettingsWriteFormat::STRINGS_WITH_FLAGS
        : SettingsWriteFormat::BINARY;
    Settings passed_settings;
    passed_settings.read(*in, settings_format);

    /// Interserver secret.
    std::string received_hash;
    if (client_tcp_protocol_version >= DBMS_MIN_REVISION_WITH_INTERSERVER_SECRET)
    {
        readStringBinary(received_hash, *in, 32);
    }

    readVarUInt(stage, *in);
    state.stage = QueryProcessingStage::Enum(stage);

    readVarUInt(compression, *in);
    state.compression = static_cast<Protocol::Compression>(compression);
    last_block_in.compression = state.compression;

    readStringBinary(state.query, *in);

    Settings passed_params;
    if (client_tcp_protocol_version >= DBMS_MIN_PROTOCOL_VERSION_WITH_PARAMETERS)
        passed_params.read(*in, settings_format);

    if (is_interserver_mode)
    {
        client_info.interface = ClientInfo::Interface::TCP_INTERSERVER;
#if USE_SSL

        String cluster_secret;
        try
        {
            cluster_secret = server.context()->getCluster(cluster)->getSecret();
        }
        catch (const Exception & e)
        {
            auto exception = Exception::createRuntime(ErrorCodes::AUTHENTICATION_FAILED, e.message());
            session->onAuthenticationFailure(/* user_name= */ std::nullopt, socket().peerAddress(), exception);
            throw exception; /// NOLINT
        }

        if (salt.empty() || cluster_secret.empty())
        {
            auto exception = Exception(ErrorCodes::AUTHENTICATION_FAILED, "Interserver authentication failed (no salt/cluster secret)");
            session->onAuthenticationFailure(/* user_name= */ std::nullopt, socket().peerAddress(), exception);
            throw exception; /// NOLINT
        }

        if (client_tcp_protocol_version >= DBMS_MIN_REVISION_WITH_INTERSERVER_SECRET_V2 && !nonce.has_value())
        {
            auto exception = Exception(ErrorCodes::AUTHENTICATION_FAILED, "Interserver authentication failed (no nonce)");
            session->onAuthenticationFailure(/* user_name= */ std::nullopt, socket().peerAddress(), exception);
            throw exception; /// NOLINT
        }

        std::string data(salt);
        // For backward compatibility
        if (nonce.has_value())
            data += std::to_string(nonce.value());
        data += cluster_secret;
        data += state.query;
        data += state.query_id;
        data += client_info.initial_user;

        std::string calculated_hash = encodeSHA256(data);
        assert(calculated_hash.size() == 32);

        /// TODO maybe also check that peer address actually belongs to the cluster?
        if (calculated_hash != received_hash)
        {
            auto exception = Exception(ErrorCodes::AUTHENTICATION_FAILED, "Interserver authentication failed");
            session->onAuthenticationFailure(/* user_name */ std::nullopt, socket().peerAddress(), exception);
            throw exception; /// NOLINT
        }

        /// NOTE Usually we get some fields of client_info (including initial_address and initial_user) from user input,
        /// so we should not rely on that. However, in this particular case we got client_info from other clickhouse-server, so it's ok.
        if (client_info.initial_user.empty())
        {
            LOG_DEBUG(log, "User (no user, interserver mode) (client: {})", getClientAddress(client_info).toString());
        }
        else
        {
            LOG_DEBUG(log, "User (initial, interserver mode): {} (client: {})", client_info.initial_user, getClientAddress(client_info).toString());
            /// In case of inter-server mode authorization is done with the
            /// initial address of the client, not the real address from which
            /// the query was come, since the real address is the address of
            /// the initiator server, while we are interested in client's
            /// address.
            session->authenticate(AlwaysAllowCredentials{client_info.initial_user}, client_info.initial_address);
        }

        is_interserver_authenticated = true;
#else
        auto exception = Exception(ErrorCodes::AUTHENTICATION_FAILED,
            "Inter-server secret support is disabled, because ClickHouse was built without SSL library");
        session->onAuthenticationFailure(/* user_name */ std::nullopt, socket().peerAddress(), exception);
        throw exception; /// NOLINT
#endif
    }

    query_context = session->makeQueryContext(client_info);

    /// Sets the default database if it wasn't set earlier for the session context.
    if (is_interserver_mode && !default_database.empty())
        query_context->setCurrentDatabase(default_database);

    if (state.part_uuids_to_ignore)
        query_context->getIgnoredPartUUIDs()->add(*state.part_uuids_to_ignore);

    query_context->setProgressCallback([this] (const Progress & value) { this->updateProgress(value); });
    query_context->setFileProgressCallback([this](const FileProgress & value) { this->updateProgress(Progress(value)); });

    ///
    /// Settings
    ///

    /// FIXME: Remove when allow_experimental_analyzer will become obsolete.
    /// Analyzer became Beta in 24.3 and started to be enabled by default.
    /// We have to disable it for ourselves to make sure we don't have different settings on
    /// different servers.
    if (query_kind == ClientInfo::QueryKind::SECONDARY_QUERY
        && client_info.getVersionNumber() < VersionNumber(23, 3, 0)
        && !passed_settings.allow_experimental_analyzer.changed)
        passed_settings.set("allow_experimental_analyzer", false);

    auto settings_changes = passed_settings.changes();
    query_kind = query_context->getClientInfo().query_kind;
    if (query_kind == ClientInfo::QueryKind::INITIAL_QUERY)
    {
        /// Throw an exception if the passed settings violate the constraints.
        query_context->checkSettingsConstraints(settings_changes, SettingSource::QUERY);
    }
    else
    {
        /// Quietly clamp to the constraints if it's not an initial query.
        query_context->clampToSettingsConstraints(settings_changes, SettingSource::QUERY);
    }
    query_context->applySettingsChanges(settings_changes);

    /// Use the received query id, or generate a random default. It is convenient
    /// to also generate the default OpenTelemetry trace id at the same time, and
    /// set the trace parent.
    /// Notes:
    /// 1) ClientInfo might contain upstream trace id, so we decide whether to use
    /// the default ids after we have received the ClientInfo.
    /// 2) There is the opentelemetry_start_trace_probability setting that
    /// controls when we start a new trace. It can be changed via Native protocol,
    /// so we have to apply the changes first.
    query_context->setCurrentQueryId(state.query_id);

    query_context->addQueryParameters(convertToQueryParameters(passed_params));

    /// For testing hedged requests
    if (unlikely(sleep_after_receiving_query.totalMilliseconds()))
    {
        std::chrono::milliseconds ms(sleep_after_receiving_query.totalMilliseconds());
        std::this_thread::sleep_for(ms);
    }
}

void TCPHandler::receiveUnexpectedQuery()
{
    UInt64 skip_uint_64;
    String skip_string;

    readStringBinary(skip_string, *in);

    ClientInfo skip_client_info;
    if (client_tcp_protocol_version >= DBMS_MIN_REVISION_WITH_CLIENT_INFO)
        skip_client_info.read(*in, client_tcp_protocol_version);

    Settings skip_settings;
    auto settings_format = (client_tcp_protocol_version >= DBMS_MIN_REVISION_WITH_SETTINGS_SERIALIZED_AS_STRINGS) ? SettingsWriteFormat::STRINGS_WITH_FLAGS
                                                                                                      : SettingsWriteFormat::BINARY;
    skip_settings.read(*in, settings_format);

    std::string skip_hash;
    bool interserver_secret = client_tcp_protocol_version >= DBMS_MIN_REVISION_WITH_INTERSERVER_SECRET;
    if (interserver_secret)
        readStringBinary(skip_hash, *in, 32);

    readVarUInt(skip_uint_64, *in);

    readVarUInt(skip_uint_64, *in);
    last_block_in.compression = static_cast<Protocol::Compression>(skip_uint_64);

    readStringBinary(skip_string, *in);

    if (client_tcp_protocol_version >= DBMS_MIN_PROTOCOL_VERSION_WITH_PARAMETERS)
        skip_settings.read(*in, settings_format);

    throw NetException(ErrorCodes::UNEXPECTED_PACKET_FROM_CLIENT, "Unexpected packet Query received from client");
}

bool TCPHandler::receiveData(bool scalar)
{
    initBlockInput();

    /// The name of the temporary table for writing data, default to empty string
    auto temporary_id = StorageID::createEmpty();
    readStringBinary(temporary_id.table_name, *in);

    /// Read one block from the network and write it down
    Block block = state.block_in->read();

    if (!block)
    {
        state.read_all_data = true;
        return false;
    }

    if (scalar)
    {
        /// Scalar value
        query_context->addScalar(temporary_id.table_name, block);
    }
    else if (!state.need_receive_data_for_insert && !state.need_receive_data_for_input)
    {
        /// Data for external tables

        auto resolved = query_context->tryResolveStorageID(temporary_id, Context::ResolveExternal);
        StoragePtr storage;
        /// If such a table does not exist, create it.
        if (resolved)
        {
            storage = DatabaseCatalog::instance().getTable(resolved, query_context);
        }
        else
        {
            NamesAndTypesList columns = block.getNamesAndTypesList();
            auto temporary_table = TemporaryTableHolder(query_context, ColumnsDescription{columns}, {});
            storage = temporary_table.getTable();
            query_context->addExternalTable(temporary_id.table_name, std::move(temporary_table));
        }
        auto metadata_snapshot = storage->getInMemoryMetadataPtr();
        /// The data will be written directly to the table.
        QueryPipeline temporary_table_out(storage->write(ASTPtr(), metadata_snapshot, query_context, /*async_insert=*/false));
        PushingPipelineExecutor executor(temporary_table_out);
        executor.start();
        executor.push(block);
        executor.finish();
    }
    else if (state.need_receive_data_for_input)
    {
        /// 'input' table function.
        state.block_for_input = block;
    }
    else
    {
        /// INSERT query.
        state.block_for_insert = block;
    }
    return true;
}


bool TCPHandler::receiveUnexpectedData(bool throw_exception)
{
    String skip_external_table_name;
    readStringBinary(skip_external_table_name, *in);

    std::shared_ptr<ReadBuffer> maybe_compressed_in;
    if (last_block_in.compression == Protocol::Compression::Enable)
        maybe_compressed_in = std::make_shared<CompressedReadBuffer>(*in, /* allow_different_codecs */ true);
    else
        maybe_compressed_in = in;

    auto skip_block_in = std::make_shared<NativeReader>(*maybe_compressed_in, client_tcp_protocol_version);
    bool read_ok = !!skip_block_in->read();

    if (!read_ok)
        state.read_all_data = true;

    if (throw_exception)
        throw NetException(ErrorCodes::UNEXPECTED_PACKET_FROM_CLIENT, "Unexpected packet Data received from client");

    return read_ok;
}

void TCPHandler::initBlockInput()
{
    if (!state.block_in)
    {
        /// 'allow_different_codecs' is set to true, because some parts of compressed data can be precompressed in advance
        /// with another codec that the rest of the data. Example: data sent by Distributed tables.

        if (state.compression == Protocol::Compression::Enable)
            state.maybe_compressed_in = std::make_shared<CompressedReadBuffer>(*in, /* allow_different_codecs */ true);
        else
            state.maybe_compressed_in = in;

        Block header;
        if (state.io.pipeline.pushing())
            header = state.io.pipeline.getHeader();
        else if (state.need_receive_data_for_input)
            header = state.input_header;

        state.block_in = std::make_unique<NativeReader>(
            *state.maybe_compressed_in,
            header,
            client_tcp_protocol_version,
            getFormatSettings(state.query_context));
    }
}


void TCPHandler::initBlockOutput(const Block & block)
{
    if (!state.block_out)
    {
        const Settings & query_settings = query_context->getSettingsRef();
        if (!state.maybe_compressed_out)
        {
            std::string method = Poco::toUpper(query_settings.network_compression_method.toString());
            std::optional<int> level;
            if (method == "ZSTD")
                level = query_settings.network_zstd_compression_level;

            if (state.compression == Protocol::Compression::Enable)
            {
                CompressionCodecFactory::instance().validateCodec(method, level, !query_settings.allow_suspicious_codecs, query_settings.allow_experimental_codecs, query_settings.enable_deflate_qpl_codec, query_settings.enable_zstd_qat_codec);

                state.maybe_compressed_out = std::make_shared<CompressedWriteBuffer>(
                    *out, CompressionCodecFactory::instance().get(method, level));
            }
            else
                state.maybe_compressed_out = out;
        }

        state.block_out = std::make_unique<NativeWriter>(
            *state.maybe_compressed_out,
            client_tcp_protocol_version,
            block.cloneEmpty(),
            std::nullopt,
            !query_settings.low_cardinality_allow_in_native_format);
    }
}

void TCPHandler::initLogsBlockOutput(const Block & block)
{
    if (!state.logs_block_out)
    {
        /// Use uncompressed stream since log blocks usually contain only one row
        const Settings & query_settings = query_context->getSettingsRef();
        state.logs_block_out = std::make_unique<NativeWriter>(
<<<<<<< HEAD
            *out, client_tcp_protocol_version, block.cloneEmpty(), getFormatSettings(state.query_context), !query_settings[Setting::low_cardinality_allow_in_native_format]);
=======
            *out,
            client_tcp_protocol_version,
            block.cloneEmpty(),
            std::nullopt,
            !query_settings.low_cardinality_allow_in_native_format);
>>>>>>> 51998b12
    }
}


void TCPHandler::initProfileEventsBlockOutput(const Block & block)
{
    if (!state.profile_events_block_out)
    {
        const Settings & query_settings = query_context->getSettingsRef();
        state.profile_events_block_out = std::make_unique<NativeWriter>(
<<<<<<< HEAD
            *out, client_tcp_protocol_version, block.cloneEmpty(), getFormatSettings(state.query_context), !query_settings[Setting::low_cardinality_allow_in_native_format]);
=======
            *out,
            client_tcp_protocol_version,
            block.cloneEmpty(),
            std::nullopt,
            !query_settings.low_cardinality_allow_in_native_format);
>>>>>>> 51998b12
    }
}

void TCPHandler::decreaseCancellationStatus(const std::string & log_message)
{
    auto prev_status = magic_enum::enum_name(state.cancellation_status);

    bool partial_result_on_first_cancel = false;
    if (query_context)
    {
        const auto & settings = query_context->getSettingsRef();
        partial_result_on_first_cancel = settings.partial_result_on_first_cancel;
    }

    if (partial_result_on_first_cancel && state.cancellation_status == CancellationStatus::NOT_CANCELLED)
    {
        state.cancellation_status = CancellationStatus::READ_CANCELLED;
    }
    else
    {
        state.cancellation_status = CancellationStatus::FULLY_CANCELLED;
    }

    auto current_status = magic_enum::enum_name(state.cancellation_status);
    LOG_INFO(log, "Change cancellation status from {} to {}. Log message: {}", prev_status, current_status, log_message);
}

QueryState::CancellationStatus TCPHandler::getQueryCancellationStatus()
{
    if (state.cancellation_status == CancellationStatus::FULLY_CANCELLED || state.sent_all_data)
        return CancellationStatus::FULLY_CANCELLED;

    if (after_check_cancelled.elapsed() / 1000 < interactive_delay)
        return state.cancellation_status;

    after_check_cancelled.restart();

    /// During request execution the only packet that can come from the client is stopping the query.
    if (static_cast<ReadBufferFromPocoSocket &>(*in).poll(0))
    {
        if (in->eof())
        {
            LOG_INFO(log, "Client has dropped the connection, cancel the query.");
            state.cancellation_status = CancellationStatus::FULLY_CANCELLED;
            state.is_connection_closed = true;
            return CancellationStatus::FULLY_CANCELLED;
        }

        UInt64 packet_type = 0;
        readVarUInt(packet_type, *in);

        switch (packet_type)
        {
            case Protocol::Client::Cancel:
                if (state.empty())
                    throw NetException(ErrorCodes::UNEXPECTED_PACKET_FROM_CLIENT, "Unexpected packet Cancel received from client");

                decreaseCancellationStatus("Query was cancelled.");

                return state.cancellation_status;

            default:
                throw NetException(ErrorCodes::UNKNOWN_PACKET_FROM_CLIENT, "Unknown packet from client {}", toString(packet_type));
        }
    }

    return state.cancellation_status;
}


void TCPHandler::sendData(const Block & block)
{
    initBlockOutput(block);

    size_t prev_bytes_written_out = out->count();
    size_t prev_bytes_written_compressed_out = state.maybe_compressed_out->count();

    try
    {
        /// For testing hedged requests
        if (unknown_packet_in_send_data)
        {
            constexpr UInt64 marker = (1ULL << 63) - 1;
            --unknown_packet_in_send_data;
            if (unknown_packet_in_send_data == 0)
                writeVarUInt(marker, *out);
        }

        writeVarUInt(Protocol::Server::Data, *out);
        /// Send external table name (empty name is the main table)
        writeStringBinary("", *out);

        /// For testing hedged requests
        if (block.rows() > 0 && query_context->getSettingsRef().sleep_in_send_data_ms.totalMilliseconds())
        {
            out->next();
            std::chrono::milliseconds ms(query_context->getSettingsRef().sleep_in_send_data_ms.totalMilliseconds());
            std::this_thread::sleep_for(ms);
        }

        state.block_out->write(block);
        state.maybe_compressed_out->next();
        out->next();
    }
    catch (...)
    {
        /// In case of unsuccessful write, if the buffer with written data was not flushed,
        ///  we will rollback write to avoid breaking the protocol.
        /// (otherwise the client will not be able to receive exception after unfinished data
        ///  as it will expect the continuation of the data).
        /// It looks like hangs on client side or a message like "Data compressed with different methods".

        if (state.compression == Protocol::Compression::Enable)
        {
            auto extra_bytes_written_compressed = state.maybe_compressed_out->count() - prev_bytes_written_compressed_out;
            if (state.maybe_compressed_out->offset() >= extra_bytes_written_compressed)
                state.maybe_compressed_out->position() -= extra_bytes_written_compressed;
        }

        auto extra_bytes_written_out = out->count() - prev_bytes_written_out;
        if (out->offset() >= extra_bytes_written_out)
            out->position() -= extra_bytes_written_out;

        throw;
    }
}


void TCPHandler::sendLogData(const Block & block)
{
    initLogsBlockOutput(block);

    writeVarUInt(Protocol::Server::Log, *out);
    /// Send log tag (empty tag is the default tag)
    writeStringBinary("", *out);

    state.logs_block_out->write(block);
    out->next();
}

void TCPHandler::sendTableColumns(const ColumnsDescription & columns)
{
    writeVarUInt(Protocol::Server::TableColumns, *out);

    /// Send external table name (empty name is the main table)
    writeStringBinary("", *out);
    writeStringBinary(columns.toString(), *out);

    out->next();
}

void TCPHandler::sendException(const Exception & e, bool with_stack_trace)
{
    state.io.setAllDataSent();

    writeVarUInt(Protocol::Server::Exception, *out);
    writeException(e, *out, with_stack_trace);
    out->next();
}


void TCPHandler::sendEndOfStream()
{
    state.sent_all_data = true;
    state.io.setAllDataSent();

    writeVarUInt(Protocol::Server::EndOfStream, *out);
    out->next();
}


void TCPHandler::updateProgress(const Progress & value)
{
    state.progress.incrementPiecewiseAtomically(value);
}


void TCPHandler::sendProgress()
{
    writeVarUInt(Protocol::Server::Progress, *out);
    auto increment = state.progress.fetchValuesAndResetPiecewiseAtomically();
    UInt64 current_elapsed_ns = state.watch.elapsedNanoseconds();
    increment.elapsed_ns = current_elapsed_ns - state.prev_elapsed_ns;
    state.prev_elapsed_ns = current_elapsed_ns;
    increment.write(*out, client_tcp_protocol_version);
    out->next();
}


void TCPHandler::sendLogs()
{
    if (!state.logs_queue)
        return;

    MutableColumns logs_columns;
    MutableColumns curr_logs_columns;
    size_t rows = 0;

    for (; state.logs_queue->tryPop(curr_logs_columns); ++rows)
    {
        if (rows == 0)
        {
            logs_columns = std::move(curr_logs_columns);
        }
        else
        {
            for (size_t j = 0; j < logs_columns.size(); ++j)
                logs_columns[j]->insertRangeFrom(*curr_logs_columns[j], 0, curr_logs_columns[j]->size());
        }
    }

    if (rows > 0)
    {
        Block block = InternalTextLogsQueue::getSampleBlock();
        block.setColumns(std::move(logs_columns));
        sendLogData(block);
    }
}


void TCPHandler::run()
{
    try
    {
        runImpl();

        LOG_DEBUG(log, "Done processing connection.");
    }
    catch (Poco::Exception & e)
    {
        /// Timeout - not an error.
        if (e.what() == "Timeout"sv)
        {
            LOG_DEBUG(log, "Poco::Exception. Code: {}, e.code() = {}, e.displayText() = {}, e.what() = {}", ErrorCodes::POCO_EXCEPTION, e.code(), e.displayText(), e.what());
        }
        else
            throw;
    }
}

Poco::Net::SocketAddress TCPHandler::getClientAddress(const ClientInfo & client_info)
{
    /// Extract the last entry from comma separated list of forwarded_for addresses.
    /// Only the last proxy can be trusted (if any).
    String forwarded_address = client_info.getLastForwardedFor();
    if (!forwarded_address.empty() && server.config().getBool("auth_use_forwarded_address", false))
        return Poco::Net::SocketAddress(forwarded_address, socket().peerAddress().port());
    else
        return socket().peerAddress();
}

}<|MERGE_RESOLUTION|>--- conflicted
+++ resolved
@@ -2140,15 +2140,11 @@
         /// Use uncompressed stream since log blocks usually contain only one row
         const Settings & query_settings = query_context->getSettingsRef();
         state.logs_block_out = std::make_unique<NativeWriter>(
-<<<<<<< HEAD
-            *out, client_tcp_protocol_version, block.cloneEmpty(), getFormatSettings(state.query_context), !query_settings[Setting::low_cardinality_allow_in_native_format]);
-=======
             *out,
             client_tcp_protocol_version,
             block.cloneEmpty(),
-            std::nullopt,
+            getFormatSettings(state.query_context),
             !query_settings.low_cardinality_allow_in_native_format);
->>>>>>> 51998b12
     }
 }
 
@@ -2159,15 +2155,11 @@
     {
         const Settings & query_settings = query_context->getSettingsRef();
         state.profile_events_block_out = std::make_unique<NativeWriter>(
-<<<<<<< HEAD
-            *out, client_tcp_protocol_version, block.cloneEmpty(), getFormatSettings(state.query_context), !query_settings[Setting::low_cardinality_allow_in_native_format]);
-=======
             *out,
             client_tcp_protocol_version,
             block.cloneEmpty(),
-            std::nullopt,
+            getFormatSettings(state.query_context),
             !query_settings.low_cardinality_allow_in_native_format);
->>>>>>> 51998b12
     }
 }
 
