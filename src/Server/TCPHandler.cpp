--- conflicted
+++ resolved
@@ -1019,6 +1019,7 @@
     client_info.connection_client_version_patch = client_version_patch;
     client_info.connection_tcp_protocol_version = client_tcp_protocol_version;
 
+    client_info.quota_key = quota_key;
     client_info.interface = interface;
 
     return res;
@@ -1068,24 +1069,7 @@
         (!user.empty() ? ", user: " + user : "")
     );
 
-<<<<<<< HEAD
-    auto & client_info = session->getClientInfo();
-    client_info.client_name = client_name;
-    client_info.client_version_major = client_version_major;
-    client_info.client_version_minor = client_version_minor;
-    client_info.client_version_patch = client_version_patch;
-    client_info.client_tcp_protocol_version = client_tcp_protocol_version;
-
-    client_info.connection_client_version_major = client_version_major;
-    client_info.connection_client_version_minor = client_version_minor;
-    client_info.connection_client_version_patch = client_version_patch;
-    client_info.connection_tcp_protocol_version = client_tcp_protocol_version;
-    client_info.quota_key = quota_key;
-
-    is_interserver_mode = (user == USER_INTERSERVER_MARKER);
-=======
     is_interserver_mode = (user == USER_INTERSERVER_MARKER) && password.empty();
->>>>>>> e756144a
     if (is_interserver_mode)
     {
         receiveClusterNameAndSalt();
