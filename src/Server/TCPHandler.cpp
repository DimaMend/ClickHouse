#include <algorithm>
#include <iomanip>
#include <iterator>
#include <memory>
#include <mutex>
#include <vector>
#include <string.h>
#include <base/types.h>
#include <base/scope_guard.h>
#include <Poco/Net/NetException.h>
#include <Poco/Util/LayeredConfiguration.h>
#include <Common/CurrentThread.h>
#include <Common/Stopwatch.h>
#include <Common/NetException.h>
#include <Common/setThreadName.h>
#include <Common/OpenSSLHelpers.h>
#include <IO/Progress.h>
#include <Compression/CompressedReadBuffer.h>
#include <Compression/CompressedWriteBuffer.h>
#include <IO/ReadBufferFromPocoSocket.h>
#include <IO/WriteBufferFromPocoSocket.h>
#include <IO/LimitReadBuffer.h>
#include <IO/ReadHelpers.h>
#include <IO/WriteHelpers.h>
#include <IO/copyData.h>
#include <Formats/NativeReader.h>
#include <Formats/NativeWriter.h>
#include <Interpreters/executeQuery.h>
#include <Interpreters/TablesStatus.h>
#include <Interpreters/InternalTextLogsQueue.h>
#include <Interpreters/OpenTelemetrySpanLog.h>
#include <Interpreters/Session.h>
#include <Interpreters/ProfileEventsExt.h>
#include <Storages/StorageReplicatedMergeTree.h>
#include <Storages/MergeTree/MergeTreeDataPartUUID.h>
#include <Storages/StorageS3Cluster.h>
#include <Core/ExternalTable.h>
#include <Access/Credentials.h>
#include <Storages/ColumnDefault.h>
#include <DataTypes/DataTypeLowCardinality.h>
#include <DataTypes/DataTypeEnum.h>
#include <Compression/CompressionFactory.h>
#include <base/logger_useful.h>
#include <Common/CurrentMetrics.h>
#include <fmt/format.h>

#include <Processors/Executors/PullingAsyncPipelineExecutor.h>
#include <Processors/Executors/PushingPipelineExecutor.h>
#include <Processors/Executors/PushingAsyncPipelineExecutor.h>
#include <Processors/Executors/CompletedPipelineExecutor.h>
#include <Processors/Sinks/SinkToStorage.h>

#include "Core/Protocol.h"
#include "TCPHandler.h"

#if !defined(ARCADIA_BUILD)
#    include <Common/config_version.h>
#endif

namespace CurrentMetrics
{
    extern const Metric QueryThread;
}

namespace DB
{

namespace ErrorCodes
{
    extern const int LOGICAL_ERROR;
    extern const int ATTEMPT_TO_READ_AFTER_EOF;
    extern const int CLIENT_HAS_CONNECTED_TO_WRONG_PORT;
    extern const int UNKNOWN_EXCEPTION;
    extern const int UNKNOWN_PACKET_FROM_CLIENT;
    extern const int POCO_EXCEPTION;
    extern const int SOCKET_TIMEOUT;
    extern const int UNEXPECTED_PACKET_FROM_CLIENT;
    extern const int SUPPORT_IS_DISABLED;
    extern const int UNKNOWN_PROTOCOL;
}

TCPHandler::TCPHandler(IServer & server_, const Poco::Net::StreamSocket & socket_, bool parse_proxy_protocol_, std::string server_display_name_)
    : Poco::Net::TCPServerConnection(socket_)
    , server(server_)
    , parse_proxy_protocol(parse_proxy_protocol_)
    , log(&Poco::Logger::get("TCPHandler"))
    , server_display_name(std::move(server_display_name_))
{
}

TCPHandler::~TCPHandler()
{
    try
    {
        state.reset();
        if (out)
            out->next();
    }
    catch (...)
    {
        tryLogCurrentException(__PRETTY_FUNCTION__);
    }
}

void TCPHandler::runImpl()
{
    setThreadName("TCPHandler");
    ThreadStatus thread_status;

    session = std::make_unique<Session>(server.context(), ClientInfo::Interface::TCP);
    extractConnectionSettingsFromContext(server.context());

    socket().setReceiveTimeout(receive_timeout);
    socket().setSendTimeout(send_timeout);
    socket().setNoDelay(true);

    in = std::make_shared<ReadBufferFromPocoSocket>(socket());
    out = std::make_shared<WriteBufferFromPocoSocket>(socket());

    /// Support for PROXY protocol
    if (parse_proxy_protocol && !receiveProxyHeader())
        return;

    if (in->eof())
    {
        LOG_INFO(log, "Client has not sent any data.");
        return;
    }

    /// User will be authenticated here. It will also set settings from user profile into connection_context.
    try
    {
        receiveHello();
        sendHello();

        if (!is_interserver_mode) /// In interserver mode queries are executed without a session context.
        {
            session->makeSessionContext();

            /// If session created, then settings in session context has been updated.
            /// So it's better to update the connection settings for flexibility.
            extractConnectionSettingsFromContext(session->sessionContext());

            /// When connecting, the default database could be specified.
            if (!default_database.empty())
                session->sessionContext()->setCurrentDatabase(default_database);
        }
    }
    catch (const Exception & e) /// Typical for an incorrect username, password, or address.
    {
        if (e.code() == ErrorCodes::CLIENT_HAS_CONNECTED_TO_WRONG_PORT)
        {
            LOG_DEBUG(log, "Client has connected to wrong port.");
            return;
        }

        if (e.code() == ErrorCodes::ATTEMPT_TO_READ_AFTER_EOF)
        {
            LOG_INFO(log, "Client has gone away.");
            return;
        }

        try
        {
            /// We try to send error information to the client.
            sendException(e, send_exception_with_stack_trace);
        }
        catch (...) {}

        throw;
    }

    while (true)
    {
        /// We are waiting for a packet from the client. Thus, every `poll_interval` seconds check whether we need to shut down.
        {
            Stopwatch idle_time;
            UInt64 timeout_ms = std::min(poll_interval, idle_connection_timeout) * 1000000;
            while (!server.isCancelled() && !static_cast<ReadBufferFromPocoSocket &>(*in).poll(timeout_ms))
            {
                if (idle_time.elapsedSeconds() > idle_connection_timeout)
                {
                    LOG_TRACE(log, "Closing idle connection");
                    return;
                }
            }
        }

        /// If we need to shut down, or client disconnects.
        if (server.isCancelled() || in->eof())
            break;

        Stopwatch watch;
        state.reset();

        /// Initialized later.
        std::optional<CurrentThread::QueryScope> query_scope;

        /** An exception during the execution of request (it must be sent over the network to the client).
         *  The client will be able to accept it, if it did not happen while sending another packet and the client has not disconnected yet.
         */
        std::optional<DB::Exception> exception;
        bool network_error = false;

        try
        {
            /// If a user passed query-local timeouts, reset socket to initial state at the end of the query
            SCOPE_EXIT({state.timeout_setter.reset();});

            /** If Query - process it. If Ping or Cancel - go back to the beginning.
             *  There may come settings for a separate query that modify `query_context`.
             *  It's possible to receive part uuids packet before the query, so then receivePacket has to be called twice.
             */
            if (!receivePacket())
                continue;

            /** If part_uuids got received in previous packet, trying to read again.
              */
            if (state.empty() && state.part_uuids_to_ignore && !receivePacket())
                continue;

            query_scope.emplace(query_context);

            /// If query received, then settings in query_context has been updated.
            /// So it's better to update the connection settings for flexibility.
            extractConnectionSettingsFromContext(query_context);

            /// Sync timeouts on client and server during current query to avoid dangling queries on server
            /// NOTE: We use send_timeout for the receive timeout and vice versa (change arguments ordering in TimeoutSetter),
            ///  because send_timeout is client-side setting which has opposite meaning on the server side.
            /// NOTE: these settings are applied only for current connection (not for distributed tables' connections)
            state.timeout_setter = std::make_unique<TimeoutSetter>(socket(), receive_timeout, send_timeout);

            std::mutex fatal_error_mutex;

            /// Should we send internal logs to client?
            const auto client_logs_level = query_context->getSettingsRef().send_logs_level;
            if (client_tcp_protocol_version >= DBMS_MIN_REVISION_WITH_SERVER_LOGS
                && client_logs_level != LogsLevel::none)
            {
                state.logs_queue = std::make_shared<InternalTextLogsQueue>();
                state.logs_queue->max_priority = Poco::Logger::parseLevel(client_logs_level.toString());
                CurrentThread::attachInternalTextLogsQueue(state.logs_queue, client_logs_level);
                CurrentThread::setFatalErrorCallback([this, &fatal_error_mutex]
                {
                    std::lock_guard lock(fatal_error_mutex);
                    sendLogs();
                });
            }
            if (client_tcp_protocol_version >= DBMS_MIN_PROTOCOL_VERSION_WITH_PROFILE_EVENTS)
            {
                state.profile_queue = std::make_shared<InternalProfileEventsQueue>(std::numeric_limits<int>::max());
                CurrentThread::attachInternalProfileEventsQueue(state.profile_queue);
            }

            query_context->setExternalTablesInitializer([this] (ContextPtr context)
            {
                if (context != query_context)
                    throw Exception("Unexpected context in external tables initializer", ErrorCodes::LOGICAL_ERROR);

                /// Get blocks of temporary tables
                readData();

                /// Reset the input stream, as we received an empty block while receiving external table data.
                /// So, the stream has been marked as cancelled and we can't read from it anymore.
                state.block_in.reset();
                state.maybe_compressed_in.reset(); /// For more accurate accounting by MemoryTracker.
            });

            /// Send structure of columns to client for function input()
            query_context->setInputInitializer([this] (ContextPtr context, const StoragePtr & input_storage)
            {
                if (context != query_context)
                    throw Exception("Unexpected context in Input initializer", ErrorCodes::LOGICAL_ERROR);

                auto metadata_snapshot = input_storage->getInMemoryMetadataPtr();
                state.need_receive_data_for_input = true;

                /// Send ColumnsDescription for input storage.
                if (client_tcp_protocol_version >= DBMS_MIN_REVISION_WITH_COLUMN_DEFAULTS_METADATA
                    && query_context->getSettingsRef().input_format_defaults_for_omitted_fields)
                {
                    sendTableColumns(metadata_snapshot->getColumns());
                }

                /// Send block to the client - input storage structure.
                state.input_header = metadata_snapshot->getSampleBlock();
                sendData(state.input_header);
            });

            query_context->setInputBlocksReaderCallback([this] (ContextPtr context) -> Block
            {
                if (context != query_context)
                    throw Exception("Unexpected context in InputBlocksReader", ErrorCodes::LOGICAL_ERROR);

                if (!readDataNext())
                {
                    state.block_in.reset();
                    state.maybe_compressed_in.reset();
                    return Block();
                }
                return state.block_for_input;
            });

            customizeContext(query_context);

            /// This callback is needed for requesting read tasks inside pipeline for distributed processing
            query_context->setReadTaskCallback([this]() -> String
            {
                std::lock_guard lock(task_callback_mutex);
                sendReadTaskRequestAssumeLocked();
                return receiveReadTaskResponseAssumeLocked();
            });

            query_context->setMergeTreeReadTaskCallback([this](PartitionReadRequest request) -> PartitionReadResponce
            {
                std::lock_guard lock(task_callback_mutex);

                sendMergeTreeReadTaskRequstAssumeLocked(std::move(request));
                return receivePartitionMergeTreeReadTaskResponseAssumeLocked();
            });

            /// Processing Query
            state.io = executeQuery(state.query, query_context, false, state.stage);

            after_check_cancelled.restart();
            after_send_progress.restart();

            if (state.io.pipeline.pushing())
            /// FIXME: check explicitly that insert query suggests to receive data via native protocol,
            {
                state.need_receive_data_for_insert = true;
                processInsertQuery();
            }
            else if (state.io.pipeline.pulling())
            {
                processOrdinaryQueryWithProcessors();
            }
            else if (state.io.pipeline.completed())
            {
                CompletedPipelineExecutor executor(state.io.pipeline);
                /// Should not check for cancel in case of input.
                if (!state.need_receive_data_for_input)
                {
                    auto callback = [this, &fatal_error_mutex]()
                    {
                        std::lock_guard lock(fatal_error_mutex);

                        if (isQueryCancelled())
                            return true;

                        sendProgress();
                        sendLogs();

                        return false;
                    };

                    executor.setCancelCallback(callback, interactive_delay / 1000);
                }
                executor.execute();
            }

            state.io.onFinish();

            /// Do it before sending end of stream, to have a chance to show log message in client.
            query_scope->logPeakMemoryUsage();

            if (state.is_connection_closed)
                break;

            sendLogs();
            sendEndOfStream();

            /// QueryState should be cleared before QueryScope, since otherwise
            /// the MemoryTracker will be wrong for possible deallocations.
            /// (i.e. deallocations from the Aggregator with two-level aggregation)
            state.reset();
            query_scope.reset();
        }
        catch (const Exception & e)
        {
            state.io.onException();
            exception.emplace(e);

            if (e.code() == ErrorCodes::UNKNOWN_PACKET_FROM_CLIENT)
                throw;

            /// If there is UNEXPECTED_PACKET_FROM_CLIENT emulate network_error
            /// to break the loop, but do not throw to send the exception to
            /// the client.
            if (e.code() == ErrorCodes::UNEXPECTED_PACKET_FROM_CLIENT)
                network_error = true;

            /// If a timeout occurred, try to inform client about it and close the session
            if (e.code() == ErrorCodes::SOCKET_TIMEOUT)
                network_error = true;
        }
        catch (const Poco::Net::NetException & e)
        {
            /** We can get here if there was an error during connection to the client,
             *  or in connection with a remote server that was used to process the request.
             *  It is not possible to distinguish between these two cases.
             *  Although in one of them, we have to send exception to the client, but in the other - we can not.
             *  We will try to send exception to the client in any case - see below.
             */
            state.io.onException();
            exception.emplace(Exception::CreateFromPocoTag{}, e);
        }
        catch (const Poco::Exception & e)
        {
            state.io.onException();
            exception.emplace(Exception::CreateFromPocoTag{}, e);
        }
// Server should die on std logic errors in debug, like with assert()
// or ErrorCodes::LOGICAL_ERROR. This helps catch these errors in
// tests.
#ifndef NDEBUG
        catch (const std::logic_error & e)
        {
            state.io.onException();
            exception.emplace(Exception::CreateFromSTDTag{}, e);
            sendException(*exception, send_exception_with_stack_trace);
            std::abort();
        }
#endif
        catch (const std::exception & e)
        {
            state.io.onException();
            exception.emplace(Exception::CreateFromSTDTag{}, e);
        }
        catch (...)
        {
            state.io.onException();
            exception.emplace("Unknown exception", ErrorCodes::UNKNOWN_EXCEPTION);
        }

        try
        {
            if (exception)
            {
                try
                {
                    /// Try to send logs to client, but it could be risky too
                    /// Assume that we can't break output here
                    sendLogs();
                }
                catch (...)
                {
                    tryLogCurrentException(log, "Can't send logs to client");
                }

                const auto & e = *exception;
                LOG_ERROR(log, getExceptionMessage(e, true));
                sendException(*exception, send_exception_with_stack_trace);
            }
        }
        catch (...)
        {
            /** Could not send exception information to the client. */
            network_error = true;
            LOG_WARNING(log, "Client has gone away.");
        }

        try
        {
            /// A query packet is always followed by one or more data packets.
            /// If some of those data packets are left, try to skip them.
            if (exception && !state.empty() && !state.read_all_data)
                skipData();
        }
        catch (...)
        {
            network_error = true;
            LOG_WARNING(log, "Can't skip data packets after query failure.");
        }

        try
        {
            /// QueryState should be cleared before QueryScope, since otherwise
            /// the MemoryTracker will be wrong for possible deallocations.
            /// (i.e. deallocations from the Aggregator with two-level aggregation)
            state.reset();
            query_scope.reset();
        }
        catch (...)
        {
            /** During the processing of request, there was an exception that we caught and possibly sent to client.
             *  When destroying the request pipeline execution there was a second exception.
             *  For example, a pipeline could run in multiple threads, and an exception could occur in each of them.
             *  Ignore it.
             */
        }

        watch.stop();

        LOG_DEBUG(log, "Processed in {} sec.", watch.elapsedSeconds());

        /// It is important to destroy query context here. We do not want it to live arbitrarily longer than the query.
        query_context.reset();

        if (network_error)
            break;
    }
}


void TCPHandler::extractConnectionSettingsFromContext(const ContextPtr & context)
{
    const auto & settings = context->getSettingsRef();
    send_exception_with_stack_trace = settings.calculate_text_stack_trace;
    send_timeout = settings.send_timeout;
    receive_timeout = settings.receive_timeout;
    poll_interval = settings.poll_interval;
    idle_connection_timeout = settings.idle_connection_timeout;
    interactive_delay = settings.interactive_delay;
    sleep_in_send_tables_status = settings.sleep_in_send_tables_status_ms;
    unknown_packet_in_send_data = settings.unknown_packet_in_send_data;
    sleep_in_receive_cancel = settings.sleep_in_receive_cancel_ms;
}


bool TCPHandler::readDataNext()
{
    Stopwatch watch(CLOCK_MONOTONIC_COARSE);

    /// Poll interval should not be greater than receive_timeout
    constexpr UInt64 min_timeout_ms = 5000; // 5 ms
    UInt64 timeout_ms = std::max(min_timeout_ms, std::min(poll_interval * 1000000, static_cast<UInt64>(receive_timeout.totalMicroseconds())));
    bool read_ok = false;

    /// We are waiting for a packet from the client. Thus, every `POLL_INTERVAL` seconds check whether we need to shut down.
    while (true)
    {
        if (static_cast<ReadBufferFromPocoSocket &>(*in).poll(timeout_ms))
        {
            /// If client disconnected.
            if (in->eof())
            {
                LOG_INFO(log, "Client has dropped the connection, cancel the query.");
                state.is_connection_closed = true;
                break;
            }

            /// We accept and process data.
            read_ok = receivePacket();
            break;
        }

        /// Do we need to shut down?
        if (server.isCancelled())
            break;

        /** Have we waited for data for too long?
         *  If we periodically poll, the receive_timeout of the socket itself does not work.
         *  Therefore, an additional check is added.
         */
        Float64 elapsed = watch.elapsedSeconds();
        if (elapsed > static_cast<Float64>(receive_timeout.totalSeconds()))
        {
            throw Exception(ErrorCodes::SOCKET_TIMEOUT,
                            "Timeout exceeded while receiving data from client. Waited for {} seconds, timeout is {} seconds.",
                            static_cast<size_t>(elapsed), receive_timeout.totalSeconds());
        }
    }

    if (read_ok)
        sendLogs();
    else
        state.read_all_data = true;

    return read_ok;
}


void TCPHandler::readData()
{
    sendLogs();

    while (readDataNext())
        ;
}


void TCPHandler::skipData()
{
    state.skipping_data = true;
    SCOPE_EXIT({ state.skipping_data = false; });

    while (readDataNext())
        ;
}


void TCPHandler::processInsertQuery()
{
    size_t num_threads = state.io.pipeline.getNumThreads();

    auto send_table_columns = [&]()
    {
        /// Send ColumnsDescription for insertion table
        if (client_tcp_protocol_version >= DBMS_MIN_REVISION_WITH_COLUMN_DEFAULTS_METADATA)
        {
            const auto & table_id = query_context->getInsertionTable();
            if (query_context->getSettingsRef().input_format_defaults_for_omitted_fields)
            {
                if (!table_id.empty())
                {
                    auto storage_ptr = DatabaseCatalog::instance().getTable(table_id, query_context);
                    sendTableColumns(storage_ptr->getInMemoryMetadataPtr()->getColumns());
                }
            }
        }
    };

    if (num_threads > 1)
    {
        PushingAsyncPipelineExecutor executor(state.io.pipeline);
        /** Made above the rest of the lines, so that in case of `writePrefix` function throws an exception,
        *  client receive exception before sending data.
        */
        executor.start();

        send_table_columns();

        /// Send block to the client - table structure.
        sendData(executor.getHeader());

        sendLogs();

        while (readDataNext())
            executor.push(std::move(state.block_for_insert));

        executor.finish();
    }
    else
    {
        PushingPipelineExecutor executor(state.io.pipeline);
        executor.start();

        send_table_columns();

        sendData(executor.getHeader());

        sendLogs();

        while (readDataNext())
            executor.push(std::move(state.block_for_insert));

        executor.finish();
    }
}


void TCPHandler::processOrdinaryQueryWithProcessors()
{
    auto & pipeline = state.io.pipeline;

    if (query_context->getSettingsRef().allow_experimental_query_deduplication)
        sendPartUUIDs();

    /// Send header-block, to allow client to prepare output format for data to send.
    {
        const auto & header = pipeline.getHeader();

        if (header)
            sendData(header);
    }

    {
        PullingAsyncPipelineExecutor executor(pipeline);
        CurrentMetrics::Increment query_thread_metric_increment{CurrentMetrics::QueryThread};

        Block block;
        while (executor.pull(block, interactive_delay / 1000))
        {
            std::lock_guard lock(task_callback_mutex);

            if (isQueryCancelled())
            {
                /// A packet was received requesting to stop execution of the request.
                executor.cancel();
                break;
            }

            if (after_send_progress.elapsed() / 1000 >= interactive_delay)
            {
                /// Some time passed and there is a progress.
                after_send_progress.restart();
                sendProgress();
                sendProfileEvents();
            }

            sendLogs();

            if (block)
            {
                if (!state.io.null_format)
                    sendData(block);
            }
        }

        /** If data has run out, we will send the profiling data and total values to
          * the last zero block to be able to use
          * this information in the suffix output of stream.
          * If the request was interrupted, then `sendTotals` and other methods could not be called,
          *  because we have not read all the data yet,
          *  and there could be ongoing calculations in other threads at the same time.
          */
        if (!isQueryCancelled())
        {
            sendTotals(executor.getTotalsBlock());
            sendExtremes(executor.getExtremesBlock());
            sendProfileInfo(executor.getProfileInfo());
            sendProgress();
            sendLogs();
            sendProfileEvents();
        }

        if (state.is_connection_closed)
            return;

        sendData({});
    }

    sendProgress();
}


void TCPHandler::processTablesStatusRequest()
{
    TablesStatusRequest request;
    request.read(*in, client_tcp_protocol_version);

    ContextPtr context_to_resolve_table_names = session->sessionContext() ? session->sessionContext() : server.context();

    TablesStatusResponse response;
    for (const QualifiedTableName & table_name: request.tables)
    {
        auto resolved_id = context_to_resolve_table_names->tryResolveStorageID({table_name.database, table_name.table});
        StoragePtr table = DatabaseCatalog::instance().tryGetTable(resolved_id, context_to_resolve_table_names);
        if (!table)
            continue;

        TableStatus status;
        if (auto * replicated_table = dynamic_cast<StorageReplicatedMergeTree *>(table.get()))
        {
            status.is_replicated = true;
            status.absolute_delay = replicated_table->getAbsoluteDelay();
        }
        else
            status.is_replicated = false; //-V1048

        response.table_states_by_id.emplace(table_name, std::move(status));
    }


    writeVarUInt(Protocol::Server::TablesStatusResponse, *out);

    /// For testing hedged requests
    if (sleep_in_send_tables_status.totalMilliseconds())
    {
        out->next();
        std::chrono::milliseconds ms(sleep_in_send_tables_status.totalMilliseconds());
        std::this_thread::sleep_for(ms);
    }

    response.write(*out, client_tcp_protocol_version);
}

void TCPHandler::receiveUnexpectedTablesStatusRequest()
{
    TablesStatusRequest skip_request;
    skip_request.read(*in, client_tcp_protocol_version);

    throw NetException("Unexpected packet TablesStatusRequest received from client", ErrorCodes::UNEXPECTED_PACKET_FROM_CLIENT);
}

void TCPHandler::sendPartUUIDs()
{
    auto uuids = query_context->getPartUUIDs()->get();
    if (!uuids.empty())
    {
        for (const auto & uuid : uuids)
            LOG_TRACE(log, "Sending UUID: {}", toString(uuid));

        writeVarUInt(Protocol::Server::PartUUIDs, *out);
        writeVectorBinary(uuids, *out);
        out->next();
    }
}


void TCPHandler::sendReadTaskRequestAssumeLocked()
{
    writeVarUInt(Protocol::Server::ReadTaskRequest, *out);
    out->next();
}

<<<<<<< HEAD

void TCPHandler::sendMergeTreeReadTaskRequstAssumeLocked(PartitionReadRequest request)
{
    writeVarUInt(Protocol::Server::MergeTreeReadTaskRequest, *out);
    request.serialize(*out);
    out->next();
}


void TCPHandler::sendProfileInfo(const BlockStreamProfileInfo & info)
=======
void TCPHandler::sendProfileInfo(const ProfileInfo & info)
>>>>>>> 9195e4e8
{
    writeVarUInt(Protocol::Server::ProfileInfo, *out);
    info.write(*out);
    out->next();
}


void TCPHandler::sendTotals(const Block & totals)
{
    if (totals)
    {
        initBlockOutput(totals);

        writeVarUInt(Protocol::Server::Totals, *out);
        writeStringBinary("", *out);

        state.block_out->write(totals);
        state.maybe_compressed_out->next();
        out->next();
    }
}


void TCPHandler::sendExtremes(const Block & extremes)
{
    if (extremes)
    {
        initBlockOutput(extremes);

        writeVarUInt(Protocol::Server::Extremes, *out);
        writeStringBinary("", *out);

        state.block_out->write(extremes);
        state.maybe_compressed_out->next();
        out->next();
    }
}


namespace
{
    using namespace ProfileEvents;

    constexpr size_t NAME_COLUMN_INDEX  = 4;
    constexpr size_t VALUE_COLUMN_INDEX = 5;

    struct ProfileEventsSnapshot
    {
        UInt64 thread_id;
        ProfileEvents::Counters::Snapshot counters;
        Int64 memory_usage;
        time_t current_time;
    };

    /*
     * Add records about provided non-zero ProfileEvents::Counters.
     */
    void dumpProfileEvents(
        ProfileEventsSnapshot const & snapshot,
        MutableColumns & columns,
        String const & host_name)
    {
        size_t rows = 0;
        auto & name_column = columns[NAME_COLUMN_INDEX];
        auto & value_column = columns[VALUE_COLUMN_INDEX];
        for (ProfileEvents::Event event = 0; event < ProfileEvents::Counters::num_counters; ++event)
        {
            UInt64 value = snapshot.counters[event];

            if (value == 0)
                continue;

            const char * desc = ProfileEvents::getName(event);
            name_column->insertData(desc, strlen(desc));
            value_column->insert(value);
            rows++;
        }

        // Fill the rest of the columns with data
        for (size_t row = 0; row < rows; ++row)
        {
            size_t i = 0;
            columns[i++]->insertData(host_name.data(), host_name.size());
            columns[i++]->insert(UInt64(snapshot.current_time));
            columns[i++]->insert(UInt64{snapshot.thread_id});
            columns[i++]->insert(ProfileEvents::Type::INCREMENT);
        }
    }

    void dumpMemoryTracker(
        ProfileEventsSnapshot const & snapshot,
        MutableColumns & columns,
        String const & host_name)
    {
        {
            size_t i = 0;
            columns[i++]->insertData(host_name.data(), host_name.size());
            columns[i++]->insert(UInt64(snapshot.current_time));
            columns[i++]->insert(UInt64{snapshot.thread_id});
            columns[i++]->insert(ProfileEvents::Type::GAUGE);

            columns[i++]->insertData(MemoryTracker::USAGE_EVENT_NAME, strlen(MemoryTracker::USAGE_EVENT_NAME));
            columns[i++]->insert(snapshot.memory_usage);
        }
    }
}


void TCPHandler::sendProfileEvents()
{
    if (client_tcp_protocol_version < DBMS_MIN_PROTOCOL_VERSION_WITH_PROFILE_EVENTS)
        return;

    NamesAndTypesList column_names_and_types = {
        { "host_name",    std::make_shared<DataTypeString>()   },
        { "current_time", std::make_shared<DataTypeDateTime>() },
        { "thread_id",    std::make_shared<DataTypeUInt64>()   },
        { "type",         ProfileEvents::TypeEnum              },
        { "name",         std::make_shared<DataTypeString>()   },
        { "value",        std::make_shared<DataTypeUInt64>()   },
    };

    ColumnsWithTypeAndName temp_columns;
    for (auto const & name_and_type : column_names_and_types)
        temp_columns.emplace_back(name_and_type.type, name_and_type.name);

    Block block(std::move(temp_columns));

    MutableColumns columns = block.mutateColumns();
    auto thread_group = CurrentThread::getGroup();
    auto const current_thread_id = CurrentThread::get().thread_id;
    std::vector<ProfileEventsSnapshot> snapshots;
    ProfileEventsSnapshot group_snapshot;
    {
        std::lock_guard guard(thread_group->mutex);
        snapshots.reserve(thread_group->threads.size());
        for (auto * thread : thread_group->threads)
        {
            auto const thread_id = thread->thread_id;
            if (thread_id == current_thread_id)
                continue;
            auto current_time = time(nullptr);
            auto counters = thread->performance_counters.getPartiallyAtomicSnapshot();
            auto memory_usage = thread->memory_tracker.get();
            snapshots.push_back(ProfileEventsSnapshot{
                thread_id,
                std::move(counters),
                memory_usage,
                current_time
            });
        }

        group_snapshot.thread_id    = 0;
        group_snapshot.current_time = time(nullptr);
        group_snapshot.memory_usage = thread_group->memory_tracker.get();
        group_snapshot.counters     = thread_group->performance_counters.getPartiallyAtomicSnapshot();
    }

    for (auto & snapshot : snapshots)
    {
        dumpProfileEvents(snapshot, columns, server_display_name);
        dumpMemoryTracker(snapshot, columns, server_display_name);
    }
    dumpProfileEvents(group_snapshot, columns, server_display_name);
    dumpMemoryTracker(group_snapshot, columns, server_display_name);

    MutableColumns logs_columns;
    Block curr_block;
    size_t rows = 0;

    for (; state.profile_queue->tryPop(curr_block); ++rows)
    {
        auto curr_columns = curr_block.getColumns();
        for (size_t j = 0; j < curr_columns.size(); ++j)
            columns[j]->insertRangeFrom(*curr_columns[j], 0, curr_columns[j]->size());
    }

    bool empty = columns[0]->empty();
    if (!empty)
    {
        block.setColumns(std::move(columns));

        initProfileEventsBlockOutput(block);

        writeVarUInt(Protocol::Server::ProfileEvents, *out);
        writeStringBinary("", *out);

        state.profile_events_block_out->write(block);
        out->next();
    }
}


bool TCPHandler::receiveProxyHeader()
{
    if (in->eof())
    {
        LOG_WARNING(log, "Client has not sent any data.");
        return false;
    }

    String forwarded_address;

    /// Only PROXYv1 is supported.
    /// Validation of protocol is not fully performed.

    LimitReadBuffer limit_in(*in, 107, true); /// Maximum length from the specs.

    assertString("PROXY ", limit_in);

    if (limit_in.eof())
    {
        LOG_WARNING(log, "Incomplete PROXY header is received.");
        return false;
    }

    /// TCP4 / TCP6 / UNKNOWN
    if ('T' == *limit_in.position())
    {
        assertString("TCP", limit_in);

        if (limit_in.eof())
        {
            LOG_WARNING(log, "Incomplete PROXY header is received.");
            return false;
        }

        if ('4' != *limit_in.position() && '6' != *limit_in.position())
        {
            LOG_WARNING(log, "Unexpected protocol in PROXY header is received.");
            return false;
        }

        ++limit_in.position();
        assertChar(' ', limit_in);

        /// Read the first field and ignore other.
        readStringUntilWhitespace(forwarded_address, limit_in);

        /// Skip until \r\n
        while (!limit_in.eof() && *limit_in.position() != '\r')
            ++limit_in.position();
        assertString("\r\n", limit_in);
    }
    else if (checkString("UNKNOWN", limit_in))
    {
        /// This is just a health check, there is no subsequent data in this connection.

        while (!limit_in.eof() && *limit_in.position() != '\r')
            ++limit_in.position();
        assertString("\r\n", limit_in);
        return false;
    }
    else
    {
        LOG_WARNING(log, "Unexpected protocol in PROXY header is received.");
        return false;
    }

    LOG_TRACE(log, "Forwarded client address from PROXY header: {}", forwarded_address);
    session->getClientInfo().forwarded_for = forwarded_address;
    return true;
}


namespace
{

std::string formatHTTPErrorResponseWhenUserIsConnectedToWrongPort(const Poco::Util::AbstractConfiguration& config)
{
    std::string result = fmt::format(
        "HTTP/1.0 400 Bad Request\r\n\r\n"
        "Port {} is for clickhouse-client program\r\n",
        config.getString("tcp_port"));

    if (config.has("http_port"))
    {
        result += fmt::format(
            "You must use port {} for HTTP.\r\n",
            config.getString("http_port"));
    }

    return result;
}

}


void TCPHandler::receiveHello()
{
    /// Receive `hello` packet.
    UInt64 packet_type = 0;
    String user;
    String password;

    readVarUInt(packet_type, *in);
    if (packet_type != Protocol::Client::Hello)
    {
        /** If you accidentally accessed the HTTP protocol for a port destined for an internal TCP protocol,
          * Then instead of the packet type, there will be G (GET) or P (POST), in most cases.
          */
        if (packet_type == 'G' || packet_type == 'P')
        {
            writeString(formatHTTPErrorResponseWhenUserIsConnectedToWrongPort(server.config()), *out);
            throw Exception("Client has connected to wrong port", ErrorCodes::CLIENT_HAS_CONNECTED_TO_WRONG_PORT);
        }
        else
            throw NetException("Unexpected packet from client", ErrorCodes::UNEXPECTED_PACKET_FROM_CLIENT);
    }

    readStringBinary(client_name, *in);
    readVarUInt(client_version_major, *in);
    readVarUInt(client_version_minor, *in);
    // NOTE For backward compatibility of the protocol, client cannot send its version_patch.
    readVarUInt(client_tcp_protocol_version, *in);
    readStringBinary(default_database, *in);
    readStringBinary(user, *in);
    readStringBinary(password, *in);

    if (user.empty())
        throw NetException("Unexpected packet from client (no user in Hello package)", ErrorCodes::UNEXPECTED_PACKET_FROM_CLIENT);

    LOG_DEBUG(log, "Connected {} version {}.{}.{}, revision: {}{}{}.",
        client_name,
        client_version_major, client_version_minor, client_version_patch,
        client_tcp_protocol_version,
        (!default_database.empty() ? ", database: " + default_database : ""),
        (!user.empty() ? ", user: " + user : "")
    );

    auto & client_info = session->getClientInfo();
    client_info.client_name = client_name;
    client_info.client_version_major = client_version_major;
    client_info.client_version_minor = client_version_minor;
    client_info.client_version_patch = client_version_patch;
    client_info.client_tcp_protocol_version = client_tcp_protocol_version;

    is_interserver_mode = (user == USER_INTERSERVER_MARKER);
    if (is_interserver_mode)
    {
        client_info.interface = ClientInfo::Interface::TCP_INTERSERVER;
        receiveClusterNameAndSalt();
        return;
    }

    session->authenticate(user, password, socket().peerAddress());
}


void TCPHandler::receiveUnexpectedHello()
{
    UInt64 skip_uint_64;
    String skip_string;

    readStringBinary(skip_string, *in);
    readVarUInt(skip_uint_64, *in);
    readVarUInt(skip_uint_64, *in);
    readVarUInt(skip_uint_64, *in);
    readStringBinary(skip_string, *in);
    readStringBinary(skip_string, *in);
    readStringBinary(skip_string, *in);

    throw NetException("Unexpected packet Hello received from client", ErrorCodes::UNEXPECTED_PACKET_FROM_CLIENT);
}


void TCPHandler::sendHello()
{
    writeVarUInt(Protocol::Server::Hello, *out);
    writeStringBinary(DBMS_NAME, *out);
    writeVarUInt(DBMS_VERSION_MAJOR, *out);
    writeVarUInt(DBMS_VERSION_MINOR, *out);
    writeVarUInt(DBMS_TCP_PROTOCOL_VERSION, *out);
    if (client_tcp_protocol_version >= DBMS_MIN_REVISION_WITH_SERVER_TIMEZONE)
        writeStringBinary(DateLUT::instance().getTimeZone(), *out);
    if (client_tcp_protocol_version >= DBMS_MIN_REVISION_WITH_SERVER_DISPLAY_NAME)
        writeStringBinary(server_display_name, *out);
    if (client_tcp_protocol_version >= DBMS_MIN_REVISION_WITH_VERSION_PATCH)
        writeVarUInt(DBMS_VERSION_PATCH, *out);
    out->next();
}


bool TCPHandler::receivePacket()
{
    UInt64 packet_type = 0;
    readVarUInt(packet_type, *in);

    switch (packet_type)
    {
        case Protocol::Client::IgnoredPartUUIDs:
            /// Part uuids packet if any comes before query.
            if (!state.empty() || state.part_uuids_to_ignore)
                receiveUnexpectedIgnoredPartUUIDs();
            receiveIgnoredPartUUIDs();
            return true;

        case Protocol::Client::Query:
            if (!state.empty())
                receiveUnexpectedQuery();
            receiveQuery();
            return true;

        case Protocol::Client::Data:
        case Protocol::Client::Scalar:
            if (state.skipping_data)
                return receiveUnexpectedData(false);
            if (state.empty())
                receiveUnexpectedData(true);
            return receiveData(packet_type == Protocol::Client::Scalar);

        case Protocol::Client::Ping:
            writeVarUInt(Protocol::Server::Pong, *out);
            out->next();
            return false;

        case Protocol::Client::Cancel:
        {
            /// For testing connection collector.
            if (sleep_in_receive_cancel.totalMilliseconds())
            {
                std::chrono::milliseconds ms(sleep_in_receive_cancel.totalMilliseconds());
                std::this_thread::sleep_for(ms);
            }

            return false;
        }

        case Protocol::Client::Hello:
            receiveUnexpectedHello();

        case Protocol::Client::TablesStatusRequest:
            if (!state.empty())
                receiveUnexpectedTablesStatusRequest();
            processTablesStatusRequest();
            out->next();
            return false;

        default:
            throw Exception("Unknown packet " + toString(packet_type) + " from client", ErrorCodes::UNKNOWN_PACKET_FROM_CLIENT);
    }
}


void TCPHandler::receiveIgnoredPartUUIDs()
{
    readVectorBinary(state.part_uuids_to_ignore.emplace(), *in);
}


void TCPHandler::receiveUnexpectedIgnoredPartUUIDs()
{
    std::vector<UUID> skip_part_uuids;
    readVectorBinary(skip_part_uuids, *in);
    throw NetException("Unexpected packet IgnoredPartUUIDs received from client", ErrorCodes::UNEXPECTED_PACKET_FROM_CLIENT);
}


String TCPHandler::receiveReadTaskResponseAssumeLocked()
{
    UInt64 packet_type = 0;
    readVarUInt(packet_type, *in);
    if (packet_type != Protocol::Client::ReadTaskResponse)
    {
        if (packet_type == Protocol::Client::Cancel)
        {
            state.is_cancelled = true;
            /// For testing connection collector.
            if (sleep_in_receive_cancel.totalMilliseconds())
            {
                std::chrono::milliseconds ms(sleep_in_receive_cancel.totalMilliseconds());
                std::this_thread::sleep_for(ms);
            }
            return {};
        }
        else
        {
            throw Exception(fmt::format("Received {} packet after requesting read task",
                    Protocol::Client::toString(packet_type)), ErrorCodes::UNEXPECTED_PACKET_FROM_CLIENT);
        }
    }
    UInt64 version;
    readVarUInt(version, *in);
    if (version != DBMS_CLUSTER_PROCESSING_PROTOCOL_VERSION)
        throw Exception("Protocol version for distributed processing mismatched", ErrorCodes::UNKNOWN_PROTOCOL);
    String response;
    readStringBinary(response, *in);
    return response;
}


PartitionReadResponce TCPHandler::receivePartitionMergeTreeReadTaskResponseAssumeLocked()
{
    UInt64 packet_type = 0;
    readVarUInt(packet_type, *in);
    if (packet_type != Protocol::Client::MergeTreeReadTaskResponse)
    {
        if (packet_type == Protocol::Client::Cancel)
        {
            state.is_cancelled = true;
            /// For testing connection collector.
            if (sleep_in_receive_cancel.totalMilliseconds())
            {
                std::chrono::milliseconds ms(sleep_in_receive_cancel.totalMilliseconds());
                std::this_thread::sleep_for(ms);
            }
            return {};
        }
        else
        {
            throw Exception(fmt::format("Received {} packet after requesting read task",
                    Protocol::Client::toString(packet_type)), ErrorCodes::UNEXPECTED_PACKET_FROM_CLIENT);
        }
    }
    PartitionReadResponce response;
    response.deserialize(*in);
    return response;
}


void TCPHandler::receiveClusterNameAndSalt()
{
    readStringBinary(cluster, *in);
    readStringBinary(salt, *in, 32);

    try
    {
        if (salt.empty())
            throw NetException("Empty salt is not allowed", ErrorCodes::UNEXPECTED_PACKET_FROM_CLIENT);

        cluster_secret = server.context()->getCluster(cluster)->getSecret();
    }
    catch (const Exception & e)
    {
        try
        {
            /// We try to send error information to the client.
            sendException(e, send_exception_with_stack_trace);
        }
        catch (...) {}

        throw;
    }
}

void TCPHandler::receiveQuery()
{
    UInt64 stage = 0;
    UInt64 compression = 0;

    state.is_empty = false;
    readStringBinary(state.query_id, *in);

    /// In interserer mode,
    /// initial_user can be empty in case of Distributed INSERT via Buffer/Kafka,
    /// (i.e. when the INSERT is done with the global context w/o user),
    /// so it is better to reset session to avoid using old user.
    if (is_interserver_mode)
    {
        ClientInfo original_session_client_info = session->getClientInfo();
        session = std::make_unique<Session>(server.context(), ClientInfo::Interface::TCP_INTERSERVER);
        session->getClientInfo() = original_session_client_info;
    }

    /// Read client info.
    ClientInfo client_info = session->getClientInfo();
    if (client_tcp_protocol_version >= DBMS_MIN_REVISION_WITH_CLIENT_INFO)
        client_info.read(*in, client_tcp_protocol_version);

    /// Per query settings are also passed via TCP.
    /// We need to check them before applying due to they can violate the settings constraints.
    auto settings_format = (client_tcp_protocol_version >= DBMS_MIN_REVISION_WITH_SETTINGS_SERIALIZED_AS_STRINGS)
        ? SettingsWriteFormat::STRINGS_WITH_FLAGS
        : SettingsWriteFormat::BINARY;
    Settings passed_settings;
    passed_settings.read(*in, settings_format);

    /// Interserver secret.
    std::string received_hash;
    if (client_tcp_protocol_version >= DBMS_MIN_REVISION_WITH_INTERSERVER_SECRET)
    {
        readStringBinary(received_hash, *in, 32);
    }

    readVarUInt(stage, *in);
    state.stage = QueryProcessingStage::Enum(stage);

    readVarUInt(compression, *in);
    state.compression = static_cast<Protocol::Compression>(compression);
    last_block_in.compression = state.compression;

    readStringBinary(state.query, *in);

    if (is_interserver_mode)
    {
#if USE_SSL
        std::string data(salt);
        data += cluster_secret;
        data += state.query;
        data += state.query_id;
        data += client_info.initial_user;

        if (received_hash.size() != 32)
            throw NetException("Unexpected hash received from client", ErrorCodes::UNEXPECTED_PACKET_FROM_CLIENT);

        std::string calculated_hash = encodeSHA256(data);

        if (calculated_hash != received_hash)
            throw NetException("Hash mismatch", ErrorCodes::UNEXPECTED_PACKET_FROM_CLIENT);
        /// TODO: change error code?

        if (client_info.initial_user.empty())
        {
            LOG_DEBUG(log, "User (no user, interserver mode)");
        }
        else
        {
            LOG_DEBUG(log, "User (initial, interserver mode): {}", client_info.initial_user);
            session->authenticate(AlwaysAllowCredentials{client_info.initial_user}, client_info.initial_address);
        }
#else
        throw Exception(
            "Inter-server secret support is disabled, because ClickHouse was built without SSL library",
            ErrorCodes::SUPPORT_IS_DISABLED);
#endif
    }

    query_context = session->makeQueryContext(std::move(client_info));

    /// Sets the default database if it wasn't set earlier for the session context.
    if (!default_database.empty() && !session->sessionContext())
        query_context->setCurrentDatabase(default_database);

    if (state.part_uuids_to_ignore)
        query_context->getIgnoredPartUUIDs()->add(*state.part_uuids_to_ignore);

    query_context->setProgressCallback([this] (const Progress & value) { return this->updateProgress(value); });

    ///
    /// Settings
    ///
    auto settings_changes = passed_settings.changes();
    auto query_kind = query_context->getClientInfo().query_kind;
    if (query_kind == ClientInfo::QueryKind::INITIAL_QUERY)
    {
        /// Throw an exception if the passed settings violate the constraints.
        query_context->checkSettingsConstraints(settings_changes);
    }
    else
    {
        /// Quietly clamp to the constraints if it's not an initial query.
        query_context->clampToSettingsConstraints(settings_changes);
    }
    query_context->applySettingsChanges(settings_changes);

    /// Use the received query id, or generate a random default. It is convenient
    /// to also generate the default OpenTelemetry trace id at the same time, and
    /// set the trace parent.
    /// Notes:
    /// 1) ClientInfo might contain upstream trace id, so we decide whether to use
    /// the default ids after we have received the ClientInfo.
    /// 2) There is the opentelemetry_start_trace_probability setting that
    /// controls when we start a new trace. It can be changed via Native protocol,
    /// so we have to apply the changes first.
    query_context->setCurrentQueryId(state.query_id);

    /// Disable function name normalization when it's a secondary query, because queries are either
    /// already normalized on initiator node, or not normalized and should remain unnormalized for
    /// compatibility.
    if (query_kind == ClientInfo::QueryKind::SECONDARY_QUERY)
    {
        query_context->setSetting("normalize_function_names", false);
    }
}

void TCPHandler::receiveUnexpectedQuery()
{
    UInt64 skip_uint_64;
    String skip_string;

    readStringBinary(skip_string, *in);

    ClientInfo skip_client_info;
    if (client_tcp_protocol_version >= DBMS_MIN_REVISION_WITH_CLIENT_INFO)
        skip_client_info.read(*in, client_tcp_protocol_version);

    Settings skip_settings;
    auto settings_format = (client_tcp_protocol_version >= DBMS_MIN_REVISION_WITH_SETTINGS_SERIALIZED_AS_STRINGS) ? SettingsWriteFormat::STRINGS_WITH_FLAGS
                                                                                                      : SettingsWriteFormat::BINARY;
    skip_settings.read(*in, settings_format);

    std::string skip_hash;
    bool interserver_secret = client_tcp_protocol_version >= DBMS_MIN_REVISION_WITH_INTERSERVER_SECRET;
    if (interserver_secret)
        readStringBinary(skip_hash, *in, 32);

    readVarUInt(skip_uint_64, *in);

    readVarUInt(skip_uint_64, *in);
    last_block_in.compression = static_cast<Protocol::Compression>(skip_uint_64);

    readStringBinary(skip_string, *in);

    throw NetException("Unexpected packet Query received from client", ErrorCodes::UNEXPECTED_PACKET_FROM_CLIENT);
}

bool TCPHandler::receiveData(bool scalar)
{
    initBlockInput();

    /// The name of the temporary table for writing data, default to empty string
    auto temporary_id = StorageID::createEmpty();
    readStringBinary(temporary_id.table_name, *in);

    /// Read one block from the network and write it down
    Block block = state.block_in->read();

    if (!block)
    {
        state.read_all_data = true;
        return false;
    }

    if (scalar)
    {
        /// Scalar value
        query_context->addScalar(temporary_id.table_name, block);
    }
    else if (!state.need_receive_data_for_insert && !state.need_receive_data_for_input)
    {
        /// Data for external tables

        auto resolved = query_context->tryResolveStorageID(temporary_id, Context::ResolveExternal);
        StoragePtr storage;
        /// If such a table does not exist, create it.
        if (resolved)
        {
            storage = DatabaseCatalog::instance().getTable(resolved, query_context);
        }
        else
        {
            NamesAndTypesList columns = block.getNamesAndTypesList();
            auto temporary_table = TemporaryTableHolder(query_context, ColumnsDescription{columns}, {});
            storage = temporary_table.getTable();
            query_context->addExternalTable(temporary_id.table_name, std::move(temporary_table));
        }
        auto metadata_snapshot = storage->getInMemoryMetadataPtr();
        /// The data will be written directly to the table.
        QueryPipeline temporary_table_out(storage->write(ASTPtr(), metadata_snapshot, query_context));
        PushingPipelineExecutor executor(temporary_table_out);
        executor.start();
        executor.push(block);
        executor.finish();
    }
    else if (state.need_receive_data_for_input)
    {
        /// 'input' table function.
        state.block_for_input = block;
    }
    else
    {
        /// INSERT query.
        state.block_for_insert = block;
    }
    return true;
}


bool TCPHandler::receiveUnexpectedData(bool throw_exception)
{
    String skip_external_table_name;
    readStringBinary(skip_external_table_name, *in);

    std::shared_ptr<ReadBuffer> maybe_compressed_in;
    if (last_block_in.compression == Protocol::Compression::Enable)
        maybe_compressed_in = std::make_shared<CompressedReadBuffer>(*in, /* allow_different_codecs */ true);
    else
        maybe_compressed_in = in;

    auto skip_block_in = std::make_shared<NativeReader>(*maybe_compressed_in, client_tcp_protocol_version);
    bool read_ok = skip_block_in->read();

    if (!read_ok)
        state.read_all_data = true;

    if (throw_exception)
        throw NetException("Unexpected packet Data received from client", ErrorCodes::UNEXPECTED_PACKET_FROM_CLIENT);

    return read_ok;
}

void TCPHandler::initBlockInput()
{
    if (!state.block_in)
    {
        /// 'allow_different_codecs' is set to true, because some parts of compressed data can be precompressed in advance
        /// with another codec that the rest of the data. Example: data sent by Distributed tables.

        if (state.compression == Protocol::Compression::Enable)
            state.maybe_compressed_in = std::make_shared<CompressedReadBuffer>(*in, /* allow_different_codecs */ true);
        else
            state.maybe_compressed_in = in;

        Block header;
        if (state.io.pipeline.pushing())
            header = state.io.pipeline.getHeader();
        else if (state.need_receive_data_for_input)
            header = state.input_header;

        state.block_in = std::make_unique<NativeReader>(
            *state.maybe_compressed_in,
            header,
            client_tcp_protocol_version);
    }
}


void TCPHandler::initBlockOutput(const Block & block)
{
    if (!state.block_out)
    {
        const Settings & query_settings = query_context->getSettingsRef();
        if (!state.maybe_compressed_out)
        {
            std::string method = Poco::toUpper(query_settings.network_compression_method.toString());
            std::optional<int> level;
            if (method == "ZSTD")
                level = query_settings.network_zstd_compression_level;

            if (state.compression == Protocol::Compression::Enable)
            {
                CompressionCodecFactory::instance().validateCodec(method, level, !query_settings.allow_suspicious_codecs, query_settings.allow_experimental_codecs);

                state.maybe_compressed_out = std::make_shared<CompressedWriteBuffer>(
                    *out, CompressionCodecFactory::instance().get(method, level));
            }
            else
                state.maybe_compressed_out = out;
        }

        state.block_out = std::make_unique<NativeWriter>(
            *state.maybe_compressed_out,
            client_tcp_protocol_version,
            block.cloneEmpty(),
            !query_settings.low_cardinality_allow_in_native_format);
    }
}

void TCPHandler::initLogsBlockOutput(const Block & block)
{
    if (!state.logs_block_out)
    {
        /// Use uncompressed stream since log blocks usually contain only one row
        const Settings & query_settings = query_context->getSettingsRef();
        state.logs_block_out = std::make_unique<NativeWriter>(
            *out,
            client_tcp_protocol_version,
            block.cloneEmpty(),
            !query_settings.low_cardinality_allow_in_native_format);
    }
}


void TCPHandler::initProfileEventsBlockOutput(const Block & block)
{
    if (!state.profile_events_block_out)
    {
        const Settings & query_settings = query_context->getSettingsRef();
        state.profile_events_block_out = std::make_unique<NativeWriter>(
            *out,
            client_tcp_protocol_version,
            block.cloneEmpty(),
            !query_settings.low_cardinality_allow_in_native_format);
    }
}


bool TCPHandler::isQueryCancelled()
{
    if (state.is_cancelled || state.sent_all_data)
        return true;

    if (after_check_cancelled.elapsed() / 1000 < interactive_delay)
        return false;

    after_check_cancelled.restart();

    /// During request execution the only packet that can come from the client is stopping the query.
    if (static_cast<ReadBufferFromPocoSocket &>(*in).poll(0))
    {
        if (in->eof())
        {
            LOG_INFO(log, "Client has dropped the connection, cancel the query.");
            state.is_cancelled = true;
            state.is_connection_closed = true;
            return true;
        }

        UInt64 packet_type = 0;
        readVarUInt(packet_type, *in);

        switch (packet_type)
        {
            case Protocol::Client::Cancel:
                if (state.empty())
                    throw NetException("Unexpected packet Cancel received from client", ErrorCodes::UNEXPECTED_PACKET_FROM_CLIENT);
                LOG_INFO(log, "Query was cancelled.");
                state.is_cancelled = true;
                /// For testing connection collector.
                {
                    if (sleep_in_receive_cancel.totalMilliseconds())
                    {
                        std::chrono::milliseconds ms(sleep_in_receive_cancel.totalMilliseconds());
                        std::this_thread::sleep_for(ms);
                    }
                }

                return true;

            default:
                throw NetException("Unknown packet from client", ErrorCodes::UNKNOWN_PACKET_FROM_CLIENT);
        }
    }

    return false;
}


void TCPHandler::sendData(const Block & block)
{
    initBlockOutput(block);

    auto prev_bytes_written_out = out->count();
    auto prev_bytes_written_compressed_out = state.maybe_compressed_out->count();

    try
    {
        /// For testing hedged requests
        if (unknown_packet_in_send_data)
        {
            --unknown_packet_in_send_data;
            if (unknown_packet_in_send_data == 0)
                writeVarUInt(UInt64(-1), *out);
        }

        writeVarUInt(Protocol::Server::Data, *out);
        /// Send external table name (empty name is the main table)
        writeStringBinary("", *out);

        /// For testing hedged requests
        if (block.rows() > 0 && query_context->getSettingsRef().sleep_in_send_data_ms.totalMilliseconds())
        {
            out->next();
            std::chrono::milliseconds ms(query_context->getSettingsRef().sleep_in_send_data_ms.totalMilliseconds());
            std::this_thread::sleep_for(ms);
        }

        state.block_out->write(block);
        state.maybe_compressed_out->next();
        out->next();
    }
    catch (...)
    {
        /// In case of unsuccessful write, if the buffer with written data was not flushed,
        ///  we will rollback write to avoid breaking the protocol.
        /// (otherwise the client will not be able to receive exception after unfinished data
        ///  as it will expect the continuation of the data).
        /// It looks like hangs on client side or a message like "Data compressed with different methods".

        if (state.compression == Protocol::Compression::Enable)
        {
            auto extra_bytes_written_compressed = state.maybe_compressed_out->count() - prev_bytes_written_compressed_out;
            if (state.maybe_compressed_out->offset() >= extra_bytes_written_compressed)
                state.maybe_compressed_out->position() -= extra_bytes_written_compressed;
        }

        auto extra_bytes_written_out = out->count() - prev_bytes_written_out;
        if (out->offset() >= extra_bytes_written_out)
            out->position() -= extra_bytes_written_out;

        throw;
    }
}


void TCPHandler::sendLogData(const Block & block)
{
    initLogsBlockOutput(block);

    writeVarUInt(Protocol::Server::Log, *out);
    /// Send log tag (empty tag is the default tag)
    writeStringBinary("", *out);

    state.logs_block_out->write(block);
    out->next();
}

void TCPHandler::sendTableColumns(const ColumnsDescription & columns)
{
    writeVarUInt(Protocol::Server::TableColumns, *out);

    /// Send external table name (empty name is the main table)
    writeStringBinary("", *out);
    writeStringBinary(columns.toString(), *out);

    out->next();
}

void TCPHandler::sendException(const Exception & e, bool with_stack_trace)
{
    writeVarUInt(Protocol::Server::Exception, *out);
    writeException(e, *out, with_stack_trace);
    out->next();
}


void TCPHandler::sendEndOfStream()
{
    state.sent_all_data = true;
    writeVarUInt(Protocol::Server::EndOfStream, *out);
    out->next();
}


void TCPHandler::updateProgress(const Progress & value)
{
    state.progress.incrementPiecewiseAtomically(value);
}


void TCPHandler::sendProgress()
{
    writeVarUInt(Protocol::Server::Progress, *out);
    auto increment = state.progress.fetchAndResetPiecewiseAtomically();
    increment.write(*out, client_tcp_protocol_version);
    out->next();
}


void TCPHandler::sendLogs()
{
    if (!state.logs_queue)
        return;

    MutableColumns logs_columns;
    MutableColumns curr_logs_columns;
    size_t rows = 0;

    for (; state.logs_queue->tryPop(curr_logs_columns); ++rows)
    {
        if (rows == 0)
        {
            logs_columns = std::move(curr_logs_columns);
        }
        else
        {
            for (size_t j = 0; j < logs_columns.size(); ++j)
                logs_columns[j]->insertRangeFrom(*curr_logs_columns[j], 0, curr_logs_columns[j]->size());
        }
    }

    if (rows > 0)
    {
        Block block = InternalTextLogsQueue::getSampleBlock();
        block.setColumns(std::move(logs_columns));
        sendLogData(block);
    }
}


void TCPHandler::run()
{
    try
    {
        runImpl();

        LOG_DEBUG(log, "Done processing connection.");
    }
    catch (Poco::Exception & e)
    {
        /// Timeout - not an error.
        if (!strcmp(e.what(), "Timeout"))
        {
            LOG_DEBUG(log, "Poco::Exception. Code: {}, e.code() = {}, e.displayText() = {}, e.what() = {}", ErrorCodes::POCO_EXCEPTION, e.code(), e.displayText(), e.what());
        }
        else
            throw;
    }
}

}<|MERGE_RESOLUTION|>--- conflicted
+++ resolved
@@ -796,7 +796,6 @@
     out->next();
 }
 
-<<<<<<< HEAD
 
 void TCPHandler::sendMergeTreeReadTaskRequstAssumeLocked(PartitionReadRequest request)
 {
@@ -806,10 +805,7 @@
 }
 
 
-void TCPHandler::sendProfileInfo(const BlockStreamProfileInfo & info)
-=======
 void TCPHandler::sendProfileInfo(const ProfileInfo & info)
->>>>>>> 9195e4e8
 {
     writeVarUInt(Protocol::Server::ProfileInfo, *out);
     info.write(*out);
