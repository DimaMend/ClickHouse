--- conflicted
+++ resolved
@@ -103,12 +103,9 @@
     extern const int AUTHENTICATION_FAILED;
     extern const int QUERY_WAS_CANCELLED;
     extern const int CLIENT_INFO_DOES_NOT_MATCH;
-<<<<<<< HEAD
     extern const int TIMEOUT_EXCEEDED;
-=======
     extern const int SUPPORT_IS_DISABLED;
     extern const int UNSUPPORTED_METHOD;
->>>>>>> e9c3032f
 }
 
 namespace
