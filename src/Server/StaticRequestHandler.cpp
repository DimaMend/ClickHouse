--- conflicted
+++ resolved
@@ -105,11 +105,7 @@
     {
         tryLogCurrentException("StaticRequestHandler");
         response_output.response_holder->cancelWithException(
-<<<<<<< HEAD
             getCurrentExceptionCode(), getCurrentExceptionMessage(false, true), response_output.compression_holder.get());
-=======
-            request, getCurrentExceptionCode(), getCurrentExceptionMessage(false, true), response_output.compression_holder.get());
->>>>>>> 6fb23dee
     }
 }
 
