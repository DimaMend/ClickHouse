#include "HTTPHandler.h"

#include "HTTPHandlerFactory.h"
#include "HTTPHandlerRequestFilter.h"

#include <chrono>
#include <iomanip>
#include <sstream>
#include <Poco/File.h>
#include <Poco/Net/HTTPBasicCredentials.h>
#include <Poco/Net/HTTPServerRequest.h>
#include <Poco/Net/HTTPServerRequestImpl.h>
#include <Poco/Net/HTTPServerResponse.h>
#include <Poco/Net/HTTPRequestHandlerFactory.h>
#include <Poco/Net/NetException.h>
#include <ext/scope_guard.h>
#include <Core/ExternalTable.h>
#include <Common/StringUtils/StringUtils.h>
#include <Common/escapeForFileName.h>
#include <common/getFQDNOrHostName.h>
#include <Common/setThreadName.h>
#include <Common/SettingsChanges.h>
#include <Disks/StoragePolicy.h>
#include <Compression/CompressedReadBuffer.h>
#include <Compression/CompressedWriteBuffer.h>
#include <IO/ReadBufferFromIStream.h>
#include <IO/ReadBufferFromString.h>
#include <IO/WriteBufferFromString.h>
#include <IO/WriteBufferFromHTTPServerResponse.h>
#include <IO/WriteBufferFromFile.h>
#include <IO/WriteHelpers.h>
#include <IO/copyData.h>
#include <IO/ConcatReadBuffer.h>
#include <IO/CascadeWriteBuffer.h>
#include <IO/MemoryReadWriteBuffer.h>
#include <IO/WriteBufferFromTemporaryFile.h>
#include <DataStreams/IBlockInputStream.h>
#include <Interpreters/Context.h>
#include <Interpreters/executeQuery.h>
#include <Interpreters/QueryParameterVisitor.h>
<<<<<<< HEAD
#include <Access/Authentication.h>
#include <Access/ExternalAuthenticators.h>
#include <Access/Credentials.h>
=======
#include <Interpreters/Context.h>
>>>>>>> 30e39002
#include <Common/typeid_cast.h>
#include <Poco/Net/HTTPStream.h>
#include <Poco/Base64Encoder.h>
#include <Poco/Base64Decoder.h>
#include <Poco/MemoryStream.h>
#include <Poco/StreamCopier.h>
#include <Poco/String.h>

#if !defined(ARCADIA_BUILD)
#    include <Common/config.h>
#endif


namespace DB
{

namespace ErrorCodes
{

    extern const int LOGICAL_ERROR;
    extern const int CANNOT_PARSE_TEXT;
    extern const int CANNOT_PARSE_ESCAPE_SEQUENCE;
    extern const int CANNOT_PARSE_QUOTED_STRING;
    extern const int CANNOT_PARSE_DATE;
    extern const int CANNOT_PARSE_DATETIME;
    extern const int CANNOT_PARSE_NUMBER;
    extern const int CANNOT_PARSE_INPUT_ASSERTION_FAILED;
    extern const int CANNOT_OPEN_FILE;
    extern const int CANNOT_COMPILE_REGEXP;

    extern const int UNKNOWN_ELEMENT_IN_AST;
    extern const int UNKNOWN_TYPE_OF_AST_NODE;
    extern const int TOO_DEEP_AST;
    extern const int TOO_BIG_AST;
    extern const int UNEXPECTED_AST_STRUCTURE;

    extern const int SYNTAX_ERROR;

    extern const int INCORRECT_DATA;
    extern const int TYPE_MISMATCH;

    extern const int UNKNOWN_TABLE;
    extern const int UNKNOWN_FUNCTION;
    extern const int UNKNOWN_IDENTIFIER;
    extern const int UNKNOWN_TYPE;
    extern const int UNKNOWN_STORAGE;
    extern const int UNKNOWN_DATABASE;
    extern const int UNKNOWN_SETTING;
    extern const int UNKNOWN_DIRECTION_OF_SORTING;
    extern const int UNKNOWN_AGGREGATE_FUNCTION;
    extern const int UNKNOWN_FORMAT;
    extern const int UNKNOWN_DATABASE_ENGINE;
    extern const int UNKNOWN_TYPE_OF_QUERY;
    extern const int NO_ELEMENTS_IN_CONFIG;

    extern const int QUERY_IS_TOO_LARGE;

    extern const int NOT_IMPLEMENTED;
    extern const int SOCKET_TIMEOUT;

    extern const int UNKNOWN_USER;
    extern const int WRONG_PASSWORD;
    extern const int REQUIRED_PASSWORD;
    extern const int AUTHENTICATION_FAILED;

    extern const int BAD_REQUEST_PARAMETER;
    extern const int INVALID_SESSION_TIMEOUT;
    extern const int HTTP_LENGTH_REQUIRED;
}

static String base64Decode(const String & encoded)
{
    String decoded;
    Poco::MemoryInputStream istr(encoded.data(), encoded.size());
    Poco::Base64Decoder decoder(istr);
    Poco::StreamCopier::copyToString(decoder, decoded);
    return decoded;
}

static String base64Encode(const String & decoded)
{
    std::ostringstream ostr; // STYLE_CHECK_ALLOW_STD_STRING_STREAM
    ostr.exceptions(std::ios::failbit);
    Poco::Base64Encoder encoder(ostr);
    encoder.rdbuf()->setLineLength(0);
    encoder << decoded;
    encoder.close();
    return ostr.str();
}

static Poco::Net::HTTPResponse::HTTPStatus exceptionCodeToHTTPStatus(int exception_code)
{
    using namespace Poco::Net;

    if (exception_code == ErrorCodes::REQUIRED_PASSWORD)
    {
        return HTTPResponse::HTTP_UNAUTHORIZED;
    }
    else if (exception_code == ErrorCodes::UNKNOWN_USER ||
             exception_code == ErrorCodes::WRONG_PASSWORD ||
             exception_code == ErrorCodes::AUTHENTICATION_FAILED)
    {
        return HTTPResponse::HTTP_FORBIDDEN;
    }
    else if (exception_code == ErrorCodes::CANNOT_PARSE_TEXT ||
             exception_code == ErrorCodes::CANNOT_PARSE_ESCAPE_SEQUENCE ||
             exception_code == ErrorCodes::CANNOT_PARSE_QUOTED_STRING ||
             exception_code == ErrorCodes::CANNOT_PARSE_DATE ||
             exception_code == ErrorCodes::CANNOT_PARSE_DATETIME ||
             exception_code == ErrorCodes::CANNOT_PARSE_NUMBER ||
             exception_code == ErrorCodes::CANNOT_PARSE_INPUT_ASSERTION_FAILED ||
             exception_code == ErrorCodes::UNKNOWN_ELEMENT_IN_AST ||
             exception_code == ErrorCodes::UNKNOWN_TYPE_OF_AST_NODE ||
             exception_code == ErrorCodes::TOO_DEEP_AST ||
             exception_code == ErrorCodes::TOO_BIG_AST ||
             exception_code == ErrorCodes::UNEXPECTED_AST_STRUCTURE ||
             exception_code == ErrorCodes::SYNTAX_ERROR ||
             exception_code == ErrorCodes::INCORRECT_DATA ||
             exception_code == ErrorCodes::TYPE_MISMATCH)
    {
        return HTTPResponse::HTTP_BAD_REQUEST;
    }
    else if (exception_code == ErrorCodes::UNKNOWN_TABLE ||
             exception_code == ErrorCodes::UNKNOWN_FUNCTION ||
             exception_code == ErrorCodes::UNKNOWN_IDENTIFIER ||
             exception_code == ErrorCodes::UNKNOWN_TYPE ||
             exception_code == ErrorCodes::UNKNOWN_STORAGE ||
             exception_code == ErrorCodes::UNKNOWN_DATABASE ||
             exception_code == ErrorCodes::UNKNOWN_SETTING ||
             exception_code == ErrorCodes::UNKNOWN_DIRECTION_OF_SORTING ||
             exception_code == ErrorCodes::UNKNOWN_AGGREGATE_FUNCTION ||
             exception_code == ErrorCodes::UNKNOWN_FORMAT ||
             exception_code == ErrorCodes::UNKNOWN_DATABASE_ENGINE ||
             exception_code == ErrorCodes::UNKNOWN_TYPE_OF_QUERY)
    {
        return HTTPResponse::HTTP_NOT_FOUND;
    }
    else if (exception_code == ErrorCodes::QUERY_IS_TOO_LARGE)
    {
        return HTTPResponse::HTTP_REQUESTENTITYTOOLARGE;
    }
    else if (exception_code == ErrorCodes::NOT_IMPLEMENTED)
    {
        return HTTPResponse::HTTP_NOT_IMPLEMENTED;
    }
    else if (exception_code == ErrorCodes::SOCKET_TIMEOUT ||
             exception_code == ErrorCodes::CANNOT_OPEN_FILE)
    {
        return HTTPResponse::HTTP_SERVICE_UNAVAILABLE;
    }
    else if (exception_code == ErrorCodes::HTTP_LENGTH_REQUIRED)
    {
        return HTTPResponse::HTTP_LENGTH_REQUIRED;
    }

    return HTTPResponse::HTTP_INTERNAL_SERVER_ERROR;
}


static std::chrono::steady_clock::duration parseSessionTimeout(
    const Poco::Util::AbstractConfiguration & config,
    const HTMLForm & params)
{
    unsigned session_timeout = config.getInt("default_session_timeout", 60);

    if (params.has("session_timeout"))
    {
        unsigned max_session_timeout = config.getUInt("max_session_timeout", 3600);
        std::string session_timeout_str = params.get("session_timeout");

        ReadBufferFromString buf(session_timeout_str);
        if (!tryReadIntText(session_timeout, buf) || !buf.eof())
            throw Exception("Invalid session timeout: '" + session_timeout_str + "'", ErrorCodes::INVALID_SESSION_TIMEOUT);

        if (session_timeout > max_session_timeout)
            throw Exception("Session timeout '" + session_timeout_str + "' is larger than max_session_timeout: " + toString(max_session_timeout)
                + ". Maximum session timeout could be modified in configuration file.",
                ErrorCodes::INVALID_SESSION_TIMEOUT);
    }

    return std::chrono::seconds(session_timeout);
}


void HTTPHandler::pushDelayedResults(Output & used_output)
{
    std::vector<WriteBufferPtr> write_buffers;
    std::vector<ReadBufferPtr> read_buffers;
    std::vector<ReadBuffer *> read_buffers_raw_ptr;

    auto * cascade_buffer = typeid_cast<CascadeWriteBuffer *>(used_output.out_maybe_delayed_and_compressed.get());
    if (!cascade_buffer)
        throw Exception("Expected CascadeWriteBuffer", ErrorCodes::LOGICAL_ERROR);

    cascade_buffer->getResultBuffers(write_buffers);

    if (write_buffers.empty())
        throw Exception("At least one buffer is expected to overwrite result into HTTP response", ErrorCodes::LOGICAL_ERROR);

    for (auto & write_buf : write_buffers)
    {
        IReadableWriteBuffer * write_buf_concrete;
        ReadBufferPtr reread_buf;

        if (write_buf
            && (write_buf_concrete = dynamic_cast<IReadableWriteBuffer *>(write_buf.get()))
            && (reread_buf = write_buf_concrete->tryGetReadBuffer()))
        {
            read_buffers.emplace_back(reread_buf);
            read_buffers_raw_ptr.emplace_back(reread_buf.get());
        }
    }

    ConcatReadBuffer concat_read_buffer(read_buffers_raw_ptr);
    copyData(concat_read_buffer, *used_output.out_maybe_compressed);
}


HTTPHandler::HTTPHandler(IServer & server_, const std::string & name)
    : server(server_)
    , log(&Poco::Logger::get(name))
{
    server_display_name = server.config().getString("display_name", getFQDNOrHostName());
}


bool HTTPHandler::authenticateUser(
    Context & context,
    Poco::Net::HTTPServerRequest & request,
    HTMLForm & params,
    Poco::Net::HTTPServerResponse & response)
{
    /// The user and password can be passed by headers (similar to X-Auth-*),
    /// which is used by load balancers to pass authentication information.
    std::string user = request.get("X-ClickHouse-User", "");
    std::string password = request.get("X-ClickHouse-Key", "");
    std::string quota_key = request.get("X-ClickHouse-Quota", "");

    std::string spnego_challenge;

    if (user.empty() && password.empty() && quota_key.empty())
    {
        /// User name and password can be passed using query parameters
        /// or using HTTP Basic auth (both methods are insecure).
        if (request.hasCredentials())
        {
            /// It is prohibited to mix different authorization schemes.
            if (params.has("user") || params.has("password"))
                throw Exception("Invalid authentication: it is not allowed to use Authorization HTTP header and authentication via parameters simultaneously", ErrorCodes::AUTHENTICATION_FAILED);

            std::string scheme;
            std::string auth_info;
            request.getCredentials(scheme, auth_info);

            if (Poco::icompare(scheme, "Basic") == 0)
            {
                Poco::Net::HTTPBasicCredentials credentials(auth_info);
                user = credentials.getUsername();
                password = credentials.getPassword();
            }
            else if (Poco::icompare(scheme, "Negotiate") == 0)
            {
                spnego_challenge = auth_info;

                if (spnego_challenge.empty())
                    throw Exception("Invalid authentication: SPNEGO challenge is empty", ErrorCodes::AUTHENTICATION_FAILED);
            }
            else
            {
                throw Exception("Invalid authentication: '" + scheme + "' HTTP Authorization scheme is not supported", ErrorCodes::AUTHENTICATION_FAILED);
            }
        }
        else
        {
            user = params.get("user", "default");
            password = params.get("password", "");
        }

        quota_key = params.get("quota_key", "");
    }
    else
    {
        /// It is prohibited to mix different authorization schemes.
        if (request.hasCredentials() || params.has("user") || params.has("password") || params.has("quota_key"))
            throw Exception("Invalid authentication: it is not allowed to use X-ClickHouse HTTP headers and other authentication methods simultaneously", ErrorCodes::AUTHENTICATION_FAILED);
    }

    if (spnego_challenge.empty()) // I.e., now using user name and password strings ("Basic").
    {
        if (!request_credentials)
            request_credentials = std::make_unique<BasicCredentials>();

        auto * basic_credentials = dynamic_cast<BasicCredentials *>(request_credentials.get());
        if (!basic_credentials)
            throw Exception("Invalid authentication: unexpected 'Basic' HTTP Authorization scheme", ErrorCodes::AUTHENTICATION_FAILED);

        basic_credentials->setUserName(user);
        basic_credentials->setPassword(password);
    }
    else
    {
        if (!request_credentials)
            request_credentials = request_context->makeGSSAcceptorContext();

        auto * gss_acceptor_context = dynamic_cast<GSSAcceptorContext *>(request_credentials.get());
        if (!gss_acceptor_context)
            throw Exception("Invalid authentication: unexpected 'Negotiate' HTTP Authorization scheme expected", ErrorCodes::AUTHENTICATION_FAILED);

#pragma GCC diagnostic push
#pragma GCC diagnostic ignored "-Wunreachable-code"
        const auto spnego_response = base64Encode(gss_acceptor_context->processToken(base64Decode(spnego_challenge), log));
#pragma GCC diagnostic pop

        if (!spnego_response.empty())
            response.set("WWW-Authenticate", "Negotiate " + spnego_response);

        if (!gss_acceptor_context->isFailed() && !gss_acceptor_context->isReady())
        {
            if (spnego_response.empty())
                throw Exception("Invalid authentication: 'Negotiate' HTTP Authorization failure", ErrorCodes::AUTHENTICATION_FAILED);

            response.setStatusAndReason(Poco::Net::HTTPResponse::HTTP_UNAUTHORIZED);
            response.send();
            return false;
        }
    }

<<<<<<< HEAD
    try
    {
        context.setUser(*request_credentials, request.clientAddress());
    }
    catch (const Authentication::Require<BasicCredentials> & required_credentials)
    {
        request_credentials = std::make_unique<BasicCredentials>();

        if (required_credentials.getRealm().empty())
            response.set("WWW-Authenticate", "Basic");
        else
            response.set("WWW-Authenticate", "Basic realm=\"" + required_credentials.getRealm() + "\"");

        response.setStatusAndReason(Poco::Net::HTTPResponse::HTTP_UNAUTHORIZED);
        response.send();
        return false;
    }
    catch (const Authentication::Require<GSSAcceptorContext> & required_credentials)
    {
        request_credentials = request_context->makeGSSAcceptorContext();

        if (required_credentials.getRealm().empty())
            response.set("WWW-Authenticate", "Negotiate");
        else
            response.set("WWW-Authenticate", "Negotiate realm=\"" + required_credentials.getRealm() + "\"");

        response.setStatusAndReason(Poco::Net::HTTPResponse::HTTP_UNAUTHORIZED);
        response.send();
        return false;
    }

    request_credentials.reset();

    std::string query_id = params.get("query_id", "");
    context.setCurrentQueryId(query_id);

    if (!quota_key.empty())
        context.setQuotaKey(quota_key);

    return true;
}


void HTTPHandler::processQuery(
    Context & context,
    Poco::Net::HTTPServerRequest & request,
    HTMLForm & params,
    Poco::Net::HTTPServerResponse & response,
    Output & used_output,
    std::optional<CurrentThread::QueryScope> & query_scope)
{
    LOG_TRACE(log, "Request URI: {}", request.getURI());

    if (!authenticateUser(context, request, params, response))
        return; // '401 Unauthorized' response with 'Negotiate' has been sent at this point.
=======
    /// Set client info. It will be used for quota accounting parameters in 'setUser' method.

    ClientInfo & client_info = context.getClientInfo();
    client_info.query_kind = ClientInfo::QueryKind::INITIAL_QUERY;
    client_info.interface = ClientInfo::Interface::HTTP;

    ClientInfo::HTTPMethod http_method = ClientInfo::HTTPMethod::UNKNOWN;
    if (request.getMethod() == Poco::Net::HTTPServerRequest::HTTP_GET)
        http_method = ClientInfo::HTTPMethod::GET;
    else if (request.getMethod() == Poco::Net::HTTPServerRequest::HTTP_POST)
        http_method = ClientInfo::HTTPMethod::POST;

    client_info.http_method = http_method;
    client_info.http_user_agent = request.get("User-Agent", "");
    client_info.forwarded_for = request.get("X-Forwarded-For", "");

    /// This will also set client_info.current_user and current_address
    context.setUser(user, password, request.clientAddress());
    if (!quota_key.empty())
        context.setQuotaKey(quota_key);

    /// Query sent through HTTP interface is initial.
    client_info.initial_user = client_info.current_user;
    client_info.initial_address = client_info.current_address;
>>>>>>> 30e39002

    /// The user could specify session identifier and session timeout.
    /// It allows to modify settings, create temporary tables and reuse them in subsequent requests.

    std::shared_ptr<NamedSession> session;
    String session_id;
    std::chrono::steady_clock::duration session_timeout;
    bool session_is_set = params.has("session_id");
    const auto & config = server.config();

    if (session_is_set)
    {
        session_id = params.get("session_id");
        session_timeout = parseSessionTimeout(config, params);
        std::string session_check = params.get("session_check", "");

        session = context.acquireNamedSession(session_id, session_timeout, session_check == "1");

        context = session->context;
        context.setSessionContext(session->context);
    }

    SCOPE_EXIT({
        if (session)
            session->release();
    });

    // Parse the OpenTelemetry traceparent header.
    // Disable in Arcadia -- it interferes with the
    // test_clickhouse.TestTracing.test_tracing_via_http_proxy[traceparent] test.
#if !defined(ARCADIA_BUILD)
    if (request.has("traceparent"))
    {
        std::string opentelemetry_traceparent = request.get("traceparent");
        std::string error;
        if (!context.getClientInfo().client_trace_context.parseTraceparentHeader(
            opentelemetry_traceparent, error))
        {
            throw Exception(ErrorCodes::BAD_REQUEST_PARAMETER,
                "Failed to parse OpenTelemetry traceparent header '{}': {}",
                opentelemetry_traceparent, error);
        }

        context.getClientInfo().client_trace_context.tracestate = request.get("tracestate", "");
    }
#endif

    // Set the query id supplied by the user, if any, and also update the
    // OpenTelemetry fields.
    context.setCurrentQueryId(params.get("query_id",
        request.get("X-ClickHouse-Query-Id", "")));

    client_info.initial_query_id = client_info.current_query_id;

    /// The client can pass a HTTP header indicating supported compression method (gzip or deflate).
    String http_response_compression_methods = request.get("Accept-Encoding", "");
    CompressionMethod http_response_compression_method = CompressionMethod::None;

    if (!http_response_compression_methods.empty())
    {
        /// If client supports brotli - it's preferred.
        /// Both gzip and deflate are supported. If the client supports both, gzip is preferred.
        /// NOTE parsing of the list of methods is slightly incorrect.

        if (std::string::npos != http_response_compression_methods.find("br"))
            http_response_compression_method = CompressionMethod::Brotli;
        else if (std::string::npos != http_response_compression_methods.find("gzip"))
            http_response_compression_method = CompressionMethod::Gzip;
        else if (std::string::npos != http_response_compression_methods.find("deflate"))
            http_response_compression_method = CompressionMethod::Zlib;
        else if (std::string::npos != http_response_compression_methods.find("xz"))
            http_response_compression_method = CompressionMethod::Xz;
        else if (std::string::npos != http_response_compression_methods.find("zstd"))
            http_response_compression_method = CompressionMethod::Zstd;
    }

    bool client_supports_http_compression = http_response_compression_method != CompressionMethod::None;

    /// Client can pass a 'compress' flag in the query string. In this case the query result is
    /// compressed using internal algorithm. This is not reflected in HTTP headers.
    bool internal_compression = params.getParsed<bool>("compress", false);

    /// At least, we should postpone sending of first buffer_size result bytes
    size_t buffer_size_total = std::max(
        params.getParsed<size_t>("buffer_size", DBMS_DEFAULT_BUFFER_SIZE), static_cast<size_t>(DBMS_DEFAULT_BUFFER_SIZE));

    /// If it is specified, the whole result will be buffered.
    ///  First ~buffer_size bytes will be buffered in memory, the remaining bytes will be stored in temporary file.
    bool buffer_until_eof = params.getParsed<bool>("wait_end_of_query", false);

    size_t buffer_size_http = DBMS_DEFAULT_BUFFER_SIZE;
    size_t buffer_size_memory = (buffer_size_total > buffer_size_http) ? buffer_size_total : 0;

    unsigned keep_alive_timeout = config.getUInt("keep_alive_timeout", 10);

    used_output.out = std::make_shared<WriteBufferFromHTTPServerResponse>(
        request, response, keep_alive_timeout, client_supports_http_compression, http_response_compression_method);

    if (internal_compression)
        used_output.out_maybe_compressed = std::make_shared<CompressedWriteBuffer>(*used_output.out);
    else
        used_output.out_maybe_compressed = used_output.out;

    if (buffer_size_memory > 0 || buffer_until_eof)
    {
        CascadeWriteBuffer::WriteBufferPtrs cascade_buffer1;
        CascadeWriteBuffer::WriteBufferConstructors cascade_buffer2;

        if (buffer_size_memory > 0)
            cascade_buffer1.emplace_back(std::make_shared<MemoryWriteBuffer>(buffer_size_memory));

        if (buffer_until_eof)
        {
            const std::string tmp_path(context.getTemporaryVolume()->getDisk()->getPath());
            const std::string tmp_path_template(tmp_path + "http_buffers/");

            auto create_tmp_disk_buffer = [tmp_path_template] (const WriteBufferPtr &)
            {
                return WriteBufferFromTemporaryFile::create(tmp_path_template);
            };

            cascade_buffer2.emplace_back(std::move(create_tmp_disk_buffer));
        }
        else
        {
            auto push_memory_buffer_and_continue = [next_buffer = used_output.out_maybe_compressed] (const WriteBufferPtr & prev_buf)
            {
                auto * prev_memory_buffer = typeid_cast<MemoryWriteBuffer *>(prev_buf.get());
                if (!prev_memory_buffer)
                    throw Exception("Expected MemoryWriteBuffer", ErrorCodes::LOGICAL_ERROR);

                auto rdbuf = prev_memory_buffer->tryGetReadBuffer();
                copyData(*rdbuf , *next_buffer);

                return next_buffer;
            };

            cascade_buffer2.emplace_back(push_memory_buffer_and_continue);
        }

        used_output.out_maybe_delayed_and_compressed = std::make_shared<CascadeWriteBuffer>(
            std::move(cascade_buffer1), std::move(cascade_buffer2));
    }
    else
    {
        used_output.out_maybe_delayed_and_compressed = used_output.out_maybe_compressed;
    }

    /// Request body can be compressed using algorithm specified in the Content-Encoding header.
    String http_request_compression_method_str = request.get("Content-Encoding", "");
    std::unique_ptr<ReadBuffer> in_post = wrapReadBufferWithCompressionMethod(
        std::make_unique<ReadBufferFromIStream>(request.stream()), chooseCompressionMethod({}, http_request_compression_method_str));

    /// The data can also be compressed using incompatible internal algorithm. This is indicated by
    /// 'decompress' query parameter.
    std::unique_ptr<ReadBuffer> in_post_maybe_compressed;
    bool in_post_compressed = false;
    if (params.getParsed<bool>("decompress", false))
    {
        in_post_maybe_compressed = std::make_unique<CompressedReadBuffer>(*in_post);
        in_post_compressed = true;
    }
    else
        in_post_maybe_compressed = std::move(in_post);

    std::unique_ptr<ReadBuffer> in;

    static const NameSet reserved_param_names{"compress", "decompress", "user", "password", "quota_key", "query_id", "stacktrace",
        "buffer_size", "wait_end_of_query", "session_id", "session_timeout", "session_check"};

    Names reserved_param_suffixes;

    auto param_could_be_skipped = [&] (const String & name)
    {
        /// Empty parameter appears when URL like ?&a=b or a=b&&c=d. Just skip them for user's convenience.
        if (name.empty())
            return true;

        if (reserved_param_names.count(name))
            return true;

        for (const String & suffix : reserved_param_suffixes)
        {
            if (endsWith(name, suffix))
                return true;
        }

        return false;
    };

    /// Settings can be overridden in the query.
    /// Some parameters (database, default_format, everything used in the code above) do not
    /// belong to the Settings class.

    /// 'readonly' setting values mean:
    /// readonly = 0 - any query is allowed, client can change any setting.
    /// readonly = 1 - only readonly queries are allowed, client can't change settings.
    /// readonly = 2 - only readonly queries are allowed, client can change any setting except 'readonly'.

    /// In theory if initially readonly = 0, the client can change any setting and then set readonly
    /// to some other value.
    const auto & settings = context.getSettingsRef();

    /// Only readonly queries are allowed for HTTP GET requests.
    if (request.getMethod() == Poco::Net::HTTPServerRequest::HTTP_GET)
    {
        if (settings.readonly == 0)
            context.setSetting("readonly", 2);
    }

    bool has_external_data = startsWith(request.getContentType(), "multipart/form-data");

    if (has_external_data)
    {
        /// Skip unneeded parameters to avoid confusing them later with context settings or query parameters.
        reserved_param_suffixes.reserve(3);
        /// It is a bug and ambiguity with `date_time_input_format` and `low_cardinality_allow_in_native_format` formats/settings.
        reserved_param_suffixes.emplace_back("_format");
        reserved_param_suffixes.emplace_back("_types");
        reserved_param_suffixes.emplace_back("_structure");
    }

    std::string database = request.get("X-ClickHouse-Database", "");
    std::string default_format = request.get("X-ClickHouse-Format", "");

    SettingsChanges settings_changes;
    for (const auto & [key, value] : params)
    {
        if (key == "database")
        {
            if (database.empty())
                database = value;
        }
        else if (key == "default_format")
        {
            if (default_format.empty())
                default_format = value;
        }
        else if (param_could_be_skipped(key))
        {
        }
        else
        {
            /// Other than query parameters are treated as settings.
            if (!customizeQueryParam(context, key, value))
                settings_changes.push_back({key, value});
        }
    }

    if (!database.empty())
        context.setCurrentDatabase(database);

    if (!default_format.empty())
        context.setDefaultFormat(default_format);

    /// For external data we also want settings
    context.checkSettingsConstraints(settings_changes);
    context.applySettingsChanges(settings_changes);

    const auto & query = getQuery(request, params, context);
    std::unique_ptr<ReadBuffer> in_param = std::make_unique<ReadBufferFromString>(query);
    in = has_external_data ? std::move(in_param) : std::make_unique<ConcatReadBuffer>(*in_param, *in_post_maybe_compressed);

    /// HTTP response compression is turned on only if the client signalled that they support it
    /// (using Accept-Encoding header) and 'enable_http_compression' setting is turned on.
    used_output.out->setCompression(client_supports_http_compression && settings.enable_http_compression);
    if (client_supports_http_compression)
        used_output.out->setCompressionLevel(settings.http_zlib_compression_level);

    used_output.out->setSendProgressInterval(settings.http_headers_progress_interval_ms);

    /// If 'http_native_compression_disable_checksumming_on_decompress' setting is turned on,
    /// checksums of client data compressed with internal algorithm are not checked.
    if (in_post_compressed && settings.http_native_compression_disable_checksumming_on_decompress)
        static_cast<CompressedReadBuffer &>(*in_post_maybe_compressed).disableChecksumming();

    /// Add CORS header if 'add_http_cors_header' setting is turned on and the client passed
    /// Origin header.
    used_output.out->addHeaderCORS(settings.add_http_cors_header && !request.get("Origin", "").empty());

    auto append_callback = [&context] (ProgressCallback callback)
    {
        auto prev = context.getProgressCallback();

        context.setProgressCallback([prev, callback] (const Progress & progress)
        {
            if (prev)
                prev(progress);

            callback(progress);
        });
    };

    /// While still no data has been sent, we will report about query execution progress by sending HTTP headers.
    if (settings.send_progress_in_http_headers)
        append_callback([&used_output] (const Progress & progress) { used_output.out->onProgress(progress); });

    if (settings.readonly > 0 && settings.cancel_http_readonly_queries_on_client_close)
    {
        Poco::Net::StreamSocket & socket = dynamic_cast<Poco::Net::HTTPServerRequestImpl &>(request).socket();

        append_callback([&context, &socket](const Progress &)
        {
            /// Assume that at the point this method is called no one is reading data from the socket any more.
            /// True for read-only queries.
            try
            {
                char b;
                int status = socket.receiveBytes(&b, 1, MSG_DONTWAIT | MSG_PEEK);
                if (status == 0)
                    context.killCurrentQuery();
            }
            catch (Poco::TimeoutException &)
            {
            }
            catch (...)
            {
                context.killCurrentQuery();
            }
        });
    }

    customizeContext(request, context);

    query_scope.emplace(context);

    executeQuery(*in, *used_output.out_maybe_delayed_and_compressed, /* allow_into_outfile = */ false, context,
        [&response] (const String & current_query_id, const String & content_type, const String & format, const String & timezone)
        {
            response.setContentType(content_type);
            response.add("X-ClickHouse-Query-Id", current_query_id);
            response.add("X-ClickHouse-Format", format);
            response.add("X-ClickHouse-Timezone", timezone);
        }
    );

    if (used_output.hasDelayed())
    {
        /// TODO: set Content-Length if possible
        pushDelayedResults(used_output);
    }

    /// Send HTTP headers with code 200 if no exception happened and the data is still not sent to
    /// the client.
    used_output.out->finalize();
}

void HTTPHandler::trySendExceptionToClient(const std::string & s, int exception_code,
    Poco::Net::HTTPServerRequest & request, Poco::Net::HTTPServerResponse & response,
    Output & used_output)
{
    try
    {
        response.set("X-ClickHouse-Exception-Code", toString<int>(exception_code));

        /// If HTTP method is POST and Keep-Alive is turned on, we should read the whole request body
        /// to avoid reading part of the current request body in the next request.
        if (request.getMethod() == Poco::Net::HTTPRequest::HTTP_POST
            && response.getKeepAlive()
            && !request.stream().eof()
            && exception_code != ErrorCodes::HTTP_LENGTH_REQUIRED)
        {
            request.stream().ignore(std::numeric_limits<std::streamsize>::max());
        }

        if (exception_code == ErrorCodes::REQUIRED_PASSWORD)
        {
            response.requireAuthentication("ClickHouse server HTTP API");
        }
        else
        {
            response.setStatusAndReason(exceptionCodeToHTTPStatus(exception_code));
        }

        if (!response.sent() && !used_output.out_maybe_compressed)
        {
            /// If nothing was sent yet and we don't even know if we must compress the response.
            response.send() << s << std::endl;
        }
        else if (used_output.out_maybe_compressed)
        {
            /// Destroy CascadeBuffer to actualize buffers' positions and reset extra references
            if (used_output.hasDelayed())
                used_output.out_maybe_delayed_and_compressed.reset();

            /// Send the error message into already used (and possibly compressed) stream.
            /// Note that the error message will possibly be sent after some data.
            /// Also HTTP code 200 could have already been sent.

            /// If buffer has data, and that data wasn't sent yet, then no need to send that data
            bool data_sent = used_output.out->count() != used_output.out->offset();

            if (!data_sent)
            {
                used_output.out_maybe_compressed->position() = used_output.out_maybe_compressed->buffer().begin();
                used_output.out->position() = used_output.out->buffer().begin();
            }

            writeString(s, *used_output.out_maybe_compressed);
            writeChar('\n', *used_output.out_maybe_compressed);

            used_output.out_maybe_compressed->next();
            used_output.out->next();
            used_output.out->finalize();
        }
    }
    catch (...)
    {
        tryLogCurrentException(log, "Cannot send exception to client");
    }
}


void HTTPHandler::handleRequest(Poco::Net::HTTPServerRequest & request, Poco::Net::HTTPServerResponse & response)
{
    setThreadName("HTTPHandler");
    ThreadStatus thread_status;

    SCOPE_EXIT({
        // If there is no request_credentials instance waiting for the next round, then the request is processed,
        // so no need to preserve request_context either.
        // Needs to be performed with respect to the other destructors in the scope though.
        if (!request_credentials)
            request_context.reset();
    });

    if (!request_context)
    {
        // Context should be initialized before anything, for correct memory accounting.
        request_context = std::make_unique<Context>(server.context());
        request_credentials.reset();
    }

    /// Cannot be set here, since query_id is unknown.
    std::optional<CurrentThread::QueryScope> query_scope;
    Output used_output;

    /// In case of exception, send stack trace to client.
    bool with_stacktrace = false;

    try
    {
        response.setContentType("text/plain; charset=UTF-8");
        response.set("X-ClickHouse-Server-Display-Name", server_display_name);
        /// For keep-alive to work.
        if (request.getVersion() == Poco::Net::HTTPServerRequest::HTTP_1_1)
            response.setChunkedTransferEncoding(true);

        HTMLForm params(request);
        with_stacktrace = params.getParsed<bool>("stacktrace", false);

        /// Workaround. Poco does not detect 411 Length Required case.
        if (request.getMethod() == Poco::Net::HTTPRequest::HTTP_POST && !request.getChunkedTransferEncoding() &&
            !request.hasContentLength())
        {
            throw Exception("The Transfer-Encoding is not chunked and there is no Content-Length header for POST request", ErrorCodes::HTTP_LENGTH_REQUIRED);
        }

        processQuery(*request_context, request, params, response, used_output, query_scope);
        LOG_DEBUG(log, (request_credentials ? "Authentication in progress..." : "Done processing query"));
    }
    catch (...)
    {
        SCOPE_EXIT({
            request_credentials.reset(); // ...so that the next requests on the connection have to always start afresh in case of exceptions.
        });

        tryLogCurrentException(log);

        /** If exception is received from remote server, then stack trace is embedded in message.
          * If exception is thrown on local server, then stack trace is in separate field.
          */
        std::string exception_message = getCurrentExceptionMessage(with_stacktrace, true);
        int exception_code = getCurrentExceptionCode();

        trySendExceptionToClient(exception_message, exception_code, request, response, used_output);
    }
}

DynamicQueryHandler::DynamicQueryHandler(IServer & server_, const std::string & param_name_)
    : HTTPHandler(server_, "DynamicQueryHandler"), param_name(param_name_)
{
}

bool DynamicQueryHandler::customizeQueryParam(Context & context, const std::string & key, const std::string & value)
{
    if (key == param_name)
        return true;    /// do nothing

    if (startsWith(key, "param_"))
    {
        /// Save name and values of substitution in dictionary.
        const String parameter_name = key.substr(strlen("param_"));
        context.setQueryParameter(parameter_name, value);
        return true;
    }

    return false;
}

std::string DynamicQueryHandler::getQuery(Poco::Net::HTTPServerRequest & request, HTMLForm & params, Context & context)
{

    if (likely(!startsWith(request.getContentType(), "multipart/form-data")))
    {
        /// Part of the query can be passed in the 'query' parameter and the rest in the request body
        /// (http method need not necessarily be POST). In this case the entire query consists of the
        /// contents of the 'query' parameter, a line break and the request body.
        std::string query_param = params.get(param_name, "");
        return query_param.empty() ? query_param : query_param + "\n";
    }

    /// Support for "external data for query processing".
    /// Used in case of POST request with form-data, but it isn't expected to be deleted after that scope.
    ExternalTablesHandler handler(context, params);
    params.load(request, request.stream(), handler);

    std::string full_query;
    /// Params are of both form params POST and uri (GET params)
    for (const auto & it : params)
        if (it.first == param_name)
            full_query += it.second;

    return full_query;
}

PredefinedQueryHandler::PredefinedQueryHandler(
    IServer & server_, const NameSet & receive_params_, const std::string & predefined_query_
    , const CompiledRegexPtr & url_regex_, const std::unordered_map<String, CompiledRegexPtr> & header_name_with_regex_)
    : HTTPHandler(server_, "PredefinedQueryHandler"), receive_params(receive_params_), predefined_query(predefined_query_)
    , url_regex(url_regex_), header_name_with_capture_regex(header_name_with_regex_)
{
}

bool PredefinedQueryHandler::customizeQueryParam(Context & context, const std::string & key, const std::string & value)
{
    if (receive_params.count(key))
    {
        context.setQueryParameter(key, value);
        return true;
    }

    return false;
}

void PredefinedQueryHandler::customizeContext(Poco::Net::HTTPServerRequest & request, DB::Context & context)
{
    /// If in the configuration file, the handler's header is regex and contains named capture group
    /// We will extract regex named capture groups as query parameters

    const auto & set_query_params = [&](const char * begin, const char * end, const CompiledRegexPtr & compiled_regex)
    {
        int num_captures = compiled_regex->NumberOfCapturingGroups() + 1;

        re2::StringPiece matches[num_captures];
        re2::StringPiece input(begin, end - begin);
        if (compiled_regex->Match(input, 0, end - begin, re2::RE2::Anchor::ANCHOR_BOTH, matches, num_captures))
        {
            for (const auto & [capturing_name, capturing_index] : compiled_regex->NamedCapturingGroups())
            {
                const auto & capturing_value = matches[capturing_index];

                if (capturing_value.data())
                    context.setQueryParameter(capturing_name, String(capturing_value.data(), capturing_value.size()));
            }
        }
    };

    if (url_regex)
    {
        const auto & uri = request.getURI();
        set_query_params(uri.data(), find_first_symbols<'?'>(uri.data(), uri.data() + uri.size()), url_regex);
    }

    for (const auto & [header_name, regex] : header_name_with_capture_regex)
    {
        const auto & header_value = request.get(header_name);
        set_query_params(header_value.data(), header_value.data() + header_value.size(), regex);
    }
}

std::string PredefinedQueryHandler::getQuery(Poco::Net::HTTPServerRequest & request, HTMLForm & params, Context & context)
{
    if (unlikely(startsWith(request.getContentType(), "multipart/form-data")))
    {
        /// Support for "external data for query processing".
        ExternalTablesHandler handler(context, params);
        params.load(request, request.stream(), handler);
    }

    return predefined_query;
}

Poco::Net::HTTPRequestHandlerFactory * createDynamicHandlerFactory(IServer & server, const std::string & config_prefix)
{
    std::string query_param_name = server.config().getString(config_prefix + ".handler.query_param_name", "query");
    return addFiltersFromConfig(new HandlingRuleHTTPHandlerFactory<DynamicQueryHandler>(server, std::move(query_param_name)), server.config(), config_prefix);
}

static inline bool capturingNamedQueryParam(NameSet receive_params, const CompiledRegexPtr & compiled_regex)
{
    const auto & capturing_names = compiled_regex->NamedCapturingGroups();
    return std::count_if(capturing_names.begin(), capturing_names.end(), [&](const auto & iterator)
    {
        return std::count_if(receive_params.begin(), receive_params.end(),
            [&](const auto & param_name) { return param_name == iterator.first; });
    });
}

static inline CompiledRegexPtr getCompiledRegex(const std::string & expression)
{
    auto compiled_regex = std::make_shared<const re2::RE2>(expression);

    if (!compiled_regex->ok())
        throw Exception("Cannot compile re2: " + expression + " for http handling rule, error: " +
                        compiled_regex->error() + ". Look at https://github.com/google/re2/wiki/Syntax for reference.", ErrorCodes::CANNOT_COMPILE_REGEXP);

    return compiled_regex;
}

Poco::Net::HTTPRequestHandlerFactory * createPredefinedHandlerFactory(IServer & server, const std::string & config_prefix)
{
    Poco::Util::AbstractConfiguration & configuration = server.config();

    if (!configuration.has(config_prefix + ".handler.query"))
        throw Exception("There is no path '" + config_prefix + ".handler.query" + "' in configuration file.", ErrorCodes::NO_ELEMENTS_IN_CONFIG);

    std::string predefined_query = configuration.getString(config_prefix + ".handler.query");
    NameSet analyze_receive_params = analyzeReceiveQueryParams(predefined_query);

    std::unordered_map<String, CompiledRegexPtr> headers_name_with_regex;
    Poco::Util::AbstractConfiguration::Keys headers_name;
    configuration.keys(config_prefix + ".headers", headers_name);

    for (const auto & header_name : headers_name)
    {
        auto expression = configuration.getString(config_prefix + ".headers." + header_name);

        if (!startsWith(expression, "regex:"))
            continue;

        expression = expression.substr(6);
        auto regex = getCompiledRegex(expression);
        if (capturingNamedQueryParam(analyze_receive_params, regex))
            headers_name_with_regex.emplace(std::make_pair(header_name, regex));
    }

    if (configuration.has(config_prefix + ".url"))
    {
        auto url_expression = configuration.getString(config_prefix + ".url");

        if (startsWith(url_expression, "regex:"))
            url_expression = url_expression.substr(6);

        auto regex = getCompiledRegex(url_expression);
        if (capturingNamedQueryParam(analyze_receive_params, regex))
            return addFiltersFromConfig(new HandlingRuleHTTPHandlerFactory<PredefinedQueryHandler>(
                server, std::move(analyze_receive_params), std::move(predefined_query), std::move(regex),
                std::move(headers_name_with_regex)), configuration, config_prefix);
    }

    return addFiltersFromConfig(new HandlingRuleHTTPHandlerFactory<PredefinedQueryHandler>(
        server, std::move(analyze_receive_params), std::move(predefined_query), CompiledRegexPtr{} ,std::move(headers_name_with_regex)),
        configuration, config_prefix);
}

}<|MERGE_RESOLUTION|>--- conflicted
+++ resolved
@@ -38,13 +38,9 @@
 #include <Interpreters/Context.h>
 #include <Interpreters/executeQuery.h>
 #include <Interpreters/QueryParameterVisitor.h>
-<<<<<<< HEAD
 #include <Access/Authentication.h>
 #include <Access/ExternalAuthenticators.h>
 #include <Access/Credentials.h>
-=======
-#include <Interpreters/Context.h>
->>>>>>> 30e39002
 #include <Common/typeid_cast.h>
 #include <Poco/Net/HTTPStream.h>
 #include <Poco/Base64Encoder.h>
@@ -372,7 +368,22 @@
         }
     }
 
-<<<<<<< HEAD
+    /// Set client info. It will be used for quota accounting parameters in 'setUser' method.
+
+    ClientInfo & client_info = context.getClientInfo();
+    client_info.query_kind = ClientInfo::QueryKind::INITIAL_QUERY;
+    client_info.interface = ClientInfo::Interface::HTTP;
+
+    ClientInfo::HTTPMethod http_method = ClientInfo::HTTPMethod::UNKNOWN;
+    if (request.getMethod() == Poco::Net::HTTPServerRequest::HTTP_GET)
+        http_method = ClientInfo::HTTPMethod::GET;
+    else if (request.getMethod() == Poco::Net::HTTPServerRequest::HTTP_POST)
+        http_method = ClientInfo::HTTPMethod::POST;
+
+    client_info.http_method = http_method;
+    client_info.http_user_agent = request.get("User-Agent", "");
+    client_info.forwarded_for = request.get("X-Forwarded-For", "");
+
     try
     {
         context.setUser(*request_credentials, request.clientAddress());
@@ -406,11 +417,12 @@
 
     request_credentials.reset();
 
-    std::string query_id = params.get("query_id", "");
-    context.setCurrentQueryId(query_id);
-
     if (!quota_key.empty())
         context.setQuotaKey(quota_key);
+
+    /// Query sent through HTTP interface is initial.
+    client_info.initial_user = client_info.current_user;
+    client_info.initial_address = client_info.current_address;
 
     return true;
 }
@@ -428,32 +440,6 @@
 
     if (!authenticateUser(context, request, params, response))
         return; // '401 Unauthorized' response with 'Negotiate' has been sent at this point.
-=======
-    /// Set client info. It will be used for quota accounting parameters in 'setUser' method.
-
-    ClientInfo & client_info = context.getClientInfo();
-    client_info.query_kind = ClientInfo::QueryKind::INITIAL_QUERY;
-    client_info.interface = ClientInfo::Interface::HTTP;
-
-    ClientInfo::HTTPMethod http_method = ClientInfo::HTTPMethod::UNKNOWN;
-    if (request.getMethod() == Poco::Net::HTTPServerRequest::HTTP_GET)
-        http_method = ClientInfo::HTTPMethod::GET;
-    else if (request.getMethod() == Poco::Net::HTTPServerRequest::HTTP_POST)
-        http_method = ClientInfo::HTTPMethod::POST;
-
-    client_info.http_method = http_method;
-    client_info.http_user_agent = request.get("User-Agent", "");
-    client_info.forwarded_for = request.get("X-Forwarded-For", "");
-
-    /// This will also set client_info.current_user and current_address
-    context.setUser(user, password, request.clientAddress());
-    if (!quota_key.empty())
-        context.setQuotaKey(quota_key);
-
-    /// Query sent through HTTP interface is initial.
-    client_info.initial_user = client_info.current_user;
-    client_info.initial_address = client_info.current_address;
->>>>>>> 30e39002
 
     /// The user could specify session identifier and session timeout.
     /// It allows to modify settings, create temporary tables and reuse them in subsequent requests.
@@ -506,6 +492,7 @@
     context.setCurrentQueryId(params.get("query_id",
         request.get("X-ClickHouse-Query-Id", "")));
 
+    ClientInfo & client_info = context.getClientInfo();
     client_info.initial_query_id = client_info.current_query_id;
 
     /// The client can pass a HTTP header indicating supported compression method (gzip or deflate).
