#pragma once

#include <Common/CurrentMetrics.h>
#include <Server/PostgreSQLInterfaceConfig.h>
#include <Server/IndirectServerConnection.h>
#include <Core/PostgreSQLProtocol.h>
#include <Poco/Net/TCPServerConnection.h>
#include <common/logger_useful.h>
#include "IServer.h"

#if USE_SSL
#   include <Poco/Net/SecureStreamSocket.h>
#endif

namespace CurrentMetrics
{
    extern const Metric PostgreSQLConnection;
}

namespace DB
{

class Session;

/** PostgreSQL wire protocol implementation.
 * For more info see https://www.postgresql.org/docs/current/protocol.html
 */
class PostgreSQLHandler : public IndirectTCPServerConnection
{
public:
    PostgreSQLHandler(
        const Poco::Net::StreamSocket & socket_,
        IServer & server_,
        bool ssl_enabled_,
        Int32 connection_id_,
        std::vector<std::shared_ptr<PostgreSQLProtocol::PGAuthentication::AuthenticationMethod>> & auth_methods_,
        const PostgreSQLInterfaceConfig & config_);

    void run() final;

private:
    Poco::Logger * log = &Poco::Logger::get("PostgreSQLHandler");

    IServer & server;
<<<<<<< HEAD
    ContextMutablePtr connection_context;
    PostgreSQLInterfaceConfig config;

=======
    std::unique_ptr<Session> session;
>>>>>>> 40b1b5ed
    bool ssl_enabled = false;
    Int32 connection_id = 0;
    Int32 secret_key = 0;

    std::shared_ptr<ReadBuffer> in;
    std::shared_ptr<WriteBuffer> out;
    std::shared_ptr<PostgreSQLProtocol::Messaging::MessageTransport> message_transport;

#if USE_SSL
    std::shared_ptr<Poco::Net::SecureStreamSocket> ss;
#endif

    PostgreSQLProtocol::PGAuthentication::AuthenticationManager authentication_manager;

    CurrentMetrics::Increment metric_increment{CurrentMetrics::PostgreSQLConnection};

    void changeIO(Poco::Net::StreamSocket & socket);

    bool startup();

    void establishSecureConnection(Int32 & payload_size, Int32 & info);

    void makeSecureConnectionSSL();

    void sendParameterStatusData(PostgreSQLProtocol::Messaging::StartupMessage & start_up_message);

    void cancelRequest();

    std::unique_ptr<PostgreSQLProtocol::Messaging::StartupMessage> receiveStartupMessage(int payload_size);

    void processQuery();

    static bool isEmptyQuery(const String & query);
};

}<|MERGE_RESOLUTION|>--- conflicted
+++ resolved
@@ -42,13 +42,8 @@
     Poco::Logger * log = &Poco::Logger::get("PostgreSQLHandler");
 
     IServer & server;
-<<<<<<< HEAD
-    ContextMutablePtr connection_context;
     PostgreSQLInterfaceConfig config;
-
-=======
     std::unique_ptr<Session> session;
->>>>>>> 40b1b5ed
     bool ssl_enabled = false;
     Int32 connection_id = 0;
     Int32 secret_key = 0;
