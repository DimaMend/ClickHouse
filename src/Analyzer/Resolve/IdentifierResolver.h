#pragma once

#include <Analyzer/HashUtils.h>
#include <Analyzer/IQueryTreeNode.h>
#include <Analyzer/Resolve/IdentifierLookup.h>

#include <Core/Joins.h>
#include <Core/NamesAndTypes.h>

#include <Interpreters/Context_fwd.h>
#include <Parsers/NullsAction.h>

namespace DB
{

struct GetColumnsOptions;
struct IdentifierResolveScope;
struct AnalysisTableExpressionData;
class QueryExpressionsAliasVisitor ;

class QueryNode;
class JoinNode;
class ColumnNode;
class TableNode;

using ProjectionName = String;
using ProjectionNames = std::vector<ProjectionName>;

struct Settings;

class IdentifierResolver
{
public:

    explicit IdentifierResolver(std::unordered_map<QueryTreeNodePtr, ProjectionName> & node_to_projection_name_)
        : node_to_projection_name(node_to_projection_name_)
    {}

    /// Utility functions

    static bool isExpressionNodeType(QueryTreeNodeType node_type);

    static bool isFunctionExpressionNodeType(QueryTreeNodeType node_type);

    static bool isSubqueryNodeType(QueryTreeNodeType node_type);

    static bool isTableExpressionNodeType(QueryTreeNodeType node_type);

    static DataTypePtr getExpressionNodeResultTypeOrNull(const QueryTreeNodePtr & query_tree_node);

    static void collectCompoundExpressionValidIdentifiersForTypoCorrection(const Identifier & unresolved_identifier,
        const DataTypePtr & compound_expression_type,
        const Identifier & valid_identifier_prefix,
        std::unordered_set<Identifier> & valid_identifiers_result);

    static void collectTableExpressionValidIdentifiersForTypoCorrection(const Identifier & unresolved_identifier,
        const QueryTreeNodePtr & table_expression,
        const AnalysisTableExpressionData & table_expression_data,
        std::unordered_set<Identifier> & valid_identifiers_result);

    static void collectScopeValidIdentifiersForTypoCorrection(const Identifier & unresolved_identifier,
        const IdentifierResolveScope & scope,
        bool allow_expression_identifiers,
        bool allow_function_identifiers,
        bool allow_table_expression_identifiers,
        std::unordered_set<Identifier> & valid_identifiers_result);

    static void collectScopeWithParentScopesValidIdentifiersForTypoCorrection(const Identifier & unresolved_identifier,
        const IdentifierResolveScope & scope,
        bool allow_expression_identifiers,
        bool allow_function_identifiers,
        bool allow_table_expression_identifiers,
        std::unordered_set<Identifier> & valid_identifiers_result);

    static std::vector<String> collectIdentifierTypoHints(const Identifier & unresolved_identifier, const std::unordered_set<Identifier> & valid_identifiers);

    static QueryTreeNodePtr wrapExpressionNodeInTupleElement(QueryTreeNodePtr expression_node, IdentifierView nested_path, const ContextPtr & context);

    static QueryTreeNodePtr convertJoinedColumnTypeToNullIfNeeded(
        const QueryTreeNodePtr & resolved_identifier,
        const JoinKind & join_kind,
        std::optional<JoinTableSide> resolved_side,
        IdentifierResolveScope & scope);

    /// Resolve identifier functions

    static IdentifierResolveResult tryResolveTableIdentifierFromDatabaseCatalog(const Identifier & table_identifier, const ContextPtr & context);

    QueryTreeNodePtr tryResolveIdentifierFromCompoundExpression(const Identifier & expression_identifier,
        size_t identifier_bind_size,
        const QueryTreeNodePtr & compound_expression,
        String compound_expression_source,
        IdentifierResolveScope & scope,
        bool can_be_not_found = false);

    IdentifierResolveResult tryResolveIdentifierFromExpressionArguments(const IdentifierLookup & identifier_lookup, IdentifierResolveScope & scope);

    static bool tryBindIdentifierToAliases(const IdentifierLookup & identifier_lookup, const IdentifierResolveScope & scope);

    QueryTreeNodePtr tryResolveIdentifierFromTableColumns(const IdentifierLookup & identifier_lookup, IdentifierResolveScope & scope);

    static bool tryBindIdentifierToTableExpression(const IdentifierLookup & identifier_lookup,
        const QueryTreeNodePtr & table_expression_node,
        const IdentifierResolveScope & scope);

    static bool tryBindIdentifierToTableExpressions(const IdentifierLookup & identifier_lookup,
        const QueryTreeNodePtr & table_expression_node,
        const IdentifierResolveScope & scope);

    static bool tryBindIdentifierToArrayJoinExpressions(const IdentifierLookup & identifier_lookup,
        const IdentifierResolveScope & scope);

    IdentifierResolveResult tryResolveIdentifierFromTableExpression(
        const IdentifierLookup & identifier_lookup,
        const QueryTreeNodePtr & table_expression_node,
        IdentifierResolveScope & scope);

<<<<<<< HEAD
    IdentifierResolveResult tryResolveIdentifierFromCrossJoin(
        const IdentifierLookup & identifier_lookup,
        const QueryTreeNodePtr & table_expression_node,
        IdentifierResolveScope & scope);

    IdentifierResolveResult tryResolveIdentifierFromJoin(
        const IdentifierLookup & identifier_lookup,
=======
    QueryTreeNodePtr tryResolveIdentifierFromJoin(const IdentifierLookup & identifier_lookup,
>>>>>>> c1613c0f
        const QueryTreeNodePtr & table_expression_node,
        IdentifierResolveScope & scope);

    QueryTreeNodePtr matchArrayJoinSubcolumns(
        const QueryTreeNodePtr & array_join_column_inner_expression,
        const ColumnNode & array_join_column_expression_typed,
        const QueryTreeNodePtr & resolved_expression,
        IdentifierResolveScope & scope);

    QueryTreeNodePtr tryResolveExpressionFromArrayJoinExpressions(const QueryTreeNodePtr & resolved_expression,
        const QueryTreeNodePtr & table_expression_node,
        IdentifierResolveScope & scope);

    IdentifierResolveResult tryResolveIdentifierFromArrayJoin(const IdentifierLookup & identifier_lookup,
        const QueryTreeNodePtr & table_expression_node,
        IdentifierResolveScope & scope);

    IdentifierResolveResult tryResolveIdentifierFromJoinTreeNode(const IdentifierLookup & identifier_lookup,
        const QueryTreeNodePtr & join_tree_node,
        IdentifierResolveScope & scope);

    IdentifierResolveResult tryResolveIdentifierFromJoinTree(const IdentifierLookup & identifier_lookup,
        IdentifierResolveScope & scope);

    IdentifierResolveResult tryResolveIdentifierFromStorage(
        const Identifier & identifier,
        const QueryTreeNodePtr & table_expression_node,
        const AnalysisTableExpressionData & table_expression_data,
        IdentifierResolveScope & scope,
        size_t identifier_column_qualifier_parts,
        bool can_be_not_found = false);

    /// Global expression node to projection name map
    std::unordered_map<QueryTreeNodePtr, ProjectionName> & node_to_projection_name;
};

}<|MERGE_RESOLUTION|>--- conflicted
+++ resolved
@@ -115,7 +115,6 @@
         const QueryTreeNodePtr & table_expression_node,
         IdentifierResolveScope & scope);
 
-<<<<<<< HEAD
     IdentifierResolveResult tryResolveIdentifierFromCrossJoin(
         const IdentifierLookup & identifier_lookup,
         const QueryTreeNodePtr & table_expression_node,
@@ -123,9 +122,6 @@
 
     IdentifierResolveResult tryResolveIdentifierFromJoin(
         const IdentifierLookup & identifier_lookup,
-=======
-    QueryTreeNodePtr tryResolveIdentifierFromJoin(const IdentifierLookup & identifier_lookup,
->>>>>>> c1613c0f
         const QueryTreeNodePtr & table_expression_node,
         IdentifierResolveScope & scope);
 
