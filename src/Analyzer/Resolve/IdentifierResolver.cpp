#include <DataTypes/DataTypeString.h>
#include <DataTypes/DataTypeObjectDeprecated.h>
#include <DataTypes/DataTypeArray.h>
#include <DataTypes/NestedUtils.h>

#include <Functions/FunctionFactory.h>
#include <Functions/FunctionHelpers.h>

#include <Storages/IStorage.h>
#include <Storages/MaterializedView/RefreshSet.h>
#include <Storages/MaterializedView/RefreshTask.h>

#include <Interpreters/DatabaseCatalog.h>
#include <Interpreters/JoinUtils.h>
#include <Interpreters/Context.h>

#include <Analyzer/Utils.h>
#include <Analyzer/IdentifierNode.h>
#include <Analyzer/ConstantNode.h>
#include <Analyzer/ColumnNode.h>
#include <Analyzer/FunctionNode.h>
#include <Analyzer/TableNode.h>
#include <Analyzer/ArrayJoinNode.h>
#include <Analyzer/JoinNode.h>
#include <Analyzer/InDepthQueryTreeVisitor.h>

#include <Analyzer/Resolve/IdentifierResolver.h>
#include <Analyzer/Resolve/IdentifierResolveScope.h>
#include <Analyzer/Resolve/ReplaceColumnsVisitor.h>

#include <Core/Settings.h>

namespace DB
{
namespace Setting
{
    extern const SettingsSeconds lock_acquire_timeout;
    extern const SettingsBool single_join_prefer_left_table;
}

namespace ErrorCodes
{
    extern const int UNKNOWN_IDENTIFIER;
    extern const int AMBIGUOUS_IDENTIFIER;
    extern const int INVALID_IDENTIFIER;
    extern const int UNSUPPORTED_METHOD;
    extern const int LOGICAL_ERROR;
}

QueryTreeNodePtr IdentifierResolver::convertJoinedColumnTypeToNullIfNeeded(
    const QueryTreeNodePtr & resolved_identifier,
    const JoinKind & join_kind,
    std::optional<JoinTableSide> resolved_side,
    IdentifierResolveScope & scope)
{
    if (resolved_identifier->getNodeType() == QueryTreeNodeType::COLUMN &&
        JoinCommon::canBecomeNullable(resolved_identifier->getResultType()) &&
        (isFull(join_kind) ||
        (isLeft(join_kind) && resolved_side && *resolved_side == JoinTableSide::Right) ||
        (isRight(join_kind) && resolved_side && *resolved_side == JoinTableSide::Left)))
    {
        auto nullable_resolved_identifier = resolved_identifier->clone();
        auto & resolved_column = nullable_resolved_identifier->as<ColumnNode &>();
        auto new_result_type = makeNullableOrLowCardinalityNullable(resolved_column.getColumnType());
        resolved_column.setColumnType(new_result_type);
        if (resolved_column.hasExpression())
        {
            auto & resolved_expression = resolved_column.getExpression();
            if (!resolved_expression->getResultType()->equals(*new_result_type))
                resolved_expression = buildCastFunction(resolved_expression, new_result_type, scope.context, true);
        }
        if (!nullable_resolved_identifier->isEqual(*resolved_identifier))
            scope.join_columns_with_changed_types[nullable_resolved_identifier] = resolved_identifier;
        return nullable_resolved_identifier;
    }
    return nullptr;
}

bool IdentifierResolver::isExpressionNodeType(QueryTreeNodeType node_type)
{
    return node_type == QueryTreeNodeType::CONSTANT || node_type == QueryTreeNodeType::COLUMN || node_type == QueryTreeNodeType::FUNCTION
        || node_type == QueryTreeNodeType::QUERY || node_type == QueryTreeNodeType::UNION;
}

bool IdentifierResolver::isFunctionExpressionNodeType(QueryTreeNodeType node_type)
{
    return node_type == QueryTreeNodeType::LAMBDA;
}

bool IdentifierResolver::isSubqueryNodeType(QueryTreeNodeType node_type)
{
    return node_type == QueryTreeNodeType::QUERY || node_type == QueryTreeNodeType::UNION;
}

bool IdentifierResolver::isTableExpressionNodeType(QueryTreeNodeType node_type)
{
    return node_type == QueryTreeNodeType::TABLE || node_type == QueryTreeNodeType::TABLE_FUNCTION ||
        isSubqueryNodeType(node_type);
}

DataTypePtr IdentifierResolver::getExpressionNodeResultTypeOrNull(const QueryTreeNodePtr & query_tree_node)
{
    auto node_type = query_tree_node->getNodeType();

    switch (node_type)
    {
        case QueryTreeNodeType::CONSTANT:
            [[fallthrough]];
        case QueryTreeNodeType::COLUMN:
        {
            return query_tree_node->getResultType();
        }
        case QueryTreeNodeType::FUNCTION:
        {
            auto & function_node = query_tree_node->as<FunctionNode &>();
            if (function_node.isResolved())
                return function_node.getResultType();
            break;
        }
        default:
        {
            break;
        }
    }

    return nullptr;
}

/// Get valid identifiers for typo correction from compound expression
void IdentifierResolver::collectCompoundExpressionValidIdentifiersForTypoCorrection(
    const Identifier & unresolved_identifier,
    const DataTypePtr & compound_expression_type,
    const Identifier & valid_identifier_prefix,
    std::unordered_set<Identifier> & valid_identifiers_result)
{
    IDataType::forEachSubcolumn([&](const auto &, const auto & name, const auto &)
    {
        Identifier subcolumn_indentifier(name);
        size_t new_identifier_size = valid_identifier_prefix.getPartsSize() + subcolumn_indentifier.getPartsSize();

        if (new_identifier_size == unresolved_identifier.getPartsSize())
        {
            auto new_identifier = valid_identifier_prefix;
            for (const auto & part : subcolumn_indentifier)
                new_identifier.push_back(part);

            valid_identifiers_result.insert(std::move(new_identifier));
        }
    }, ISerialization::SubstreamData(compound_expression_type->getDefaultSerialization()));
}

/// Get valid identifiers for typo correction from table expression
void IdentifierResolver::collectTableExpressionValidIdentifiersForTypoCorrection(
    const Identifier & unresolved_identifier,
    const QueryTreeNodePtr & table_expression,
    const AnalysisTableExpressionData & table_expression_data,
    std::unordered_set<Identifier> & valid_identifiers_result)
{
    for (const auto & [column_name, column_node] : table_expression_data.column_name_to_column_node)
    {
        Identifier column_identifier(column_name);
        if (unresolved_identifier.getPartsSize() == column_identifier.getPartsSize())
            valid_identifiers_result.insert(column_identifier);

        collectCompoundExpressionValidIdentifiersForTypoCorrection(unresolved_identifier,
            column_node->getColumnType(),
            column_identifier,
            valid_identifiers_result);

        if (table_expression->hasAlias())
        {
            Identifier column_identifier_with_alias({table_expression->getAlias()});
            for (const auto & column_identifier_part : column_identifier)
                column_identifier_with_alias.push_back(column_identifier_part);

            if (unresolved_identifier.getPartsSize() == column_identifier_with_alias.getPartsSize())
                valid_identifiers_result.insert(column_identifier_with_alias);

            collectCompoundExpressionValidIdentifiersForTypoCorrection(unresolved_identifier,
                column_node->getColumnType(),
                column_identifier_with_alias,
                valid_identifiers_result);
        }

        if (!table_expression_data.table_name.empty())
        {
            Identifier column_identifier_with_table_name({table_expression_data.table_name});
            for (const auto & column_identifier_part : column_identifier)
                column_identifier_with_table_name.push_back(column_identifier_part);

            if (unresolved_identifier.getPartsSize() == column_identifier_with_table_name.getPartsSize())
                valid_identifiers_result.insert(column_identifier_with_table_name);

            collectCompoundExpressionValidIdentifiersForTypoCorrection(unresolved_identifier,
                column_node->getColumnType(),
                column_identifier_with_table_name,
                valid_identifiers_result);
        }

        if (!table_expression_data.database_name.empty() && !table_expression_data.table_name.empty())
        {
            Identifier column_identifier_with_table_name_and_database_name({table_expression_data.database_name, table_expression_data.table_name});
            for (const auto & column_identifier_part : column_identifier)
                column_identifier_with_table_name_and_database_name.push_back(column_identifier_part);

            if (unresolved_identifier.getPartsSize() == column_identifier_with_table_name_and_database_name.getPartsSize())
                valid_identifiers_result.insert(column_identifier_with_table_name_and_database_name);

            collectCompoundExpressionValidIdentifiersForTypoCorrection(unresolved_identifier,
                column_node->getColumnType(),
                column_identifier_with_table_name_and_database_name,
                valid_identifiers_result);
        }
    }
}

/// Get valid identifiers for typo correction from scope without looking at parent scopes
void IdentifierResolver::collectScopeValidIdentifiersForTypoCorrection(
    const Identifier & unresolved_identifier,
    const IdentifierResolveScope & scope,
    bool allow_expression_identifiers,
    bool allow_function_identifiers,
    bool allow_table_expression_identifiers,
    std::unordered_set<Identifier> & valid_identifiers_result)
{
    bool identifier_is_short = unresolved_identifier.isShort();
    bool identifier_is_compound = unresolved_identifier.isCompound();

    if (allow_expression_identifiers)
    {
        for (const auto & [name, expression] : scope.aliases.alias_name_to_expression_node)
        {
            assert(expression);
            auto expression_identifier = Identifier(name);
            valid_identifiers_result.insert(expression_identifier);
        }

        if (identifier_is_compound)
        {
            for (const auto & [name, expression_type] : scope.aliases.alias_name_to_expression_type)
            {
                chassert(expression_type);
                auto expression_identifier = Identifier(name);

                collectCompoundExpressionValidIdentifiersForTypoCorrection(unresolved_identifier,
                    expression_type,
                    expression_identifier,
                    valid_identifiers_result);
            }
        }

        for (const auto & [table_expression, table_expression_data] : scope.table_expression_node_to_data)
        {
            collectTableExpressionValidIdentifiersForTypoCorrection(unresolved_identifier,
                table_expression,
                table_expression_data,
                valid_identifiers_result);
        }
    }

    if (identifier_is_short)
    {
        if (allow_function_identifiers)
        {
            for (const auto & [name, _] : scope.aliases.alias_name_to_expression_node)
                valid_identifiers_result.insert(Identifier(name));
        }

        if (allow_table_expression_identifiers)
        {
            for (const auto & [name, _] : scope.aliases.alias_name_to_table_expression_node)
                valid_identifiers_result.insert(Identifier(name));
        }
    }

    for (const auto & [argument_name, expression] : scope.expression_argument_name_to_node)
    {
        assert(expression);
        auto expression_node_type = expression->getNodeType();

        if (allow_expression_identifiers && isExpressionNodeType(expression_node_type))
        {
            auto expression_identifier = Identifier(argument_name);
            valid_identifiers_result.insert(expression_identifier);

            auto result_type = getExpressionNodeResultTypeOrNull(expression);

            if (identifier_is_compound && result_type)
            {
                collectCompoundExpressionValidIdentifiersForTypoCorrection(unresolved_identifier,
                    result_type,
                    expression_identifier,
                    valid_identifiers_result);
            }
        }
        else if (identifier_is_short && allow_function_identifiers && isFunctionExpressionNodeType(expression_node_type))
        {
            valid_identifiers_result.insert(Identifier(argument_name));
        }
        else if (allow_table_expression_identifiers && isTableExpressionNodeType(expression_node_type))
        {
            valid_identifiers_result.insert(Identifier(argument_name));
        }
    }
}

void IdentifierResolver::collectScopeWithParentScopesValidIdentifiersForTypoCorrection(
    const Identifier & unresolved_identifier,
    const IdentifierResolveScope & scope,
    bool allow_expression_identifiers,
    bool allow_function_identifiers,
    bool allow_table_expression_identifiers,
    std::unordered_set<Identifier> & valid_identifiers_result)
{
    const IdentifierResolveScope * current_scope = &scope;

    while (current_scope)
    {
        collectScopeValidIdentifiersForTypoCorrection(unresolved_identifier,
            *current_scope,
            allow_expression_identifiers,
            allow_function_identifiers,
            allow_table_expression_identifiers,
            valid_identifiers_result);

        current_scope = current_scope->parent_scope;
    }
}

std::vector<String> IdentifierResolver::collectIdentifierTypoHints(const Identifier & unresolved_identifier, const std::unordered_set<Identifier> & valid_identifiers)
{
    std::vector<String> prompting_strings;
    prompting_strings.reserve(valid_identifiers.size());

    for (const auto & valid_identifier : valid_identifiers)
        prompting_strings.push_back(valid_identifier.getFullName());

    return NamePrompter<1>::getHints(unresolved_identifier.getFullName(), prompting_strings);
}

static FunctionNodePtr wrapExpressionNodeInFunctionWithSecondConstantStringArgument(
    QueryTreeNodePtr expression,
    std::string function_name,
    std::string second_argument,
    const ContextPtr & context)
{
    auto function_node = std::make_shared<FunctionNode>(std::move(function_name));

    auto constant_node_type = std::make_shared<DataTypeString>();
    auto constant_value = std::make_shared<ConstantValue>(std::move(second_argument), std::move(constant_node_type));

    ColumnsWithTypeAndName argument_columns;
    argument_columns.push_back({nullptr, expression->getResultType(), {}});
    argument_columns.push_back({constant_value->getType()->createColumnConst(1, constant_value->getValue()), constant_value->getType(), {}});

    auto function = FunctionFactory::instance().tryGet(function_node->getFunctionName(), context);
    auto function_base = function->build(argument_columns);

    auto constant_node = std::make_shared<ConstantNode>(std::move(constant_value));

    auto & get_subcolumn_function_arguments_nodes = function_node->getArguments().getNodes();

    get_subcolumn_function_arguments_nodes.reserve(2);
    get_subcolumn_function_arguments_nodes.push_back(std::move(expression));
    get_subcolumn_function_arguments_nodes.push_back(std::move(constant_node));

    function_node->resolveAsFunction(std::move(function_base));
    return function_node;
}

static FunctionNodePtr wrapExpressionNodeInSubcolumn(QueryTreeNodePtr expression, std::string subcolumn_name, const ContextPtr & context)
{
    return wrapExpressionNodeInFunctionWithSecondConstantStringArgument(expression, "getSubcolumn", subcolumn_name, context);
}

static FunctionNodePtr wrapExpressionNodeInTupleElement(QueryTreeNodePtr expression, std::string subcolumn_name, const ContextPtr & context)
{
    return wrapExpressionNodeInFunctionWithSecondConstantStringArgument(expression, "tupleElement", subcolumn_name, context);
}

/** Wrap expression node in tuple element function calls for nested paths.
  * Example: Expression node: compound_expression. Nested path: nested_path_1.nested_path_2.
  * Result: tupleElement(tupleElement(compound_expression, 'nested_path_1'), 'nested_path_2').
  */
QueryTreeNodePtr IdentifierResolver::wrapExpressionNodeInTupleElement(QueryTreeNodePtr expression_node, IdentifierView nested_path, const ContextPtr & context)
{
    size_t nested_path_parts_size = nested_path.getPartsSize();
    for (size_t i = 0; i < nested_path_parts_size; ++i)
    {
        std::string nested_path_part(nested_path[i]);
        expression_node = DB::wrapExpressionNodeInTupleElement(std::move(expression_node), std::move(nested_path_part), context);
    }

    return expression_node;
}

/// Resolve identifier functions implementation

/// Try resolve table identifier from database catalog
IdentifierResolveResult IdentifierResolver::tryResolveTableIdentifierFromDatabaseCatalog(const Identifier & table_identifier, const ContextPtr & context)
{
    size_t parts_size = table_identifier.getPartsSize();
    if (parts_size < 1 || parts_size > 2)
        throw Exception(ErrorCodes::INVALID_IDENTIFIER,
            "Expected table identifier to contain 1 or 2 parts. Actual '{}'",
            table_identifier.getFullName());

    std::string database_name;
    std::string table_name;

    if (table_identifier.isCompound())
    {
        database_name = table_identifier[0];
        table_name = table_identifier[1];
    }
    else
    {
        table_name = table_identifier[0];
    }

    StorageID storage_id(database_name, table_name);
    storage_id = context->resolveStorageID(storage_id);
    bool is_temporary_table = storage_id.getDatabaseName() == DatabaseCatalog::TEMPORARY_DATABASE;

    StoragePtr storage;
    TableLockHolder storage_lock;

    if (is_temporary_table)
        storage = DatabaseCatalog::instance().getTable(storage_id, context);
    else if (auto refresh_task = context->getRefreshSet().tryGetTaskForInnerTable(storage_id))
    {
        /// If table is the target of a refreshable materialized view, it needs additional
        /// synchronization to make sure we see all of the data (e.g. if refresh happened on another replica).
        std::tie(storage, storage_lock) = refresh_task->getAndLockTargetTable(storage_id, context);
    }
    else
        storage = DatabaseCatalog::instance().tryGetTable(storage_id, context);

    if (!storage && storage_id.hasUUID())
    {
        // If `storage_id` has UUID, it is possible that the UUID is removed from `DatabaseCatalog` after `context->resolveStorageID(storage_id)`
        // We try to get the table with the database name and the table name.
        auto database = DatabaseCatalog::instance().tryGetDatabase(storage_id.getDatabaseName());
        if (database)
            storage = database->tryGetTable(table_name, context);
    }
    if (!storage)
        return {};

    if (storage->hasExternalDynamicMetadata())
    {
        storage->updateExternalDynamicMetadata(context);
    }

    if (!storage_lock)
        storage_lock = storage->lockForShare(context->getInitialQueryId(), context->getSettingsRef()[Setting::lock_acquire_timeout]);
    auto storage_snapshot = storage->getStorageSnapshot(storage->getInMemoryMetadataPtr(), context);
    auto result = std::make_shared<TableNode>(std::move(storage), std::move(storage_lock), std::move(storage_snapshot));
    if (is_temporary_table)
        result->setTemporaryTableName(table_name);

    return { .resolved_identifier = result, .resolve_place = IdentifierResolvePlace::DATABASE_CATALOG };
}

/// Resolve identifier from compound expression
/// If identifier cannot be resolved throw exception or return nullptr if can_be_not_found is true
QueryTreeNodePtr IdentifierResolver::tryResolveIdentifierFromCompoundExpression(const Identifier & expression_identifier,
    size_t identifier_bind_size,
    const QueryTreeNodePtr & compound_expression,
    String compound_expression_source,
    IdentifierResolveScope & scope,
    bool can_be_not_found)
{
    Identifier compound_expression_identifier;
    for (size_t i = 0; i < identifier_bind_size; ++i)
        compound_expression_identifier.push_back(expression_identifier[i]);

    IdentifierView nested_path(expression_identifier);
    nested_path.popFirst(identifier_bind_size);

    auto expression_type = compound_expression->getResultType();

    if (!expression_type->hasSubcolumn(nested_path.getFullName()))
    {
        if (auto * column = compound_expression->as<ColumnNode>())
        {
            const DataTypePtr & column_type = column->getColumn().getTypeInStorage();
            if (column_type->getTypeId() == TypeIndex::ObjectDeprecated)
            {
                const auto & object_type = checkAndGetDataType<DataTypeObjectDeprecated>(*column_type);
                if (object_type.getSchemaFormat() == "json" && object_type.hasNullableSubcolumns())
                {
                    QueryTreeNodePtr constant_node_null = std::make_shared<ConstantNode>(Field());
                    return constant_node_null;
                }
            }
        }

        if (can_be_not_found)
            return {};

        std::unordered_set<Identifier> valid_identifiers;
        collectCompoundExpressionValidIdentifiersForTypoCorrection(expression_identifier,
            expression_type,
            compound_expression_identifier,
            valid_identifiers);

        auto hints = collectIdentifierTypoHints(expression_identifier, valid_identifiers);

        String compound_expression_from_error_message;
        if (!compound_expression_source.empty())
        {
            compound_expression_from_error_message += " from ";
            compound_expression_from_error_message += compound_expression_source;
        }

        throw Exception(ErrorCodes::UNKNOWN_IDENTIFIER,
            "Identifier {} nested path {} cannot be resolved from type {}{}. In scope {}{}",
            expression_identifier,
            nested_path,
            expression_type->getName(),
            compound_expression_from_error_message,
            scope.scope_node->formatASTForErrorMessage(),
            getHintsErrorMessageSuffix(hints));
    }

    return wrapExpressionNodeInSubcolumn(compound_expression, std::string(nested_path.getFullName()), scope.context);
}

/** Resolve identifier from expression arguments.
  *
  * Expression arguments can be initialized during lambda analysis or they could be provided externally.
  * Expression arguments must be already resolved nodes. This is client responsibility to resolve them.
  *
  * Example: SELECT arrayMap(x -> x + 1, [1,2,3]);
  * For lambda x -> x + 1, `x` is lambda expression argument.
  *
  * Resolve strategy:
  * 1. Try to bind identifier to scope argument name to node map.
  * 2. If identifier is bound but expression context and node type are incompatible return nullptr.
  *
  * It is important to support edge cases, where we lookup for table or function node, but argument has same name.
  * Example: WITH (x -> x + 1) AS func, (func -> func(1) + func) AS lambda SELECT lambda(1);
  *
  * 3. If identifier is compound and identifier lookup is in expression context use `tryResolveIdentifierFromCompoundExpression`.
  */
IdentifierResolveResult IdentifierResolver::tryResolveIdentifierFromExpressionArguments(const IdentifierLookup & identifier_lookup, IdentifierResolveScope & scope)
{
    auto it = scope.expression_argument_name_to_node.find(identifier_lookup.identifier.getFullName());
    bool resolve_full_identifier = it != scope.expression_argument_name_to_node.end();

    if (!resolve_full_identifier)
    {
        const auto & identifier_bind_part = identifier_lookup.identifier.front();

        it = scope.expression_argument_name_to_node.find(identifier_bind_part);
        if (it == scope.expression_argument_name_to_node.end())
            return {};
    }

    auto node_type = it->second->getNodeType();
    if (identifier_lookup.isExpressionLookup() && !isExpressionNodeType(node_type))
        return {};
    if (identifier_lookup.isTableExpressionLookup() && !isTableExpressionNodeType(node_type))
        return {};
    if (identifier_lookup.isFunctionLookup() && !isFunctionExpressionNodeType(node_type))
        return {};

    if (!resolve_full_identifier && identifier_lookup.identifier.isCompound() && identifier_lookup.isExpressionLookup())
    {
        if (auto resolved_identifier = tryResolveIdentifierFromCompoundExpression(identifier_lookup.identifier, 1 /*identifier_bind_size*/, it->second, {}, scope))
            return { .resolved_identifier = resolved_identifier, .resolve_place = IdentifierResolvePlace::EXPRESSION_ARGUMENTS };
        return {};
    }

    return { .resolved_identifier = it->second, .resolve_place = IdentifierResolvePlace::EXPRESSION_ARGUMENTS };
}

bool IdentifierResolver::tryBindIdentifierToAliases(const IdentifierLookup & identifier_lookup, const IdentifierResolveScope & scope)
{
    return scope.aliases.find(identifier_lookup, ScopeAliases::FindOption::FIRST_NAME) != nullptr;
}

/** Resolve identifier from table columns.
  *
  * 1. If table column nodes are empty or identifier is not expression lookup return nullptr.
  * 2. If identifier full name match table column use column. Save information that we resolve identifier using full name.
  * 3. Else if identifier binds to table column, use column.
  * 4. Try to resolve column ALIAS expression if it exists.
  * 5. If identifier was compound and was not resolved using full name during step 1 use `tryResolveIdentifierFromCompoundExpression`.
  * This can be the case with compound ALIAS columns.
  *
  * Example:
  * CREATE TABLE test_table (id UInt64, value Tuple(id UInt64, value String), alias_value ALIAS value.id) ENGINE=TinyLog;
  */
QueryTreeNodePtr IdentifierResolver::tryResolveIdentifierFromTableColumns(const IdentifierLookup & identifier_lookup, IdentifierResolveScope & scope)
{
    if (scope.column_name_to_column_node.empty() || !identifier_lookup.isExpressionLookup())
        return {};

    const auto & identifier = identifier_lookup.identifier;
    auto it = scope.column_name_to_column_node.find(identifier.getFullName());
    bool full_column_name_match = it != scope.column_name_to_column_node.end();

    if (!full_column_name_match)
    {
        it = scope.column_name_to_column_node.find(identifier_lookup.identifier[0]);
        if (it == scope.column_name_to_column_node.end())
            return {};
    }

    QueryTreeNodePtr result = it->second;

    if (!full_column_name_match && identifier.isCompound())
        return tryResolveIdentifierFromCompoundExpression(identifier_lookup.identifier, 1 /*identifier_bind_size*/, it->second, {}, scope);

    return result;
}

bool IdentifierResolver::tryBindIdentifierToTableExpression(const IdentifierLookup & identifier_lookup,
    const QueryTreeNodePtr & table_expression_node,
    const IdentifierResolveScope & scope)
{
    auto table_expression_node_type = table_expression_node->getNodeType();

    if (table_expression_node_type != QueryTreeNodeType::TABLE &&
        table_expression_node_type != QueryTreeNodeType::TABLE_FUNCTION &&
        table_expression_node_type != QueryTreeNodeType::QUERY &&
        table_expression_node_type != QueryTreeNodeType::UNION)
        throw Exception(ErrorCodes::UNSUPPORTED_METHOD,
        "Unexpected table expression. Expected table, table function, query or union node. Actual {}. In scope {}",
        table_expression_node->formatASTForErrorMessage(),
        scope.scope_node->formatASTForErrorMessage());

    const auto & identifier = identifier_lookup.identifier;
    const auto & path_start = identifier.getParts().front();

    const auto & table_expression_data = scope.getTableExpressionDataOrThrow(table_expression_node);

    const auto & table_name = table_expression_data.table_name;
    const auto & database_name = table_expression_data.database_name;

    if (identifier_lookup.isTableExpressionLookup())
    {
        size_t parts_size = identifier_lookup.identifier.getPartsSize();
        if (parts_size != 1 && parts_size != 2)
            throw Exception(ErrorCodes::INVALID_IDENTIFIER,
                "Expected identifier '{}' to contain 1 or 2 parts to be resolved as table expression. In scope {}",
                identifier_lookup.identifier.getFullName(),
                table_expression_node->formatASTForErrorMessage());

        if (parts_size == 1 && path_start == table_name)
            return true;
        if (parts_size == 2 && path_start == database_name && identifier[1] == table_name)
            return true;
        return false;
    }

    if (table_expression_data.hasFullIdentifierName(IdentifierView(identifier)) || table_expression_data.canBindIdentifier(IdentifierView(identifier)))
        return true;

    if (identifier.getPartsSize() == 1)
        return false;

    if ((!table_name.empty() && path_start == table_name) || (table_expression_node->hasAlias() && path_start == table_expression_node->getAlias()))
        return true;

    if (identifier.getPartsSize() == 2)
        return false;

    if (!database_name.empty() && path_start == database_name && identifier[1] == table_name)
        return true;

    return false;
}

bool IdentifierResolver::tryBindIdentifierToTableExpressions(const IdentifierLookup & identifier_lookup,
    const QueryTreeNodePtr & table_expression_node_to_ignore,
    const IdentifierResolveScope & scope)
{
    bool can_bind_identifier_to_table_expression = false;

    for (const auto & [table_expression_node, _] : scope.table_expression_node_to_data)
    {
        if (table_expression_node.get() == table_expression_node_to_ignore.get())
            continue;

        can_bind_identifier_to_table_expression = tryBindIdentifierToTableExpression(identifier_lookup, table_expression_node, scope);
        if (can_bind_identifier_to_table_expression)
            break;
    }

    return can_bind_identifier_to_table_expression;
}

bool IdentifierResolver::tryBindIdentifierToArrayJoinExpressions(const IdentifierLookup & identifier_lookup, const IdentifierResolveScope & scope)
{
    bool result = false;

    for (const auto & table_expression : scope.registered_table_expression_nodes)
    {
        auto * array_join_node = table_expression->as<ArrayJoinNode>();
        if (!array_join_node)
            continue;

        for (const auto & array_join_expression : array_join_node->getJoinExpressions())
        {
            auto array_join_expression_alias = array_join_expression->getAlias();
            if (identifier_lookup.identifier.front() == array_join_expression_alias)
                return true;
        }
    }

    return result;
}

IdentifierResolveResult IdentifierResolver::tryResolveIdentifierFromStorage(
    const Identifier & identifier,
    const QueryTreeNodePtr & table_expression_node,
    const AnalysisTableExpressionData & table_expression_data,
    IdentifierResolveScope & scope,
    size_t identifier_column_qualifier_parts,
    bool can_be_not_found)
{
    auto identifier_without_column_qualifier = identifier;
    identifier_without_column_qualifier.popFirst(identifier_column_qualifier_parts);

    /** Compound identifier cannot be resolved directly from storage if storage is not table.
        *
        * Example: SELECT test_table.id.value1.value2 FROM test_table;
        * In table storage column test_table.id.value1.value2 will exists.
        *
        * Example: SELECT test_subquery.compound_expression.value FROM (SELECT compound_expression AS value) AS test_subquery;
        * Here there is no column with name test_subquery.compound_expression.value, and additional wrap in tuple element is required.
        */

    QueryTreeNodePtr result_expression;
    bool match_full_identifier = false;

    const auto & identifier_full_name = identifier_without_column_qualifier.getFullName();

    ColumnNodePtr result_column_node;
    bool can_resolve_directly_from_storage = false;
    bool is_subcolumn = false;
    if (auto it = table_expression_data.column_name_to_column_node.find(identifier_full_name); it != table_expression_data.column_name_to_column_node.end())
    {
        can_resolve_directly_from_storage = true;
        is_subcolumn = table_expression_data.subcolumn_names.contains(identifier_full_name);
        result_column_node = it->second;
    }
    /// Check if it's a dynamic subcolumn
    else if (table_expression_data.supports_subcolumns)
    {
        auto [column_name, dynamic_subcolumn_name] = Nested::splitName(identifier_full_name);
        auto jt = table_expression_data.column_name_to_column_node.find(column_name);
        if (jt != table_expression_data.column_name_to_column_node.end() && jt->second->getColumnType()->hasDynamicSubcolumns())
        {
            if (auto dynamic_subcolumn_type = jt->second->getColumnType()->tryGetSubcolumnType(dynamic_subcolumn_name))
            {
                result_column_node = std::make_shared<ColumnNode>(NameAndTypePair{identifier_full_name, dynamic_subcolumn_type}, jt->second->getColumnSource());
                can_resolve_directly_from_storage = true;
                is_subcolumn = true;
            }
        }
    }

    if (can_resolve_directly_from_storage && is_subcolumn)
    {
        /** In the case when we have an ARRAY JOIN, we should not resolve subcolumns directly from storage.
          * For example, consider the following SQL query:
          * SELECT ProfileEvents.Values FROM system.query_log ARRAY JOIN ProfileEvents
          * In this case, ProfileEvents.Values should also be array joined, not directly resolved from storage.
          */
        auto * nearest_query_scope = scope.getNearestQueryScope();
        auto * nearest_query_scope_query_node = nearest_query_scope ? nearest_query_scope->scope_node->as<QueryNode>() : nullptr;
        if (nearest_query_scope_query_node && nearest_query_scope_query_node->getJoinTree()->getNodeType() == QueryTreeNodeType::ARRAY_JOIN)
            can_resolve_directly_from_storage = false;
    }

    if (can_resolve_directly_from_storage)
    {
        match_full_identifier = true;
        result_expression = result_column_node;
    }
    else
    {
        auto it = table_expression_data.column_name_to_column_node.find(identifier_without_column_qualifier.at(0));
        if (it != table_expression_data.column_name_to_column_node.end())
            result_expression = it->second;
    }

    bool clone_is_needed = true;

    String table_expression_source = table_expression_data.table_expression_description;
    if (!table_expression_data.table_expression_name.empty())
        table_expression_source += " with name " + table_expression_data.table_expression_name;

    if (result_expression && !match_full_identifier && identifier_without_column_qualifier.isCompound())
    {
        size_t identifier_bind_size = identifier_column_qualifier_parts + 1;
        result_expression = tryResolveIdentifierFromCompoundExpression(identifier,
            identifier_bind_size,
            result_expression,
            table_expression_source,
            scope,
            can_be_not_found);
        if (can_be_not_found && !result_expression)
            return {};
        clone_is_needed = false;
    }

    if (!result_expression)
    {
        QueryTreeNodes nested_column_nodes;
        DataTypes nested_types;
        Array nested_names_array;

        for (const auto & [column_name, _] : table_expression_data.column_names_and_types)
        {
            Identifier column_name_identifier_without_last_part(column_name);
            auto column_name_identifier_last_part = column_name_identifier_without_last_part.getParts().back();
            column_name_identifier_without_last_part.popLast();

            if (identifier_without_column_qualifier.getFullName() != column_name_identifier_without_last_part.getFullName())
                continue;

            auto column_node_it = table_expression_data.column_name_to_column_node.find(column_name);
            if (column_node_it == table_expression_data.column_name_to_column_node.end())
                continue;

            const auto & column_node = column_node_it->second;
            const auto & column_type = column_node->getColumnType();
            const auto * column_type_array = typeid_cast<const DataTypeArray *>(column_type.get());
            if (!column_type_array)
                continue;

            nested_column_nodes.push_back(column_node);
            nested_types.push_back(column_type_array->getNestedType());
            nested_names_array.push_back(Field(std::move(column_name_identifier_last_part)));
        }

        if (!nested_types.empty())
        {
            auto nested_function_node = std::make_shared<FunctionNode>("nested");
            auto & nested_function_node_arguments = nested_function_node->getArguments().getNodes();

            auto nested_function_names_array_type = std::make_shared<DataTypeArray>(std::make_shared<DataTypeString>());
            auto nested_function_names_constant_node = std::make_shared<ConstantNode>(std::move(nested_names_array),
                std::move(nested_function_names_array_type));
            nested_function_node_arguments.push_back(std::move(nested_function_names_constant_node));
            nested_function_node_arguments.insert(nested_function_node_arguments.end(),
                nested_column_nodes.begin(),
                nested_column_nodes.end());

            auto nested_function = FunctionFactory::instance().get(nested_function_node->getFunctionName(), scope.context);
            nested_function_node->resolveAsFunction(nested_function->build(nested_function_node->getArgumentColumns()));

            clone_is_needed = false;
            result_expression = std::move(nested_function_node);
        }
    }

    if (!result_expression)
    {
        if (can_be_not_found)
            return {};
        std::unordered_set<Identifier> valid_identifiers;
        collectTableExpressionValidIdentifiersForTypoCorrection(identifier,
            table_expression_node,
            table_expression_data,
            valid_identifiers);

        auto hints = collectIdentifierTypoHints(identifier, valid_identifiers);

        throw Exception(ErrorCodes::UNKNOWN_IDENTIFIER, "Identifier '{}' cannot be resolved from {}. In scope {}{}",
            identifier.getFullName(),
            table_expression_source,
            scope.scope_node->formatASTForErrorMessage(),
            getHintsErrorMessageSuffix(hints));
    }

    if (clone_is_needed)
        result_expression = result_expression->clone();

    auto qualified_identifier = identifier;

    for (size_t i = 0; i < identifier_column_qualifier_parts; ++i)
    {
        auto qualified_identifier_with_removed_part = qualified_identifier;
        qualified_identifier_with_removed_part.popFirst();

        if (qualified_identifier_with_removed_part.empty())
            break;

        IdentifierLookup column_identifier_lookup = {qualified_identifier_with_removed_part, IdentifierLookupContext::EXPRESSION};
        if (tryBindIdentifierToAliases(column_identifier_lookup, scope))
            break;

        if (table_expression_data.should_qualify_columns &&
            tryBindIdentifierToTableExpressions(column_identifier_lookup, table_expression_node, scope))
            break;

        qualified_identifier = std::move(qualified_identifier_with_removed_part);
    }

    auto qualified_identifier_full_name = qualified_identifier.getFullName();
    node_to_projection_name.emplace(result_expression, std::move(qualified_identifier_full_name));

    return { .resolved_identifier = result_expression, .resolve_place = IdentifierResolvePlace::JOIN_TREE };
}

IdentifierResolveResult IdentifierResolver::tryResolveIdentifierFromTableExpression(const IdentifierLookup & identifier_lookup,
    const QueryTreeNodePtr & table_expression_node,
    IdentifierResolveScope & scope)
{
    auto table_expression_node_type = table_expression_node->getNodeType();

    if (table_expression_node_type != QueryTreeNodeType::TABLE &&
        table_expression_node_type != QueryTreeNodeType::TABLE_FUNCTION &&
        table_expression_node_type != QueryTreeNodeType::QUERY &&
        table_expression_node_type != QueryTreeNodeType::UNION)
        throw Exception(ErrorCodes::UNSUPPORTED_METHOD,
            "Unexpected table expression. Expected table, table function, query or union node. Actual {}. In scope {}",
            table_expression_node->formatASTForErrorMessage(),
            scope.scope_node->formatASTForErrorMessage());

    const auto & identifier = identifier_lookup.identifier;
    const auto & path_start = identifier.getParts().front();

    auto & table_expression_data = scope.getTableExpressionDataOrThrow(table_expression_node);

    if (identifier_lookup.isTableExpressionLookup())
    {
        size_t parts_size = identifier_lookup.identifier.getPartsSize();
        if (parts_size != 1 && parts_size != 2)
            throw Exception(ErrorCodes::INVALID_IDENTIFIER,
                "Expected identifier '{}' to contain 1 or 2 parts to be resolved as table expression. In scope {}",
                identifier_lookup.identifier.getFullName(),
                table_expression_node->formatASTForErrorMessage());

        const auto & table_name = table_expression_data.table_name;
        const auto & database_name = table_expression_data.database_name;

        if (parts_size == 1 && path_start == table_name)
            return { .resolved_identifier = table_expression_node, .resolve_place = IdentifierResolvePlace::JOIN_TREE };
        else if (parts_size == 2 && path_start == database_name && identifier[1] == table_name)
            return { .resolved_identifier = table_expression_node, .resolve_place = IdentifierResolvePlace::JOIN_TREE };
        else
            return {};
    }

     /** If identifier first part binds to some column start or table has full identifier name. Then we can try to find whole identifier in table.
       * 1. Try to bind identifier first part to column in table, if true get full identifier from table or throw exception.
       * 2. Try to bind identifier first part to table name or storage alias, if true remove first part and try to get full identifier from table or throw exception.
       * Storage alias works for subquery, table function as well.
       * 3. Try to bind identifier first parts to database name and table name, if true remove first two parts and try to get full identifier from table or throw exception.
       */
    if (table_expression_data.hasFullIdentifierName(IdentifierView(identifier)))
        return tryResolveIdentifierFromStorage(identifier, table_expression_node, table_expression_data, scope, 0 /*identifier_column_qualifier_parts*/);

    if (table_expression_data.canBindIdentifier(IdentifierView(identifier)))
    {
        /** This check is insufficient to determine whether and identifier can be resolved from table expression.
          * A further check will be performed in `tryResolveIdentifierFromStorage` to see if we have such a subcolumn.
          * In cases where the subcolumn cannot be found we want to have `nullptr` instead of exception.
          * So, we set `can_be_not_found = true` to have an attempt to resolve the identifier from another table expression.
          * Example: `SELECT t.t from (SELECT 1 as t) AS a FULL JOIN (SELECT 1 as t) as t ON a.t = t.t;`
          * Initially, we will try to resolve t.t from `a` because `t.` is bound to `1 as t`. However, as it is not a nested column, we will need to resolve it from the second table expression.
          */
        auto lookup_result = tryResolveIdentifierFromStorage(identifier, table_expression_node, table_expression_data, scope, 0 /*identifier_column_qualifier_parts*/, true /*can_be_not_found*/);
        if (lookup_result.resolved_identifier)
            return lookup_result;
    }

    if (identifier.getPartsSize() == 1)
        return {};

    const auto & table_name = table_expression_data.table_name;
    if ((!table_name.empty() && path_start == table_name) || (table_expression_node->hasAlias() && path_start == table_expression_node->getAlias()))
        return tryResolveIdentifierFromStorage(identifier, table_expression_node, table_expression_data, scope, 1 /*identifier_column_qualifier_parts*/);

    if (identifier.getPartsSize() == 2)
        return {};

    const auto & database_name = table_expression_data.database_name;
    if (!database_name.empty() && path_start == database_name && identifier[1] == table_name)
        return tryResolveIdentifierFromStorage(identifier, table_expression_node, table_expression_data, scope, 2 /*identifier_column_qualifier_parts*/);

    return {};
}

QueryTreeNodePtr checkIsMissedObjectJSONSubcolumn(const QueryTreeNodePtr & left_resolved_identifier,
                                                  const QueryTreeNodePtr & right_resolved_identifier)
{
    if (left_resolved_identifier && right_resolved_identifier && left_resolved_identifier->getNodeType() == QueryTreeNodeType::CONSTANT
        && right_resolved_identifier->getNodeType() == QueryTreeNodeType::CONSTANT)
    {
        auto & left_resolved_column = left_resolved_identifier->as<ConstantNode &>();
        auto & right_resolved_column = right_resolved_identifier->as<ConstantNode &>();
        if (left_resolved_column.getValueStringRepresentation() == "NULL" && right_resolved_column.getValueStringRepresentation() == "NULL")
            return left_resolved_identifier;
    }
    else if (left_resolved_identifier && left_resolved_identifier->getNodeType() == QueryTreeNodeType::CONSTANT)
    {
        auto & left_resolved_column = left_resolved_identifier->as<ConstantNode &>();
        if (left_resolved_column.getValueStringRepresentation() == "NULL")
            return left_resolved_identifier;
    }
    else if (right_resolved_identifier && right_resolved_identifier->getNodeType() == QueryTreeNodeType::CONSTANT)
    {
        auto & right_resolved_column = right_resolved_identifier->as<ConstantNode &>();
        if (right_resolved_column.getValueStringRepresentation() == "NULL")
            return right_resolved_identifier;
    }
    return {};
}

<<<<<<< HEAD
static JoinTableSide choseSideForEqualIdenfifiersFromJoin(
    const ColumnNode & left_resolved_identifier_column,
    const ColumnNode & right_resolved_identifier_column,
    const std::string & identifier_path_part)
{
    const auto & left_column_source_alias = left_resolved_identifier_column.getColumnSource()->getAlias();
    const auto & right_column_source_alias = right_resolved_identifier_column.getColumnSource()->getAlias();

    /** If column from right table was resolved using alias, we prefer column from right table.
        *
        * Example: SELECT dummy FROM system.one JOIN system.one AS A ON A.dummy = system.one.dummy;
        *
        * If alias is specified for left table, and alias is not specified for right table and identifier was resolved
        * without using left table alias, we prefer column from right table.
        *
        * Example: SELECT dummy FROM system.one AS A JOIN system.one ON A.dummy = system.one.dummy;
        *
        * Otherwise we prefer column from left table.
        */
    bool column_resolved_using_right_alias = identifier_path_part == right_column_source_alias;
    bool column_resolved_without_using_left_alias = !left_column_source_alias.empty()
                                                    && right_column_source_alias.empty()
                                                    && identifier_path_part != left_column_source_alias;

    if (column_resolved_using_right_alias || column_resolved_without_using_left_alias)
        return JoinTableSide::Right;

    return JoinTableSide::Left;
}

IdentifierResolveResult IdentifierResolver::tryResolveIdentifierFromCrossJoin(const IdentifierLookup & identifier_lookup,
    const QueryTreeNodePtr & table_expression_node,
    IdentifierResolveScope & scope)
{
    const auto & from_cross_join_node = table_expression_node->as<const CrossJoinNode &>();
    bool prefer_left_table = scope.joins_count == 1 && scope.context->getSettingsRef()[Setting::single_join_prefer_left_table];

    IdentifierResolveResult resolve_result;
    for (const auto & expr : from_cross_join_node.getTableExpressions())
    {
        auto identifier = tryResolveIdentifierFromJoinTreeNode(identifier_lookup, expr, scope);
        if (!identifier)
            continue;

        if (!resolve_result)
        {
            resolve_result = std::move(identifier);
            continue;
        }

        if (!identifier_lookup.isExpressionLookup())
            throw Exception(ErrorCodes::AMBIGUOUS_IDENTIFIER,
                "JOIN {} ambiguous identifier {}. In scope {}",
                table_expression_node->formatASTForErrorMessage(),
                identifier_lookup.dump(),
                scope.scope_node->formatASTForErrorMessage());

        /// If columns from left or right table were missed Object(Nullable('json')) subcolumns, they will be replaced
        /// to ConstantNode(NULL), which can't be cast to ColumnNode, so we resolve it here.
        // if (auto missed_subcolumn_identifier = checkIsMissedObjectJSONSubcolumn(left_resolved_identifier, right_resolved_identifier))
        //     return missed_subcolumn_identifier;

        if (resolve_result.resolved_identifier->isEqual(*identifier.resolved_identifier, IQueryTreeNode::CompareOptions{.compare_aliases = false}))
        {
            const auto & identifier_path_part = identifier_lookup.identifier.front();
            auto * left_resolved_identifier_column = resolve_result.resolved_identifier->as<ColumnNode>();
            auto * right_resolved_identifier_column = identifier.resolved_identifier->as<ColumnNode>();

            if (left_resolved_identifier_column && right_resolved_identifier_column)
            {
                auto resolved_side = choseSideForEqualIdenfifiersFromJoin(*left_resolved_identifier_column, *right_resolved_identifier_column, identifier_path_part);
                if (resolved_side == JoinTableSide::Right)
                    resolve_result = identifier;
            }
        }
        else if (!prefer_left_table)
        {
            throw Exception(ErrorCodes::AMBIGUOUS_IDENTIFIER,
                "JOIN {} ambiguous identifier '{}'. In scope {}",
                table_expression_node->formatASTForErrorMessage(),
                identifier_lookup.identifier.getFullName(),
                scope.scope_node->formatASTForErrorMessage());
        }
    }

    return resolve_result;
}

=======
>>>>>>> c1613c0f
/// Compare resolved identifiers considering columns that become nullable after JOIN
bool resolvedIdenfiersFromJoinAreEquals(
    const QueryTreeNodePtr & left_resolved_identifier,
    const QueryTreeNodePtr & right_resolved_identifier,
    const IdentifierResolveScope & scope)
{
    auto left_original_node = ReplaceColumnsVisitor::findTransitiveReplacement(left_resolved_identifier, scope.join_columns_with_changed_types);
    const auto & left_resolved_to_compare = left_original_node ? left_original_node : left_resolved_identifier;

    auto right_original_node = ReplaceColumnsVisitor::findTransitiveReplacement(right_resolved_identifier, scope.join_columns_with_changed_types);
    const auto & right_resolved_to_compare = right_original_node ? right_original_node : right_resolved_identifier;

    return left_resolved_to_compare->isEqual(*right_resolved_to_compare, IQueryTreeNode::CompareOptions{.compare_aliases = false});
}

IdentifierResolveResult IdentifierResolver::tryResolveIdentifierFromJoin(const IdentifierLookup & identifier_lookup,
    const QueryTreeNodePtr & table_expression_node,
    IdentifierResolveScope & scope)
{
    const auto & from_join_node = table_expression_node->as<const JoinNode &>();
    auto left_resolved_identifier = tryResolveIdentifierFromJoinTreeNode(identifier_lookup, from_join_node.getLeftTableExpression(), scope).resolved_identifier;
    auto right_resolved_identifier = tryResolveIdentifierFromJoinTreeNode(identifier_lookup, from_join_node.getRightTableExpression(), scope).resolved_identifier;

    if (!identifier_lookup.isExpressionLookup())
    {
        if (left_resolved_identifier && right_resolved_identifier)
            throw Exception(ErrorCodes::AMBIGUOUS_IDENTIFIER,
                "JOIN {} ambiguous identifier {}. In scope {}",
                table_expression_node->formatASTForErrorMessage(),
                identifier_lookup.dump(),
                scope.scope_node->formatASTForErrorMessage());

        return {
                .resolved_identifier = left_resolved_identifier ? left_resolved_identifier : right_resolved_identifier,
                .resolve_place = IdentifierResolvePlace::JOIN_TREE
            };
    }

    bool join_node_in_resolve_process = scope.table_expressions_in_resolve_process.contains(table_expression_node.get());

    std::unordered_map<std::string, ColumnNodePtr> join_using_column_name_to_column_node;

    if (!join_node_in_resolve_process && from_join_node.isUsingJoinExpression())
    {
        auto & join_using_list = from_join_node.getJoinExpression()->as<ListNode &>();
        for (auto & join_using_node : join_using_list.getNodes())
        {
            auto & column_node = join_using_node->as<ColumnNode &>();
            join_using_column_name_to_column_node.emplace(column_node.getColumnName(), std::static_pointer_cast<ColumnNode>(join_using_node));
        }
    }

    auto check_nested_column_not_in_using = [&join_using_column_name_to_column_node, &identifier_lookup](const QueryTreeNodePtr & node)
    {
        /** tldr: When an identifier is resolved into the function `nested` or `getSubcolumn`, and
          * some column in its argument is in the USING list and its type has to be updated, we throw an error to avoid overcomplication.
          *
          * Identifiers can be resolved into functions in case of nested or subcolumns.
          * For example `t.t.t` can be resolved into `getSubcolumn(t, 't.t')` function in case of `t` is `Tuple`.
          * So, `t` in USING list is resolved from JOIN itself and has supertype of columns from left and right table.
          * But `t` in `getSubcolumn` argument is still resolved from table and we need to update its type.
          *
          * Example:
          *
          * SELECT t.t FROM (
          *     SELECT ((1, 's'), 's') :: Tuple(t Tuple(t UInt32, s1 String), s1 String) as t
          * ) AS a FULL JOIN (
          *     SELECT ((1, 's'), 's') :: Tuple(t Tuple(t Int32, s2 String), s2 String) as t
          * ) AS b USING t;
          *
          * Result type of `t` is `Tuple(Tuple(Int64, String), String)` (different type and no names for subcolumns),
          * so it may be tricky to have a correct type for `t.t` that is resolved into getSubcolumn(t, 't').
          *
          * It can be more complicated in case of Nested subcolumns, in that case in query:
          *     SELECT t FROM ... JOIN ... USING (t.t)
          * Here, `t` is resolved into function `nested(['t', 's'], t.t, t.s) so, `t.t` should be from JOIN and `t.s` should be from table.
          *
          * Updating type accordingly is pretty complicated, so just forbid such cases.
          *
          * While it still may work for storages that support selecting subcolumns directly without `getSubcolumn` function:
          *     SELECT t, t.t, toTypeName(t), toTypeName(t.t) FROM t1 AS a FULL JOIN t2 AS b USING t.t;
          * We just support it as a best-effort: `t` will have original type from table, but `t.t` will have super-type from JOIN.
          * Probably it's good to prohibit such cases as well, but it's not clear how to check it in general case.
          */
        if (node->getNodeType() != QueryTreeNodeType::FUNCTION)
            throw Exception(ErrorCodes::LOGICAL_ERROR, "Unexpected node type {}, expected function node", node->getNodeType());

        const auto & function_argument_nodes = node->as<FunctionNode &>().getArguments().getNodes();
        for (const auto & argument_node : function_argument_nodes)
        {
            if (argument_node->getNodeType() == QueryTreeNodeType::COLUMN)
            {
                const auto & column_name = argument_node->as<ColumnNode &>().getColumnName();
                if (join_using_column_name_to_column_node.contains(column_name))
                    throw Exception(ErrorCodes::AMBIGUOUS_IDENTIFIER,
                        "Cannot select subcolumn for identifier '{}' while joining using column '{}'",
                            identifier_lookup.identifier, column_name);
            }
            else if (argument_node->getNodeType() == QueryTreeNodeType::CONSTANT)
            {
                continue;
            }
            else
            {
                throw Exception(ErrorCodes::LOGICAL_ERROR, "Unexpected node type {} for argument node in {}",
                    argument_node->getNodeType(), node->formatASTForErrorMessage());
            }
        }
    };

    std::optional<JoinTableSide> resolved_side;
    QueryTreeNodePtr resolved_identifier;

    JoinKind join_kind = from_join_node.getKind();

    /// If columns from left or right table were missed Object(Nullable('json')) subcolumns, they will be replaced
    /// to ConstantNode(NULL), which can't be cast to ColumnNode, so we resolve it here.
    if (auto missed_subcolumn_identifier = checkIsMissedObjectJSONSubcolumn(left_resolved_identifier, right_resolved_identifier))
        return { .resolved_identifier = missed_subcolumn_identifier, .resolve_place = IdentifierResolvePlace::JOIN_TREE };

    if (left_resolved_identifier && right_resolved_identifier)
    {
        auto using_column_node_it = join_using_column_name_to_column_node.end();
        if (left_resolved_identifier->getNodeType() == QueryTreeNodeType::COLUMN && right_resolved_identifier->getNodeType() == QueryTreeNodeType::COLUMN)
        {
            auto & left_resolved_column = left_resolved_identifier->as<ColumnNode &>();
            auto & right_resolved_column = right_resolved_identifier->as<ColumnNode &>();
            if (left_resolved_column.getColumnName() == right_resolved_column.getColumnName())
                using_column_node_it = join_using_column_name_to_column_node.find(left_resolved_column.getColumnName());
        }
        else
        {
            if (left_resolved_identifier->getNodeType() != QueryTreeNodeType::COLUMN)
                check_nested_column_not_in_using(left_resolved_identifier);
            if (right_resolved_identifier->getNodeType() != QueryTreeNodeType::COLUMN)
                check_nested_column_not_in_using(right_resolved_identifier);
        }

        if (using_column_node_it != join_using_column_name_to_column_node.end())
        {
            JoinTableSide using_column_inner_column_table_side = isRight(join_kind) ? JoinTableSide::Right : JoinTableSide::Left;
            auto & using_column_node = using_column_node_it->second->as<ColumnNode &>();
            auto & using_expression_list = using_column_node.getExpression()->as<ListNode &>();

            size_t inner_column_node_index = using_column_inner_column_table_side == JoinTableSide::Left ? 0 : 1;
            const auto & inner_column_node = using_expression_list.getNodes().at(inner_column_node_index);

            auto result_column_node = inner_column_node->clone();
            auto & result_column = result_column_node->as<ColumnNode &>();
            result_column.setColumnType(using_column_node.getColumnType());

            const auto & join_using_left_column = using_expression_list.getNodes().at(0);
            if (!result_column_node->isEqual(*join_using_left_column))
                scope.join_columns_with_changed_types[result_column_node] = join_using_left_column;

            resolved_identifier = std::move(result_column_node);
        }
        else if (resolvedIdenfiersFromJoinAreEquals(left_resolved_identifier, right_resolved_identifier, scope))
        {
            const auto & identifier_path_part = identifier_lookup.identifier.front();
            auto * left_resolved_identifier_column = left_resolved_identifier->as<ColumnNode>();
            auto * right_resolved_identifier_column = right_resolved_identifier->as<ColumnNode>();

            if (left_resolved_identifier_column && right_resolved_identifier_column)
            {
                const auto & left_column_source_alias = left_resolved_identifier_column->getColumnSource()->getAlias();
                const auto & right_column_source_alias = right_resolved_identifier_column->getColumnSource()->getAlias();

                /** If column from right table was resolved using alias, we prefer column from right table.
                  *
                  * Example: SELECT dummy FROM system.one JOIN system.one AS A ON A.dummy = system.one.dummy;
                  *
                  * If alias is specified for left table, and alias is not specified for right table and identifier was resolved
                  * without using left table alias, we prefer column from right table.
                  *
                  * Example: SELECT dummy FROM system.one AS A JOIN system.one ON A.dummy = system.one.dummy;
                  *
                  * Otherwise we prefer column from left table.
                  */
                bool column_resolved_using_right_alias = identifier_path_part == right_column_source_alias;
                bool column_resolved_without_using_left_alias = !left_column_source_alias.empty()
                                                                && right_column_source_alias.empty()
                                                                && identifier_path_part != left_column_source_alias;
                if (column_resolved_using_right_alias || column_resolved_without_using_left_alias)
                {
                    resolved_side = JoinTableSide::Right;
                    resolved_identifier = right_resolved_identifier;
                }
                else
                {
                    resolved_side = JoinTableSide::Left;
                    resolved_identifier = left_resolved_identifier;
                }
            }
            else
            {
                resolved_side = JoinTableSide::Left;
                resolved_identifier = left_resolved_identifier;
            }
        }
        else if (scope.joins_count == 1 && scope.context->getSettingsRef()[Setting::single_join_prefer_left_table])
        {
            resolved_side = JoinTableSide::Left;
            resolved_identifier = left_resolved_identifier;
        }
        else
        {
            throw Exception(ErrorCodes::AMBIGUOUS_IDENTIFIER,
                "JOIN {} ambiguous identifier '{}'. In scope {}",
                table_expression_node->formatASTForErrorMessage(),
                identifier_lookup.identifier.getFullName(),
                scope.scope_node->formatASTForErrorMessage());
        }
    }
    else if (left_resolved_identifier)
    {
        resolved_side = JoinTableSide::Left;
        resolved_identifier = left_resolved_identifier;

        if (left_resolved_identifier->getNodeType() != QueryTreeNodeType::COLUMN)
        {
            check_nested_column_not_in_using(left_resolved_identifier);
        }
        else
        {
            auto & left_resolved_column = left_resolved_identifier->as<ColumnNode &>();
            auto using_column_node_it = join_using_column_name_to_column_node.find(left_resolved_column.getColumnName());
            if (using_column_node_it != join_using_column_name_to_column_node.end() &&
                !using_column_node_it->second->getColumnType()->equals(*left_resolved_column.getColumnType()))
            {
                auto left_resolved_column_clone = std::static_pointer_cast<ColumnNode>(left_resolved_column.clone());
                left_resolved_column_clone->setColumnType(using_column_node_it->second->getColumnType());
                resolved_identifier = std::move(left_resolved_column_clone);

                if (!resolved_identifier->isEqual(*using_column_node_it->second))
                    scope.join_columns_with_changed_types[resolved_identifier] = using_column_node_it->second;
            }
        }
    }
    else if (right_resolved_identifier)
    {
        resolved_side = JoinTableSide::Right;
        resolved_identifier = right_resolved_identifier;

        if (right_resolved_identifier->getNodeType() != QueryTreeNodeType::COLUMN)
        {
            check_nested_column_not_in_using(right_resolved_identifier);
        }
        else
        {
            auto & right_resolved_column = right_resolved_identifier->as<ColumnNode &>();
            auto using_column_node_it = join_using_column_name_to_column_node.find(right_resolved_column.getColumnName());
            if (using_column_node_it != join_using_column_name_to_column_node.end() &&
                !using_column_node_it->second->getColumnType()->equals(*right_resolved_column.getColumnType()))
            {
                auto right_resolved_column_clone = std::static_pointer_cast<ColumnNode>(right_resolved_column.clone());
                right_resolved_column_clone->setColumnType(using_column_node_it->second->getColumnType());
                resolved_identifier = std::move(right_resolved_column_clone);
                if (!resolved_identifier->isEqual(*using_column_node_it->second))
                    scope.join_columns_with_changed_types[resolved_identifier] = using_column_node_it->second;
            }
        }
    }

    if (!resolved_identifier)
        return {};

    if (join_node_in_resolve_process)
        return { .resolved_identifier = resolved_identifier, .resolve_place = IdentifierResolvePlace::JOIN_TREE };

    if (scope.join_use_nulls)
    {
        auto projection_name_it = node_to_projection_name.find(resolved_identifier);
        auto nullable_resolved_identifier = convertJoinedColumnTypeToNullIfNeeded(resolved_identifier, join_kind, resolved_side, scope);
        if (nullable_resolved_identifier)
        {
            resolved_identifier = nullable_resolved_identifier;
            /// Set the same projection name for new nullable node
            if (projection_name_it != node_to_projection_name.end())
            {
                node_to_projection_name.emplace(resolved_identifier, projection_name_it->second);
            }
        }
    }

    return { .resolved_identifier = resolved_identifier, .resolve_place = IdentifierResolvePlace::JOIN_TREE };
}

QueryTreeNodePtr IdentifierResolver::matchArrayJoinSubcolumns(
    const QueryTreeNodePtr & array_join_column_inner_expression,
    const ColumnNode & array_join_column_expression_typed,
    const QueryTreeNodePtr & resolved_expression,
    IdentifierResolveScope & scope)
{
    const auto * resolved_function = resolved_expression->as<FunctionNode>();
    if (!resolved_function || resolved_function->getFunctionName() != "getSubcolumn")
        return {};

    const auto * array_join_parent_column = array_join_column_inner_expression.get();

    /** If both resolved and array-joined expressions are subcolumns, try to match them:
      * For example, in `SELECT t.map.values FROM (SELECT * FROM tbl) ARRAY JOIN t.map`
      * Identifier `t.map.values` is resolved into `getSubcolumn(t, 'map.values')` and t.map is resolved into `getSubcolumn(t, 'map')`
      * Since we need to perform array join on `getSubcolumn(t, 'map')`, `t.map.values` should become `getSubcolumn(getSubcolumn(t, 'map'), 'values')`
      *
      * Note: It doesn't work when subcolumn in ARRAY JOIN is transformed by another expression, for example
      * SELECT c.map, c.map.values FROM (SELECT * FROM tbl) ARRAY JOIN mapApply(x -> x, t.map);
      */
    String array_join_subcolumn_prefix;
    auto * array_join_column_inner_expression_function = array_join_column_inner_expression->as<FunctionNode>();
    if (array_join_column_inner_expression_function &&
        array_join_column_inner_expression_function->getFunctionName() == "getSubcolumn")
    {
        const auto & argument_nodes = array_join_column_inner_expression_function->getArguments().getNodes();
        if (argument_nodes.size() == 2 && argument_nodes.at(1)->getNodeType() == QueryTreeNodeType::CONSTANT)
        {
            const auto & constant_node = argument_nodes.at(1)->as<ConstantNode &>();
            const auto & constant_node_value = constant_node.getValue();
            if (constant_node_value.getType() == Field::Types::String)
            {
                array_join_subcolumn_prefix = constant_node_value.safeGet<String>() + ".";
                array_join_parent_column = argument_nodes.at(0).get();
            }
        }
    }

    const auto & argument_nodes = resolved_function->getArguments().getNodes();
    if (argument_nodes.size() != 2 && !array_join_parent_column->isEqual(*argument_nodes.at(0)))
        return {};

    const auto * second_argument = argument_nodes.at(1)->as<ConstantNode>();
    if (!second_argument || second_argument->getValue().getType() != Field::Types::String)
        throw Exception(ErrorCodes::LOGICAL_ERROR, "Expected constant string as second argument of getSubcolumn function {}", resolved_function->dumpTree());

    const auto & resolved_subcolumn_path = second_argument->getValue().safeGet<String &>();
    if (!startsWith(resolved_subcolumn_path, array_join_subcolumn_prefix))
        return {};

    auto column_node = std::make_shared<ColumnNode>(array_join_column_expression_typed.getColumn(), array_join_column_expression_typed.getColumnSource());

    return wrapExpressionNodeInSubcolumn(std::move(column_node), resolved_subcolumn_path.substr(array_join_subcolumn_prefix.size()), scope.context);
}

QueryTreeNodePtr IdentifierResolver::tryResolveExpressionFromArrayJoinExpressions(const QueryTreeNodePtr & resolved_expression,
    const QueryTreeNodePtr & table_expression_node,
    IdentifierResolveScope & scope)
{
    const auto & array_join_node = table_expression_node->as<const ArrayJoinNode &>();
    const auto & array_join_column_expressions_list = array_join_node.getJoinExpressions();
    const auto & array_join_column_expressions_nodes = array_join_column_expressions_list.getNodes();

    QueryTreeNodePtr array_join_resolved_expression;

    /** Special case when qualified or unqualified identifier point to array join expression without alias.
      *
      * CREATE TABLE test_table (id UInt64, value String, value_array Array(UInt8)) ENGINE=TinyLog;
      * SELECT id, value, value_array, test_table.value_array, default.test_table.value_array FROM test_table ARRAY JOIN value_array;
      *
      * value_array, test_table.value_array, default.test_table.value_array must be resolved into array join expression.
      */
    for (const auto & array_join_column_expression : array_join_column_expressions_nodes)
    {
        auto & array_join_column_expression_typed = array_join_column_expression->as<ColumnNode &>();
        if (array_join_column_expression_typed.hasAlias())
            continue;

        auto & array_join_column_inner_expression = array_join_column_expression_typed.getExpressionOrThrow();
        auto * array_join_column_inner_expression_function = array_join_column_inner_expression->as<FunctionNode>();

        if (array_join_column_inner_expression_function &&
            array_join_column_inner_expression_function->getFunctionName() == "nested" &&
            array_join_column_inner_expression_function->getArguments().getNodes().size() > 1 &&
            isTuple(array_join_column_expression_typed.getResultType()))
        {
            const auto & nested_function_arguments = array_join_column_inner_expression_function->getArguments().getNodes();
            size_t nested_function_arguments_size = nested_function_arguments.size();

            const auto & nested_keys_names_constant_node = nested_function_arguments[0]->as<ConstantNode & >();
            const auto & nested_keys_names = nested_keys_names_constant_node.getValue().safeGet<Array &>();
            size_t nested_keys_names_size = nested_keys_names.size();

            if (nested_keys_names_size == nested_function_arguments_size - 1)
            {
                for (size_t i = 1; i < nested_function_arguments_size; ++i)
                {
                    if (!nested_function_arguments[i]->isEqual(*resolved_expression))
                        continue;

                    auto array_join_column = std::make_shared<ColumnNode>(array_join_column_expression_typed.getColumn(),
                        array_join_column_expression_typed.getColumnSource());

                    const auto & nested_key_name = nested_keys_names[i - 1].safeGet<String &>();
                    Identifier nested_identifier = Identifier(nested_key_name);
                    array_join_resolved_expression = wrapExpressionNodeInTupleElement(array_join_column, nested_identifier, scope.context);
                    break;
                }
            }
        }

        if (array_join_resolved_expression)
            break;

        if (array_join_column_inner_expression->isEqual(*resolved_expression))
        {
            array_join_resolved_expression = std::make_shared<ColumnNode>(array_join_column_expression_typed.getColumn(),
                array_join_column_expression_typed.getColumnSource());
            break;
        }

        /// When we select subcolumn of array joined column it also should be array joined
        array_join_resolved_expression = matchArrayJoinSubcolumns(array_join_column_inner_expression, array_join_column_expression_typed, resolved_expression, scope);
        if (array_join_resolved_expression)
            break;
    }
    return array_join_resolved_expression;
}

IdentifierResolveResult IdentifierResolver::tryResolveIdentifierFromArrayJoin(const IdentifierLookup & identifier_lookup,
    const QueryTreeNodePtr & table_expression_node,
    IdentifierResolveScope & scope)
{
    const auto & from_array_join_node = table_expression_node->as<const ArrayJoinNode &>();
    auto resolve_result = tryResolveIdentifierFromJoinTreeNode(identifier_lookup, from_array_join_node.getTableExpression(), scope);

    if (scope.table_expressions_in_resolve_process.contains(table_expression_node.get()) || !identifier_lookup.isExpressionLookup())
        return resolve_result;

    const auto & array_join_column_expressions = from_array_join_node.getJoinExpressions();
    const auto & array_join_column_expressions_nodes = array_join_column_expressions.getNodes();

    /** Allow JOIN with USING with ARRAY JOIN.
      *
      * SELECT * FROM test_table_1 AS t1 ARRAY JOIN [1,2,3] AS id INNER JOIN test_table_2 AS t2 USING (id);
      * SELECT * FROM test_table_1 AS t1 ARRAY JOIN t1.id AS id INNER JOIN test_table_2 AS t2 USING (id);
      */
    for (const auto & array_join_column_expression : array_join_column_expressions_nodes)
    {
        auto & array_join_column_expression_typed = array_join_column_expression->as<ColumnNode &>();

        IdentifierView identifier_view(identifier_lookup.identifier);

        const auto & alias_or_name = array_join_column_expression_typed.hasAlias()
            ? array_join_column_expression_typed.getAlias()
            : array_join_column_expression_typed.getColumnName();

        if (identifier_view.front() == alias_or_name)
            identifier_view.popFirst();
        else if (identifier_view.getFullName() == alias_or_name)
            identifier_view.popFirst(identifier_view.getPartsSize()); /// Clear
        else
            continue;

        auto array_join_column = std::make_shared<ColumnNode>(array_join_column_expression_typed.getColumn(),
            array_join_column_expression_typed.getColumnSource());
        if (identifier_view.empty())
            return { .resolved_identifier = array_join_column, .resolve_place = IdentifierResolvePlace::JOIN_TREE };

<<<<<<< HEAD
        if (resolve_result.resolved_identifier)
        {
            auto resolved_nested_subcolumn = tryResolveExpressionFromArrayJoinNestedExpression(
                    resolve_result.resolved_identifier, scope, array_join_column_expression_typed, array_join_column_expression_typed.getExpressionOrThrow());
            if (resolved_nested_subcolumn)
                return { .resolved_identifier = resolved_nested_subcolumn, .resolve_place = IdentifierResolvePlace::JOIN_TREE };
        }

=======
>>>>>>> c1613c0f
        /// Resolve subcolumns. Example : SELECT x.y.z FROM tab ARRAY JOIN arr AS x
        auto compound_expr = tryResolveIdentifierFromCompoundExpression(
            identifier_lookup.identifier,
            identifier_lookup.identifier.getPartsSize() - identifier_view.getPartsSize() /*identifier_bind_size*/,
            array_join_column,
            {} /* compound_expression_source */,
            scope,
            true /* can_be_not_found */);

        if (compound_expr)
            return { .resolved_identifier = compound_expr, .resolve_place = IdentifierResolvePlace::JOIN_TREE };
    }

    if (!resolve_result.resolved_identifier)
        return {};

    auto array_join_resolved_expression = tryResolveExpressionFromArrayJoinExpressions(resolve_result.resolved_identifier, table_expression_node, scope);
    if (array_join_resolved_expression)
        resolve_result = { .resolved_identifier = std::move(array_join_resolved_expression), .resolve_place = IdentifierResolvePlace::JOIN_TREE };

    return resolve_result;
}

IdentifierResolveResult IdentifierResolver::tryResolveIdentifierFromJoinTreeNode(const IdentifierLookup & identifier_lookup,
    const QueryTreeNodePtr & join_tree_node,
    IdentifierResolveScope & scope)
{
    auto join_tree_node_type = join_tree_node->getNodeType();

    switch (join_tree_node_type)
    {
        case QueryTreeNodeType::JOIN:
            return tryResolveIdentifierFromJoin(identifier_lookup, join_tree_node, scope);
        case QueryTreeNodeType::ARRAY_JOIN:
            return tryResolveIdentifierFromArrayJoin(identifier_lookup, join_tree_node, scope);
        case QueryTreeNodeType::QUERY:
            [[fallthrough]];
        case QueryTreeNodeType::UNION:
            [[fallthrough]];
        case QueryTreeNodeType::TABLE:
            [[fallthrough]];
        case QueryTreeNodeType::TABLE_FUNCTION:
        {
            /** Edge case scenario when subquery in FROM node try to resolve identifier from parent scopes, when FROM is not resolved.
              * SELECT subquery.b AS value FROM (SELECT value, 1 AS b) AS subquery;
              * TODO: This can be supported
              */
            if (scope.table_expressions_in_resolve_process.contains(join_tree_node.get()))
                return {};

            return tryResolveIdentifierFromTableExpression(identifier_lookup, join_tree_node, scope);
        }
        default:
        {
            throw Exception(ErrorCodes::LOGICAL_ERROR,
                "Scope FROM section expected table, table function, query, union, join or array join. Actual {}. In scope {}",
                join_tree_node->formatASTForErrorMessage(),
                scope.scope_node->formatASTForErrorMessage());
        }
    }
}

/** Resolve identifier from scope join tree.
  *
  * 1. If identifier is in function lookup context return nullptr.
  * 2. Try to resolve identifier from table columns.
  * 3. If there is no FROM section return nullptr.
  * 4. If identifier is in table lookup context, check if it has 1 or 2 parts, otherwise throw exception.
  * If identifier has 2 parts try to match it with database_name and table_name.
  * If identifier has 1 part try to match it with table_name, then try to match it with table alias.
  * 5. If identifier is in expression lookup context, we first need to bind identifier to some table column using identifier first part.
  * Start with identifier first part, if it match some column name in table try to get column with full identifier name.
  * TODO: Need to check if it is okay to throw exception if compound identifier first part bind to column but column is not valid.
  */
IdentifierResolveResult IdentifierResolver::tryResolveIdentifierFromJoinTree(const IdentifierLookup & identifier_lookup,
    IdentifierResolveScope & scope)
{
    if (identifier_lookup.isFunctionLookup())
        return {};

    /// Try to resolve identifier from table columns
    if (auto resolved_identifier = tryResolveIdentifierFromTableColumns(identifier_lookup, scope))
        return { .resolved_identifier = resolved_identifier, .resolve_place = IdentifierResolvePlace::JOIN_TREE };

    if (scope.expression_join_tree_node)
        return tryResolveIdentifierFromJoinTreeNode(identifier_lookup, scope.expression_join_tree_node, scope);

    auto * query_scope_node = scope.scope_node->as<QueryNode>();
    if (!query_scope_node || !query_scope_node->getJoinTree())
        return {};

    const auto & join_tree_node = query_scope_node->getJoinTree();
    return tryResolveIdentifierFromJoinTreeNode(identifier_lookup, join_tree_node, scope);
}

}<|MERGE_RESOLUTION|>--- conflicted
+++ resolved
@@ -1015,97 +1015,6 @@
     return {};
 }
 
-<<<<<<< HEAD
-static JoinTableSide choseSideForEqualIdenfifiersFromJoin(
-    const ColumnNode & left_resolved_identifier_column,
-    const ColumnNode & right_resolved_identifier_column,
-    const std::string & identifier_path_part)
-{
-    const auto & left_column_source_alias = left_resolved_identifier_column.getColumnSource()->getAlias();
-    const auto & right_column_source_alias = right_resolved_identifier_column.getColumnSource()->getAlias();
-
-    /** If column from right table was resolved using alias, we prefer column from right table.
-        *
-        * Example: SELECT dummy FROM system.one JOIN system.one AS A ON A.dummy = system.one.dummy;
-        *
-        * If alias is specified for left table, and alias is not specified for right table and identifier was resolved
-        * without using left table alias, we prefer column from right table.
-        *
-        * Example: SELECT dummy FROM system.one AS A JOIN system.one ON A.dummy = system.one.dummy;
-        *
-        * Otherwise we prefer column from left table.
-        */
-    bool column_resolved_using_right_alias = identifier_path_part == right_column_source_alias;
-    bool column_resolved_without_using_left_alias = !left_column_source_alias.empty()
-                                                    && right_column_source_alias.empty()
-                                                    && identifier_path_part != left_column_source_alias;
-
-    if (column_resolved_using_right_alias || column_resolved_without_using_left_alias)
-        return JoinTableSide::Right;
-
-    return JoinTableSide::Left;
-}
-
-IdentifierResolveResult IdentifierResolver::tryResolveIdentifierFromCrossJoin(const IdentifierLookup & identifier_lookup,
-    const QueryTreeNodePtr & table_expression_node,
-    IdentifierResolveScope & scope)
-{
-    const auto & from_cross_join_node = table_expression_node->as<const CrossJoinNode &>();
-    bool prefer_left_table = scope.joins_count == 1 && scope.context->getSettingsRef()[Setting::single_join_prefer_left_table];
-
-    IdentifierResolveResult resolve_result;
-    for (const auto & expr : from_cross_join_node.getTableExpressions())
-    {
-        auto identifier = tryResolveIdentifierFromJoinTreeNode(identifier_lookup, expr, scope);
-        if (!identifier)
-            continue;
-
-        if (!resolve_result)
-        {
-            resolve_result = std::move(identifier);
-            continue;
-        }
-
-        if (!identifier_lookup.isExpressionLookup())
-            throw Exception(ErrorCodes::AMBIGUOUS_IDENTIFIER,
-                "JOIN {} ambiguous identifier {}. In scope {}",
-                table_expression_node->formatASTForErrorMessage(),
-                identifier_lookup.dump(),
-                scope.scope_node->formatASTForErrorMessage());
-
-        /// If columns from left or right table were missed Object(Nullable('json')) subcolumns, they will be replaced
-        /// to ConstantNode(NULL), which can't be cast to ColumnNode, so we resolve it here.
-        // if (auto missed_subcolumn_identifier = checkIsMissedObjectJSONSubcolumn(left_resolved_identifier, right_resolved_identifier))
-        //     return missed_subcolumn_identifier;
-
-        if (resolve_result.resolved_identifier->isEqual(*identifier.resolved_identifier, IQueryTreeNode::CompareOptions{.compare_aliases = false}))
-        {
-            const auto & identifier_path_part = identifier_lookup.identifier.front();
-            auto * left_resolved_identifier_column = resolve_result.resolved_identifier->as<ColumnNode>();
-            auto * right_resolved_identifier_column = identifier.resolved_identifier->as<ColumnNode>();
-
-            if (left_resolved_identifier_column && right_resolved_identifier_column)
-            {
-                auto resolved_side = choseSideForEqualIdenfifiersFromJoin(*left_resolved_identifier_column, *right_resolved_identifier_column, identifier_path_part);
-                if (resolved_side == JoinTableSide::Right)
-                    resolve_result = identifier;
-            }
-        }
-        else if (!prefer_left_table)
-        {
-            throw Exception(ErrorCodes::AMBIGUOUS_IDENTIFIER,
-                "JOIN {} ambiguous identifier '{}'. In scope {}",
-                table_expression_node->formatASTForErrorMessage(),
-                identifier_lookup.identifier.getFullName(),
-                scope.scope_node->formatASTForErrorMessage());
-        }
-    }
-
-    return resolve_result;
-}
-
-=======
->>>>>>> c1613c0f
 /// Compare resolved identifiers considering columns that become nullable after JOIN
 bool resolvedIdenfiersFromJoinAreEquals(
     const QueryTreeNodePtr & left_resolved_identifier,
@@ -1563,17 +1472,6 @@
         if (identifier_view.empty())
             return { .resolved_identifier = array_join_column, .resolve_place = IdentifierResolvePlace::JOIN_TREE };
 
-<<<<<<< HEAD
-        if (resolve_result.resolved_identifier)
-        {
-            auto resolved_nested_subcolumn = tryResolveExpressionFromArrayJoinNestedExpression(
-                    resolve_result.resolved_identifier, scope, array_join_column_expression_typed, array_join_column_expression_typed.getExpressionOrThrow());
-            if (resolved_nested_subcolumn)
-                return { .resolved_identifier = resolved_nested_subcolumn, .resolve_place = IdentifierResolvePlace::JOIN_TREE };
-        }
-
-=======
->>>>>>> c1613c0f
         /// Resolve subcolumns. Example : SELECT x.y.z FROM tab ARRAY JOIN arr AS x
         auto compound_expr = tryResolveIdentifierFromCompoundExpression(
             identifier_lookup.identifier,
