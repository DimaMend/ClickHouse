#include <Analyzer/Passes/AggregateFunctionsArithmericOperationsPass.h>

#include <AggregateFunctions/AggregateFunctionFactory.h>
#include <AggregateFunctions/IAggregateFunction.h>

#include <Functions/IFunction.h>

#include <Analyzer/InDepthQueryTreeVisitor.h>
#include <Analyzer/ConstantNode.h>
#include <Analyzer/FunctionNode.h>

namespace DB
{

namespace ErrorCodes
{
    extern const int BAD_TYPE_OF_FIELD;
}

namespace
{

Field zeroField(const Field & value)
{
    switch (value.getType())
    {
        case Field::Types::UInt64: return static_cast<UInt64>(0);
        case Field::Types::Int64: return static_cast<Int64>(0);
        case Field::Types::Float64: return static_cast<Float64>(0);
        case Field::Types::UInt128: return static_cast<UInt128>(0);
        case Field::Types::Int128: return static_cast<Int128>(0);
        case Field::Types::UInt256: return static_cast<UInt256>(0);
        case Field::Types::Int256: return static_cast<Int256>(0);
        default:
            break;
    }

    throw Exception(ErrorCodes::BAD_TYPE_OF_FIELD, "Unexpected literal type in function");
}

/** Rewrites:   sum([multiply|divide]) -> [multiply|divide](sum)
  *             [min|max|avg]([multiply|divide|plus|minus]) -> [multiply|divide|plus|minus]([min|max|avg])
  *
  * TODO: Support `groupBitAnd`, `groupBitOr`, `groupBitXor` functions.
  * TODO: Support rewrite `f((2 * n) * n)` into '2 * f(n * n)'.
  */
class AggregateFunctionsArithmericOperationsVisitor : public InDepthQueryTreeVisitor<AggregateFunctionsArithmericOperationsVisitor>
{
public:
    /// Traverse tree bottom to top
    static bool shouldTraverseTopToBottom()
    {
        return false;
    }

    static void visitImpl(QueryTreeNodePtr & node)
    {
        auto * aggregate_function_node = node->as<FunctionNode>();
        if (!aggregate_function_node || !aggregate_function_node->isAggregateFunction())
            return;

        static std::unordered_map<std::string_view, std::unordered_set<std::string_view>> supported_functions
            = {{"sum", {"multiply", "divide"}},
               {"min", {"multiply", "divide", "plus", "minus"}},
               {"max", {"multiply", "divide", "plus", "minus"}},
               {"avg", {"multiply", "divide", "plus", "minus"}}};

        auto & aggregate_function_arguments_nodes = aggregate_function_node->getArguments().getNodes();
        if (aggregate_function_arguments_nodes.size() != 1)
            return;

        auto * inner_function_node = aggregate_function_arguments_nodes[0]->as<FunctionNode>();
        if (!inner_function_node)
            return;

        auto & inner_function_arguments_nodes = inner_function_node->getArguments().getNodes();
        if (inner_function_arguments_nodes.size() != 2)
            return;

        /// Aggregate functions[sum|min|max|avg] is case-insensitive, so we use lower cases name
        auto lower_function_name = Poco::toLower(aggregate_function_node->getFunctionName());

        auto supported_function_it = supported_functions.find(lower_function_name);
        if (supported_function_it == supported_functions.end())
            return;

        const auto & inner_function_name = inner_function_node->getFunctionName();

        if (!supported_function_it->second.contains(inner_function_name))
            return;

<<<<<<< HEAD
        /** Need reverse max <-> min for:
=======
        const auto * left_argument_constant_node = inner_function_arguments_nodes[0]->as<ConstantNode>();
        const auto * right_argument_constant_node = inner_function_arguments_nodes[1]->as<ConstantNode>();

        /** If we extract negative constant, aggregate function name must be updated.
>>>>>>> cd618d4b
          *
          * max(-1*value) -> -1*min(value)
          * max(value/-2) -> min(value)/-2
          * max(1-value) -> 1-min(value)
          */
<<<<<<< HEAD
        auto get_reverse_aggregate_function_name = [](const std::string & aggregate_function_name) -> std::string
        {
            if (aggregate_function_name == "min")
                return "max";
            else if (aggregate_function_name == "max")
                return "min";
            else
                return aggregate_function_name;
        };
=======
        std::string function_name_if_constant_is_negative;
        if (inner_function_name == "multiply" || inner_function_name == "divide")
        {
            if (lower_function_name == "min")
                function_name_if_constant_is_negative = "max";
            else if (lower_function_name == "max")
                function_name_if_constant_is_negative = "min";
        }
>>>>>>> cd618d4b

        if (left_argument_constant_node && !right_argument_constant_node)
        {
            /// Do not rewrite `sum(1/n)` with `sum(1) * div(1/n)` because of lose accuracy
            if (inner_function_name == "divide")
                return;

            /// Rewrite `aggregate_function(inner_function(constant, argument))` into `inner_function(constant, aggregate_function(argument))`
            const auto & left_argument_constant_value_literal = left_argument_constant_node->getValue();
<<<<<<< HEAD
            bool need_reverse = (arithmetic_function_name == "multiply" && left_argument_constant_value_literal < zeroField(left_argument_constant_value_literal))
                || (arithmetic_function_name == "minus");

            if (need_reverse)
                lower_aggregate_function_name = get_reverse_aggregate_function_name(lower_aggregate_function_name);
=======
            if (!function_name_if_constant_is_negative.empty() &&
                left_argument_constant_value_literal < zeroField(left_argument_constant_value_literal))
            {
                resolveAggregateFunctionNode(*aggregate_function_node, function_name_if_constant_is_negative);
            }
>>>>>>> cd618d4b

            auto inner_function = aggregate_function_arguments_nodes[0];
            auto inner_function_right_argument = std::move(inner_function_arguments_nodes[1]);
            aggregate_function_arguments_nodes = {inner_function_right_argument};
            inner_function_arguments_nodes[1] = node;
            node = std::move(inner_function);
        }
        else if (right_argument_constant_node)
        {
            /// Rewrite `aggregate_function(inner_function(argument, constant))` into `inner_function(aggregate_function(argument), constant)`
            const auto & right_argument_constant_value_literal = right_argument_constant_node->getValue();
<<<<<<< HEAD
            bool need_reverse = (arithmetic_function_name == "multiply" || arithmetic_function_name == "divide") && right_argument_constant_value_literal < zeroField(right_argument_constant_value_literal);

            if (need_reverse)
                lower_aggregate_function_name = get_reverse_aggregate_function_name(lower_aggregate_function_name);
=======
            if (!function_name_if_constant_is_negative.empty() &&
                right_argument_constant_value_literal < zeroField(right_argument_constant_value_literal))
            {
                resolveAggregateFunctionNode(*aggregate_function_node, function_name_if_constant_is_negative);
            }
>>>>>>> cd618d4b

            auto inner_function = aggregate_function_arguments_nodes[0];
            auto inner_function_left_argument = std::move(inner_function_arguments_nodes[0]);
            aggregate_function_arguments_nodes = {inner_function_left_argument};
            inner_function_arguments_nodes[0] = node;
            node = std::move(inner_function);
        }
    }

private:
    static inline void resolveAggregateFunctionNode(FunctionNode & function_node, const String & aggregate_function_name)
    {
        auto function_result_type = function_node.getResultType();
        auto function_aggregate_function = function_node.getAggregateFunction();

        AggregateFunctionProperties properties;
        auto aggregate_function = AggregateFunctionFactory::instance().get(aggregate_function_name,
            function_aggregate_function->getArgumentTypes(),
            function_aggregate_function->getParameters(),
            properties);

        function_node.resolveAsAggregateFunction(std::move(aggregate_function), std::move(function_result_type));
    }
};

}

void AggregateFunctionsArithmericOperationsPass::run(QueryTreeNodePtr query_tree_node, ContextPtr)
{
    AggregateFunctionsArithmericOperationsVisitor visitor;
    visitor.visit(query_tree_node);
}

}<|MERGE_RESOLUTION|>--- conflicted
+++ resolved
@@ -89,30 +89,14 @@
         if (!supported_function_it->second.contains(inner_function_name))
             return;
 
-<<<<<<< HEAD
-        /** Need reverse max <-> min for:
-=======
         const auto * left_argument_constant_node = inner_function_arguments_nodes[0]->as<ConstantNode>();
         const auto * right_argument_constant_node = inner_function_arguments_nodes[1]->as<ConstantNode>();
 
         /** If we extract negative constant, aggregate function name must be updated.
->>>>>>> cd618d4b
           *
-          * max(-1*value) -> -1*min(value)
-          * max(value/-2) -> min(value)/-2
-          * max(1-value) -> 1-min(value)
+          * Example: SELECT min(-1 * id);
+          * Result: SELECT -1 * max(id);
           */
-<<<<<<< HEAD
-        auto get_reverse_aggregate_function_name = [](const std::string & aggregate_function_name) -> std::string
-        {
-            if (aggregate_function_name == "min")
-                return "max";
-            else if (aggregate_function_name == "max")
-                return "min";
-            else
-                return aggregate_function_name;
-        };
-=======
         std::string function_name_if_constant_is_negative;
         if (inner_function_name == "multiply" || inner_function_name == "divide")
         {
@@ -121,7 +105,6 @@
             else if (lower_function_name == "max")
                 function_name_if_constant_is_negative = "min";
         }
->>>>>>> cd618d4b
 
         if (left_argument_constant_node && !right_argument_constant_node)
         {
@@ -131,19 +114,11 @@
 
             /// Rewrite `aggregate_function(inner_function(constant, argument))` into `inner_function(constant, aggregate_function(argument))`
             const auto & left_argument_constant_value_literal = left_argument_constant_node->getValue();
-<<<<<<< HEAD
-            bool need_reverse = (arithmetic_function_name == "multiply" && left_argument_constant_value_literal < zeroField(left_argument_constant_value_literal))
-                || (arithmetic_function_name == "minus");
-
-            if (need_reverse)
-                lower_aggregate_function_name = get_reverse_aggregate_function_name(lower_aggregate_function_name);
-=======
             if (!function_name_if_constant_is_negative.empty() &&
                 left_argument_constant_value_literal < zeroField(left_argument_constant_value_literal))
             {
                 resolveAggregateFunctionNode(*aggregate_function_node, function_name_if_constant_is_negative);
             }
->>>>>>> cd618d4b
 
             auto inner_function = aggregate_function_arguments_nodes[0];
             auto inner_function_right_argument = std::move(inner_function_arguments_nodes[1]);
@@ -155,18 +130,11 @@
         {
             /// Rewrite `aggregate_function(inner_function(argument, constant))` into `inner_function(aggregate_function(argument), constant)`
             const auto & right_argument_constant_value_literal = right_argument_constant_node->getValue();
-<<<<<<< HEAD
-            bool need_reverse = (arithmetic_function_name == "multiply" || arithmetic_function_name == "divide") && right_argument_constant_value_literal < zeroField(right_argument_constant_value_literal);
-
-            if (need_reverse)
-                lower_aggregate_function_name = get_reverse_aggregate_function_name(lower_aggregate_function_name);
-=======
             if (!function_name_if_constant_is_negative.empty() &&
                 right_argument_constant_value_literal < zeroField(right_argument_constant_value_literal))
             {
                 resolveAggregateFunctionNode(*aggregate_function_node, function_name_if_constant_is_negative);
             }
->>>>>>> cd618d4b
 
             auto inner_function = aggregate_function_arguments_nodes[0];
             auto inner_function_left_argument = std::move(inner_function_arguments_nodes[0]);
