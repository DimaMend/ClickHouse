#include <Analyzer/Passes/QueryAnalysisPass.h>

#include <Common/checkStackSize.h>
#include <Common/NamePrompter.h>
#include <Common/ProfileEvents.h>

#include <IO/WriteBuffer.h>
#include <IO/WriteHelpers.h>
#include <IO/Operators.h>

#include <DataTypes/IDataType.h>
#include <DataTypes/DataTypesNumber.h>
#include <DataTypes/DataTypeString.h>
#include <DataTypes/DataTypeNullable.h>
#include <DataTypes/DataTypeTuple.h>
#include <DataTypes/DataTypeArray.h>
#include <DataTypes/DataTypeMap.h>
#include <DataTypes/DataTypeFunction.h>
#include <DataTypes/DataTypeSet.h>
#include <DataTypes/DataTypeLowCardinality.h>
#include <DataTypes/getLeastSupertype.h>

#include <Columns/ColumnNullable.h>
#include <Columns/ColumnSet.h>
#include <Columns/ColumnConst.h>

#include <Functions/FunctionFactory.h>
#include <Functions/UserDefined/UserDefinedExecutableFunctionFactory.h>
#include <Functions/UserDefined/UserDefinedSQLFunctionFactory.h>
#include <Functions/grouping.h>

#include <AggregateFunctions/AggregateFunctionFactory.h>

#include <TableFunctions/TableFunctionFactory.h>

#include <Databases/IDatabase.h>

#include <Storages/IStorage.h>
#include <Storages/StorageSet.h>

#include <Interpreters/convertFieldToType.h>
#include <Interpreters/StorageID.h>
#include <Interpreters/Context.h>
#include <Interpreters/SelectQueryOptions.h>
#include <Interpreters/InterpreterSelectQueryAnalyzer.h>
#include <Interpreters/Set.h>
#include <Interpreters/misc.h>

#include <Processors/Executors/PullingAsyncPipelineExecutor.h>

#include <Analyzer/Utils.h>
#include <Analyzer/SetUtils.h>
#include <Analyzer/AggregationUtils.h>
#include <Analyzer/WindowFunctionsUtils.h>
#include <Analyzer/ValidationUtils.h>
#include <Analyzer/HashUtils.h>
#include <Analyzer/IdentifierNode.h>
#include <Analyzer/MatcherNode.h>
#include <Analyzer/ColumnTransformers.h>
#include <Analyzer/ConstantNode.h>
#include <Analyzer/ColumnNode.h>
#include <Analyzer/FunctionNode.h>
#include <Analyzer/LambdaNode.h>
#include <Analyzer/SortNode.h>
#include <Analyzer/InterpolateNode.h>
#include <Analyzer/WindowNode.h>
#include <Analyzer/TableNode.h>
#include <Analyzer/TableFunctionNode.h>
#include <Analyzer/QueryNode.h>
#include <Analyzer/ArrayJoinNode.h>
#include <Analyzer/JoinNode.h>
#include <Analyzer/UnionNode.h>
#include <Analyzer/InDepthQueryTreeVisitor.h>
#include <Analyzer/QueryTreeBuilder.h>
#include <Analyzer/IQueryTreeNode.h>

namespace ProfileEvents
{
    extern const Event ScalarSubqueriesGlobalCacheHit;
    extern const Event ScalarSubqueriesCacheMiss;
}

namespace DB
{

namespace ErrorCodes
{
    extern const int UNSUPPORTED_METHOD;
    extern const int UNKNOWN_IDENTIFIER;
    extern const int UNKNOWN_FUNCTION;
    extern const int LOGICAL_ERROR;
    extern const int CYCLIC_ALIASES;
    extern const int INCORRECT_RESULT_OF_SCALAR_SUBQUERY;
    extern const int BAD_ARGUMENTS;
    extern const int MULTIPLE_EXPRESSIONS_FOR_ALIAS;
    extern const int TYPE_MISMATCH;
    extern const int AMBIGUOUS_IDENTIFIER;
    extern const int INVALID_WITH_FILL_EXPRESSION;
    extern const int INVALID_LIMIT_EXPRESSION;
    extern const int EMPTY_LIST_OF_COLUMNS_QUERIED;
    extern const int TOO_DEEP_SUBQUERIES;
    extern const int UNKNOWN_AGGREGATE_FUNCTION;
    extern const int TOO_FEW_ARGUMENTS_FOR_FUNCTION;
    extern const int TOO_MANY_ARGUMENTS_FOR_FUNCTION;
    extern const int ILLEGAL_FINAL;
    extern const int SAMPLING_NOT_SUPPORTED;
    extern const int NO_COMMON_TYPE;
    extern const int NOT_IMPLEMENTED;
    extern const int ALIAS_REQUIRED;
    extern const int NUMBER_OF_ARGUMENTS_DOESNT_MATCH;
    extern const int ILLEGAL_PREWHERE;
    extern const int UNKNOWN_TABLE;
}

/** Query analyzer implementation overview. Please check documentation in QueryAnalysisPass.h before.
  * And additional documentation for each method, where special cases are described in detail.
  *
  * Each node in query must be resolved. For each query tree node resolved state is specific.
  *
  * For constant node no resolve process exists, it is resolved during construction.
  *
  * For table node no resolve process exists, it is resolved during construction.
  *
  * For function node to be resolved parameters and arguments must be resolved, function node must be initialized with concrete aggregate or
  * non aggregate function and with result type.
  *
  * For lambda node there can be 2 different cases.
  * 1. Standalone: WITH (x -> x + 1) AS lambda SELECT lambda(1); Such lambdas are inlined in query tree during query analysis pass.
  * 2. Function arguments: WITH (x -> x + 1) AS lambda SELECT arrayMap(lambda, [1, 2, 3]); For such lambda resolution must
  * set concrete lambda arguments (initially they are identifier nodes) and resolve lambda expression body.
  *
  * For query node resolve process must resolve all its inner nodes.
  *
  * For matcher node resolve process must replace it with matched nodes.
  *
  * For identifier node resolve process must replace it with concrete non identifier node. This part is most complex because
  * for identifier resolution scopes and identifier lookup context play important part.
  *
  * ClickHouse SQL support lexical scoping for identifier resolution. Scope can be defined by query node or by expression node.
  * Expression nodes that can define scope are lambdas and table ALIAS columns.
  *
  * Identifier lookup context can be expression, function, table.
  *
  * Examples: WITH (x -> x + 1) as func SELECT func() FROM func; During function `func` resolution identifier lookup is performed
  * in function context.
  *
  * If there are no information of identifier context rules are following:
  * 1. Try to resolve identifier in expression context.
  * 2. Try to resolve identifier in function context, if it is allowed. Example: SELECT func(arguments); Here func identifier cannot be resolved in function context
  * because query projection does not support that.
  * 3. Try to resolve identifier in table context, if it is allowed. Example: SELECT table; Here table identifier cannot be resolved in function context
  * because query projection does not support that.
  *
  * TODO: This does not supported properly before, because matchers could not be resolved from aliases.
  *
  * Identifiers are resolved with following resules:
  * Resolution starts with current scope.
  * 1. Try to resolve identifier from expression scope arguments. Lambda expression arguments are greatest priority.
  * 2. Try to resolve identifier from aliases.
  * 3. Try to resolve identifier from join tree if scope is query, or if there are registered table columns in scope.
  * Steps 2 and 3 can be changed using prefer_column_name_to_alias setting.
  * 4. If it is table lookup, try to resolve identifier from CTE.
  * If identifier could not be resolved in current scope, resolution must be continued in parent scopes.
  * 5. Try to resolve identifier from parent scopes.
  *
  * Additional rules about aliases and scopes.
  * 1. Parent scope cannot refer alias from child scope.
  * 2. Child scope can refer to alias in parent scope.
  *
  * Example: SELECT arrayMap(x -> x + 1 AS a, [1,2,3]), a; Identifier a is unknown in parent scope.
  * Example: SELECT a FROM (SELECT 1 as a); Here we do not refer to alias a from child query scope. But we query it projection result, similar to tables.
  * Example: WITH 1 as a SELECT (SELECT a) as b; Here in child scope identifier a is resolved using alias from parent scope.
  *
  * Additional rules about identifier binding.
  * Bind for identifier to entity means that identifier first part match some node during analysis.
  * If other parts of identifier cannot be resolved in that node, exception must be thrown.
  *
  * Example:
  * CREATE TABLE test_table (id UInt64, compound_value Tuple(value UInt64)) ENGINE=TinyLog;
  * SELECT compound_value.value, 1 AS compound_value FROM test_table;
  * Identifier first part compound_value bound to entity with alias compound_value, but nested identifier part cannot be resolved from entity,
  * lookup should not be continued, and exception must be thrown because if lookup continues that way identifier can be resolved from join tree.
  *
  * TODO: This was not supported properly before analyzer because nested identifier could not be resolved from alias.
  *
  * More complex example:
  * CREATE TABLE test_table (id UInt64, value UInt64) ENGINE=TinyLog;
  * WITH cast(('Value'), 'Tuple (value UInt64') AS value SELECT (SELECT value FROM test_table);
  * Identifier first part value bound to test_table column value, but nested identifier part cannot be resolved from it,
  * lookup should not be continued, and exception must be thrown because if lookup continues identifier can be resolved from parent scope.
  *
  * TODO: Update exception messages
  * TODO: JOIN TREE subquery constant columns
  * TODO: Table identifiers with optional UUID.
  * TODO: Lookup functions arrayReduce(sum, [1, 2, 3]);
  * TODO: SELECT (compound_expression).*, (compound_expression).COLUMNS are not supported on parser level.
  * TODO: SELECT a.b.c.*, a.b.c.COLUMNS. Qualified matcher where identifier size is greater than 2 are not supported on parser level.
  * TODO: Support function identifier resolve from parent query scope, if lambda in parent scope does not capture any columns.
  * TODO: Scalar subqueries cache.
  */

namespace
{

/// Identifier lookup context
enum class IdentifierLookupContext : uint8_t
{
    EXPRESSION = 0,
    FUNCTION,
    TABLE_EXPRESSION,
};

const char * toString(IdentifierLookupContext identifier_lookup_context)
{
    switch (identifier_lookup_context)
    {
        case IdentifierLookupContext::EXPRESSION: return "EXPRESSION";
        case IdentifierLookupContext::FUNCTION: return "FUNCTION";
        case IdentifierLookupContext::TABLE_EXPRESSION: return "TABLE_EXPRESSION";
    }
}

const char * toStringLowercase(IdentifierLookupContext identifier_lookup_context)
{
    switch (identifier_lookup_context)
    {
        case IdentifierLookupContext::EXPRESSION: return "expression";
        case IdentifierLookupContext::FUNCTION: return "function";
        case IdentifierLookupContext::TABLE_EXPRESSION: return "table expression";
    }
}

/** Structure that represent identifier lookup during query analysis.
  * Lookup can be in query expression, function, table context.
  */
struct IdentifierLookup
{
    Identifier identifier;
    IdentifierLookupContext lookup_context;

    bool isExpressionLookup() const
    {
        return lookup_context == IdentifierLookupContext::EXPRESSION;
    }

    bool isFunctionLookup() const
    {
        return lookup_context == IdentifierLookupContext::FUNCTION;
    }

    bool isTableExpressionLookup() const
    {
        return lookup_context == IdentifierLookupContext::TABLE_EXPRESSION;
    }

    String dump() const
    {
        return identifier.getFullName() + ' ' + toString(lookup_context);
    }
};

inline bool operator==(const IdentifierLookup & lhs, const IdentifierLookup & rhs)
{
    return lhs.identifier.getFullName() == rhs.identifier.getFullName() && lhs.lookup_context == rhs.lookup_context;
}

[[maybe_unused]] inline bool operator!=(const IdentifierLookup & lhs, const IdentifierLookup & rhs)
{
    return !(lhs == rhs);
}

struct IdentifierLookupHash
{
    size_t operator()(const IdentifierLookup & identifier_lookup) const
    {
        return std::hash<std::string>()(identifier_lookup.identifier.getFullName()) ^ static_cast<uint8_t>(identifier_lookup.lookup_context);
    }
};

enum class IdentifierResolvePlace : UInt8
{
    NONE = 0,
    EXPRESSION_ARGUMENTS,
    ALIASES,
    JOIN_TREE,
    /// Valid only for table lookup
    CTE,
    /// Valid only for table lookup
    DATABASE_CATALOG
};

const char * toString(IdentifierResolvePlace resolved_identifier_place)
{
    switch (resolved_identifier_place)
    {
        case IdentifierResolvePlace::NONE: return "NONE";
        case IdentifierResolvePlace::EXPRESSION_ARGUMENTS: return "EXPRESSION_ARGUMENTS";
        case IdentifierResolvePlace::ALIASES: return "ALIASES";
        case IdentifierResolvePlace::JOIN_TREE: return "JOIN_TREE";
        case IdentifierResolvePlace::CTE: return "CTE";
        case IdentifierResolvePlace::DATABASE_CATALOG: return "DATABASE_CATALOG";
    }
}

struct IdentifierResolveResult
{
    IdentifierResolveResult() = default;

    QueryTreeNodePtr resolved_identifier;
    IdentifierResolvePlace resolve_place = IdentifierResolvePlace::NONE;
    bool resolved_from_parent_scopes = false;

    [[maybe_unused]] bool isResolved() const
    {
        return resolve_place != IdentifierResolvePlace::NONE;
    }

    [[maybe_unused]] bool isResolvedFromParentScopes() const
    {
        return resolved_from_parent_scopes;
    }

    [[maybe_unused]] bool isResolvedFromExpressionArguments() const
    {
        return resolve_place == IdentifierResolvePlace::EXPRESSION_ARGUMENTS;
    }

    [[maybe_unused]] bool isResolvedFromAliases() const
    {
        return resolve_place == IdentifierResolvePlace::ALIASES;
    }

    [[maybe_unused]] bool isResolvedFromJoinTree() const
    {
        return resolve_place == IdentifierResolvePlace::JOIN_TREE;
    }

    [[maybe_unused]] bool isResolvedFromCTEs() const
    {
        return resolve_place == IdentifierResolvePlace::CTE;
    }

    void dump(WriteBuffer & buffer) const
    {
        if (!resolved_identifier)
        {
            buffer << "unresolved";
            return;
        }

        buffer << resolved_identifier->formatASTForErrorMessage() << " place " << toString(resolve_place) << " resolved from parent scopes " << resolved_from_parent_scopes;
    }

    [[maybe_unused]] String dump() const
    {
        WriteBufferFromOwnString buffer;
        dump(buffer);

        return buffer.str();
    }
};

struct IdentifierResolveSettings
{
    /// Allow to check join tree during identifier resolution
    bool allow_to_check_join_tree = true;

    /// Allow to check CTEs during table identifier resolution
    bool allow_to_check_cte = true;

    /// Allow to check parent scopes during identifier resolution
    bool allow_to_check_parent_scopes = true;

    /// Allow to check database catalog during table identifier resolution
    bool allow_to_check_database_catalog = true;

    /// Allow to resolve subquery during identifier resolution
    bool allow_to_resolve_subquery_during_identifier_resolution = true;
};

struct StringTransparentHash
{
    using is_transparent = void;
    using hash = std::hash<std::string_view>;

    [[maybe_unused]] size_t operator()(const char * data) const
    {
        return hash()(data);
    }

    size_t operator()(std::string_view data) const
    {
        return hash()(data);
    }

    size_t operator()(const std::string & data) const
    {
        return hash()(data);
    }
};

using ColumnNameToColumnNodeMap = std::unordered_map<std::string, ColumnNodePtr, StringTransparentHash, std::equal_to<>>;

struct TableExpressionData
{
    std::string table_expression_name;
    std::string table_expression_description;
    std::string database_name;
    std::string table_name;
    bool should_qualify_columns = true;
    NamesAndTypes column_names_and_types;
    ColumnNameToColumnNodeMap column_name_to_column_node;
    std::unordered_set<std::string, StringTransparentHash, std::equal_to<>> column_identifier_first_parts;

    bool hasFullIdentifierName(IdentifierView identifier_view) const
    {
        return column_name_to_column_node.contains(identifier_view.getFullName());
    }

    bool canBindIdentifier(IdentifierView identifier_view) const
    {
        return column_identifier_first_parts.contains(identifier_view.at(0));
    }

    [[maybe_unused]] void dump(WriteBuffer & buffer) const
    {
        buffer << "Table expression name " << table_expression_name;

        if (!table_expression_description.empty())
            buffer << " table expression description " << table_expression_description;

        if (!database_name.empty())
            buffer << " database name " << database_name;

        if (!table_name.empty())
            buffer << " table name " << table_name;

        buffer << " should qualify columns " << should_qualify_columns;
        buffer << " columns size " << column_name_to_column_node.size() << '\n';

        for (const auto & [column_name, column_node] : column_name_to_column_node)
            buffer << "Column name " << column_name << " column node " << column_node->dumpTree() << '\n';
    }

    [[maybe_unused]] String dump() const
    {
        WriteBufferFromOwnString buffer;
        dump(buffer);

        return buffer.str();
    }
};

class ExpressionsStack
{
public:
    void pushNode(const QueryTreeNodePtr & node)
    {
        if (node->hasAlias())
        {
            const auto & node_alias = node->getAlias();
            alias_name_to_expressions[node_alias].push_back(node);
        }

        if (const auto * function = node->as<FunctionNode>())
        {
            if (AggregateFunctionFactory::instance().isAggregateFunctionName(function->getFunctionName()))
                ++aggregate_functions_counter;
        }

        expressions.emplace_back(node);
    }

    void popNode()
    {
        const auto & top_expression = expressions.back();
        const auto & top_expression_alias = top_expression->getAlias();

        if (!top_expression_alias.empty())
        {
            auto it = alias_name_to_expressions.find(top_expression_alias);
            auto & alias_expressions = it->second;
            alias_expressions.pop_back();

            if (alias_expressions.empty())
                alias_name_to_expressions.erase(it);
        }

        if (const auto * function = top_expression->as<FunctionNode>())
        {
            if (AggregateFunctionFactory::instance().isAggregateFunctionName(function->getFunctionName()))
                --aggregate_functions_counter;
        }

        expressions.pop_back();
    }

    [[maybe_unused]] const QueryTreeNodePtr & getRoot() const
    {
        return expressions.front();
    }

    const QueryTreeNodePtr & getTop() const
    {
        return expressions.back();
    }

    [[maybe_unused]] bool hasExpressionWithAlias(const std::string & alias) const
    {
        return alias_name_to_expressions.contains(alias);
    }

    bool hasAggregateFunction() const
    {
        return aggregate_functions_counter > 0;
    }

    QueryTreeNodePtr getExpressionWithAlias(const std::string & alias) const
    {
        auto expression_it = alias_name_to_expressions.find(alias);
        if (expression_it == alias_name_to_expressions.end())
            return {};

        return expression_it->second.front();
    }

    [[maybe_unused]] size_t size() const
    {
        return expressions.size();
    }

    bool empty() const
    {
        return expressions.empty();
    }

    void dump(WriteBuffer & buffer) const
    {
        buffer << expressions.size() << '\n';

        for (const auto & expression : expressions)
        {
            buffer << "Expression ";
            buffer << expression->formatASTForErrorMessage();

            const auto & alias = expression->getAlias();
            if (!alias.empty())
                buffer << " alias " << alias;

            buffer << '\n';
        }
    }

    [[maybe_unused]] String dump() const
    {
        WriteBufferFromOwnString buffer;
        dump(buffer);

        return buffer.str();
    }

private:
    QueryTreeNodes expressions;
    size_t aggregate_functions_counter = 0;
    std::unordered_map<std::string, QueryTreeNodes> alias_name_to_expressions;
};

/** Projection names is name of query tree node that is used in projection part of query node.
  * Example: SELECT id FROM test_table;
  * `id` is projection name of column node
  *
  * Example: SELECT id AS id_alias FROM test_table;
  * `id_alias` is projection name of column node
  *
  * Calculation of projection names is done during expression nodes resolution. This is done this way
  * because after identifier node is resolved we lose information about identifier name. We could
  * potentially save this information in query tree node itself, but that would require to clone it in some cases.
  * Example: SELECT big_scalar_subquery AS a, a AS b, b AS c;
  * All 3 nodes in projection are the same big_scalar_subquery, but they have different projection names.
  * If we want to save it in query tree node, we have to clone subquery node that could lead to performance degradation.
  *
  * Possible solution is to separate query node metadata and query node content. So only node metadata could be cloned
  * if we want to change projection name. This solution does not seem to be easy for client of query tree because projection
  * name will be part of interface. If we potentially could hide projection names calculation in analyzer without introducing additional
  * changes in query tree structure that would be preferable.
  *
  * Currently each resolve method returns projection names array. Resolve method must compute projection names of node.
  * If node is resolved as list node this is case for `untuple` function or `matcher` result projection names array must contain projection names
  * for result nodes.
  * If node is not resolved as list node, projection names array contain single projection name for node.
  *
  * Rules for projection names:
  * 1. If node has alias. It is node projection name.
  * Except scenario where `untuple` function has alias. Example: SELECT untuple(expr) AS alias, alias.
  *
  * 2. For constant it is constant value string representation.
  *
  * 3. For identifier:
  * If identifier is resolved from JOIN TREE, we want to remove additional identifier qualifications.
  * Example: SELECT default.test_table.id FROM test_table.
  * Result projection name is `id`.
  *
  * Example: SELECT t1.id FROM test_table_1 AS t1, test_table_2 AS t2
  * In example both test_table_1, test_table_2 have `id` column.
  * In such case projection name is `t1.id` because if additional qualification is removed then column projection name `id` will be ambiguous.
  *
  * Example: SELECT default.test_table_1.id FROM test_table_1 AS t1, test_table_2 AS t2
  * In such case projection name is `test_table_1.id` because we remove unnecessary database qualification, but table name qualification cannot be removed
  * because otherwise column projection name `id` will be ambiguous.
  *
  * If identifier is not resolved from JOIN TREE. Identifier name is projection name.
  * Except scenario where `untuple` function resolved using identifier. Example: SELECT untuple(expr) AS alias, alias.
  * Example: SELECT sum(1, 1) AS value, value.
  * In such case both nodes have `value` projection names.
  *
  * Example: SELECT id AS value, value FROM test_table.
  * In such case both nodes have have `value` projection names.
  *
  * Special case is `untuple` function. If `untuple` function specified with alias, then result nodes will have alias.tuple_column_name projection names.
  * Example: SELECT cast(tuple(1), 'Tuple(id UInt64)') AS value, untuple(value) AS a;
  * Result projection names are `value`, `a.id`.
  *
  * If `untuple` function does not have alias then result nodes will have `tupleElement(untuple_expression_projection_name, 'tuple_column_name') projection names.
  *
  * Example: SELECT cast(tuple(1), 'Tuple(id UInt64)') AS value, untuple(value);
  * Result projection names are `value`, `tupleElement(value, 'id')`;
  *
  * 4. For function:
  * Projection name consists from function_name(parameters_projection_names)(arguments_projection_names).
  * Additionally if function is window function. Window node projection name is used with OVER clause.
  * Example: function_name (parameters_names)(argument_projection_names) OVER window_name;
  * Example: function_name (parameters_names)(argument_projection_names) OVER (PARTITION BY id ORDER BY id).
  * Example: function_name (parameters_names)(argument_projection_names) OVER (window_name ORDER BY id).
  *
  * 5. For lambda:
  * If it is standalone lambda that returns single expression, function projection name is used.
  * Example: WITH (x -> x + 1) AS lambda SELECT lambda(1).
  * Projection name is `lambda(1)`.
  *
  * If is it standalone lambda that returns list, projection names of list nodes are used.
  * Example: WITH (x -> *) AS lambda SELECT lambda(1) FROM test_table;
  * If test_table has two columns `id`, `value`. Then result projection names are `id`, `value`.
  *
  * If lambda is argument of function.
  * Then projection name consists from lambda(tuple(lambda_arguments)(lambda_body_projection_name));
  *
  * 6. For matcher:
  * Matched nodes projection names are used as matcher projection names.
  *
  * Matched nodes must be qualified if needed.
  * Example: SELECT * FROM test_table_1 AS t1, test_table_2 AS t2.
  * In example table test_table_1 and test_table_2 both have `id`, `value` columns.
  * Matched nodes after unqualified matcher resolve must be qualified to avoid ambiguous projection names.
  * Result projection names must be `t1.id`, `t1.value`, `t2.id`, `t2.value`.
  *
  * There are special cases
  * 1. For lambda inside APPLY matcher transformer:
  * Example: SELECT * APPLY x -> toString(x) FROM test_table.
  * In such case lambda argument projection name `x` will be replaced by matched node projection name.
  * If table has two columns `id` and `value`. Then result projection names are `toString(id)`, `toString(value)`;
  *
  * 2. For unqualified matcher when JOIN tree contains JOIN with USING.
  * Example: SELECT * FROM test_table_1 AS t1 INNER JOIN test_table_2 AS t2 USING(id);
  * Result projection names must be `id`, `t1.value`, `t2.value`.
  *
  * 7. For subquery:
  * For subquery projection name consists of `_subquery_` prefix and implementation specific unique number suffix.
  * Example: SELECT (SELECT 1), (SELECT 1 UNION DISTINCT SELECT 1);
  * Result projection name can be `_subquery_1`, `subquery_2`;
  *
  * 8. For table:
  * Table node can be used in expression context only as right argument of IN function. In that case identifier is used
  * as table node projection name.
  * Example: SELECT id IN test_table FROM test_table;
  * Result projection name is `in(id, test_table)`.
  */
using ProjectionName = String;
using ProjectionNames = std::vector<ProjectionName>;
constexpr auto PROJECTION_NAME_PLACEHOLDER = "__projection_name_placeholder";

struct IdentifierResolveScope
{
    /// Construct identifier resolve scope using scope node, and parent scope
    IdentifierResolveScope(QueryTreeNodePtr scope_node_, IdentifierResolveScope * parent_scope_)
        : scope_node(std::move(scope_node_))
        , parent_scope(parent_scope_)
    {
        if (parent_scope)
        {
            subquery_depth = parent_scope->subquery_depth;
            context = parent_scope->context;
        }

        if (auto * union_node = scope_node->as<UnionNode>())
            context = union_node->getContext();
        else if (auto * query_node = scope_node->as<QueryNode>())
        {
            context = query_node->getContext();
            group_by_use_nulls = context->getSettingsRef().group_by_use_nulls &&
                (query_node->isGroupByWithGroupingSets() || query_node->isGroupByWithRollup() || query_node->isGroupByWithCube());
        }
    }

    QueryTreeNodePtr scope_node;

    IdentifierResolveScope * parent_scope = nullptr;

    ContextPtr context;

    /// Identifier lookup to result
    std::unordered_map<IdentifierLookup, IdentifierResolveResult, IdentifierLookupHash> identifier_lookup_to_result;

    /// Lambda argument can be expression like constant, column, or it can be function
    std::unordered_map<std::string, QueryTreeNodePtr> expression_argument_name_to_node;

    /// Alias name to query expression node
    std::unordered_map<std::string, QueryTreeNodePtr> alias_name_to_expression_node;

    /// Alias name to lambda node
    std::unordered_map<std::string, QueryTreeNodePtr> alias_name_to_lambda_node;

    /// Alias name to table expression node
    std::unordered_map<std::string, QueryTreeNodePtr> alias_name_to_table_expression_node;

    /// Table column name to column node. Valid only during table ALIAS columns resolve.
    ColumnNameToColumnNodeMap column_name_to_column_node;

    /// CTE name to query node
    std::unordered_map<std::string, QueryTreeNodePtr> cte_name_to_query_node;

    /// Window name to window node
    std::unordered_map<std::string, QueryTreeNodePtr> window_name_to_window_node;

    /// Nodes with duplicated aliases
    std::unordered_set<QueryTreeNodePtr> nodes_with_duplicated_aliases;

    /// Current scope expression in resolve process stack
    ExpressionsStack expressions_in_resolve_process_stack;

    /// Table expressions in resolve process
    std::unordered_set<const IQueryTreeNode *> table_expressions_in_resolve_process;

    /// Current scope expression
    std::unordered_set<IdentifierLookup, IdentifierLookupHash> non_cached_identifier_lookups_during_expression_resolve;

    /// Table expression node to data
    std::unordered_map<QueryTreeNodePtr, TableExpressionData> table_expression_node_to_data;

    QueryTreeNodePtrWithHashSet nullable_group_by_keys;

    /// Use identifier lookup to result cache
    bool use_identifier_lookup_to_result_cache = true;

<<<<<<< HEAD
    /// Apply nullability to aggregation keys
    bool group_by_use_nulls = false;
=======
    /// JOINs count
    size_t joins_count = 0;
>>>>>>> 33d2cfe6

    /// Subquery depth
    size_t subquery_depth = 0;

    /** Scope join tree node for expression.
      * Valid only during analysis construction for single expression.
      */
    QueryTreeNodePtr expression_join_tree_node;

    [[maybe_unused]] const IdentifierResolveScope * getNearestQueryScope() const
    {
        const IdentifierResolveScope * scope_to_check = this;
        while (scope_to_check != nullptr)
        {
            if (scope_to_check->scope_node->getNodeType() == QueryTreeNodeType::QUERY)
                break;

            scope_to_check = scope_to_check->parent_scope;
        }

        return scope_to_check;
    }

    IdentifierResolveScope * getNearestQueryScope()
    {
        IdentifierResolveScope * scope_to_check = this;
        while (scope_to_check != nullptr)
        {
            if (scope_to_check->scope_node->getNodeType() == QueryTreeNodeType::QUERY)
                break;

            scope_to_check = scope_to_check->parent_scope;
        }

        return scope_to_check;
    }

    TableExpressionData & getTableExpressionDataOrThrow(const QueryTreeNodePtr & table_expression_node)
    {
        auto it = table_expression_node_to_data.find(table_expression_node);
        if (it == table_expression_node_to_data.end())
        {
            throw Exception(ErrorCodes::LOGICAL_ERROR,
                "Table expression {} data must be initialized. In scope {}",
                table_expression_node->formatASTForErrorMessage(),
                scope_node->formatASTForErrorMessage());
        }

        return it->second;
    }

    const TableExpressionData & getTableExpressionDataOrThrow(const QueryTreeNodePtr & table_expression_node) const
    {
        auto it = table_expression_node_to_data.find(table_expression_node);
        if (it == table_expression_node_to_data.end())
        {
            throw Exception(ErrorCodes::LOGICAL_ERROR,
                "Table expression {} data must be initialized. In scope {}",
                table_expression_node->formatASTForErrorMessage(),
                scope_node->formatASTForErrorMessage());
        }

        return it->second;
    }

    /// Dump identifier resolve scope
    [[maybe_unused]] void dump(WriteBuffer & buffer) const
    {
        buffer << "Scope node " << scope_node->formatASTForErrorMessage() << '\n';
        buffer << "Identifier lookup to result " << identifier_lookup_to_result.size() << '\n';
        for (const auto & [identifier, result] : identifier_lookup_to_result)
        {
            buffer << "Identifier " << identifier.dump() << " resolve result ";
            result.dump(buffer);
            buffer << '\n';
        }

        buffer << "Expression argument name to node " << expression_argument_name_to_node.size() << '\n';
        for (const auto & [alias_name, node] : expression_argument_name_to_node)
            buffer << "Alias name " << alias_name << " node " << node->formatASTForErrorMessage() << '\n';

        buffer << "Alias name to expression node table size " << alias_name_to_expression_node.size() << '\n';
        for (const auto & [alias_name, node] : alias_name_to_expression_node)
            buffer << "Alias name " << alias_name << " expression node " << node->dumpTree() << '\n';

        buffer << "Alias name to function node table size " << alias_name_to_lambda_node.size() << '\n';
        for (const auto & [alias_name, node] : alias_name_to_lambda_node)
            buffer << "Alias name " << alias_name << " lambda node " << node->formatASTForErrorMessage() << '\n';

        buffer << "Alias name to table expression node table size " << alias_name_to_table_expression_node.size() << '\n';
        for (const auto & [alias_name, node] : alias_name_to_table_expression_node)
            buffer << "Alias name " << alias_name << " node " << node->formatASTForErrorMessage() << '\n';

        buffer << "CTE name to query node table size " << cte_name_to_query_node.size() << '\n';
        for (const auto & [cte_name, node] : cte_name_to_query_node)
            buffer << "CTE name " << cte_name << " node " << node->formatASTForErrorMessage() << '\n';

        buffer << "WINDOW name to window node table size " << window_name_to_window_node.size() << '\n';
        for (const auto & [window_name, node] : window_name_to_window_node)
            buffer << "CTE name " << window_name << " node " << node->formatASTForErrorMessage() << '\n';

        buffer << "Nodes with duplicated aliases size " << nodes_with_duplicated_aliases.size() << '\n';
        for (const auto & node : nodes_with_duplicated_aliases)
            buffer << "Alias name " << node->getAlias() << " node " << node->formatASTForErrorMessage() << '\n';

        buffer << "Expression resolve process stack " << '\n';
        expressions_in_resolve_process_stack.dump(buffer);

        buffer << "Table expressions in resolve process size " << table_expressions_in_resolve_process.size() << '\n';
        for (const auto & node : table_expressions_in_resolve_process)
            buffer << "Table expression " << node->formatASTForErrorMessage() << '\n';

        buffer << "Non cached identifier lookups during expression resolve " << non_cached_identifier_lookups_during_expression_resolve.size() << '\n';
        for (const auto & identifier_lookup : non_cached_identifier_lookups_during_expression_resolve)
            buffer << "Identifier lookup " << identifier_lookup.dump() << '\n';

        buffer << "Table expression node to data " << table_expression_node_to_data.size() << '\n';
        for (const auto & [table_expression_node, table_expression_data] : table_expression_node_to_data)
            buffer << "Table expression node " << table_expression_node->formatASTForErrorMessage() << " data " << table_expression_data.dump() << '\n';

        buffer << "Use identifier lookup to result cache " << use_identifier_lookup_to_result_cache << '\n';
        buffer << "Subquery depth " << subquery_depth << '\n';
    }

    [[maybe_unused]] String dump() const
    {
        WriteBufferFromOwnString buffer;
        dump(buffer);

        return buffer.str();
    }
};


/** Visitor that extracts expression and function aliases from node and initialize scope tables with it.
  * Does not go into child lambdas and queries.
  *
  * Important:
  * Identifier nodes with aliases are added both in alias to expression and alias to function map.
  *
  * These is necessary because identifier with alias can give alias name to any query tree node.
  *
  * Example:
  * WITH (x -> x + 1) AS id, id AS value SELECT value(1);
  * In this example id as value is identifier node that has alias, during scope initialization we cannot derive
  * that id is actually lambda or expression.
  *
  * There are no easy solution here, without trying to make full featured expression resolution at this stage.
  * Example:
  * WITH (x -> x + 1) AS id, id AS id_1, id_1 AS id_2 SELECT id_2(1);
  * Example: SELECT a, b AS a, b AS c, 1 AS c;
  *
  * It is client responsibility after resolving identifier node with alias, make following actions:
  * 1. If identifier node was resolved in function scope, remove alias from scope expression map.
  * 2. If identifier node was resolved in expression scope, remove alias from scope function map.
  *
  * That way we separate alias map initialization and expressions resolution.
  */
class QueryExpressionsAliasVisitor : public InDepthQueryTreeVisitor<QueryExpressionsAliasVisitor>
{
public:
    explicit QueryExpressionsAliasVisitor(IdentifierResolveScope & scope_)
        : scope(scope_)
    {}

    void visitImpl(QueryTreeNodePtr & node)
    {
        updateAliasesIfNeeded(node, false /*is_lambda_node*/);
    }

    bool needChildVisit(const QueryTreeNodePtr &, const QueryTreeNodePtr & child)
    {
        if (auto * lambda_node = child->as<LambdaNode>())
        {
            updateAliasesIfNeeded(child, true /*is_lambda_node*/);
            return false;
        }
        else if (auto * query_tree_node = child->as<QueryNode>())
        {
            if (query_tree_node->isCTE())
                return false;

            updateAliasesIfNeeded(child, false /*is_lambda_node*/);
            return false;
        }
        else if (auto * union_node = child->as<UnionNode>())
        {
            if (union_node->isCTE())
                return false;

            updateAliasesIfNeeded(child, false /*is_lambda_node*/);
            return false;
        }

        return true;
    }
private:
    void updateAliasesIfNeeded(const QueryTreeNodePtr & node, bool is_lambda_node)
    {
        if (!node->hasAlias())
            return;

        const auto & alias = node->getAlias();

        if (is_lambda_node)
        {
            if (scope.alias_name_to_expression_node.contains(alias))
                scope.nodes_with_duplicated_aliases.insert(node);

            auto [_, inserted] = scope.alias_name_to_lambda_node.insert(std::make_pair(alias, node));
            if (!inserted)
                scope.nodes_with_duplicated_aliases.insert(node);

            return;
        }

        if (scope.alias_name_to_lambda_node.contains(alias))
            scope.nodes_with_duplicated_aliases.insert(node);

        auto [_, inserted] = scope.alias_name_to_expression_node.insert(std::make_pair(alias, node));
        if (!inserted)
            scope.nodes_with_duplicated_aliases.insert(node);

        /// If node is identifier put it also in scope alias name to lambda node map
        if (node->getNodeType() == QueryTreeNodeType::IDENTIFIER)
            scope.alias_name_to_lambda_node.insert(std::make_pair(alias, node));
    }

    IdentifierResolveScope & scope;
};

class TableExpressionsAliasVisitor : public InDepthQueryTreeVisitor<TableExpressionsAliasVisitor>
{
public:
    explicit TableExpressionsAliasVisitor(IdentifierResolveScope & scope_)
        : scope(scope_)
    {}

    void visitImpl(QueryTreeNodePtr & node)
    {
        updateAliasesIfNeeded(node);
    }

    static bool needChildVisit(const QueryTreeNodePtr & node, const QueryTreeNodePtr & child)
    {
        auto node_type = node->getNodeType();

        switch (node_type)
        {
            case QueryTreeNodeType::ARRAY_JOIN:
            {
                const auto & array_join_node = node->as<const ArrayJoinNode &>();
                return child.get() == array_join_node.getTableExpression().get();
            }
            case QueryTreeNodeType::JOIN:
            {
                const auto & join_node = node->as<const JoinNode &>();
                return child.get() == join_node.getLeftTableExpression().get() || child.get() == join_node.getRightTableExpression().get();
            }
            default:
            {
                break;
            }
        }

        return false;
    }

private:
    void updateAliasesIfNeeded(const QueryTreeNodePtr & node)
    {
        if (!node->hasAlias())
            return;

        const auto & node_alias = node->getAlias();
        auto [_, inserted] = scope.alias_name_to_table_expression_node.emplace(node_alias, node);
        if (!inserted)
            throw Exception(ErrorCodes::MULTIPLE_EXPRESSIONS_FOR_ALIAS,
                "Multiple table expressions with same alias {}. In scope {}",
                node_alias,
                scope.scope_node->formatASTForErrorMessage());
    }

    IdentifierResolveScope & scope;
};

class QueryAnalyzer
{
public:
    void resolve(QueryTreeNodePtr node, const QueryTreeNodePtr & table_expression, ContextPtr context)
    {
        IdentifierResolveScope scope(node, nullptr /*parent_scope*/);

        if (!scope.context)
            scope.context = context;

        auto node_type = node->getNodeType();

        switch (node_type)
        {
            case QueryTreeNodeType::QUERY:
            {
                if (table_expression)
                    throw Exception(ErrorCodes::LOGICAL_ERROR,
                        "For query analysis table expression must be empty");

                resolveQuery(node, scope);
                break;
            }
            case QueryTreeNodeType::UNION:
            {
                if (table_expression)
                    throw Exception(ErrorCodes::LOGICAL_ERROR,
                        "For union analysis table expression must be empty");

                resolveUnion(node, scope);
                break;
            }
            case QueryTreeNodeType::IDENTIFIER:
                [[fallthrough]];
            case QueryTreeNodeType::CONSTANT:
                [[fallthrough]];
            case QueryTreeNodeType::COLUMN:
                [[fallthrough]];
            case QueryTreeNodeType::FUNCTION:
                [[fallthrough]];
            case QueryTreeNodeType::LIST:
            {
                if (table_expression)
                {
                    scope.expression_join_tree_node = table_expression;
                    validateTableExpressionModifiers(scope.expression_join_tree_node, scope);
                    initializeTableExpressionData(scope.expression_join_tree_node, scope);
                }

                if (node_type == QueryTreeNodeType::LIST)
                    resolveExpressionNodeList(node, scope, false /*allow_lambda_expression*/, false /*allow_table_expression*/);
                else
                    resolveExpressionNode(node, scope, false /*allow_lambda_expression*/, false /*allow_table_expression*/);

                break;
            }
            case QueryTreeNodeType::TABLE_FUNCTION:
            {
                QueryExpressionsAliasVisitor expressions_alias_visitor(scope);
                resolveTableFunction(node, scope, expressions_alias_visitor, false /*nested_table_function*/);
                break;
            }
            default:
            {
                throw Exception(ErrorCodes::BAD_ARGUMENTS,
                                "Node {} with type {} is not supported by query analyzer. "
                                "Supported nodes are query, union, identifier, constant, column, function, list.",
                                node->formatASTForErrorMessage(),
                                node->getNodeTypeName());
            }
        }
    }

private:
    /// Utility functions

    static bool isExpressionNodeType(QueryTreeNodeType node_type);

    static bool isFunctionExpressionNodeType(QueryTreeNodeType node_type);

    static bool isSubqueryNodeType(QueryTreeNodeType node_type);

    static bool isTableExpressionNodeType(QueryTreeNodeType node_type);

    static DataTypePtr getExpressionNodeResultTypeOrNull(const QueryTreeNodePtr & query_tree_node);

    static ProjectionName calculateFunctionProjectionName(const QueryTreeNodePtr & function_node,
        const ProjectionNames & parameters_projection_names,
        const ProjectionNames & arguments_projection_names);

    static ProjectionName calculateWindowProjectionName(const QueryTreeNodePtr & window_node,
        const QueryTreeNodePtr & parent_window_node,
        const String & parent_window_name,
        const ProjectionNames & partition_by_projection_names,
        const ProjectionNames & order_by_projection_names,
        const ProjectionName & frame_begin_offset_projection_name,
        const ProjectionName & frame_end_offset_projection_name);

    static ProjectionName calculateSortColumnProjectionName(const QueryTreeNodePtr & sort_column_node,
        const ProjectionName & sort_expression_projection_name,
        const ProjectionName & fill_from_expression_projection_name,
        const ProjectionName & fill_to_expression_projection_name,
        const ProjectionName & fill_step_expression_projection_name);

    static void collectCompoundExpressionValidIdentifiersForTypoCorrection(const Identifier & unresolved_identifier,
        const DataTypePtr & compound_expression_type,
        const Identifier & valid_identifier_prefix,
        std::unordered_set<Identifier> & valid_identifiers_result);

    static void collectTableExpressionValidIdentifiersForTypoCorrection(const Identifier & unresolved_identifier,
        const QueryTreeNodePtr & table_expression,
        const TableExpressionData & table_expression_data,
        std::unordered_set<Identifier> & valid_identifiers_result);

    static void collectScopeValidIdentifiersForTypoCorrection(const Identifier & unresolved_identifier,
        const IdentifierResolveScope & scope,
        bool allow_expression_identifiers,
        bool allow_function_identifiers,
        bool allow_table_expression_identifiers,
        std::unordered_set<Identifier> & valid_identifiers_result);

    static void collectScopeWithParentScopesValidIdentifiersForTypoCorrection(const Identifier & unresolved_identifier,
        const IdentifierResolveScope & scope,
        bool allow_expression_identifiers,
        bool allow_function_identifiers,
        bool allow_table_expression_identifiers,
        std::unordered_set<Identifier> & valid_identifiers_result);

    static std::vector<String> collectIdentifierTypoHints(const Identifier & unresolved_identifier, const std::unordered_set<Identifier> & valid_identifiers);

    static QueryTreeNodePtr wrapExpressionNodeInTupleElement(QueryTreeNodePtr expression_node, IdentifierView nested_path);

    QueryTreeNodePtr tryGetLambdaFromSQLUserDefinedFunctions(const std::string & function_name, ContextPtr context);

    void evaluateScalarSubqueryIfNeeded(QueryTreeNodePtr & query_tree_node, IdentifierResolveScope & scope);

    static void mergeWindowWithParentWindow(const QueryTreeNodePtr & window_node, const QueryTreeNodePtr & parent_window_node, IdentifierResolveScope & scope);

    static void replaceNodesWithPositionalArguments(QueryTreeNodePtr & node_list, const QueryTreeNodes & projection_nodes, IdentifierResolveScope & scope);

    static void validateLimitOffsetExpression(QueryTreeNodePtr & expression_node, const String & expression_description, IdentifierResolveScope & scope);

    static void validateTableExpressionModifiers(const QueryTreeNodePtr & table_expression_node, IdentifierResolveScope & scope);

    static void validateJoinTableExpressionWithoutAlias(const QueryTreeNodePtr & join_node, const QueryTreeNodePtr & table_expression_node, IdentifierResolveScope & scope);

    static void expandGroupByAll(QueryNode & query_tree_node_typed);

    static std::pair<bool, UInt64> recursivelyCollectMaxOrdinaryExpressions(QueryTreeNodePtr & node, QueryTreeNodes & into);

    /// Resolve identifier functions

    static QueryTreeNodePtr tryResolveTableIdentifierFromDatabaseCatalog(const Identifier & table_identifier, ContextPtr context);

    QueryTreeNodePtr tryResolveIdentifierFromCompoundExpression(const Identifier & expression_identifier,
        size_t identifier_bind_size,
        const QueryTreeNodePtr & compound_expression,
        String compound_expression_source,
        IdentifierResolveScope & scope);

    QueryTreeNodePtr tryResolveIdentifierFromExpressionArguments(const IdentifierLookup & identifier_lookup, IdentifierResolveScope & scope);

    static bool tryBindIdentifierToAliases(const IdentifierLookup & identifier_lookup, const IdentifierResolveScope & scope);

    QueryTreeNodePtr tryResolveIdentifierFromAliases(const IdentifierLookup & identifier_lookup,
        IdentifierResolveScope & scope,
        IdentifierResolveSettings identifier_resolve_settings);

    QueryTreeNodePtr tryResolveIdentifierFromTableColumns(const IdentifierLookup & identifier_lookup, IdentifierResolveScope & scope);

    static bool tryBindIdentifierToTableExpression(const IdentifierLookup & identifier_lookup,
        const QueryTreeNodePtr & table_expression_node,
        const IdentifierResolveScope & scope);

    static bool tryBindIdentifierToTableExpressions(const IdentifierLookup & identifier_lookup,
        const QueryTreeNodePtr & table_expression_node,
        const IdentifierResolveScope & scope);

    QueryTreeNodePtr tryResolveIdentifierFromTableExpression(const IdentifierLookup & identifier_lookup,
        const QueryTreeNodePtr & table_expression_node,
        IdentifierResolveScope & scope);

    QueryTreeNodePtr tryResolveIdentifierFromJoin(const IdentifierLookup & identifier_lookup,
        const QueryTreeNodePtr & table_expression_node,
        IdentifierResolveScope & scope);

    QueryTreeNodePtr tryResolveExpressionFromArrayJoinExpressions(const QueryTreeNodePtr & resolved_expression,
        const QueryTreeNodePtr & table_expression_node,
        IdentifierResolveScope & scope);

    QueryTreeNodePtr tryResolveIdentifierFromArrayJoin(const IdentifierLookup & identifier_lookup,
        const QueryTreeNodePtr & table_expression_node,
        IdentifierResolveScope & scope);

    QueryTreeNodePtr tryResolveIdentifierFromJoinTreeNode(const IdentifierLookup & identifier_lookup,
        const QueryTreeNodePtr & join_tree_node,
        IdentifierResolveScope & scope);

    QueryTreeNodePtr tryResolveIdentifierFromJoinTree(const IdentifierLookup & identifier_lookup,
        IdentifierResolveScope & scope);

    IdentifierResolveResult tryResolveIdentifierInParentScopes(const IdentifierLookup & identifier_lookup, IdentifierResolveScope & scope);

    IdentifierResolveResult tryResolveIdentifier(const IdentifierLookup & identifier_lookup,
        IdentifierResolveScope & scope,
        IdentifierResolveSettings identifier_resolve_settings = {});

    /// Resolve query tree nodes functions

    void qualifyColumnNodesWithProjectionNames(const QueryTreeNodes & column_nodes,
        const QueryTreeNodePtr & table_expression_node,
        const IdentifierResolveScope & scope);

    static GetColumnsOptions buildGetColumnsOptions(QueryTreeNodePtr & matcher_node, const ContextPtr & context);

    using QueryTreeNodesWithNames = std::vector<std::pair<QueryTreeNodePtr, std::string>>;

    QueryTreeNodesWithNames getMatchedColumnNodesWithNames(const QueryTreeNodePtr & matcher_node,
        const QueryTreeNodePtr & table_expression_node,
        const NamesAndTypes & matched_columns,
        const IdentifierResolveScope & scope);

    QueryTreeNodesWithNames resolveQualifiedMatcher(QueryTreeNodePtr & matcher_node, IdentifierResolveScope & scope);

    QueryTreeNodesWithNames resolveUnqualifiedMatcher(QueryTreeNodePtr & matcher_node, IdentifierResolveScope & scope);

    ProjectionNames resolveMatcher(QueryTreeNodePtr & matcher_node, IdentifierResolveScope & scope);

    ProjectionName resolveWindow(QueryTreeNodePtr & window_node, IdentifierResolveScope & scope);

    ProjectionNames resolveLambda(const QueryTreeNodePtr & lambda_node,
        const QueryTreeNodePtr & lambda_node_to_resolve,
        const QueryTreeNodes & lambda_arguments,
        IdentifierResolveScope & scope);

    ProjectionNames resolveFunction(QueryTreeNodePtr & function_node, IdentifierResolveScope & scope);

    ProjectionNames resolveExpressionNode(QueryTreeNodePtr & node, IdentifierResolveScope & scope, bool allow_lambda_expression, bool allow_table_expression);

    ProjectionNames resolveExpressionNodeList(QueryTreeNodePtr & node_list, IdentifierResolveScope & scope, bool allow_lambda_expression, bool allow_table_expression);

    ProjectionNames resolveSortNodeList(QueryTreeNodePtr & sort_node_list, IdentifierResolveScope & scope);

    void resolveInterpolateColumnsNodeList(QueryTreeNodePtr & interpolate_node_list, IdentifierResolveScope & scope);

    void resolveWindowNodeList(QueryTreeNodePtr & window_node_list, IdentifierResolveScope & scope);

    NamesAndTypes resolveProjectionExpressionNodeList(QueryTreeNodePtr & projection_node_list, IdentifierResolveScope & scope);

    void initializeQueryJoinTreeNode(QueryTreeNodePtr & join_tree_node, IdentifierResolveScope & scope);

    void initializeTableExpressionData(const QueryTreeNodePtr & table_expression_node, IdentifierResolveScope & scope);

    void resolveTableFunction(QueryTreeNodePtr & table_function_node, IdentifierResolveScope & scope, QueryExpressionsAliasVisitor & expressions_visitor, bool nested_table_function);

    void resolveArrayJoin(QueryTreeNodePtr & array_join_node, IdentifierResolveScope & scope, QueryExpressionsAliasVisitor & expressions_visitor);

    void resolveJoin(QueryTreeNodePtr & join_node, IdentifierResolveScope & scope, QueryExpressionsAliasVisitor & expressions_visitor);

    void resolveQueryJoinTreeNode(QueryTreeNodePtr & join_tree_node, IdentifierResolveScope & scope, QueryExpressionsAliasVisitor & expressions_visitor);

    void resolveQuery(const QueryTreeNodePtr & query_node, IdentifierResolveScope & scope);

    void resolveUnion(const QueryTreeNodePtr & union_node, IdentifierResolveScope & scope);

    /// Lambdas that are currently in resolve process
    std::unordered_set<IQueryTreeNode *> lambdas_in_resolve_process;

    /// Function name to user defined lambda map
    std::unordered_map<std::string, QueryTreeNodePtr> function_name_to_user_defined_lambda;

    /// Array join expressions counter
    size_t array_join_expressions_counter = 1;

    /// Subquery counter
    size_t subquery_counter = 1;

    /// Global expression node to projection name map
    std::unordered_map<QueryTreeNodePtr, ProjectionName> node_to_projection_name;

    /// Global resolve expression node to projection names map
    std::unordered_map<QueryTreeNodePtr, ProjectionNames> resolved_expressions;

<<<<<<< HEAD
    /// Results of scalar sub queries
    std::unordered_map<QueryTreeNodeConstRawPtrWithHash, std::shared_ptr<ConstantValue>> scalars;
=======
    /// Global scalar subquery to scalar value map
    std::unordered_map<QueryTreeNodePtrWithHash, Block> scalar_subquery_to_scalar_value;

>>>>>>> 33d2cfe6
};

/// Utility functions implementation


bool QueryAnalyzer::isExpressionNodeType(QueryTreeNodeType node_type)
{
    return node_type == QueryTreeNodeType::CONSTANT || node_type == QueryTreeNodeType::COLUMN || node_type == QueryTreeNodeType::FUNCTION
        || node_type == QueryTreeNodeType::QUERY || node_type == QueryTreeNodeType::UNION;
}

bool QueryAnalyzer::isFunctionExpressionNodeType(QueryTreeNodeType node_type)
{
    return node_type == QueryTreeNodeType::LAMBDA;
}

bool QueryAnalyzer::isSubqueryNodeType(QueryTreeNodeType node_type)
{
    return node_type == QueryTreeNodeType::QUERY || node_type == QueryTreeNodeType::UNION;
}

bool QueryAnalyzer::isTableExpressionNodeType(QueryTreeNodeType node_type)
{
    return node_type == QueryTreeNodeType::TABLE || node_type == QueryTreeNodeType::TABLE_FUNCTION ||
        isSubqueryNodeType(node_type);
}

DataTypePtr QueryAnalyzer::getExpressionNodeResultTypeOrNull(const QueryTreeNodePtr & query_tree_node)
{
    auto node_type = query_tree_node->getNodeType();

    switch (node_type)
    {
        case QueryTreeNodeType::CONSTANT:
            [[fallthrough]];
        case QueryTreeNodeType::COLUMN:
        {
            return query_tree_node->getResultType();
        }
        case QueryTreeNodeType::FUNCTION:
        {
            auto & function_node = query_tree_node->as<FunctionNode &>();
            if (function_node.isResolved())
                return function_node.getResultType();
            break;
        }
        default:
        {
            break;
        }
    }

    return nullptr;
}

ProjectionName QueryAnalyzer::calculateFunctionProjectionName(const QueryTreeNodePtr & function_node, const ProjectionNames & parameters_projection_names,
    const ProjectionNames & arguments_projection_names)
{
    const auto & function_node_typed = function_node->as<FunctionNode &>();

    WriteBufferFromOwnString buffer;
    buffer << function_node_typed.getFunctionName();

    if (!parameters_projection_names.empty())
    {
        buffer << '(';

        size_t function_parameters_projection_names_size = parameters_projection_names.size();
        for (size_t i = 0; i < function_parameters_projection_names_size; ++i)
        {
            buffer << parameters_projection_names[i];

            if (i + 1 != function_parameters_projection_names_size)
                buffer << ", ";
        }

        buffer << ')';
    }

    buffer << '(';

    size_t function_arguments_projection_names_size = arguments_projection_names.size();
    for (size_t i = 0; i < function_arguments_projection_names_size; ++i)
    {
        buffer << arguments_projection_names[i];

        if (i + 1 != function_arguments_projection_names_size)
            buffer << ", ";
    }

    buffer << ')';

    return buffer.str();
}

ProjectionName QueryAnalyzer::calculateWindowProjectionName(const QueryTreeNodePtr & window_node,
    const QueryTreeNodePtr & parent_window_node,
    const String & parent_window_name,
    const ProjectionNames & partition_by_projection_names,
    const ProjectionNames & order_by_projection_names,
    const ProjectionName & frame_begin_offset_projection_name,
    const ProjectionName & frame_end_offset_projection_name)
{
    const auto & window_node_typed = window_node->as<WindowNode &>();
    const auto & window_frame = window_node_typed.getWindowFrame();

    bool parent_window_node_has_partition_by = false;
    bool parent_window_node_has_order_by = false;

    if (parent_window_node)
    {
        const auto & parent_window_node_typed = parent_window_node->as<WindowNode &>();
        parent_window_node_has_partition_by = parent_window_node_typed.hasPartitionBy();
        parent_window_node_has_order_by = parent_window_node_typed.hasOrderBy();
    }

    WriteBufferFromOwnString buffer;

    if (!parent_window_name.empty())
        buffer << parent_window_name;

    if (!partition_by_projection_names.empty() && !parent_window_node_has_partition_by)
    {
        if (!parent_window_name.empty())
            buffer << ' ';

        buffer << "PARTITION BY ";

        size_t partition_by_projection_names_size = partition_by_projection_names.size();
        for (size_t i = 0; i < partition_by_projection_names_size; ++i)
        {
            buffer << partition_by_projection_names[i];
            if (i + 1 != partition_by_projection_names_size)
                buffer << ", ";
        }
    }

    if (!order_by_projection_names.empty() && !parent_window_node_has_order_by)
    {
        if (!partition_by_projection_names.empty() || !parent_window_name.empty())
            buffer << ' ';

        buffer << "ORDER BY ";

        size_t order_by_projection_names_size = order_by_projection_names.size();
        for (size_t i = 0; i < order_by_projection_names_size; ++i)
        {
            buffer << order_by_projection_names[i];
            if (i + 1 != order_by_projection_names_size)
                buffer << ", ";
        }
    }

    if (!window_frame.is_default)
    {
        if (!partition_by_projection_names.empty() || !order_by_projection_names.empty() || !parent_window_name.empty())
            buffer << ' ';

        buffer << window_frame.type << " BETWEEN ";
        if (window_frame.begin_type == WindowFrame::BoundaryType::Current)
        {
            buffer << "CURRENT ROW";
        }
        else if (window_frame.begin_type == WindowFrame::BoundaryType::Unbounded)
        {
            buffer << "UNBOUNDED";
            buffer << " " << (window_frame.begin_preceding ? "PRECEDING" : "FOLLOWING");
        }
        else
        {
            buffer << frame_begin_offset_projection_name;
            buffer << " " << (window_frame.begin_preceding ? "PRECEDING" : "FOLLOWING");
        }

        buffer << " AND ";

        if (window_frame.end_type == WindowFrame::BoundaryType::Current)
        {
            buffer << "CURRENT ROW";
        }
        else if (window_frame.end_type == WindowFrame::BoundaryType::Unbounded)
        {
            buffer << "UNBOUNDED";
            buffer << " " << (window_frame.end_preceding ? "PRECEDING" : "FOLLOWING");
        }
        else
        {
            buffer << frame_end_offset_projection_name;
            buffer << " " << (window_frame.end_preceding ? "PRECEDING" : "FOLLOWING");
        }
    }

    return buffer.str();
}

ProjectionName QueryAnalyzer::calculateSortColumnProjectionName(const QueryTreeNodePtr & sort_column_node, const ProjectionName & sort_expression_projection_name,
    const ProjectionName & fill_from_expression_projection_name, const ProjectionName & fill_to_expression_projection_name, const ProjectionName & fill_step_expression_projection_name)
{
    auto & sort_node_typed = sort_column_node->as<SortNode &>();

    WriteBufferFromOwnString sort_column_projection_name_buffer;
    sort_column_projection_name_buffer << sort_expression_projection_name;

    auto sort_direction = sort_node_typed.getSortDirection();
    sort_column_projection_name_buffer << (sort_direction == SortDirection::ASCENDING ? " ASC" : " DESC");

    auto nulls_sort_direction = sort_node_typed.getNullsSortDirection();

    if (nulls_sort_direction)
        sort_column_projection_name_buffer << " NULLS " << (nulls_sort_direction == sort_direction ? "LAST" : "FIRST");

    if (auto collator = sort_node_typed.getCollator())
        sort_column_projection_name_buffer << " COLLATE " << collator->getLocale();

    if (sort_node_typed.withFill())
    {
        sort_column_projection_name_buffer << " WITH FILL";

        if (sort_node_typed.hasFillFrom())
            sort_column_projection_name_buffer << " FROM " << fill_from_expression_projection_name;

        if (sort_node_typed.hasFillTo())
            sort_column_projection_name_buffer << " TO " << fill_to_expression_projection_name;

        if (sort_node_typed.hasFillStep())
            sort_column_projection_name_buffer << " STEP " << fill_step_expression_projection_name;
    }

    return sort_column_projection_name_buffer.str();
}

/// Get valid identifiers for typo correction from compound expression
void QueryAnalyzer::collectCompoundExpressionValidIdentifiersForTypoCorrection(
    const Identifier & unresolved_identifier,
    const DataTypePtr & compound_expression_type,
    const Identifier & valid_identifier_prefix,
    std::unordered_set<Identifier> & valid_identifiers_result)
{
    std::vector<std::pair<Identifier, const IDataType *>> identifiers_with_types_to_process;
    identifiers_with_types_to_process.emplace_back(valid_identifier_prefix, compound_expression_type.get());

    while (!identifiers_with_types_to_process.empty())
    {
        auto [identifier, type] = identifiers_with_types_to_process.back();
        identifiers_with_types_to_process.pop_back();

        if (identifier.getPartsSize() + 1 > unresolved_identifier.getPartsSize())
            continue;

        while (const DataTypeArray * array = checkAndGetDataType<DataTypeArray>(type))
            type = array->getNestedType().get();

        const DataTypeTuple * tuple = checkAndGetDataType<DataTypeTuple>(type);

        if (!tuple)
            continue;

        const auto & tuple_element_names = tuple->getElementNames();
        size_t tuple_element_names_size = tuple_element_names.size();

        for (size_t i = 0; i < tuple_element_names_size; ++i)
        {
            const auto & element_name = tuple_element_names[i];
            const auto & element_type = tuple->getElements()[i];

            identifier.push_back(element_name);

            valid_identifiers_result.insert(identifier);
            identifiers_with_types_to_process.emplace_back(identifier, element_type.get());

            identifier.pop_back();
        }
    }
}

/// Get valid identifiers for typo correction from table expression
void QueryAnalyzer::collectTableExpressionValidIdentifiersForTypoCorrection(
    const Identifier & unresolved_identifier,
    const QueryTreeNodePtr & table_expression,
    const TableExpressionData & table_expression_data,
    std::unordered_set<Identifier> & valid_identifiers_result)
{
    for (const auto & [column_name, column_node] : table_expression_data.column_name_to_column_node)
    {
        Identifier column_identifier(column_name);
        if (unresolved_identifier.getPartsSize() == column_identifier.getPartsSize())
            valid_identifiers_result.insert(column_identifier);

        collectCompoundExpressionValidIdentifiersForTypoCorrection(unresolved_identifier,
            column_node->getColumnType(),
            column_identifier,
            valid_identifiers_result);

        if (table_expression->hasAlias())
        {
            Identifier column_identifier_with_alias({table_expression->getAlias()});
            for (const auto & column_identifier_part : column_identifier)
                column_identifier_with_alias.push_back(column_identifier_part);

            if (unresolved_identifier.getPartsSize() == column_identifier_with_alias.getPartsSize())
                valid_identifiers_result.insert(column_identifier_with_alias);

            collectCompoundExpressionValidIdentifiersForTypoCorrection(unresolved_identifier,
                column_node->getColumnType(),
                column_identifier_with_alias,
                valid_identifiers_result);
        }

        if (!table_expression_data.table_name.empty())
        {
            Identifier column_identifier_with_table_name({table_expression_data.table_name});
            for (const auto & column_identifier_part : column_identifier)
                column_identifier_with_table_name.push_back(column_identifier_part);

            if (unresolved_identifier.getPartsSize() == column_identifier_with_table_name.getPartsSize())
                valid_identifiers_result.insert(column_identifier_with_table_name);

            collectCompoundExpressionValidIdentifiersForTypoCorrection(unresolved_identifier,
                column_node->getColumnType(),
                column_identifier_with_table_name,
                valid_identifiers_result);
        }

        if (!table_expression_data.database_name.empty() && !table_expression_data.table_name.empty())
        {
            Identifier column_identifier_with_table_name_and_database_name({table_expression_data.database_name, table_expression_data.table_name});
            for (const auto & column_identifier_part : column_identifier)
                column_identifier_with_table_name_and_database_name.push_back(column_identifier_part);

            if (unresolved_identifier.getPartsSize() == column_identifier_with_table_name_and_database_name.getPartsSize())
                valid_identifiers_result.insert(column_identifier_with_table_name_and_database_name);

            collectCompoundExpressionValidIdentifiersForTypoCorrection(unresolved_identifier,
                column_node->getColumnType(),
                column_identifier_with_table_name_and_database_name,
                valid_identifiers_result);
        }
    }
}

/// Get valid identifiers for typo correction from scope without looking at parent scopes
void QueryAnalyzer::collectScopeValidIdentifiersForTypoCorrection(
    const Identifier & unresolved_identifier,
    const IdentifierResolveScope & scope,
    bool allow_expression_identifiers,
    bool allow_function_identifiers,
    bool allow_table_expression_identifiers,
    std::unordered_set<Identifier> & valid_identifiers_result)
{
    bool identifier_is_short = unresolved_identifier.isShort();
    bool identifier_is_compound = unresolved_identifier.isCompound();

    if (allow_expression_identifiers)
    {
        for (const auto & [name, expression] : scope.alias_name_to_expression_node)
        {
            assert(expression);
            auto expression_identifier = Identifier(name);
            valid_identifiers_result.insert(expression_identifier);

            auto result_type = getExpressionNodeResultTypeOrNull(expression);

            if (identifier_is_compound && result_type)
            {
                collectCompoundExpressionValidIdentifiersForTypoCorrection(unresolved_identifier,
                    result_type,
                    expression_identifier,
                    valid_identifiers_result);
            }
        }

        for (const auto & [table_expression, table_expression_data] : scope.table_expression_node_to_data)
        {
            collectTableExpressionValidIdentifiersForTypoCorrection(unresolved_identifier,
                table_expression,
                table_expression_data,
                valid_identifiers_result);
        }
    }

    if (identifier_is_short)
    {
        if (allow_function_identifiers)
        {
            for (const auto & [name, _] : scope.alias_name_to_expression_node)
                valid_identifiers_result.insert(Identifier(name));
        }

        if (allow_table_expression_identifiers)
        {
            for (const auto & [name, _] : scope.alias_name_to_table_expression_node)
                valid_identifiers_result.insert(Identifier(name));
        }
    }

    for (const auto & [argument_name, expression] : scope.expression_argument_name_to_node)
    {
        assert(expression);
        auto expression_node_type = expression->getNodeType();

        if (allow_expression_identifiers && isExpressionNodeType(expression_node_type))
        {
            auto expression_identifier = Identifier(argument_name);
            valid_identifiers_result.insert(expression_identifier);

            auto result_type = getExpressionNodeResultTypeOrNull(expression);

            if (identifier_is_compound && result_type)
            {
                collectCompoundExpressionValidIdentifiersForTypoCorrection(unresolved_identifier,
                    result_type,
                    expression_identifier,
                    valid_identifiers_result);
            }
        }
        else if (identifier_is_short && allow_function_identifiers && isFunctionExpressionNodeType(expression_node_type))
        {
            valid_identifiers_result.insert(Identifier(argument_name));
        }
        else if (allow_table_expression_identifiers && isTableExpressionNodeType(expression_node_type))
        {
            valid_identifiers_result.insert(Identifier(argument_name));
        }
    }
}

void QueryAnalyzer::collectScopeWithParentScopesValidIdentifiersForTypoCorrection(
    const Identifier & unresolved_identifier,
    const IdentifierResolveScope & scope,
    bool allow_expression_identifiers,
    bool allow_function_identifiers,
    bool allow_table_expression_identifiers,
    std::unordered_set<Identifier> & valid_identifiers_result)
{
    const IdentifierResolveScope * current_scope = &scope;

    while (current_scope)
    {
        collectScopeValidIdentifiersForTypoCorrection(unresolved_identifier,
            *current_scope,
            allow_expression_identifiers,
            allow_function_identifiers,
            allow_table_expression_identifiers,
            valid_identifiers_result);

        current_scope = current_scope->parent_scope;
    }
}

std::vector<String> QueryAnalyzer::collectIdentifierTypoHints(const Identifier & unresolved_identifier, const std::unordered_set<Identifier> & valid_identifiers)
{
    std::vector<String> prompting_strings;
    prompting_strings.reserve(valid_identifiers.size());

    for (const auto & valid_identifier : valid_identifiers)
        prompting_strings.push_back(valid_identifier.getFullName());

    NamePrompter<1> prompter;
    return prompter.getHints(unresolved_identifier.getFullName(), prompting_strings);
}

/** Wrap expression node in tuple element function calls for nested paths.
  * Example: Expression node: compound_expression. Nested path: nested_path_1.nested_path_2.
  * Result: tupleElement(tupleElement(compound_expression, 'nested_path_1'), 'nested_path_2').
  */
QueryTreeNodePtr QueryAnalyzer::wrapExpressionNodeInTupleElement(QueryTreeNodePtr expression_node, IdentifierView nested_path)
{
    size_t nested_path_parts_size = nested_path.getPartsSize();
    for (size_t i = 0; i < nested_path_parts_size; ++i)
    {
        const auto & nested_path_part = nested_path[i];
        auto tuple_element_function = std::make_shared<FunctionNode>("tupleElement");

        auto & tuple_element_function_arguments_nodes = tuple_element_function->getArguments().getNodes();
        tuple_element_function_arguments_nodes.reserve(2);
        tuple_element_function_arguments_nodes.push_back(expression_node);
        tuple_element_function_arguments_nodes.push_back(std::make_shared<ConstantNode>(nested_path_part));

        expression_node = std::move(tuple_element_function);
    }

    return expression_node;
}

/** Try to get lambda node from sql user defined functions if sql user defined function with function name exists.
  * Returns lambda node if function exists, nullptr otherwise.
  */
QueryTreeNodePtr QueryAnalyzer::tryGetLambdaFromSQLUserDefinedFunctions(const std::string & function_name, ContextPtr context)
{
    auto user_defined_function = UserDefinedSQLFunctionFactory::instance().tryGet(function_name);
    if (!user_defined_function)
        return {};

    auto it = function_name_to_user_defined_lambda.find(function_name);
    if (it != function_name_to_user_defined_lambda.end())
        return it->second;

    const auto & create_function_query = user_defined_function->as<ASTCreateFunctionQuery>();
    auto result_node = buildQueryTree(create_function_query->function_core, context);
    if (result_node->getNodeType() != QueryTreeNodeType::LAMBDA)
        throw Exception(ErrorCodes::LOGICAL_ERROR,
            "SQL user defined function {} must represent lambda expression. Actual {}",
            function_name,
            create_function_query->function_core->formatForErrorMessage());

    function_name_to_user_defined_lambda.emplace(function_name, result_node);

    return result_node;
}

/// Evaluate scalar subquery and perform constant folding if scalar subquery does not have constant value
void QueryAnalyzer::evaluateScalarSubqueryIfNeeded(QueryTreeNodePtr & node, IdentifierResolveScope & scope)
{
    auto * query_node = node->as<QueryNode>();
    auto * union_node = node->as<UnionNode>();
    if (!query_node && !union_node)
        throw Exception(ErrorCodes::LOGICAL_ERROR,
            "Node must have query or union type. Actual {} {}",
            node->getNodeTypeName(),
            node->formatASTForErrorMessage());

    auto & context = scope.context;

    Block scalar_block;

    QueryTreeNodePtrWithHash node_with_hash(node);
    auto scalar_value_it = scalar_subquery_to_scalar_value.find(node_with_hash);

    if (scalar_value_it != scalar_subquery_to_scalar_value.end())
    {
        ProfileEvents::increment(ProfileEvents::ScalarSubqueriesGlobalCacheHit);
        scalar_block = scalar_value_it->second;
    }
    else
    {
        ProfileEvents::increment(ProfileEvents::ScalarSubqueriesCacheMiss);
        auto subquery_context = Context::createCopy(context);

        Settings subquery_settings = context->getSettings();
        subquery_settings.max_result_rows = 1;
        subquery_settings.extremes = false;
        subquery_context->setSettings(subquery_settings);

        auto options = SelectQueryOptions(QueryProcessingStage::Complete, scope.subquery_depth, true /*is_subquery*/);
        auto interpreter = std::make_unique<InterpreterSelectQueryAnalyzer>(node->toAST(), subquery_context, options);

        auto io = interpreter->execute();

        PullingAsyncPipelineExecutor executor(io.pipeline);
        io.pipeline.setProgressCallback(context->getProgressCallback());
        io.pipeline.setProcessListElement(context->getProcessListElement());

        Block block;

        while (block.rows() == 0 && executor.pull(block))
        {
        }

        if (block.rows() == 0)
        {
            auto types = interpreter->getSampleBlock().getDataTypes();
            if (types.size() != 1)
                types = {std::make_shared<DataTypeTuple>(types)};

            auto & type = types[0];
            if (!type->isNullable())
            {
                if (!type->canBeInsideNullable())
                    throw Exception(ErrorCodes::INCORRECT_RESULT_OF_SCALAR_SUBQUERY,
                        "Scalar subquery returned empty result of type {} which cannot be Nullable",
                        type->getName());

                type = makeNullable(type);
            }

            auto scalar_column = type->createColumn();
            scalar_column->insert(Null());
            scalar_block.insert({std::move(scalar_column), type, "null"});
        }
        else
        {
            if (block.rows() != 1)
                throw Exception(ErrorCodes::INCORRECT_RESULT_OF_SCALAR_SUBQUERY, "Scalar subquery returned more than one row");

            Block tmp_block;
            while (tmp_block.rows() == 0 && executor.pull(tmp_block))
            {
            }

            if (tmp_block.rows() != 0)
                throw Exception(ErrorCodes::INCORRECT_RESULT_OF_SCALAR_SUBQUERY, "Scalar subquery returned more than one row");

            block = materializeBlock(block);
            size_t columns = block.columns();

            if (columns == 1)
            {
                auto & column = block.getByPosition(0);
                /// Here we wrap type to nullable if we can.
                /// It is needed cause if subquery return no rows, it's result will be Null.
                /// In case of many columns, do not check it cause tuple can't be nullable.
                if (!column.type->isNullable() && column.type->canBeInsideNullable())
                {
                    column.type = makeNullable(column.type);
                    column.column = makeNullable(column.column);
                }

                scalar_block = block;
            }
            else
            {
                /** Make unique column names for tuple.
                  *
                  * Example: SELECT (SELECT 2 AS x, x)
                  */
                NameSet block_column_names;
                size_t unique_column_name_counter = 1;

                for (auto & column_with_type : block)
                {
                    if (!block_column_names.contains(column_with_type.name))
                    {
                        block_column_names.insert(column_with_type.name);
                        continue;
                    }

                    column_with_type.name += '_';
                    column_with_type.name += std::to_string(unique_column_name_counter);
                    ++unique_column_name_counter;
                }

                scalar_block.insert({
                    ColumnTuple::create(block.getColumns()),
                    std::make_shared<DataTypeTuple>(block.getDataTypes(), block.getNames()),
                    "tuple"});
            }
        }

        scalar_subquery_to_scalar_value.emplace(node_with_hash, scalar_block);
    }

    const auto & scalar_column_with_type = scalar_block.safeGetByPosition(0);
    const auto & scalar_type = scalar_column_with_type.type;

    Field scalar_value;
    scalar_column_with_type.column->get(0, scalar_value);

    const auto * scalar_type_name = scalar_block.safeGetByPosition(0).type->getFamilyName();
    static const std::set<std::string_view> useless_literal_types = {"Array", "Tuple", "AggregateFunction", "Function", "Set", "LowCardinality"};
    auto * nearest_query_scope = scope.getNearestQueryScope();

    /// Always convert to literals when there is no query context
    if (!context->getSettingsRef().enable_scalar_subquery_optimization ||
        !useless_literal_types.contains(scalar_type_name) ||
        !context->hasQueryContext() ||
        !nearest_query_scope)
    {
        auto constant_value = std::make_shared<ConstantValue>(std::move(scalar_value), scalar_type);
        auto constant_node = std::make_shared<ConstantNode>(std::move(constant_value), node);

        if (constant_node->getValue().isNull())
        {
            std::string cast_type = constant_node->getResultType()->getName();
            std::string cast_function_name = "_CAST";

            auto cast_type_constant_value = std::make_shared<ConstantValue>(std::move(cast_type), std::make_shared<DataTypeString>());
            auto cast_type_constant_node = std::make_shared<ConstantNode>(std::move(cast_type_constant_value));

            auto cast_function_node = std::make_shared<FunctionNode>(cast_function_name);
            cast_function_node->getArguments().getNodes().push_back(constant_node);
            cast_function_node->getArguments().getNodes().push_back(std::move(cast_type_constant_node));

            auto cast_function = FunctionFactory::instance().get(cast_function_name, context);
            cast_function_node->resolveAsFunction(cast_function->build(cast_function_node->getArgumentColumns()));

            node = std::move(cast_function_node);
        }
        else
        {
            node = std::move(constant_node);
        }
        return;
    }

    auto & nearest_query_scope_query_node = nearest_query_scope->scope_node->as<QueryNode &>();
    auto & mutable_context = nearest_query_scope_query_node.getMutableContext();

    auto scalar_query_hash_string = std::to_string(node_with_hash.hash.first) + '_' + std::to_string(node_with_hash.hash.second);

    if (mutable_context->hasQueryContext())
        mutable_context->getQueryContext()->addScalar(scalar_query_hash_string, scalar_block);

    mutable_context->addScalar(scalar_query_hash_string, scalar_block);

    std::string get_scalar_function_name = "__getScalar";

    auto scalar_query_hash_constant_value = std::make_shared<ConstantValue>(std::move(scalar_query_hash_string), std::make_shared<DataTypeString>());
    auto scalar_query_hash_constant_node = std::make_shared<ConstantNode>(std::move(scalar_query_hash_constant_value));

    auto get_scalar_function_node = std::make_shared<FunctionNode>(get_scalar_function_name);
    get_scalar_function_node->getArguments().getNodes().push_back(std::move(scalar_query_hash_constant_node));

    auto get_scalar_function = FunctionFactory::instance().get(get_scalar_function_name, mutable_context);
    get_scalar_function_node->resolveAsFunction(get_scalar_function->build(get_scalar_function_node->getArgumentColumns()));

    node = std::move(get_scalar_function_node);
}

void QueryAnalyzer::mergeWindowWithParentWindow(const QueryTreeNodePtr & window_node, const QueryTreeNodePtr & parent_window_node, IdentifierResolveScope & scope)
{
    auto & window_node_typed = window_node->as<WindowNode &>();
    auto parent_window_name = window_node_typed.getParentWindowName();

    auto & parent_window_node_typed = parent_window_node->as<WindowNode &>();

    /** If an existing_window_name is specified it must refer to an earlier
      * entry in the WINDOW list; the new window copies its partitioning clause
      * from that entry, as well as its ordering clause if any. In this case
      * the new window cannot specify its own PARTITION BY clause, and it can
      * specify ORDER BY only if the copied window does not have one. The new
      * window always uses its own frame clause; the copied window must not
      * specify a frame clause.
      * https://www.postgresql.org/docs/current/sql-select.html
      */
    if (window_node_typed.hasPartitionBy())
    {
        throw Exception(ErrorCodes::BAD_ARGUMENTS,
            "Derived window definition '{}' is not allowed to override PARTITION BY. In scope {}",
            window_node_typed.formatASTForErrorMessage(),
            scope.scope_node->formatASTForErrorMessage());
    }

    if (window_node_typed.hasOrderBy() && parent_window_node_typed.hasOrderBy())
    {
        throw Exception(ErrorCodes::BAD_ARGUMENTS,
            "Derived window definition '{}' is not allowed to override a non-empty ORDER BY. In scope {}",
            window_node_typed.formatASTForErrorMessage(),
            scope.scope_node->formatASTForErrorMessage());
    }

    if (!parent_window_node_typed.getWindowFrame().is_default)
    {
        throw Exception(ErrorCodes::BAD_ARGUMENTS,
            "Parent window '{}' is not allowed to define a frame: while processing derived window definition '{}'. In scope {}",
            parent_window_name,
            window_node_typed.formatASTForErrorMessage(),
            scope.scope_node->formatASTForErrorMessage());
    }

    window_node_typed.getPartitionByNode() = parent_window_node_typed.getPartitionBy().clone();

    if (parent_window_node_typed.hasOrderBy())
        window_node_typed.getOrderByNode() = parent_window_node_typed.getOrderBy().clone();
}

/** Replace nodes in node list with positional arguments.
  *
  * Example: SELECT id, value FROM test_table GROUP BY 1, 2;
  * Example: SELECT id, value FROM test_table ORDER BY 1, 2;
  * Example: SELECT id, value FROM test_table LIMIT 5 BY 1, 2;
  */
void QueryAnalyzer::replaceNodesWithPositionalArguments(QueryTreeNodePtr & node_list, const QueryTreeNodes & projection_nodes, IdentifierResolveScope & scope)
{
    auto & node_list_typed = node_list->as<ListNode &>();

    for (auto & node : node_list_typed.getNodes())
    {
        auto * node_to_replace = &node;

        if (auto * sort_node = node->as<SortNode>())
            node_to_replace = &sort_node->getExpression();

        auto * constant_node = (*node_to_replace)->as<ConstantNode>();
        if (!constant_node || constant_node->getValue().getType() != Field::Types::UInt64)
            continue;

        UInt64 positional_argument_number = constant_node->getValue().get<UInt64>();
        if (positional_argument_number == 0 || positional_argument_number > projection_nodes.size())
            throw Exception(ErrorCodes::BAD_ARGUMENTS,
                "Positional argument number {} is out of bounds. Expected in range [1, {}]. In scope {}",
                positional_argument_number,
                projection_nodes.size(),
                scope.scope_node->formatASTForErrorMessage());

        --positional_argument_number;
        *node_to_replace = projection_nodes[positional_argument_number];
    }
}

void QueryAnalyzer::validateLimitOffsetExpression(QueryTreeNodePtr & expression_node, const String & expression_description, IdentifierResolveScope & scope)
{
    const auto * limit_offset_constant_node = expression_node->as<ConstantNode>();
    if (!limit_offset_constant_node || !isNativeNumber(removeNullable(limit_offset_constant_node->getResultType())))
        throw Exception(ErrorCodes::INVALID_LIMIT_EXPRESSION,
            "{} expression must be constant with numeric type. Actual {}. In scope {}",
            expression_description,
            expression_node->formatASTForErrorMessage(),
            scope.scope_node->formatASTForErrorMessage());

    Field converted = convertFieldToType(limit_offset_constant_node->getValue(), DataTypeUInt64());
    if (converted.isNull())
        throw Exception(ErrorCodes::INVALID_LIMIT_EXPRESSION,
            "{} numeric constant expression is not representable as UInt64",
            expression_description);
}

void QueryAnalyzer::validateTableExpressionModifiers(const QueryTreeNodePtr & table_expression_node, IdentifierResolveScope & scope)
{
    auto * table_node = table_expression_node->as<TableNode>();
    auto * table_function_node = table_expression_node->as<TableFunctionNode>();
    auto * query_node = table_expression_node->as<QueryNode>();
    auto * union_node = table_expression_node->as<UnionNode>();

    if (!table_node && !table_function_node && !query_node && !union_node)
        throw Exception(ErrorCodes::LOGICAL_ERROR,
        "Unexpected table expression. Expected table, table function, query or union node. Table node: {}, scope node: {}",
        table_expression_node->formatASTForErrorMessage(),
        scope.scope_node->formatASTForErrorMessage());

    if (table_node || table_function_node)
    {
        auto table_expression_modifiers = table_node ? table_node->getTableExpressionModifiers() : table_function_node->getTableExpressionModifiers();

        if (table_expression_modifiers.has_value())
        {
            const auto & storage = table_node ? table_node->getStorage() : table_function_node->getStorage();
            if (table_expression_modifiers->hasFinal() && !storage->supportsFinal())
                throw Exception(ErrorCodes::ILLEGAL_FINAL,
                    "Storage {} doesn't support FINAL",
                    storage->getName());

            if (table_expression_modifiers->hasSampleSizeRatio() && !storage->supportsSampling())
                throw Exception(ErrorCodes::SAMPLING_NOT_SUPPORTED,
                    "Storage {} doesn't support sampling",
                    storage->getStorageID().getFullNameNotQuoted());
        }
    }
}

void QueryAnalyzer::validateJoinTableExpressionWithoutAlias(const QueryTreeNodePtr & join_node, const QueryTreeNodePtr & table_expression_node, IdentifierResolveScope & scope)
{
    if (!scope.context->getSettingsRef().joined_subquery_requires_alias)
        return;

    bool table_expression_has_alias = table_expression_node->hasAlias();
    if (table_expression_has_alias)
        return;

    auto * query_node = table_expression_node->as<QueryNode>();
    auto * union_node = table_expression_node->as<UnionNode>();
    if ((query_node && !query_node->getCTEName().empty()) || (union_node && !union_node->getCTEName().empty()))
        return;

    auto table_expression_node_type = table_expression_node->getNodeType();
    if (table_expression_node_type == QueryTreeNodeType::TABLE_FUNCTION ||
        table_expression_node_type == QueryTreeNodeType::QUERY ||
        table_expression_node_type == QueryTreeNodeType::UNION)
        throw Exception(ErrorCodes::ALIAS_REQUIRED,
                        "JOIN {} no alias for subquery or table function {}. "
                        "In scope {} (set joined_subquery_requires_alias = 0 to disable restriction)",
                        join_node->formatASTForErrorMessage(),
                        table_expression_node->formatASTForErrorMessage(),
                        scope.scope_node->formatASTForErrorMessage());
}

std::pair<bool, UInt64> QueryAnalyzer::recursivelyCollectMaxOrdinaryExpressions(QueryTreeNodePtr & node, QueryTreeNodes & into)
{
    checkStackSize();

    if (node->as<ColumnNode>())
    {
        into.push_back(node);
        return {false, 1};
    }

    auto * function = node->as<FunctionNode>();

    if (!function)
        return {false, 0};

    if (function->isAggregateFunction())
        return {true, 0};

    UInt64 pushed_children = 0;
    bool has_aggregate = false;

    for (auto & child : function->getArguments().getNodes())
    {
        auto [child_has_aggregate, child_pushed_children] = recursivelyCollectMaxOrdinaryExpressions(child, into);
        has_aggregate |= child_has_aggregate;
        pushed_children += child_pushed_children;
    }

    /// The current function is not aggregate function and there is no aggregate function in its arguments,
    /// so use the current function to replace its arguments
    if (!has_aggregate)
    {
        for (UInt64 i = 0; i < pushed_children; i++)
            into.pop_back();

        into.push_back(node);
        pushed_children = 1;
    }

    return {has_aggregate, pushed_children};
}

/** Expand GROUP BY ALL by extracting all the SELECT-ed expressions that are not aggregate functions.
  *
  * For a special case that if there is a function having both aggregate functions and other fields as its arguments,
  * the `GROUP BY` keys will contain the maximum non-aggregate fields we can extract from it.
  *
  * Example:
  * SELECT substring(a, 4, 2), substring(substring(a, 1, 2), 1, count(b)) FROM t GROUP BY ALL
  * will expand as
  * SELECT substring(a, 4, 2), substring(substring(a, 1, 2), 1, count(b)) FROM t GROUP BY substring(a, 4, 2), substring(a, 1, 2)
  */
void QueryAnalyzer::expandGroupByAll(QueryNode & query_tree_node_typed)
{
    auto & group_by_nodes = query_tree_node_typed.getGroupBy().getNodes();
    auto & projection_list = query_tree_node_typed.getProjection();

    for (auto & node : projection_list.getNodes())
        recursivelyCollectMaxOrdinaryExpressions(node, group_by_nodes);

}


/// Resolve identifier functions implementation

/// Try resolve table identifier from database catalog
QueryTreeNodePtr QueryAnalyzer::tryResolveTableIdentifierFromDatabaseCatalog(const Identifier & table_identifier, ContextPtr context)
{
    size_t parts_size = table_identifier.getPartsSize();
    if (parts_size < 1 || parts_size > 2)
        throw Exception(ErrorCodes::BAD_ARGUMENTS,
            "Expected table identifier to contain 1 or 2 parts. Actual '{}'",
            table_identifier.getFullName());

    std::string database_name;
    std::string table_name;

    if (table_identifier.isCompound())
    {
        database_name = table_identifier[0];
        table_name = table_identifier[1];
    }
    else
    {
        table_name = table_identifier[0];
    }

    StorageID storage_id(database_name, table_name);
    storage_id = context->resolveStorageID(storage_id);
    auto storage = DatabaseCatalog::instance().tryGetTable(storage_id, context);
    if (!storage)
        return {};

    auto storage_lock = storage->lockForShare(context->getInitialQueryId(), context->getSettingsRef().lock_acquire_timeout);
    auto storage_snapshot = storage->getStorageSnapshot(storage->getInMemoryMetadataPtr(), context);

    return std::make_shared<TableNode>(std::move(storage), std::move(storage_lock), std::move(storage_snapshot));
}

/// Resolve identifier from compound expression
QueryTreeNodePtr QueryAnalyzer::tryResolveIdentifierFromCompoundExpression(const Identifier & expression_identifier,
    size_t identifier_bind_size,
    const QueryTreeNodePtr & compound_expression,
    String compound_expression_source,
    IdentifierResolveScope & scope)
{
    Identifier compound_expression_identifier;
    for (size_t i = 0; i < identifier_bind_size; ++i)
        compound_expression_identifier.push_back(expression_identifier[i]);

    IdentifierView nested_path(expression_identifier);
    nested_path.popFirst(identifier_bind_size);

    auto expression_type = compound_expression->getResultType();

    if (!nestedIdentifierCanBeResolved(expression_type, nested_path))
    {
        std::unordered_set<Identifier> valid_identifiers;
        collectCompoundExpressionValidIdentifiersForTypoCorrection(expression_identifier,
            expression_type,
            compound_expression_identifier,
            valid_identifiers);

        auto hints = collectIdentifierTypoHints(expression_identifier, valid_identifiers);

        String compound_expression_from_error_message;
        if (!compound_expression_source.empty())
        {
            compound_expression_from_error_message += " from ";
            compound_expression_from_error_message += compound_expression_source;
        }

        throw Exception(ErrorCodes::UNKNOWN_IDENTIFIER,
            "Identifier {} nested path {} cannot be resolved from type {}{}. In scope {}{}",
            expression_identifier,
            nested_path,
            expression_type->getName(),
            compound_expression_from_error_message,
            scope.scope_node->formatASTForErrorMessage(),
            getHintsErrorMessageSuffix(hints));
    }

    auto tuple_element_result = wrapExpressionNodeInTupleElement(compound_expression, nested_path);
    resolveFunction(tuple_element_result, scope);

    return tuple_element_result;
}

/** Resolve identifier from expression arguments.
  *
  * Expression arguments can be initialized during lambda analysis or they could be provided externally.
  * Expression arguments must be already resolved nodes. This is client responsibility to resolve them.
  *
  * Example: SELECT arrayMap(x -> x + 1, [1,2,3]);
  * For lambda x -> x + 1, `x` is lambda expression argument.
  *
  * Resolve strategy:
  * 1. Try to bind identifier to scope argument name to node map.
  * 2. If identifier is binded but expression context and node type are incompatible return nullptr.
  *
  * It is important to support edge cases, where we lookup for table or function node, but argument has same name.
  * Example: WITH (x -> x + 1) AS func, (func -> func(1) + func) AS lambda SELECT lambda(1);
  *
  * 3. If identifier is compound and identifier lookup is in expression context use `tryResolveIdentifierFromCompoundExpression`.
  */
QueryTreeNodePtr QueryAnalyzer::tryResolveIdentifierFromExpressionArguments(const IdentifierLookup & identifier_lookup, IdentifierResolveScope & scope)
{
    auto it = scope.expression_argument_name_to_node.find(identifier_lookup.identifier.getFullName());
    bool resolve_full_identifier = it != scope.expression_argument_name_to_node.end();

    if (!resolve_full_identifier)
    {
        const auto & identifier_bind_part = identifier_lookup.identifier.front();

        it = scope.expression_argument_name_to_node.find(identifier_bind_part);
        if (it == scope.expression_argument_name_to_node.end())
            return {};
    }

    auto node_type = it->second->getNodeType();
    if (identifier_lookup.isExpressionLookup() && !isExpressionNodeType(node_type))
        return {};
    else if (identifier_lookup.isTableExpressionLookup() && !isTableExpressionNodeType(node_type))
        return {};
    else if (identifier_lookup.isFunctionLookup() && !isFunctionExpressionNodeType(node_type))
        return {};

    if (!resolve_full_identifier && identifier_lookup.identifier.isCompound() && identifier_lookup.isExpressionLookup())
        return tryResolveIdentifierFromCompoundExpression(identifier_lookup.identifier, 1 /*identifier_bind_size*/, it->second, {}, scope);

    return it->second;
}

bool QueryAnalyzer::tryBindIdentifierToAliases(const IdentifierLookup & identifier_lookup, const IdentifierResolveScope & scope)
{
    const auto & identifier_bind_part = identifier_lookup.identifier.front();

    auto get_alias_name_to_node_map = [&]() -> const std::unordered_map<std::string, QueryTreeNodePtr> &
    {
        if (identifier_lookup.isExpressionLookup())
            return scope.alias_name_to_expression_node;
        else if (identifier_lookup.isFunctionLookup())
            return scope.alias_name_to_lambda_node;

        return scope.alias_name_to_table_expression_node;
    };

    const auto & alias_name_to_node_map = get_alias_name_to_node_map();

    return alias_name_to_node_map.contains(identifier_bind_part);
}

/** Resolve identifier from scope aliases.
  *
  * Resolve strategy:
  * 1. If alias is registered in current expressions that are in resolve process and if top expression is not part of bottom expression with the same alias subtree
  * throw cyclic aliases exception.
  * Otherwise prevent cache usage for identifier lookup and return nullptr.
  *
  * This is special scenario where identifier has name the same as alias name in one of its parent expressions including itself.
  * In such case we cannot resolve identifier from aliases because of recursion. It is client responsibility to register and deregister alias
  * names during expressions resolve.
  *
  * We must prevent cache usage for lookup because lookup outside of expression is supposed to return other value.
  * Example: SELECT (id + 1) AS id, id + 2. Lookup for id inside (id + 1) as id should return id from table, but lookup (id + 2) should return
  * (id + 1) AS id.
  *
  * Below cases should work:
  * Example:
  * SELECT id AS id FROM test_table;
  * SELECT value.value1 AS value FROM test_table;
  * SELECT (id + 1) AS id FROM test_table;
  * SELECT (1 + (1 + id)) AS id FROM test_table;
  *
  * Below cases should throw cyclic aliases exception:
  * SELECT (id + b) AS id, id as b FROM test_table;
  * SELECT (1 + b + 1 + id) AS id, b as c, id as b FROM test_table;
  *
  * 2. Depending on IdentifierLookupContext get alias name to node map from IdentifierResolveScope.
  * 3. Try to bind identifier to alias name in map. If there are no such binding return nullptr.
  * 4. If node in map is not resolved, resolve it. It is important in case of compound expressions.
  * Example: SELECT value.a, cast('(1)', 'Tuple(a UInt64)') AS value;
  *
  * Special case if node is identifier node.
  * Example: SELECT value, id AS value FROM test_table;
  *
  * Add node in current scope expressions in resolve process stack.
  * Try to resolve identifier.
  * If identifier is resolved, depending on lookup context, erase entry from expression or lambda map. Check QueryExpressionsAliasVisitor documentation.
  * Pop node from current scope expressions in resolve process stack.
  *
  * 5. If identifier is compound and identifier lookup is in expression context, use `tryResolveIdentifierFromCompoundExpression`.
  */
QueryTreeNodePtr QueryAnalyzer::tryResolveIdentifierFromAliases(const IdentifierLookup & identifier_lookup,
    IdentifierResolveScope & scope,
    IdentifierResolveSettings identifier_resolve_settings)
{
    const auto & identifier_bind_part = identifier_lookup.identifier.front();

    auto get_alias_name_to_node_map = [&]() -> std::unordered_map<std::string, QueryTreeNodePtr> &
    {
        if (identifier_lookup.isExpressionLookup())
            return scope.alias_name_to_expression_node;
        else if (identifier_lookup.isFunctionLookup())
            return scope.alias_name_to_lambda_node;

        return scope.alias_name_to_table_expression_node;
    };

    auto & alias_name_to_node_map = get_alias_name_to_node_map();
    auto it = alias_name_to_node_map.find(identifier_bind_part);

    if (it == alias_name_to_node_map.end())
        return {};

    if (!it->second)
        throw Exception(ErrorCodes::LOGICAL_ERROR,
            "Node with alias {} is not valid. In scope {}",
            identifier_bind_part,
            scope.scope_node->formatASTForErrorMessage());

    if (auto root_expression_with_alias = scope.expressions_in_resolve_process_stack.getExpressionWithAlias(identifier_bind_part))
    {
        const auto top_expression = scope.expressions_in_resolve_process_stack.getTop();

        if (!isNodePartOfTree(top_expression.get(), root_expression_with_alias.get()))
            throw Exception(ErrorCodes::CYCLIC_ALIASES,
                "Cyclic aliases for identifier '{}'. In scope {}",
                identifier_lookup.identifier.getFullName(),
                scope.scope_node->formatASTForErrorMessage());

        scope.non_cached_identifier_lookups_during_expression_resolve.insert(identifier_lookup);
        return {};
    }

    auto node_type = it->second->getNodeType();

    /// Resolve expression if necessary
    if (node_type == QueryTreeNodeType::IDENTIFIER)
    {
        scope.expressions_in_resolve_process_stack.pushNode(it->second);

        auto & alias_identifier_node = it->second->as<IdentifierNode &>();
        auto identifier = alias_identifier_node.getIdentifier();
        auto lookup_result = tryResolveIdentifier(IdentifierLookup{identifier, identifier_lookup.lookup_context}, scope, identifier_resolve_settings);
        if (!lookup_result.resolved_identifier)
        {
            std::unordered_set<Identifier> valid_identifiers;
            collectScopeWithParentScopesValidIdentifiersForTypoCorrection(identifier, scope, true, false, false, valid_identifiers);
            auto hints = collectIdentifierTypoHints(identifier, valid_identifiers);

            throw Exception(ErrorCodes::UNKNOWN_IDENTIFIER, "Unknown {} identifier '{}'. In scope {}{}",
                toStringLowercase(identifier_lookup.lookup_context),
                identifier.getFullName(),
                scope.scope_node->formatASTForErrorMessage(),
                getHintsErrorMessageSuffix(hints));
        }

        it->second = lookup_result.resolved_identifier;

        /** During collection of aliases if node is identifier and has alias, we cannot say if it is
          * column or function node. Check QueryExpressionsAliasVisitor documentation for clarification.
          *
          * If we resolved identifier node as expression, we must remove identifier node alias from
          * function alias map.
          * If we resolved identifier node as function, we must remove identifier node alias from
          * expression alias map.
          */
        if (identifier_lookup.isExpressionLookup())
            scope.alias_name_to_lambda_node.erase(identifier_bind_part);
        else if (identifier_lookup.isFunctionLookup())
            scope.alias_name_to_expression_node.erase(identifier_bind_part);

        scope.expressions_in_resolve_process_stack.popNode();
    }
    else if (node_type == QueryTreeNodeType::FUNCTION)
    {
        resolveExpressionNode(it->second, scope, false /*allow_lambda_expression*/, false /*allow_table_expression*/);
    }
    else if (node_type == QueryTreeNodeType::QUERY || node_type == QueryTreeNodeType::UNION)
    {
        if (identifier_resolve_settings.allow_to_resolve_subquery_during_identifier_resolution)
            resolveExpressionNode(it->second, scope, false /*allow_lambda_expression*/, identifier_lookup.isTableExpressionLookup() /*allow_table_expression*/);
    }

    QueryTreeNodePtr result = it->second;

    if (identifier_lookup.identifier.isCompound() && result)
    {
        if (identifier_lookup.isExpressionLookup())
        {
            return tryResolveIdentifierFromCompoundExpression(identifier_lookup.identifier, 1 /*identifier_bind_size*/, it->second, {}, scope);
        }
        else if (identifier_lookup.isFunctionLookup() || identifier_lookup.isTableExpressionLookup())
        {
            throw Exception(ErrorCodes::BAD_ARGUMENTS,
                "Compound identifier '{}' cannot be resolved as {}. In scope {}",
                identifier_lookup.identifier.getFullName(),
                identifier_lookup.isFunctionLookup() ? "function" : "table expression",
                scope.scope_node->formatASTForErrorMessage());
        }
    }

    return result;
}

/** Resolve identifier from table columns.
  *
  * 1. If table column nodes are empty or identifier is not expression lookup return nullptr.
  * 2. If identifier full name match table column use column. Save information that we resolve identifier using full name.
  * 3. Else if identifier binds to table column, use column.
  * 4. Try to resolve column ALIAS expression if it exists.
  * 5. If identifier was compound and was not resolved using full name during step 1 use `tryResolveIdentifierFromCompoundExpression`.
  * This can be the case with compound ALIAS columns.
  *
  * Example:
  * CREATE TABLE test_table (id UInt64, value Tuple(id UInt64, value String), alias_value ALIAS value.id) ENGINE=TinyLog;
  */
QueryTreeNodePtr QueryAnalyzer::tryResolveIdentifierFromTableColumns(const IdentifierLookup & identifier_lookup, IdentifierResolveScope & scope)
{
    if (scope.column_name_to_column_node.empty() || !identifier_lookup.isExpressionLookup())
        return {};

    const auto & identifier = identifier_lookup.identifier;
    auto it = scope.column_name_to_column_node.find(identifier.getFullName());
    bool full_column_name_match = it != scope.column_name_to_column_node.end();

    if (!full_column_name_match)
    {
        it = scope.column_name_to_column_node.find(identifier_lookup.identifier[0]);
        if (it == scope.column_name_to_column_node.end())
            return {};
    }

    if (it->second->hasExpression())
        resolveExpressionNode(it->second->getExpression(), scope, false /*allow_lambda_expression*/, false /*allow_table_expression*/);

    QueryTreeNodePtr result = it->second;

    if (!full_column_name_match && identifier.isCompound())
        return tryResolveIdentifierFromCompoundExpression(identifier_lookup.identifier, 1 /*identifier_bind_size*/, it->second, {}, scope);

    return result;
}

bool QueryAnalyzer::tryBindIdentifierToTableExpression(const IdentifierLookup & identifier_lookup,
    const QueryTreeNodePtr & table_expression_node,
    const IdentifierResolveScope & scope)
{
    auto table_expression_node_type = table_expression_node->getNodeType();

    if (table_expression_node_type != QueryTreeNodeType::TABLE &&
        table_expression_node_type != QueryTreeNodeType::TABLE_FUNCTION &&
        table_expression_node_type != QueryTreeNodeType::QUERY &&
        table_expression_node_type != QueryTreeNodeType::UNION)
        throw Exception(ErrorCodes::UNSUPPORTED_METHOD,
        "Unexpected table expression. Expected table, table function, query or union node. Actual {}. In scope {}",
        table_expression_node->formatASTForErrorMessage(),
        scope.scope_node->formatASTForErrorMessage());

    const auto & identifier = identifier_lookup.identifier;
    const auto & path_start = identifier.getParts().front();

    const auto & table_expression_data = scope.getTableExpressionDataOrThrow(table_expression_node);

    const auto & table_name = table_expression_data.table_name;
    const auto & database_name = table_expression_data.database_name;

    if (identifier_lookup.isTableExpressionLookup())
    {
        size_t parts_size = identifier_lookup.identifier.getPartsSize();
        if (parts_size != 1 && parts_size != 2)
            throw Exception(ErrorCodes::BAD_ARGUMENTS,
                "Expected identifier '{}' to contain 1 or 2 parts to be resolved as table expression. In scope {}",
                identifier_lookup.identifier.getFullName(),
                table_expression_node->formatASTForErrorMessage());

        if (parts_size == 1 && path_start == table_name)
            return true;
        else if (parts_size == 2 && path_start == database_name && identifier[1] == table_name)
            return true;
        else
            return false;
    }

    if (table_expression_data.hasFullIdentifierName(IdentifierView(identifier)) || table_expression_data.canBindIdentifier(IdentifierView(identifier)))
        return true;

    if (identifier.getPartsSize() == 1)
        return false;

    if ((!table_name.empty() && path_start == table_name) || (table_expression_node->hasAlias() && path_start == table_expression_node->getAlias()))
        return true;

    if (identifier.getPartsSize() == 2)
        return false;

    if (!database_name.empty() && path_start == database_name && identifier[1] == table_name)
        return true;

    return false;
}

bool QueryAnalyzer::tryBindIdentifierToTableExpressions(const IdentifierLookup & identifier_lookup,
    const QueryTreeNodePtr & table_expression_node_to_ignore,
    const IdentifierResolveScope & scope)
{
    bool can_bind_identifier_to_table_expression = false;

    for (const auto & [table_expression_node, _] : scope.table_expression_node_to_data)
    {
        if (table_expression_node.get() == table_expression_node_to_ignore.get())
            continue;

        can_bind_identifier_to_table_expression = tryBindIdentifierToTableExpression(identifier_lookup, table_expression_node, scope);
        if (can_bind_identifier_to_table_expression)
            break;
    }

    return can_bind_identifier_to_table_expression;
}

QueryTreeNodePtr QueryAnalyzer::tryResolveIdentifierFromTableExpression(const IdentifierLookup & identifier_lookup,
    const QueryTreeNodePtr & table_expression_node,
    IdentifierResolveScope & scope)
{
    auto table_expression_node_type = table_expression_node->getNodeType();

    if (table_expression_node_type != QueryTreeNodeType::TABLE &&
        table_expression_node_type != QueryTreeNodeType::TABLE_FUNCTION &&
        table_expression_node_type != QueryTreeNodeType::QUERY &&
        table_expression_node_type != QueryTreeNodeType::UNION)
        throw Exception(ErrorCodes::UNSUPPORTED_METHOD,
            "Unexpected table expression. Expected table, table function, query or union node. Actual {}. In scope {}",
            table_expression_node->formatASTForErrorMessage(),
            scope.scope_node->formatASTForErrorMessage());

    const auto & identifier = identifier_lookup.identifier;
    const auto & path_start = identifier.getParts().front();

    auto & table_expression_data = scope.getTableExpressionDataOrThrow(table_expression_node);

    if (identifier_lookup.isTableExpressionLookup())
    {
        size_t parts_size = identifier_lookup.identifier.getPartsSize();
        if (parts_size != 1 && parts_size != 2)
            throw Exception(ErrorCodes::BAD_ARGUMENTS,
                "Expected identifier '{}' to contain 1 or 2 parts to be resolved as table expression. In scope {}",
                identifier_lookup.identifier.getFullName(),
                table_expression_node->formatASTForErrorMessage());

        const auto & table_name = table_expression_data.table_name;
        const auto & database_name = table_expression_data.database_name;

        if (parts_size == 1 && path_start == table_name)
            return table_expression_node;
        else if (parts_size == 2 && path_start == database_name && identifier[1] == table_name)
            return table_expression_node;
        else
            return {};
    }

    auto resolve_identifier_from_storage_or_throw = [&](size_t identifier_column_qualifier_parts) -> QueryTreeNodePtr
    {
        auto identifier_without_column_qualifier = identifier;
        identifier_without_column_qualifier.popFirst(identifier_column_qualifier_parts);

        /** Compound identifier cannot be resolved directly from storage if storage is not table.
          *
          * Example: SELECT test_table.id.value1.value2 FROM test_table;
          * In table storage column test_table.id.value1.value2 will exists.
          *
          * Example: SELECT test_subquery.compound_expression.value FROM (SELECT compound_expression AS value) AS test_subquery;
          * Here there is no column with name test_subquery.compound_expression.value, and additional wrap in tuple element is required.
          */

        QueryTreeNodePtr result_expression;
        bool match_full_identifier = false;

        auto it = table_expression_data.column_name_to_column_node.find(identifier_without_column_qualifier.getFullName());
        if (it != table_expression_data.column_name_to_column_node.end())
        {
            match_full_identifier = true;
            result_expression = it->second;
        }
        else
        {
            it = table_expression_data.column_name_to_column_node.find(identifier_without_column_qualifier.at(0));
            if (it != table_expression_data.column_name_to_column_node.end())
                result_expression = it->second;
        }

        bool clone_is_needed = true;

        String table_expression_source = table_expression_data.table_expression_description;
        if (!table_expression_data.table_expression_name.empty())
            table_expression_source += " with name " + table_expression_data.table_expression_name;

        if (result_expression && !match_full_identifier && identifier_without_column_qualifier.isCompound())
        {
            size_t identifier_bind_size = identifier_column_qualifier_parts + 1;
            result_expression = tryResolveIdentifierFromCompoundExpression(identifier_lookup.identifier,
                identifier_bind_size,
                result_expression,
                table_expression_source,
                scope);
            clone_is_needed = false;
        }

        if (!result_expression)
        {
            QueryTreeNodes nested_column_nodes;
            DataTypes nested_types;
            Array nested_names_array;

            for (auto & [column_name, _] : table_expression_data.column_names_and_types)
            {
                Identifier column_name_identifier_without_last_part(column_name);
                auto column_name_identifier_last_part = column_name_identifier_without_last_part.getParts().back();
                column_name_identifier_without_last_part.popLast();

                if (identifier_without_column_qualifier.getFullName() != column_name_identifier_without_last_part.getFullName())
                    continue;

                auto column_node_it = table_expression_data.column_name_to_column_node.find(column_name);
                if (column_node_it == table_expression_data.column_name_to_column_node.end())
                    continue;

                const auto & column_node = column_node_it->second;
                const auto & column_type = column_node->getColumnType();
                const auto * column_type_array = typeid_cast<const DataTypeArray *>(column_type.get());
                if (!column_type_array)
                    continue;

                nested_column_nodes.push_back(column_node);
                nested_types.push_back(column_type_array->getNestedType());
                nested_names_array.push_back(Field(std::move(column_name_identifier_last_part)));
            }

            if (!nested_types.empty())
            {
                auto nested_function_node = std::make_shared<FunctionNode>("nested");
                auto & nested_function_node_arguments = nested_function_node->getArguments().getNodes();

                auto nested_function_names_array_type = std::make_shared<DataTypeArray>(std::make_shared<DataTypeString>());
                auto nested_function_names_constant_node = std::make_shared<ConstantNode>(std::move(nested_names_array),
                    std::move(nested_function_names_array_type));
                nested_function_node_arguments.push_back(std::move(nested_function_names_constant_node));
                nested_function_node_arguments.insert(nested_function_node_arguments.end(),
                    nested_column_nodes.begin(),
                    nested_column_nodes.end());

                auto nested_function = FunctionFactory::instance().get(nested_function_node->getFunctionName(), scope.context);
                nested_function_node->resolveAsFunction(nested_function->build(nested_function_node->getArgumentColumns()));

                clone_is_needed = false;
                result_expression = std::move(nested_function_node);
            }
        }

        if (!result_expression)
        {
            std::unordered_set<Identifier> valid_identifiers;
            collectTableExpressionValidIdentifiersForTypoCorrection(identifier,
                table_expression_node,
                table_expression_data,
                valid_identifiers);

            auto hints = collectIdentifierTypoHints(identifier, valid_identifiers);

            throw Exception(ErrorCodes::UNKNOWN_IDENTIFIER, "Identifier '{}' cannot be resolved from {}. In scope {}{}",
                identifier.getFullName(),
                table_expression_source,
                scope.scope_node->formatASTForErrorMessage(),
                getHintsErrorMessageSuffix(hints));
        }

        if (clone_is_needed)
            result_expression = result_expression->clone();

        auto qualified_identifier = identifier;

        for (size_t i = 0; i < identifier_column_qualifier_parts; ++i)
        {
            auto qualified_identifier_with_removed_part = qualified_identifier;
            qualified_identifier_with_removed_part.popFirst();

            if (qualified_identifier_with_removed_part.empty())
                break;

            IdentifierLookup column_identifier_lookup = {qualified_identifier_with_removed_part, IdentifierLookupContext::EXPRESSION};
            if (tryBindIdentifierToAliases(column_identifier_lookup, scope) ||
                tryBindIdentifierToTableExpressions(column_identifier_lookup, table_expression_node, scope))
                break;

            qualified_identifier = std::move(qualified_identifier_with_removed_part);
        }

        auto qualified_identifier_full_name = qualified_identifier.getFullName();
        node_to_projection_name.emplace(result_expression, std::move(qualified_identifier_full_name));

        return result_expression;
    };

     /** If identifier first part binds to some column start or table has full identifier name. Then we can try to find whole identifier in table.
       * 1. Try to bind identifier first part to column in table, if true get full identifier from table or throw exception.
       * 2. Try to bind identifier first part to table name or storage alias, if true remove first part and try to get full identifier from table or throw exception.
       * Storage alias works for subquery, table function as well.
       * 3. Try to bind identifier first parts to database name and table name, if true remove first two parts and try to get full identifier from table or throw exception.
       */
    if (table_expression_data.hasFullIdentifierName(IdentifierView(identifier)))
        return resolve_identifier_from_storage_or_throw(0 /*identifier_column_qualifier_parts*/);

    if (table_expression_data.canBindIdentifier(IdentifierView(identifier)))
        return resolve_identifier_from_storage_or_throw(0 /*identifier_column_qualifier_parts*/);

    if (identifier.getPartsSize() == 1)
        return {};

    const auto & table_name = table_expression_data.table_name;
    if ((!table_name.empty() && path_start == table_name) || (table_expression_node->hasAlias() && path_start == table_expression_node->getAlias()))
        return resolve_identifier_from_storage_or_throw(1 /*identifier_column_qualifier_parts*/);

    if (identifier.getPartsSize() == 2)
        return {};

    const auto & database_name = table_expression_data.database_name;
    if (!database_name.empty() && path_start == database_name && identifier[1] == table_name)
        return resolve_identifier_from_storage_or_throw(2 /*identifier_column_qualifier_parts*/);

    return {};
}

QueryTreeNodePtr QueryAnalyzer::tryResolveIdentifierFromJoin(const IdentifierLookup & identifier_lookup,
    const QueryTreeNodePtr & table_expression_node,
    IdentifierResolveScope & scope)
{
    const auto & from_join_node = table_expression_node->as<const JoinNode &>();
    auto left_resolved_identifier = tryResolveIdentifierFromJoinTreeNode(identifier_lookup, from_join_node.getLeftTableExpression(), scope);
    auto right_resolved_identifier = tryResolveIdentifierFromJoinTreeNode(identifier_lookup, from_join_node.getRightTableExpression(), scope);

    if (!identifier_lookup.isExpressionLookup())
    {
        if (left_resolved_identifier && right_resolved_identifier)
            throw Exception(ErrorCodes::AMBIGUOUS_IDENTIFIER,
                "JOIN {} ambiguous identifier {}. In scope {}",
                table_expression_node->formatASTForErrorMessage(),
                identifier_lookup.dump(),
                scope.scope_node->formatASTForErrorMessage());

        return left_resolved_identifier ? left_resolved_identifier : right_resolved_identifier;
    }

    bool join_node_in_resolve_process = scope.table_expressions_in_resolve_process.contains(table_expression_node.get());

    std::unordered_map<std::string, ColumnNodePtr> join_using_column_name_to_column_node;

    if (!join_node_in_resolve_process && from_join_node.isUsingJoinExpression())
    {
        auto & join_using_list = from_join_node.getJoinExpression()->as<ListNode &>();

        for (auto & join_using_node : join_using_list.getNodes())
        {
            auto & column_node = join_using_node->as<ColumnNode &>();
            join_using_column_name_to_column_node.emplace(column_node.getColumnName(), std::static_pointer_cast<ColumnNode>(join_using_node));
        }
    }

    std::optional<JoinTableSide> resolved_side;
    QueryTreeNodePtr resolved_identifier;

    JoinKind join_kind = from_join_node.getKind();

    if (left_resolved_identifier && right_resolved_identifier)
    {
        auto & left_resolved_column = left_resolved_identifier->as<ColumnNode &>();
        auto & right_resolved_column = right_resolved_identifier->as<ColumnNode &>();

        auto using_column_node_it = join_using_column_name_to_column_node.find(left_resolved_column.getColumnName());
        if (using_column_node_it != join_using_column_name_to_column_node.end()
            && left_resolved_column.getColumnName() == right_resolved_column.getColumnName())
        {
            JoinTableSide using_column_inner_column_table_side = isRight(join_kind) ? JoinTableSide::Right : JoinTableSide::Left;
            auto & using_column_node = using_column_node_it->second->as<ColumnNode &>();
            auto & using_expression_list = using_column_node.getExpression()->as<ListNode &>();

            size_t inner_column_node_index = using_column_inner_column_table_side == JoinTableSide::Left ? 0 : 1;
            const auto & inner_column_node = using_expression_list.getNodes().at(inner_column_node_index);

            auto result_column_node = inner_column_node->clone();
            auto & result_column = result_column_node->as<ColumnNode &>();
            result_column.setColumnType(using_column_node.getColumnType());

            resolved_identifier = std::move(result_column_node);
        }
        else if (scope.joins_count == 1 && scope.context->getSettingsRef().single_join_prefer_left_table)
        {
            return left_resolved_identifier;
        }
        else if (left_resolved_identifier->isEqual(*right_resolved_identifier, IQueryTreeNode::CompareOptions{.compare_aliases = false}))
        {
            return left_resolved_identifier;
        }
        else
        {
            throw Exception(ErrorCodes::AMBIGUOUS_IDENTIFIER,
                "JOIN {} ambiguous identifier '{}'. In scope {}",
                table_expression_node->formatASTForErrorMessage(),
                identifier_lookup.identifier.getFullName(),
                scope.scope_node->formatASTForErrorMessage());
        }
    }
    else if (left_resolved_identifier)
    {
        resolved_side = JoinTableSide::Left;
        auto & left_resolved_column = left_resolved_identifier->as<ColumnNode &>();

        resolved_identifier = left_resolved_identifier;

        auto using_column_node_it = join_using_column_name_to_column_node.find(left_resolved_column.getColumnName());
        if (using_column_node_it != join_using_column_name_to_column_node.end() &&
            !using_column_node_it->second->getColumnType()->equals(*left_resolved_column.getColumnType()))
        {
            auto left_resolved_column_clone = std::static_pointer_cast<ColumnNode>(left_resolved_column.clone());
            left_resolved_column_clone->setColumnType(using_column_node_it->second->getColumnType());
            resolved_identifier = std::move(left_resolved_column_clone);
        }
        else
        {
            resolved_identifier = left_resolved_identifier;
        }
    }
    else if (right_resolved_identifier)
    {
        resolved_side = JoinTableSide::Right;
        auto & right_resolved_column = right_resolved_identifier->as<ColumnNode &>();

        auto using_column_node_it = join_using_column_name_to_column_node.find(right_resolved_column.getColumnName());
        if (using_column_node_it != join_using_column_name_to_column_node.end() &&
            !using_column_node_it->second->getColumnType()->equals(*right_resolved_column.getColumnType()))
        {
            auto right_resolved_column_clone = std::static_pointer_cast<ColumnNode>(right_resolved_column.clone());
            right_resolved_column_clone->setColumnType(using_column_node_it->second->getColumnType());
            resolved_identifier = std::move(right_resolved_column_clone);
        }
        else
        {
            resolved_identifier = right_resolved_identifier;
        }
    }

    if (join_node_in_resolve_process || !resolved_identifier)
        return resolved_identifier;

    bool join_use_nulls = scope.context->getSettingsRef().join_use_nulls;

    if (join_use_nulls &&
        resolved_identifier->getNodeType() == QueryTreeNodeType::COLUMN &&
        (isFull(join_kind) ||
        (isLeft(join_kind) && resolved_side && *resolved_side == JoinTableSide::Right) ||
        (isRight(join_kind) && resolved_side && *resolved_side == JoinTableSide::Left)))
    {
        resolved_identifier = resolved_identifier->clone();
        auto & resolved_column = resolved_identifier->as<ColumnNode &>();
        resolved_column.setColumnType(makeNullableSafe(resolved_column.getColumnType()));
    }

    return resolved_identifier;
}

QueryTreeNodePtr QueryAnalyzer::tryResolveExpressionFromArrayJoinExpressions(const QueryTreeNodePtr & resolved_expression,
    const QueryTreeNodePtr & table_expression_node,
    IdentifierResolveScope & scope)
{
    const auto & array_join_node = table_expression_node->as<const ArrayJoinNode &>();
    const auto & array_join_column_expressions_list = array_join_node.getJoinExpressions();
    const auto & array_join_column_expressions_nodes = array_join_column_expressions_list.getNodes();

    QueryTreeNodePtr array_join_resolved_expression;

    /** Special case when qualified or unqualified identifier point to array join expression without alias.
      *
      * CREATE TABLE test_table (id UInt64, value String, value_array Array(UInt8)) ENGINE=TinyLog;
      * SELECT id, value, value_array, test_table.value_array, default.test_table.value_array FROM test_table ARRAY JOIN value_array;
      *
      * value_array, test_table.value_array, default.test_table.value_array must be resolved into array join expression.
      */
    for (const auto & array_join_column_expression : array_join_column_expressions_nodes)
    {
        auto & array_join_column_expression_typed = array_join_column_expression->as<ColumnNode &>();
        if (array_join_column_expression_typed.hasAlias())
            continue;

        auto & array_join_column_inner_expression = array_join_column_expression_typed.getExpressionOrThrow();
        auto * array_join_column_inner_expression_function = array_join_column_inner_expression->as<FunctionNode>();

        if (array_join_column_inner_expression_function &&
            array_join_column_inner_expression_function->getFunctionName() == "nested" &&
            array_join_column_inner_expression_function->getArguments().getNodes().size() > 1 &&
            isTuple(array_join_column_expression_typed.getResultType()))
        {
            const auto & nested_function_arguments = array_join_column_inner_expression_function->getArguments().getNodes();
            size_t nested_function_arguments_size = nested_function_arguments.size();

            const auto & nested_keys_names_constant_node = nested_function_arguments[0]->as<ConstantNode & >();
            const auto & nested_keys_names = nested_keys_names_constant_node.getValue().get<Array &>();
            size_t nested_keys_names_size = nested_keys_names.size();

            if (nested_keys_names_size == nested_function_arguments_size - 1)
            {
                for (size_t i = 1; i < nested_function_arguments_size; ++i)
                {
                    if (!nested_function_arguments[i]->isEqual(*resolved_expression))
                        continue;

                    auto array_join_column = std::make_shared<ColumnNode>(array_join_column_expression_typed.getColumn(),
                        array_join_column_expression_typed.getColumnSource());

                    const auto & nested_key_name = nested_keys_names[i - 1].get<String &>();
                    Identifier nested_identifier = Identifier(nested_key_name);
                    auto tuple_element_function = wrapExpressionNodeInTupleElement(array_join_column, nested_identifier);
                    resolveFunction(tuple_element_function, scope);

                    array_join_resolved_expression = std::move(tuple_element_function);
                    break;
                }
            }
        }

        if (array_join_resolved_expression)
            break;

        if (array_join_column_inner_expression->isEqual(*resolved_expression))
        {
            array_join_resolved_expression = std::make_shared<ColumnNode>(array_join_column_expression_typed.getColumn(),
                array_join_column_expression_typed.getColumnSource());
            break;
        }
    }

    return array_join_resolved_expression;
}

QueryTreeNodePtr QueryAnalyzer::tryResolveIdentifierFromArrayJoin(const IdentifierLookup & identifier_lookup,
    const QueryTreeNodePtr & table_expression_node,
    IdentifierResolveScope & scope)
{
    const auto & from_array_join_node = table_expression_node->as<const ArrayJoinNode &>();
    auto resolved_identifier = tryResolveIdentifierFromJoinTreeNode(identifier_lookup, from_array_join_node.getTableExpression(), scope);

    if (scope.table_expressions_in_resolve_process.contains(table_expression_node.get()) || !identifier_lookup.isExpressionLookup())
        return resolved_identifier;

    const auto & array_join_column_expressions = from_array_join_node.getJoinExpressions();
    const auto & array_join_column_expressions_nodes = array_join_column_expressions.getNodes();

    /** Allow JOIN with USING with ARRAY JOIN.
      *
      * SELECT * FROM test_table_1 AS t1 ARRAY JOIN [1,2,3] AS id INNER JOIN test_table_2 AS t2 USING (id);
      * SELECT * FROM test_table_1 AS t1 ARRAY JOIN t1.id AS id INNER JOIN test_table_2 AS t2 USING (id);
      */
    for (const auto & array_join_column_expression : array_join_column_expressions_nodes)
    {
        auto & array_join_column_expression_typed = array_join_column_expression->as<ColumnNode &>();

        if (array_join_column_expression_typed.getAlias() == identifier_lookup.identifier.getFullName())
        {
            auto array_join_column = std::make_shared<ColumnNode>(array_join_column_expression_typed.getColumn(),
                array_join_column_expression_typed.getColumnSource());
            return array_join_column;
        }
    }

    if (!resolved_identifier)
        return nullptr;

    auto array_join_resolved_expression = tryResolveExpressionFromArrayJoinExpressions(resolved_identifier, table_expression_node, scope);
    if (array_join_resolved_expression)
        resolved_identifier = std::move(array_join_resolved_expression);

    return resolved_identifier;
}

QueryTreeNodePtr QueryAnalyzer::tryResolveIdentifierFromJoinTreeNode(const IdentifierLookup & identifier_lookup,
    const QueryTreeNodePtr & join_tree_node,
    IdentifierResolveScope & scope)
{
    auto join_tree_node_type = join_tree_node->getNodeType();

    switch (join_tree_node_type)
    {
        case QueryTreeNodeType::JOIN:
            return tryResolveIdentifierFromJoin(identifier_lookup, join_tree_node, scope);
        case QueryTreeNodeType::ARRAY_JOIN:
            return tryResolveIdentifierFromArrayJoin(identifier_lookup, join_tree_node, scope);
        case QueryTreeNodeType::QUERY:
            [[fallthrough]];
        case QueryTreeNodeType::UNION:
            [[fallthrough]];
        case QueryTreeNodeType::TABLE:
            [[fallthrough]];
        case QueryTreeNodeType::TABLE_FUNCTION:
        {
            /** Edge case scenario when subquery in FROM node try to resolve identifier from parent scopes, when FROM is not resolved.
              * SELECT subquery.b AS value FROM (SELECT value, 1 AS b) AS subquery;
              * TODO: This can be supported
              */
            if (scope.table_expressions_in_resolve_process.contains(join_tree_node.get()))
                return {};

            return tryResolveIdentifierFromTableExpression(identifier_lookup, join_tree_node, scope);
        }
        default:
        {
            throw Exception(ErrorCodes::LOGICAL_ERROR,
                "Scope FROM section expected table, table function, query, union, join or array join. Actual {}. In scope {}",
                join_tree_node->formatASTForErrorMessage(),
                scope.scope_node->formatASTForErrorMessage());
        }
    }
}

/** Resolve identifier from scope join tree.
  *
  * 1. If identifier is in function lookup context return nullptr.
  * 2. Try to resolve identifier from table columns.
  * 3. If there is no FROM section return nullptr.
  * 4. If identifier is in table lookup context, check if it has 1 or 2 parts, otherwise throw exception.
  * If identifier has 2 parts try to match it with database_name and table_name.
  * If identifier has 1 part try to match it with table_name, then try to match it with table alias.
  * 5. If identifier is in expression lookup context, we first need to bind identifier to some table column using identifier first part.
  * Start with identifier first part, if it match some column name in table try to get column with full identifier name.
  * TODO: Need to check if it is okay to throw exception if compound identifier first part bind to column but column is not valid.
  */
QueryTreeNodePtr QueryAnalyzer::tryResolveIdentifierFromJoinTree(const IdentifierLookup & identifier_lookup,
    IdentifierResolveScope & scope)
{
    if (identifier_lookup.isFunctionLookup())
        return {};

    /// Try to resolve identifier from table columns
    if (auto resolved_identifier = tryResolveIdentifierFromTableColumns(identifier_lookup, scope))
        return resolved_identifier;

    if (scope.expression_join_tree_node)
        return tryResolveIdentifierFromJoinTreeNode(identifier_lookup, scope.expression_join_tree_node, scope);

    auto * query_scope_node = scope.scope_node->as<QueryNode>();
    if (!query_scope_node || !query_scope_node->getJoinTree())
        return {};

    const auto & join_tree_node = query_scope_node->getJoinTree();
    return tryResolveIdentifierFromJoinTreeNode(identifier_lookup, join_tree_node, scope);
}

/** Try resolve identifier in current scope parent scopes.
  *
  * TODO: If column is matched, throw exception that nested subqueries are not supported.
  *
  * If initial scope is expression. Then try to resolve identifier in parent scopes until query scope is hit.
  * For query scope resolve strategy is same as if initial scope if query.
  */
IdentifierResolveResult QueryAnalyzer::tryResolveIdentifierInParentScopes(const IdentifierLookup & identifier_lookup, IdentifierResolveScope & scope)
{
    bool initial_scope_is_query = scope.scope_node->getNodeType() == QueryTreeNodeType::QUERY;
    bool initial_scope_is_expression = !initial_scope_is_query;

    IdentifierResolveSettings identifier_resolve_settings;
    identifier_resolve_settings.allow_to_check_parent_scopes = false;
    identifier_resolve_settings.allow_to_check_database_catalog = false;

    IdentifierResolveScope * scope_to_check = scope.parent_scope;

    if (initial_scope_is_expression)
    {
        while (scope_to_check != nullptr)
        {
            auto resolve_result = tryResolveIdentifier(identifier_lookup, *scope_to_check, identifier_resolve_settings);
            if (resolve_result.resolved_identifier)
                return resolve_result;

            bool scope_was_query = scope_to_check->scope_node->getNodeType() == QueryTreeNodeType::QUERY;
            scope_to_check = scope_to_check->parent_scope;

            if (scope_was_query)
                break;
        }
    }

    if (!scope.context->getSettingsRef().enable_global_with_statement)
        return {};

    /** Nested subqueries cannot access outer subqueries table expressions from JOIN tree because
      * that can prevent resolution of table expression from CTE.
      *
      * Example: WITH a AS (SELECT number FROM numbers(1)), b AS (SELECT number FROM a) SELECT * FROM a as l, b as r;
      */
    if (identifier_lookup.isTableExpressionLookup())
        identifier_resolve_settings.allow_to_check_join_tree = false;

    while (scope_to_check != nullptr)
    {
        auto lookup_result = tryResolveIdentifier(identifier_lookup, *scope_to_check, identifier_resolve_settings);
        const auto & resolved_identifier = lookup_result.resolved_identifier;

        scope_to_check = scope_to_check->parent_scope;

        if (resolved_identifier)
        {
            auto * subquery_node = resolved_identifier->as<QueryNode>();
            auto * union_node = resolved_identifier->as<UnionNode>();

            bool is_cte = (subquery_node && subquery_node->isCTE()) || (union_node && union_node->isCTE());

            /** From parent scopes we can resolve table identifiers only as CTE.
              * Example: SELECT (SELECT 1 FROM a) FROM test_table AS a;
              *
              * During child scope table identifier resolve a, table node test_table with alias a from parent scope
              * is invalid.
              */
            if (identifier_lookup.isTableExpressionLookup() && !is_cte)
                continue;

            if (is_cte)
            {
                return lookup_result;
            }
            else if (resolved_identifier->as<ConstantNode>())
            {
                lookup_result.resolved_identifier = resolved_identifier;
                return lookup_result;
            }

            throw Exception(ErrorCodes::UNSUPPORTED_METHOD,
                "Resolve identifier '{}' from parent scope only supported for constants and CTE. Actual {} node type {}. In scope {}",
                identifier_lookup.identifier.getFullName(),
                resolved_identifier->formatASTForErrorMessage(),
                resolved_identifier->getNodeTypeName(),
                scope.scope_node->formatASTForErrorMessage());
        }
    }

    return {};
}

/** Resolve identifier in scope.
  *
  * If identifier was resolved resolve identified lookup status will be updated.
  *
  * Steps:
  * 1. Register identifier lookup in scope identifier lookup to resolve status table.
  * If entry is already registered and is not resolved, that means that we have cyclic aliases for identifier.
  * Example: SELECT a AS b, b AS a;
  * Try resolve identifier in current scope:
  * 3. Try resolve identifier from expression arguments.
  *
  * If prefer_column_name_to_alias = true.
  * 4. Try to resolve identifier from join tree.
  * 5. Try to resolve identifier from aliases.
  * Otherwise.
  * 4. Try to resolve identifier from aliases.
  * 5. Try to resolve identifier from join tree.
  *
  * 6. If it is table identifier lookup try to lookup identifier in current scope CTEs.
  *
  * 7. If identifier is not resolved in current scope, try to resolve it in parent scopes.
  * 8. If identifier is not resolved from parent scopes and it is table identifier lookup try to lookup identifier
  * in database catalog.
  *
  * Same is not done for functions because function resolution is more complex, and in case of aggregate functions requires not only name
  * but also argument types, it is responsibility of resolve function method to handle resolution of function name.
  *
  * 9. If identifier was not resolved, or identifier caching was disabled remove it from identifier lookup to resolve status table.
  *
  * It is okay for identifier to be not resolved, in case we want first try to lookup identifier in one context,
  * then if there is no identifier in this context, try to lookup in another context.
  * Example: Try to lookup identifier as expression, if it is not found, lookup as function.
  * Example: Try to lookup identifier as expression, if it is not found, lookup as table.
  */
IdentifierResolveResult QueryAnalyzer::tryResolveIdentifier(const IdentifierLookup & identifier_lookup,
    IdentifierResolveScope & scope,
    IdentifierResolveSettings identifier_resolve_settings)
{
    auto it = scope.identifier_lookup_to_result.find(identifier_lookup);
    if (it != scope.identifier_lookup_to_result.end())
    {
        if (!it->second.resolved_identifier)
            throw Exception(ErrorCodes::CYCLIC_ALIASES,
                "Cyclic aliases for identifier '{}'. In scope {}",
                identifier_lookup.identifier.getFullName(),
                scope.scope_node->formatASTForErrorMessage());

        if (scope.use_identifier_lookup_to_result_cache && !scope.non_cached_identifier_lookups_during_expression_resolve.contains(identifier_lookup))
            return it->second;
    }

    auto [insert_it, _] = scope.identifier_lookup_to_result.insert({identifier_lookup, IdentifierResolveResult()});
    it = insert_it;

    /// Resolve identifier from current scope

    IdentifierResolveResult resolve_result;
    resolve_result.resolved_identifier = tryResolveIdentifierFromExpressionArguments(identifier_lookup, scope);
    if (resolve_result.resolved_identifier)
        resolve_result.resolve_place = IdentifierResolvePlace::EXPRESSION_ARGUMENTS;

    if (!resolve_result.resolved_identifier)
    {
        bool prefer_column_name_to_alias = scope.context->getSettingsRef().prefer_column_name_to_alias;

        if (unlikely(prefer_column_name_to_alias))
        {
            if (identifier_resolve_settings.allow_to_check_join_tree)
            {
                resolve_result.resolved_identifier = tryResolveIdentifierFromJoinTree(identifier_lookup, scope);

                if (resolve_result.resolved_identifier)
                    resolve_result.resolve_place = IdentifierResolvePlace::JOIN_TREE;
            }

            if (!resolve_result.resolved_identifier)
            {
                resolve_result.resolved_identifier = tryResolveIdentifierFromAliases(identifier_lookup, scope, identifier_resolve_settings);

                if (resolve_result.resolved_identifier)
                    resolve_result.resolve_place = IdentifierResolvePlace::ALIASES;
            }
        }
        else
        {
            resolve_result.resolved_identifier = tryResolveIdentifierFromAliases(identifier_lookup, scope, identifier_resolve_settings);

            if (resolve_result.resolved_identifier)
            {
                resolve_result.resolve_place = IdentifierResolvePlace::ALIASES;
            }
            else if (identifier_resolve_settings.allow_to_check_join_tree)
            {
                resolve_result.resolved_identifier = tryResolveIdentifierFromJoinTree(identifier_lookup, scope);

                if (resolve_result.resolved_identifier)
                    resolve_result.resolve_place = IdentifierResolvePlace::JOIN_TREE;
            }
        }
    }

    if (!resolve_result.resolved_identifier && identifier_lookup.isTableExpressionLookup())
    {
        auto cte_query_node_it = scope.cte_name_to_query_node.find(identifier_lookup.identifier.getFullName());
        if (cte_query_node_it != scope.cte_name_to_query_node.end())
        {
            resolve_result.resolved_identifier = cte_query_node_it->second;
            resolve_result.resolve_place = IdentifierResolvePlace::CTE;
        }
    }

    /// Try to resolve identifier from parent scopes

    if (!resolve_result.resolved_identifier && identifier_resolve_settings.allow_to_check_parent_scopes)
    {
        resolve_result = tryResolveIdentifierInParentScopes(identifier_lookup, scope);

        if (resolve_result.resolved_identifier)
            resolve_result.resolved_from_parent_scopes = true;
    }

    /// Try to resolve table identifier from database catalog

    if (!resolve_result.resolved_identifier && identifier_resolve_settings.allow_to_check_database_catalog && identifier_lookup.isTableExpressionLookup())
    {
        resolve_result.resolved_identifier = tryResolveTableIdentifierFromDatabaseCatalog(identifier_lookup.identifier, scope.context);

        if (resolve_result.resolved_identifier)
            resolve_result.resolve_place = IdentifierResolvePlace::DATABASE_CATALOG;
    }

    it->second = resolve_result;

    /** If identifier was not resolved, or during expression resolution identifier was explicitly added into non cached set,
      * or identifier caching was disabled in resolve scope we remove identifier lookup result from identifier lookup to result table.
      */
    if (!resolve_result.resolved_identifier ||
        scope.non_cached_identifier_lookups_during_expression_resolve.contains(identifier_lookup) ||
        !scope.use_identifier_lookup_to_result_cache)
        scope.identifier_lookup_to_result.erase(it);

    return resolve_result;
}

/// Resolve query tree nodes functions implementation

/** Qualify column nodes with projection names.
  *
  * Example: SELECT * FROM test_table AS t1, test_table AS t2;
  */
void QueryAnalyzer::qualifyColumnNodesWithProjectionNames(const QueryTreeNodes & column_nodes,
    const QueryTreeNodePtr & table_expression_node,
    const IdentifierResolveScope & scope)
{
    /// Build additional column qualification parts array
    std::vector<std::string> additional_column_qualification_parts;

    if (table_expression_node->hasAlias())
        additional_column_qualification_parts = {table_expression_node->getAlias()};
    else if (auto * table_node = table_expression_node->as<TableNode>())
        additional_column_qualification_parts = {table_node->getStorageID().getDatabaseName(), table_node->getStorageID().getTableName()};

    size_t additional_column_qualification_parts_size = additional_column_qualification_parts.size();
    const auto & table_expression_data = scope.getTableExpressionDataOrThrow(table_expression_node);

    /** For each matched column node iterate over additional column qualifications and apply them if column needs to be qualified.
      * To check if column needs to be qualified we check if column name can bind to any other table expression in scope or to scope aliases.
      */
    std::vector<std::string> column_qualified_identifier_parts;

    for (const auto & column_node : column_nodes)
    {
        const auto & column_name = column_node->as<ColumnNode &>().getColumnName();
        column_qualified_identifier_parts = Identifier(column_name).getParts();

        /// Iterate over additional column qualifications and apply them if needed
        for (size_t i = 0; i < additional_column_qualification_parts_size; ++i)
        {
            auto identifier_to_check = Identifier(column_qualified_identifier_parts);
            IdentifierLookup identifier_lookup{identifier_to_check, IdentifierLookupContext::EXPRESSION};
            bool need_to_qualify = table_expression_data.should_qualify_columns;
            if (need_to_qualify)
                need_to_qualify = tryBindIdentifierToTableExpressions(identifier_lookup, table_expression_node, scope);

            if (tryBindIdentifierToAliases(identifier_lookup, scope))
                need_to_qualify = true;

            if (need_to_qualify)
            {
                /** Add last qualification part that was not used into column qualified identifier.
                  * If additional column qualification parts consists from [database_name, table_name].
                  * On first iteration if column is needed to be qualified to qualify it with table_name.
                  * On second iteration if column is needed to be qualified to qualify it with database_name.
                  */
                size_t part_index_to_use_for_qualification = additional_column_qualification_parts_size - i - 1;
                const auto & part_to_use = additional_column_qualification_parts[part_index_to_use_for_qualification];
                column_qualified_identifier_parts.insert(column_qualified_identifier_parts.begin(), part_to_use);
            }
            else
            {
                break;
            }
        }

        auto qualified_node_name = Identifier(column_qualified_identifier_parts).getFullName();
        node_to_projection_name.emplace(column_node, qualified_node_name);
    }
}

/// Build get columns options for matcher
GetColumnsOptions QueryAnalyzer::buildGetColumnsOptions(QueryTreeNodePtr & matcher_node, const ContextPtr & context)
{
    auto & matcher_node_typed = matcher_node->as<MatcherNode &>();
    UInt8 get_columns_options_kind = GetColumnsOptions::AllPhysicalAndAliases;

    if (matcher_node_typed.isAsteriskMatcher())
    {
        get_columns_options_kind = GetColumnsOptions::Ordinary;

        const auto & settings = context->getSettingsRef();

        if (settings.asterisk_include_alias_columns)
            get_columns_options_kind |= GetColumnsOptions::Kind::Aliases;

        if (settings.asterisk_include_materialized_columns)
            get_columns_options_kind |= GetColumnsOptions::Kind::Materialized;
    }

    return GetColumnsOptions(static_cast<GetColumnsOptions::Kind>(get_columns_options_kind));
}

QueryAnalyzer::QueryTreeNodesWithNames QueryAnalyzer::getMatchedColumnNodesWithNames(const QueryTreeNodePtr & matcher_node,
    const QueryTreeNodePtr & table_expression_node,
    const NamesAndTypes & matched_columns,
    const IdentifierResolveScope & scope)
{
    auto & matcher_node_typed = matcher_node->as<MatcherNode &>();

    /** Use resolved columns from table expression data in nearest query scope if available.
      * It is important for ALIAS columns to use column nodes with resolved ALIAS expression.
      */
    const TableExpressionData * table_expression_data = nullptr;
    const auto * nearest_query_scope = scope.getNearestQueryScope();
    if (nearest_query_scope)
        table_expression_data = &nearest_query_scope->getTableExpressionDataOrThrow(table_expression_node);

    QueryTreeNodes matched_column_nodes;

    for (const auto & column : matched_columns)
    {
        const auto & column_name = column.name;
        if (!matcher_node_typed.isMatchingColumn(column_name))
            continue;

        if (table_expression_data)
        {
            auto column_node_it = table_expression_data->column_name_to_column_node.find(column_name);
            if (column_node_it != table_expression_data->column_name_to_column_node.end())
            {
                matched_column_nodes.emplace_back(column_node_it->second);
                continue;
            }
        }

        matched_column_nodes.emplace_back(std::make_shared<ColumnNode>(column, table_expression_node));
    }

    const auto & qualify_matched_column_nodes_scope = nearest_query_scope ? *nearest_query_scope : scope;
    qualifyColumnNodesWithProjectionNames(matched_column_nodes, table_expression_node, qualify_matched_column_nodes_scope);

    QueryAnalyzer::QueryTreeNodesWithNames matched_column_nodes_with_names;
    matched_column_nodes_with_names.reserve(matched_column_nodes.size());

    for (auto && matched_column_node : matched_column_nodes)
    {
        auto column_name = matched_column_node->as<ColumnNode &>().getColumnName();
        matched_column_nodes_with_names.emplace_back(std::move(matched_column_node), std::move(column_name));
    }

    return matched_column_nodes_with_names;
}

/** Resolve qualified tree matcher.
  *
  * First try to match qualified identifier to expression. If qualified identifier matched expression node then
  * if expression is compound match it column names using matcher `isMatchingColumn` method, if expression is not compound, throw exception.
  * If qualified identifier did not match expression in query tree, try to lookup qualified identifier in table context.
  */
QueryAnalyzer::QueryTreeNodesWithNames QueryAnalyzer::resolveQualifiedMatcher(QueryTreeNodePtr & matcher_node, IdentifierResolveScope & scope)
{
    auto & matcher_node_typed = matcher_node->as<MatcherNode &>();
    assert(matcher_node_typed.isQualified());

    auto expression_identifier_lookup = IdentifierLookup{matcher_node_typed.getQualifiedIdentifier(), IdentifierLookupContext::EXPRESSION};
    auto expression_identifier_resolve_result = tryResolveIdentifier(expression_identifier_lookup, scope);
    auto expression_query_tree_node = expression_identifier_resolve_result.resolved_identifier;

    /// Try to resolve unqualified matcher for query expression

    if (expression_query_tree_node)
    {
        auto result_type = expression_query_tree_node->getResultType();

        while (const auto * array_type = typeid_cast<const DataTypeArray *>(result_type.get()))
            result_type = array_type->getNestedType();

        const auto * tuple_data_type = typeid_cast<const DataTypeTuple *>(result_type.get());
        if (!tuple_data_type)
            throw Exception(ErrorCodes::UNSUPPORTED_METHOD,
                "Qualified matcher {} find non compound expression {} with type {}. Expected tuple or array of tuples. In scope {}",
                matcher_node->formatASTForErrorMessage(),
                expression_query_tree_node->formatASTForErrorMessage(),
                expression_query_tree_node->getResultType()->getName(),
                scope.scope_node->formatASTForErrorMessage());

        const auto & element_names = tuple_data_type->getElementNames();
        QueryTreeNodesWithNames matched_expression_nodes_with_column_names;

        auto qualified_matcher_element_identifier = matcher_node_typed.getQualifiedIdentifier();
        for (const auto & element_name : element_names)
        {
            if (!matcher_node_typed.isMatchingColumn(element_name))
                continue;

            auto tuple_element_function = std::make_shared<FunctionNode>("tupleElement");
            tuple_element_function->getArguments().getNodes().push_back(expression_query_tree_node);
            tuple_element_function->getArguments().getNodes().push_back(std::make_shared<ConstantNode>(element_name));

            QueryTreeNodePtr function_query_node = tuple_element_function;
            resolveFunction(function_query_node, scope);

            qualified_matcher_element_identifier.push_back(element_name);
            node_to_projection_name.emplace(function_query_node, qualified_matcher_element_identifier.getFullName());
            qualified_matcher_element_identifier.pop_back();

            matched_expression_nodes_with_column_names.emplace_back(std::move(function_query_node), element_name);
        }

        return matched_expression_nodes_with_column_names;
    }

    /// Try to resolve qualified matcher for table expression

    IdentifierResolveSettings identifier_resolve_settings;
    identifier_resolve_settings.allow_to_check_cte = false;
    identifier_resolve_settings.allow_to_check_database_catalog = false;

    auto table_identifier_lookup = IdentifierLookup{matcher_node_typed.getQualifiedIdentifier(), IdentifierLookupContext::TABLE_EXPRESSION};
    auto table_identifier_resolve_result = tryResolveIdentifier(table_identifier_lookup, scope, identifier_resolve_settings);
    auto table_expression_node = table_identifier_resolve_result.resolved_identifier;

    if (!table_expression_node)
    {
        throw Exception(ErrorCodes::UNSUPPORTED_METHOD,
            "Qualified matcher {} does not find table. In scope {}",
            matcher_node->formatASTForErrorMessage(),
            scope.scope_node->formatASTForErrorMessage());
    }

    NamesAndTypes matched_columns;

    auto * table_expression_query_node = table_expression_node->as<QueryNode>();
    auto * table_expression_union_node = table_expression_node->as<UnionNode>();
    auto * table_expression_table_node = table_expression_node->as<TableNode>();
    auto * table_expression_table_function_node = table_expression_node->as<TableFunctionNode>();

    if (table_expression_query_node || table_expression_union_node)
    {
        matched_columns = table_expression_query_node ? table_expression_query_node->getProjectionColumns()
                                                              : table_expression_union_node->computeProjectionColumns();
    }
    else if (table_expression_table_node || table_expression_table_function_node)
    {
        const auto & storage_snapshot = table_expression_table_node ? table_expression_table_node->getStorageSnapshot()
                                                                    : table_expression_table_function_node->getStorageSnapshot();
        auto get_columns_options = buildGetColumnsOptions(matcher_node, scope.context);
        auto storage_columns_list = storage_snapshot->getColumns(get_columns_options);
        matched_columns = NamesAndTypes(storage_columns_list.begin(), storage_columns_list.end());
    }
    else
    {
        throw Exception(ErrorCodes::LOGICAL_ERROR,
            "Invalid table expression node {}. In scope {}",
            table_expression_node->formatASTForErrorMessage(),
            scope.scope_node->formatASTForErrorMessage());
    }

    auto result_matched_column_nodes_with_names = getMatchedColumnNodesWithNames(matcher_node,
        table_expression_node,
        matched_columns,
        scope);

    return result_matched_column_nodes_with_names;
}

/// Resolve non qualified matcher, using scope join tree node.
QueryAnalyzer::QueryTreeNodesWithNames QueryAnalyzer::resolveUnqualifiedMatcher(QueryTreeNodePtr & matcher_node, IdentifierResolveScope & scope)
{
    auto & matcher_node_typed = matcher_node->as<MatcherNode &>();
    assert(matcher_node_typed.isUnqualified());

    /** There can be edge case if matcher is inside lambda expression.
      * Try to find parent query expression using parent scopes.
      */
    auto * nearest_query_scope = scope.getNearestQueryScope();
    auto * nearest_query_scope_query_node = nearest_query_scope ? nearest_query_scope->scope_node->as<QueryNode>() : nullptr;

    /// If there are no parent query scope or query scope does not have join tree
    if (!nearest_query_scope_query_node || !nearest_query_scope_query_node->getJoinTree())
    {
        throw Exception(ErrorCodes::UNSUPPORTED_METHOD,
            "Unqualified matcher {} cannot be resolved. There are no table sources. In scope {}",
            matcher_node->formatASTForErrorMessage(),
            scope.scope_node->formatASTForErrorMessage());
    }

    /** For unqualifited matcher resolve we build table expressions stack from JOIN tree and then process it.
      * For table, table function, query, union table expressions add matched columns into table expressions columns stack.
      * For array join continue processing.
      * For join node combine last left and right table expressions columns on stack together. It is important that if JOIN has USING
      * we must add USING columns before combining left and right table expressions columns. Columns from left and right table
      * expressions that have same names as columns in USING clause must be skipped.
      */

    auto table_expressions_stack = buildTableExpressionsStack(nearest_query_scope_query_node->getJoinTree());
    std::vector<QueryTreeNodesWithNames> table_expressions_column_nodes_with_names_stack;

    std::unordered_set<std::string> table_expression_column_names_to_skip;

    for (auto & table_expression : table_expressions_stack)
    {
        bool table_expression_in_resolve_process = scope.table_expressions_in_resolve_process.contains(table_expression.get());

        if (auto * array_join_node = table_expression->as<ArrayJoinNode>())
        {
            if (table_expressions_column_nodes_with_names_stack.empty())
                throw Exception(ErrorCodes::LOGICAL_ERROR,
                    "Expected at least 1 table expressions on stack before ARRAY JOIN processing");

            if (table_expression_in_resolve_process)
                continue;

            auto & table_expression_column_nodes_with_names = table_expressions_column_nodes_with_names_stack.back();

            for (auto & [table_expression_column_node, _] : table_expression_column_nodes_with_names)
            {
                auto array_join_resolved_expression = tryResolveExpressionFromArrayJoinExpressions(table_expression_column_node,
                        table_expression,
                        scope);
                if (array_join_resolved_expression)
                    table_expression_column_node = std::move(array_join_resolved_expression);
            }

            continue;
        }

        auto * join_node = table_expression->as<JoinNode>();

        if (join_node)
        {
            size_t table_expressions_column_nodes_with_names_stack_size = table_expressions_column_nodes_with_names_stack.size();
            if (table_expressions_column_nodes_with_names_stack_size < 2)
                throw Exception(ErrorCodes::LOGICAL_ERROR,
                    "Expected at least 2 table expressions on stack before JOIN processing. Actual {}",
                    table_expressions_column_nodes_with_names_stack_size);

            auto right_table_expression_columns = std::move(table_expressions_column_nodes_with_names_stack.back());
            table_expressions_column_nodes_with_names_stack.pop_back();

            auto left_table_expression_columns = std::move(table_expressions_column_nodes_with_names_stack.back());
            table_expressions_column_nodes_with_names_stack.pop_back();

            table_expression_column_names_to_skip.clear();

            QueryTreeNodesWithNames matched_expression_nodes_with_column_names;

            /** If there is JOIN with USING we need to match only single USING column and do not use left table expression
              * and right table expression column with same name.
              *
              * Example: SELECT id FROM test_table_1 AS t1 INNER JOIN test_table_2 AS t2 USING (id);
              */
            if (!table_expression_in_resolve_process && join_node->isUsingJoinExpression())
            {
                auto & join_using_list = join_node->getJoinExpression()->as<ListNode &>();

                for (auto & join_using_node : join_using_list.getNodes())
                {
                    auto & join_using_column_node = join_using_node->as<ColumnNode &>();
                    const auto & join_using_column_name = join_using_column_node.getColumnName();

                    if (!matcher_node_typed.isMatchingColumn(join_using_column_name))
                        continue;

                    const auto & join_using_column_nodes_list = join_using_column_node.getExpressionOrThrow()->as<ListNode &>();
                    const auto & join_using_column_nodes = join_using_column_nodes_list.getNodes();

                    QueryTreeNodePtr matched_column_node;

                    if (isRight(join_node->getKind()))
                        matched_column_node = join_using_column_nodes.at(1);
                    else
                        matched_column_node = join_using_column_nodes.at(0);

                    matched_column_node = matched_column_node->clone();
                    matched_column_node->as<ColumnNode &>().setColumnType(join_using_column_node.getResultType());

                    table_expression_column_names_to_skip.insert(join_using_column_name);
                    matched_expression_nodes_with_column_names.emplace_back(std::move(matched_column_node), join_using_column_name);
                }
            }

            for (auto && left_table_column_with_name : left_table_expression_columns)
            {
                if (table_expression_column_names_to_skip.contains(left_table_column_with_name.second))
                    continue;

                matched_expression_nodes_with_column_names.push_back(std::move(left_table_column_with_name));
            }

            for (auto && right_table_column_with_name : right_table_expression_columns)
            {
                if (table_expression_column_names_to_skip.contains(right_table_column_with_name.second))
                    continue;

                matched_expression_nodes_with_column_names.push_back(std::move(right_table_column_with_name));
            }

            table_expressions_column_nodes_with_names_stack.push_back(std::move(matched_expression_nodes_with_column_names));
            continue;
        }

        if (table_expression_in_resolve_process)
        {
            table_expressions_column_nodes_with_names_stack.emplace_back();
            continue;
        }

        auto * table_node = table_expression->as<TableNode>();
        auto * table_function_node = table_expression->as<TableFunctionNode>();
        auto * query_node = table_expression->as<QueryNode>();
        auto * union_node = table_expression->as<UnionNode>();

        NamesAndTypes table_expression_columns;

        if (query_node || union_node)
        {
            table_expression_columns = query_node ? query_node->getProjectionColumns() : union_node->computeProjectionColumns();
        }
        else if (table_node || table_function_node)
        {
            const auto & storage_snapshot
                = table_node ? table_node->getStorageSnapshot() : table_function_node->getStorageSnapshot();
            auto get_columns_options = buildGetColumnsOptions(matcher_node, scope.context);
            auto storage_columns_list = storage_snapshot->getColumns(get_columns_options);
            table_expression_columns = NamesAndTypes(storage_columns_list.begin(), storage_columns_list.end());
        }
        else
        {
            throw Exception(ErrorCodes::LOGICAL_ERROR,
                "Unqualified matcher {} resolve unexpected table expression. In scope {}",
                matcher_node_typed.formatASTForErrorMessage(),
                scope.scope_node->formatASTForErrorMessage());
        }

        auto matched_column_nodes_with_names = getMatchedColumnNodesWithNames(matcher_node,
            table_expression,
            table_expression_columns,
            scope);

        table_expressions_column_nodes_with_names_stack.push_back(std::move(matched_column_nodes_with_names));
    }

    QueryTreeNodesWithNames result;

    for (auto & table_expression_column_nodes_with_names : table_expressions_column_nodes_with_names_stack)
    {
        for (auto && table_expression_column_node_with_name : table_expression_column_nodes_with_names)
            result.push_back(std::move(table_expression_column_node_with_name));
    }

    return result;
}


/** Resolve query tree matcher. Check MatcherNode.h for detailed matcher description. Check ColumnTransformers.h for detailed transformers description.
  *
  * 1. Populate matched expression nodes resolving qualified or unqualified matcher.
  * 2. Apply column transformers to matched expression nodes. For strict column transformers save used column names.
  * 3. Validate strict column transformers.
  */
ProjectionNames QueryAnalyzer::resolveMatcher(QueryTreeNodePtr & matcher_node, IdentifierResolveScope & scope)
{
    auto & matcher_node_typed = matcher_node->as<MatcherNode &>();

    QueryTreeNodesWithNames matched_expression_nodes_with_names;

    if (matcher_node_typed.isQualified())
        matched_expression_nodes_with_names = resolveQualifiedMatcher(matcher_node, scope);
    else
        matched_expression_nodes_with_names = resolveUnqualifiedMatcher(matcher_node, scope);

    std::unordered_map<const IColumnTransformerNode *, std::unordered_set<std::string>> strict_transformer_to_used_column_names;
    auto add_strict_transformer_column_name = [&](const IColumnTransformerNode * transformer, const std::string & column_name)
    {
        auto it = strict_transformer_to_used_column_names.find(transformer);
        if (it == strict_transformer_to_used_column_names.end())
        {
            auto [inserted_it, _] = strict_transformer_to_used_column_names.emplace(transformer, std::unordered_set<std::string>());
            it = inserted_it;
        }

        it->second.insert(column_name);
    };

    ListNodePtr list = std::make_shared<ListNode>();
    ProjectionNames result_projection_names;
    ProjectionNames node_projection_names;

    for (auto & [node, column_name] : matched_expression_nodes_with_names)
    {
        bool apply_transformer_was_used = false;
        bool replace_transformer_was_used = false;
        bool execute_apply_transformer = false;
        bool execute_replace_transformer = false;

        auto projection_name_it = node_to_projection_name.find(node);
        if (projection_name_it != node_to_projection_name.end())
            result_projection_names.push_back(projection_name_it->second);
        else
            result_projection_names.push_back(column_name);

        for (const auto & transformer : matcher_node_typed.getColumnTransformers().getNodes())
        {
            if (auto * apply_transformer = transformer->as<ApplyColumnTransformerNode>())
            {
                const auto & expression_node = apply_transformer->getExpressionNode();
                apply_transformer_was_used = true;

                if (apply_transformer->getApplyTransformerType() == ApplyColumnTransformerType::LAMBDA)
                {
                    auto lambda_expression_to_resolve = expression_node->clone();
                    IdentifierResolveScope lambda_scope(expression_node, &scope /*parent_scope*/);
                    node_projection_names = resolveLambda(expression_node, lambda_expression_to_resolve, {node}, lambda_scope);
                    auto & lambda_expression_to_resolve_typed = lambda_expression_to_resolve->as<LambdaNode &>();
                    node = lambda_expression_to_resolve_typed.getExpression();
                }
                else if (apply_transformer->getApplyTransformerType() == ApplyColumnTransformerType::FUNCTION)
                {
                    auto function_to_resolve_untyped = expression_node->clone();
                    auto & function_to_resolve_typed = function_to_resolve_untyped->as<FunctionNode &>();
                    function_to_resolve_typed.getArguments().getNodes().push_back(node);
                    node_projection_names = resolveFunction(function_to_resolve_untyped, scope);
                    node = function_to_resolve_untyped;
                }
                else
                {
                    throw Exception(ErrorCodes::UNSUPPORTED_METHOD,
                        "Unsupported apply matcher expression type. Expected lambda or function apply transformer. Actual {}. In scope {}",
                        transformer->formatASTForErrorMessage(),
                        scope.scope_node->formatASTForErrorMessage());
                }

                execute_apply_transformer = true;
            }
            else if (auto * except_transformer = transformer->as<ExceptColumnTransformerNode>())
            {
                if (apply_transformer_was_used || replace_transformer_was_used)
                    break;

                if (except_transformer->isColumnMatching(column_name))
                {
                    if (except_transformer->isStrict())
                        add_strict_transformer_column_name(except_transformer, column_name);

                    node = {};
                    break;
                }
            }
            else if (auto * replace_transformer = transformer->as<ReplaceColumnTransformerNode>())
            {
                if (apply_transformer_was_used || replace_transformer_was_used)
                    break;

                replace_transformer_was_used = true;

                auto replace_expression = replace_transformer->findReplacementExpression(column_name);
                if (!replace_expression)
                    continue;

                if (replace_transformer->isStrict())
                    add_strict_transformer_column_name(replace_transformer, column_name);

                node = replace_expression->clone();
                node_projection_names = resolveExpressionNode(node, scope, false /*allow_lambda_expression*/, false /*allow_table_expression*/);
                execute_replace_transformer = true;
            }

            if (execute_apply_transformer || execute_replace_transformer)
            {
                if (auto * node_list = node->as<ListNode>())
                {
                    auto & node_list_nodes = node_list->getNodes();
                    size_t node_list_nodes_size = node_list_nodes.size();

                    if (node_list_nodes_size != 1)
                        throw Exception(ErrorCodes::UNSUPPORTED_METHOD,
                            "{} transformer {} resolved as list node with size {}. Expected 1. In scope {}",
                            execute_apply_transformer ? "APPLY" : "REPLACE",
                            transformer->formatASTForErrorMessage(),
                            node_list_nodes_size,
                            scope.scope_node->formatASTForErrorMessage());

                    node = node_list_nodes[0];
                }

                if (node_projection_names.size() != 1)
                    throw Exception(ErrorCodes::LOGICAL_ERROR, "Matcher node expected 1 projection name. Actual {}", node_projection_names.size());

                result_projection_names.back() = std::move(node_projection_names[0]);
                node_to_projection_name.emplace(node, result_projection_names.back());
                node_projection_names.clear();
            }
        }

        if (node)
            list->getNodes().push_back(node);
        else
            result_projection_names.pop_back();
    }

    for (auto & [strict_transformer, used_column_names] : strict_transformer_to_used_column_names)
    {
        auto strict_transformer_type = strict_transformer->getTransformerType();
        const Names * strict_transformer_column_names = nullptr;

        switch (strict_transformer_type)
        {
            case ColumnTransfomerType::EXCEPT:
            {
                const auto * except_transformer = static_cast<const ExceptColumnTransformerNode *>(strict_transformer);
                const auto & except_names = except_transformer->getExceptColumnNames();

                if (except_names.size() != used_column_names.size())
                    strict_transformer_column_names = &except_transformer->getExceptColumnNames();

                break;
            }
            case ColumnTransfomerType::REPLACE:
            {
                const auto * replace_transformer = static_cast<const ReplaceColumnTransformerNode *>(strict_transformer);
                const auto & replacement_names = replace_transformer->getReplacementsNames();

                if (replacement_names.size() != used_column_names.size())
                    strict_transformer_column_names = &replace_transformer->getReplacementsNames();

                break;
            }
            default:
            {
                throw Exception(ErrorCodes::LOGICAL_ERROR,
                    "Expected strict EXCEPT or REPLACE column transformer. Actual type {}. In scope {}",
                    toString(strict_transformer_type),
                    scope.scope_node->formatASTForErrorMessage());
            }
        }

        if (!strict_transformer_column_names)
            continue;

        Names non_matched_column_names;
        size_t strict_transformer_column_names_size = strict_transformer_column_names->size();
        for (size_t i = 0; i < strict_transformer_column_names_size; ++i)
        {
            const auto & column_name = (*strict_transformer_column_names)[i];
            if (used_column_names.find(column_name) == used_column_names.end())
                non_matched_column_names.push_back(column_name);
        }

        WriteBufferFromOwnString non_matched_column_names_buffer;
        size_t non_matched_column_names_size = non_matched_column_names.size();
        for (size_t i = 0; i < non_matched_column_names_size; ++i)
        {
            const auto & column_name = non_matched_column_names[i];

            non_matched_column_names_buffer << column_name;
            if (i + 1 != non_matched_column_names_size)
                non_matched_column_names_buffer << ", ";
        }

        throw Exception(ErrorCodes::BAD_ARGUMENTS,
            "Strict {} column transformer {} expects following column(s) {}",
            toString(strict_transformer_type),
            strict_transformer->formatASTForErrorMessage(),
            non_matched_column_names_buffer.str());
    }

    matcher_node = std::move(list);

    return result_projection_names;
}

/** Resolve window function window node.
  *
  * Node can be identifier or window node.
  * Example: SELECT count(*) OVER w FROM test_table WINDOW w AS (PARTITION BY id);
  * Example: SELECT count(*) OVER (PARTITION BY id);
  *
  * If node has parent window name specified, then parent window definition is searched in nearest query scope WINDOW section.
  * If node is identifier, than node is replaced with window definition.
  * If node is window, that window node is merged with parent window node.
  *
  * Window node PARTITION BY and ORDER BY parts are resolved.
  * If window node has frame begin OFFSET or frame end OFFSET specified, they are resolved, and window node frame constants are updated.
  * Window node frame is validated.
  */
ProjectionName QueryAnalyzer::resolveWindow(QueryTreeNodePtr & node, IdentifierResolveScope & scope)
{
    std::string parent_window_name;
    auto * identifier_node = node->as<IdentifierNode>();

    ProjectionName result_projection_name;
    QueryTreeNodePtr parent_window_node;

    if (identifier_node)
        parent_window_name = identifier_node->getIdentifier().getFullName();
    else if (auto * window_node = node->as<WindowNode>())
        parent_window_name = window_node->getParentWindowName();

    if (!parent_window_name.empty())
    {
        auto * nearest_query_scope = scope.getNearestQueryScope();

        if (!nearest_query_scope)
            throw Exception(ErrorCodes::BAD_ARGUMENTS, "Window '{}' does not exists.", parent_window_name);

        auto & scope_window_name_to_window_node = nearest_query_scope->window_name_to_window_node;

        auto window_node_it = scope_window_name_to_window_node.find(parent_window_name);
        if (window_node_it == scope_window_name_to_window_node.end())
            throw Exception(ErrorCodes::BAD_ARGUMENTS,
                "Window '{}' does not exists. In scope {}",
                parent_window_name,
                nearest_query_scope->scope_node->formatASTForErrorMessage());

        parent_window_node = window_node_it->second;

        if (identifier_node)
        {
            node = parent_window_node->clone();
            result_projection_name = parent_window_name;
        }
        else
        {
            mergeWindowWithParentWindow(node, parent_window_node, scope);
        }
    }

    auto & window_node = node->as<WindowNode &>();
    window_node.setParentWindowName({});

    ProjectionNames partition_by_projection_names = resolveExpressionNodeList(window_node.getPartitionByNode(),
        scope,
        false /*allow_lambda_expression*/,
        false /*allow_table_expression*/);

    ProjectionNames order_by_projection_names = resolveSortNodeList(window_node.getOrderByNode(), scope);

    ProjectionNames frame_begin_offset_projection_names;
    ProjectionNames frame_end_offset_projection_names;

    if (window_node.hasFrameBeginOffset())
    {
        frame_begin_offset_projection_names = resolveExpressionNode(window_node.getFrameBeginOffsetNode(),
            scope,
            false /*allow_lambda_expression*/,
            false /*allow_table_expression*/);

        const auto * window_frame_begin_constant_node = window_node.getFrameBeginOffsetNode()->as<ConstantNode>();
        if (!window_frame_begin_constant_node || !isNativeNumber(removeNullable(window_frame_begin_constant_node->getResultType())))
            throw Exception(ErrorCodes::BAD_ARGUMENTS,
                "Window frame begin OFFSET expression must be constant with numeric type. Actual {}. In scope {}",
                window_node.getFrameBeginOffsetNode()->formatASTForErrorMessage(),
                scope.scope_node->formatASTForErrorMessage());

        window_node.getWindowFrame().begin_offset = window_frame_begin_constant_node->getValue();
        if (frame_begin_offset_projection_names.size() != 1)
            throw Exception(ErrorCodes::LOGICAL_ERROR,
                "Window FRAME begin offset expected 1 projection name. Actual {}",
                frame_begin_offset_projection_names.size());
    }

    if (window_node.hasFrameEndOffset())
    {
        frame_end_offset_projection_names = resolveExpressionNode(window_node.getFrameEndOffsetNode(),
            scope,
            false /*allow_lambda_expression*/,
            false /*allow_table_expression*/);

        const auto * window_frame_end_constant_node = window_node.getFrameEndOffsetNode()->as<ConstantNode>();
        if (!window_frame_end_constant_node || !isNativeNumber(removeNullable(window_frame_end_constant_node->getResultType())))
            throw Exception(ErrorCodes::BAD_ARGUMENTS,
                "Window frame begin OFFSET expression must be constant with numeric type. Actual {}. In scope {}",
                window_node.getFrameEndOffsetNode()->formatASTForErrorMessage(),
                scope.scope_node->formatASTForErrorMessage());

        window_node.getWindowFrame().end_offset = window_frame_end_constant_node->getValue();
        if (frame_end_offset_projection_names.size() != 1)
            throw Exception(ErrorCodes::LOGICAL_ERROR,
                "Window FRAME begin offset expected 1 projection name. Actual {}",
                frame_end_offset_projection_names.size());
    }

    window_node.getWindowFrame().checkValid();

    if (result_projection_name.empty())
    {
        result_projection_name = calculateWindowProjectionName(node,
            parent_window_node,
            parent_window_name,
            partition_by_projection_names,
            order_by_projection_names,
            frame_begin_offset_projection_names.empty() ? "" : frame_begin_offset_projection_names.front(),
            frame_end_offset_projection_names.empty() ? "" : frame_end_offset_projection_names.front());
    }

    return result_projection_name;
}

/** Resolve lambda function.
  * This function modified lambda_node during resolve. It is caller responsibility to clone lambda before resolve
  * if it is needed for later use.
  *
  * Lambda body expression result projection names is used as lambda projection names.
  *
  * Lambda expression can be resolved into list node. It is caller responsibility to handle it properly.
  *
  * lambda_node - node that must have LambdaNode type.
  * lambda_node_to_resolve - lambda node to resolve that must have LambdaNode type.
  * arguments - lambda arguments.
  * scope - lambda scope. It is client responsibility to create it.
  *
  * Resolve steps:
  * 1. Validate arguments.
  * 2. Register lambda node in lambdas in resolve process. This is necessary to prevent recursive lambda resolving.
  * 3. Initialize scope with lambda aliases.
  * 4. Validate lambda argument names, and scope expressions.
  * 5. Resolve lambda body expression.
  * 6. Deregister lambda node from lambdas in resolve process.
  */
ProjectionNames QueryAnalyzer::resolveLambda(const QueryTreeNodePtr & lambda_node,
    const QueryTreeNodePtr & lambda_node_to_resolve,
    const QueryTreeNodes & lambda_arguments,
    IdentifierResolveScope & scope)
{
    auto & lambda_to_resolve = lambda_node_to_resolve->as<LambdaNode &>();
    auto & lambda_arguments_nodes = lambda_to_resolve.getArguments().getNodes();
    size_t lambda_arguments_nodes_size = lambda_arguments_nodes.size();

    /** Register lambda as being resolved, to prevent recursive lambdas resolution.
      * Example: WITH (x -> x + lambda_2(x)) AS lambda_1, (x -> x + lambda_1(x)) AS lambda_2 SELECT 1;
      */
    auto it = lambdas_in_resolve_process.find(lambda_node.get());
    if (it != lambdas_in_resolve_process.end())
        throw Exception(ErrorCodes::UNSUPPORTED_METHOD,
            "Recursive lambda {}. In scope {}",
            lambda_node->formatASTForErrorMessage(),
            scope.scope_node->formatASTForErrorMessage());
    lambdas_in_resolve_process.emplace(lambda_node.get());

    size_t arguments_size = lambda_arguments.size();
    if (lambda_arguments_nodes_size != arguments_size)
        throw Exception(ErrorCodes::BAD_ARGUMENTS,
            "Lambda {} expect {} arguments. Actual {}. In scope {}",
            lambda_to_resolve.formatASTForErrorMessage(),
            arguments_size,
            lambda_arguments_nodes_size,
            scope.scope_node->formatASTForErrorMessage());

    /// Initialize aliases in lambda scope
    QueryExpressionsAliasVisitor visitor(scope);
    visitor.visit(lambda_to_resolve.getExpression());

    /** Replace lambda arguments with new arguments.
      * Additionally validate that there are no aliases with same name as lambda arguments.
      * Arguments are registered in current scope expression_argument_name_to_node map.
      */
    QueryTreeNodes lambda_new_arguments_nodes;
    lambda_new_arguments_nodes.reserve(lambda_arguments_nodes_size);

    for (size_t i = 0; i < lambda_arguments_nodes_size; ++i)
    {
        auto & lambda_argument_node = lambda_arguments_nodes[i];
        auto & lambda_argument_node_typed = lambda_argument_node->as<IdentifierNode &>();
        const auto & lambda_argument_name = lambda_argument_node_typed.getIdentifier().getFullName();

        bool has_expression_node = scope.alias_name_to_expression_node.contains(lambda_argument_name);
        bool has_alias_node = scope.alias_name_to_lambda_node.contains(lambda_argument_name);

        if (has_expression_node || has_alias_node)
        {
            throw Exception(ErrorCodes::BAD_ARGUMENTS,
                "Alias name '{}' inside lambda {} cannot have same name as lambda argument. In scope {}",
                lambda_argument_name,
                lambda_argument_node_typed.formatASTForErrorMessage(),
                scope.scope_node->formatASTForErrorMessage());
        }

        scope.expression_argument_name_to_node.emplace(lambda_argument_name, lambda_arguments[i]);
        lambda_new_arguments_nodes.push_back(lambda_arguments[i]);
    }

    lambda_to_resolve.getArguments().getNodes() = std::move(lambda_new_arguments_nodes);

    /// Lambda body expression is resolved as standard query expression node.
    auto result_projection_names = resolveExpressionNode(lambda_to_resolve.getExpression(), scope, false /*allow_lambda_expression*/, false /*allow_table_expression*/);

    lambdas_in_resolve_process.erase(lambda_node.get());

    return result_projection_names;
}

/** Resolve function node in scope.
  * During function node resolve, function node can be replaced with another expression (if it match lambda or sql user defined function),
  * with constant (if it allow constant folding), or with expression list. It is caller responsibility to handle such cases appropriately.
  *
  * Steps:
  * 1. Resolve function parameters. Validate that each function parameter must be constant node.
  * 2. Try to lookup function as lambda in current scope. If it is lambda we can skip `in` and `count` special handling.
  * 3. If function is count function, that take unqualified ASTERISK matcher, remove it from its arguments. Example: SELECT count(*) FROM test_table;
  * 4. If function is `IN` function, then right part of `IN` function is replaced as subquery.
  * 5. Resolve function arguments list, lambda expressions are allowed as function arguments.
  * For `IN` function table expressions are allowed as function arguments.
  * 6. Initialize argument_columns, argument_types, function_lambda_arguments_indexes arrays from function arguments.
  * 7. If function name identifier was not resolved as function in current scope, try to lookup lambda from sql user defined functions factory.
  * 8. If function was resolve as lambda from step 2 or 7, then resolve lambda using function arguments and replace function node with lambda result.
  * After than function node is resolved.
  * 9. If function was not resolved during step 6 as lambda, then try to resolve function as window function or executable user defined function
  * or ordinary function or aggregate function.
  *
  * If function is resolved as window function or executable user defined function or aggregate function, function node is resolved
  * no additional special handling is required.
  *
  * 8. If function was resolved as non aggregate function. Then if some of function arguments are lambda expressions, their result types need to be initialized and
  * they must be resolved.
  * 9. If function is suitable for constant folding, try to perform constant folding for function node.
  */
ProjectionNames QueryAnalyzer::resolveFunction(QueryTreeNodePtr & node, IdentifierResolveScope & scope)
{
    FunctionNodePtr function_node_ptr = std::static_pointer_cast<FunctionNode>(node);
    auto function_name = function_node_ptr->getFunctionName();

    /// Resolve function parameters

    auto parameters_projection_names = resolveExpressionNodeList(function_node_ptr->getParametersNode(),
        scope,
        false /*allow_lambda_expression*/,
        false /*allow_table_expression*/);

    /// Convert function parameters into constant parameters array

    Array parameters;

    auto & parameters_nodes = function_node_ptr->getParameters().getNodes();
    parameters.reserve(parameters_nodes.size());

    for (auto & parameter_node : parameters_nodes)
    {
        const auto * constant_node = parameter_node->as<ConstantNode>();
        if (!constant_node)
            throw Exception(ErrorCodes::BAD_ARGUMENTS,
            "Parameter for function '{}' expected to have constant value. Actual {}. In scope {}",
            function_name,
            parameter_node->formatASTForErrorMessage(),
            scope.scope_node->formatASTForErrorMessage());

        parameters.push_back(constant_node->getValue());
    }

    //// If function node is not window function try to lookup function node name as lambda identifier.
    QueryTreeNodePtr lambda_expression_untyped;
    if (!function_node_ptr->isWindowFunction())
    {
        auto function_lookup_result = tryResolveIdentifier({Identifier{function_name}, IdentifierLookupContext::FUNCTION}, scope);
        lambda_expression_untyped = function_lookup_result.resolved_identifier;
    }

    bool is_special_function_in = false;
    bool is_special_function_dict_get_or_join_get = false;
    bool is_special_function_exists = false;

    if (!lambda_expression_untyped)
    {
        is_special_function_in = isNameOfInFunction(function_name);
        is_special_function_dict_get_or_join_get = functionIsJoinGet(function_name) || functionIsDictGet(function_name);
        is_special_function_exists = function_name == "exists";

        /// Handle SELECT count(*) FROM test_table
        if (Poco::toLower(function_name) == "count" && function_node_ptr->getArguments().getNodes().size() == 1)
        {
            auto * matcher_node = function_node_ptr->getArguments().getNodes().front()->as<MatcherNode>();
            if (matcher_node && matcher_node->isUnqualified())
                function_node_ptr->getArguments().getNodes().clear();
        }
    }

    /** Special functions dictGet and its variations and joinGet can be executed when first argument is identifier.
      * Example: SELECT dictGet(identifier, 'value', toUInt64(0));
      *
      * Try to resolve identifier as expression identifier and if it is resolved use it.
      * Example: WITH 'dict_name' AS identifier SELECT dictGet(identifier, 'value', toUInt64(0));
      *
      * Otherwise replace identifier with identifier full name constant.
      * Validation that dictionary exists or table exists will be performed during function `getReturnType` method call.
      */
    if (is_special_function_dict_get_or_join_get &&
        !function_node_ptr->getArguments().getNodes().empty() &&
        function_node_ptr->getArguments().getNodes()[0]->getNodeType() == QueryTreeNodeType::IDENTIFIER)
    {
        auto & first_argument = function_node_ptr->getArguments().getNodes()[0];
        auto & identifier_node = first_argument->as<IdentifierNode &>();
        IdentifierLookup identifier_lookup{identifier_node.getIdentifier(), IdentifierLookupContext::EXPRESSION};
        auto resolve_result = tryResolveIdentifier(identifier_lookup, scope);

        if (resolve_result.isResolved())
            first_argument = std::move(resolve_result.resolved_identifier);
        else
            first_argument = std::make_shared<ConstantNode>(identifier_node.getIdentifier().getFullName());
    }

    /// Resolve function arguments

    bool allow_table_expressions = is_special_function_in || is_special_function_exists;
    auto arguments_projection_names = resolveExpressionNodeList(function_node_ptr->getArgumentsNode(),
        scope,
        true /*allow_lambda_expression*/,
        allow_table_expressions /*allow_table_expression*/);

    if (is_special_function_exists)
    {
        /// Rewrite EXISTS (subquery) into 1 IN (SELECT 1 FROM (subquery) LIMIT 1).
        auto & exists_subquery_argument = function_node_ptr->getArguments().getNodes().at(0);

        auto constant_data_type = std::make_shared<DataTypeUInt64>();

        auto in_subquery = std::make_shared<QueryNode>(Context::createCopy(scope.context));
        in_subquery->getProjection().getNodes().push_back(std::make_shared<ConstantNode>(1UL, constant_data_type));
        in_subquery->getJoinTree() = exists_subquery_argument;
        in_subquery->getLimit() = std::make_shared<ConstantNode>(1UL, constant_data_type);
        in_subquery->resolveProjectionColumns({NameAndTypePair("1", constant_data_type)});
        in_subquery->setIsSubquery(true);

        function_node_ptr = std::make_shared<FunctionNode>("in");
        function_node_ptr->getArguments().getNodes() = {std::make_shared<ConstantNode>(1UL, constant_data_type), in_subquery};
        node = function_node_ptr;
        function_name = "in";

        is_special_function_in = true;
    }

    auto & function_node = *function_node_ptr;

    /// Replace right IN function argument if it is table or table function with subquery that read ordinary columns
    if (is_special_function_in)
    {
        auto & function_in_arguments_nodes = function_node.getArguments().getNodes();
        if (function_in_arguments_nodes.size() != 2)
            throw Exception(ErrorCodes::NUMBER_OF_ARGUMENTS_DOESNT_MATCH, "Function '{}' expects 2 arguments", function_name);

        auto & in_second_argument = function_in_arguments_nodes[1];
        auto * table_node = in_second_argument->as<TableNode>();
        auto * table_function_node = in_second_argument->as<TableFunctionNode>();

        if (table_node && dynamic_cast<StorageSet *>(table_node->getStorage().get()) != nullptr)
        {
            /// If table is already prepared set, we do not replace it with subquery
        }
        else if (table_node || table_function_node)
        {
            const auto & storage_snapshot = table_node ? table_node->getStorageSnapshot() : table_function_node->getStorageSnapshot();
            auto columns_to_select = storage_snapshot->getColumns(GetColumnsOptions(GetColumnsOptions::Ordinary));

            size_t columns_to_select_size = columns_to_select.size();

            auto column_nodes_to_select = std::make_shared<ListNode>();
            column_nodes_to_select->getNodes().reserve(columns_to_select_size);

            NamesAndTypes projection_columns;
            projection_columns.reserve(columns_to_select_size);

            for (auto & column : columns_to_select)
            {
                column_nodes_to_select->getNodes().emplace_back(std::make_shared<ColumnNode>(column, in_second_argument));
                projection_columns.emplace_back(column.name, column.type);
            }

            auto in_second_argument_query_node = std::make_shared<QueryNode>(Context::createCopy(scope.context));
            in_second_argument_query_node->setIsSubquery(true);
            in_second_argument_query_node->getProjectionNode() = std::move(column_nodes_to_select);
            in_second_argument_query_node->getJoinTree() = std::move(in_second_argument);
            in_second_argument_query_node->resolveProjectionColumns(std::move(projection_columns));

            in_second_argument = std::move(in_second_argument_query_node);
        }
        else
        {
            resolveExpressionNode(in_second_argument, scope, false /*allow_lambda_expression*/, true /*allow_table_expression*/);
        }
    }

    /// Initialize function argument columns

    ColumnsWithTypeAndName argument_columns;
    DataTypes argument_types;
    bool all_arguments_constants = true;
    std::vector<size_t> function_lambda_arguments_indexes;

    auto & function_arguments = function_node.getArguments().getNodes();
    size_t function_arguments_size = function_arguments.size();

    for (size_t function_argument_index = 0; function_argument_index < function_arguments_size; ++function_argument_index)
    {
        auto & function_argument = function_arguments[function_argument_index];

        ColumnWithTypeAndName argument_column;

        /** If function argument is lambda, save lambda argument index and initialize argument type as DataTypeFunction
          * where function argument types are initialized with empty array of lambda arguments size.
          */
        if (const auto * lambda_node = function_argument->as<const LambdaNode>())
        {
            size_t lambda_arguments_size = lambda_node->getArguments().getNodes().size();
            argument_column.type = std::make_shared<DataTypeFunction>(DataTypes(lambda_arguments_size, nullptr), nullptr);
            function_lambda_arguments_indexes.push_back(function_argument_index);
        }
        else if (is_special_function_in && function_argument_index == 1)
        {
            argument_column.type = std::make_shared<DataTypeSet>();
        }
        else
        {
            argument_column.type = function_argument->getResultType();
        }

        if (!argument_column.type)
            throw Exception(ErrorCodes::LOGICAL_ERROR,
                "Function '{}' argument is not resolved. In scope {}",
                function_name,
                scope.scope_node->formatASTForErrorMessage());

        const auto * constant_node = function_argument->as<ConstantNode>();
        if (constant_node)
        {
            argument_column.column = constant_node->getResultType()->createColumnConst(1, constant_node->getValue());
            argument_column.type = constant_node->getResultType();
        }
        else
        {
            all_arguments_constants = false;
        }

        argument_types.push_back(argument_column.type);
        argument_columns.emplace_back(std::move(argument_column));
    }

    /// Calculate function projection name
    ProjectionNames result_projection_names = {calculateFunctionProjectionName(node, parameters_projection_names, arguments_projection_names)};

    /** Try to resolve function as
      * 1. Lambda function in current scope. Example: WITH (x -> x + 1) AS lambda SELECT lambda(1);
      * 2. Lambda function from sql user defined functions.
      * 3. Special `untuple` function.
      * 4. Special `grouping` function.
      * 5. Window function.
      * 6. Executable user defined function.
      * 7. Ordinary function.
      * 8. Aggregate function.
      *
      * TODO: Provide better error hints.
      */
    if (!function_node.isWindowFunction())
    {
        if (!lambda_expression_untyped)
            lambda_expression_untyped = tryGetLambdaFromSQLUserDefinedFunctions(function_node.getFunctionName(), scope.context);

        /** If function is resolved as lambda.
          * Clone lambda before resolve.
          * Initialize lambda arguments as function arguments.
          * Resolve lambda and then replace function node with resolved lambda expression body.
          * Example: WITH (x -> x + 1) AS lambda SELECT lambda(value) FROM test_table;
          * Result: SELECT value + 1 FROM test_table;
          */
        if (lambda_expression_untyped)
        {
            auto * lambda_expression = lambda_expression_untyped->as<LambdaNode>();
            if (!lambda_expression)
                throw Exception(ErrorCodes::LOGICAL_ERROR,
                    "Function identifier '{}' must be resolved as lambda. Actual {}. In scope {}",
                    function_node.getFunctionName(),
                    lambda_expression_untyped->formatASTForErrorMessage(),
                    scope.scope_node->formatASTForErrorMessage());

            auto lambda_expression_clone = lambda_expression_untyped->clone();

            IdentifierResolveScope lambda_scope(lambda_expression_clone, &scope /*parent_scope*/);
            ProjectionNames lambda_projection_names = resolveLambda(lambda_expression_untyped, lambda_expression_clone, function_arguments, lambda_scope);

            auto & resolved_lambda = lambda_expression_clone->as<LambdaNode &>();
            node = resolved_lambda.getExpression();

            if (node->getNodeType() == QueryTreeNodeType::LIST)
                result_projection_names = std::move(lambda_projection_names);

            return result_projection_names;
        }

        if (function_name == "untuple")
        {
            /// Special handling of `untuple` function

            if (function_arguments.size() != 1)
                throw Exception(ErrorCodes::UNSUPPORTED_METHOD,
                    "Function 'untuple' must have 1 argument. In scope {}",
                    scope.scope_node->formatASTForErrorMessage());

            const auto & untuple_argument = function_arguments[0];
            auto result_type = untuple_argument->getResultType();
            const auto * tuple_data_type = typeid_cast<const DataTypeTuple *>(result_type.get());
            if (!tuple_data_type)
                throw Exception(ErrorCodes::UNSUPPORTED_METHOD,
                    "Function 'untuple' argument must have compound type. Actual type {}. In scope {}",
                    result_type->getName(),
                    scope.scope_node->formatASTForErrorMessage());

            const auto & element_names = tuple_data_type->getElementNames();

            auto result_list = std::make_shared<ListNode>();
            result_list->getNodes().reserve(element_names.size());

            for (const auto & element_name : element_names)
            {
                auto tuple_element_function = std::make_shared<FunctionNode>("tupleElement");
                tuple_element_function->getArguments().getNodes().push_back(untuple_argument);
                tuple_element_function->getArguments().getNodes().push_back(std::make_shared<ConstantNode>(element_name));

                QueryTreeNodePtr function_query_node = tuple_element_function;
                resolveFunction(function_query_node, scope);

                result_list->getNodes().push_back(std::move(function_query_node));
            }

            auto untuple_argument_projection_name = arguments_projection_names.at(0);
            result_projection_names.clear();

            for (const auto & element_name : element_names)
            {
                if (node->hasAlias())
                    result_projection_names.push_back(node->getAlias() + '.' + element_name);
                else
                    result_projection_names.push_back(fmt::format("tupleElement({}, '{}')", untuple_argument_projection_name, element_name));
            }

            node = std::move(result_list);
            return result_projection_names;
        }
        else if (function_name == "grouping")
        {
            /// It is responsibility of planner to perform additional handling of grouping function
            if (function_arguments_size == 0)
                throw Exception(ErrorCodes::TOO_FEW_ARGUMENTS_FOR_FUNCTION,
                    "Function GROUPING expects at least one argument");
            else if (function_arguments_size > 64)
                throw Exception(ErrorCodes::TOO_MANY_ARGUMENTS_FOR_FUNCTION,
                    "Function GROUPING can have up to 64 arguments, but {} provided",
                    function_arguments_size);

            bool force_grouping_standard_compatibility = scope.context->getSettingsRef().force_grouping_standard_compatibility;
            auto grouping_function = std::make_shared<FunctionGrouping>(force_grouping_standard_compatibility);
            auto grouping_function_adaptor = std::make_shared<FunctionToOverloadResolverAdaptor>(std::move(grouping_function));
            function_node.resolveAsFunction(grouping_function_adaptor->build(argument_columns));

            return result_projection_names;
        }
    }

    const auto & settings = scope.context->getSettingsRef();

    if (function_node.isWindowFunction())
    {
        if (!AggregateFunctionFactory::instance().isAggregateFunctionName(function_name))
        {
            throw Exception(ErrorCodes::UNKNOWN_AGGREGATE_FUNCTION, "Aggregate function with name '{}' does not exists. In scope {}{}",
                            function_name, scope.scope_node->formatASTForErrorMessage(),
                            getHintsErrorMessageSuffix(AggregateFunctionFactory::instance().getHints(function_name)));
        }

        if (!function_lambda_arguments_indexes.empty())
            throw Exception(ErrorCodes::UNSUPPORTED_METHOD,
                "Window function '{}' does not support lambda arguments",
                function_name);

        bool need_add_or_null = settings.aggregate_functions_null_for_empty && !function_name.ends_with("OrNull");

        AggregateFunctionProperties properties;
        auto aggregate_function = need_add_or_null
            ? AggregateFunctionFactory::instance().get(function_name + "OrNull", argument_types, parameters, properties)
            : AggregateFunctionFactory::instance().get(function_name, argument_types, parameters, properties);

        function_node.resolveAsWindowFunction(std::move(aggregate_function));

        bool window_node_is_identifier = function_node.getWindowNode()->getNodeType() == QueryTreeNodeType::IDENTIFIER;
        ProjectionName window_projection_name = resolveWindow(function_node.getWindowNode(), scope);

        if (window_node_is_identifier)
            result_projection_names[0] += " OVER " + window_projection_name;
        else
            result_projection_names[0] += " OVER (" + window_projection_name + ')';

        return result_projection_names;
    }

    FunctionOverloadResolverPtr function = UserDefinedExecutableFunctionFactory::instance().tryGet(function_name, scope.context, parameters);

    if (!function)
        function = FunctionFactory::instance().tryGet(function_name, scope.context);

    if (!function)
    {
        if (!AggregateFunctionFactory::instance().isAggregateFunctionName(function_name))
        {
            std::vector<std::string> possible_function_names;

            auto function_names = UserDefinedExecutableFunctionFactory::instance().getRegisteredNames(scope.context);
            possible_function_names.insert(possible_function_names.end(), function_names.begin(), function_names.end());

            function_names = UserDefinedSQLFunctionFactory::instance().getAllRegisteredNames();
            possible_function_names.insert(possible_function_names.end(), function_names.begin(), function_names.end());

            function_names = FunctionFactory::instance().getAllRegisteredNames();
            possible_function_names.insert(possible_function_names.end(), function_names.begin(), function_names.end());

            function_names = AggregateFunctionFactory::instance().getAllRegisteredNames();
            possible_function_names.insert(possible_function_names.end(), function_names.begin(), function_names.end());

            for (auto & [name, lambda_node] : scope.alias_name_to_lambda_node)
            {
                if (lambda_node->getNodeType() == QueryTreeNodeType::LAMBDA)
                    possible_function_names.push_back(name);
            }

            NamePrompter<2> name_prompter;
            auto hints = name_prompter.getHints(function_name, possible_function_names);

            throw Exception(ErrorCodes::UNKNOWN_FUNCTION,
                "Function with name '{}' does not exists. In scope {}{}",
                function_name,
                scope.scope_node->formatASTForErrorMessage(),
                getHintsErrorMessageSuffix(hints));
        }

        if (!function_lambda_arguments_indexes.empty())
            throw Exception(ErrorCodes::UNSUPPORTED_METHOD,
                "Aggregate function '{}' does not support lambda arguments",
                function_name);

        auto function_name_lowercase = Poco::toLower(function_name);

        if (function_name_lowercase == "countdistinct")
        {
            function_name = scope.context->getSettingsRef().count_distinct_implementation;
        }
        else if (function_name_lowercase == "countdistinctif" || function_name_lowercase == "countifdistinct")
        {
            function_name = scope.context->getSettingsRef().count_distinct_implementation;
            function_name += "If";
        }

        bool need_add_or_null = settings.aggregate_functions_null_for_empty && !function_name.ends_with("OrNull");
        if (need_add_or_null)
            function_name += "OrNull";

        AggregateFunctionProperties properties;
        auto aggregate_function = AggregateFunctionFactory::instance().get(function_name, argument_types, parameters, properties);

        function_node.resolveAsAggregateFunction(std::move(aggregate_function));

        return result_projection_names;
    }

    /** For lambda arguments we need to initialize lambda argument types DataTypeFunction using `getLambdaArgumentTypes` function.
      * Then each lambda arguments are initialized with columns, where column source is lambda.
      * This information is important for later steps of query processing.
      * Example: SELECT arrayMap(x -> x + 1, [1, 2, 3]).
      * lambda node x -> x + 1 identifier x is resolved as column where source is lambda node.
      */
    bool has_lambda_arguments = !function_lambda_arguments_indexes.empty();
    if (has_lambda_arguments)
    {
        function->getLambdaArgumentTypes(argument_types);

        ProjectionNames lambda_projection_names;
        for (auto & function_lambda_argument_index : function_lambda_arguments_indexes)
        {
            auto & lambda_argument = function_arguments[function_lambda_argument_index];
            auto lambda_to_resolve = lambda_argument->clone();
            auto & lambda_to_resolve_typed = lambda_to_resolve->as<LambdaNode &>();

            const auto & lambda_argument_names = lambda_to_resolve_typed.getArgumentNames();
            size_t lambda_arguments_size = lambda_to_resolve_typed.getArguments().getNodes().size();

            const auto * function_data_type = typeid_cast<const DataTypeFunction *>(argument_types[function_lambda_argument_index].get());
            if (!function_data_type)
                throw Exception(ErrorCodes::LOGICAL_ERROR,
                    "Function '{}' expected function data type for lambda argument with index {}. Actual {}. In scope {}",
                    function_name,
                    function_lambda_argument_index,
                    argument_types[function_lambda_argument_index]->getName(),
                    scope.scope_node->formatASTForErrorMessage());

            const auto & function_data_type_argument_types = function_data_type->getArgumentTypes();
            size_t function_data_type_arguments_size = function_data_type_argument_types.size();
            if (function_data_type_arguments_size != lambda_arguments_size)
                throw Exception(ErrorCodes::LOGICAL_ERROR,
                                "Function '{}"
                                "' function data type for lambda argument with index {} arguments size mismatch. "
                                "Actual {}. Expected {}. In scope {}",
                                function_name,
                                function_data_type_arguments_size,
                                lambda_arguments_size,
                                argument_types[function_lambda_argument_index]->getName(),
                                scope.scope_node->formatASTForErrorMessage());

            QueryTreeNodes lambda_arguments;
            lambda_arguments.reserve(lambda_arguments_size);

            for (size_t i = 0; i < lambda_arguments_size; ++i)
            {
                const auto & argument_type = function_data_type_argument_types[i];
                auto column_name_and_type = NameAndTypePair{lambda_argument_names[i], argument_type};
                lambda_arguments.push_back(std::make_shared<ColumnNode>(std::move(column_name_and_type), lambda_to_resolve));
            }

            IdentifierResolveScope lambda_scope(lambda_to_resolve, &scope /*parent_scope*/);
            lambda_projection_names = resolveLambda(lambda_argument, lambda_to_resolve, lambda_arguments, lambda_scope);

            if (auto * lambda_list_node_result = lambda_to_resolve_typed.getExpression()->as<ListNode>())
            {
                size_t lambda_list_node_result_nodes_size = lambda_list_node_result->getNodes().size();

                if (lambda_list_node_result_nodes_size != 1)
                    throw Exception(ErrorCodes::UNSUPPORTED_METHOD,
                        "Lambda as function argument resolved as list node with size {}. Expected 1. In scope {}",
                        lambda_list_node_result_nodes_size,
                        lambda_to_resolve->formatASTForErrorMessage());

                lambda_to_resolve_typed.getExpression() = lambda_list_node_result->getNodes().front();
            }

            if (arguments_projection_names.at(function_lambda_argument_index) == PROJECTION_NAME_PLACEHOLDER)
            {
                size_t lambda_projection_names_size =lambda_projection_names.size();
                if (lambda_projection_names_size != 1)
                    throw Exception(ErrorCodes::LOGICAL_ERROR,
                        "Lambda argument inside function expected to have 1 projection name. Actual {}",
                        lambda_projection_names_size);

                WriteBufferFromOwnString lambda_argument_projection_name_buffer;
                lambda_argument_projection_name_buffer << "lambda(";
                lambda_argument_projection_name_buffer << "tuple(";

                size_t lambda_argument_names_size = lambda_argument_names.size();

                for (size_t i = 0; i < lambda_argument_names_size; ++i)
                {
                    const auto & lambda_argument_name = lambda_argument_names[i];
                    lambda_argument_projection_name_buffer << lambda_argument_name;

                    if (i + 1 != lambda_argument_names_size)
                        lambda_argument_projection_name_buffer << ", ";
                }

                lambda_argument_projection_name_buffer << "), ";
                lambda_argument_projection_name_buffer << lambda_projection_names[0];
                lambda_argument_projection_name_buffer << ")";

                lambda_projection_names.clear();

                arguments_projection_names[function_lambda_argument_index] = lambda_argument_projection_name_buffer.str();
            }

            argument_types[function_lambda_argument_index] = std::make_shared<DataTypeFunction>(function_data_type_argument_types, lambda_to_resolve->getResultType());
            argument_columns[function_lambda_argument_index].type = argument_types[function_lambda_argument_index];
            function_arguments[function_lambda_argument_index] = std::move(lambda_to_resolve);
        }

        /// Recalculate function projection name after lambda resolution
        result_projection_names = {calculateFunctionProjectionName(node, parameters_projection_names, arguments_projection_names)};
    }

    /** Create SET column for special function IN to allow constant folding
      * if left and right arguments are constants.
      *
      * Example: SELECT * FROM test_table LIMIT 1 IN 1;
      */
    if (is_special_function_in)
    {
        const auto * first_argument_constant_node = function_arguments[0]->as<ConstantNode>();
        const auto * second_argument_constant_node = function_arguments[1]->as<ConstantNode>();

        if (first_argument_constant_node && second_argument_constant_node)
        {
            const auto & first_argument_constant_type = first_argument_constant_node->getResultType();
            const auto & second_argument_constant_literal = second_argument_constant_node->getValue();
            const auto & second_argument_constant_type = second_argument_constant_node->getResultType();

            auto set = makeSetForConstantValue(first_argument_constant_type,
                second_argument_constant_literal,
                second_argument_constant_type,
                scope.context->getSettingsRef());

            /// Create constant set column for constant folding

            auto column_set = ColumnSet::create(1, std::move(set));
            argument_columns[1].column = ColumnConst::create(std::move(column_set), 1);
        }

        argument_columns[1].type = std::make_shared<DataTypeSet>();
    }

    std::shared_ptr<ConstantValue> constant_value;

    try
    {
        auto function_base = function->build(argument_columns);

        /** If function is suitable for constant folding try to convert it to constant.
          * Example: SELECT plus(1, 1);
          * Result: SELECT 2;
          */
        if (function_base->isSuitableForConstantFolding())
        {
            auto result_type = function_base->getResultType();
            auto executable_function = function_base->prepare(argument_columns);

            ColumnPtr column;

            if (all_arguments_constants)
            {
                size_t num_rows = function_arguments.empty() ? 0 : argument_columns.front().column->size();
                column = executable_function->execute(argument_columns, result_type, num_rows, true);
            }
            else
            {
                column = function_base->getConstantResultForNonConstArguments(argument_columns, result_type);
            }

            /** Do not perform constant folding if there are aggregate or arrayJoin functions inside function.
              * Example: SELECT toTypeName(sum(number)) FROM numbers(10);
              */
            if (column && isColumnConst(*column) && (!hasAggregateFunctionNodes(node) && !hasFunctionNode(node, "arrayJoin")))
            {
                /// Replace function node with result constant node
                Field column_constant_value;
                column->get(0, column_constant_value);
                constant_value = std::make_shared<ConstantValue>(std::move(column_constant_value), result_type);
            }
        }

        function_node.resolveAsFunction(std::move(function_base));
    }
    catch (Exception & e)
    {
        e.addMessage("In scope {}", scope.scope_node->formatASTForErrorMessage());
        throw;
    }

    if (constant_value)
        node = std::make_shared<ConstantNode>(std::move(constant_value), node);

    return result_projection_names;
}

/** Resolve expression node.
  * Argument node can be replaced with different node, or even with list node in case of matcher resolution.
  * Example: SELECT * FROM test_table;
  * * - is matcher node, and it can be resolved into ListNode.
  *
  * Steps:
  * 1. If node has alias, replace node with its value in scope alias map. Register alias in expression_aliases_in_resolve_process, to prevent resolving identifier
  * which can bind to expression alias name. Check tryResolveIdentifierFromAliases documentation for additional explanation.
  * Example:
  * SELECT id AS id FROM test_table;
  * SELECT value.value1 AS value FROM test_table;
  *
  * 2. Call specific resolve method depending on node type.
  *
  * If allow_table_expression = true and node is query node, then it is not evaluated as scalar subquery.
  * Although if node is identifier that is resolved into query node that query is evaluated as scalar subquery.
  * SELECT id, (SELECT 1) AS c FROM test_table WHERE a IN c;
  * SELECT id, FROM test_table WHERE a IN (SELECT 1);
  *
  * 3. Special case identifier node.
  * Try resolve it as expression identifier.
  * Then if allow_lambda_expression = true try to resolve it as function.
  * Then if allow_table_expression = true try to resolve it as table expression.
  *
  * 4. If node has alias, update its value in scope alias map. Deregister alias from expression_aliases_in_resolve_process.
  */
ProjectionNames QueryAnalyzer::resolveExpressionNode(QueryTreeNodePtr & node, IdentifierResolveScope & scope, bool allow_lambda_expression, bool allow_table_expression)
{
    auto resolved_expression_it = resolved_expressions.find(node);
    if (resolved_expression_it != resolved_expressions.end())
    {
        /** There can be edge case, when subquery for IN function is resolved multiple times in different context.
          * SELECT id IN (subquery AS value), value FROM test_table;
          * When we start to resolve `value` identifier, subquery is already resolved but constant folding is not performed.
          */
        auto node_type = node->getNodeType();
        if (!allow_table_expression && (node_type == QueryTreeNodeType::QUERY || node_type == QueryTreeNodeType::UNION))
        {
            IdentifierResolveScope subquery_scope(node, &scope /*parent_scope*/);
            subquery_scope.subquery_depth = scope.subquery_depth + 1;

            evaluateScalarSubqueryIfNeeded(node, subquery_scope);
        }

        return resolved_expression_it->second;
    }

    String node_alias = node->getAlias();
    ProjectionNames result_projection_names;

    if (node_alias.empty())
    {
        auto projection_name_it = node_to_projection_name.find(node);
        if (projection_name_it != node_to_projection_name.end())
            result_projection_names.push_back(projection_name_it->second);
    }
    else
    {
        result_projection_names.push_back(node_alias);
    }

    /** Do not use alias table if node has alias same as some other node.
      * Example: WITH x -> x + 1 AS lambda SELECT 1 AS lambda;
      * During 1 AS lambda resolve if we use alias table we replace node with x -> x + 1 AS lambda.
      *
      * Do not use alias table if allow_table_expression = true and we resolve query node directly.
      * Example: SELECT a FROM test_table WHERE id IN (SELECT 1) AS a;
      * To support both (SELECT 1) AS expression in projection and (SELECT 1) as subquery in IN, do not use
      * alias table because in alias table subquery could be evaluated as scalar.
      */
    bool use_alias_table = true;
    if (scope.nodes_with_duplicated_aliases.contains(node) || (allow_table_expression && isSubqueryNodeType(node->getNodeType())))
        use_alias_table = false;

    if (!node_alias.empty() && use_alias_table)
    {
        /** Node could be potentially resolved by resolving other nodes.
          * SELECT b, a as b FROM test_table;
          *
          * To resolve b we need to resolve a.
          */
        auto it = scope.alias_name_to_expression_node.find(node_alias);
        if (it != scope.alias_name_to_expression_node.end())
            node = it->second;

        if (allow_lambda_expression)
        {
            it = scope.alias_name_to_lambda_node.find(node_alias);
            if (it != scope.alias_name_to_lambda_node.end())
                node = it->second;
        }
    }

    scope.expressions_in_resolve_process_stack.pushNode(node);

    auto node_type = node->getNodeType();

    switch (node_type)
    {
        case QueryTreeNodeType::IDENTIFIER:
        {
            auto & identifier_node = node->as<IdentifierNode &>();
            auto unresolved_identifier = identifier_node.getIdentifier();
            auto resolve_identifier_expression_result = tryResolveIdentifier({unresolved_identifier, IdentifierLookupContext::EXPRESSION}, scope);
            auto resolved_identifier_node = resolve_identifier_expression_result.resolved_identifier;

            if (resolved_identifier_node && result_projection_names.empty() &&
                (resolve_identifier_expression_result.isResolvedFromJoinTree() || resolve_identifier_expression_result.isResolvedFromExpressionArguments()))
            {
                auto projection_name_it = node_to_projection_name.find(resolved_identifier_node);
                if (projection_name_it != node_to_projection_name.end())
                    result_projection_names.push_back(projection_name_it->second);
            }

            if (resolved_identifier_node && !node_alias.empty())
                scope.alias_name_to_lambda_node.erase(node_alias);

            if (!resolved_identifier_node && allow_lambda_expression)
            {
                resolved_identifier_node = tryResolveIdentifier({unresolved_identifier, IdentifierLookupContext::FUNCTION}, scope).resolved_identifier;

                if (resolved_identifier_node && !node_alias.empty())
                    scope.alias_name_to_expression_node.erase(node_alias);
            }

            if (!resolved_identifier_node && allow_table_expression)
            {
                resolved_identifier_node = tryResolveIdentifier({unresolved_identifier, IdentifierLookupContext::TABLE_EXPRESSION}, scope).resolved_identifier;

<<<<<<< HEAD
                /// If table identifier is resolved as CTE clone it and resolve
                auto * subquery_node = node ? node->as<QueryNode>() : nullptr;
                auto * union_node = node ? node->as<UnionNode>() : nullptr;
                bool resolved_as_cte = (subquery_node && subquery_node->isCTE()) || (union_node && union_node->isCTE());

                if (resolved_as_cte)
=======
                if (resolved_identifier_node)
>>>>>>> 33d2cfe6
                {
                    /// If table identifier is resolved as CTE clone it and resolve
                    auto * subquery_node = resolved_identifier_node->as<QueryNode>();
                    auto * union_node = resolved_identifier_node->as<UnionNode>();
                    bool resolved_as_cte = (subquery_node && subquery_node->isCTE()) || (union_node && union_node->isCTE());

                    if (resolved_as_cte)
                    {
                        resolved_identifier_node = resolved_identifier_node->clone();
                        subquery_node = resolved_identifier_node->as<QueryNode>();
                        union_node = resolved_identifier_node->as<UnionNode>();

                        if (subquery_node)
                            subquery_node->setIsCTE(false);
                        else
                            union_node->setIsCTE(false);

                        IdentifierResolveScope subquery_scope(resolved_identifier_node, &scope /*parent_scope*/);
                        subquery_scope.subquery_depth = scope.subquery_depth + 1;

                        if (subquery_node)
                            resolveQuery(resolved_identifier_node, subquery_scope);
                        else
                            resolveUnion(resolved_identifier_node, subquery_scope);
                    }
                }
            }

            if (!resolved_identifier_node)
            {
                std::string message_clarification;
                if (allow_lambda_expression)
                    message_clarification = std::string(" or ") + toStringLowercase(IdentifierLookupContext::FUNCTION);

                if (allow_table_expression)
                    message_clarification = std::string(" or ") + toStringLowercase(IdentifierLookupContext::TABLE_EXPRESSION);

                std::unordered_set<Identifier> valid_identifiers;
                collectScopeWithParentScopesValidIdentifiersForTypoCorrection(unresolved_identifier,
                    scope,
                    true,
                    allow_lambda_expression,
                    allow_table_expression,
                    valid_identifiers);

                auto hints = collectIdentifierTypoHints(unresolved_identifier, valid_identifiers);

                throw Exception(ErrorCodes::UNKNOWN_IDENTIFIER, "Unknown {}{} identifier '{}' in scope {}{}",
                    toStringLowercase(IdentifierLookupContext::EXPRESSION),
                    message_clarification,
                    unresolved_identifier.getFullName(),
                    scope.scope_node->formatASTForErrorMessage(),
                    getHintsErrorMessageSuffix(hints));
            }

            node = std::move(resolved_identifier_node);

            if (node->getNodeType() == QueryTreeNodeType::LIST)
            {
                result_projection_names.clear();
                resolved_expression_it = resolved_expressions.find(node);
                if (resolved_expression_it != resolved_expressions.end())
                    return resolved_expression_it->second;
                else
                    throw Exception(ErrorCodes::LOGICAL_ERROR,
                        "Identifier '{}' resolve into list node and list node projection names are not initialized. In scope {}",
                        unresolved_identifier.getFullName(),
                        scope.scope_node->formatASTForErrorMessage());
            }

            if (result_projection_names.empty())
                result_projection_names.push_back(unresolved_identifier.getFullName());

            break;
        }
        case QueryTreeNodeType::MATCHER:
        {
            result_projection_names = resolveMatcher(node, scope);
            break;
        }
        case QueryTreeNodeType::LIST:
        {
            /** Edge case if list expression has alias.
              * Matchers cannot have aliases, but `untuple` function can.
              * Example: SELECT a, untuple(CAST(('hello', 1) AS Tuple(name String, count UInt32))) AS a;
              * During resolveFunction `untuple` function is replaced by list of 2 constants 'hello', 1.
              */
            result_projection_names = resolveExpressionNodeList(node, scope, allow_lambda_expression, allow_lambda_expression);
            break;
        }
        case QueryTreeNodeType::CONSTANT:
        {
            if (result_projection_names.empty())
            {
                const auto & constant_node = node->as<ConstantNode &>();
                result_projection_names.push_back(constant_node.getValueStringRepresentation());
            }

            /// Already resolved
            break;
        }
        case QueryTreeNodeType::COLUMN:
        {
            auto & column_node = node->as<ColumnNode &>();
            if (column_node.hasExpression())
                resolveExpressionNode(column_node.getExpression(), scope, false /*allow_lambda_expression*/, false /*allow_table_expression*/);

            if (result_projection_names.empty())
                result_projection_names.push_back(column_node.getColumnName());

            break;
        }
        case QueryTreeNodeType::FUNCTION:
        {
            auto function_projection_names = resolveFunction(node, scope);

            if (result_projection_names.empty() || node->getNodeType() == QueryTreeNodeType::LIST)
                result_projection_names = std::move(function_projection_names);

            break;
        }
        case QueryTreeNodeType::LAMBDA:
        {
            if (!allow_lambda_expression)
                throw Exception(ErrorCodes::BAD_ARGUMENTS,
                    "Lambda {} is not allowed in expression context. In scope {}",
                    node->formatASTForErrorMessage(),
                    scope.scope_node->formatASTForErrorMessage());

            if (result_projection_names.empty())
                result_projection_names.push_back(PROJECTION_NAME_PLACEHOLDER);

            /// Lambda must be resolved by caller
            break;
        }
        case QueryTreeNodeType::QUERY:
            [[fallthrough]];
        case QueryTreeNodeType::UNION:
        {
            IdentifierResolveScope subquery_scope(node, &scope /*parent_scope*/);
            subquery_scope.subquery_depth = scope.subquery_depth + 1;

            std::string projection_name = "_subquery_" + std::to_string(subquery_counter);
            ++subquery_counter;

            if (node_type == QueryTreeNodeType::QUERY)
                resolveQuery(node, subquery_scope);
            else
                resolveUnion(node, subquery_scope);

            if (!allow_table_expression)
                evaluateScalarSubqueryIfNeeded(node, subquery_scope);

            if (result_projection_names.empty())
                result_projection_names.push_back(std::move(projection_name));

            break;
        }
        case QueryTreeNodeType::TABLE:
        {
            if (!allow_table_expression)
                throw Exception(ErrorCodes::BAD_ARGUMENTS,
                    "Table {} is not allowed in expression context. In scope {}",
                    node->formatASTForErrorMessage(),
                    scope.scope_node->formatASTForErrorMessage());

            auto & table_node = node->as<TableNode &>();
            result_projection_names.push_back(table_node.getStorageID().getFullNameNotQuoted());

            break;
        }
        case QueryTreeNodeType::TRANSFORMER:
            [[fallthrough]];
        case QueryTreeNodeType::SORT:
            [[fallthrough]];
        case QueryTreeNodeType::INTERPOLATE:
            [[fallthrough]];
        case QueryTreeNodeType::WINDOW:
            [[fallthrough]];
        case QueryTreeNodeType::TABLE_FUNCTION:
            [[fallthrough]];
        case QueryTreeNodeType::ARRAY_JOIN:
            [[fallthrough]];
        case QueryTreeNodeType::JOIN:
        {
            throw Exception(ErrorCodes::LOGICAL_ERROR,
                "{} {} is not allowed in expression context. In scope {}",
                node->getNodeType(),
                node->formatASTForErrorMessage(),
                scope.scope_node->formatASTForErrorMessage());
        }
    }

    if (node
        && scope.nullable_group_by_keys.contains(node)
        && !scope.expressions_in_resolve_process_stack.hasAggregateFunction())
    {
        node = node->clone();
        node->convertToNullable();
    }

    /** Update aliases after expression node was resolved.
      * Do not update node in alias table if we resolve it for duplicate alias.
      */
    if (!node_alias.empty() && use_alias_table && !scope.group_by_use_nulls)
    {
        auto it = scope.alias_name_to_expression_node.find(node_alias);
        if (it != scope.alias_name_to_expression_node.end())
            it->second = node;

        if (allow_lambda_expression)
        {
            it = scope.alias_name_to_lambda_node.find(node_alias);
            if (it != scope.alias_name_to_lambda_node.end())
                it->second = node;
        }
    }

    resolved_expressions.emplace(node, result_projection_names);

    scope.expressions_in_resolve_process_stack.popNode();
    bool expression_was_root = scope.expressions_in_resolve_process_stack.empty();
    if (expression_was_root)
        scope.non_cached_identifier_lookups_during_expression_resolve.clear();

    return result_projection_names;
}

/** Resolve expression node list.
  * If expression is CTE subquery node it is skipped.
  * If expression is resolved in list, it is flattened into initial node list.
  *
  * Such examples must work:
  * Example: CREATE TABLE test_table (id UInt64, value UInt64) ENGINE=TinyLog; SELECT plus(*) FROM test_table;
  * Example: SELECT *** FROM system.one;
  */
ProjectionNames QueryAnalyzer::resolveExpressionNodeList(QueryTreeNodePtr & node_list, IdentifierResolveScope & scope, bool allow_lambda_expression, bool allow_table_expression)
{
    auto & node_list_typed = node_list->as<ListNode &>();
    size_t node_list_size = node_list_typed.getNodes().size();

    QueryTreeNodes result_nodes;
    result_nodes.reserve(node_list_size);

    ProjectionNames result_projection_names;

    for (auto & node : node_list_typed.getNodes())
    {
        auto node_to_resolve = node;
        auto expression_node_projection_names = resolveExpressionNode(node_to_resolve, scope, allow_lambda_expression, allow_table_expression);

        size_t expected_projection_names_size = 1;
        if (auto * expression_list = node_to_resolve->as<ListNode>())
        {
            expected_projection_names_size = expression_list->getNodes().size();
            for (auto & expression_list_node : expression_list->getNodes())
                result_nodes.push_back(expression_list_node);
        }
        else
        {
            result_nodes.push_back(std::move(node_to_resolve));
        }

        if (expression_node_projection_names.size() != expected_projection_names_size)
            throw Exception(ErrorCodes::LOGICAL_ERROR,
                "Expression nodes list expected {} projection names. Actual {}",
                expected_projection_names_size,
                expression_node_projection_names.size());

        result_projection_names.insert(result_projection_names.end(), expression_node_projection_names.begin(), expression_node_projection_names.end());
        expression_node_projection_names.clear();
    }

    node_list_typed.getNodes() = std::move(result_nodes);

    return result_projection_names;
}

/** Resolve sort columns nodes list.
  */
ProjectionNames QueryAnalyzer::resolveSortNodeList(QueryTreeNodePtr & sort_node_list, IdentifierResolveScope & scope)
{
    ProjectionNames result_projection_names;
    ProjectionNames sort_expression_projection_names;
    ProjectionNames fill_from_expression_projection_names;
    ProjectionNames fill_to_expression_projection_names;
    ProjectionNames fill_step_expression_projection_names;

    auto & sort_node_list_typed = sort_node_list->as<ListNode &>();
    for (auto & node : sort_node_list_typed.getNodes())
    {
        auto & sort_node = node->as<SortNode &>();
        sort_expression_projection_names = resolveExpressionNode(sort_node.getExpression(), scope, false /*allow_lambda_expression*/, false /*allow_table_expression*/);

        if (auto * sort_column_list_node = sort_node.getExpression()->as<ListNode>())
        {
            size_t sort_column_list_node_size = sort_column_list_node->getNodes().size();
            if (sort_column_list_node_size != 1)
            {
                throw Exception(ErrorCodes::UNSUPPORTED_METHOD,
                    "Sort column node expression resolved into list with size {}. Expected 1. In scope {}",
                    sort_column_list_node_size,
                    scope.scope_node->formatASTForErrorMessage());
            }

            sort_node.getExpression() = sort_column_list_node->getNodes().front();
        }

        size_t sort_expression_projection_names_size = sort_expression_projection_names.size();
        if (sort_expression_projection_names_size != 1)
            throw Exception(ErrorCodes::LOGICAL_ERROR,
                "Sort expression expected 1 projection name. Actual {}",
                sort_expression_projection_names_size);

        if (sort_node.hasFillFrom())
        {
            fill_from_expression_projection_names = resolveExpressionNode(sort_node.getFillFrom(), scope, false /*allow_lambda_expression*/, false /*allow_table_expression*/);

            const auto * constant_node = sort_node.getFillFrom()->as<ConstantNode>();
            if (!constant_node || !isColumnedAsNumber(constant_node->getResultType()))
                throw Exception(ErrorCodes::INVALID_WITH_FILL_EXPRESSION,
                    "Sort FILL FROM expression must be constant with numeric type. Actual {}. In scope {}",
                    sort_node.getFillFrom()->formatASTForErrorMessage(),
                    scope.scope_node->formatASTForErrorMessage());

            size_t fill_from_expression_projection_names_size = fill_from_expression_projection_names.size();
            if (fill_from_expression_projection_names_size != 1)
                throw Exception(ErrorCodes::LOGICAL_ERROR,
                    "Sort node FILL FROM expression expected 1 projection name. Actual {}",
                    fill_from_expression_projection_names_size);
        }

        if (sort_node.hasFillTo())
        {
            fill_to_expression_projection_names = resolveExpressionNode(sort_node.getFillTo(), scope, false /*allow_lambda_expression*/, false /*allow_table_expression*/);

            const auto * constant_node = sort_node.getFillTo()->as<ConstantNode>();
            if (!constant_node || !isColumnedAsNumber(constant_node->getResultType()))
                throw Exception(ErrorCodes::INVALID_WITH_FILL_EXPRESSION,
                    "Sort FILL TO expression must be constant with numeric type. Actual {}. In scope {}",
                    sort_node.getFillFrom()->formatASTForErrorMessage(),
                    scope.scope_node->formatASTForErrorMessage());

            size_t fill_to_expression_projection_names_size = fill_to_expression_projection_names.size();
            if (fill_to_expression_projection_names_size != 1)
                throw Exception(ErrorCodes::LOGICAL_ERROR,
                    "Sort node FILL TO expression expected 1 projection name. Actual {}",
                    fill_to_expression_projection_names_size);
        }

        if (sort_node.hasFillStep())
        {
            fill_step_expression_projection_names = resolveExpressionNode(sort_node.getFillStep(), scope, false /*allow_lambda_expression*/, false /*allow_table_expression*/);

            const auto * constant_node = sort_node.getFillStep()->as<ConstantNode>();
            if (!constant_node)
                throw Exception(ErrorCodes::INVALID_WITH_FILL_EXPRESSION,
                    "Sort FILL STEP expression must be constant with numeric or interval type. Actual {}. In scope {}",
                    sort_node.getFillStep()->formatASTForErrorMessage(),
                    scope.scope_node->formatASTForErrorMessage());

            bool is_number = isColumnedAsNumber(constant_node->getResultType());
            bool is_interval = WhichDataType(constant_node->getResultType()).isInterval();
            if (!is_number && !is_interval)
                throw Exception(ErrorCodes::INVALID_WITH_FILL_EXPRESSION,
                    "Sort FILL STEP expression must be constant with numeric or interval type. Actual {}. In scope {}",
                    sort_node.getFillStep()->formatASTForErrorMessage(),
                    scope.scope_node->formatASTForErrorMessage());

            size_t fill_step_expression_projection_names_size = fill_step_expression_projection_names.size();
            if (fill_step_expression_projection_names_size != 1)
                throw Exception(ErrorCodes::LOGICAL_ERROR,
                    "Sort FILL STEP expression expected 1 projection name. Actual {}",
                    fill_step_expression_projection_names_size);
        }

        auto sort_column_projection_name = calculateSortColumnProjectionName(node,
            sort_expression_projection_names[0],
            fill_from_expression_projection_names.empty() ? "" : fill_from_expression_projection_names.front(),
            fill_to_expression_projection_names.empty() ? "" : fill_to_expression_projection_names.front(),
            fill_step_expression_projection_names.empty() ? "" : fill_step_expression_projection_names.front());

        result_projection_names.push_back(std::move(sort_column_projection_name));

        sort_expression_projection_names.clear();
        fill_from_expression_projection_names.clear();
        fill_to_expression_projection_names.clear();
        fill_step_expression_projection_names.clear();
    }

    return result_projection_names;
}

/** Resolve interpolate columns nodes list.
  */
void QueryAnalyzer::resolveInterpolateColumnsNodeList(QueryTreeNodePtr & interpolate_node_list, IdentifierResolveScope & scope)
{
    auto & interpolate_node_list_typed = interpolate_node_list->as<ListNode &>();

    for (auto & interpolate_node : interpolate_node_list_typed.getNodes())
    {
        auto & interpolate_node_typed = interpolate_node->as<InterpolateNode &>();

        resolveExpressionNode(interpolate_node_typed.getExpression(), scope, false /*allow_lambda_expression*/, false /*allow_table_expression*/);
        resolveExpressionNode(interpolate_node_typed.getInterpolateExpression(), scope, false /*allow_lambda_expression*/, false /*allow_table_expression*/);
    }
}

/** Resolve window nodes list.
  */
void QueryAnalyzer::resolveWindowNodeList(QueryTreeNodePtr & window_node_list, IdentifierResolveScope & scope)
{
    auto & window_node_list_typed = window_node_list->as<ListNode &>();
    for (auto & node : window_node_list_typed.getNodes())
        resolveWindow(node, scope);
}

NamesAndTypes QueryAnalyzer::resolveProjectionExpressionNodeList(QueryTreeNodePtr & projection_node_list, IdentifierResolveScope & scope)
{
    ProjectionNames projection_names = resolveExpressionNodeList(projection_node_list, scope, false /*allow_lambda_expression*/, false /*allow_table_expression*/);

    auto projection_nodes = projection_node_list->as<ListNode &>().getNodes();
    size_t projection_nodes_size = projection_nodes.size();

    NamesAndTypes projection_columns;
    projection_columns.reserve(projection_nodes_size);

    for (size_t i = 0; i < projection_nodes_size; ++i)
    {
        auto projection_node = projection_nodes[i];

        if (!isExpressionNodeType(projection_node->getNodeType()))
            throw Exception(ErrorCodes::UNSUPPORTED_METHOD,
                "Projection node must be constant, function, column, query or union");

        projection_columns.emplace_back(projection_names[i], projection_node->getResultType());
    }

    return projection_columns;
}

/** Initialize query join tree node.
  *
  * 1. Resolve identifiers.
  * 2. Register table, table function, query, union, join, array join nodes in scope table expressions in resolve process.
  */
void QueryAnalyzer::initializeQueryJoinTreeNode(QueryTreeNodePtr & join_tree_node, IdentifierResolveScope & scope)
{
    std::deque<QueryTreeNodePtr *> join_tree_node_ptrs_to_process_queue;
    join_tree_node_ptrs_to_process_queue.push_back(&join_tree_node);

    while (!join_tree_node_ptrs_to_process_queue.empty())
    {
        auto * current_join_tree_node_ptr = join_tree_node_ptrs_to_process_queue.front();
        join_tree_node_ptrs_to_process_queue.pop_front();

        auto & current_join_tree_node = *current_join_tree_node_ptr;
        auto current_join_tree_node_type = current_join_tree_node->getNodeType();

        switch (current_join_tree_node_type)
        {
            case QueryTreeNodeType::IDENTIFIER:
            {
                auto & from_table_identifier = current_join_tree_node->as<IdentifierNode &>();
                auto table_identifier_lookup = IdentifierLookup{from_table_identifier.getIdentifier(), IdentifierLookupContext::TABLE_EXPRESSION};

                auto from_table_identifier_alias = from_table_identifier.getAlias();

                IdentifierResolveSettings resolve_settings;
                /// In join tree initialization ignore join tree as identifier lookup source
                resolve_settings.allow_to_check_join_tree = false;
                /** Disable resolve of subquery during identifier resolution.
                  * Example: SELECT * FROM (SELECT 1) AS t1, t1;
                  * During `t1` identifier resolution we resolve it into subquery SELECT 1, but we want to disable
                  * subquery resolution at this stage, because JOIN TREE of parent query is not resolved.
                  */
                resolve_settings.allow_to_resolve_subquery_during_identifier_resolution = false;

                scope.expressions_in_resolve_process_stack.pushNode(current_join_tree_node);

                auto table_identifier_resolve_result = tryResolveIdentifier(table_identifier_lookup, scope, resolve_settings);

                scope.expressions_in_resolve_process_stack.popNode();
                bool expression_was_root = scope.expressions_in_resolve_process_stack.empty();
                if (expression_was_root)
                    scope.non_cached_identifier_lookups_during_expression_resolve.clear();

                auto resolved_identifier = table_identifier_resolve_result.resolved_identifier;

                if (!resolved_identifier)
                    throw Exception(ErrorCodes::UNKNOWN_TABLE,
                        "Unknown table expression identifier '{}' in scope {}",
                        from_table_identifier.getIdentifier().getFullName(),
                        scope.scope_node->formatASTForErrorMessage());

                resolved_identifier = resolved_identifier->clone();

                /// Update alias name to table expression map
                auto table_expression_it = scope.alias_name_to_table_expression_node.find(from_table_identifier_alias);
                if (table_expression_it != scope.alias_name_to_table_expression_node.end())
                    table_expression_it->second = resolved_identifier;

                auto table_expression_modifiers = from_table_identifier.getTableExpressionModifiers();

                auto * resolved_identifier_query_node = resolved_identifier->as<QueryNode>();
                auto * resolved_identifier_union_node = resolved_identifier->as<UnionNode>();

                if (resolved_identifier_query_node || resolved_identifier_union_node)
                {
                    if (table_expression_modifiers.has_value())
                    {
                        throw Exception(ErrorCodes::UNSUPPORTED_METHOD,
                            "Table expression modifiers {} are not supported for subquery {}",
                            table_expression_modifiers->formatForErrorMessage(),
                            resolved_identifier->formatASTForErrorMessage());
                    }
                }
                else if (auto * resolved_identifier_table_node = resolved_identifier->as<TableNode>())
                {
                    if (table_expression_modifiers.has_value())
                        resolved_identifier_table_node->setTableExpressionModifiers(*table_expression_modifiers);
                }
                else if (auto * resolved_identifier_table_function_node = resolved_identifier->as<TableFunctionNode>())
                {
                    if (table_expression_modifiers.has_value())
                        resolved_identifier_table_function_node->setTableExpressionModifiers(*table_expression_modifiers);
                }
                else
                {
                    throw Exception(ErrorCodes::LOGICAL_ERROR,
                        "Identifier in JOIN TREE '{}' resolved into unexpected table expression. In scope {}",
                        from_table_identifier.getIdentifier().getFullName(),
                        scope.scope_node->formatASTForErrorMessage());
                }

                auto current_join_tree_node_alias = current_join_tree_node->getAlias();
                resolved_identifier->setAlias(current_join_tree_node_alias);
                current_join_tree_node = resolved_identifier;

                scope.table_expressions_in_resolve_process.insert(current_join_tree_node.get());
                break;
            }
            case QueryTreeNodeType::QUERY:
            {
                scope.table_expressions_in_resolve_process.insert(current_join_tree_node.get());
                break;
            }
            case QueryTreeNodeType::UNION:
            {
                scope.table_expressions_in_resolve_process.insert(current_join_tree_node.get());
                break;
            }
            case QueryTreeNodeType::TABLE_FUNCTION:
            {
                scope.table_expressions_in_resolve_process.insert(current_join_tree_node.get());
                break;
            }
            case QueryTreeNodeType::TABLE:
            {
                scope.table_expressions_in_resolve_process.insert(current_join_tree_node.get());
                break;
            }
            case QueryTreeNodeType::ARRAY_JOIN:
            {
                auto & array_join = current_join_tree_node->as<ArrayJoinNode &>();
                join_tree_node_ptrs_to_process_queue.push_back(&array_join.getTableExpression());
                scope.table_expressions_in_resolve_process.insert(current_join_tree_node.get());
                break;
            }
            case QueryTreeNodeType::JOIN:
            {
                auto & join = current_join_tree_node->as<JoinNode &>();
                join_tree_node_ptrs_to_process_queue.push_back(&join.getLeftTableExpression());
                join_tree_node_ptrs_to_process_queue.push_back(&join.getRightTableExpression());
                scope.table_expressions_in_resolve_process.insert(current_join_tree_node.get());
                ++scope.joins_count;
                break;
            }
            default:
            {
                throw Exception(ErrorCodes::BAD_ARGUMENTS,
                    "Query FROM section expected table, table function, query, UNION, ARRAY JOIN or JOIN. Actual {} {}. In scope {}",
                    current_join_tree_node->getNodeTypeName(),
                    current_join_tree_node->formatASTForErrorMessage(),
                    scope.scope_node->formatASTForErrorMessage());
            }
        }
    }
}

/// Initialize table expression data for table expression node
void QueryAnalyzer::initializeTableExpressionData(const QueryTreeNodePtr & table_expression_node, IdentifierResolveScope & scope)
{
    auto * table_node = table_expression_node->as<TableNode>();
    auto * query_node = table_expression_node->as<QueryNode>();
    auto * union_node = table_expression_node->as<UnionNode>();
    auto * table_function_node = table_expression_node->as<TableFunctionNode>();

    if (!table_node && !table_function_node && !query_node && !union_node)
        throw Exception(ErrorCodes::UNSUPPORTED_METHOD,
        "Unexpected table expression. Expected table, table function, query or union node. Actual {}. In scope {}",
        table_expression_node->formatASTForErrorMessage(),
        scope.scope_node->formatASTForErrorMessage());

    auto table_expression_data_it = scope.table_expression_node_to_data.find(table_expression_node);
    if (table_expression_data_it != scope.table_expression_node_to_data.end())
        return;

    TableExpressionData table_expression_data;

    if (table_node)
    {
        const auto & table_storage_id = table_node->getStorageID();
        table_expression_data.database_name = table_storage_id.database_name;
        table_expression_data.table_name = table_storage_id.table_name;
        table_expression_data.table_expression_name = table_storage_id.getFullNameNotQuoted();
        table_expression_data.table_expression_description = "table";
    }
    else if (query_node || union_node)
    {
        table_expression_data.table_name = query_node ? query_node->getCTEName() : union_node->getCTEName();
        table_expression_data.table_expression_description = "subquery";
    }
    else if (table_function_node)
    {
        table_expression_data.table_expression_description = "table_function";
    }

    if (table_expression_node->hasAlias())
        table_expression_data.table_expression_name = table_expression_node->getAlias();

    if (table_node || table_function_node)
    {
        const auto & storage_snapshot = table_node ? table_node->getStorageSnapshot() : table_function_node->getStorageSnapshot();

        auto get_column_options = GetColumnsOptions(GetColumnsOptions::All).withExtendedObjects().withVirtuals();
        if (storage_snapshot->storage.supportsSubcolumns())
            get_column_options.withSubcolumns();

        auto column_names_and_types = storage_snapshot->getColumns(get_column_options);
        table_expression_data.column_names_and_types = NamesAndTypes(column_names_and_types.begin(), column_names_and_types.end());

        const auto & columns_description = storage_snapshot->metadata->getColumns();

        std::vector<std::pair<std::string, ColumnNodePtr>> alias_columns_to_resolve;
        ColumnNameToColumnNodeMap column_name_to_column_node;
        column_name_to_column_node.reserve(column_names_and_types.size());

        /** For ALIAS columns in table we must additionally analyze ALIAS expressions.
          * Example: CREATE TABLE test_table (id UInt64, alias_value_1 ALIAS id + 5);
          *
          * To do that we collect alias columns and build table column name to column node map.
          * For each alias column we build identifier resolve scope, initialize it with table column name to node map
          * and resolve alias column.
          */
        for (const auto & column_name_and_type : table_expression_data.column_names_and_types)
        {
            const auto & column_default = columns_description.getDefault(column_name_and_type.name);

            if (column_default && column_default->kind == ColumnDefaultKind::Alias)
            {
                auto column_node = std::make_shared<ColumnNode>(column_name_and_type, buildQueryTree(column_default->expression, scope.context), table_expression_node);
                column_name_to_column_node.emplace(column_name_and_type.name, column_node);
                alias_columns_to_resolve.emplace_back(column_name_and_type.name, column_node);
            }
            else
            {
                auto column_node = std::make_shared<ColumnNode>(column_name_and_type, table_expression_node);
                column_name_to_column_node.emplace(column_name_and_type.name, column_node);
            }
        }

        for (auto & [alias_column_to_resolve_name, alias_column_to_resolve] : alias_columns_to_resolve)
        {
            /** Alias column could be potentially resolved during resolve of other ALIAS column.
              * Example: CREATE TABLE test_table (id UInt64, alias_value_1 ALIAS id + alias_value_2, alias_value_2 ALIAS id + 5) ENGINE=TinyLog;
              *
              * During resolve of alias_value_1, alias_value_2 column will be resolved.
              */
            alias_column_to_resolve = column_name_to_column_node[alias_column_to_resolve_name];

            IdentifierResolveScope alias_column_resolve_scope(alias_column_to_resolve, nullptr /*parent_scope*/);
            alias_column_resolve_scope.column_name_to_column_node = std::move(column_name_to_column_node);
            alias_column_resolve_scope.context = scope.context;

            /// Initialize aliases in alias column scope
            QueryExpressionsAliasVisitor visitor(alias_column_resolve_scope);
            visitor.visit(alias_column_to_resolve->getExpression());

            resolveExpressionNode(alias_column_resolve_scope.scope_node,
                alias_column_resolve_scope,
                false /*allow_lambda_expression*/,
                false /*allow_table_expression*/);

            column_name_to_column_node = std::move(alias_column_resolve_scope.column_name_to_column_node);
            column_name_to_column_node[alias_column_to_resolve_name] = alias_column_to_resolve;
        }

        table_expression_data.column_name_to_column_node = std::move(column_name_to_column_node);
    }
    else if (query_node || union_node)
    {
        table_expression_data.column_names_and_types = query_node ? query_node->getProjectionColumns() : union_node->computeProjectionColumns();
        table_expression_data.column_name_to_column_node.reserve(table_expression_data.column_names_and_types.size());

        for (const auto & column_name_and_type : table_expression_data.column_names_and_types)
        {
            auto column_node = std::make_shared<ColumnNode>(column_name_and_type, table_expression_node);
            table_expression_data.column_name_to_column_node.emplace(column_name_and_type.name, column_node);
        }
    }

    table_expression_data.column_identifier_first_parts.reserve(table_expression_data.column_name_to_column_node.size());

    for (auto & [column_name, _] : table_expression_data.column_name_to_column_node)
    {
        Identifier column_name_identifier(column_name);
        table_expression_data.column_identifier_first_parts.insert(column_name_identifier.at(0));
    }

    if (auto * scope_query_node = scope.scope_node->as<QueryNode>())
    {
        auto left_table_expression = extractLeftTableExpression(scope_query_node->getJoinTree());
        if (table_expression_node.get() == left_table_expression.get() &&
            scope.joins_count == 1 &&
            scope.context->getSettingsRef().single_join_prefer_left_table)
            table_expression_data.should_qualify_columns = false;
    }

    scope.table_expression_node_to_data.emplace(table_expression_node, std::move(table_expression_data));
}

/// Resolve table function node in scope
void QueryAnalyzer::resolveTableFunction(QueryTreeNodePtr & table_function_node,
    IdentifierResolveScope & scope,
    QueryExpressionsAliasVisitor & expressions_visitor,
    bool nested_table_function)
{
    auto & table_function_node_typed = table_function_node->as<TableFunctionNode &>();

    if (!nested_table_function)
        expressions_visitor.visit(table_function_node_typed.getArgumentsNode());

    const auto & table_function_factory = TableFunctionFactory::instance();
    const auto & table_function_name = table_function_node_typed.getTableFunctionName();

    auto & scope_context = scope.context;

    TableFunctionPtr table_function_ptr = table_function_factory.tryGet(table_function_name, scope_context);
    if (!table_function_ptr)
    {
        auto hints = TableFunctionFactory::instance().getHints(table_function_name);
        if (!hints.empty())
            throw Exception(ErrorCodes::UNKNOWN_FUNCTION,
                "Unknown table function {}. Maybe you meant: {}",
                table_function_name,
                DB::toString(hints));
        else
            throw Exception(ErrorCodes::UNKNOWN_FUNCTION,
                "Unknown table function {}",
                table_function_name);
    }

    if (!nested_table_function &&
        scope_context->getSettingsRef().use_structure_from_insertion_table_in_table_functions &&
        scope_context->hasInsertionTable() &&
        table_function_ptr->needStructureHint())
    {
        const auto & insertion_table = scope_context->getInsertionTable();
        if (!insertion_table.empty())
        {
            auto insertion_table_storage = DatabaseCatalog::instance().getTable(insertion_table, scope_context);
            const auto & structure_hint = insertion_table_storage->getInMemoryMetadataPtr()->columns;
            table_function_ptr->setStructureHint(structure_hint);
        }
    }

    QueryTreeNodes result_table_function_arguments;

    auto skip_analysis_arguments_indexes = table_function_ptr->skipAnalysisForArguments(table_function_node, scope_context);

    auto & table_function_arguments = table_function_node_typed.getArguments().getNodes();
    size_t table_function_arguments_size = table_function_arguments.size();

    for (size_t table_function_argument_index = 0; table_function_argument_index < table_function_arguments_size; ++table_function_argument_index)
    {
        auto & table_function_argument = table_function_arguments[table_function_argument_index];

        auto skip_argument_index_it = std::find(skip_analysis_arguments_indexes.begin(),
            skip_analysis_arguments_indexes.end(),
            table_function_argument_index);
        if (skip_argument_index_it != skip_analysis_arguments_indexes.end())
        {
            result_table_function_arguments.push_back(table_function_argument);
            continue;
        }

        if (auto * identifier_node = table_function_argument->as<IdentifierNode>())
        {
            const auto & unresolved_identifier = identifier_node->getIdentifier();
            auto identifier_resolve_result = tryResolveIdentifier({unresolved_identifier, IdentifierLookupContext::EXPRESSION}, scope);
            auto resolved_identifier = std::move(identifier_resolve_result.resolved_identifier);

            if (resolved_identifier && resolved_identifier->getNodeType() == QueryTreeNodeType::CONSTANT)
                result_table_function_arguments.push_back(std::move(resolved_identifier));
            else
                result_table_function_arguments.push_back(table_function_argument);

            continue;
        }
        else if (auto * table_function_argument_function = table_function_argument->as<FunctionNode>())
        {
            const auto & table_function_argument_function_name = table_function_argument_function->getFunctionName();
            if (TableFunctionFactory::instance().isTableFunctionName(table_function_argument_function_name))
            {
                auto table_function_node_to_resolve_typed = std::make_shared<TableFunctionNode>(table_function_argument_function_name);
                table_function_node_to_resolve_typed->getArgumentsNode() = table_function_argument_function->getArgumentsNode();

                QueryTreeNodePtr table_function_node_to_resolve = std::move(table_function_node_to_resolve_typed);
                resolveTableFunction(table_function_node_to_resolve, scope, expressions_visitor, true /*nested_table_function*/);

                result_table_function_arguments.push_back(std::move(table_function_node_to_resolve));
                continue;
            }
        }

        /** Table functions arguments can contain expressions with invalid identifiers.
          * We cannot skip analysis for such arguments, because some table functions cannot provide
          * information if analysis for argument should be skipped until other arguments will be resolved.
          *
          * Example: SELECT key from remote('127.0.0.{1,2}', view(select number AS key from numbers(2)), cityHash64(key));
          * Example: SELECT id from remote('127.0.0.{1,2}', 'default', 'test_table', cityHash64(id));
          */
        try
        {
            resolveExpressionNode(table_function_argument, scope, false /*allow_lambda_expression*/, false /*allow_table_expression*/);
        }
        catch (const Exception & exception)
        {
            if (exception.code() == ErrorCodes::UNKNOWN_IDENTIFIER)
            {
                result_table_function_arguments.push_back(table_function_argument);
                continue;
            }

            throw;
        }

        if (auto * expression_list = table_function_argument->as<ListNode>())
        {
            for (auto & expression_list_node : expression_list->getNodes())
                result_table_function_arguments.push_back(expression_list_node);
        }
        else
        {
            result_table_function_arguments.push_back(table_function_argument);
        }
    }

    table_function_node_typed.getArguments().getNodes() = std::move(result_table_function_arguments);

    auto table_function_ast = table_function_node_typed.toAST();
    table_function_ptr->parseArguments(table_function_ast, scope_context);

    auto table_function_storage = table_function_ptr->execute(table_function_ast, scope_context, table_function_ptr->getName());
    table_function_node_typed.resolve(std::move(table_function_ptr), std::move(table_function_storage), scope_context);
}

/// Resolve array join node in scope
void QueryAnalyzer::resolveArrayJoin(QueryTreeNodePtr & array_join_node, IdentifierResolveScope & scope, QueryExpressionsAliasVisitor & expressions_visitor)
{
    auto & array_join_node_typed = array_join_node->as<ArrayJoinNode &>();
    resolveQueryJoinTreeNode(array_join_node_typed.getTableExpression(), scope, expressions_visitor);

    std::unordered_set<String> array_join_column_names;

    /// Wrap array join expressions into column nodes, where array join expression is inner expression

    auto & array_join_nodes = array_join_node_typed.getJoinExpressions().getNodes();
    size_t array_join_nodes_size = array_join_nodes.size();

    if (array_join_nodes_size == 0)
        throw Exception(ErrorCodes::NUMBER_OF_ARGUMENTS_DOESNT_MATCH,
            "ARRAY JOIN requires at least single expression");

    std::vector<QueryTreeNodePtr> array_join_column_expressions;
    array_join_column_expressions.reserve(array_join_nodes_size);

    for (auto & array_join_expression : array_join_nodes)
    {
        auto array_join_expression_alias = array_join_expression->getAlias();
        if (!array_join_expression_alias.empty() && scope.alias_name_to_expression_node.contains(array_join_expression_alias))
            throw Exception(ErrorCodes::MULTIPLE_EXPRESSIONS_FOR_ALIAS,
                "ARRAY JOIN expression {} with duplicate alias {}. In scope {}",
                array_join_expression->formatASTForErrorMessage(),
                array_join_expression_alias,
                scope.scope_node->formatASTForErrorMessage());

        /// Add array join expression into scope
        expressions_visitor.visit(array_join_expression);

        std::string identifier_full_name;

        if (auto * identifier_node = array_join_expression->as<IdentifierNode>())
            identifier_full_name = identifier_node->getIdentifier().getFullName();

        resolveExpressionNode(array_join_expression, scope, false /*allow_lambda_expression*/, false /*allow_table_expression*/);

        auto result_type = array_join_expression->getResultType();
        bool is_array_type = isArray(result_type);
        bool is_map_type = isMap(result_type);

        if (!is_array_type && !is_map_type)
            throw Exception(ErrorCodes::TYPE_MISMATCH,
                "ARRAY JOIN {} requires expression {} with Array or Map type. Actual {}. In scope {}",
                array_join_node_typed.formatASTForErrorMessage(),
                array_join_expression->formatASTForErrorMessage(),
                result_type->getName(),
                scope.scope_node->formatASTForErrorMessage());

        if (is_map_type)
            result_type = assert_cast<const DataTypeMap &>(*result_type).getNestedType();

        result_type = assert_cast<const DataTypeArray &>(*result_type).getNestedType();

        String array_join_column_name;

        if (!array_join_expression_alias.empty())
        {
            array_join_column_name = array_join_expression_alias;
        }
        else if (auto * array_join_expression_inner_column = array_join_expression->as<ColumnNode>())
        {
            array_join_column_name = array_join_expression_inner_column->getColumnName();
        }
        else if (!identifier_full_name.empty())
        {
            array_join_column_name = identifier_full_name;
        }
        else
        {
            array_join_column_name = "__array_join_expression_" + std::to_string(array_join_expressions_counter);
            ++array_join_expressions_counter;
        }

        if (array_join_column_names.contains(array_join_column_name))
            throw Exception(ErrorCodes::BAD_ARGUMENTS,
                "ARRAY JOIN {} multiple columns with name {}. In scope {}",
                array_join_node_typed.formatASTForErrorMessage(),
                array_join_column_name,
                scope.scope_node->formatASTForErrorMessage());
        array_join_column_names.emplace(array_join_column_name);

        NameAndTypePair array_join_column(array_join_column_name, result_type);
        auto array_join_column_node = std::make_shared<ColumnNode>(std::move(array_join_column), array_join_expression, array_join_node);
        array_join_column_node->setAlias(array_join_expression_alias);
        array_join_column_expressions.push_back(std::move(array_join_column_node));
    }

    /** Allow to resolve ARRAY JOIN columns from aliases with types after ARRAY JOIN only after ARRAY JOIN expression list is resolved, because
      * during resolution of ARRAY JOIN expression list we must use column type before ARRAY JOIN.
      *
      * Example: SELECT id, value_element FROM test_table ARRAY JOIN [[1,2,3]] AS value_element, value_element AS value
      * It is expected that `value_element AS value` expression inside ARRAY JOIN expression list will be
      * resolved as `value_element` expression with type before ARRAY JOIN.
      * And it is expected that `value_element` inside projection expression list will be resolved as `value_element` expression
      * with type after ARRAY JOIN.
      */
    for (size_t i = 0; i < array_join_nodes_size; ++i)
    {
        auto & array_join_column_expression = array_join_nodes[i];
        array_join_column_expression = std::move(array_join_column_expressions[i]);

        auto it = scope.alias_name_to_expression_node.find(array_join_column_expression->getAlias());
        if (it != scope.alias_name_to_expression_node.end())
        {
            auto & array_join_column_expression_typed = array_join_column_expression->as<ColumnNode &>();
            auto array_join_column = std::make_shared<ColumnNode>(array_join_column_expression_typed.getColumn(),
                array_join_column_expression_typed.getColumnSource());
            it->second = std::move(array_join_column);
        }
    }
}

/// Resolve join node in scope
void QueryAnalyzer::resolveJoin(QueryTreeNodePtr & join_node, IdentifierResolveScope & scope, QueryExpressionsAliasVisitor & expressions_visitor)
{
    auto & join_node_typed = join_node->as<JoinNode &>();

    resolveQueryJoinTreeNode(join_node_typed.getLeftTableExpression(), scope, expressions_visitor);
    validateJoinTableExpressionWithoutAlias(join_node, join_node_typed.getLeftTableExpression(), scope);

    resolveQueryJoinTreeNode(join_node_typed.getRightTableExpression(), scope, expressions_visitor);
    validateJoinTableExpressionWithoutAlias(join_node, join_node_typed.getRightTableExpression(), scope);

    if (join_node_typed.isOnJoinExpression())
    {
        expressions_visitor.visit(join_node_typed.getJoinExpression());
        auto join_expression = join_node_typed.getJoinExpression();
        resolveExpressionNode(join_expression, scope, false /*allow_lambda_expression*/, false /*allow_table_expression*/);
        join_node_typed.getJoinExpression() = std::move(join_expression);
    }
    else if (join_node_typed.isUsingJoinExpression())
    {
        auto & join_using_list = join_node_typed.getJoinExpression()->as<ListNode &>();
        std::unordered_set<std::string> join_using_identifiers;

        for (auto & join_using_node : join_using_list.getNodes())
        {
            auto * identifier_node = join_using_node->as<IdentifierNode>();
            if (!identifier_node)
                throw Exception(ErrorCodes::BAD_ARGUMENTS,
                    "JOIN {} USING clause expected identifier. Actual {}",
                    join_node_typed.formatASTForErrorMessage(),
                    join_using_node->formatASTForErrorMessage());

            const auto & identifier_full_name = identifier_node->getIdentifier().getFullName();

            if (join_using_identifiers.contains(identifier_full_name))
                throw Exception(ErrorCodes::BAD_ARGUMENTS,
                    "JOIN {} identifier '{}' appears more than once in USING clause",
                    join_node_typed.formatASTForErrorMessage(),
                    identifier_full_name);

            join_using_identifiers.insert(identifier_full_name);

            IdentifierLookup identifier_lookup{identifier_node->getIdentifier(), IdentifierLookupContext::EXPRESSION};
            auto result_left_table_expression = tryResolveIdentifierFromJoinTreeNode(identifier_lookup, join_node_typed.getLeftTableExpression(), scope);
            if (!result_left_table_expression && identifier_node->hasAlias())
            {
                std::vector<std::string> alias_identifier_parts = {identifier_node->getAlias()};
                IdentifierLookup alias_identifier_lookup{Identifier(std::move(alias_identifier_parts)), IdentifierLookupContext::EXPRESSION};
                result_left_table_expression = tryResolveIdentifierFromJoinTreeNode(alias_identifier_lookup, join_node_typed.getLeftTableExpression(), scope);
            }

            if (!result_left_table_expression)
                throw Exception(ErrorCodes::UNKNOWN_IDENTIFIER,
                    "JOIN {} using identifier '{}' cannot be resolved from left table expression. In scope {}",
                    join_node_typed.formatASTForErrorMessage(),
                    identifier_full_name,
                    scope.scope_node->formatASTForErrorMessage());

            if (result_left_table_expression->getNodeType() != QueryTreeNodeType::COLUMN)
                throw Exception(ErrorCodes::UNSUPPORTED_METHOD,
                    "JOIN {} using identifier '{}' must be resolved into column node from left table expression. In scope {}",
                    join_node_typed.formatASTForErrorMessage(),
                    identifier_full_name,
                    scope.scope_node->formatASTForErrorMessage());

            auto result_right_table_expression = tryResolveIdentifierFromJoinTreeNode(identifier_lookup, join_node_typed.getRightTableExpression(), scope);
            if (!result_right_table_expression && identifier_node->hasAlias())
            {
                std::vector<std::string> alias_identifier_parts = {identifier_node->getAlias()};
                IdentifierLookup alias_identifier_lookup{Identifier(std::move(alias_identifier_parts)), IdentifierLookupContext::EXPRESSION};
                result_right_table_expression = tryResolveIdentifierFromJoinTreeNode(alias_identifier_lookup, join_node_typed.getRightTableExpression(), scope);
            }

            if (!result_right_table_expression)
                throw Exception(ErrorCodes::UNKNOWN_IDENTIFIER,
                    "JOIN {} using identifier '{}' cannot be resolved from right table expression. In scope {}",
                    join_node_typed.formatASTForErrorMessage(),
                    identifier_full_name,
                    scope.scope_node->formatASTForErrorMessage());

            if (result_right_table_expression->getNodeType() != QueryTreeNodeType::COLUMN)
                throw Exception(ErrorCodes::UNSUPPORTED_METHOD,
                    "JOIN {} using identifier '{}' must be resolved into column node from right table expression. In scope {}",
                    join_node_typed.formatASTForErrorMessage(),
                    identifier_full_name,
                    scope.scope_node->formatASTForErrorMessage());

            auto expression_types = DataTypes{result_left_table_expression->getResultType(), result_right_table_expression->getResultType()};
            DataTypePtr common_type = tryGetLeastSupertype(expression_types);

            if (!common_type)
                throw Exception(ErrorCodes::NO_COMMON_TYPE,
                    "JOIN {} cannot infer common type for {} and {} in USING for identifier '{}'. In scope {}",
                    join_node_typed.formatASTForErrorMessage(),
                    result_left_table_expression->getResultType()->getName(),
                    result_right_table_expression->getResultType()->getName(),
                    identifier_full_name,
                    scope.scope_node->formatASTForErrorMessage());

            NameAndTypePair join_using_column(identifier_full_name, common_type);
            ListNodePtr join_using_expression = std::make_shared<ListNode>(QueryTreeNodes{result_left_table_expression, result_right_table_expression});
            auto join_using_column_node = std::make_shared<ColumnNode>(std::move(join_using_column), std::move(join_using_expression), join_node);
            join_using_node = std::move(join_using_column_node);
        }
    }
}

/** Resolve query join tree.
  *
  * Query join tree must be initialized before calling this function.
  */
void QueryAnalyzer::resolveQueryJoinTreeNode(QueryTreeNodePtr & join_tree_node, IdentifierResolveScope & scope, QueryExpressionsAliasVisitor & expressions_visitor)
{
    auto from_node_type = join_tree_node->getNodeType();

    switch (from_node_type)
    {
        case QueryTreeNodeType::QUERY:
            [[fallthrough]];
        case QueryTreeNodeType::UNION:
        {
            resolveExpressionNode(join_tree_node, scope, false /*allow_lambda_expression*/, true /*allow_table_expression*/);
            break;
        }
        case QueryTreeNodeType::TABLE_FUNCTION:
        {
            resolveTableFunction(join_tree_node, scope, expressions_visitor, false /*nested_table_function*/);
            break;
        }
        case QueryTreeNodeType::TABLE:
        {
            break;
        }
        case QueryTreeNodeType::ARRAY_JOIN:
        {
            resolveArrayJoin(join_tree_node, scope, expressions_visitor);
            break;
        }
        case QueryTreeNodeType::JOIN:
        {
            resolveJoin(join_tree_node, scope, expressions_visitor);
            break;
        }
        case QueryTreeNodeType::IDENTIFIER:
        {
            throw Exception(ErrorCodes::LOGICAL_ERROR,
                "Identifiers in FROM section must be already resolved. Node {}, scope {}",
                join_tree_node->formatASTForErrorMessage(),
                scope.scope_node->formatASTForErrorMessage());
        }
        default:
        {
            throw Exception(ErrorCodes::BAD_ARGUMENTS,
                "Query FROM section expected table, table function, query, ARRAY JOIN or JOIN. Actual {}. In scope {}",
                join_tree_node->formatASTForErrorMessage(),
                scope.scope_node->formatASTForErrorMessage());
        }
    }

    auto join_tree_node_type = join_tree_node->getNodeType();
    if (isTableExpressionNodeType(join_tree_node_type))
    {
        validateTableExpressionModifiers(join_tree_node, scope);
        initializeTableExpressionData(join_tree_node, scope);
    }

    auto add_table_expression_alias_into_scope = [&](const QueryTreeNodePtr & table_expression_node)
    {
        const auto & alias_name = table_expression_node->getAlias();
        if (alias_name.empty())
            return;

        auto [it, inserted] = scope.alias_name_to_table_expression_node.emplace(alias_name, table_expression_node);
        if (!inserted)
            throw Exception(ErrorCodes::MULTIPLE_EXPRESSIONS_FOR_ALIAS,
                "Duplicate aliases {} for table expressions in FROM section are not allowed. Try to register {}. Already registered {}.",
                alias_name,
                table_expression_node->formatASTForErrorMessage(),
                it->second->formatASTForErrorMessage());
    };

    add_table_expression_alias_into_scope(join_tree_node);
    scope.table_expressions_in_resolve_process.erase(join_tree_node.get());
}

/** Resolve query.
  * This function modifies query node during resolve. It is caller responsibility to clone query node before resolve
  * if it is needed for later use.
  *
  * query_node - query_tree_node that must have QueryNode type.
  * scope - query scope. It is caller responsibility to create it.
  *
  * Resolve steps:
  * 1. Validate subqueries depth, perform GROUP BY validation that does not depend on information about aggregate functions.
  * 2. Initialize query scope with aliases.
  * 3. Register CTE subqueries from WITH section in scope and remove them from WITH section.
  * 4. Resolve JOIN TREE.
  * 5. Resolve projection columns.
  * 6. Resolve expressions in other query parts.
  * 7. Validate nodes with duplicate aliases.
  * 8. Validate aggregate functions, GROUPING function, window functions.
  * 9. Remove WITH and WINDOW sections from query.
  * 10. Remove aliases from expression and lambda nodes.
  * 11. Resolve query tree node with projection columns.
  */
void QueryAnalyzer::resolveQuery(const QueryTreeNodePtr & query_node, IdentifierResolveScope & scope)
{
    size_t max_subquery_depth = scope.context->getSettingsRef().max_subquery_depth;
    if (max_subquery_depth && scope.subquery_depth > max_subquery_depth)
        throw Exception(ErrorCodes::TOO_DEEP_SUBQUERIES,
            "Too deep subqueries. Maximum: {}",
            max_subquery_depth);

    auto & query_node_typed = query_node->as<QueryNode &>();
    const auto & settings = scope.context->getSettingsRef();

    bool is_rollup_or_cube = query_node_typed.isGroupByWithRollup() || query_node_typed.isGroupByWithCube();

    if (query_node_typed.isGroupByWithGroupingSets() && query_node_typed.isGroupByWithTotals())
        throw Exception(ErrorCodes::NOT_IMPLEMENTED, "WITH TOTALS and GROUPING SETS are not supported together");

    if (query_node_typed.isGroupByWithGroupingSets() && is_rollup_or_cube)
        throw Exception(ErrorCodes::NOT_IMPLEMENTED, "GROUPING SETS are not supported together with ROLLUP and CUBE");

    if (query_node_typed.isGroupByWithRollup() && (query_node_typed.isGroupByWithGroupingSets() || query_node_typed.isGroupByWithCube()))
        throw Exception(ErrorCodes::NOT_IMPLEMENTED, "ROLLUP is not supported together with GROUPING SETS and CUBE");

    if (query_node_typed.isGroupByWithCube() && (query_node_typed.isGroupByWithGroupingSets() || query_node_typed.isGroupByWithRollup()))
        throw Exception(ErrorCodes::NOT_IMPLEMENTED, "CUBE is not supported together with GROUPING SETS and ROLLUP");

    if (query_node_typed.hasHaving() && query_node_typed.isGroupByWithTotals() && is_rollup_or_cube)
        throw Exception(ErrorCodes::NOT_IMPLEMENTED, "WITH TOTALS and WITH ROLLUP or CUBE are not supported together in presence of HAVING");

    /// Initialize aliases in query node scope
    QueryExpressionsAliasVisitor visitor(scope);

    if (query_node_typed.hasWith())
        visitor.visit(query_node_typed.getWithNode());

    if (!query_node_typed.getProjection().getNodes().empty())
        visitor.visit(query_node_typed.getProjectionNode());

    if (query_node_typed.getPrewhere())
        visitor.visit(query_node_typed.getPrewhere());

    if (query_node_typed.getWhere())
        visitor.visit(query_node_typed.getWhere());

    if (query_node_typed.hasGroupBy())
        visitor.visit(query_node_typed.getGroupByNode());

    if (query_node_typed.hasHaving())
        visitor.visit(query_node_typed.getHaving());

    if (query_node_typed.hasWindow())
        visitor.visit(query_node_typed.getWindowNode());

    if (query_node_typed.hasOrderBy())
        visitor.visit(query_node_typed.getOrderByNode());

    if (query_node_typed.hasInterpolate())
        visitor.visit(query_node_typed.getInterpolate());

    if (query_node_typed.hasLimitByLimit())
        visitor.visit(query_node_typed.getLimitByLimit());

    if (query_node_typed.hasLimitByOffset())
        visitor.visit(query_node_typed.getLimitByOffset());

    if (query_node_typed.hasLimitBy())
        visitor.visit(query_node_typed.getLimitByNode());

    if (query_node_typed.hasLimit())
        visitor.visit(query_node_typed.getLimit());

    if (query_node_typed.hasOffset())
        visitor.visit(query_node_typed.getOffset());

    /// Register CTE subqueries and remove them from WITH section

    auto & with_nodes = query_node_typed.getWith().getNodes();

    for (auto & node : with_nodes)
    {
        auto * subquery_node = node->as<QueryNode>();
        auto * union_node = node->as<UnionNode>();

        bool subquery_is_cte = (subquery_node && subquery_node->isCTE()) || (union_node && union_node->isCTE());

        if (!subquery_is_cte)
            continue;

        const auto & cte_name = subquery_node ? subquery_node->getCTEName() : union_node->getCTEName();

        auto [_, inserted] = scope.cte_name_to_query_node.emplace(cte_name, node);
        if (!inserted)
            throw Exception(ErrorCodes::MULTIPLE_EXPRESSIONS_FOR_ALIAS,
                "CTE with name {} already exists. In scope {}",
                cte_name,
                scope.scope_node->formatASTForErrorMessage());
    }

    std::erase_if(with_nodes, [](const QueryTreeNodePtr & node)
    {
        auto * subquery_node = node->as<QueryNode>();
        auto * union_node = node->as<UnionNode>();

        return (subquery_node && subquery_node->isCTE()) || (union_node && union_node->isCTE());
    });

    for (auto & window_node : query_node_typed.getWindow().getNodes())
    {
        auto & window_node_typed = window_node->as<WindowNode &>();
        auto parent_window_name = window_node_typed.getParentWindowName();
        if (!parent_window_name.empty())
        {
            auto window_node_it = scope.window_name_to_window_node.find(parent_window_name);
            if (window_node_it == scope.window_name_to_window_node.end())
                throw Exception(ErrorCodes::BAD_ARGUMENTS,
                    "Window '{}' does not exists. In scope {}",
                    parent_window_name,
                    scope.scope_node->formatASTForErrorMessage());

            mergeWindowWithParentWindow(window_node, window_node_it->second, scope);
            window_node_typed.setParentWindowName({});
        }

        scope.window_name_to_window_node.emplace(window_node_typed.getAlias(), window_node);
    }

    /** Disable identifier cache during JOIN TREE resolve.
      * Depending on JOIN expression section, identifier with same name
      * can be resolved in different columns.
      *
      * Example: SELECT id FROM test_table AS t1 INNER JOIN test_table AS t2 ON t1.id = t2.id INNER JOIN test_table AS t3 ON t1.id = t3.id
      * In first join expression ON t1.id = t2.id t1.id is resolved into test_table.id column.
      * In second join expression ON t1.id = t3.id t1.id must be resolved into test_table.id column after first JOIN.
      */
    scope.use_identifier_lookup_to_result_cache = false;

    if (query_node_typed.getJoinTree())
    {
        TableExpressionsAliasVisitor table_expressions_visitor(scope);
        table_expressions_visitor.visit(query_node_typed.getJoinTree());

        initializeQueryJoinTreeNode(query_node_typed.getJoinTree(), scope);
        scope.alias_name_to_table_expression_node.clear();

        resolveQueryJoinTreeNode(query_node_typed.getJoinTree(), scope, visitor);
    }

    if (!scope.group_by_use_nulls)
        scope.use_identifier_lookup_to_result_cache = true;

    /// Resolve query node sections.

    if (query_node_typed.hasWith())
        resolveExpressionNodeList(query_node_typed.getWithNode(), scope, true /*allow_lambda_expression*/, false /*allow_table_expression*/);

    if (query_node_typed.getPrewhere())
        resolveExpressionNode(query_node_typed.getPrewhere(), scope, false /*allow_lambda_expression*/, false /*allow_table_expression*/);

    if (query_node_typed.getWhere())
        resolveExpressionNode(query_node_typed.getWhere(), scope, false /*allow_lambda_expression*/, false /*allow_table_expression*/);

    if (query_node_typed.hasGroupBy())
    {
        if (query_node_typed.isGroupByWithGroupingSets())
        {
            for (auto & grouping_sets_keys_list_node : query_node_typed.getGroupBy().getNodes())
            {
                if (settings.enable_positional_arguments)
                    replaceNodesWithPositionalArguments(grouping_sets_keys_list_node, query_node_typed.getProjection().getNodes(), scope);

                resolveExpressionNodeList(grouping_sets_keys_list_node, scope, false /*allow_lambda_expression*/, false /*allow_table_expression*/);
            }

            if (scope.group_by_use_nulls)
            {
                for (const auto & grouping_set : query_node_typed.getGroupBy().getNodes())
                {
                    for (const auto & group_by_elem : grouping_set->as<ListNode>()->getNodes())
                        scope.nullable_group_by_keys.insert(group_by_elem);
                }
            }
        }
        else
        {
            if (settings.enable_positional_arguments)
                replaceNodesWithPositionalArguments(query_node_typed.getGroupByNode(), query_node_typed.getProjection().getNodes(), scope);

            resolveExpressionNodeList(query_node_typed.getGroupByNode(), scope, false /*allow_lambda_expression*/, false /*allow_table_expression*/);

            if (scope.group_by_use_nulls)
            {
                for (const auto & group_by_elem : query_node_typed.getGroupBy().getNodes())
                    scope.nullable_group_by_keys.insert(group_by_elem);
            }
        }
    }

    if (query_node_typed.hasHaving())
        resolveExpressionNode(query_node_typed.getHaving(), scope, false /*allow_lambda_expression*/, false /*allow_table_expression*/);

    if (query_node_typed.hasWindow())
        resolveWindowNodeList(query_node_typed.getWindowNode(), scope);

    if (query_node_typed.hasOrderBy())
    {
        if (settings.enable_positional_arguments)
            replaceNodesWithPositionalArguments(query_node_typed.getOrderByNode(), query_node_typed.getProjection().getNodes(), scope);

        resolveSortNodeList(query_node_typed.getOrderByNode(), scope);
    }

    if (query_node_typed.hasInterpolate())
        resolveInterpolateColumnsNodeList(query_node_typed.getInterpolate(), scope);

    if (query_node_typed.hasLimitByLimit())
    {
        resolveExpressionNode(query_node_typed.getLimitByLimit(), scope, false /*allow_lambda_expression*/, false /*allow_table_expression*/);
        validateLimitOffsetExpression(query_node_typed.getLimitByLimit(), "LIMIT BY LIMIT", scope);
    }

    if (query_node_typed.hasLimitByOffset())
    {
        resolveExpressionNode(query_node_typed.getLimitByOffset(), scope, false /*allow_lambda_expression*/, false /*allow_table_expression*/);
        validateLimitOffsetExpression(query_node_typed.getLimitByOffset(), "LIMIT BY OFFSET", scope);
    }

    if (query_node_typed.hasLimitBy())
    {
        if (settings.enable_positional_arguments)
            replaceNodesWithPositionalArguments(query_node_typed.getLimitByNode(), query_node_typed.getProjection().getNodes(), scope);

        resolveExpressionNodeList(query_node_typed.getLimitByNode(), scope, false /*allow_lambda_expression*/, false /*allow_table_expression*/);
    }

    if (query_node_typed.hasLimit())
    {
        resolveExpressionNode(query_node_typed.getLimit(), scope, false /*allow_lambda_expression*/, false /*allow_table_expression*/);
        validateLimitOffsetExpression(query_node_typed.getLimit(), "LIMIT", scope);
    }

    if (query_node_typed.hasOffset())
    {
        resolveExpressionNode(query_node_typed.getOffset(), scope, false /*allow_lambda_expression*/, false /*allow_table_expression*/);
        validateLimitOffsetExpression(query_node_typed.getOffset(), "OFFSET", scope);
    }

    auto projection_columns = resolveProjectionExpressionNodeList(query_node_typed.getProjectionNode(), scope);
    if (query_node_typed.getProjection().getNodes().empty())
        throw Exception(ErrorCodes::EMPTY_LIST_OF_COLUMNS_QUERIED,
            "Empty list of columns in projection. In scope {}",
            scope.scope_node->formatASTForErrorMessage());

    /** Resolve nodes with duplicate aliases.
      * Table expressions cannot have duplicate aliases.
      *
      * Such nodes during scope aliases collection are placed into duplicated array.
      * After scope nodes are resolved, we can compare node with duplicate alias with
      * node from scope alias table.
      */
    for (const auto & node_with_duplicated_alias : scope.nodes_with_duplicated_aliases)
    {
        auto node = node_with_duplicated_alias;
        auto node_alias = node->getAlias();
        resolveExpressionNode(node, scope, true /*allow_lambda_expression*/, false /*allow_table_expression*/);

        bool has_node_in_alias_table = false;

        auto it = scope.alias_name_to_expression_node.find(node_alias);
        if (it != scope.alias_name_to_expression_node.end())
        {
            has_node_in_alias_table = true;

            if (!it->second->isEqual(*node))
                throw Exception(ErrorCodes::MULTIPLE_EXPRESSIONS_FOR_ALIAS,
                    "Multiple expressions {} and {} for alias {}. In scope {}",
                    node->formatASTForErrorMessage(),
                    it->second->formatASTForErrorMessage(),
                    node_alias,
                    scope.scope_node->formatASTForErrorMessage());
        }

        it = scope.alias_name_to_lambda_node.find(node_alias);
        if (it != scope.alias_name_to_lambda_node.end())
        {
            has_node_in_alias_table = true;

            if (!it->second->isEqual(*node))
                throw Exception(ErrorCodes::MULTIPLE_EXPRESSIONS_FOR_ALIAS,
                    "Multiple expressions {} and {} for alias {}. In scope {}",
                    node->formatASTForErrorMessage(),
                    it->second->formatASTForErrorMessage(),
                    node_alias,
                    scope.scope_node->formatASTForErrorMessage());
        }

        if (!has_node_in_alias_table)
            throw Exception(ErrorCodes::LOGICAL_ERROR,
                "Node {} with duplicate alias {} does not exists in alias table. In scope {}",
                node->formatASTForErrorMessage(),
                node_alias,
                scope.scope_node->formatASTForErrorMessage());

        node->removeAlias();
    }

    if (query_node_typed.isGroupByAll())
        expandGroupByAll(query_node_typed);

    if (query_node_typed.hasPrewhere())
<<<<<<< HEAD
    {
        assertNoAggregateFunctionNodes(query_node_typed.getPrewhere(), "in PREWHERE");
        assertNoGroupingFunction(query_node_typed.getPrewhere(), "in PREWHERE");
        assertNoWindowFunctionNodes(query_node_typed.getPrewhere(), "in PREWHERE");
    }

    if (query_node_typed.hasHaving())
        assertNoWindowFunctionNodes(query_node_typed.getHaving(), "in HAVING");

    if (query_node_typed.hasWindow())
        assertNoWindowFunctionNodes(query_node_typed.getWindowNode(), "in WINDOW");

    QueryTreeNodes aggregate_function_nodes;
    QueryTreeNodes window_function_nodes;

    collectAggregateFunctionNodes(query_node, aggregate_function_nodes);
    collectWindowFunctionNodes(query_node, window_function_nodes);

    if (query_node_typed.hasGroupBy())
        assertNoAggregateFunctionNodes(query_node_typed.getGroupByNode(), "in GROUP BY");

    for (auto & aggregate_function_node : aggregate_function_nodes)
    {
        auto & aggregate_function_node_typed = aggregate_function_node->as<FunctionNode &>();

        assertNoAggregateFunctionNodes(aggregate_function_node_typed.getArgumentsNode(), "inside another aggregate function");
        assertNoGroupingFunction(aggregate_function_node_typed.getArgumentsNode(), "inside another aggregate function");
        assertNoWindowFunctionNodes(aggregate_function_node_typed.getArgumentsNode(), "inside an aggregate function");
    }

    for (auto & window_function_node : window_function_nodes)
    {
        auto & window_function_node_typed = window_function_node->as<FunctionNode &>();
        assertNoWindowFunctionNodes(window_function_node_typed.getArgumentsNode(), "inside another window function");

        if (query_node_typed.hasWindow())
            assertNoWindowFunctionNodes(window_function_node_typed.getWindowNode(), "inside window definition");
    }

    QueryTreeNodes group_by_keys_nodes;
    group_by_keys_nodes.reserve(query_node_typed.getGroupBy().getNodes().size());

    for (auto & node : query_node_typed.getGroupBy().getNodes())
    {
        if (query_node_typed.isGroupByWithGroupingSets())
        {
            auto & grouping_set_keys = node->as<ListNode &>();
            for (auto & grouping_set_key : grouping_set_keys.getNodes())
            {
                if (grouping_set_key->as<ConstantNode>())
                    continue;

                group_by_keys_nodes.push_back(grouping_set_key->clone());
                if (scope.group_by_use_nulls)
                    group_by_keys_nodes.back()->convertToNullable();
            }
        }
        else
        {
            if (node->as<ConstantNode>())
                continue;

            group_by_keys_nodes.push_back(node->clone());
            if (scope.group_by_use_nulls)
                group_by_keys_nodes.back()->convertToNullable();
        }
    }

    if (query_node_typed.getGroupBy().getNodes().empty())
    {
        if (query_node_typed.hasHaving())
            assertNoGroupingFunction(query_node_typed.getHaving(), "in HAVING without GROUP BY");

        if (query_node_typed.hasOrderBy())
            assertNoGroupingFunction(query_node_typed.getOrderByNode(), "in ORDER BY without GROUP BY");

        assertNoGroupingFunction(query_node_typed.getProjectionNode(), "in SELECT without GROUP BY");
    }

    bool has_aggregation = !query_node_typed.getGroupBy().getNodes().empty() || !aggregate_function_nodes.empty();

    if (has_aggregation)
    {
        ValidateGroupByColumnsVisitor validate_group_by_columns_visitor(group_by_keys_nodes, scope);

        if (query_node_typed.hasHaving())
            validate_group_by_columns_visitor.visit(query_node_typed.getHaving());

        if (query_node_typed.hasOrderBy())
            validate_group_by_columns_visitor.visit(query_node_typed.getOrderByNode());

        validate_group_by_columns_visitor.visit(query_node_typed.getProjectionNode());
    }
=======
        assertNoFunctionNodes(query_node_typed.getPrewhere(),
            "arrayJoin",
            ErrorCodes::ILLEGAL_PREWHERE,
            "ARRAY JOIN",
            "in PREWHERE");
>>>>>>> 33d2cfe6

    validateAggregates(query_node);

    /** WITH section can be safely removed, because WITH section only can provide aliases to query expressions
      * and CTE for other sections to use.
      *
      * Example: WITH 1 AS constant, (x -> x + 1) AS lambda, a AS (SELECT * FROM test_table);
      */
    query_node_typed.getWith().getNodes().clear();

    /** WINDOW section can be safely removed, because WINDOW section can only provide window definition to window functions.
      *
      * Example: SELECT count(*) OVER w FROM test_table WINDOW w AS (PARTITION BY id);
      */
    query_node_typed.getWindow().getNodes().clear();

    /// Remove aliases from expression and lambda nodes

    for (auto & [_, node] : scope.alias_name_to_expression_node)
        node->removeAlias();

    for (auto & [_, node] : scope.alias_name_to_lambda_node)
        node->removeAlias();

    query_node_typed.resolveProjectionColumns(std::move(projection_columns));
}

void QueryAnalyzer::resolveUnion(const QueryTreeNodePtr & union_node, IdentifierResolveScope & scope)
{
    auto & union_node_typed = union_node->as<UnionNode &>();
    auto & queries_nodes = union_node_typed.getQueries().getNodes();

    for (auto & query_node : queries_nodes)
    {
        IdentifierResolveScope subquery_scope(query_node, &scope /*parent_scope*/);
        auto query_node_type = query_node->getNodeType();

        if (query_node_type == QueryTreeNodeType::QUERY)
        {
            resolveQuery(query_node, subquery_scope);
        }
        else if (query_node_type == QueryTreeNodeType::UNION)
        {
            resolveUnion(query_node, subquery_scope);
        }
        else
        {
            throw Exception(ErrorCodes::UNSUPPORTED_METHOD,
                "UNION unsupported node {}. In scope {}",
                query_node->formatASTForErrorMessage(),
                scope.scope_node->formatASTForErrorMessage());
        }
    }
}

}

QueryAnalysisPass::QueryAnalysisPass(QueryTreeNodePtr table_expression_)
    : table_expression(std::move(table_expression_))
{}

void QueryAnalysisPass::run(QueryTreeNodePtr query_tree_node, ContextPtr context)
{
    QueryAnalyzer analyzer;
    analyzer.resolve(query_tree_node, table_expression, context);
}

}<|MERGE_RESOLUTION|>--- conflicted
+++ resolved
@@ -751,13 +751,11 @@
     /// Use identifier lookup to result cache
     bool use_identifier_lookup_to_result_cache = true;
 
-<<<<<<< HEAD
     /// Apply nullability to aggregation keys
     bool group_by_use_nulls = false;
-=======
+
     /// JOINs count
     size_t joins_count = 0;
->>>>>>> 33d2cfe6
 
     /// Subquery depth
     size_t subquery_depth = 0;
@@ -1327,14 +1325,9 @@
     /// Global resolve expression node to projection names map
     std::unordered_map<QueryTreeNodePtr, ProjectionNames> resolved_expressions;
 
-<<<<<<< HEAD
-    /// Results of scalar sub queries
-    std::unordered_map<QueryTreeNodeConstRawPtrWithHash, std::shared_ptr<ConstantValue>> scalars;
-=======
     /// Global scalar subquery to scalar value map
     std::unordered_map<QueryTreeNodePtrWithHash, Block> scalar_subquery_to_scalar_value;
 
->>>>>>> 33d2cfe6
 };
 
 /// Utility functions implementation
@@ -5115,16 +5108,7 @@
             {
                 resolved_identifier_node = tryResolveIdentifier({unresolved_identifier, IdentifierLookupContext::TABLE_EXPRESSION}, scope).resolved_identifier;
 
-<<<<<<< HEAD
-                /// If table identifier is resolved as CTE clone it and resolve
-                auto * subquery_node = node ? node->as<QueryNode>() : nullptr;
-                auto * union_node = node ? node->as<UnionNode>() : nullptr;
-                bool resolved_as_cte = (subquery_node && subquery_node->isCTE()) || (union_node && union_node->isCTE());
-
-                if (resolved_as_cte)
-=======
                 if (resolved_identifier_node)
->>>>>>> 33d2cfe6
                 {
                     /// If table identifier is resolved as CTE clone it and resolve
                     auto * subquery_node = resolved_identifier_node->as<QueryNode>();
@@ -6622,109 +6606,13 @@
         expandGroupByAll(query_node_typed);
 
     if (query_node_typed.hasPrewhere())
-<<<<<<< HEAD
-    {
-        assertNoAggregateFunctionNodes(query_node_typed.getPrewhere(), "in PREWHERE");
-        assertNoGroupingFunction(query_node_typed.getPrewhere(), "in PREWHERE");
-        assertNoWindowFunctionNodes(query_node_typed.getPrewhere(), "in PREWHERE");
-    }
-
-    if (query_node_typed.hasHaving())
-        assertNoWindowFunctionNodes(query_node_typed.getHaving(), "in HAVING");
-
-    if (query_node_typed.hasWindow())
-        assertNoWindowFunctionNodes(query_node_typed.getWindowNode(), "in WINDOW");
-
-    QueryTreeNodes aggregate_function_nodes;
-    QueryTreeNodes window_function_nodes;
-
-    collectAggregateFunctionNodes(query_node, aggregate_function_nodes);
-    collectWindowFunctionNodes(query_node, window_function_nodes);
-
-    if (query_node_typed.hasGroupBy())
-        assertNoAggregateFunctionNodes(query_node_typed.getGroupByNode(), "in GROUP BY");
-
-    for (auto & aggregate_function_node : aggregate_function_nodes)
-    {
-        auto & aggregate_function_node_typed = aggregate_function_node->as<FunctionNode &>();
-
-        assertNoAggregateFunctionNodes(aggregate_function_node_typed.getArgumentsNode(), "inside another aggregate function");
-        assertNoGroupingFunction(aggregate_function_node_typed.getArgumentsNode(), "inside another aggregate function");
-        assertNoWindowFunctionNodes(aggregate_function_node_typed.getArgumentsNode(), "inside an aggregate function");
-    }
-
-    for (auto & window_function_node : window_function_nodes)
-    {
-        auto & window_function_node_typed = window_function_node->as<FunctionNode &>();
-        assertNoWindowFunctionNodes(window_function_node_typed.getArgumentsNode(), "inside another window function");
-
-        if (query_node_typed.hasWindow())
-            assertNoWindowFunctionNodes(window_function_node_typed.getWindowNode(), "inside window definition");
-    }
-
-    QueryTreeNodes group_by_keys_nodes;
-    group_by_keys_nodes.reserve(query_node_typed.getGroupBy().getNodes().size());
-
-    for (auto & node : query_node_typed.getGroupBy().getNodes())
-    {
-        if (query_node_typed.isGroupByWithGroupingSets())
-        {
-            auto & grouping_set_keys = node->as<ListNode &>();
-            for (auto & grouping_set_key : grouping_set_keys.getNodes())
-            {
-                if (grouping_set_key->as<ConstantNode>())
-                    continue;
-
-                group_by_keys_nodes.push_back(grouping_set_key->clone());
-                if (scope.group_by_use_nulls)
-                    group_by_keys_nodes.back()->convertToNullable();
-            }
-        }
-        else
-        {
-            if (node->as<ConstantNode>())
-                continue;
-
-            group_by_keys_nodes.push_back(node->clone());
-            if (scope.group_by_use_nulls)
-                group_by_keys_nodes.back()->convertToNullable();
-        }
-    }
-
-    if (query_node_typed.getGroupBy().getNodes().empty())
-    {
-        if (query_node_typed.hasHaving())
-            assertNoGroupingFunction(query_node_typed.getHaving(), "in HAVING without GROUP BY");
-
-        if (query_node_typed.hasOrderBy())
-            assertNoGroupingFunction(query_node_typed.getOrderByNode(), "in ORDER BY without GROUP BY");
-
-        assertNoGroupingFunction(query_node_typed.getProjectionNode(), "in SELECT without GROUP BY");
-    }
-
-    bool has_aggregation = !query_node_typed.getGroupBy().getNodes().empty() || !aggregate_function_nodes.empty();
-
-    if (has_aggregation)
-    {
-        ValidateGroupByColumnsVisitor validate_group_by_columns_visitor(group_by_keys_nodes, scope);
-
-        if (query_node_typed.hasHaving())
-            validate_group_by_columns_visitor.visit(query_node_typed.getHaving());
-
-        if (query_node_typed.hasOrderBy())
-            validate_group_by_columns_visitor.visit(query_node_typed.getOrderByNode());
-
-        validate_group_by_columns_visitor.visit(query_node_typed.getProjectionNode());
-    }
-=======
         assertNoFunctionNodes(query_node_typed.getPrewhere(),
             "arrayJoin",
             ErrorCodes::ILLEGAL_PREWHERE,
             "ARRAY JOIN",
             "in PREWHERE");
->>>>>>> 33d2cfe6
-
-    validateAggregates(query_node);
+
+    validateAggregates(query_node, { .group_by_use_nulls = scope.group_by_use_nulls });
 
     /** WITH section can be safely removed, because WITH section only can provide aliases to query expressions
       * and CTE for other sections to use.
