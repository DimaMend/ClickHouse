--- conflicted
+++ resolved
@@ -2159,18 +2159,10 @@
         !context->hasQueryContext() ||
         !nearest_query_scope)
     {
-<<<<<<< HEAD
-        auto constant_node = std::make_shared<ConstantNode>(scalar_value, scalar_type, node);
-=======
-        auto constant_value = std::make_shared<ConstantValue>(std::move(scalar_value), scalar_type);
-        auto constant_node = std::make_shared<ConstantNode>(constant_value, node);
->>>>>>> 2c5c589a
+        auto constant_node = std::make_shared<ConstantNode>(scalar_column_with_type.column, scalar_type, node);
 
         if (constant_node->getValue().isNull())
-        {
-            node = buildCastFunction(constant_node, constant_node->getResultType(), context);
-            node = std::make_shared<ConstantNode>(std::move(constant_value), node);
-        }
+            node = std::make_shared<ConstantNode>(scalar_value, scalar_type, buildCastFunction(constant_node, constant_node->getResultType(), context));
         else
             node = std::move(constant_node);
 
@@ -3477,33 +3469,8 @@
 
     /// If columns from left or right table were missed Object(Nullable('json')) subcolumns, they will be replaced
     /// to ConstantNode(NULL), which can't be cast to ColumnNode, so we resolve it here.
-<<<<<<< HEAD
-    // if (left_resolved_identifier && right_resolved_identifier && left_resolved_identifier->getNodeType() == QueryTreeNodeType::CONSTANT
-    //     && right_resolved_identifier->getNodeType() == QueryTreeNodeType::CONSTANT)
-    // {
-    //     auto & left_resolved_column = left_resolved_identifier->as<ConstantNode &>();
-    //     auto & right_resolved_column = right_resolved_identifier->as<ConstantNode &>();
-    //     if (left_resolved_column.left_resolved_column == "NULL" && right_resolved_column.getValueStringRepresentation() == "NULL")
-    //         return left_resolved_identifier;
-    // }
-    // else if (left_resolved_identifier && left_resolved_identifier->getNodeType() == QueryTreeNodeType::CONSTANT)
-    // {
-    //     resolved_side = JoinTableSide::Left;
-    //     auto & left_resolved_column = left_resolved_identifier->as<ConstantNode &>();
-    //     if (left_resolved_column.getValueStringRepresentation() == "NULL")
-    //         return left_resolved_identifier;
-    // }
-    // else if (right_resolved_identifier && right_resolved_identifier->getNodeType() == QueryTreeNodeType::CONSTANT)
-    // {
-    //     resolved_side = JoinTableSide::Right;
-    //     auto & right_resolved_column = right_resolved_identifier->as<ConstantNode &>();
-    //     if (right_resolved_column.getValueStringRepresentation() == "NULL")
-    //         return right_resolved_identifier;
-    // }
-=======
     if (auto missed_subcolumn_identifier = checkIsMissedObjectJSONSubcolumn(left_resolved_identifier, right_resolved_identifier))
         return missed_subcolumn_identifier;
->>>>>>> 2c5c589a
 
     if (left_resolved_identifier && right_resolved_identifier)
     {
