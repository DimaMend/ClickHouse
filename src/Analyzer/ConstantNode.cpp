#include <Analyzer/ConstantNode.h>

#include <Analyzer/FunctionNode.h>

#include <Common/assert_cast.h>
#include <Common/FieldVisitorToString.h>
#include <Common/SipHash.h>

#include <IO/WriteBuffer.h>
#include <IO/WriteHelpers.h>
#include <IO/Operators.h>

#include <DataTypes/FieldToDataType.h>

#include <Parsers/ASTLiteral.h>
#include <Parsers/ASTFunction.h>

#include <Interpreters/convertFieldToType.h>

namespace DB
{

ConstantNode::ConstantNode(ConstantValuePtr constant_value_, QueryTreeNodePtr source_expression_)
    : IQueryTreeNode(children_size)
    , constant_value(std::move(constant_value_))
    , value_string(applyVisitor(FieldVisitorToString(), constant_value->getValue()))
{
    source_expression = std::move(source_expression_);
}

ConstantNode::ConstantNode(ConstantValuePtr constant_value_)
    : ConstantNode(constant_value_, nullptr /*source_expression*/)
{}

ConstantNode::ConstantNode(Field value_, DataTypePtr value_data_type_)
    : ConstantNode(std::make_shared<ConstantValue>(convertFieldToTypeOrThrow(value_, *value_data_type_), value_data_type_))
{}

ConstantNode::ConstantNode(Field value_)
    : ConstantNode(value_, applyVisitor(FieldToDataType(), value_))
{}

bool ConstantNode::requiresCastCall() const
{
    const auto & constant_value_literal = constant_value->getValue();
    bool need_to_add_cast_function = false;
    auto constant_value_literal_type = constant_value_literal.getType();
    WhichDataType constant_value_type(constant_value->getType());

    switch (constant_value_literal_type)
    {
        case Field::Types::String:
        {
            need_to_add_cast_function = !constant_value_type.isString();
            break;
        }
        case Field::Types::UInt64:
        case Field::Types::Int64:
        case Field::Types::Float64:
        {
            WhichDataType constant_value_field_type(applyVisitor(FieldToDataType(), constant_value_literal));
            need_to_add_cast_function = constant_value_field_type.idx != constant_value_type.idx;
            break;
        }
        case Field::Types::Int128:
        case Field::Types::UInt128:
        case Field::Types::Int256:
        case Field::Types::UInt256:
        case Field::Types::Decimal32:
        case Field::Types::Decimal64:
        case Field::Types::Decimal128:
        case Field::Types::Decimal256:
        case Field::Types::AggregateFunctionState:
        case Field::Types::Array:
        case Field::Types::Tuple:
        case Field::Types::Map:
        case Field::Types::UUID:
        case Field::Types::Bool:
        case Field::Types::Object:
        case Field::Types::IPv4:
        case Field::Types::IPv6:
        case Field::Types::Null:
        case Field::Types::CustomType:
        {
            need_to_add_cast_function = true;
            break;
        }
    }

    // Add cast if constant was created as a result of constant folding.
    // Constant folding may lead to type transformation and literal on shard
    // may have a different type.
    return need_to_add_cast_function || source_expression != nullptr;
}

bool ConstantNode::receivedFromInitiatorServer() const
{
    if (!hasSourceExpression())
        return false;

    auto * cast_function = getSourceExpression()->as<FunctionNode>();
    if (!cast_function || cast_function->getFunctionName() != "_CAST")
        return false;
    return true;
}

void ConstantNode::dumpTreeImpl(WriteBuffer & buffer, FormatState & format_state, size_t indent) const
{
    buffer << std::string(indent, ' ') << "CONSTANT id: " << format_state.getNodeId(this);

    if (hasAlias())
        buffer << ", alias: " << getAlias();

    buffer << ", constant_value: ";
    if (mask_id)
        buffer << "[HIDDEN id: " << mask_id << "]";
    else
        buffer << constant_value->getValue().dump();

    buffer << ", constant_value_type: " << constant_value->getType()->getName();

    if (!mask_id && getSourceExpression())
    {
        buffer << '\n' << std::string(indent + 2, ' ') << "EXPRESSION" << '\n';
        getSourceExpression()->dumpTreeImpl(buffer, format_state, indent + 4);
    }
}

void ConstantNode::convertToNullable()
{
    constant_value = std::make_shared<ConstantValue>(constant_value->getValue(), makeNullableSafe(constant_value->getType()));
}

bool ConstantNode::isEqualImpl(const IQueryTreeNode & rhs, CompareOptions compare_options) const
{
    const auto & rhs_typed = assert_cast<const ConstantNode &>(rhs);

    if (value_string != rhs_typed.value_string || constant_value->getValue() != rhs_typed.constant_value->getValue())
        return false;

    return !compare_options.compare_types || constant_value->getType()->equals(*rhs_typed.constant_value->getType());
}

void ConstantNode::updateTreeHashImpl(HashState & hash_state, CompareOptions compare_options) const
{
    if (compare_options.compare_types)
    {
        auto type_name = constant_value->getType()->getName();
        hash_state.update(type_name.size());
        hash_state.update(type_name);
    }

    hash_state.update(value_string.size());
    hash_state.update(value_string);
}

QueryTreeNodePtr ConstantNode::cloneImpl() const
{
    return std::make_shared<ConstantNode>(constant_value, source_expression);
}

ASTPtr ConstantNode::toASTImpl(const ConvertToASTOptions & options) const
{
    const auto & constant_value_literal = constant_value->getValue();
    auto constant_value_ast = std::make_shared<ASTLiteral>(constant_value_literal);

    if (!options.add_cast_for_constants)
        return constant_value_ast;

    if (requiresCastCall())
    {
<<<<<<< HEAD
        /** Value for DateTime64 is Decimal64, which is serialized as a string literal.
          * If we serialize it as is, DateTime64 would be parsed from that string literal, which can be incorrect.
          * For example, DateTime64 cannot be parsed from the short value, like '1', while it's a valid Decimal64 value.
          * It could also lead to ambiguous parsing because we don't know if the string literal represents a date or a Decimal64 literal.
          * For this reason, we use a string literal representing a date instead of a Decimal64 literal.
          */
        const auto & constant_value_end_type = removeNullable(constant_value_type); /// if Nullable
        if (WhichDataType(constant_value_end_type->getTypeId()).isDateTime64())
        {
            const auto * date_time_type = typeid_cast<const DataTypeDateTime64 *>(constant_value_end_type.get());
            DecimalField<Decimal64> decimal_value;
            if (constant_value_literal.tryGet<DecimalField<Decimal64>>(decimal_value))
            {
                WriteBufferFromOwnString ostr;
                writeDateTimeText(decimal_value.getValue(), date_time_type->getScale(), ostr, date_time_type->getTimeZone());
                constant_value_ast = std::make_shared<ASTLiteral>(ostr.str());
            }
        }

        auto constant_type_name_ast = std::make_shared<ASTLiteral>(constant_value_type->getName());
=======
        auto constant_type_name_ast = std::make_shared<ASTLiteral>(constant_value->getType()->getName());
>>>>>>> fa77be23
        return makeASTFunction("_CAST", std::move(constant_value_ast), std::move(constant_type_name_ast));
    }

    return constant_value_ast;
}

}<|MERGE_RESOLUTION|>--- conflicted
+++ resolved
@@ -162,6 +162,7 @@
 ASTPtr ConstantNode::toASTImpl(const ConvertToASTOptions & options) const
 {
     const auto & constant_value_literal = constant_value->getValue();
+    const auto & constant_value_type = constant_value->getType();
     auto constant_value_ast = std::make_shared<ASTLiteral>(constant_value_literal);
 
     if (!options.add_cast_for_constants)
@@ -169,7 +170,6 @@
 
     if (requiresCastCall())
     {
-<<<<<<< HEAD
         /** Value for DateTime64 is Decimal64, which is serialized as a string literal.
           * If we serialize it as is, DateTime64 would be parsed from that string literal, which can be incorrect.
           * For example, DateTime64 cannot be parsed from the short value, like '1', while it's a valid Decimal64 value.
@@ -190,9 +190,6 @@
         }
 
         auto constant_type_name_ast = std::make_shared<ASTLiteral>(constant_value_type->getName());
-=======
-        auto constant_type_name_ast = std::make_shared<ASTLiteral>(constant_value->getType()->getName());
->>>>>>> fa77be23
         return makeASTFunction("_CAST", std::move(constant_value_ast), std::move(constant_type_name_ast));
     }
 
