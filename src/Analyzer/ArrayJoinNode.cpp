--- conflicted
+++ resolved
@@ -63,13 +63,7 @@
 
         auto * column_node = array_join_expression->as<ColumnNode>();
         if (column_node && column_node->getExpression())
-<<<<<<< HEAD
-        {
             array_join_expression_ast = column_node->getExpression()->toAST(options);
-        }
-=======
-            array_join_expression_ast = column_node->getExpression()->toAST(options);
->>>>>>> 25ad29bd
         else
             array_join_expression_ast = array_join_expression->toAST(options);
 
