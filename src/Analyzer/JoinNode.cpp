--- conflicted
+++ resolved
@@ -45,16 +45,11 @@
     {
         auto join_expression_ast = children[join_expression_child_index]->toAST();
 
-<<<<<<< HEAD
-        if (is_using_join_expression)
+        if (children[join_expression_child_index]->getNodeType() == QueryTreeNodeType::LIST)
         {
-            join_ast->using_expression_list = join_expression_ast;
+            join_ast->using_expression_list = std::move(join_expression_ast);
             join_ast->children.push_back(join_ast->using_expression_list);
         }
-=======
-        if (children[join_expression_child_index]->getNodeType() == QueryTreeNodeType::LIST)
-            join_ast->using_expression_list = std::move(join_expression_ast);
->>>>>>> 4285e164
         else
         {
             join_ast->on_expression = join_expression_ast;
