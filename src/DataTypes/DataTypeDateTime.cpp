--- conflicted
+++ resolved
@@ -41,114 +41,6 @@
     return out.str();
 }
 
-<<<<<<< HEAD
-=======
-void DataTypeDateTime::serializeText(const IColumn & column, size_t row_num, WriteBuffer & ostr, const FormatSettings & settings) const
-{
-    auto value = assert_cast<const ColumnType &>(column).getData()[row_num];
-    switch (settings.date_time_output_format)
-    {
-        case FormatSettings::DateTimeOutputFormat::Simple:
-            writeDateTimeText(value, ostr, time_zone);
-            return;
-        case FormatSettings::DateTimeOutputFormat::UnixTimestamp:
-            writeIntText(value, ostr);
-            return;
-        case FormatSettings::DateTimeOutputFormat::ISO:
-            writeDateTimeTextISO(value, ostr, utc_time_zone);
-            return;
-    }
-}
-
-void DataTypeDateTime::serializeTextEscaped(const IColumn & column, size_t row_num, WriteBuffer & ostr, const FormatSettings & settings) const
-{
-    serializeText(column, row_num, ostr, settings);
-}
-
-void DataTypeDateTime::deserializeWholeText(IColumn & column, ReadBuffer & istr, const FormatSettings & settings) const
-{
-    deserializeTextEscaped(column, istr, settings);
-}
-
-void DataTypeDateTime::deserializeTextEscaped(IColumn & column, ReadBuffer & istr, const FormatSettings & settings) const
-{
-    time_t x;
-    ::readText(x, istr, settings, time_zone, utc_time_zone);
-    assert_cast<ColumnType &>(column).getData().push_back(x);
-}
-
-void DataTypeDateTime::serializeTextQuoted(const IColumn & column, size_t row_num, WriteBuffer & ostr, const FormatSettings & settings) const
-{
-    writeChar('\'', ostr);
-    serializeText(column, row_num, ostr, settings);
-    writeChar('\'', ostr);
-}
-
-void DataTypeDateTime::deserializeTextQuoted(IColumn & column, ReadBuffer & istr, const FormatSettings & settings) const
-{
-    time_t x;
-    if (checkChar('\'', istr)) /// Cases: '2017-08-31 18:36:48' or '1504193808'
-    {
-        ::readText(x, istr, settings, time_zone, utc_time_zone);
-        assertChar('\'', istr);
-    }
-    else /// Just 1504193808 or 01504193808
-    {
-        readIntText(x, istr);
-    }
-    assert_cast<ColumnType &>(column).getData().push_back(x);    /// It's important to do this at the end - for exception safety.
-}
-
-void DataTypeDateTime::serializeTextJSON(const IColumn & column, size_t row_num, WriteBuffer & ostr, const FormatSettings & settings) const
-{
-    writeChar('"', ostr);
-    serializeText(column, row_num, ostr, settings);
-    writeChar('"', ostr);
-}
-
-void DataTypeDateTime::deserializeTextJSON(IColumn & column, ReadBuffer & istr, const FormatSettings & settings) const
-{
-    time_t x;
-    if (checkChar('"', istr))
-    {
-        ::readText(x, istr, settings, time_zone, utc_time_zone);
-        assertChar('"', istr);
-    }
-    else
-    {
-        readIntText(x, istr);
-    }
-    assert_cast<ColumnType &>(column).getData().push_back(x);
-}
-
-void DataTypeDateTime::serializeTextCSV(const IColumn & column, size_t row_num, WriteBuffer & ostr, const FormatSettings & settings) const
-{
-    writeChar('"', ostr);
-    serializeText(column, row_num, ostr, settings);
-    writeChar('"', ostr);
-}
-
-void DataTypeDateTime::deserializeTextCSV(IColumn & column, ReadBuffer & istr, const FormatSettings & settings) const
-{
-    time_t x;
-
-    if (istr.eof())
-        throwReadAfterEOF();
-
-    char maybe_quote = *istr.position();
-
-    if (maybe_quote == '\'' || maybe_quote == '\"')
-        ++istr.position();
-
-    ::readText(x, istr, settings, time_zone, utc_time_zone);
-
-    if (maybe_quote == '\'' || maybe_quote == '\"')
-        assertChar(maybe_quote, istr);
-
-    assert_cast<ColumnType &>(column).getData().push_back(x);
-}
-
->>>>>>> 5f6c8eb1
 bool DataTypeDateTime::equals(const IDataType & rhs) const
 {
     /// DateTime with different timezones are equal, because:
