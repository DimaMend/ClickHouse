#include <Core/Defines.h>

#include <Columns/ColumnString.h>
#include <Columns/ColumnConst.h>

#include <Common/typeid_cast.h>
#include <Common/assert_cast.h>

#include <Core/Field.h>

#include <Formats/FormatSettings.h>
#include <DataTypes/DataTypeString.h>
#include <DataTypes/DataTypeFactory.h>
#include <DataTypes/Serializations/SerializationString.h>

#include <Parsers/IAST.h>
#include <Parsers/ASTLiteral.h>

#include <IO/ReadHelpers.h>
#include <IO/WriteHelpers.h>
#include <IO/VarInt.h>

#ifdef __SSE2__
    #include <emmintrin.h>
#endif


namespace DB
{


namespace ErrorCodes
{
    extern const int NUMBER_OF_ARGUMENTS_DOESNT_MATCH;
    extern const int UNEXPECTED_AST_STRUCTURE;
}

<<<<<<< HEAD
=======

void DataTypeString::serializeBinary(const Field & field, WriteBuffer & ostr) const
{
    const String & s = get<const String &>(field);
    writeVarUInt(s.size(), ostr);
    writeString(s, ostr);
}


void DataTypeString::deserializeBinary(Field & field, ReadBuffer & istr) const
{
    UInt64 size;
    readVarUInt(size, istr);
    field = String();
    String & s = get<String &>(field);
    s.resize(size);
    istr.readStrict(s.data(), size);
}


void DataTypeString::serializeBinary(const IColumn & column, size_t row_num, WriteBuffer & ostr) const
{
    const StringRef & s = assert_cast<const ColumnString &>(column).getDataAt(row_num);
    writeVarUInt(s.size, ostr);
    writeString(s, ostr);
}


void DataTypeString::deserializeBinary(IColumn & column, ReadBuffer & istr) const
{
    ColumnString & column_string = assert_cast<ColumnString &>(column);
    ColumnString::Chars & data = column_string.getChars();
    ColumnString::Offsets & offsets = column_string.getOffsets();

    UInt64 size;
    readVarUInt(size, istr);

    size_t old_chars_size = data.size();
    size_t offset = old_chars_size + size + 1;
    offsets.push_back(offset);

    try
    {
        data.resize(offset);
        istr.readStrict(reinterpret_cast<char*>(&data[offset - size - 1]), size);
        data.back() = 0;
    }
    catch (...)
    {
        offsets.pop_back();
        data.resize_assume_reserved(old_chars_size);
        throw;
    }
}


void DataTypeString::serializeBinaryBulk(const IColumn & column, WriteBuffer & ostr, size_t offset, size_t limit) const
{
    const ColumnString & column_string = typeid_cast<const ColumnString &>(column);
    const ColumnString::Chars & data = column_string.getChars();
    const ColumnString::Offsets & offsets = column_string.getOffsets();

    size_t size = column.size();
    if (!size)
        return;

    size_t end = limit && offset + limit < size
        ? offset + limit
        : size;

    if (offset == 0)
    {
        UInt64 str_size = offsets[0] - 1;
        writeVarUInt(str_size, ostr);
        ostr.write(reinterpret_cast<const char *>(data.data()), str_size);

        ++offset;
    }

    for (size_t i = offset; i < end; ++i)
    {
        UInt64 str_size = offsets[i] - offsets[i - 1] - 1;
        writeVarUInt(str_size, ostr);
        ostr.write(reinterpret_cast<const char *>(&data[offsets[i - 1]]), str_size);
    }
}


template <int UNROLL_TIMES>
static NO_INLINE void deserializeBinarySSE2(ColumnString::Chars & data, ColumnString::Offsets & offsets, ReadBuffer & istr, size_t limit)
{
    size_t offset = data.size();
    for (size_t i = 0; i < limit; ++i)
    {
        if (istr.eof())
            break;

        UInt64 size;
        readVarUInt(size, istr);

        offset += size + 1;
        offsets.push_back(offset);

        data.resize(offset);

        if (size)
        {
#ifdef __SSE2__
            /// An optimistic branch in which more efficient copying is possible.
            if (offset + 16 * UNROLL_TIMES <= data.capacity() && istr.position() + size + 16 * UNROLL_TIMES <= istr.buffer().end())
            {
                const __m128i * sse_src_pos = reinterpret_cast<const __m128i *>(istr.position());
                const __m128i * sse_src_end = sse_src_pos + (size + (16 * UNROLL_TIMES - 1)) / 16 / UNROLL_TIMES * UNROLL_TIMES;
                __m128i * sse_dst_pos = reinterpret_cast<__m128i *>(&data[offset - size - 1]);

                while (sse_src_pos < sse_src_end)
                {
                    for (size_t j = 0; j < UNROLL_TIMES; ++j)
                        _mm_storeu_si128(sse_dst_pos + j, _mm_loadu_si128(sse_src_pos + j));

                    sse_src_pos += UNROLL_TIMES;
                    sse_dst_pos += UNROLL_TIMES;
                }

                istr.position() += size;
            }
            else
#endif
            {
                istr.readStrict(reinterpret_cast<char*>(&data[offset - size - 1]), size);
            }
        }

        data[offset - 1] = 0;
    }
}


void DataTypeString::deserializeBinaryBulk(IColumn & column, ReadBuffer & istr, size_t limit, double avg_value_size_hint) const
{
    ColumnString & column_string = typeid_cast<ColumnString &>(column);
    ColumnString::Chars & data = column_string.getChars();
    ColumnString::Offsets & offsets = column_string.getOffsets();

    double avg_chars_size = 1; /// By default reserve only for empty strings.

    if (avg_value_size_hint && avg_value_size_hint > sizeof(offsets[0]))
    {
        /// Randomly selected.
        constexpr auto avg_value_size_hint_reserve_multiplier = 1.2;

        avg_chars_size = (avg_value_size_hint - sizeof(offsets[0])) * avg_value_size_hint_reserve_multiplier;
    }

    size_t size_to_reserve = data.size() + std::ceil(limit * avg_chars_size);

    /// Never reserve for too big size.
    if (size_to_reserve < 256 * 1024 * 1024)
    {
        try
        {
            data.reserve(size_to_reserve);
        }
        catch (Exception & e)
        {
            e.addMessage(
                "(avg_value_size_hint = " + toString(avg_value_size_hint)
                + ", avg_chars_size = " + toString(avg_chars_size)
                + ", limit = " + toString(limit) + ")");
            throw;
        }
    }

    offsets.reserve(offsets.size() + limit);

    if (avg_chars_size >= 64)
        deserializeBinarySSE2<4>(data, offsets, istr, limit);
    else if (avg_chars_size >= 48)
        deserializeBinarySSE2<3>(data, offsets, istr, limit);
    else if (avg_chars_size >= 32)
        deserializeBinarySSE2<2>(data, offsets, istr, limit);
    else
        deserializeBinarySSE2<1>(data, offsets, istr, limit);
}


void DataTypeString::serializeText(const IColumn & column, size_t row_num, WriteBuffer & ostr, const FormatSettings &) const
{
    writeString(assert_cast<const ColumnString &>(column).getDataAt(row_num), ostr);
}


void DataTypeString::serializeTextEscaped(const IColumn & column, size_t row_num, WriteBuffer & ostr, const FormatSettings &) const
{
    writeEscapedString(assert_cast<const ColumnString &>(column).getDataAt(row_num), ostr);
}


template <typename Reader>
static inline void read(IColumn & column, Reader && reader)
{
    ColumnString & column_string = assert_cast<ColumnString &>(column);
    ColumnString::Chars & data = column_string.getChars();
    ColumnString::Offsets & offsets = column_string.getOffsets();
    size_t old_chars_size = data.size();
    size_t old_offsets_size = offsets.size();
    try
    {
        reader(data);
        data.push_back(0);
        offsets.push_back(data.size());
    }
    catch (...)
    {
        offsets.resize_assume_reserved(old_offsets_size);
        data.resize_assume_reserved(old_chars_size);
        throw;
    }
}


void DataTypeString::deserializeWholeText(IColumn & column, ReadBuffer & istr, const FormatSettings &) const
{
    read(column, [&](ColumnString::Chars & data) { readStringInto(data, istr); });
}


void DataTypeString::deserializeTextEscaped(IColumn & column, ReadBuffer & istr, const FormatSettings &) const
{
    read(column, [&](ColumnString::Chars & data) { readEscapedStringInto(data, istr); });
}


void DataTypeString::serializeTextQuoted(const IColumn & column, size_t row_num, WriteBuffer & ostr, const FormatSettings &) const
{
    writeQuotedString(assert_cast<const ColumnString &>(column).getDataAt(row_num), ostr);
}


void DataTypeString::deserializeTextQuoted(IColumn & column, ReadBuffer & istr, const FormatSettings &) const
{
    read(column, [&](ColumnString::Chars & data) { readQuotedStringInto<true>(data, istr); });
}


void DataTypeString::serializeTextJSON(const IColumn & column, size_t row_num, WriteBuffer & ostr, const FormatSettings & settings) const
{
    writeJSONString(assert_cast<const ColumnString &>(column).getDataAt(row_num), ostr, settings);
}


void DataTypeString::deserializeTextJSON(IColumn & column, ReadBuffer & istr, const FormatSettings &) const
{
    read(column, [&](ColumnString::Chars & data) { readJSONStringInto(data, istr); });
}


void DataTypeString::serializeTextXML(const IColumn & column, size_t row_num, WriteBuffer & ostr, const FormatSettings &) const
{
    writeXMLStringForTextElement(assert_cast<const ColumnString &>(column).getDataAt(row_num), ostr);
}


void DataTypeString::serializeTextCSV(const IColumn & column, size_t row_num, WriteBuffer & ostr, const FormatSettings &) const
{
    writeCSVString<>(assert_cast<const ColumnString &>(column).getDataAt(row_num), ostr);
}


void DataTypeString::deserializeTextCSV(IColumn & column, ReadBuffer & istr, const FormatSettings & settings) const
{
    read(column, [&](ColumnString::Chars & data) { readCSVStringInto(data, istr, settings.csv); });
}


>>>>>>> 5f6c8eb1
Field DataTypeString::getDefault() const
{
    return String();
}

MutableColumnPtr DataTypeString::createColumn() const
{
    return ColumnString::create();
}


bool DataTypeString::equals(const IDataType & rhs) const
{
    return typeid(rhs) == typeid(*this);
}

SerializationPtr DataTypeString::doGetDefaultSerialization() const
{
    return std::make_shared<SerializationString>();
}

static DataTypePtr create(const ASTPtr & arguments)
{
    if (arguments && !arguments->children.empty())
    {
        if (arguments->children.size() > 1)
            throw Exception("String data type family mustn't have more than one argument - size in characters", ErrorCodes::NUMBER_OF_ARGUMENTS_DOESNT_MATCH);

        const auto * argument = arguments->children[0]->as<ASTLiteral>();
        if (!argument || argument->value.getType() != Field::Types::UInt64)
            throw Exception("String data type family may have only a number (positive integer) as its argument", ErrorCodes::UNEXPECTED_AST_STRUCTURE);
    }

    return std::make_shared<DataTypeString>();
}


void registerDataTypeString(DataTypeFactory & factory)
{
    factory.registerDataType("String", create);

    /// These synonims are added for compatibility.

    factory.registerAlias("CHAR", "String", DataTypeFactory::CaseInsensitive);
    factory.registerAlias("NCHAR", "String", DataTypeFactory::CaseInsensitive);
    factory.registerAlias("CHARACTER", "String", DataTypeFactory::CaseInsensitive);
    factory.registerAlias("VARCHAR", "String", DataTypeFactory::CaseInsensitive);
    factory.registerAlias("NVARCHAR", "String", DataTypeFactory::CaseInsensitive);
    factory.registerAlias("VARCHAR2", "String", DataTypeFactory::CaseInsensitive); /// Oracle
    factory.registerAlias("TEXT", "String", DataTypeFactory::CaseInsensitive);
    factory.registerAlias("TINYTEXT", "String", DataTypeFactory::CaseInsensitive);
    factory.registerAlias("MEDIUMTEXT", "String", DataTypeFactory::CaseInsensitive);
    factory.registerAlias("LONGTEXT", "String", DataTypeFactory::CaseInsensitive);
    factory.registerAlias("BLOB", "String", DataTypeFactory::CaseInsensitive);
    factory.registerAlias("CLOB", "String", DataTypeFactory::CaseInsensitive);
    factory.registerAlias("TINYBLOB", "String", DataTypeFactory::CaseInsensitive);
    factory.registerAlias("MEDIUMBLOB", "String", DataTypeFactory::CaseInsensitive);
    factory.registerAlias("LONGBLOB", "String", DataTypeFactory::CaseInsensitive);
    factory.registerAlias("BYTEA", "String", DataTypeFactory::CaseInsensitive); /// PostgreSQL

    factory.registerAlias("CHARACTER LARGE OBJECT", "String", DataTypeFactory::CaseInsensitive);
    factory.registerAlias("CHARACTER VARYING", "String", DataTypeFactory::CaseInsensitive);
    factory.registerAlias("CHAR LARGE OBJECT", "String", DataTypeFactory::CaseInsensitive);
    factory.registerAlias("CHAR VARYING", "String", DataTypeFactory::CaseInsensitive);
    factory.registerAlias("NATIONAL CHAR", "String", DataTypeFactory::CaseInsensitive);
    factory.registerAlias("NATIONAL CHARACTER", "String", DataTypeFactory::CaseInsensitive);
    factory.registerAlias("NATIONAL CHARACTER LARGE OBJECT", "String", DataTypeFactory::CaseInsensitive);
    factory.registerAlias("NATIONAL CHARACTER VARYING", "String", DataTypeFactory::CaseInsensitive);
    factory.registerAlias("NATIONAL CHAR VARYING", "String", DataTypeFactory::CaseInsensitive);
    factory.registerAlias("NCHAR VARYING", "String", DataTypeFactory::CaseInsensitive);
    factory.registerAlias("NCHAR LARGE OBJECT", "String", DataTypeFactory::CaseInsensitive);
    factory.registerAlias("BINARY LARGE OBJECT", "String", DataTypeFactory::CaseInsensitive);
    factory.registerAlias("BINARY VARYING", "String", DataTypeFactory::CaseInsensitive);
}
}<|MERGE_RESOLUTION|>--- conflicted
+++ resolved
@@ -35,284 +35,6 @@
     extern const int UNEXPECTED_AST_STRUCTURE;
 }
 
-<<<<<<< HEAD
-=======
-
-void DataTypeString::serializeBinary(const Field & field, WriteBuffer & ostr) const
-{
-    const String & s = get<const String &>(field);
-    writeVarUInt(s.size(), ostr);
-    writeString(s, ostr);
-}
-
-
-void DataTypeString::deserializeBinary(Field & field, ReadBuffer & istr) const
-{
-    UInt64 size;
-    readVarUInt(size, istr);
-    field = String();
-    String & s = get<String &>(field);
-    s.resize(size);
-    istr.readStrict(s.data(), size);
-}
-
-
-void DataTypeString::serializeBinary(const IColumn & column, size_t row_num, WriteBuffer & ostr) const
-{
-    const StringRef & s = assert_cast<const ColumnString &>(column).getDataAt(row_num);
-    writeVarUInt(s.size, ostr);
-    writeString(s, ostr);
-}
-
-
-void DataTypeString::deserializeBinary(IColumn & column, ReadBuffer & istr) const
-{
-    ColumnString & column_string = assert_cast<ColumnString &>(column);
-    ColumnString::Chars & data = column_string.getChars();
-    ColumnString::Offsets & offsets = column_string.getOffsets();
-
-    UInt64 size;
-    readVarUInt(size, istr);
-
-    size_t old_chars_size = data.size();
-    size_t offset = old_chars_size + size + 1;
-    offsets.push_back(offset);
-
-    try
-    {
-        data.resize(offset);
-        istr.readStrict(reinterpret_cast<char*>(&data[offset - size - 1]), size);
-        data.back() = 0;
-    }
-    catch (...)
-    {
-        offsets.pop_back();
-        data.resize_assume_reserved(old_chars_size);
-        throw;
-    }
-}
-
-
-void DataTypeString::serializeBinaryBulk(const IColumn & column, WriteBuffer & ostr, size_t offset, size_t limit) const
-{
-    const ColumnString & column_string = typeid_cast<const ColumnString &>(column);
-    const ColumnString::Chars & data = column_string.getChars();
-    const ColumnString::Offsets & offsets = column_string.getOffsets();
-
-    size_t size = column.size();
-    if (!size)
-        return;
-
-    size_t end = limit && offset + limit < size
-        ? offset + limit
-        : size;
-
-    if (offset == 0)
-    {
-        UInt64 str_size = offsets[0] - 1;
-        writeVarUInt(str_size, ostr);
-        ostr.write(reinterpret_cast<const char *>(data.data()), str_size);
-
-        ++offset;
-    }
-
-    for (size_t i = offset; i < end; ++i)
-    {
-        UInt64 str_size = offsets[i] - offsets[i - 1] - 1;
-        writeVarUInt(str_size, ostr);
-        ostr.write(reinterpret_cast<const char *>(&data[offsets[i - 1]]), str_size);
-    }
-}
-
-
-template <int UNROLL_TIMES>
-static NO_INLINE void deserializeBinarySSE2(ColumnString::Chars & data, ColumnString::Offsets & offsets, ReadBuffer & istr, size_t limit)
-{
-    size_t offset = data.size();
-    for (size_t i = 0; i < limit; ++i)
-    {
-        if (istr.eof())
-            break;
-
-        UInt64 size;
-        readVarUInt(size, istr);
-
-        offset += size + 1;
-        offsets.push_back(offset);
-
-        data.resize(offset);
-
-        if (size)
-        {
-#ifdef __SSE2__
-            /// An optimistic branch in which more efficient copying is possible.
-            if (offset + 16 * UNROLL_TIMES <= data.capacity() && istr.position() + size + 16 * UNROLL_TIMES <= istr.buffer().end())
-            {
-                const __m128i * sse_src_pos = reinterpret_cast<const __m128i *>(istr.position());
-                const __m128i * sse_src_end = sse_src_pos + (size + (16 * UNROLL_TIMES - 1)) / 16 / UNROLL_TIMES * UNROLL_TIMES;
-                __m128i * sse_dst_pos = reinterpret_cast<__m128i *>(&data[offset - size - 1]);
-
-                while (sse_src_pos < sse_src_end)
-                {
-                    for (size_t j = 0; j < UNROLL_TIMES; ++j)
-                        _mm_storeu_si128(sse_dst_pos + j, _mm_loadu_si128(sse_src_pos + j));
-
-                    sse_src_pos += UNROLL_TIMES;
-                    sse_dst_pos += UNROLL_TIMES;
-                }
-
-                istr.position() += size;
-            }
-            else
-#endif
-            {
-                istr.readStrict(reinterpret_cast<char*>(&data[offset - size - 1]), size);
-            }
-        }
-
-        data[offset - 1] = 0;
-    }
-}
-
-
-void DataTypeString::deserializeBinaryBulk(IColumn & column, ReadBuffer & istr, size_t limit, double avg_value_size_hint) const
-{
-    ColumnString & column_string = typeid_cast<ColumnString &>(column);
-    ColumnString::Chars & data = column_string.getChars();
-    ColumnString::Offsets & offsets = column_string.getOffsets();
-
-    double avg_chars_size = 1; /// By default reserve only for empty strings.
-
-    if (avg_value_size_hint && avg_value_size_hint > sizeof(offsets[0]))
-    {
-        /// Randomly selected.
-        constexpr auto avg_value_size_hint_reserve_multiplier = 1.2;
-
-        avg_chars_size = (avg_value_size_hint - sizeof(offsets[0])) * avg_value_size_hint_reserve_multiplier;
-    }
-
-    size_t size_to_reserve = data.size() + std::ceil(limit * avg_chars_size);
-
-    /// Never reserve for too big size.
-    if (size_to_reserve < 256 * 1024 * 1024)
-    {
-        try
-        {
-            data.reserve(size_to_reserve);
-        }
-        catch (Exception & e)
-        {
-            e.addMessage(
-                "(avg_value_size_hint = " + toString(avg_value_size_hint)
-                + ", avg_chars_size = " + toString(avg_chars_size)
-                + ", limit = " + toString(limit) + ")");
-            throw;
-        }
-    }
-
-    offsets.reserve(offsets.size() + limit);
-
-    if (avg_chars_size >= 64)
-        deserializeBinarySSE2<4>(data, offsets, istr, limit);
-    else if (avg_chars_size >= 48)
-        deserializeBinarySSE2<3>(data, offsets, istr, limit);
-    else if (avg_chars_size >= 32)
-        deserializeBinarySSE2<2>(data, offsets, istr, limit);
-    else
-        deserializeBinarySSE2<1>(data, offsets, istr, limit);
-}
-
-
-void DataTypeString::serializeText(const IColumn & column, size_t row_num, WriteBuffer & ostr, const FormatSettings &) const
-{
-    writeString(assert_cast<const ColumnString &>(column).getDataAt(row_num), ostr);
-}
-
-
-void DataTypeString::serializeTextEscaped(const IColumn & column, size_t row_num, WriteBuffer & ostr, const FormatSettings &) const
-{
-    writeEscapedString(assert_cast<const ColumnString &>(column).getDataAt(row_num), ostr);
-}
-
-
-template <typename Reader>
-static inline void read(IColumn & column, Reader && reader)
-{
-    ColumnString & column_string = assert_cast<ColumnString &>(column);
-    ColumnString::Chars & data = column_string.getChars();
-    ColumnString::Offsets & offsets = column_string.getOffsets();
-    size_t old_chars_size = data.size();
-    size_t old_offsets_size = offsets.size();
-    try
-    {
-        reader(data);
-        data.push_back(0);
-        offsets.push_back(data.size());
-    }
-    catch (...)
-    {
-        offsets.resize_assume_reserved(old_offsets_size);
-        data.resize_assume_reserved(old_chars_size);
-        throw;
-    }
-}
-
-
-void DataTypeString::deserializeWholeText(IColumn & column, ReadBuffer & istr, const FormatSettings &) const
-{
-    read(column, [&](ColumnString::Chars & data) { readStringInto(data, istr); });
-}
-
-
-void DataTypeString::deserializeTextEscaped(IColumn & column, ReadBuffer & istr, const FormatSettings &) const
-{
-    read(column, [&](ColumnString::Chars & data) { readEscapedStringInto(data, istr); });
-}
-
-
-void DataTypeString::serializeTextQuoted(const IColumn & column, size_t row_num, WriteBuffer & ostr, const FormatSettings &) const
-{
-    writeQuotedString(assert_cast<const ColumnString &>(column).getDataAt(row_num), ostr);
-}
-
-
-void DataTypeString::deserializeTextQuoted(IColumn & column, ReadBuffer & istr, const FormatSettings &) const
-{
-    read(column, [&](ColumnString::Chars & data) { readQuotedStringInto<true>(data, istr); });
-}
-
-
-void DataTypeString::serializeTextJSON(const IColumn & column, size_t row_num, WriteBuffer & ostr, const FormatSettings & settings) const
-{
-    writeJSONString(assert_cast<const ColumnString &>(column).getDataAt(row_num), ostr, settings);
-}
-
-
-void DataTypeString::deserializeTextJSON(IColumn & column, ReadBuffer & istr, const FormatSettings &) const
-{
-    read(column, [&](ColumnString::Chars & data) { readJSONStringInto(data, istr); });
-}
-
-
-void DataTypeString::serializeTextXML(const IColumn & column, size_t row_num, WriteBuffer & ostr, const FormatSettings &) const
-{
-    writeXMLStringForTextElement(assert_cast<const ColumnString &>(column).getDataAt(row_num), ostr);
-}
-
-
-void DataTypeString::serializeTextCSV(const IColumn & column, size_t row_num, WriteBuffer & ostr, const FormatSettings &) const
-{
-    writeCSVString<>(assert_cast<const ColumnString &>(column).getDataAt(row_num), ostr);
-}
-
-
-void DataTypeString::deserializeTextCSV(IColumn & column, ReadBuffer & istr, const FormatSettings & settings) const
-{
-    read(column, [&](ColumnString::Chars & data) { readCSVStringInto(data, istr, settings.csv); });
-}
-
-
->>>>>>> 5f6c8eb1
 Field DataTypeString::getDefault() const
 {
     return String();
