--- conflicted
+++ resolved
@@ -37,493 +37,6 @@
 }
 
 
-<<<<<<< HEAD
-=======
-void DataTypeArray::serializeBinary(const Field & field, WriteBuffer & ostr) const
-{
-    const Array & a = get<const Array &>(field);
-    writeVarUInt(a.size(), ostr);
-    for (size_t i = 0; i < a.size(); ++i)
-    {
-        nested->serializeBinary(a[i], ostr);
-    }
-}
-
-
-void DataTypeArray::deserializeBinary(Field & field, ReadBuffer & istr) const
-{
-    size_t size;
-    readVarUInt(size, istr);
-    field = Array(size);
-    Array & arr = get<Array &>(field);
-    for (size_t i = 0; i < size; ++i)
-        nested->deserializeBinary(arr[i], istr);
-}
-
-
-void DataTypeArray::serializeBinary(const IColumn & column, size_t row_num, WriteBuffer & ostr) const
-{
-    const ColumnArray & column_array = assert_cast<const ColumnArray &>(column);
-    const ColumnArray::Offsets & offsets = column_array.getOffsets();
-
-    size_t offset = offsets[row_num - 1];
-    size_t next_offset = offsets[row_num];
-    size_t size = next_offset - offset;
-
-    writeVarUInt(size, ostr);
-
-    const IColumn & nested_column = column_array.getData();
-    for (size_t i = offset; i < next_offset; ++i)
-        nested->serializeBinary(nested_column, i, ostr);
-}
-
-
-void DataTypeArray::deserializeBinary(IColumn & column, ReadBuffer & istr) const
-{
-    ColumnArray & column_array = assert_cast<ColumnArray &>(column);
-    ColumnArray::Offsets & offsets = column_array.getOffsets();
-
-    size_t size;
-    readVarUInt(size, istr);
-
-    IColumn & nested_column = column_array.getData();
-
-    size_t i = 0;
-    try
-    {
-        for (; i < size; ++i)
-            nested->deserializeBinary(nested_column, istr);
-    }
-    catch (...)
-    {
-        if (i)
-            nested_column.popBack(i);
-        throw;
-    }
-
-    offsets.push_back(offsets.back() + size);
-}
-
-
-namespace
-{
-    void serializeArraySizesPositionIndependent(const IColumn & column, WriteBuffer & ostr, UInt64 offset, UInt64 limit)
-    {
-        const ColumnArray & column_array = typeid_cast<const ColumnArray &>(column);
-        const ColumnArray::Offsets & offset_values = column_array.getOffsets();
-        size_t size = offset_values.size();
-
-        if (!size)
-            return;
-
-        size_t end = limit && (offset + limit < size)
-            ? offset + limit
-            : size;
-
-        ColumnArray::Offset prev_offset = offset_values[offset - 1];
-        for (size_t i = offset; i < end; ++i)
-        {
-            ColumnArray::Offset current_offset = offset_values[i];
-            writeIntBinary(current_offset - prev_offset, ostr);
-            prev_offset = current_offset;
-        }
-    }
-
-    void deserializeArraySizesPositionIndependent(IColumn & column, ReadBuffer & istr, UInt64 limit)
-    {
-        ColumnArray & column_array = typeid_cast<ColumnArray &>(column);
-        ColumnArray::Offsets & offset_values = column_array.getOffsets();
-        size_t initial_size = offset_values.size();
-        offset_values.resize(initial_size + limit);
-
-        size_t i = initial_size;
-        ColumnArray::Offset current_offset = initial_size ? offset_values[initial_size - 1] : 0;
-        while (i < initial_size + limit && !istr.eof())
-        {
-            ColumnArray::Offset current_size = 0;
-            readIntBinary(current_size, istr);
-            current_offset += current_size;
-            offset_values[i] = current_offset;
-            ++i;
-        }
-
-        offset_values.resize(i);
-    }
-
-    ColumnPtr arrayOffsetsToSizes(const IColumn & column)
-    {
-        const auto & column_offsets = assert_cast<const ColumnArray::ColumnOffsets &>(column);
-        MutableColumnPtr column_sizes = column_offsets.cloneEmpty();
-
-        if (column_offsets.empty())
-            return column_sizes;
-
-        const auto & offsets_data = column_offsets.getData();
-        auto & sizes_data = assert_cast<ColumnArray::ColumnOffsets &>(*column_sizes).getData();
-
-        sizes_data.resize(offsets_data.size());
-
-        IColumn::Offset prev_offset = 0;
-        for (size_t i = 0, size = offsets_data.size(); i < size; ++i)
-        {
-            auto current_offset = offsets_data[i];
-            sizes_data[i] = current_offset - prev_offset;
-            prev_offset =  current_offset;
-        }
-
-        return column_sizes;
-    }
-
-    ColumnPtr arraySizesToOffsets(const IColumn & column)
-    {
-        const auto & column_sizes = assert_cast<const ColumnArray::ColumnOffsets &>(column);
-        MutableColumnPtr column_offsets = column_sizes.cloneEmpty();
-
-        if (column_sizes.empty())
-            return column_offsets;
-
-        const auto & sizes_data = column_sizes.getData();
-        auto & offsets_data = assert_cast<ColumnArray::ColumnOffsets &>(*column_offsets).getData();
-
-        offsets_data.resize(sizes_data.size());
-
-        IColumn::Offset prev_offset = 0;
-        for (size_t i = 0, size = sizes_data.size(); i < size; ++i)
-        {
-            prev_offset += sizes_data[i];
-            offsets_data[i] = prev_offset;
-        }
-
-        return column_offsets;
-    }
-}
-
-
-void DataTypeArray::enumerateStreamsImpl(const StreamCallback & callback, SubstreamPath & path) const
-{
-    path.push_back(Substream::ArraySizes);
-    callback(path, *this);
-    path.back() = Substream::ArrayElements;
-    nested->enumerateStreams(callback, path);
-    path.pop_back();
-}
-
-
-void DataTypeArray::serializeBinaryBulkStatePrefixImpl(
-    SerializeBinaryBulkSettings & settings,
-    SerializeBinaryBulkStatePtr & state) const
-{
-    settings.path.push_back(Substream::ArrayElements);
-    nested->serializeBinaryBulkStatePrefix(settings, state);
-    settings.path.pop_back();
-}
-
-
-void DataTypeArray::serializeBinaryBulkStateSuffixImpl(
-    SerializeBinaryBulkSettings & settings,
-    SerializeBinaryBulkStatePtr & state) const
-{
-    settings.path.push_back(Substream::ArrayElements);
-    nested->serializeBinaryBulkStateSuffix(settings, state);
-    settings.path.pop_back();
-}
-
-
-void DataTypeArray::deserializeBinaryBulkStatePrefixImpl(
-    DeserializeBinaryBulkSettings & settings,
-    DeserializeBinaryBulkStatePtr & state) const
-{
-    settings.path.push_back(Substream::ArrayElements);
-    nested->deserializeBinaryBulkStatePrefix(settings, state);
-    settings.path.pop_back();
-}
-
-
-void DataTypeArray::serializeBinaryBulkWithMultipleStreamsImpl(
-    const IColumn & column,
-    size_t offset,
-    size_t limit,
-    SerializeBinaryBulkSettings & settings,
-    SerializeBinaryBulkStatePtr & state) const
-{
-    const ColumnArray & column_array = typeid_cast<const ColumnArray &>(column);
-
-    /// First serialize array sizes.
-    settings.path.push_back(Substream::ArraySizes);
-    if (auto * stream = settings.getter(settings.path))
-    {
-        if (settings.position_independent_encoding)
-            serializeArraySizesPositionIndependent(column, *stream, offset, limit);
-        else
-            DataTypeNumber<ColumnArray::Offset>().serializeBinaryBulk(*column_array.getOffsetsPtr(), *stream, offset, limit);
-    }
-
-    /// Then serialize contents of arrays.
-    settings.path.back() = Substream::ArrayElements;
-    const ColumnArray::Offsets & offset_values = column_array.getOffsets();
-
-    if (offset > offset_values.size())
-        return;
-
-    /** offset - from which array to write.
-      * limit - how many arrays should be written, or 0, if you write everything that is.
-      * end - up to which array the recorded piece ends.
-      *
-      * nested_offset - from which element of the innards to write.
-      * nested_limit - how many elements of the innards to write, or 0, if you write everything that is.
-      */
-
-    size_t end = std::min(offset + limit, offset_values.size());
-
-    size_t nested_offset = offset ? offset_values[offset - 1] : 0;
-    size_t nested_limit = limit
-        ? offset_values[end - 1] - nested_offset
-        : 0;
-
-    if (limit == 0 || nested_limit)
-        nested->serializeBinaryBulkWithMultipleStreams(column_array.getData(), nested_offset, nested_limit, settings, state);
-    settings.path.pop_back();
-}
-
-
-void DataTypeArray::deserializeBinaryBulkWithMultipleStreamsImpl(
-    IColumn & column,
-    size_t limit,
-    DeserializeBinaryBulkSettings & settings,
-    DeserializeBinaryBulkStatePtr & state,
-    SubstreamsCache * cache) const
-{
-    ColumnArray & column_array = typeid_cast<ColumnArray &>(column);
-    settings.path.push_back(Substream::ArraySizes);
-
-    if (auto cached_column = getFromSubstreamsCache(cache, settings.path))
-    {
-        column_array.getOffsetsPtr() = arraySizesToOffsets(*cached_column);
-    }
-    else if (auto * stream = settings.getter(settings.path))
-    {
-        if (settings.position_independent_encoding)
-            deserializeArraySizesPositionIndependent(column, *stream, limit);
-        else
-            DataTypeNumber<ColumnArray::Offset>().deserializeBinaryBulk(column_array.getOffsetsColumn(), *stream, limit, 0);
-
-        addToSubstreamsCache(cache, settings.path, arrayOffsetsToSizes(column_array.getOffsetsColumn()));
-    }
-
-    settings.path.back() = Substream::ArrayElements;
-
-    ColumnArray::Offsets & offset_values = column_array.getOffsets();
-    ColumnPtr & nested_column = column_array.getDataPtr();
-
-    /// Number of values corresponding with `offset_values` must be read.
-    size_t last_offset = offset_values.back();
-    if (last_offset < nested_column->size())
-        throw Exception("Nested column is longer than last offset", ErrorCodes::LOGICAL_ERROR);
-    size_t nested_limit = last_offset - nested_column->size();
-
-    /// Adjust value size hint. Divide it to the average array size.
-    settings.avg_value_size_hint = nested_limit ? settings.avg_value_size_hint / nested_limit * offset_values.size() : 0;
-
-    nested->deserializeBinaryBulkWithMultipleStreams(nested_column, nested_limit, settings, state, cache);
-
-    settings.path.pop_back();
-
-    /// Check consistency between offsets and elements subcolumns.
-    /// But if elements column is empty - it's ok for columns of Nested types that was added by ALTER.
-    if (!nested_column->empty() && nested_column->size() != last_offset)
-        throw ParsingException("Cannot read all array values: read just " + toString(nested_column->size()) + " of " + toString(last_offset),
-            ErrorCodes::CANNOT_READ_ALL_DATA);
-}
-
-
-template <typename Writer>
-static void serializeTextImpl(const IColumn & column, size_t row_num, WriteBuffer & ostr, Writer && write_nested)
-{
-    const ColumnArray & column_array = assert_cast<const ColumnArray &>(column);
-    const ColumnArray::Offsets & offsets = column_array.getOffsets();
-
-    size_t offset = offsets[row_num - 1];
-    size_t next_offset = offsets[row_num];
-
-    const IColumn & nested_column = column_array.getData();
-
-    writeChar('[', ostr);
-    for (size_t i = offset; i < next_offset; ++i)
-    {
-        if (i != offset)
-            writeChar(',', ostr);
-        write_nested(nested_column, i);
-    }
-    writeChar(']', ostr);
-}
-
-
-template <typename Reader>
-static void deserializeTextImpl(IColumn & column, ReadBuffer & istr, Reader && read_nested, bool allow_unenclosed)
-{
-    ColumnArray & column_array = assert_cast<ColumnArray &>(column);
-    ColumnArray::Offsets & offsets = column_array.getOffsets();
-
-    IColumn & nested_column = column_array.getData();
-
-    size_t size = 0;
-
-    bool has_braces = false;
-    if (checkChar('[', istr))
-        has_braces = true;
-    else if (!allow_unenclosed)
-        throw Exception(ErrorCodes::CANNOT_READ_ARRAY_FROM_TEXT, "Array does not start with '[' character");
-
-    try
-    {
-        bool first = true;
-        while (!istr.eof() && *istr.position() != ']')
-        {
-            if (!first)
-            {
-                if (*istr.position() == ',')
-                    ++istr.position();
-                else
-                    throw ParsingException(ErrorCodes::CANNOT_READ_ARRAY_FROM_TEXT,
-                        "Cannot read array from text, expected comma or end of array, found '{}'",
-                        *istr.position());
-            }
-
-            first = false;
-
-            skipWhitespaceIfAny(istr);
-
-            if (*istr.position() == ']')
-                break;
-
-            read_nested(nested_column);
-            ++size;
-
-            skipWhitespaceIfAny(istr);
-        }
-
-        if (has_braces)
-            assertChar(']', istr);
-        else /// If array is not enclosed in braces, we read until EOF.
-            assertEOF(istr);
-    }
-    catch (...)
-    {
-        if (size)
-            nested_column.popBack(size);
-        throw;
-    }
-
-    offsets.push_back(offsets.back() + size);
-}
-
-
-void DataTypeArray::serializeText(const IColumn & column, size_t row_num, WriteBuffer & ostr, const FormatSettings & settings) const
-{
-    serializeTextImpl(column, row_num, ostr,
-        [&](const IColumn & nested_column, size_t i)
-        {
-            nested->serializeAsTextQuoted(nested_column, i, ostr, settings);
-        });
-}
-
-
-void DataTypeArray::deserializeText(IColumn & column, ReadBuffer & istr, const FormatSettings & settings) const
-{
-    deserializeTextImpl(column, istr,
-        [&](IColumn & nested_column)
-        {
-            nested->deserializeAsTextQuoted(nested_column, istr, settings);
-        }, false);
-}
-
-void DataTypeArray::serializeTextJSON(const IColumn & column, size_t row_num, WriteBuffer & ostr, const FormatSettings & settings) const
-{
-    const ColumnArray & column_array = assert_cast<const ColumnArray &>(column);
-    const ColumnArray::Offsets & offsets = column_array.getOffsets();
-
-    size_t offset = offsets[row_num - 1];
-    size_t next_offset = offsets[row_num];
-
-    const IColumn & nested_column = column_array.getData();
-
-    writeChar('[', ostr);
-    for (size_t i = offset; i < next_offset; ++i)
-    {
-        if (i != offset)
-            writeChar(',', ostr);
-        nested->serializeAsTextJSON(nested_column, i, ostr, settings);
-    }
-    writeChar(']', ostr);
-}
-
-
-void DataTypeArray::deserializeTextJSON(IColumn & column, ReadBuffer & istr, const FormatSettings & settings) const
-{
-    deserializeTextImpl(column, istr,
-        [&](IColumn & nested_column)
-        {
-            nested->deserializeAsTextJSON(nested_column, istr, settings);
-        }, false);
-}
-
-
-void DataTypeArray::serializeTextXML(const IColumn & column, size_t row_num, WriteBuffer & ostr, const FormatSettings & settings) const
-{
-    const ColumnArray & column_array = assert_cast<const ColumnArray &>(column);
-    const ColumnArray::Offsets & offsets = column_array.getOffsets();
-
-    size_t offset = offsets[row_num - 1];
-    size_t next_offset = offsets[row_num];
-
-    const IColumn & nested_column = column_array.getData();
-
-    writeCString("<array>", ostr);
-    for (size_t i = offset; i < next_offset; ++i)
-    {
-        writeCString("<elem>", ostr);
-        nested->serializeAsTextXML(nested_column, i, ostr, settings);
-        writeCString("</elem>", ostr);
-    }
-    writeCString("</array>", ostr);
-}
-
-
-void DataTypeArray::serializeTextCSV(const IColumn & column, size_t row_num, WriteBuffer & ostr, const FormatSettings & settings) const
-{
-    /// There is no good way to serialize an array in CSV. Therefore, we serialize it into a string, and then write the resulting string in CSV.
-    WriteBufferFromOwnString wb;
-    serializeText(column, row_num, wb, settings);
-    writeCSV(wb.str(), ostr);
-}
-
-
-void DataTypeArray::deserializeTextCSV(IColumn & column, ReadBuffer & istr, const FormatSettings & settings) const
-{
-    String s;
-    readCSV(s, istr, settings.csv);
-    ReadBufferFromString rb(s);
-
-    if (settings.csv.input_format_arrays_as_nested_csv)
-    {
-        deserializeTextImpl(column, rb,
-            [&](IColumn & nested_column)
-            {
-                nested->deserializeAsTextCSV(nested_column, rb, settings);
-            }, true);
-    }
-    else
-    {
-        deserializeTextImpl(column, rb,
-            [&](IColumn & nested_column)
-            {
-                nested->deserializeAsTextQuoted(nested_column, rb, settings);
-            }, true);
-    }
-}
-
-
->>>>>>> 5f6c8eb1
 MutableColumnPtr DataTypeArray::createColumn() const
 {
     return ColumnArray::create(nested->createColumn(), ColumnArray::ColumnOffsets::create());
