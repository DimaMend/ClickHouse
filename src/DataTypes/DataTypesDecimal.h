--- conflicted
+++ resolved
@@ -42,13 +42,6 @@
     bool canBePromoted() const override { return true; }
     DataTypePtr promoteNumericType() const override;
 
-<<<<<<< HEAD
-=======
-    void serializeText(const IColumn & column, size_t row_num, WriteBuffer & ostr, const FormatSettings &) const override;
-    void deserializeText(IColumn & column, ReadBuffer & istr, const FormatSettings &) const override;
-    void deserializeTextCSV(IColumn & column, ReadBuffer & istr, const FormatSettings &) const override;
-
->>>>>>> 5f6c8eb1
     bool equals(const IDataType & rhs) const override;
     T parseFromString(const String & str) const;
     SerializationPtr doGetDefaultSerialization() const override;
