<<<<<<< HEAD
=======
#include <DataTypes/DataTypeCustomGeo.h>

#include <Columns/ColumnsNumber.h>
#include <Columns/ColumnTuple.h>
>>>>>>> a10c4c9d
#include <DataTypes/DataTypeArray.h>
#include <DataTypes/DataTypeCustom.h>
#include <DataTypes/DataTypeFactory.h>
#include <DataTypes/DataTypeTuple.h>
#include <DataTypes/DataTypesNumber.h>

namespace DB
{

<<<<<<< HEAD
=======
namespace
{
    const auto point_data_type = std::make_shared<const DataTypeTuple>(
        DataTypes{std::make_shared<const DataTypeFloat64>(), std::make_shared<const DataTypeFloat64>()}
    );

    const auto ring_data_type = std::make_shared<const DataTypeArray>(DataTypeCustomPointSerialization::nestedDataType());

    const auto polygon_data_type = std::make_shared<const DataTypeArray>(DataTypeCustomRingSerialization::nestedDataType());

    const auto multipolygon_data_type = std::make_shared<const DataTypeArray>(DataTypeCustomPolygonSerialization::nestedDataType());
}


void DataTypeCustomPointSerialization::serializeText(
    const IColumn & column, size_t row_num, WriteBuffer & ostr, const FormatSettings & settings) const
{
    nestedDataType()->serializeAsText(column, row_num, ostr, settings);
}

void DataTypeCustomPointSerialization::deserializeText(
    IColumn & column, ReadBuffer & istr, const FormatSettings & settings) const
{
    nestedDataType()->deserializeAsWholeText(column, istr, settings);
}

DataTypePtr DataTypeCustomPointSerialization::nestedDataType()
{
    return point_data_type;
}

void DataTypeCustomRingSerialization::serializeText(
    const IColumn & column, size_t row_num, WriteBuffer & ostr, const FormatSettings & settings) const
{
    nestedDataType()->serializeAsText(column, row_num, ostr, settings);
}

void DataTypeCustomRingSerialization::deserializeText(
    IColumn & column, ReadBuffer & istr, const FormatSettings & settings) const
{
    nestedDataType()->deserializeAsWholeText(column, istr, settings);
}

DataTypePtr DataTypeCustomRingSerialization::nestedDataType()
{
    return ring_data_type;
}

void DataTypeCustomPolygonSerialization::serializeText(
    const IColumn & column, size_t row_num, WriteBuffer & ostr, const FormatSettings & settings) const
{
    nestedDataType()->serializeAsText(column, row_num, ostr, settings);
}

void DataTypeCustomPolygonSerialization::deserializeText(
    IColumn & column, ReadBuffer & istr, const FormatSettings & settings) const
{
    nestedDataType()->deserializeAsWholeText(column, istr, settings);
}

DataTypePtr DataTypeCustomPolygonSerialization::nestedDataType()
{
    return polygon_data_type;
}

void DataTypeCustomMultiPolygonSerialization::serializeText(
    const IColumn & column, size_t row_num, WriteBuffer & ostr, const FormatSettings & settings) const
{
    nestedDataType()->serializeAsText(column, row_num, ostr, settings);
}

void DataTypeCustomMultiPolygonSerialization::deserializeText(
    IColumn & column, ReadBuffer & istr, const FormatSettings & settings) const
{
    nestedDataType()->deserializeAsWholeText(column, istr, settings);
}

DataTypePtr DataTypeCustomMultiPolygonSerialization::nestedDataType()
{
    return multipolygon_data_type;
}

>>>>>>> a10c4c9d
void registerDataTypeDomainGeo(DataTypeFactory & factory)
{
    // Custom type for point represented as its coordinates stored as Tuple(Float64, Float64)
    factory.registerSimpleDataTypeCustom("Point", []
    {
        return std::make_pair(DataTypeFactory::instance().get("Tuple(Float64, Float64)"),
            std::make_unique<DataTypeCustomDesc>(std::make_unique<DataTypeCustomFixedName>("Point")));
    });

    // Custom type for simple polygon without holes stored as Array(Point)
    factory.registerSimpleDataTypeCustom("Ring", []
    {
        return std::make_pair(DataTypeFactory::instance().get("Array(Point)"),
            std::make_unique<DataTypeCustomDesc>(std::make_unique<DataTypeCustomFixedName>("Ring")));
    });

    // Custom type for polygon with holes stored as Array(Ring)
    // First element of outer array is outer shape of polygon and all the following are holes
    factory.registerSimpleDataTypeCustom("Polygon", []
    {
        return std::make_pair(DataTypeFactory::instance().get("Array(Ring)"),
            std::make_unique<DataTypeCustomDesc>(std::make_unique<DataTypeCustomFixedName>("Polygon")));
    });

    // Custom type for multiple polygons with holes stored as Array(Polygon)
    factory.registerSimpleDataTypeCustom("MultiPolygon", []
    {
        return std::make_pair(DataTypeFactory::instance().get("Array(Polygon)"),
            std::make_unique<DataTypeCustomDesc>(std::make_unique<DataTypeCustomFixedName>("MultiPolygon")));
    });
}

}<|MERGE_RESOLUTION|>--- conflicted
+++ resolved
@@ -1,10 +1,4 @@
-<<<<<<< HEAD
-=======
 #include <DataTypes/DataTypeCustomGeo.h>
-
-#include <Columns/ColumnsNumber.h>
-#include <Columns/ColumnTuple.h>
->>>>>>> a10c4c9d
 #include <DataTypes/DataTypeArray.h>
 #include <DataTypes/DataTypeCustom.h>
 #include <DataTypes/DataTypeFactory.h>
@@ -14,105 +8,20 @@
 namespace DB
 {
 
-<<<<<<< HEAD
-=======
-namespace
-{
-    const auto point_data_type = std::make_shared<const DataTypeTuple>(
-        DataTypes{std::make_shared<const DataTypeFloat64>(), std::make_shared<const DataTypeFloat64>()}
-    );
-
-    const auto ring_data_type = std::make_shared<const DataTypeArray>(DataTypeCustomPointSerialization::nestedDataType());
-
-    const auto polygon_data_type = std::make_shared<const DataTypeArray>(DataTypeCustomRingSerialization::nestedDataType());
-
-    const auto multipolygon_data_type = std::make_shared<const DataTypeArray>(DataTypeCustomPolygonSerialization::nestedDataType());
-}
-
-
-void DataTypeCustomPointSerialization::serializeText(
-    const IColumn & column, size_t row_num, WriteBuffer & ostr, const FormatSettings & settings) const
-{
-    nestedDataType()->serializeAsText(column, row_num, ostr, settings);
-}
-
-void DataTypeCustomPointSerialization::deserializeText(
-    IColumn & column, ReadBuffer & istr, const FormatSettings & settings) const
-{
-    nestedDataType()->deserializeAsWholeText(column, istr, settings);
-}
-
-DataTypePtr DataTypeCustomPointSerialization::nestedDataType()
-{
-    return point_data_type;
-}
-
-void DataTypeCustomRingSerialization::serializeText(
-    const IColumn & column, size_t row_num, WriteBuffer & ostr, const FormatSettings & settings) const
-{
-    nestedDataType()->serializeAsText(column, row_num, ostr, settings);
-}
-
-void DataTypeCustomRingSerialization::deserializeText(
-    IColumn & column, ReadBuffer & istr, const FormatSettings & settings) const
-{
-    nestedDataType()->deserializeAsWholeText(column, istr, settings);
-}
-
-DataTypePtr DataTypeCustomRingSerialization::nestedDataType()
-{
-    return ring_data_type;
-}
-
-void DataTypeCustomPolygonSerialization::serializeText(
-    const IColumn & column, size_t row_num, WriteBuffer & ostr, const FormatSettings & settings) const
-{
-    nestedDataType()->serializeAsText(column, row_num, ostr, settings);
-}
-
-void DataTypeCustomPolygonSerialization::deserializeText(
-    IColumn & column, ReadBuffer & istr, const FormatSettings & settings) const
-{
-    nestedDataType()->deserializeAsWholeText(column, istr, settings);
-}
-
-DataTypePtr DataTypeCustomPolygonSerialization::nestedDataType()
-{
-    return polygon_data_type;
-}
-
-void DataTypeCustomMultiPolygonSerialization::serializeText(
-    const IColumn & column, size_t row_num, WriteBuffer & ostr, const FormatSettings & settings) const
-{
-    nestedDataType()->serializeAsText(column, row_num, ostr, settings);
-}
-
-void DataTypeCustomMultiPolygonSerialization::deserializeText(
-    IColumn & column, ReadBuffer & istr, const FormatSettings & settings) const
-{
-    nestedDataType()->deserializeAsWholeText(column, istr, settings);
-}
-
-DataTypePtr DataTypeCustomMultiPolygonSerialization::nestedDataType()
-{
-    return multipolygon_data_type;
-}
-
->>>>>>> a10c4c9d
 void registerDataTypeDomainGeo(DataTypeFactory & factory)
 {
     // Custom type for point represented as its coordinates stored as Tuple(Float64, Float64)
     factory.registerSimpleDataTypeCustom("Point", []
     {
         return std::make_pair(DataTypeFactory::instance().get("Tuple(Float64, Float64)"),
-            std::make_unique<DataTypeCustomDesc>(std::make_unique<DataTypeCustomFixedName>("Point")));
+            std::make_unique<DataTypeCustomDesc>(std::make_unique<DataTypePointName>()));
     });
 
     // Custom type for simple polygon without holes stored as Array(Point)
     factory.registerSimpleDataTypeCustom("Ring", []
     {
         return std::make_pair(DataTypeFactory::instance().get("Array(Point)"),
-            std::make_unique<DataTypeCustomDesc>(std::make_unique<DataTypeCustomFixedName>("Ring")));
+            std::make_unique<DataTypeCustomDesc>(std::make_unique<DataTypeRingName>()));
     });
 
     // Custom type for polygon with holes stored as Array(Ring)
@@ -120,14 +29,14 @@
     factory.registerSimpleDataTypeCustom("Polygon", []
     {
         return std::make_pair(DataTypeFactory::instance().get("Array(Ring)"),
-            std::make_unique<DataTypeCustomDesc>(std::make_unique<DataTypeCustomFixedName>("Polygon")));
+            std::make_unique<DataTypeCustomDesc>(std::make_unique<DataTypePolygonName>()));
     });
 
     // Custom type for multiple polygons with holes stored as Array(Polygon)
     factory.registerSimpleDataTypeCustom("MultiPolygon", []
     {
         return std::make_pair(DataTypeFactory::instance().get("Array(Polygon)"),
-            std::make_unique<DataTypeCustomDesc>(std::make_unique<DataTypeCustomFixedName>("MultiPolygon")));
+            std::make_unique<DataTypeCustomDesc>(std::make_unique<DataTypeMultiPolygonName>()));
     });
 }
 
