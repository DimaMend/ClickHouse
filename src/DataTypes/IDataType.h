--- conflicted
+++ resolved
@@ -75,16 +75,10 @@
 
     virtual SerializationPtr getSerialization(const String & column_name, const SerializationInfo & info) const;
 
-<<<<<<< HEAD
     SerializationPtr getSerialization(const ISerialization::Settings & settings) const;
     SerializationPtr getSerialization(const IColumn & column) const;
 
     using StreamCallbackWithType = std::function<void(const ISerialization::SubstreamPath &, const IDataType &)>;
-=======
-    /** Text serialization with escaping but without quoting.
-      */
-    void serializeAsTextEscaped(const IColumn & column, size_t row_num, WriteBuffer & ostr, const FormatSettings &) const;
->>>>>>> 5f6c8eb1
 
     void enumerateStreams(const SerializationPtr & serialization, const StreamCallbackWithType & callback, ISerialization::SubstreamPath & path) const;
     void enumerateStreams(const SerializationPtr & serialization, const StreamCallbackWithType & callback, ISerialization::SubstreamPath && path) const { enumerateStreams(serialization, callback, path); }
