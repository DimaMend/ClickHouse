#pragma once

#include <memory>
#include <Common/COW.h>
#include <boost/noncopyable.hpp>
#include <Core/Names.h>
#include <Core/Types.h>
#include <DataTypes/DataTypeCustom.h>


namespace DB
{

class ReadBuffer;
class WriteBuffer;

class IDataType;
struct FormatSettings;

class IColumn;
using ColumnPtr = COW<IColumn>::Ptr;
using MutableColumnPtr = COW<IColumn>::MutablePtr;

class Field;

using DataTypePtr = std::shared_ptr<const IDataType>;
using DataTypes = std::vector<DataTypePtr>;

struct NameAndTypePair;
class SerializationInfo;


/** Properties of data type.
  *
  * Contains methods for getting serialization instances.
  * One data type may have different serializations, which can be chosen
  * dynamically before reading or writing, according to information about
  * column content (see `getSerialization` methods).
  *
  * Implementations of this interface represent a data type (example: UInt8)
  *  or parametric family of data types (example: Array(...)).
  *
  * DataType is totally immutable object. You can always share them.
  */
class IDataType : private boost::noncopyable, public std::enable_shared_from_this<IDataType>
{
public:
    IDataType() = default;
    virtual ~IDataType();

    /// Compile time flag. If false, then if C++ types are the same, then SQL types are also the same.
    /// Example: DataTypeString is not parametric: thus all instances of DataTypeString are the same SQL type.
    /// Example: DataTypeFixedString is parametric: different instances of DataTypeFixedString may be different SQL types.
    /// Place it in descendants:
    /// static constexpr bool is_parametric = false;

    /// Name of data type (examples: UInt64, Array(String)).
    String getName() const;

    /// Name of data type family (example: FixedString, Array).
    virtual const char * getFamilyName() const = 0;

    /// Data type id. It's used for runtime type checks.
    virtual TypeIndex getTypeId() const = 0;

    static constexpr auto MAIN_SUBCOLUMN_NAME = "__main";
    virtual DataTypePtr tryGetSubcolumnType(const String & subcolumn_name) const;
    DataTypePtr getSubcolumnType(const String & subcolumn_name) const;
    virtual ColumnPtr getSubcolumn(const String & subcolumn_name, const IColumn & column) const;
    Names getSubcolumnNames() const;

    /// Returns default serialization of data type.
    SerializationPtr getDefaultSerialization() const;

    /// Asks whether the stream with given name exists in table.
    /// If callback returned true for all streams, which are required for
    /// one of serialization types, that serialization will be chosen for reading.
    /// If callback always returned false, the default serialization will be chosen.
    using StreamExistenceCallback = std::function<bool(const String &)>;
    using BaseSerializationGetter = std::function<SerializationPtr(const IDataType &)>;

    /// Chooses serialization for reading of one column or subcolumns by
    /// checking existence of substreams using callback.
    static SerializationPtr getSerialization(
        const NameAndTypePair & column,
        const StreamExistenceCallback & callback = [](const String &) { return false; });

    virtual SerializationPtr getSerialization(const String & column_name, const StreamExistenceCallback & callback) const;

    /// Returns serialization wrapper for reading one particular subcolumn of data type.
    virtual SerializationPtr getSubcolumnSerialization(
        const String & subcolumn_name, const BaseSerializationGetter & base_serialization_getter) const;

    using StreamCallbackWithType = std::function<void(const ISerialization::SubstreamPath &, const IDataType &)>;

    void enumerateStreams(const SerializationPtr & serialization, const StreamCallbackWithType & callback, ISerialization::SubstreamPath & path) const;
    void enumerateStreams(const SerializationPtr & serialization, const StreamCallbackWithType & callback, ISerialization::SubstreamPath && path) const { enumerateStreams(serialization, callback, path); }
    void enumerateStreams(const SerializationPtr & serialization, const StreamCallbackWithType & callback) const { enumerateStreams(serialization, callback, {}); }

protected:
    virtual String doGetName() const;
    virtual SerializationPtr doGetDefaultSerialization() const = 0;

    DataTypePtr getTypeForSubstream(const ISerialization::SubstreamPath & substream_path) const;

public:
    /** Create empty column for corresponding type.
      */
    virtual MutableColumnPtr createColumn() const = 0;

    /** Create ColumnConst for corresponding type, with specified size and value.
      */
    ColumnPtr createColumnConst(size_t size, const Field & field) const;
    ColumnPtr createColumnConstWithDefaultValue(size_t size) const;

    /** Get default value of data type.
      * It is the "default" default, regardless the fact that a table could contain different user-specified default.
      */
    virtual Field getDefault() const = 0;

    /** The data type can be promoted in order to try to avoid overflows.
      * Data types which can be promoted are typically Number or Decimal data types.
      */
    virtual bool canBePromoted() const { return false; }

    /** Return the promoted numeric data type of the current data type. Throw an exception if `canBePromoted() == false`.
      */
    virtual DataTypePtr promoteNumericType() const;

    /** Directly insert default value into a column. Default implementation use method IColumn::insertDefault.
      * This should be overridden if data type default value differs from column default value (example: Enum data types).
      */
    virtual void insertDefaultInto(IColumn & column) const;

    /// Checks that two instances belong to the same type
    virtual bool equals(const IDataType & rhs) const = 0;

    /// Various properties on behaviour of data type.

    /** The data type is dependent on parameters and types with different parameters are different.
      * Examples: FixedString(N), Tuple(T1, T2), Nullable(T).
      * Otherwise all instances of the same class are the same types.
      */
    virtual bool isParametric() const = 0;

    /** The data type is dependent on parameters and at least one of them is another type.
      * Examples: Tuple(T1, T2), Nullable(T). But FixedString(N) is not.
      */
    virtual bool haveSubtypes() const = 0;

    /** Can appear in table definition.
      * Counterexamples: Interval, Nothing.
      */
    virtual bool cannotBeStoredInTables() const { return false; }

    /** In text formats that render "pretty" tables,
      *  is it better to align value right in table cell.
      * Examples: numbers, even nullable.
      */
    virtual bool shouldAlignRightInPrettyFormats() const { return false; }

    /** Does formatted value in any text format can contain anything but valid UTF8 sequences.
      * Example: String (because it can contain arbitrary bytes).
      * Counterexamples: numbers, Date, DateTime.
      * For Enum, it depends.
      */
    virtual bool textCanContainOnlyValidUTF8() const { return false; }

    /** Is it possible to compare for less/greater, to calculate min/max?
      * Not necessarily totally comparable. For example, floats are comparable despite the fact that NaNs compares to nothing.
      * The same for nullable of comparable types: they are comparable (but not totally-comparable).
      */
    virtual bool isComparable() const { return false; }

    /** Does it make sense to use this type with COLLATE modifier in ORDER BY.
      * Example: String, but not FixedString.
      */
    virtual bool canBeComparedWithCollation() const { return false; }

    /** If the type is totally comparable (Ints, Date, DateTime, DateTime64, not nullable, not floats)
      *  and "simple" enough (not String, FixedString) to be used as version number
      *  (to select rows with maximum version).
      */
    virtual bool canBeUsedAsVersion() const { return false; }

    /** Values of data type can be summed (possibly with overflow, within the same data type).
      * Example: numbers, even nullable. Not Date/DateTime. Not Enum.
      * Enums can be passed to aggregate function 'sum', but the result is Int64, not Enum, so they are not summable.
      */
    virtual bool isSummable() const { return false; }

    /** Can be used in operations like bit and, bit shift, bit not, etc.
      */
    virtual bool canBeUsedInBitOperations() const { return false; }

    /** Can be used in boolean context (WHERE, HAVING).
      * UInt8, maybe nullable.
      */
    virtual bool canBeUsedInBooleanContext() const { return false; }

    /** Numbers, Enums, Date, DateTime. Not nullable.
      */
    virtual bool isValueRepresentedByNumber() const { return false; }

    /** Integers, Enums, Date, DateTime. Not nullable.
      */
    virtual bool isValueRepresentedByInteger() const { return false; }

    /** Unsigned Integers, Date, DateTime. Not nullable.
      */
    virtual bool isValueRepresentedByUnsignedInteger() const { return false; }

    /** Values are unambiguously identified by contents of contiguous memory region,
      *  that can be obtained by IColumn::getDataAt method.
      * Examples: numbers, Date, DateTime, String, FixedString,
      *  and Arrays of numbers, Date, DateTime, FixedString, Enum, but not String.
      *  (because Array(String) values became ambiguous if you concatenate Strings).
      * Counterexamples: Nullable, Tuple.
      */
    virtual bool isValueUnambiguouslyRepresentedInContiguousMemoryRegion() const { return false; }

    virtual bool isValueUnambiguouslyRepresentedInFixedSizeContiguousMemoryRegion() const
    {
        return isValueRepresentedByNumber();
    }

    /** Example: numbers, Date, DateTime, FixedString, Enum... Nullable and Tuple of such types.
      * Counterexamples: String, Array.
      * It's Ok to return false for AggregateFunction despite the fact that some of them have fixed size state.
      */
    virtual bool haveMaximumSizeOfValue() const { return false; }

    /** Size in amount of bytes in memory. Throws an exception if not haveMaximumSizeOfValue.
      */
    virtual size_t getMaximumSizeOfValueInMemory() const { return getSizeOfValueInMemory(); }

    /** Throws an exception if value is not of fixed size.
      */
    virtual size_t getSizeOfValueInMemory() const;

    /** Integers (not floats), Enum, String, FixedString.
      */
    virtual bool isCategorial() const { return false; }

    virtual bool isNullable() const { return false; }

    /** Is this type can represent only NULL value? (It also implies isNullable)
      */
    virtual bool onlyNull() const { return false; }

    /** If this data type cannot be wrapped in Nullable data type.
      */
    virtual bool canBeInsideNullable() const { return false; }

    virtual bool lowCardinality() const { return false; }

    /// Strings, Numbers, Date, DateTime, Nullable
    virtual bool canBeInsideLowCardinality() const { return false; }

    /// Updates avg_value_size_hint for newly read column. Uses to optimize deserialization. Zero expected for first column.
    static void updateAvgValueSizeHint(const IColumn & column, double & avg_value_size_hint);

protected:
    friend class DataTypeFactory;
    friend class AggregateFunctionSimpleState;

    /// Customize this DataType
    void setCustomization(DataTypeCustomDescPtr custom_desc_) const;

    /// This is mutable to allow setting custom name and serialization on `const IDataType` post construction.
    mutable DataTypeCustomNamePtr custom_name;
    mutable SerializationPtr custom_serialization;

public:
    const IDataTypeCustomName * getCustomName() const { return custom_name.get(); }
    const ISerialization * getCustomSerialization() const { return custom_serialization.get(); }
};


/// Some sugar to check data type of IDataType
struct WhichDataType
{
    TypeIndex idx;

    constexpr WhichDataType(TypeIndex idx_ = TypeIndex::Nothing) : idx(idx_) {}
    constexpr WhichDataType(const IDataType & data_type) : idx(data_type.getTypeId()) {}
    constexpr WhichDataType(const IDataType * data_type) : idx(data_type->getTypeId()) {}

    // shared ptr -> is non-constexpr in gcc
    WhichDataType(const DataTypePtr & data_type) : idx(data_type->getTypeId()) {}

    constexpr bool isUInt8() const { return idx == TypeIndex::UInt8; }
    constexpr bool isUInt16() const { return idx == TypeIndex::UInt16; }
    constexpr bool isUInt32() const { return idx == TypeIndex::UInt32; }
    constexpr bool isUInt64() const { return idx == TypeIndex::UInt64; }
    constexpr bool isUInt128() const { return idx == TypeIndex::UInt128; }
    constexpr bool isUInt256() const { return idx == TypeIndex::UInt256; }
    constexpr bool isUInt() const { return isUInt8() || isUInt16() || isUInt32() || isUInt64() || isUInt128() || isUInt256(); }
    constexpr bool isNativeUInt() const { return isUInt8() || isUInt16() || isUInt32() || isUInt64(); }

    constexpr bool isInt8() const { return idx == TypeIndex::Int8; }
    constexpr bool isInt16() const { return idx == TypeIndex::Int16; }
    constexpr bool isInt32() const { return idx == TypeIndex::Int32; }
    constexpr bool isInt64() const { return idx == TypeIndex::Int64; }
    constexpr bool isInt128() const { return idx == TypeIndex::Int128; }
    constexpr bool isInt256() const { return idx == TypeIndex::Int256; }
    constexpr bool isInt() const { return isInt8() || isInt16() || isInt32() || isInt64() || isInt128() || isInt256(); }
    constexpr bool isNativeInt() const { return isInt8() || isInt16() || isInt32() || isInt64(); }

    constexpr bool isDecimal32() const { return idx == TypeIndex::Decimal32; }
    constexpr bool isDecimal64() const { return idx == TypeIndex::Decimal64; }
    constexpr bool isDecimal128() const { return idx == TypeIndex::Decimal128; }
    constexpr bool isDecimal256() const { return idx == TypeIndex::Decimal256; }
    constexpr bool isDecimal() const { return isDecimal32() || isDecimal64() || isDecimal128() || isDecimal256(); }

    constexpr bool isFloat32() const { return idx == TypeIndex::Float32; }
    constexpr bool isFloat64() const { return idx == TypeIndex::Float64; }
    constexpr bool isFloat() const { return isFloat32() || isFloat64(); }

    constexpr bool isEnum8() const { return idx == TypeIndex::Enum8; }
    constexpr bool isEnum16() const { return idx == TypeIndex::Enum16; }
    constexpr bool isEnum() const { return isEnum8() || isEnum16(); }

    constexpr bool isDate() const { return idx == TypeIndex::Date; }
    constexpr bool isDateTime() const { return idx == TypeIndex::DateTime; }
    constexpr bool isDateTime64() const { return idx == TypeIndex::DateTime64; }
    constexpr bool isDateOrDateTime() const { return isDate() || isDateTime() || isDateTime64(); }

    constexpr bool isString() const { return idx == TypeIndex::String; }
    constexpr bool isFixedString() const { return idx == TypeIndex::FixedString; }
    constexpr bool isStringOrFixedString() const { return isString() || isFixedString(); }

    constexpr bool isUUID() const { return idx == TypeIndex::UUID; }
    constexpr bool isArray() const { return idx == TypeIndex::Array; }
    constexpr bool isTuple() const { return idx == TypeIndex::Tuple; }
    constexpr bool isMap() const {return idx == TypeIndex::Map; }
    constexpr bool isSet() const { return idx == TypeIndex::Set; }
    constexpr bool isInterval() const { return idx == TypeIndex::Interval; }

    constexpr bool isNothing() const { return idx == TypeIndex::Nothing; }
    constexpr bool isNullable() const { return idx == TypeIndex::Nullable; }
    constexpr bool isFunction() const { return idx == TypeIndex::Function; }
    constexpr bool isAggregateFunction() const { return idx == TypeIndex::AggregateFunction; }

<<<<<<< HEAD
    constexpr bool isBigIntOrDecimal() const { return isInt128() || isInt256() || isUInt256() || isDecimal256(); }
=======
    constexpr bool IsBigIntOrDeimal() const { return isInt128() || isUInt128() || isInt256() || isUInt256() || isDecimal256(); }
>>>>>>> 2e3e56f3
};

/// IDataType helpers (alternative for IDataType virtual methods with single point of truth)

template <typename T>
inline bool isDate(const T & data_type) { return WhichDataType(data_type).isDate(); }
template <typename T>
inline bool isDateOrDateTime(const T & data_type) { return WhichDataType(data_type).isDateOrDateTime(); }
template <typename T>
inline bool isDateTime(const T & data_type) { return WhichDataType(data_type).isDateTime(); }
template <typename T>
inline bool isDateTime64(const T & data_type) { return WhichDataType(data_type).isDateTime64(); }

inline bool isEnum(const DataTypePtr & data_type) { return WhichDataType(data_type).isEnum(); }
inline bool isDecimal(const DataTypePtr & data_type) { return WhichDataType(data_type).isDecimal(); }
inline bool isTuple(const DataTypePtr & data_type) { return WhichDataType(data_type).isTuple(); }
inline bool isArray(const DataTypePtr & data_type) { return WhichDataType(data_type).isArray(); }
inline bool isMap(const DataTypePtr & data_type) { return WhichDataType(data_type).isMap(); }
inline bool isNothing(const DataTypePtr & data_type) { return WhichDataType(data_type).isNothing(); }

template <typename T>
inline bool isUInt8(const T & data_type)
{
    return WhichDataType(data_type).isUInt8();
}

template <typename T>
inline bool isUnsignedInteger(const T & data_type)
{
    return WhichDataType(data_type).isUInt();
}

template <typename T>
inline bool isInteger(const T & data_type)
{
    WhichDataType which(data_type);
    return which.isInt() || which.isUInt();
}

template <typename T>
inline bool isFloat(const T & data_type)
{
    WhichDataType which(data_type);
    return which.isFloat();
}

template <typename T>
inline bool isNativeInteger(const T & data_type)
{
    WhichDataType which(data_type);
    return which.isNativeInt() || which.isNativeUInt();
}


template <typename T>
inline bool isNativeNumber(const T & data_type)
{
    WhichDataType which(data_type);
    return which.isNativeInt() || which.isNativeUInt() || which.isFloat();
}

template <typename T>
inline bool isNumber(const T & data_type)
{
    WhichDataType which(data_type);
    return which.isInt() || which.isUInt() || which.isFloat() || which.isDecimal();
}

template <typename T>
inline bool isColumnedAsNumber(const T & data_type)
{
    WhichDataType which(data_type);
    return which.isInt() || which.isUInt() || which.isFloat() || which.isDateOrDateTime() || which.isUUID();
}

template <typename T>
inline bool isColumnedAsDecimal(const T & data_type)
{
    WhichDataType which(data_type);
    return which.isDecimal() || which.isDateTime64();
}

// Same as isColumnedAsDecimal but also checks value type of underlyig column.
template <typename T, typename DataType>
inline bool isColumnedAsDecimalT(const DataType & data_type)
{
    const WhichDataType which(data_type);
    return (which.isDecimal() || which.isDateTime64()) && which.idx == TypeId<T>;
}

template <typename T>
inline bool isString(const T & data_type)
{
    return WhichDataType(data_type).isString();
}

template <typename T>
inline bool isFixedString(const T & data_type)
{
    return WhichDataType(data_type).isFixedString();
}

template <typename T>
inline bool isStringOrFixedString(const T & data_type)
{
    return WhichDataType(data_type).isStringOrFixedString();
}

template <typename T>
inline bool isNotCreatable(const T & data_type)
{
    WhichDataType which(data_type);
    return which.isNothing() || which.isFunction() || which.isSet();
}

inline bool isNotDecimalButComparableToDecimal(const DataTypePtr & data_type)
{
    WhichDataType which(data_type);
    return which.isInt() || which.isUInt();
}

inline bool isCompilableType(const DataTypePtr & data_type)
{
    return data_type->isValueRepresentedByNumber() && !isDecimal(data_type);
}

template <typename DataType> constexpr bool IsDataTypeDecimal = false;
template <typename DataType> constexpr bool IsDataTypeNumber = false;
template <typename DataType> constexpr bool IsDataTypeDateOrDateTime = false;

template <typename DataType> constexpr bool IsDataTypeDecimalOrNumber = IsDataTypeDecimal<DataType> || IsDataTypeNumber<DataType>;

template <typename T>
class DataTypeDecimal;

template <typename T>
class DataTypeNumber;

class DataTypeDate;
class DataTypeDateTime;
class DataTypeDateTime64;

template <typename T> constexpr bool IsDataTypeDecimal<DataTypeDecimal<T>> = true;
template <> inline constexpr bool IsDataTypeDecimal<DataTypeDateTime64> = true;

template <typename T> constexpr bool IsDataTypeNumber<DataTypeNumber<T>> = true;
template <> inline constexpr bool IsDataTypeNumber<DataTypeDate> = true;
template <> inline constexpr bool IsDataTypeNumber<DataTypeDateTime> = true;

template <> inline constexpr bool IsDataTypeDateOrDateTime<DataTypeDate> = true;
template <> inline constexpr bool IsDataTypeDateOrDateTime<DataTypeDateTime> = true;
template <> inline constexpr bool IsDataTypeDateOrDateTime<DataTypeDateTime64> = true;

}<|MERGE_RESOLUTION|>--- conflicted
+++ resolved
@@ -342,11 +342,7 @@
     constexpr bool isFunction() const { return idx == TypeIndex::Function; }
     constexpr bool isAggregateFunction() const { return idx == TypeIndex::AggregateFunction; }
 
-<<<<<<< HEAD
-    constexpr bool isBigIntOrDecimal() const { return isInt128() || isInt256() || isUInt256() || isDecimal256(); }
-=======
-    constexpr bool IsBigIntOrDeimal() const { return isInt128() || isUInt128() || isInt256() || isUInt256() || isDecimal256(); }
->>>>>>> 2e3e56f3
+    constexpr bool isBigIntOrDecimal() const { return isInt128() || isUInt128() || isInt256() || isUInt256() || isDecimal256(); }
 };
 
 /// IDataType helpers (alternative for IDataType virtual methods with single point of truth)
