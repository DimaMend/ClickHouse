#pragma once

#include <memory>
#include <Common/COW.h>
#include <boost/noncopyable.hpp>
#include <Core/Names.h>
#include <Core/Types.h>
#include <DataTypes/DataTypeCustom.h>


namespace DB
{

class ReadBuffer;
class WriteBuffer;

class IDataType;
struct FormatSettings;

class IColumn;
using ColumnPtr = COW<IColumn>::Ptr;
using MutableColumnPtr = COW<IColumn>::MutablePtr;

class Field;

using DataTypePtr = std::shared_ptr<const IDataType>;
using DataTypes = std::vector<DataTypePtr>;

struct NameAndTypePair;
class SerializationInfo;


/** Properties of data type.
  *
  * Contains methods for getting serialization instances.
  * One data type may have different serializations, which can be chosen
  * dynamically before reading or writing, according to information about
  * column content (see `getSerialization` methods).
  *
  * Implementations of this interface represent a data type (example: UInt8)
  *  or parametric family of data types (example: Array(...)).
  *
  * DataType is totally immutable object. You can always share them.
  */
class IDataType : private boost::noncopyable, public std::enable_shared_from_this<IDataType>
{
public:
    IDataType() = default;
    virtual ~IDataType();

    /// Compile time flag. If false, then if C++ types are the same, then SQL types are also the same.
    /// Example: DataTypeString is not parametric: thus all instances of DataTypeString are the same SQL type.
    /// Example: DataTypeFixedString is parametric: different instances of DataTypeFixedString may be different SQL types.
    /// Place it in descendants:
    /// static constexpr bool is_parametric = false;

    /// Name of data type (examples: UInt64, Array(String)).
    String getName() const;

    /// Name of data type family (example: FixedString, Array).
    virtual const char * getFamilyName() const = 0;

    /// Data type id. It's used for runtime type checks.
    virtual TypeIndex getTypeId() const = 0;

    static constexpr auto MAIN_SUBCOLUMN_NAME = "__main";
    virtual DataTypePtr tryGetSubcolumnType(const String & subcolumn_name) const;
    DataTypePtr getSubcolumnType(const String & subcolumn_name) const;
    virtual ColumnPtr getSubcolumn(const String & subcolumn_name, const IColumn & column) const;
    Names getSubcolumnNames() const;

    /// Returns default serialization of data type.
    SerializationPtr getDefaultSerialization() const;

    /// Asks whether the stream with given name exists in table.
    /// If callback returned true for all streams, which are required for
    /// one of serialization types, that serialization will be chosen for reading.
    /// If callback always returned false, the default serialization will be chosen.
    using StreamExistenceCallback = std::function<bool(const String &)>;
    using BaseSerializationGetter = std::function<SerializationPtr(const IDataType &)>;

    /// Chooses serialization for reading of one column or subcolumns by
    /// checking existence of substreams using callback.
    static SerializationPtr getSerialization(
        const NameAndTypePair & column,
        const StreamExistenceCallback & callback = [](const String &) { return false; });

    virtual SerializationPtr getSerialization(const String & column_name, const StreamExistenceCallback & callback) const;

    /// Returns serialization wrapper for reading one particular subcolumn of data type.
    virtual SerializationPtr getSubcolumnSerialization(
        const String & subcolumn_name, const BaseSerializationGetter & base_serialization_getter) const;

    using StreamCallbackWithType = std::function<void(const ISerialization::SubstreamPath &, const IDataType &)>;

    void enumerateStreams(const SerializationPtr & serialization, const StreamCallbackWithType & callback, ISerialization::SubstreamPath & path) const;
    void enumerateStreams(const SerializationPtr & serialization, const StreamCallbackWithType & callback, ISerialization::SubstreamPath && path) const { enumerateStreams(serialization, callback, path); }
    void enumerateStreams(const SerializationPtr & serialization, const StreamCallbackWithType & callback) const { enumerateStreams(serialization, callback, {}); }

protected:
    virtual String doGetName() const;
    virtual SerializationPtr doGetDefaultSerialization() const = 0;

    DataTypePtr getTypeForSubstream(const ISerialization::SubstreamPath & substream_path) const;

public:
    /** Create empty column for corresponding type.
      */
    virtual MutableColumnPtr createColumn() const = 0;

    /** Create ColumnConst for corresponding type, with specified size and value.
      */
    ColumnPtr createColumnConst(size_t size, const Field & field) const;
    ColumnPtr createColumnConstWithDefaultValue(size_t size) const;

    /** Get default value of data type.
      * It is the "default" default, regardless the fact that a table could contain different user-specified default.
      */
    virtual Field getDefault() const = 0;

    /** The data type can be promoted in order to try to avoid overflows.
      * Data types which can be promoted are typically Number or Decimal data types.
      */
    virtual bool canBePromoted() const { return false; }

    /** Return the promoted numeric data type of the current data type. Throw an exception if `canBePromoted() == false`.
      */
    virtual DataTypePtr promoteNumericType() const;

    /** Directly insert default value into a column. Default implementation use method IColumn::insertDefault.
      * This should be overridden if data type default value differs from column default value (example: Enum data types).
      */
    virtual void insertDefaultInto(IColumn & column) const;

    /// Checks that two instances belong to the same type
    virtual bool equals(const IDataType & rhs) const = 0;

    /// Various properties on behaviour of data type.

    /** The data type is dependent on parameters and types with different parameters are different.
      * Examples: FixedString(N), Tuple(T1, T2), Nullable(T).
      * Otherwise all instances of the same class are the same types.
      */
    virtual bool isParametric() const = 0;

    /** The data type is dependent on parameters and at least one of them is another type.
      * Examples: Tuple(T1, T2), Nullable(T). But FixedString(N) is not.
      */
    virtual bool haveSubtypes() const = 0;

    /** Can appear in table definition.
      * Counterexamples: Interval, Nothing.
      */
    virtual bool cannotBeStoredInTables() const { return false; }

    /** In text formats that render "pretty" tables,
      *  is it better to align value right in table cell.
      * Examples: numbers, even nullable.
      */
    virtual bool shouldAlignRightInPrettyFormats() const { return false; }

    /** Does formatted value in any text format can contain anything but valid UTF8 sequences.
      * Example: String (because it can contain arbitrary bytes).
      * Counterexamples: numbers, Date, DateTime.
      * For Enum, it depends.
      */
    virtual bool textCanContainOnlyValidUTF8() const { return false; }

    /** Is it possible to compare for less/greater, to calculate min/max?
      * Not necessarily totally comparable. For example, floats are comparable despite the fact that NaNs compares to nothing.
      * The same for nullable of comparable types: they are comparable (but not totally-comparable).
      */
    virtual bool isComparable() const { return false; }

    /** Does it make sense to use this type with COLLATE modifier in ORDER BY.
      * Example: String, but not FixedString.
      */
    virtual bool canBeComparedWithCollation() const { return false; }

    /** If the type is totally comparable (Ints, Date, DateTime, DateTime64, not nullable, not floats)
      *  and "simple" enough (not String, FixedString) to be used as version number
      *  (to select rows with maximum version).
      */
    virtual bool canBeUsedAsVersion() const { return false; }

    /** Values of data type can be summed (possibly with overflow, within the same data type).
      * Example: numbers, even nullable. Not Date/DateTime. Not Enum.
      * Enums can be passed to aggregate function 'sum', but the result is Int64, not Enum, so they are not summable.
      */
    virtual bool isSummable() const { return false; }

    /** Can be used in operations like bit and, bit shift, bit not, etc.
      */
    virtual bool canBeUsedInBitOperations() const { return false; }

    /** Can be used in boolean context (WHERE, HAVING).
      * UInt8, maybe nullable.
      */
    virtual bool canBeUsedInBooleanContext() const { return false; }

    /** Numbers, Enums, Date, DateTime. Not nullable.
      */
    virtual bool isValueRepresentedByNumber() const { return false; }

    /** Integers, Enums, Date, DateTime. Not nullable.
      */
    virtual bool isValueRepresentedByInteger() const { return false; }

    /** Unsigned Integers, Date, DateTime. Not nullable.
      */
    virtual bool isValueRepresentedByUnsignedInteger() const { return false; }

    /** Values are unambiguously identified by contents of contiguous memory region,
      *  that can be obtained by IColumn::getDataAt method.
      * Examples: numbers, Date, DateTime, String, FixedString,
      *  and Arrays of numbers, Date, DateTime, FixedString, Enum, but not String.
      *  (because Array(String) values became ambiguous if you concatenate Strings).
      * Counterexamples: Nullable, Tuple.
      */
    virtual bool isValueUnambiguouslyRepresentedInContiguousMemoryRegion() const { return false; }

    virtual bool isValueUnambiguouslyRepresentedInFixedSizeContiguousMemoryRegion() const
    {
        return isValueRepresentedByNumber();
    }

    /** Example: numbers, Date, DateTime, FixedString, Enum... Nullable and Tuple of such types.
      * Counterexamples: String, Array.
      * It's Ok to return false for AggregateFunction despite the fact that some of them have fixed size state.
      */
    virtual bool haveMaximumSizeOfValue() const { return false; }

    /** Size in amount of bytes in memory. Throws an exception if not haveMaximumSizeOfValue.
      */
    virtual size_t getMaximumSizeOfValueInMemory() const { return getSizeOfValueInMemory(); }

    /** Throws an exception if value is not of fixed size.
      */
    virtual size_t getSizeOfValueInMemory() const;

    /** Integers (not floats), Enum, String, FixedString.
      */
    virtual bool isCategorial() const { return false; }

    virtual bool isNullable() const { return false; }

    /** Is this type can represent only NULL value? (It also implies isNullable)
      */
    virtual bool onlyNull() const { return false; }

    /** If this data type cannot be wrapped in Nullable data type.
      */
    virtual bool canBeInsideNullable() const { return false; }

    virtual bool lowCardinality() const { return false; }

    /// Strings, Numbers, Date, DateTime, Nullable
    virtual bool canBeInsideLowCardinality() const { return false; }

    /// Updates avg_value_size_hint for newly read column. Uses to optimize deserialization. Zero expected for first column.
    static void updateAvgValueSizeHint(const IColumn & column, double & avg_value_size_hint);

protected:
    friend class DataTypeFactory;
    friend class AggregateFunctionSimpleState;

    /// Customize this DataType
    void setCustomization(DataTypeCustomDescPtr custom_desc_) const;

    /// This is mutable to allow setting custom name and serialization on `const IDataType` post construction.
    mutable DataTypeCustomNamePtr custom_name;
    mutable SerializationPtr custom_serialization;

public:
    const IDataTypeCustomName * getCustomName() const { return custom_name.get(); }
    const ISerialization * getCustomSerialization() const { return custom_serialization.get(); }
};


/// Some sugar to check data type of IDataType
struct WhichDataType
{
    TypeIndex idx;

    constexpr WhichDataType(TypeIndex idx_ = TypeIndex::Nothing) : idx(idx_) {}
    constexpr WhichDataType(const IDataType & data_type) : idx(data_type.getTypeId()) {}
    constexpr WhichDataType(const IDataType * data_type) : idx(data_type->getTypeId()) {}

    // shared ptr -> is non-constexpr in gcc
    WhichDataType(const DataTypePtr & data_type) : idx(data_type->getTypeId()) {}

    constexpr bool isUInt8() const { return idx == TypeIndex::UInt8; }
    constexpr bool isUInt16() const { return idx == TypeIndex::UInt16; }
    constexpr bool isUInt32() const { return idx == TypeIndex::UInt32; }
    constexpr bool isUInt64() const { return idx == TypeIndex::UInt64; }
    constexpr bool isUInt128() const { return idx == TypeIndex::UInt128; }
    constexpr bool isUInt256() const { return idx == TypeIndex::UInt256; }
    constexpr bool isUInt() const { return isUInt8() || isUInt16() || isUInt32() || isUInt64() || isUInt128() || isUInt256(); }
    constexpr bool isNativeUInt() const { return isUInt8() || isUInt16() || isUInt32() || isUInt64(); }

    constexpr bool isInt8() const { return idx == TypeIndex::Int8; }
    constexpr bool isInt16() const { return idx == TypeIndex::Int16; }
    constexpr bool isInt32() const { return idx == TypeIndex::Int32; }
    constexpr bool isInt64() const { return idx == TypeIndex::Int64; }
    constexpr bool isInt128() const { return idx == TypeIndex::Int128; }
    constexpr bool isInt256() const { return idx == TypeIndex::Int256; }
    constexpr bool isInt() const { return isInt8() || isInt16() || isInt32() || isInt64() || isInt128() || isInt256(); }
    constexpr bool isNativeInt() const { return isInt8() || isInt16() || isInt32() || isInt64(); }

    constexpr bool isDecimal32() const { return idx == TypeIndex::Decimal32; }
    constexpr bool isDecimal64() const { return idx == TypeIndex::Decimal64; }
    constexpr bool isDecimal128() const { return idx == TypeIndex::Decimal128; }
    constexpr bool isDecimal256() const { return idx == TypeIndex::Decimal256; }
    constexpr bool isDecimal() const { return isDecimal32() || isDecimal64() || isDecimal128() || isDecimal256(); }

    constexpr bool isFloat32() const { return idx == TypeIndex::Float32; }
    constexpr bool isFloat64() const { return idx == TypeIndex::Float64; }
    constexpr bool isFloat() const { return isFloat32() || isFloat64(); }

    constexpr bool isEnum8() const { return idx == TypeIndex::Enum8; }
    constexpr bool isEnum16() const { return idx == TypeIndex::Enum16; }
    constexpr bool isEnum() const { return isEnum8() || isEnum16(); }

    constexpr bool isDate() const { return idx == TypeIndex::Date; }
    constexpr bool isDateTime() const { return idx == TypeIndex::DateTime; }
    constexpr bool isDateTime64() const { return idx == TypeIndex::DateTime64; }

    constexpr bool isString() const { return idx == TypeIndex::String; }
    constexpr bool isFixedString() const { return idx == TypeIndex::FixedString; }
    constexpr bool isStringOrFixedString() const { return isString() || isFixedString(); }

    constexpr bool isUUID() const { return idx == TypeIndex::UUID; }
    constexpr bool isArray() const { return idx == TypeIndex::Array; }
    constexpr bool isTuple() const { return idx == TypeIndex::Tuple; }
    constexpr bool isMap() const {return idx == TypeIndex::Map; }
    constexpr bool isSet() const { return idx == TypeIndex::Set; }
    constexpr bool isInterval() const { return idx == TypeIndex::Interval; }

    constexpr bool isNothing() const { return idx == TypeIndex::Nothing; }
    constexpr bool isNullable() const { return idx == TypeIndex::Nullable; }
    constexpr bool isFunction() const { return idx == TypeIndex::Function; }
    constexpr bool isAggregateFunction() const { return idx == TypeIndex::AggregateFunction; }
<<<<<<< HEAD

    constexpr bool isBigIntOrDecimal() const { return isInt128() || isUInt128() || isInt256() || isUInt256() || isDecimal256(); }
=======
>>>>>>> 71f1a101
};

/// IDataType helpers (alternative for IDataType virtual methods with single point of truth)

template <typename T>
inline bool isDate(const T & data_type) { return WhichDataType(data_type).isDate(); }
template <typename T>
inline bool isDateTime(const T & data_type) { return WhichDataType(data_type).isDateTime(); }
template <typename T>
inline bool isDateTime64(const T & data_type) { return WhichDataType(data_type).isDateTime64(); }

inline bool isEnum(const DataTypePtr & data_type) { return WhichDataType(data_type).isEnum(); }
inline bool isDecimal(const DataTypePtr & data_type) { return WhichDataType(data_type).isDecimal(); }
inline bool isTuple(const DataTypePtr & data_type) { return WhichDataType(data_type).isTuple(); }
inline bool isArray(const DataTypePtr & data_type) { return WhichDataType(data_type).isArray(); }
inline bool isMap(const DataTypePtr & data_type) { return WhichDataType(data_type).isMap(); }
inline bool isNothing(const DataTypePtr & data_type) { return WhichDataType(data_type).isNothing(); }

template <typename T>
inline bool isUInt8(const T & data_type)
{
    return WhichDataType(data_type).isUInt8();
}

template <typename T>
inline bool isUnsignedInteger(const T & data_type)
{
    return WhichDataType(data_type).isUInt();
}

template <typename T>
inline bool isInteger(const T & data_type)
{
    WhichDataType which(data_type);
    return which.isInt() || which.isUInt();
}

template <typename T>
inline bool isFloat(const T & data_type)
{
    WhichDataType which(data_type);
    return which.isFloat();
}

template <typename T>
inline bool isNativeInteger(const T & data_type)
{
    WhichDataType which(data_type);
    return which.isNativeInt() || which.isNativeUInt();
}


template <typename T>
inline bool isNativeNumber(const T & data_type)
{
    WhichDataType which(data_type);
    return which.isNativeInt() || which.isNativeUInt() || which.isFloat();
}

template <typename T>
inline bool isNumber(const T & data_type)
{
    WhichDataType which(data_type);
    return which.isInt() || which.isUInt() || which.isFloat() || which.isDecimal();
}

template <typename T>
inline bool isColumnedAsNumber(const T & data_type)
{
    WhichDataType which(data_type);
    return which.isInt() || which.isUInt() || which.isFloat() || which.isDate() || which.isDateTime() || which.isDateTime64() || which.isUUID();
}

template <typename T>
inline bool isColumnedAsDecimal(const T & data_type)
{
    WhichDataType which(data_type);
    return which.isDecimal() || which.isDateTime64();
}

// Same as isColumnedAsDecimal but also checks value type of underlyig column.
template <typename T, typename DataType>
inline bool isColumnedAsDecimalT(const DataType & data_type)
{
    const WhichDataType which(data_type);
    return (which.isDecimal() || which.isDateTime64()) && which.idx == TypeId<T>;
}

template <typename T>
inline bool isString(const T & data_type)
{
    return WhichDataType(data_type).isString();
}

template <typename T>
inline bool isFixedString(const T & data_type)
{
    return WhichDataType(data_type).isFixedString();
}

template <typename T>
inline bool isStringOrFixedString(const T & data_type)
{
    return WhichDataType(data_type).isStringOrFixedString();
}

template <typename T>
inline bool isNotCreatable(const T & data_type)
{
    WhichDataType which(data_type);
    return which.isNothing() || which.isFunction() || which.isSet();
}

inline bool isNotDecimalButComparableToDecimal(const DataTypePtr & data_type)
{
    WhichDataType which(data_type);
    return which.isInt() || which.isUInt();
}

inline bool isCompilableType(const DataTypePtr & data_type)
{
    return data_type->isValueRepresentedByNumber() && !isDecimal(data_type);
}

template <typename DataType> constexpr bool IsDataTypeDecimal = false;
template <typename DataType> constexpr bool IsDataTypeNumber = false;
template <typename DataType> constexpr bool IsDataTypeDateOrDateTime = false;

template <typename DataType> constexpr bool IsDataTypeDecimalOrNumber = IsDataTypeDecimal<DataType> || IsDataTypeNumber<DataType>;

template <typename T>
class DataTypeDecimal;

template <typename T>
class DataTypeNumber;

class DataTypeDate;
class DataTypeDateTime;
class DataTypeDateTime64;

template <typename T> constexpr bool IsDataTypeDecimal<DataTypeDecimal<T>> = true;
template <> inline constexpr bool IsDataTypeDecimal<DataTypeDateTime64> = true;

template <typename T> constexpr bool IsDataTypeNumber<DataTypeNumber<T>> = true;
template <> inline constexpr bool IsDataTypeNumber<DataTypeDate> = true;
template <> inline constexpr bool IsDataTypeNumber<DataTypeDateTime> = true;

template <> inline constexpr bool IsDataTypeDateOrDateTime<DataTypeDate> = true;
template <> inline constexpr bool IsDataTypeDateOrDateTime<DataTypeDateTime> = true;
template <> inline constexpr bool IsDataTypeDateOrDateTime<DataTypeDateTime64> = true;

}<|MERGE_RESOLUTION|>--- conflicted
+++ resolved
@@ -340,11 +340,6 @@
     constexpr bool isNullable() const { return idx == TypeIndex::Nullable; }
     constexpr bool isFunction() const { return idx == TypeIndex::Function; }
     constexpr bool isAggregateFunction() const { return idx == TypeIndex::AggregateFunction; }
-<<<<<<< HEAD
-
-    constexpr bool isBigIntOrDecimal() const { return isInt128() || isUInt128() || isInt256() || isUInt256() || isDecimal256(); }
-=======
->>>>>>> 71f1a101
 };
 
 /// IDataType helpers (alternative for IDataType virtual methods with single point of truth)
