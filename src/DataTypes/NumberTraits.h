--- conflicted
+++ resolved
@@ -118,19 +118,8 @@
     */
 template <typename A, typename B> struct ResultOfModulo
 {
-<<<<<<< HEAD
-    using Type = std::conditional_t<std::is_floating_point_v<A> || std::is_floating_point_v<B>,
-        Float64,
-        typename Construct<
-            is_signed_v<A> || is_signed_v<B>,
-            false,
-            sizeof(B)>::Type>;
-=======
-    using Type = typename Construct<
-        is_signed_v<A> || is_signed_v<B>,
-        false,
-        (is_big_int_v<A> || is_big_int_v<B>) ? max(sizeof(A), sizeof(B)) : sizeof(B)>::Type;
->>>>>>> 5ec51530
+    using Type0 = typename Construct<is_signed_v<A> || is_signed_v<B>, false, sizeof(B)>::Type;
+    using Type = std::conditional_t<std::is_floating_point_v<A> || std::is_floating_point_v<B>, Float64, Type0>;
 };
 
 template <typename A> struct ResultOfNegate
