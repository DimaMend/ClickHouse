--- conflicted
+++ resolved
@@ -72,12 +72,9 @@
         DeserializeBinaryBulkStatePtr & state,
         SubstreamsCache * cache) const override;
 
-<<<<<<< HEAD
     static void readArraySafe(IColumn & column, std::function<void()> && read_func);
 
 private:
-=======
->>>>>>> a6c6ff5f
     struct SubcolumnCreator : public ISubcolumnCreator
     {
         const ColumnPtr offsets;
