#pragma once

#include <DataTypes/Serializations/SimpleTextSerialization.h>

namespace DB
{

class SerializationArray final : public SimpleTextSerialization
{
private:
    SerializationPtr nested;

public:
    explicit SerializationArray(const SerializationPtr & nested_) : nested(nested_) {}
<<<<<<< HEAD

    String getName() const override { return "Array"; }
=======
>>>>>>> 2c4e6808

    void serializeBinary(const Field & field, WriteBuffer & ostr) const override;
    void deserializeBinary(Field & field, ReadBuffer & istr) const override;
    void serializeBinary(const IColumn & column, size_t row_num, WriteBuffer & ostr) const override;
    void deserializeBinary(IColumn & column, ReadBuffer & istr) const override;

    void serializeText(const IColumn & column, size_t row_num, WriteBuffer & ostr, const FormatSettings &) const override;
    void deserializeText(IColumn & column, ReadBuffer & istr, const FormatSettings &, bool whole) const override;

    void serializeTextJSON(const IColumn & column, size_t row_num, WriteBuffer & ostr, const FormatSettings &) const override;
    void deserializeTextJSON(IColumn & column, ReadBuffer & istr, const FormatSettings &) const override;

    void serializeTextXML(const IColumn & column, size_t row_num, WriteBuffer & ostr, const FormatSettings &) const override;

    void serializeTextCSV(const IColumn & column, size_t row_num, WriteBuffer & ostr, const FormatSettings &) const override;
    void deserializeTextCSV(IColumn & column, ReadBuffer & istr, const FormatSettings &) const override;

    void deserializeTextHiveText(IColumn & column, ReadBuffer & istr, const FormatSettings &) const override;

    /** Streaming serialization of arrays is arranged in a special way:
      * - elements placed in a row are written/read without array sizes;
      * - the sizes are written/read in a separate stream,
      * This is necessary, because when implementing nested structures, several arrays can have common sizes.
      */

    void enumerateStreams(
        SubstreamPath & path,
        const StreamCallback & callback,
        const SubstreamData & data) const override;

    void serializeBinaryBulkStatePrefix(
            SerializeBinaryBulkSettings & settings,
            SerializeBinaryBulkStatePtr & state) const override;

    void serializeBinaryBulkStateSuffix(
            SerializeBinaryBulkSettings & settings,
            SerializeBinaryBulkStatePtr & state) const override;

    void deserializeBinaryBulkStatePrefix(
            DeserializeBinaryBulkSettings & settings,
            DeserializeBinaryBulkStatePtr & state) const override;

    void serializeBinaryBulkWithMultipleStreams(
            const IColumn & column,
            size_t offset,
            size_t limit,
            SerializeBinaryBulkSettings & settings,
            SerializeBinaryBulkStatePtr & state) const override;

    void deserializeBinaryBulkWithMultipleStreams(
        ColumnPtr & column,
        size_t limit,
        DeserializeBinaryBulkSettings & settings,
        DeserializeBinaryBulkStatePtr & state,
        SubstreamsCache * cache) const override;

private:
    struct SubcolumnCreator : public ISubcolumnCreator
    {
        const ColumnPtr offsets;

        explicit SubcolumnCreator(const ColumnPtr & offsets_) : offsets(offsets_) {}

        DataTypePtr create(const DataTypePtr & prev) const override;
        SerializationPtr create(const SerializationPtr & prev) const override;
        ColumnPtr create(const ColumnPtr & prev) const override;
    };
};

ColumnPtr arrayOffsetsToSizes(const IColumn & column);

}<|MERGE_RESOLUTION|>--- conflicted
+++ resolved
@@ -12,11 +12,8 @@
 
 public:
     explicit SerializationArray(const SerializationPtr & nested_) : nested(nested_) {}
-<<<<<<< HEAD
 
     String getName() const override { return "Array"; }
-=======
->>>>>>> 2c4e6808
 
     void serializeBinary(const Field & field, WriteBuffer & ostr) const override;
     void deserializeBinary(Field & field, ReadBuffer & istr) const override;
