#include <DataTypes/Serializations/SerializationMap.h>
#include <DataTypes/Serializations/SerializationNullable.h>
#include <DataTypes/Serializations/SerializationNamed.h>
#include <DataTypes/Serializations/SerializationArray.h>
#include <DataTypes/DataTypeMap.h>

<<<<<<< HEAD
#include <Common/StringUtils/StringUtils.h>
#include <Common/WeakHash.h>
=======
#include <Common/StringUtils.h>
>>>>>>> da3e7450
#include <Columns/ColumnMap.h>
#include <Columns/ColumnVector.h>
#include <Columns/ColumnString.h>
#include <Columns/ColumnTuple.h>
#include <Columns/ColumnArray.h>
#include <Core/Field.h>
#include <Formats/FormatSettings.h>
#include <Common/assert_cast.h>
#include <Common/quoteString.h>
#include <Common/BitHelpers.h>
#include <IO/WriteHelpers.h>
#include <IO/ReadHelpers.h>
#include <IO/WriteBufferFromString.h>
#include <IO/ReadBufferFromString.h>

#include <Functions/GatherUtils/GatherUtils.h>


namespace DB
{

namespace ErrorCodes
{
    extern const int CANNOT_READ_MAP_FROM_TEXT;
    extern const int SIZES_OF_COLUMNS_DOESNT_MATCH;
    extern const int LOGICAL_ERROR;
    extern const int TOO_LARGE_ARRAY_SIZE;
}

SerializationMap::SerializationMap(
    const SerializationPtr & key_,
    const SerializationPtr & value_,
    const SerializationPtr & nested_,
    size_t num_shards_)
    : key(key_), value(value_), nested(nested_), num_shards(num_shards_)
{
}

static const IColumn & extractNestedColumn(const IColumn & column)
{
    return assert_cast<const ColumnMap &>(column).getNestedColumn();
}

static IColumn & extractNestedColumn(IColumn & column)
{
    return assert_cast<ColumnMap &>(column).getNestedColumn();
}

void SerializationMap::serializeBinary(const Field & field, WriteBuffer & ostr, const FormatSettings & settings) const
{
    const auto & map = field.get<const Map &>();
    writeVarUInt(map.size(), ostr);
    for (const auto & elem : map)
    {
        const auto & tuple = elem.safeGet<const Tuple>();
        assert(tuple.size() == 2);
        key->serializeBinary(tuple[0], ostr, settings);
        value->serializeBinary(tuple[1], ostr, settings);
    }
}

void SerializationMap::deserializeBinary(Field & field, ReadBuffer & istr, const FormatSettings & settings) const
{
    size_t size;
    readVarUInt(size, istr);
    if (settings.max_binary_array_size && size > settings.max_binary_array_size)
        throw Exception(
            ErrorCodes::TOO_LARGE_ARRAY_SIZE,
            "Too large map size: {}. The maximum is: {}. To increase the maximum, use setting "
            "format_binary_max_array_size",
            size,
            settings.max_binary_array_size);
    field = Map();
    Map & map = field.get<Map &>();
    map.reserve(size);
    for (size_t i = 0; i < size; ++i)
    {
        Tuple tuple(2);
        key->deserializeBinary(tuple[0], istr, settings);
        value->deserializeBinary(tuple[1], istr, settings);
        map.push_back(std::move(tuple));
    }
}

void SerializationMap::serializeBinary(const IColumn & column, size_t row_num, WriteBuffer & ostr, const FormatSettings & settings) const
{
    nested->serializeBinary(extractNestedColumn(column), row_num, ostr, settings);
}

void SerializationMap::deserializeBinary(IColumn & column, ReadBuffer & istr, const FormatSettings & settings) const
{
    nested->deserializeBinary(extractNestedColumn(column), istr, settings);
}


template <typename KeyWriter, typename ValueWriter>
void SerializationMap::serializeTextImpl(
    const IColumn & column,
    size_t row_num,
    WriteBuffer & ostr,
    KeyWriter && key_writer,
    ValueWriter && value_writer) const
{
    const auto & column_map = assert_cast<const ColumnMap &>(column);

    const auto & nested_array = column_map.getNestedColumn();
    const auto & nested_tuple = column_map.getNestedData();
    const auto & offsets = nested_array.getOffsets();

    size_t offset = offsets[row_num - 1];
    size_t next_offset = offsets[row_num];

    writeChar('{', ostr);
    for (size_t i = offset; i < next_offset; ++i)
    {
        if (i != offset)
            writeChar(',', ostr);

        key_writer(ostr, key, nested_tuple.getColumn(0), i);
        writeChar(':', ostr);
        value_writer(ostr, value, nested_tuple.getColumn(1), i);
    }
    writeChar('}', ostr);
}

template <typename ReturnType, typename Reader>
ReturnType SerializationMap::deserializeTextImpl(IColumn & column, ReadBuffer & istr, Reader && reader) const
{
    static constexpr bool throw_exception = std::is_same_v<ReturnType, void>;

    auto & column_map = assert_cast<ColumnMap &>(column);

    auto & nested_array = column_map.getNestedColumn();
    auto & nested_tuple = column_map.getNestedData();
    auto & offsets = nested_array.getOffsets();

    auto & key_column = nested_tuple.getColumn(0);
    auto & value_column = nested_tuple.getColumn(1);

    size_t size = 0;
    if constexpr (throw_exception)
        assertChar('{', istr);
    else if (!checkChar('{', istr))
        return ReturnType(false);

    auto on_error_no_throw = [&]()
    {
        if (size)
        {
            nested_tuple.getColumnPtr(0) = key_column.cut(0, offsets.back());
            nested_tuple.getColumnPtr(1) = value_column.cut(0, offsets.back());
        }

        return ReturnType(false);
    };

    try
    {
        bool first = true;
        while (!istr.eof() && *istr.position() != '}')
        {
            if (!first)
            {
                if (*istr.position() == ',')
                {
                    ++istr.position();
                }
                else
                {
                    if constexpr (throw_exception)
                        throw Exception(ErrorCodes::CANNOT_READ_MAP_FROM_TEXT, "Cannot read Map from text");
                    return on_error_no_throw();
                }
            }

            first = false;

            skipWhitespaceIfAny(istr);

            if (*istr.position() == '}')
                break;

            if constexpr (throw_exception)
                reader(istr, key, key_column);
            else if (!reader(istr, key, key_column))
                return on_error_no_throw();

            ++size;

            skipWhitespaceIfAny(istr);
            if constexpr (throw_exception)
                assertChar(':', istr);
            else if (!checkChar(':', istr))
                return on_error_no_throw();
            skipWhitespaceIfAny(istr);

            if constexpr (throw_exception)
                reader(istr, value, value_column);
            else if (!reader(istr, value, value_column))
                return on_error_no_throw();

            skipWhitespaceIfAny(istr);
        }

        if constexpr (throw_exception)
            assertChar('}', istr);
        else if (!checkChar('}', istr))
            return on_error_no_throw();
    }
    catch (...)
    {
        if (size)
        {
            nested_tuple.getColumnPtr(0) = key_column.cut(0, offsets.back());
            nested_tuple.getColumnPtr(1) = value_column.cut(0, offsets.back());
        }

        if constexpr (throw_exception)
            throw;
        return ReturnType(false);
    }

    offsets.push_back(offsets.back() + size);
    return ReturnType(true);
}

void SerializationMap::serializeText(const IColumn & column, size_t row_num, WriteBuffer & ostr, const FormatSettings & settings) const
{
    auto writer = [&settings](WriteBuffer & buf, const SerializationPtr & subcolumn_serialization, const IColumn & subcolumn, size_t pos)
    {
        subcolumn_serialization->serializeTextQuoted(subcolumn, pos, buf, settings);
    };

    serializeTextImpl(column, row_num, ostr, writer, writer);
}

void SerializationMap::deserializeText(IColumn & column, ReadBuffer & istr, const FormatSettings & settings, bool whole) const
{
    deserializeTextImpl(column, istr,
        [&settings](ReadBuffer & buf, const SerializationPtr & subcolumn_serialization, IColumn & subcolumn)
        {
            if (settings.null_as_default && !isColumnNullableOrLowCardinalityNullable(subcolumn))
                SerializationNullable::deserializeNullAsDefaultOrNestedTextQuoted(subcolumn, buf, settings, subcolumn_serialization);
            else
                subcolumn_serialization->deserializeTextQuoted(subcolumn, buf, settings);
        });

    if (whole && !istr.eof())
        throwUnexpectedDataAfterParsedValue(column, istr, settings, "Map");
}

bool SerializationMap::tryDeserializeText(IColumn & column, ReadBuffer & istr, const FormatSettings & settings, bool whole) const
{
    auto reader = [&settings](ReadBuffer & buf, const SerializationPtr & subcolumn_serialization, IColumn & subcolumn)
    {
        if (settings.null_as_default && !isColumnNullableOrLowCardinalityNullable(subcolumn))
            return SerializationNullable::tryDeserializeNullAsDefaultOrNestedTextQuoted(subcolumn, buf, settings, subcolumn_serialization);
        return subcolumn_serialization->tryDeserializeTextQuoted(subcolumn, buf, settings);
    };

    auto ok = deserializeTextImpl<bool>(column, istr, reader);
    if (!ok)
        return false;

    if (whole && !istr.eof())
    {
        column.popBack(1);
        return false;
    }

    return true;
}

void SerializationMap::serializeTextJSON(const IColumn & column, size_t row_num, WriteBuffer & ostr, const FormatSettings & settings) const
{
    serializeTextImpl(column, row_num, ostr,
        [&settings](WriteBuffer & buf, const SerializationPtr & subcolumn_serialization, const IColumn & subcolumn, size_t pos)
        {
            /// We need to double-quote all keys (including integers) to produce valid JSON.
            WriteBufferFromOwnString str_buf;
            subcolumn_serialization->serializeText(subcolumn, pos, str_buf, settings);
            writeJSONString(str_buf.str(), buf, settings);
        },
        [&settings](WriteBuffer & buf, const SerializationPtr & subcolumn_serialization, const IColumn & subcolumn, size_t pos)
        {
            subcolumn_serialization->serializeTextJSON(subcolumn, pos, buf, settings);
        });
}

void SerializationMap::serializeTextJSONPretty(const IColumn & column, size_t row_num, WriteBuffer & ostr, const FormatSettings & settings, size_t indent) const
{
    const auto & column_map = assert_cast<const ColumnMap &>(column);

    const auto & nested_array = column_map.getNestedColumn();
    const auto & nested_tuple = column_map.getNestedData();
    const auto & offsets = nested_array.getOffsets();

    size_t offset = offsets[row_num - 1];
    size_t next_offset = offsets[row_num];

    if (offset == next_offset)
    {
        writeCString("{}", ostr);
        return;
    }

    writeCString("{\n", ostr);
    for (size_t i = offset; i < next_offset; ++i)
    {
        if (i != offset)
            writeCString(",\n", ostr);

        WriteBufferFromOwnString str_buf;
        key->serializeText(nested_tuple.getColumn(0), i, str_buf, settings);

        writeChar(' ', (indent + 1) * 4, ostr);
        writeJSONString(str_buf.str(), ostr, settings);
        writeCString(": ", ostr);
        value->serializeTextJSONPretty(nested_tuple.getColumn(1), i, ostr, settings, indent + 1);
    }
    writeChar('\n', ostr);
    writeChar(' ', indent * 4, ostr);
    writeChar('}', ostr);
}


void SerializationMap::deserializeTextJSON(IColumn & column, ReadBuffer & istr, const FormatSettings & settings) const
{
    deserializeTextImpl(column, istr,
        [&settings](ReadBuffer & buf, const SerializationPtr & subcolumn_serialization, IColumn & subcolumn)
        {
            if (settings.null_as_default && !isColumnNullableOrLowCardinalityNullable(subcolumn))
                SerializationNullable::deserializeNullAsDefaultOrNestedTextJSON(subcolumn, buf, settings, subcolumn_serialization);
            else
                subcolumn_serialization->deserializeTextJSON(subcolumn, buf, settings);
        });
}

bool SerializationMap::tryDeserializeTextJSON(IColumn & column, ReadBuffer & istr, const FormatSettings & settings) const
{
    auto reader = [&settings](ReadBuffer & buf, const SerializationPtr & subcolumn_serialization, IColumn & subcolumn)
    {
        if (settings.null_as_default && !isColumnNullableOrLowCardinalityNullable(subcolumn))
            return SerializationNullable::tryDeserializeNullAsDefaultOrNestedTextJSON(subcolumn, buf, settings, subcolumn_serialization);
        return subcolumn_serialization->tryDeserializeTextJSON(subcolumn, buf, settings);
    };

    return deserializeTextImpl<bool>(column, istr, reader);
}

void SerializationMap::serializeTextXML(const IColumn & column, size_t row_num, WriteBuffer & ostr, const FormatSettings & settings) const
{
    const auto & column_map = assert_cast<const ColumnMap &>(column);
    const auto & offsets = column_map.getNestedColumn().getOffsets();

    size_t offset = offsets[row_num - 1];
    size_t next_offset = offsets[row_num];

    const auto & nested_data = column_map.getNestedData();

    writeCString("<map>", ostr);
    for (size_t i = offset; i < next_offset; ++i)
    {
        writeCString("<elem>", ostr);
        writeCString("<key>", ostr);
        key->serializeTextXML(nested_data.getColumn(0), i, ostr, settings);
        writeCString("</key>", ostr);

        writeCString("<value>", ostr);
        value->serializeTextXML(nested_data.getColumn(1), i, ostr, settings);
        writeCString("</value>", ostr);
        writeCString("</elem>", ostr);
    }
    writeCString("</map>", ostr);
}

void SerializationMap::serializeTextCSV(const IColumn & column, size_t row_num, WriteBuffer & ostr, const FormatSettings & settings) const
{
    WriteBufferFromOwnString wb;
    serializeText(column, row_num, wb, settings);
    writeCSV(wb.str(), ostr);
}

void SerializationMap::deserializeTextCSV(IColumn & column, ReadBuffer & istr, const FormatSettings & settings) const
{
    String s;
    readCSV(s, istr, settings.csv);
    ReadBufferFromString rb(s);
    deserializeText(column, rb, settings, true);
}

<<<<<<< HEAD
template <typename T>
static MutableColumns scatterNumeric(
    const ColumnVector<T> & column,
    const IColumn::Selector & selector,
    const std::vector<UInt64> & column_sizes)
{
    size_t num_rows = column.size();
    size_t num_columns = column_sizes.size();

    if (num_rows != selector.size())
        throw Exception(ErrorCodes::SIZES_OF_COLUMNS_DOESNT_MATCH,
            "Size of selector: {} doesn't match size of column: {}",
            selector.size(), num_rows);

    std::vector<MutableColumnPtr> scattered_columns(num_columns);
    std::vector<size_t> positions(num_columns);

    for (size_t i = 0; i < num_columns; ++i)
    {
        scattered_columns[i] = column.cloneEmpty();
        assert_cast<ColumnVector<T> &>(*scattered_columns[i]).getData().resize(column_sizes[i]);
    }

    const auto & column_data = column.getData();
    for (size_t i = 0; i < num_rows; ++i)
    {
        auto & data = assert_cast<ColumnVector<T> &>(*scattered_columns[selector[i]]).getData();
        data[positions[selector[i]]++] = column_data[i];
    }

    return scattered_columns;
}

static MutableColumns scatterString(
    const ColumnString & column,
    const IColumn::Selector & selector,
    const std::vector<UInt64> & column_sizes)
{
    size_t num_rows = column.size();
    size_t num_columns = column_sizes.size();

    if (num_rows != selector.size())
        throw Exception(ErrorCodes::SIZES_OF_COLUMNS_DOESNT_MATCH,
            "Size of selector: {} doesn't match size of column: {}",
            selector.size(), num_rows);

    const auto & src_offsets = column.getOffsets();
    const auto & src_chars = column.getChars();

    std::vector<MutableColumnPtr> scattered_columns(num_columns);
    std::vector<UInt64> chars_sizes(num_columns);

    for (size_t i = 0; i < num_rows; ++i)
    {
        const size_t size = src_offsets[i] - src_offsets[i - 1];
        chars_sizes[selector[i]] += size;
    }

    for (size_t i = 0; i < num_columns; ++i)
    {
        scattered_columns[i] = column.cloneEmpty();

        auto & scattered_string = assert_cast<ColumnString &>(*scattered_columns[i]);
        scattered_string.getOffsets().resize(column_sizes[i]);
        scattered_string.getChars().resize(chars_sizes[i]);
    }

    std::vector<UInt64> offsets_positions(num_columns);
    std::vector<UInt64> chars_positions(num_columns);

    for (size_t i = 0; i < num_rows; ++i)
    {
        size_t pos = selector[i];
        const size_t size = src_offsets[i] - src_offsets[i - 1];

        auto & shard_string = assert_cast<ColumnString &>(*scattered_columns[pos]);
        auto & shard_offsets = shard_string.getOffsets();
        auto & shard_chars = shard_string.getChars();

        /// Shortcut for empty string
        if (size == 1)
            shard_chars[chars_positions[pos]++] = 0;
        else
            memcpySmallAllowReadWriteOverflow15(shard_chars.data() + chars_positions[pos], &src_chars[src_offsets[i - 1]], size);

        chars_positions[pos] += size;
        shard_offsets[offsets_positions[pos]++] = chars_positions[pos];
    }

    return scattered_columns;
}

static MutableColumns scatterColumn(
    const IColumn & column,
    const IColumn::Selector & selector,
    const std::vector<UInt64> & column_sizes)
{
#define DISPATCH(TYPE) \
    if (const auto * column_vector = typeid_cast<const ColumnVector<TYPE> *>(&column)) \
        return scatterNumeric(*column_vector, selector, column_sizes);
    FOR_BASIC_NUMERIC_TYPES(DISPATCH)
#undef DISPATCH

    if (const auto * column_string = typeid_cast<const ColumnString *>(&column))
        return scatterString(*column_string, selector, column_sizes);

    return column.scatter(static_cast<UInt32>(column_sizes.size()), selector);
}

static std::vector<ColumnPtr> scatterToShards(const IColumn & column, size_t num_shards)
{
    const auto & column_map = assert_cast<const ColumnMap &>(column);
    const auto & column_keys = column_map.getNestedData().getColumn(0);
    const auto & column_values = column_map.getNestedData().getColumn(1);
    const auto & map_offsets = column_map.getNestedColumn().getOffsets();

    WeakHash32 hash(column_keys.size());
    column_keys.updateWeakHash32(hash);

    std::vector<MutableColumnPtr> shards_offsets_columns;
    std::vector<IColumn::Offsets *> shards_offsets;

    shards_offsets_columns.reserve(num_shards);
    shards_offsets.reserve(num_shards);

    for (size_t i = 0; i < num_shards; ++i)
    {
        auto offsets_column = ColumnUInt64::create();

        shards_offsets.push_back(&offsets_column->getData());
        shards_offsets_columns.push_back(std::move(offsets_column));
        shards_offsets.back()->resize(column_map.size());
    }

    auto & selector = hash.getData();
    std::vector<UInt64> current_shard_array_offset(num_shards);

    auto fill_selector = [&](auto && sharder)
    {
        UInt64 prev_offset = 0;
        for (size_t i = 0; i < map_offsets.size(); ++i)
        {
            UInt64 map_size = map_offsets[i] - prev_offset;

            for (size_t row = prev_offset; row < prev_offset + map_size; ++row)
            {
                selector[row] = sharder(selector[row]);
                ++current_shard_array_offset[selector[row]];
            }

            for (size_t shard = 0; shard < num_shards; ++shard)
                (*shards_offsets[shard])[i] = current_shard_array_offset[shard];

            prev_offset += map_size;
        }
    };

    if (isPowerOf2(num_shards))
        fill_selector([num_shards](UInt32 x) -> UInt32 { return x & (num_shards - 1); });
    else
        fill_selector([num_shards](UInt32 x) -> UInt32 { return x % num_shards; });

    auto shard_keys = scatterColumn(column_keys, selector, current_shard_array_offset);
    auto shard_values = scatterColumn(column_values, selector, current_shard_array_offset);

    std::vector<ColumnPtr> shards(num_shards);
    for (size_t i = 0; i < num_shards; ++i)
    {
        auto tuple = ColumnTuple::create(Columns{std::move(shard_keys[i]), std::move(shard_values[i])});
        shards[i] = ColumnArray::create(std::move(tuple), std::move(shards_offsets_columns[i]));
    }

    return shards;
}

void SerializationMap::SubcolumnCreator::create(SubstreamData & data, const String & name) const
{
    if (data.serialization)
    {
        if (!shard_name.empty() && name.starts_with(shard_name))
            data.serialization = std::make_shared<SerializationNamed>(data.serialization, shard_name, false);
        else if (name.starts_with("size"))
            data.serialization = std::make_shared<SerializationMapSize>(num_shards, name);
        else if (name.starts_with("keys") || name.starts_with("values"))
            data.serialization = std::make_shared<SerializationMapKeysValues>(data.serialization, num_shards);
    }
=======
bool SerializationMap::tryDeserializeTextCSV(IColumn & column, ReadBuffer & istr, const FormatSettings & settings) const
{
    String s;
    if (!tryReadCSV(s, istr, settings.csv))
        return false;
    ReadBufferFromString rb(s);
    return tryDeserializeText(column, rb, settings, true);
>>>>>>> da3e7450
}

void SerializationMap::enumerateStreams(
    EnumerateStreamsSettings & settings,
    const StreamCallback & callback,
    const SubstreamData & data) const
{
    auto next_data = SubstreamData(nested)
        .withType(data.type ? assert_cast<const DataTypeMap &>(*data.type).getNestedType() : nullptr)
        .withColumn(data.column ? assert_cast<const ColumnMap &>(*data.column).getNestedColumnPtr() : nullptr)
        .withSerializationInfo(data.serialization_info)
        .withDeserializeState(data.deserialize_state);

    if (num_shards == 1)
    {
        nested->enumerateStreams(settings, callback, next_data);
        return;
    }

    if (!settings.position_independent_encoding)
    {
        settings.path.push_back(ISerialization::Substream::Regular);
        settings.path.back().creator = std::make_shared<SubcolumnCreator>("", num_shards);

        nested->enumerateStreams(settings, callback, next_data);
        settings.path.pop_back();
    }

    if (settings.type_map_enumerate_shards)
    {
        auto shard_serialization = std::make_shared<SerializationMap>(key, value, nested, 1);

        DataTypePtr shard_type;
        if (data.type)
            shard_type = std::make_shared<DataTypeMap>(assert_cast<const DataTypeMap &>(*data.type).getNestedType(), 1);

        std::vector<ColumnPtr> shard_columns;
        if (data.column)
            shard_columns = scatterToShards(*data.column, num_shards);

        settings.path.push_back(ISerialization::Substream::MapShard);
        for (size_t i = 0; i < num_shards; ++i)
        {
            auto shard_name = "shard" + toString(i);
            auto shard_named = std::make_shared<SerializationNamed>(shard_serialization, shard_name, false);
            auto shard_data = SubstreamData(shard_named)
                .withType(shard_type)
                .withColumn(data.column ? ColumnMap::create(shard_columns[i]) : nullptr)
                .withSerializationInfo(data.serialization_info);

            settings.path.back().visited = false;
            settings.path.back().map_shard_num = i;
            settings.path.back().data = std::move(shard_data);

            if (data.column)
                next_data.withColumn(shard_columns[i]);

            settings.path.back().creator = std::make_shared<SubcolumnCreator>(shard_name, num_shards);
            nested->enumerateStreams(settings, callback, next_data);
        }
        settings.path.pop_back();
    }
}

namespace
{

struct SerializeBinaryBulkStateMap : public ISerialization::SerializeBinaryBulkState
{
    std::vector<ISerialization::SerializeBinaryBulkStatePtr> states;
};

struct DeserializeBinaryBulkStateMap : public ISerialization::DeserializeBinaryBulkState
{
    std::vector<ISerialization::DeserializeBinaryBulkStatePtr> states;
    std::vector<ColumnPtr> cached_shards;

    void resetCachedShards()
    {
        for (auto & shard : cached_shards)
            shard.reset();
    }
};

template <typename Settings, Fn<void(size_t)> Func>
void applyForShards(size_t num_shards, Settings & settings, Func && func)
{
    settings.path.push_back(ISerialization::Substream::MapShard);
    for (size_t i = 0; i < num_shards; ++i)
    {
        settings.path.back().map_shard_num = i;
        func(i);
    }
    settings.path.pop_back();
}

void addShardToSubstreamsCache(
    const SerializationPtr & serialization,
    const ColumnPtr & shard_column,
    const ISerialization::SubstreamPath & path,
    ColumnPtr & cached_shard,
    ISerialization::SubstreamsCache * cache)
{
    if (!cache)
        return;

    if (cached_shard)
        cached_shard->assumeMutableRef().insertRangeFrom(*shard_column, 0, shard_column->size());
    else
        cached_shard = shard_column;

    ISerialization::EnumerateStreamsSettings settings;
    settings.position_independent_encoding = false;

    serialization->enumerateStreams(settings, [&](const auto & subpath)
    {
        if (!subpath.empty())
        {
            auto full_path = path;
            full_path.insert(full_path.end(), subpath.begin(), subpath.end());
            ISerialization::addToSubstreamsCache(cache, full_path, subpath.back().data.column);
        }
    }, ISerialization::SubstreamData(serialization).withColumn(cached_shard));
}

ISerialization::SubstreamsCache getSubstreamCacheForShards(
    const SerializationPtr & serialization,
    const ColumnPtr & old_column,
    const ISerialization::SubstreamPath & path,
    const ISerialization::SubstreamsCache * cache)
{
    if (!cache)
        return {};

    std::unordered_map<String, size_t> shard_substreams_old_sizes;

    ISerialization::EnumerateStreamsSettings settings;
    settings.position_independent_encoding = false;

    serialization->enumerateStreams(settings, [&](const auto & subpath)
    {
        if (!subpath.empty())
        {
            auto full_path = path;
            full_path.insert(full_path.end(), subpath.begin(), subpath.end());

            auto substream_name = ISerialization::getSubcolumnNameForStream(full_path);
            const auto & subcolumn = subpath.back().data.column;
            shard_substreams_old_sizes[substream_name] = subcolumn ? subcolumn->size() : 0;
        }
    }, ISerialization::SubstreamData(serialization).withColumn(old_column));

    ISerialization::SubstreamsCache shard_cache;
    for (const auto & [name, column] : *cache)
    {
        auto it = shard_substreams_old_sizes.find(name);
        if (it != shard_substreams_old_sizes.end() && column->size() >= it->second)
        {
            auto shard_column = column->cut(it->second, column->size() - it->second);
            shard_cache[name] = std::move(shard_column);
        }
    }

    return shard_cache;
}

}

void SerializationMap::serializeBinaryBulkStatePrefix(
    const IColumn & column,
    SerializeBinaryBulkSettings & settings,
    SerializeBinaryBulkStatePtr & state) const
{
    if (num_shards == 1 || !settings.position_independent_encoding)
    {
        nested->serializeBinaryBulkStatePrefix(extractNestedColumn(column), settings, state);
        return;
    }

    auto map_state = std::make_shared<SerializeBinaryBulkStateMap>();
    map_state->states.resize(num_shards);

    applyForShards(num_shards, settings, [&](size_t i)
    {
        nested->serializeBinaryBulkStatePrefix(extractNestedColumn(column), settings, map_state->states[i]);
    });

    state = std::move(map_state);
}

void SerializationMap::serializeBinaryBulkStateSuffix(
    SerializeBinaryBulkSettings & settings,
    SerializeBinaryBulkStatePtr & state) const
{
    if (num_shards == 1 || !settings.position_independent_encoding)
    {
        nested->serializeBinaryBulkStateSuffix(settings, state);
        return;
    }

    auto * map_state = checkAndGetState<SerializeBinaryBulkStateMap>(state);
    applyForShards(num_shards, settings, [&](size_t i)
    {
        nested->serializeBinaryBulkStateSuffix(settings, map_state->states[i]);
    });
}

void SerializationMap::deserializeBinaryBulkStatePrefix(
    DeserializeBinaryBulkSettings & settings,
    DeserializeBinaryBulkStatePtr & state,
    SubstreamsDeserializeStatesCache * cache) const
{
<<<<<<< HEAD
    if (num_shards == 1 || !settings.position_independent_encoding)
    {
        nested->deserializeBinaryBulkStatePrefix(settings, state);
        return;
    }

    auto map_state = std::make_shared<DeserializeBinaryBulkStateMap>();
    map_state->states.resize(num_shards);
    map_state->cached_shards.resize(num_shards);

    applyForShards(num_shards, settings, [&](size_t i)
    {
        nested->deserializeBinaryBulkStatePrefix(settings, map_state->states[i]);
    });
=======
    nested->deserializeBinaryBulkStatePrefix(settings, state, cache);
}
>>>>>>> da3e7450

    state = std::move(map_state);
}

void SerializationMap::serializeBinaryBulkWithMultipleStreams(
    const IColumn & column,
    size_t offset,
    size_t limit,
    SerializeBinaryBulkSettings & settings,
    SerializeBinaryBulkStatePtr & state) const
{
    if (num_shards == 1 || !settings.position_independent_encoding)
    {
        nested->serializeBinaryBulkWithMultipleStreams(extractNestedColumn(column), offset, limit, settings, state);
        return;
    }

    auto shards = scatterToShards(column, num_shards);
    auto * map_state = checkAndGetState<SerializeBinaryBulkStateMap>(state);

    applyForShards(num_shards, settings, [&](size_t i)
    {
        nested->serializeBinaryBulkWithMultipleStreams(*shards[i], offset, limit, settings, map_state->states[i]);
    });
}

void SerializationMap::deserializeBinaryBulkWithMultipleStreams(
    ColumnPtr & column,
    size_t limit,
    DeserializeBinaryBulkSettings & settings,
    DeserializeBinaryBulkStatePtr & state,
    SubstreamsCache * cache) const
{
    if (num_shards == 1 || !settings.position_independent_encoding)
    {
        auto & column_map = assert_cast<ColumnMap &>(*column->assumeMutable());
        nested->deserializeBinaryBulkWithMultipleStreams(column_map.getNestedColumnPtr(), limit, settings, state, cache);
        return;
    }

    auto mutable_column = column->assumeMutable();
    auto & column_map = assert_cast<ColumnMap &>(*mutable_column);
    auto & column_nested = column_map.getNestedColumn();

    std::vector<ColumnPtr> shard_keys(num_shards);
    std::vector<ColumnPtr> shard_values(num_shards);

    auto * map_state = checkAndGetState<DeserializeBinaryBulkStateMap>(state);
    if (column_map.empty())
        map_state->resetCachedShards();

    applyForShards(num_shards, settings, [&](size_t i)
    {
        ColumnPtr shard_column = column_nested.cloneEmpty();
        auto shard_cache = getSubstreamCacheForShards(nested, map_state->cached_shards[i], settings.path, cache);

        nested->deserializeBinaryBulkWithMultipleStreams(shard_column, limit, settings, map_state->states[i], &shard_cache);
        addShardToSubstreamsCache(nested, shard_column, settings.path, map_state->cached_shards[i], cache);

        const auto & shard_array = assert_cast<const ColumnArray &>(*shard_column);
        const auto & shard_tuple = assert_cast<const ColumnTuple &>(shard_array.getData());

        shard_keys[i] = ColumnArray::create(shard_tuple.getColumnPtr(0), shard_array.getOffsetsPtr());
        shard_values[i] = ColumnArray::create(shard_tuple.getColumnPtr(1), shard_array.getOffsetsPtr());
    });

    using Sources = std::vector<std::unique_ptr<GatherUtils::IArraySource>>;

    Sources keys_sources(num_shards);
    Sources values_sources(num_shards);

    for (size_t i = 0; i < num_shards; ++i)
    {
        const auto & keys_array = assert_cast<const ColumnArray &>(*shard_keys[i]);
        keys_sources[i] = GatherUtils::createArraySource(keys_array, false, keys_array.size());

        const auto & values_array = assert_cast<const ColumnArray &>(*shard_values[i]);
        values_sources[i] = GatherUtils::createArraySource(values_array, false, values_array.size());
    }

    auto res_keys = GatherUtils::concat(keys_sources);
    auto res_values = GatherUtils::concat(values_sources);

    const auto & keys_array = assert_cast<const ColumnArray &>(*res_keys);
    const auto & values_array = assert_cast<const ColumnArray &>(*res_values);

    assert(keys_array.getOffsets() == values_array.getOffsets());

    auto res_array = ColumnArray::create(
        ColumnTuple::create(Columns{keys_array.getDataPtr(), values_array.getDataPtr()}),
        keys_array.getOffsetsPtr());

    column_nested.insertRangeFrom(*res_array, 0, res_array->size());
}

SerializationMapSubcolumn::SerializationMapSubcolumn(SerializationPtr nested_, size_t num_shards_)
    : SerializationWrapper(nested_), num_shards(num_shards_)
{
    if (num_shards <= 1)
        throw Exception(ErrorCodes::LOGICAL_ERROR,
            "Custom serialization for subcolumns are supported for type Map with number of shard more than 1");
}

void SerializationMapSubcolumn::assertSettings(const ISerialization::SerializeBinaryBulkSettings & settings)
{
    if (settings.position_independent_encoding)
        throw Exception(ErrorCodes::LOGICAL_ERROR,
            "SerializationMapSubcolumn does not support serialization with position independent encoding");
}

void SerializationMapSubcolumn::enumerateStreams(
    EnumerateStreamsSettings & settings,
    const StreamCallback & callback,
    const SubstreamData & data) const
{
    if (settings.type_map_enumerate_shards)
    {
        applyForShards(num_shards, settings, [&](size_t)
        {
            nested_serialization->enumerateStreams(settings, callback, data);
        });
    }
}

void SerializationMapSubcolumn::serializeBinaryBulkStatePrefix(
    const IColumn & column,
    SerializeBinaryBulkSettings & settings,
    SerializeBinaryBulkStatePtr & state) const
{
    assertSettings(settings);
    nested_serialization->serializeBinaryBulkStatePrefix(column, settings, state);
}

void SerializationMapSubcolumn::serializeBinaryBulkWithMultipleStreams(
    const IColumn & column,
    size_t offset,
    size_t limit,
    SerializeBinaryBulkSettings & settings,
    SerializeBinaryBulkStatePtr & state) const
{
    assertSettings(settings);
    nested_serialization->serializeBinaryBulkWithMultipleStreams(column, offset, limit, settings, state);
}


void SerializationMapSubcolumn::serializeBinaryBulkStateSuffix(
    SerializeBinaryBulkSettings & settings,
    SerializeBinaryBulkStatePtr & state) const
{
    assertSettings(settings);
    nested_serialization->serializeBinaryBulkStateSuffix(settings, state);
}

void SerializationMapSubcolumn::deserializeBinaryBulkStatePrefix(
    DeserializeBinaryBulkSettings & settings,
    DeserializeBinaryBulkStatePtr & state) const
{
    auto map_state = std::make_shared<DeserializeBinaryBulkStateMap>();
    map_state->states.resize(num_shards);
    map_state->cached_shards.resize(num_shards);

    applyForShards(num_shards, settings, [&](size_t i)
    {
        nested_serialization->deserializeBinaryBulkStatePrefix(settings, map_state->states[i]);
    });

    state = std::move(map_state);
}

SerializationMapKeysValues::SerializationMapKeysValues(SerializationPtr nested_, size_t num_shards_)
    : SerializationMapSubcolumn(nested_, num_shards_)
{
}

void SerializationMapKeysValues::deserializeBinaryBulkWithMultipleStreams(
    ColumnPtr & column,
    size_t limit,
    DeserializeBinaryBulkSettings & settings,
    DeserializeBinaryBulkStatePtr & state,
    SubstreamsCache * cache) const
{
    std::vector<ColumnPtr> shards(num_shards);
    auto * map_state = checkAndGetState<DeserializeBinaryBulkStateMap>(state);
    if (column->empty())
        map_state->resetCachedShards();

    applyForShards(num_shards, settings, [&](size_t i)
    {
        shards[i] = column->cloneEmpty();
        auto shard_cache = getSubstreamCacheForShards(nested_serialization, map_state->cached_shards[i], settings.path, cache);

        nested_serialization->deserializeBinaryBulkWithMultipleStreams(shards[i], limit, settings, map_state->states[i], &shard_cache);
        addShardToSubstreamsCache(nested_serialization, shards[i], settings.path, map_state->cached_shards[i], cache);
    });

    std::vector<std::unique_ptr<GatherUtils::IArraySource>> sources(num_shards);

    for (size_t i = 0; i < num_shards; ++i)
    {
        const auto & shard_array = assert_cast<const ColumnArray &>(*shards[i]);
        sources[i] = GatherUtils::createArraySource(shard_array, false, shard_array.size());
    }

    auto res = GatherUtils::concat(sources);
    column->assumeMutableRef().insertRangeFrom(*res, 0, res->size());
}

SerializationMapSize::SerializationMapSize(size_t num_shards_, const String & subcolumn_name_)
    : SerializationMapSubcolumn(
        std::make_shared<SerializationNamed>(
            std::make_shared<SerializationNumber<UInt64>>(), subcolumn_name_, false), num_shards_)
{
}

void SerializationMapSize::deserializeBinaryBulkWithMultipleStreams(
    ColumnPtr & column,
    size_t limit,
    DeserializeBinaryBulkSettings & settings,
    DeserializeBinaryBulkStatePtr & state,
    SubstreamsCache * cache) const
{
    auto * map_state = checkAndGetState<DeserializeBinaryBulkStateMap>(state);
    if (column->empty())
        map_state->resetCachedShards();

    auto mutable_column = column->assumeMutable();
    auto & result_vector = assert_cast<ColumnUInt64 &>(*mutable_column).getData();
    size_t old_size = result_vector.size();

    applyForShards(num_shards, settings, [&](size_t i)
    {
        ColumnPtr shard = column->cloneEmpty();
        auto shard_cache = getSubstreamCacheForShards(nested_serialization, map_state->cached_shards[i], settings.path, cache);

        nested_serialization->deserializeBinaryBulkWithMultipleStreams(shard, limit, settings, map_state->states[i], &shard_cache);
        addShardToSubstreamsCache(nested_serialization, shard, settings.path, map_state->cached_shards[i], cache);
        auto & shard_vector = assert_cast<ColumnUInt64 &>(shard->assumeMutableRef()).getData();

        if (i == 0)
        {
            result_vector.reserve(old_size + shard_vector.size());
            result_vector.insert_assume_reserved(shard_vector.begin(), shard_vector.end());
        }
        else
        {
            assert(old_size + shard_vector.size() == result_vector.size());
            for (size_t j = 0; j < shard_vector.size(); ++j)
                result_vector[old_size + j] += shard_vector[j];
        }
    });

    column = std::move(mutable_column);
}

}<|MERGE_RESOLUTION|>--- conflicted
+++ resolved
@@ -4,12 +4,8 @@
 #include <DataTypes/Serializations/SerializationArray.h>
 #include <DataTypes/DataTypeMap.h>
 
-<<<<<<< HEAD
-#include <Common/StringUtils/StringUtils.h>
 #include <Common/WeakHash.h>
-=======
 #include <Common/StringUtils.h>
->>>>>>> da3e7450
 #include <Columns/ColumnMap.h>
 #include <Columns/ColumnVector.h>
 #include <Columns/ColumnString.h>
@@ -401,7 +397,6 @@
     deserializeText(column, rb, settings, true);
 }
 
-<<<<<<< HEAD
 template <typename T>
 static MutableColumns scatterNumeric(
     const ColumnVector<T> & column,
@@ -577,7 +572,7 @@
     return shards;
 }
 
-void SerializationMap::SubcolumnCreator::create(SubstreamData & data, const String & name) const
+void SerializationMap::SubcolumnCreator::create(SubstreamData & data, const String &, name) const
 {
     if (data.serialization)
     {
@@ -588,7 +583,8 @@
         else if (name.starts_with("keys") || name.starts_with("values"))
             data.serialization = std::make_shared<SerializationMapKeysValues>(data.serialization, num_shards);
     }
-=======
+}
+
 bool SerializationMap::tryDeserializeTextCSV(IColumn & column, ReadBuffer & istr, const FormatSettings & settings) const
 {
     String s;
@@ -596,7 +592,6 @@
         return false;
     ReadBufferFromString rb(s);
     return tryDeserializeText(column, rb, settings, true);
->>>>>>> da3e7450
 }
 
 void SerializationMap::enumerateStreams(
@@ -809,10 +804,9 @@
     DeserializeBinaryBulkStatePtr & state,
     SubstreamsDeserializeStatesCache * cache) const
 {
-<<<<<<< HEAD
     if (num_shards == 1 || !settings.position_independent_encoding)
     {
-        nested->deserializeBinaryBulkStatePrefix(settings, state);
+        nested->deserializeBinaryBulkStatePrefix(settings, state, cache);
         return;
     }
 
@@ -822,12 +816,8 @@
 
     applyForShards(num_shards, settings, [&](size_t i)
     {
-        nested->deserializeBinaryBulkStatePrefix(settings, map_state->states[i]);
+        nested->deserializeBinaryBulkStatePrefix(settings, map_state->states[i], cache);
     });
-=======
-    nested->deserializeBinaryBulkStatePrefix(settings, state, cache);
-}
->>>>>>> da3e7450
 
     state = std::move(map_state);
 }
