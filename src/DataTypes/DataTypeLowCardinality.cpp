--- conflicted
+++ resolved
@@ -167,13 +167,9 @@
     if (which.isDate32())
         return wrappedCreator<ColumnVector<Int32>>(creator, std::move(keys));
     if (which.isDateTime())
-<<<<<<< HEAD
-        return wrappedCreator<ColumnVector<UInt32>>(creator, std::move(keys));
-=======
         return creator(static_cast<ColumnVector<UInt32> *>(nullptr));
     if (which.isTime())
         return creator(static_cast<ColumnVector<Int32> *>(nullptr));
->>>>>>> 239aa25c
     if (which.isUUID())
         return wrappedCreator<ColumnVector<UUID>>(creator, std::move(keys));
     if (which.isIPv4())
