#pragma once

#include <Common/UInt128.h>
#include <DataTypes/IDataType.h>
#include <DataTypes/Serializations/SerializationNumber.h>


namespace DB
{

template <typename T>
class ColumnVector;

/** Implements part of the IDataType interface, common to all numbers and for Date and DateTime.
  */
template <typename T>
class DataTypeNumberBase : public IDataType
{
    static_assert(IsNumber<T>);

public:
    static constexpr bool is_parametric = false;

    using FieldType = T;
    static constexpr auto type_id = TypeId<T>::value;
    static constexpr auto family_name = TypeName<T>::get();

    using ColumnType = ColumnVector<T>;

    const char * getFamilyName() const override { return family_name; }
    TypeIndex getTypeId() const override { return type_id; }

    Field getDefault() const override;

<<<<<<< HEAD
=======
    /** Format is platform-dependent. */
    void serializeBinary(const Field & field, WriteBuffer & ostr) const override;
    void deserializeBinary(Field & field, ReadBuffer & istr) const override;
    void serializeBinary(const IColumn & column, size_t row_num, WriteBuffer & ostr) const override;
    void deserializeBinary(IColumn & column, ReadBuffer & istr) const override;
    void serializeBinaryBulk(const IColumn & column, WriteBuffer & ostr, size_t offset, size_t limit) const override;
    void deserializeBinaryBulk(IColumn & column, ReadBuffer & istr, size_t limit, double avg_value_size_hint) const override;

>>>>>>> 5f6c8eb1
    MutableColumnPtr createColumn() const override;

    bool isParametric() const override { return false; }
    bool haveSubtypes() const override { return false; }

    bool shouldAlignRightInPrettyFormats() const override
    {
        /// Just a number, without customizations. Counterexample: IPv4.
        return !custom_serialization;
    }

    bool textCanContainOnlyValidUTF8() const override { return true; }
    bool isComparable() const override { return true; }
    bool isValueRepresentedByNumber() const override { return true; }
    bool isValueRepresentedByInteger() const override;
    bool isValueRepresentedByUnsignedInteger() const override;
    bool isValueUnambiguouslyRepresentedInContiguousMemoryRegion() const override { return true; }
    bool haveMaximumSizeOfValue() const override { return true; }
    size_t getSizeOfValueInMemory() const override { return sizeof(T); }
    bool isCategorial() const override { return isValueRepresentedByInteger(); }
    bool canBeInsideLowCardinality() const override { return true; }

    SerializationPtr doGetDefaultSerialization() const override { return std::make_shared<SerializationNumber<T>>(); }
};

/// Prevent implicit template instantiation of DataTypeNumberBase for common numeric types

extern template class DataTypeNumberBase<UInt8>;
extern template class DataTypeNumberBase<UInt16>;
extern template class DataTypeNumberBase<UInt32>;
extern template class DataTypeNumberBase<UInt64>;
extern template class DataTypeNumberBase<UInt128>; // base for UUID
extern template class DataTypeNumberBase<UInt256>;
extern template class DataTypeNumberBase<Int16>;
extern template class DataTypeNumberBase<Int8>;
extern template class DataTypeNumberBase<Int32>;
extern template class DataTypeNumberBase<Int64>;
extern template class DataTypeNumberBase<Int128>;
extern template class DataTypeNumberBase<Int256>;
extern template class DataTypeNumberBase<Float32>;
extern template class DataTypeNumberBase<Float64>;

}<|MERGE_RESOLUTION|>--- conflicted
+++ resolved
@@ -32,17 +32,6 @@
 
     Field getDefault() const override;
 
-<<<<<<< HEAD
-=======
-    /** Format is platform-dependent. */
-    void serializeBinary(const Field & field, WriteBuffer & ostr) const override;
-    void deserializeBinary(Field & field, ReadBuffer & istr) const override;
-    void serializeBinary(const IColumn & column, size_t row_num, WriteBuffer & ostr) const override;
-    void deserializeBinary(IColumn & column, ReadBuffer & istr) const override;
-    void serializeBinaryBulk(const IColumn & column, WriteBuffer & ostr, size_t offset, size_t limit) const override;
-    void deserializeBinaryBulk(IColumn & column, ReadBuffer & istr, size_t limit, double avg_value_size_hint) const override;
-
->>>>>>> 5f6c8eb1
     MutableColumnPtr createColumn() const override;
 
     bool isParametric() const override { return false; }
