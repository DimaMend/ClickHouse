--- conflicted
+++ resolved
@@ -61,15 +61,12 @@
     return x;
 }
 
-<<<<<<< HEAD
 template <typename T>
 SerializationPtr DataTypeDecimal<T>::doGetDefaultSerialization() const
 {
     return std::make_shared<SerializationDecimal<T>>(this->scale, this->precision);
 }
 
-=======
->>>>>>> 5f6c8eb1
 
 static DataTypePtr create(const ASTPtr & arguments)
 {
