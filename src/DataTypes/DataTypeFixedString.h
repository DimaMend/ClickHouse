--- conflicted
+++ resolved
@@ -41,35 +41,6 @@
         return n;
     }
 
-<<<<<<< HEAD
-=======
-    void serializeBinary(const Field & field, WriteBuffer & ostr) const override;
-    void deserializeBinary(Field & field, ReadBuffer & istr) const override;
-    void serializeBinary(const IColumn & column, size_t row_num, WriteBuffer & ostr) const override;
-    void deserializeBinary(IColumn & column, ReadBuffer & istr) const override;
-
-    void serializeBinaryBulk(const IColumn & column, WriteBuffer & ostr, size_t offset, size_t limit) const override;
-    void deserializeBinaryBulk(IColumn & column, ReadBuffer & istr, size_t limit, double avg_value_size_hint) const override;
-
-    void serializeText(const IColumn & column, size_t row_num, WriteBuffer & ostr, const FormatSettings &) const override;
-
-    void deserializeWholeText(IColumn & column, ReadBuffer & istr, const FormatSettings &) const override;
-
-    void serializeTextEscaped(const IColumn & column, size_t row_num, WriteBuffer & ostr, const FormatSettings &) const override;
-    void deserializeTextEscaped(IColumn & column, ReadBuffer & istr, const FormatSettings &) const override;
-
-    void serializeTextQuoted(const IColumn & column, size_t row_num, WriteBuffer & ostr, const FormatSettings &) const override;
-    void deserializeTextQuoted(IColumn & column, ReadBuffer & istr, const FormatSettings &) const override;
-
-    void serializeTextJSON(const IColumn & column, size_t row_num, WriteBuffer & ostr, const FormatSettings &) const override;
-    void deserializeTextJSON(IColumn & column, ReadBuffer & istr, const FormatSettings &) const override;
-
-    void serializeTextXML(const IColumn & column, size_t row_num, WriteBuffer & ostr, const FormatSettings &) const override;
-
-    void serializeTextCSV(const IColumn & column, size_t row_num, WriteBuffer & ostr, const FormatSettings &) const override;
-    void deserializeTextCSV(IColumn & column, ReadBuffer & istr, const FormatSettings &) const override;
-
->>>>>>> 5f6c8eb1
     MutableColumnPtr createColumn() const override;
 
     Field getDefault() const override;
