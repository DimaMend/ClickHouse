--- conflicted
+++ resolved
@@ -1,12 +1,7 @@
 #pragma once
 
 #include <common/types.h>
-<<<<<<< HEAD
-#include <magic_enum.hpp>
-
-=======
 #include <common/EnumReflection.h>
->>>>>>> d4823d41
 
 namespace DB
 {
@@ -29,11 +24,7 @@
     IntervalKind(Kind kind_ = Second) : kind(kind_) {}
     operator Kind() const { return kind; }
 
-<<<<<<< HEAD
-    constexpr const char * toString() const { return magic_enum::enum_name(kind); }
-=======
     constexpr std::string_view toString() const { return magic_enum::enum_name(kind); }
->>>>>>> d4823d41
 
     /// Returns number of seconds in one interval.
     /// For `Month`, `Quarter` and `Year` the function returns an average number of seconds.
