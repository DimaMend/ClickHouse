#include "FileCache.h"

#include <Common/randomSeed.h>
#include <Common/SipHash.h>
#include <Common/FileCacheSettings.h>
#include <IO/ReadHelpers.h>
#include <IO/WriteBufferFromFile.h>
#include <IO/ReadSettings.h>
#include <IO/WriteBufferFromString.h>
#include <IO/Operators.h>
#include <pcg-random/pcg_random.hpp>
#include <filesystem>
#include <Common/LRUFileCachePriority.h>

namespace fs = std::filesystem;

namespace CurrentMetrics
{
    extern const Metric FilesystemCacheBackgroundDownloadSize;
}

namespace DB
{
namespace ErrorCodes
{
    extern const int REMOTE_FS_OBJECT_CACHE_ERROR;
    extern const int LOGICAL_ERROR;
}

FileCache::FileCache(
    const String & cache_base_path_,
    const FileCacheSettings & cache_settings_)
    : cache_base_path(cache_base_path_)
    , max_size(cache_settings_.max_size)
    , max_element_size(cache_settings_.max_elements)
    , max_file_segment_size(cache_settings_.max_file_segment_size)
    , allow_persistent_files(cache_settings_.do_not_evict_index_and_mark_files)
    , enable_cache_hits_threshold(cache_settings_.enable_cache_hits_threshold)
    , enable_filesystem_query_cache_limit(cache_settings_.enable_filesystem_query_cache_limit)
    , background_download_max_memory_usage(cache_settings_.background_download_max_memory_usage)
    , log(&Poco::Logger::get("FileCache"))
    , main_priority(std::make_unique<LRUFileCachePriority>())
    , stash_priority(std::make_unique<LRUFileCachePriority>())
    , max_stash_element_size(cache_settings_.max_elements)
{
}

FileCache::Key FileCache::hash(const String & path)
{
    return Key(sipHash128(path.data(), path.size()));
}

String FileCache::getPathInLocalCache(const Key & key, size_t offset, bool is_persistent) const
{
    auto key_str = key.toString();
    return fs::path(cache_base_path)
        / key_str.substr(0, 3)
        / key_str
        / (std::to_string(offset) + (is_persistent ? "_persistent" : ""));
}

String FileCache::getPathInLocalCache(const Key & key) const
{
    auto key_str = key.toString();
    return fs::path(cache_base_path) / key_str.substr(0, 3) / key_str;
}

static bool isQueryInitialized()
{
    return CurrentThread::isInitialized()
        && CurrentThread::get().getQueryContext()
        && !CurrentThread::getQueryId().empty();
}

bool FileCache::isReadOnly()
{
    return !isQueryInitialized();
}

void FileCache::assertInitialized() const
{
    if (!is_initialized)
        throw Exception(ErrorCodes::REMOTE_FS_OBJECT_CACHE_ERROR, "Cache not initialized");
}

void FileCache::initialize()
{
    std::lock_guard cache_lock(mutex);
    if (!is_initialized)
    {
        if (fs::exists(cache_base_path))
        {
            try
            {
                loadCacheInfoIntoMemory(cache_lock);
            }
            catch (...)
            {
                tryLogCurrentException(__PRETTY_FUNCTION__);
                throw;
            }
        }
        else
            fs::create_directories(cache_base_path);

        is_initialized = true;
    }
}

void FileCache::useCell(
    const FileSegmentCell & cell, FileSegments & result, std::lock_guard<std::mutex> & cache_lock)
{
    auto file_segment = cell.file_segment;

<<<<<<< HEAD
    if (file_segment->isDownloaded() && fs::file_size(file_segment->getPathInLocalCache()) == 0)
    {
        throw Exception(
            ErrorCodes::LOGICAL_ERROR,
            "Cannot have zero size downloaded file segments. Current file segment: {}",
            file_segment->range().toString());
    }
=======
    if (file_segment->isDownloaded()
        && fs::file_size(getPathInLocalCache(file_segment->key(), file_segment->offset(), file_segment->isPersistent())) == 0)
        throw Exception(
            ErrorCodes::LOGICAL_ERROR,
            "Cannot have zero size downloaded file segments. {}",
            file_segment->getInfoForLog());
>>>>>>> 13de3d06

    result.push_back(cell.file_segment);

    /**
     * A cell receives a queue iterator on first successful space reservation attempt
     * (space is reserved incrementally on each read buffer nextImpl() call).
     */
    if (cell.queue_iterator)
    {
        /// Move to the end of the queue. The iterator remains valid.
        cell.queue_iterator->use(cache_lock);
    }
}

FileCache::FileSegmentCell * FileCache::getCell(
    const Key & key, size_t offset, std::lock_guard<std::mutex> & /* cache_lock */)
{
    auto it = files.find(key);
    if (it == files.end())
        return nullptr;

    auto & offsets = it->second;
    auto cell_it = offsets.find(offset);
    if (cell_it == offsets.end())
        return nullptr;

    return &cell_it->second;
}

FileSegments FileCache::getImpl(
    const Key & key, const FileSegment::Range & range, std::lock_guard<std::mutex> & cache_lock)
{
    /// Given range = [left, right] and non-overlapping ordered set of file segments,
    /// find list [segment1, ..., segmentN] of segments which intersect with given range.

    auto it = files.find(key);
    if (it == files.end())
        return {};

    const auto & file_segments = it->second;
    if (file_segments.empty())
    {
        auto key_path = getPathInLocalCache(key);

        files.erase(key);

        /// Note: it is guaranteed that there is no concurrency with files deletion,
        /// because cache files are deleted only inside FileCache and under cache lock.
        if (fs::exists(key_path))
            fs::remove_all(key_path);

        return {};
    }

    FileSegments result;
    auto segment_it = file_segments.lower_bound(range.left);
    if (segment_it == file_segments.end())
    {
        /// N - last cached segment for given file key, segment{N}.offset < range.left:
        ///   segment{N}                       segment{N}
        /// [________                         [_______]
        ///     [__________]         OR                  [________]
        ///     ^                                        ^
        ///     range.left                               range.left

        const auto & cell = file_segments.rbegin()->second;
        if (cell.file_segment->range().right < range.left)
            return {};

        useCell(cell, result, cache_lock);
    }
    else /// segment_it <-- segmment{k}
    {
        if (segment_it != file_segments.begin())
        {
            const auto & prev_cell = std::prev(segment_it)->second;
            const auto & prev_cell_range = prev_cell.file_segment->range();

            if (range.left <= prev_cell_range.right)
            {
                ///   segment{k-1}  segment{k}
                ///   [________]   [_____
                ///       [___________
                ///       ^
                ///       range.left
                useCell(prev_cell, result, cache_lock);
            }
        }

        ///  segment{k} ...       segment{k-1}  segment{k}                      segment{k}
        ///  [______              [______]     [____                        [________
        ///  [_________     OR              [________      OR    [______]   ^
        ///  ^                              ^                           ^   segment{k}.offset
        ///  range.left                     range.left                  range.right

        while (segment_it != file_segments.end())
        {
            const auto & cell = segment_it->second;
            if (range.right < cell.file_segment->range().left)
                break;

            useCell(cell, result, cache_lock);
            ++segment_it;
        }
    }

    return result;
}

FileSegments FileCache::splitRangeIntoCells(
    const Key & key, size_t offset, size_t size, FileSegment::State state,
    const CreateFileSegmentSettings & settings, std::lock_guard<std::mutex> & cache_lock)
{
    assert(size > 0);

    auto current_pos = offset;
    auto end_pos_non_included = offset + size;

    size_t current_cell_size;
    size_t remaining_size = size;

    FileSegments file_segments;
    while (current_pos < end_pos_non_included)
    {
        current_cell_size = std::min(remaining_size, max_file_segment_size);
        remaining_size -= current_cell_size;

        auto * cell = addCell(key, current_pos, current_cell_size, state, settings, cache_lock);
        if (cell)
            file_segments.push_back(cell->file_segment);
        assert(cell);

        current_pos += current_cell_size;
    }

    assert(file_segments.empty() || offset + size - 1 == file_segments.back()->range().right);
    return file_segments;
}

void FileCache::fillHolesWithEmptyFileSegments(
    FileSegments & file_segments,
    const Key & key,
    const FileSegment::Range & range,
    bool fill_with_detached_file_segments,
    const CreateFileSegmentSettings & settings,
    std::lock_guard<std::mutex> & cache_lock)
{
    /// There are segments [segment1, ..., segmentN]
    /// (non-overlapping, non-empty, ascending-ordered) which (maybe partially)
    /// intersect with given range.

    /// It can have holes:
    /// [____________________]         -- requested range
    ///     [____]  [_]   [_________]  -- intersecting cache [segment1, ..., segmentN]
    ///
    /// For each such hole create a cell with file segment state EMPTY.

    auto it = file_segments.begin();
    auto segment_range = (*it)->range();

    size_t current_pos;
    if (segment_range.left < range.left)
    {
        ///    [_______     -- requested range
        /// [_______
        /// ^
        /// segment1

        current_pos = segment_range.right + 1;
        ++it;
    }
    else
        current_pos = range.left;

    while (current_pos <= range.right && it != file_segments.end())
    {
        segment_range = (*it)->range();

        if (current_pos == segment_range.left)
        {
            current_pos = segment_range.right + 1;
            ++it;
            continue;
        }

        assert(current_pos < segment_range.left);

        auto hole_size = segment_range.left - current_pos;

        if (fill_with_detached_file_segments)
        {
            auto file_segment = std::make_shared<FileSegment>(current_pos, hole_size, key, this, FileSegment::State::EMPTY, settings);
            {
                std::unique_lock segment_lock(file_segment->mutex);
                file_segment->detachAssumeStateFinalized(segment_lock);
            }
            file_segments.insert(it, file_segment);
        }
        else
        {
            file_segments.splice(it, splitRangeIntoCells(key, current_pos, hole_size, FileSegment::State::EMPTY, settings, cache_lock));
        }

        current_pos = segment_range.right + 1;
        ++it;
    }

    if (current_pos <= range.right)
    {
        ///   ________]     -- requested range
        ///   _____]
        ///        ^
        /// segmentN

        auto hole_size = range.right - current_pos + 1;

        if (fill_with_detached_file_segments)
        {
            auto file_segment = std::make_shared<FileSegment>(current_pos, hole_size, key, this, FileSegment::State::EMPTY, settings);
            {
                std::unique_lock segment_lock(file_segment->mutex);
                file_segment->detachAssumeStateFinalized(segment_lock);
            }
            file_segments.insert(file_segments.end(), file_segment);
        }
        else
        {
            file_segments.splice(
                file_segments.end(),
                splitRangeIntoCells(key, current_pos, hole_size, FileSegment::State::EMPTY, settings, cache_lock));
        }
    }
}

FileSegmentsHolder FileCache::getOrSet(const Key & key, size_t offset, size_t size, const CreateFileSegmentSettings & settings)
{
    assertInitialized();

    FileSegment::Range range(offset, offset + size - 1);

    std::lock_guard cache_lock(mutex);

#ifndef NDEBUG
    assertCacheCorrectness(key, cache_lock);
#endif

    /// Get all segments which intersect with the given range.
    auto file_segments = getImpl(key, range, cache_lock);

    if (file_segments.empty())
    {
        file_segments = splitRangeIntoCells(key, offset, size, FileSegment::State::EMPTY, settings, cache_lock);
    }
    else
    {
        fillHolesWithEmptyFileSegments(file_segments, key, range, /* fill_with_detached */false, settings, cache_lock);
    }

    assert(!file_segments.empty());
    return FileSegmentsHolder(std::move(file_segments));
}

FileSegmentsHolder FileCache::get(const Key & key, size_t offset, size_t size)
{
    assertInitialized();

    FileSegment::Range range(offset, offset + size - 1);

    std::lock_guard cache_lock(mutex);

#ifndef NDEBUG
    assertCacheCorrectness(key, cache_lock);
#endif

    /// Get all segments which intersect with the given range.
    auto file_segments = getImpl(key, range, cache_lock);

    if (file_segments.empty())
    {
        auto file_segment = std::make_shared<FileSegment>(
            offset, size, key, this, FileSegment::State::EMPTY, CreateFileSegmentSettings{});
        {
            std::unique_lock segment_lock(file_segment->mutex);
            file_segment->detachAssumeStateFinalized(segment_lock);
        }
        file_segments = { file_segment };
    }
    else
    {
        fillHolesWithEmptyFileSegments(file_segments, key, range, /* fill_with_detached */true, {}, cache_lock);
    }

    return FileSegmentsHolder(std::move(file_segments));
}

FileCache::FileSegmentCell * FileCache::addCell(
    const Key & key, size_t offset, size_t size,
    FileSegment::State state, const CreateFileSegmentSettings & settings,
    std::lock_guard<std::mutex> & cache_lock)
{
    /// Create a file segment cell and put it in `files` map by [key][offset].

    if (!size)
        return nullptr; /// Empty files are not cached.

    if (files[key].contains(offset))
        throw Exception(
            ErrorCodes::LOGICAL_ERROR,
            "Cache already exists for key: `{}`, offset: {}, size: {}.\nCurrent cache structure: {}",
            key.toString(), offset, size, dumpStructureUnlocked(key, cache_lock));

    auto skip_or_download = [&]() -> FileSegmentPtr
    {
        FileSegment::State result_state = state;
        if (state == FileSegment::State::EMPTY && enable_cache_hits_threshold)
        {
            auto record = stash_records.find({key, offset});

            if (record == stash_records.end())
            {
                auto priority_iter = stash_priority->add(key, offset, 0, cache_lock);
                stash_records.insert({{key, offset}, priority_iter});

                if (stash_priority->getElementsNum(cache_lock) > max_stash_element_size)
                {
                    auto remove_priority_iter = stash_priority->getLowestPriorityWriteIterator(cache_lock);
                    stash_records.erase({remove_priority_iter->key(), remove_priority_iter->offset()});
                    remove_priority_iter->removeAndGetNext(cache_lock);
                }

                /// For segments that do not reach the download threshold,
                /// we do not download them, but directly read them
                result_state = FileSegment::State::SKIP_CACHE;
            }
            else
            {
                auto priority_iter = record->second;
                priority_iter->use(cache_lock);

                result_state = priority_iter->hits() >= enable_cache_hits_threshold
                    ? FileSegment::State::EMPTY
                    : FileSegment::State::SKIP_CACHE;
            }
        }

        return std::make_shared<FileSegment>(offset, size, key, this, result_state, settings);
    };

    FileSegmentCell cell(skip_or_download(), this, cache_lock);
    auto & offsets = files[key];

    if (offsets.empty())
    {
        auto key_path = getPathInLocalCache(key);
        if (!fs::exists(key_path))
            fs::create_directories(key_path);
    }

    auto [it, inserted] = offsets.insert({offset, std::move(cell)});
    if (!inserted)
        throw Exception(
            ErrorCodes::LOGICAL_ERROR,
            "Failed to insert into cache key: `{}`, offset: {}, size: {}",
            key.toString(), offset, size);

    return &(it->second);
}

ThreadPool & FileCache::getThreadPoolForAsyncWrite()
{
    std::lock_guard lock(mutex);
    if (!async_write_threadpool)
    {
        constexpr size_t pool_size = 50; /// TODO: add a user setting for this
        constexpr size_t queue_size = 1000000;
        async_write_threadpool.emplace(pool_size, pool_size, queue_size);
    }
    return *async_write_threadpool;
}

void FileCache::incrementBackgroundDownloadSize(int64_t increment, std::lock_guard<std::mutex> & /* background_download_memory_usage_mutex */)
{
    background_download_current_memory_usage += increment;
    CurrentMetrics::add(CurrentMetrics::FilesystemCacheBackgroundDownloadSize, increment);
    assert(background_download_current_memory_usage >= 0);
}

FileSegmentPtr FileCache::createFileSegmentForDownload(
    const Key & key,
    size_t offset,
    size_t size,
    const CreateFileSegmentSettings & settings,
    std::lock_guard<std::mutex> & cache_lock)
{
#ifndef NDEBUG
    assertCacheCorrectness(key, cache_lock);
#endif

    if (size > max_file_segment_size)
        throw Exception(ErrorCodes::REMOTE_FS_OBJECT_CACHE_ERROR, "Requested size exceeds max file segment size");

    auto * cell = getCell(key, offset, cache_lock);
    if (cell)
        throw Exception(
            ErrorCodes::REMOTE_FS_OBJECT_CACHE_ERROR,
            "Cache cell already exists for key `{}` and offset {}",
            key.toString(), offset);

    cell = addCell(key, offset, size, FileSegment::State::EMPTY, settings, cache_lock);

    if (!cell)
        throw Exception(ErrorCodes::LOGICAL_ERROR, "Failed to add a new cell for download");

    return cell->file_segment;
}

bool FileCache::tryReserve(const Key & key, size_t offset, size_t size, std::lock_guard<std::mutex> & cache_lock)
{
    auto query_context = enable_filesystem_query_cache_limit ? getCurrentQueryContext(cache_lock) : nullptr;
    if (!query_context)
    {
        return tryReserveForMainList(key, offset, size, nullptr, cache_lock);
    }
    /// The maximum cache capacity of the request is not reached, thus the
    //// cache block is evicted from the main LRU queue by tryReserveForMainList().
    else if (query_context->getCacheSize() + size <= query_context->getMaxCacheSize())
    {
        return tryReserveForMainList(key, offset, size, query_context, cache_lock);
    }
    /// When skip_download_if_exceeds_query_cache is true, there is no need
    /// to evict old data, skip the cache and read directly from remote fs.
    else if (query_context->isSkipDownloadIfExceed())
    {
        return false;
    }
    /// The maximum cache size of the query is reached, the cache will be
    /// evicted from the history cache accessed by the current query.
    else
    {
        size_t removed_size = 0;
        size_t queue_size = main_priority->getElementsNum(cache_lock);

        auto * cell_for_reserve = getCell(key, offset, cache_lock);

        struct Segment
        {
            Key key;
            size_t offset;
            size_t size;

            Segment(Key key_, size_t offset_, size_t size_)
                : key(key_), offset(offset_), size(size_) {}
        };

        std::vector<Segment> ghost;
        std::vector<FileSegmentCell *> trash;
        std::vector<FileSegmentCell *> to_evict;

        auto is_overflow = [&]
        {
            return (max_size != 0 && main_priority->getCacheSize(cache_lock) + size - removed_size > max_size)
            || (max_element_size != 0 && queue_size > max_element_size)
            || (query_context->getCacheSize() + size - removed_size > query_context->getMaxCacheSize());
        };

        /// Select the cache from the LRU queue held by query for expulsion.
        for (auto iter = query_context->getPriority()->getLowestPriorityWriteIterator(cache_lock); iter->valid();)
        {
            if (!is_overflow())
                break;

            auto * cell = getCell(iter->key(), iter->offset(), cache_lock);

            if (!cell)
            {
                /// The cache corresponding to this record may be swapped out by
                /// other queries, so it has become invalid.
                removed_size += iter->size();
                ghost.push_back(Segment(iter->key(), iter->offset(), iter->size()));
                /// next()
                iter->removeAndGetNext(cache_lock);
            }
            else
            {
                size_t cell_size = cell->size();
                assert(iter->size() == cell_size);

                if (cell->releasable())
                {
                    auto & file_segment = cell->file_segment;

                    if (file_segment->isPersistent() && allow_persistent_files)
                    {
                        LOG_DEBUG(log, "File segment will not be removed, because it is persistent: {}", file_segment->getInfoForLog());
                        continue;
                    }

                    std::lock_guard segment_lock(file_segment->mutex);

                    switch (file_segment->download_state)
                    {
                        case FileSegment::State::DOWNLOADED:
                        {
                            to_evict.push_back(cell);
                            break;
                        }
                        default:
                        {
                            trash.push_back(cell);
                            break;
                        }
                    }
                    removed_size += cell_size;
                    --queue_size;
                }

                iter->next();
            }
        }

        auto remove_file_segment = [&](FileSegmentPtr file_segment, size_t file_segment_size)
        {
            query_context->remove(file_segment->key(), file_segment->offset(), file_segment_size, cache_lock);

            std::unique_lock segment_lock(file_segment->mutex);
            remove(file_segment->key(), file_segment->offset(), cache_lock, segment_lock);
        };

        assert(trash.empty());
        for (auto & cell : trash)
        {
            if (auto file_segment = cell->file_segment)
                remove_file_segment(file_segment, cell->size());
        }

        for (auto & entry : ghost)
            query_context->remove(entry.key, entry.offset, entry.size, cache_lock);

        if (is_overflow())
            return false;

        if (cell_for_reserve)
        {
            auto queue_iterator = cell_for_reserve->queue_iterator;
            if (queue_iterator)
                queue_iterator->incrementSize(size, cache_lock);
            else
                cell_for_reserve->queue_iterator = main_priority->add(key, offset, size, cache_lock);
        }

        for (auto & cell : to_evict)
        {
            if (auto file_segment = cell->file_segment)
                remove_file_segment(file_segment, cell->size());
        }

        query_context->reserve(key, offset, size, cache_lock);
        return true;
    }
}

bool FileCache::tryReserveForMainList(
    const Key & key, size_t offset, size_t size, QueryContextPtr query_context, std::lock_guard<std::mutex> & cache_lock)
{
    auto removed_size = 0;
    size_t queue_size = main_priority->getElementsNum(cache_lock);
    assert(queue_size <= max_element_size);

    /// Since space reservation is incremental, cache cell already exists if it's state is EMPTY.
    /// And it cache cell does not exist on startup -- as we first check for space and then add a cell.
    auto * cell_for_reserve = getCell(key, offset, cache_lock);

    /// A cell acquires a LRUQueue iterator on first successful space reservation attempt.
    /// cell_for_reserve can be nullptr here when we call tryReserve() from loadCacheInfoIntoMemory().
    if (!cell_for_reserve || !cell_for_reserve->queue_iterator)
        queue_size += 1;

    auto is_overflow = [&]
    {
        /// max_size == 0 means unlimited cache size, max_element_size means unlimited number of cache elements.
        return (max_size != 0 && main_priority->getCacheSize(cache_lock) + size - removed_size > max_size)
            || (max_element_size != 0 && queue_size > max_element_size);
    };

    std::vector<FileSegmentCell *> to_evict;
    std::vector<FileSegmentCell *> trash;

    for (auto it = main_priority->getLowestPriorityReadIterator(cache_lock); it->valid(); it->next())
    {
        const auto & entry_key = it->key();
        auto entry_offset = it->offset();

        if (!is_overflow())
            break;

        auto * cell = getCell(entry_key, entry_offset, cache_lock);
        if (!cell)
            throw Exception(
                ErrorCodes::REMOTE_FS_OBJECT_CACHE_ERROR,
                "Cache became inconsistent. Key: {}, offset: {}",
                key.toString(), offset);

        size_t cell_size = cell->size();
        assert(it->size() == cell_size);

        /// It is guaranteed that cell is not removed from cache as long as
        /// pointer to corresponding file segment is hold by any other thread.

        if (cell->releasable())
        {
            auto & file_segment = cell->file_segment;

            if (file_segment->isPersistent() && allow_persistent_files)
            {
                LOG_DEBUG(log, "File segment will not be removed, because it is persistent: {}", file_segment->getInfoForLog());
                continue;
            }

            std::lock_guard segment_lock(file_segment->mutex);

            switch (file_segment->download_state)
            {
                case FileSegment::State::DOWNLOADED:
                {
                    /// Cell will actually be removed only if
                    /// we managed to reserve enough space.

                    to_evict.push_back(cell);
                    break;
                }
                default:
                {
                    trash.push_back(cell);
                    break;
                }
            }

            removed_size += cell_size;
            --queue_size;
        }
    }

    auto remove_file_segment = [&](FileSegmentPtr file_segment)
    {
        std::unique_lock segment_lock(file_segment->mutex);
        remove(file_segment->key(), file_segment->offset(), cache_lock, segment_lock);
    };

    /// This case is very unlikely, can happen in case of exception from
    /// file_segment->complete(), which would be a logical error.
    assert(trash.empty());
    for (auto & cell : trash)
    {
        if (auto file_segment = cell->file_segment)
            remove_file_segment(file_segment);
    }

    if (is_overflow())
        return false;

    /// cache cell is nullptr on server startup because we first check for space and then add a cell.
    if (cell_for_reserve)
    {
        /// queue_iteratir is std::nullopt here if no space has been reserved yet, a cache cell
        /// acquires queue iterator on first successful space reservation attempt.
        /// If queue iterator already exists, we need to update the size after each space reservation.
        auto queue_iterator = cell_for_reserve->queue_iterator;
        if (queue_iterator)
            queue_iterator->incrementSize(size, cache_lock);
        else
            cell_for_reserve->queue_iterator = main_priority->add(key, offset, size, cache_lock);
    }

    for (auto & cell : to_evict)
    {
        if (auto file_segment = cell->file_segment)
            remove_file_segment(file_segment);
    }

    if (main_priority->getCacheSize(cache_lock) > (1ull << 63))
        throw Exception(ErrorCodes::LOGICAL_ERROR, "Cache became inconsistent. There must be a bug");

    if (query_context)
        query_context->reserve(key, offset, size, cache_lock);

    return true;
}

void FileCache::removeIfExists(const Key & key)
{
    assertInitialized();

    std::lock_guard cache_lock(mutex);

    auto it = files.find(key);
    if (it == files.end())
        return;

    auto & offsets = it->second;

    std::vector<FileSegmentCell *> to_remove;
    to_remove.reserve(offsets.size());

    for (auto & [offset, cell] : offsets)
        to_remove.push_back(&cell);

    bool some_cells_were_skipped = false;
    for (auto & cell : to_remove)
    {
        /// In ordinary case we remove data from cache when it's not used by anyone.
        /// But if we have multiple replicated zero-copy tables on the same server
        /// it became possible to start removing something from cache when it is used
        /// by other "zero-copy" tables. That is why it's not an error.
        if (!cell->releasable())
        {
            some_cells_were_skipped = true;
            continue;
        }

        auto file_segment = cell->file_segment;
        if (file_segment)
        {
            std::unique_lock<std::mutex> segment_lock(file_segment->mutex);
            file_segment->detach(cache_lock, segment_lock);
            remove(file_segment->key(), file_segment->offset(), cache_lock, segment_lock);
        }
    }

    auto key_path = getPathInLocalCache(key);

    if (!some_cells_were_skipped)
    {
        files.erase(key);

        if (fs::exists(key_path))
            fs::remove_all(key_path);
    }
}

void FileCache::removeIfReleasable()
{
    /// Try remove all cached files by cache_base_path.
    /// Only releasable file segments are evicted.
    /// `remove_persistent_files` defines whether non-evictable by some criteria files
    /// (they do not comply with the cache eviction policy) should also be removed.

    std::lock_guard cache_lock(mutex);

    std::vector<FileSegmentPtr> to_remove;
    for (auto it = main_priority->getLowestPriorityReadIterator(cache_lock); it->valid(); it->next())
    {
        const auto & key = it->key();
        auto offset = it->offset();

        auto * cell = getCell(key, offset, cache_lock);
        if (!cell)
            throw Exception(
                ErrorCodes::LOGICAL_ERROR,
                "Cache is in inconsistent state: LRU queue contains entries with no cache cell");

        if (cell->releasable())
        {
            auto file_segment = cell->file_segment;

            if (file_segment)
            {
                to_remove.emplace_back(file_segment);
            }
        }
    }

    for (auto & file_segment : to_remove)
    {
        std::unique_lock segment_lock(file_segment->mutex);
        file_segment->detach(cache_lock, segment_lock);
        remove(file_segment->key(), file_segment->offset(), cache_lock, segment_lock);
    }

    /// Remove all access information.
    stash_records.clear();
    stash_priority->removeAll(cache_lock);

#ifndef NDEBUG
    assertCacheCorrectness(cache_lock);
#endif
}

void FileCache::remove(
    Key key, size_t offset,
    std::lock_guard<std::mutex> & cache_lock, std::unique_lock<std::mutex> & /* segment_lock */)
{
<<<<<<< HEAD
    LOG_DEBUG(log, "Remove. Key: {}, offset: {}", key.toString(), offset);
=======
    LOG_DEBUG(log, "Remove from cache. Key: {}, offset: {}", key.toString(), offset);
>>>>>>> 13de3d06

    auto * cell = getCell(key, offset, cache_lock);
    if (!cell)
        throw Exception(ErrorCodes::LOGICAL_ERROR, "No cache cell for key: {}, offset: {}", key.toString(), offset);

    bool is_persistent_file_segment = cell->file_segment->isPersistent();

    if (cell->queue_iterator)
    {
        cell->queue_iterator->removeAndGetNext(cache_lock);
    }

    auto & offsets = files[key];
    offsets.erase(offset);

    auto cache_file_path = getPathInLocalCache(key, offset, is_persistent_file_segment);
    if (fs::exists(cache_file_path))
    {
        try
        {
            fs::remove(cache_file_path);

            if (is_initialized && offsets.empty())
            {
                auto key_path = getPathInLocalCache(key);

                files.erase(key);

                if (fs::exists(key_path))
                    fs::remove_all(key_path);
            }
        }
        catch (...)
        {
            throw Exception(
                ErrorCodes::REMOTE_FS_OBJECT_CACHE_ERROR,
                "Removal of cached file failed. Key: {}, offset: {}, path: {}, error: {}",
                key.toString(), offset, cache_file_path, getCurrentExceptionMessage(false));
        }
    }
}

void FileCache::loadCacheInfoIntoMemory(std::lock_guard<std::mutex> & cache_lock)
{
    Key key;
    UInt64 offset = 0;
    size_t size = 0;
    std::vector<std::pair<IFileCachePriority::WriteIterator, std::weak_ptr<FileSegment>>> queue_entries;

    /// cache_base_path / key_prefix / key / offset
    if (!files.empty())
        throw Exception(
            ErrorCodes::REMOTE_FS_OBJECT_CACHE_ERROR,
            "Cache initialization is partially made. "
            "This can be a result of a failed first attempt to initialize cache. "
            "Please, check log for error messages");

    fs::directory_iterator key_prefix_it{cache_base_path};
    for (; key_prefix_it != fs::directory_iterator(); ++key_prefix_it)
    {
        fs::directory_iterator key_it{key_prefix_it->path()};
        for (; key_it != fs::directory_iterator(); ++key_it)
        {
            if (!key_it->is_directory())
            {
                LOG_WARNING(log, "Unexpected file: {}. Expected a directory", key_it->path().string());
                continue;
            }

            key = Key(unhexUInt<UInt128>(key_it->path().filename().string().data()));
            fs::directory_iterator offset_it{key_it->path()};
            for (; offset_it != fs::directory_iterator(); ++offset_it)
            {
                auto offset_with_suffix = offset_it->path().filename().string();
                auto delim_pos = offset_with_suffix.find('_');
                bool parsed;
                bool is_persistent = false;

                if (delim_pos == std::string::npos)
                    parsed = tryParse<UInt64>(offset, offset_with_suffix);
                else
                {
                    parsed = tryParse<UInt64>(offset, offset_with_suffix.substr(0, delim_pos));
                    is_persistent = offset_with_suffix.substr(delim_pos+1) == "persistent";
                }

                if (!parsed)
                {
                    LOG_WARNING(log, "Unexpected file: {}", offset_it->path().string());
                    continue; /// Or just remove? Some unexpected file.
                }

                size = offset_it->file_size();
                if (!size)
                {
                    fs::remove(offset_it->path());
                    continue;
                }

                if (tryReserve(key, offset, size, cache_lock))
                {
                    auto * cell = addCell(
                        key, offset, size, FileSegment::State::DOWNLOADED,
                        CreateFileSegmentSettings{ .is_persistent = is_persistent }, cache_lock);

                    if (cell)
                        queue_entries.emplace_back(cell->queue_iterator, cell->file_segment);
                }
                else
                {
                    LOG_WARNING(
                        log,
                        "Cache capacity changed (max size: {}, available: {}), cached file `{}` does not fit in cache anymore (size: {})",
                        max_size, getAvailableCacheSizeUnlocked(cache_lock), key_it->path().string(), size);

                    fs::remove(offset_it->path());
                }
            }
        }
    }

    /// Shuffle cells to have random order in LRUQueue as at startup all cells have the same priority.
    pcg64 generator(randomSeed());
    std::shuffle(queue_entries.begin(), queue_entries.end(), generator);
    for (const auto & [it, file_segment] : queue_entries)
    {
        /// Cell cache size changed and, for example, 1st file segment fits into cache
        /// and 2nd file segment will fit only if first was evicted, then first will be removed and
        /// cell is nullptr here.
        if (file_segment.expired())
            continue;

        it->use(cache_lock);
    }
#ifndef NDEBUG
    assertCacheCorrectness(cache_lock);
#endif
}

void FileCache::reduceSizeToDownloaded(
    const Key & key, size_t offset,
    std::lock_guard<std::mutex> & cache_lock, std::unique_lock<std::mutex> & segment_lock)
{
    /**
     * In case file was partially downloaded and it's download cannot be continued
     * because of no space left in cache, we need to be able to cut cell's size to downloaded_size.
     */

    auto * cell = getCell(key, offset, cache_lock);

    if (!cell)
    {
        throw Exception(
            ErrorCodes::LOGICAL_ERROR,
            "No cell found for key: {}, offset: {}",
            key.toString(), offset);
    }

    const auto & file_segment = cell->file_segment;

    size_t downloaded_size = file_segment->downloaded_size;
    size_t full_size = file_segment->range().size();

    if (downloaded_size == full_size)
    {
        throw Exception(
            ErrorCodes::LOGICAL_ERROR,
            "Nothing to reduce, file segment fully downloaded: {}",
            file_segment->getInfoForLogUnlocked(segment_lock));
    }

    cell->file_segment = std::make_shared<FileSegment>(
        offset, downloaded_size, key, this, FileSegment::State::DOWNLOADED, CreateFileSegmentSettings{});

    assert(file_segment->reserved_size == downloaded_size);
    // assert(cell->size() == cell->queue_iterator->size());
}

bool FileCache::isLastFileSegmentHolder(
    const Key & key, size_t offset,
    std::lock_guard<std::mutex> & cache_lock, std::unique_lock<std::mutex> & /* segment_lock */)
{
    auto * cell = getCell(key, offset, cache_lock);

    if (!cell)
        throw Exception(ErrorCodes::LOGICAL_ERROR, "No cell found for key: {}, offset: {}", key.toString(), offset);

    /// The caller of this method is last file segment holder if use count is 2 (the second pointer is cache itself)
    return cell->file_segment.use_count() == 2;
}

FileSegments FileCache::getSnapshot() const
{
    std::lock_guard cache_lock(mutex);

    FileSegments file_segments;

    for (const auto & [key, cells_by_offset] : files)
    {
        for (const auto & [offset, cell] : cells_by_offset)
            file_segments.push_back(FileSegment::getSnapshot(cell.file_segment, cache_lock));
    }
    return file_segments;
}

std::vector<String> FileCache::tryGetCachePaths(const Key & key)
{
    std::lock_guard cache_lock(mutex);

    std::vector<String> cache_paths;

    const auto & cells_by_offset = files[key];

    for (const auto & [offset, cell] : cells_by_offset)
    {
        if (cell.file_segment->state() == FileSegment::State::DOWNLOADED)
            cache_paths.push_back(getPathInLocalCache(key, offset, cell.file_segment->isPersistent()));
    }

    return cache_paths;
}

size_t FileCache::getUsedCacheSize() const
{
    std::lock_guard cache_lock(mutex);
    return getUsedCacheSizeUnlocked(cache_lock);
}

size_t FileCache::getUsedCacheSizeUnlocked(std::lock_guard<std::mutex> & cache_lock) const
{
    return main_priority->getCacheSize(cache_lock);
}

size_t FileCache::getAvailableCacheSizeUnlocked(std::lock_guard<std::mutex> & cache_lock) const
{
    return max_size - getUsedCacheSizeUnlocked(cache_lock);
}

size_t FileCache::getFileSegmentsNum() const
{
    std::lock_guard cache_lock(mutex);
    return getFileSegmentsNumUnlocked(cache_lock);
}

size_t FileCache::getFileSegmentsNumUnlocked(std::lock_guard<std::mutex> & cache_lock) const
{
    return main_priority->getElementsNum(cache_lock);
}

FileCache::FileSegmentCell::FileSegmentCell(
    FileSegmentPtr file_segment_,
    FileCache * cache,
    std::lock_guard<std::mutex> & cache_lock)
    : file_segment(file_segment_)
{
    /**
     * Cell can be created with either DOWNLOADED or EMPTY file segment's state.
     * File segment acquires DOWNLOADING state and creates LRUQueue iterator on first
     * successful getOrSetDownaloder call.
     */

    switch (file_segment->download_state)
    {
        case FileSegment::State::DOWNLOADED:
        {
            queue_iterator = cache->main_priority->add(
                file_segment->key(), file_segment->offset(), file_segment->range().size(), cache_lock);
            break;
        }
        case FileSegment::State::SKIP_CACHE:
        case FileSegment::State::EMPTY:
        case FileSegment::State::DOWNLOADING:
        {
            break;
        }
        default:
            throw Exception(ErrorCodes::REMOTE_FS_OBJECT_CACHE_ERROR,
                            "Can create cell with either EMPTY, DOWNLOADED, DOWNLOADING state, got: {}",
                            FileSegment::stateToString(file_segment->download_state));
    }
}

String FileCache::dumpStructure(const Key & key)
{
    std::lock_guard cache_lock(mutex);
    return dumpStructureUnlocked(key, cache_lock);
}

String FileCache::dumpStructureUnlocked(const Key & key, std::lock_guard<std::mutex> &)
{
    WriteBufferFromOwnString result;
    const auto & cells_by_offset = files[key];

    for (const auto & [offset, cell] : cells_by_offset)
        result << cell.file_segment->getInfoForLog() << "\n";

    return result.str();
}

void FileCache::assertCacheCellsCorrectness(
    const FileSegmentsByOffset & cells_by_offset, [[maybe_unused]] std::lock_guard<std::mutex> & cache_lock)
{
    for (const auto & [_, cell] : cells_by_offset)
    {
        const auto & file_segment = cell.file_segment;
        file_segment->assertCorrectness();

        if (file_segment->reserved_size != 0)
        {
            assert(cell.queue_iterator);
            assert(main_priority->contains(file_segment->key(), file_segment->offset(), cache_lock));
        }
    }
}

void FileCache::assertCacheCorrectness(const Key & key, std::lock_guard<std::mutex> & cache_lock)
{
    assertCacheCellsCorrectness(files[key], cache_lock);
    assertPriorityCorrectness(cache_lock);
}

void FileCache::assertCacheCorrectness(std::lock_guard<std::mutex> & cache_lock)
{
    for (const auto & [key, cells_by_offset] : files)
        assertCacheCellsCorrectness(files[key], cache_lock);
    assertPriorityCorrectness(cache_lock);
}

void FileCache::assertPriorityCorrectness(std::lock_guard<std::mutex> & cache_lock)
{
    [[maybe_unused]] size_t total_size = 0;
    for (auto it = main_priority->getLowestPriorityReadIterator(cache_lock); it->valid(); it->next())
    {
        const auto & key = it->key();
        auto offset = it->offset();
        auto size = it->size();

        auto * cell = getCell(key, offset, cache_lock);
        if (!cell)
        {
            throw Exception(
                ErrorCodes::LOGICAL_ERROR,
                "Cache is in inconsistent state: LRU queue contains entries with no cache cell (assertCorrectness())");
        }

        if (cell->size() != size)
        {
            throw Exception(
                ErrorCodes::LOGICAL_ERROR,
                "Expected {} == {} size ({})",
                cell->size(), size, cell->file_segment->getInfoForLog());
        }

        total_size += size;
    }

    assert(total_size == main_priority->getCacheSize(cache_lock));
    assert(main_priority->getCacheSize(cache_lock) <= max_size);
    assert(main_priority->getElementsNum(cache_lock) <= max_element_size);
}

FileCache::QueryContextHolder::QueryContextHolder(
    const String & query_id_,
    FileCache * cache_,
    FileCache::QueryContextPtr context_)
    : query_id(query_id_)
    , cache(cache_)
    , context(context_)
{
}

FileCache::QueryContextHolder::~QueryContextHolder()
{
    /// If only the query_map and the current holder hold the context_query,
    /// the query has been completed and the query_context is released.
    if (context && context.use_count() == 2)
        cache->removeQueryContext(query_id);
}

FileCache::QueryContextPtr FileCache::getCurrentQueryContext(std::lock_guard<std::mutex> & cache_lock)
{
    if (!isQueryInitialized())
        return nullptr;

    return getQueryContext(std::string(CurrentThread::getQueryId()), cache_lock);
}

FileCache::QueryContextPtr FileCache::getQueryContext(const String & query_id, std::lock_guard<std::mutex> & /* cache_lock */)
{
    auto query_iter = query_map.find(query_id);
    return (query_iter == query_map.end()) ? nullptr : query_iter->second;
}

void FileCache::removeQueryContext(const String & query_id)
{
    std::lock_guard cache_lock(mutex);
    auto query_iter = query_map.find(query_id);

    if (query_iter == query_map.end())
    {
        throw Exception(
            ErrorCodes::LOGICAL_ERROR,
            "Attempt to release query context that does not exist (query_id: {})",
            query_id);
    }

    query_map.erase(query_iter);
}

FileCache::QueryContextPtr FileCache::getOrSetQueryContext(
    const String & query_id, const ReadSettings & settings, std::lock_guard<std::mutex> & cache_lock)
{
    if (query_id.empty())
        return nullptr;

    auto context = getQueryContext(query_id, cache_lock);
    if (context)
        return context;

    auto query_context = std::make_shared<QueryContext>(settings.max_query_cache_size, settings.skip_download_if_exceeds_query_cache);
    auto query_iter = query_map.emplace(query_id, query_context).first;
    return query_iter->second;
}

FileCache::QueryContextHolder FileCache::getQueryContextHolder(const String & query_id, const ReadSettings & settings)
{
    std::lock_guard cache_lock(mutex);

    if (!enable_filesystem_query_cache_limit || settings.max_query_cache_size == 0)
        return {};

    /// if enable_filesystem_query_cache_limit is true, and max_query_cache_size large than zero,
    /// we create context query for current query.
    auto context = getOrSetQueryContext(query_id, settings, cache_lock);
    return QueryContextHolder(query_id, this, context);
}

void FileCache::QueryContext::remove(const Key & key, size_t offset, size_t size, std::lock_guard<std::mutex> & cache_lock)
{
    if (cache_size < size)
        throw Exception(ErrorCodes::LOGICAL_ERROR, "Deleted cache size exceeds existing cache size");

    if (!skip_download_if_exceeds_query_cache)
    {
        auto record = records.find({key, offset});
        if (record != records.end())
        {
            record->second->removeAndGetNext(cache_lock);
            records.erase({key, offset});
        }
    }
    cache_size -= size;
}

void FileCache::QueryContext::reserve(const Key & key, size_t offset, size_t size, std::lock_guard<std::mutex> & cache_lock)
{
    if (cache_size + size > max_cache_size)
    {
        throw Exception(
            ErrorCodes::LOGICAL_ERROR,
            "Reserved cache size exceeds the remaining cache size (key: {}, offset: {})",
            key.toString(), offset);
    }

    if (!skip_download_if_exceeds_query_cache)
    {
        auto record = records.find({key, offset});
        if (record == records.end())
        {
            auto queue_iter = priority->add(key, offset, 0, cache_lock);
            record = records.insert({{key, offset}, queue_iter}).first;
        }
        record->second->incrementSize(size, cache_lock);
    }
    cache_size += size;
}

void FileCache::QueryContext::use(const Key & key, size_t offset, std::lock_guard<std::mutex> & cache_lock)
{
    if (skip_download_if_exceeds_query_cache)
        return;

    auto record = records.find({key, offset});
    if (record != records.end())
        record->second->use(cache_lock);
}

}<|MERGE_RESOLUTION|>--- conflicted
+++ resolved
@@ -112,22 +112,13 @@
 {
     auto file_segment = cell.file_segment;
 
-<<<<<<< HEAD
     if (file_segment->isDownloaded() && fs::file_size(file_segment->getPathInLocalCache()) == 0)
     {
-        throw Exception(
-            ErrorCodes::LOGICAL_ERROR,
-            "Cannot have zero size downloaded file segments. Current file segment: {}",
-            file_segment->range().toString());
-    }
-=======
-    if (file_segment->isDownloaded()
-        && fs::file_size(getPathInLocalCache(file_segment->key(), file_segment->offset(), file_segment->isPersistent())) == 0)
         throw Exception(
             ErrorCodes::LOGICAL_ERROR,
             "Cannot have zero size downloaded file segments. {}",
             file_segment->getInfoForLog());
->>>>>>> 13de3d06
+    }
 
     result.push_back(cell.file_segment);
 
@@ -919,11 +910,7 @@
     Key key, size_t offset,
     std::lock_guard<std::mutex> & cache_lock, std::unique_lock<std::mutex> & /* segment_lock */)
 {
-<<<<<<< HEAD
-    LOG_DEBUG(log, "Remove. Key: {}, offset: {}", key.toString(), offset);
-=======
     LOG_DEBUG(log, "Remove from cache. Key: {}, offset: {}", key.toString(), offset);
->>>>>>> 13de3d06
 
     auto * cell = getCell(key, offset, cache_lock);
     if (!cell)
