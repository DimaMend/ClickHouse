--- conflicted
+++ resolved
@@ -23,18 +23,11 @@
         for (UInt64 pos = l; pos < r; ++pos)
         {
             if (!isNumericASCII(description[pos]))
-<<<<<<< HEAD
-                throw Exception(ErrorCodes::BAD_ARGUMENTS, "Not a number in curly braces at position {}", pos);
-            res = res * 10 + description[pos] - '0';
-            if (res >= argument_number)
-                throw Exception(ErrorCodes::BAD_ARGUMENTS, "Too big number for arguments, must be at most {}", argument_number - 1);
-=======
                 throw Exception("Not a number in curly braces at position " + std::to_string(pos), ErrorCodes::BAD_ARGUMENTS);
             res = res * 10 + description[pos] - '0';
             if (res >= argument_number)
                 throw Exception(
                     "Too big number for arguments, must be at most " + std::to_string(argument_number - 1), ErrorCodes::BAD_ARGUMENTS);
->>>>>>> f31a994d
         }
         return res;
     }
