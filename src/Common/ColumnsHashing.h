#pragma once

#include <Common/HashTable/HashTable.h>
#include <Common/HashTable/HashTableKeyHolder.h>
#include <Common/ColumnsHashingImpl.h>
#include <Common/Arena.h>
#include <Common/CacheBase.h>
#include <Common/assert_cast.h>
#include <base/unaligned.h>

#include <Columns/ColumnString.h>
#include <Columns/ColumnFixedString.h>
#include <Columns/ColumnLowCardinality.h>

#include <Core/Defines.h>
#include <memory>
#include <cassert>

namespace DB
{
namespace ErrorCodes
{
    extern const int LOGICAL_ERROR;
}

namespace ColumnsHashing
{

/// For the case when there is one numeric key.
/// UInt8/16/32/64 for any type with corresponding bit width.
<<<<<<< HEAD
template <typename Value, typename Mapped, typename FieldType, bool use_cache = true, bool need_offset = false, bool is_prob = false>
struct HashMethodOneNumber
    : public columns_hashing_impl::HashMethodBase<HashMethodOneNumber<Value, Mapped, FieldType, use_cache, need_offset, is_prob>, Value, Mapped, use_cache, need_offset, is_prob>
{
    using Self = HashMethodOneNumber<Value, Mapped, FieldType, use_cache, need_offset, is_prob>;
    //static constexpr bool consecutive_keys_optimization = use_cache && is_prob;
    //static constexpr bool need_offset_ =  need_offset && is_prob;
    using Base = columns_hashing_impl::HashMethodBase<Self, Value, Mapped, use_cache, need_offset, is_prob>;
=======
template <typename Value, typename Mapped, typename FieldType, bool use_cache = true, bool need_offset = false, bool nullable = false>
struct HashMethodOneNumber
    : public columns_hashing_impl::HashMethodBase<HashMethodOneNumber<Value, Mapped, FieldType, use_cache, need_offset, nullable>, Value, Mapped, use_cache, need_offset, nullable>
{
    using Self = HashMethodOneNumber<Value, Mapped, FieldType, use_cache, need_offset, nullable>;
    using Base = columns_hashing_impl::HashMethodBase<Self, Value, Mapped, use_cache, need_offset, nullable>;
>>>>>>> 0f6a8184

    static constexpr bool has_cheap_key_calculation = true;

    const char * vec;

    /// If the keys of a fixed length then key_sizes contains their lengths, empty otherwise.
    HashMethodOneNumber(const ColumnRawPtrs & key_columns, const Sizes & /*key_sizes*/, const HashMethodContextPtr &) : Base(key_columns[0])
    {
        if constexpr (nullable)
        {
            const auto * null_column = checkAndGetColumn<ColumnNullable>(key_columns[0]);
            vec = null_column->getNestedColumnPtr()->getRawData().data();
        }
        else
        {
            vec = key_columns[0]->getRawData().data();
        }
    }

    explicit HashMethodOneNumber(const IColumn * column) : Base(column)
    {
        if constexpr (nullable)
        {
            const auto * null_column = checkAndGetColumn<ColumnNullable>(column);
            vec = null_column->getNestedColumnPtr()->getRawData().data();
        }
        else
        {
            vec = column->getRawData().data();
        }
    }

    /// Creates context. Method is called once and result context is used in all threads.
    using Base::createContext; /// (const HashMethodContext::Settings &) -> HashMethodContextPtr

    /// Emplace key into HashTable or HashMap. If Data is HashMap, returns ptr to value, otherwise nullptr.
    /// Data is a HashTable where to insert key from column's row.
    /// For Serialized method, key may be placed in pool.
    using Base::emplaceKey; /// (Data & data, size_t row, Arena & pool) -> EmplaceResult

    /// Find key into HashTable or HashMap. If Data is HashMap and key was found, returns ptr to value, otherwise nullptr.
    using Base::findKey;  /// (Data & data, size_t row, Arena & pool) -> FindResult

    /// Get hash value of row.
    using Base::getHash; /// (const Data & data, size_t row, Arena & pool) -> size_t

    /// Is used for default implementation in HashMethodBase.
    FieldType getKeyHolder(size_t row, Arena &) const { return unalignedLoad<FieldType>(vec + row * sizeof(FieldType)); }

    const FieldType * getKeyData() const { return reinterpret_cast<const FieldType *>(vec); }
};


/// For the case when there is one string key.
template <typename Value, typename Mapped, bool place_string_to_arena = true, bool use_cache = true, bool need_offset = false, bool nullable = false>
struct HashMethodString
    : public columns_hashing_impl::HashMethodBase<HashMethodString<Value, Mapped, place_string_to_arena, use_cache, need_offset, nullable>, Value, Mapped, use_cache, need_offset, nullable>
{
    using Self = HashMethodString<Value, Mapped, place_string_to_arena, use_cache, need_offset, nullable>;
    using Base = columns_hashing_impl::HashMethodBase<Self, Value, Mapped, use_cache, need_offset, nullable>;

    static constexpr bool has_cheap_key_calculation = false;

    const IColumn::Offset * offsets;
    const UInt8 * chars;

    HashMethodString(const ColumnRawPtrs & key_columns, const Sizes & /*key_sizes*/, const HashMethodContextPtr &) : Base(key_columns[0])
    {
        const IColumn * column;
        if constexpr (nullable)
        {
            column = checkAndGetColumn<ColumnNullable>(key_columns[0])->getNestedColumnPtr().get();
        }
        else
        {
            column = key_columns[0];
        }
        const ColumnString & column_string = assert_cast<const ColumnString &>(*column);
        offsets = column_string.getOffsets().data();
        chars = column_string.getChars().data();
    }

    auto getKeyHolder(ssize_t row, [[maybe_unused]] Arena & pool) const
    {
        StringRef key(chars + offsets[row - 1], offsets[row] - offsets[row - 1] - 1);

        if constexpr (place_string_to_arena)
        {
            return ArenaKeyHolder{key, pool};
        }
        else
        {
            return key;
        }
    }

protected:
    friend class columns_hashing_impl::HashMethodBase<Self, Value, Mapped, use_cache, need_offset, nullable>;
};


/// For the case when there is one fixed-length string key.
template <typename Value, typename Mapped, bool place_string_to_arena = true, bool use_cache = true, bool need_offset = false, bool nullable = false>
struct HashMethodFixedString
    : public columns_hashing_impl::HashMethodBase<HashMethodFixedString<Value, Mapped, place_string_to_arena, use_cache, need_offset, nullable>, Value, Mapped, use_cache, need_offset, nullable>
{
    using Self = HashMethodFixedString<Value, Mapped, place_string_to_arena, use_cache, need_offset, nullable>;
    using Base = columns_hashing_impl::HashMethodBase<Self, Value, Mapped, use_cache, need_offset, nullable>;

    static constexpr bool has_cheap_key_calculation = false;

    size_t n;
    const ColumnFixedString::Chars * chars;

    HashMethodFixedString(const ColumnRawPtrs & key_columns, const Sizes & /*key_sizes*/, const HashMethodContextPtr &) : Base(key_columns[0])
    {
        const IColumn * column;
        if constexpr (nullable)
        {
            column = checkAndGetColumn<ColumnNullable>(key_columns[0])->getNestedColumnPtr().get();
        }
        else
        {
            column = key_columns[0];
        }
        const ColumnFixedString & column_string = assert_cast<const ColumnFixedString &>(*column);
        n = column_string.getN();
        chars = &column_string.getChars();
    }

    auto getKeyHolder(size_t row, [[maybe_unused]] Arena & pool) const
    {
        StringRef key(&(*chars)[row * n], n);

        if constexpr (place_string_to_arena)
        {
            return ArenaKeyHolder{key, pool};
        }
        else
        {
            return key;
        }
    }

protected:
    friend class columns_hashing_impl::HashMethodBase<Self, Value, Mapped, use_cache, need_offset, nullable>;
};


/// Cache stores dictionaries and saved_hash per dictionary key.
class LowCardinalityDictionaryCache : public HashMethodContext
{
public:
    /// Will assume that dictionaries with same hash has the same keys.
    /// Just in case, check that they have also the same size.
    struct DictionaryKey
    {
        UInt128 hash;
        UInt64 size;

        bool operator== (const DictionaryKey & other) const { return hash == other.hash && size == other.size; }
    };

    struct DictionaryKeyHash
    {
        size_t operator()(const DictionaryKey & key) const
        {
            SipHash hash;
            hash.update(key.hash);
            hash.update(key.size);
            return hash.get64();
        }
    };

    struct CachedValues
    {
        /// Store ptr to dictionary to be sure it won't be deleted.
        ColumnPtr dictionary_holder;
        /// Hashes for dictionary keys.
        const UInt64 * saved_hash = nullptr;
    };

    using CachedValuesPtr = std::shared_ptr<CachedValues>;

    explicit LowCardinalityDictionaryCache(const HashMethodContext::Settings & settings) : cache(settings.max_threads) {}

    CachedValuesPtr get(const DictionaryKey & key) { return cache.get(key); }
    void set(const DictionaryKey & key, const CachedValuesPtr & mapped) { cache.set(key, mapped); }

private:
    using Cache = CacheBase<DictionaryKey, CachedValues, DictionaryKeyHash>;
    Cache cache;
};


/// Single low cardinality column.
template <typename SingleColumnMethod, typename Mapped, bool use_cache>
struct HashMethodSingleLowCardinalityColumn : public SingleColumnMethod
{
    using Base = SingleColumnMethod;

    enum class VisitValue
    {
        Empty = 0,
        Found = 1,
        NotFound = 2,
    };

    static constexpr bool has_mapped = !std::is_same_v<Mapped, void>;
    using EmplaceResult = columns_hashing_impl::EmplaceResultImpl<Mapped>;
    using FindResult = columns_hashing_impl::FindResultImpl<Mapped>;

    static constexpr bool has_cheap_key_calculation = Base::has_cheap_key_calculation;

    static HashMethodContextPtr createContext(const HashMethodContext::Settings & settings)
    {
        return std::make_shared<LowCardinalityDictionaryCache>(settings);
    }

    ColumnRawPtrs key_columns;
    const IColumn * positions = nullptr;
    size_t size_of_index_type = 0;

    /// saved hash is from current column or from cache.
    const UInt64 * saved_hash = nullptr;
    /// Hold dictionary in case saved_hash is from cache to be sure it won't be deleted.
    ColumnPtr dictionary_holder;

    /// Cache AggregateDataPtr for current column in order to decrease the number of hash table usages.
    columns_hashing_impl::MappedCache<Mapped> mapped_cache;
    PaddedPODArray<VisitValue> visit_cache;

    /// If initialized column is nullable.
    bool is_nullable = false;

    static const ColumnLowCardinality & getLowCardinalityColumn(const IColumn * column)
    {
        const auto * low_cardinality_column = typeid_cast<const ColumnLowCardinality *>(column);
        if (!low_cardinality_column)
            throw Exception(ErrorCodes::LOGICAL_ERROR, "Invalid aggregation key type for HashMethodSingleLowCardinalityColumn method. "
                            "Excepted LowCardinality, got {}", column->getName());
        return *low_cardinality_column;
    }

    HashMethodSingleLowCardinalityColumn(
        const ColumnRawPtrs & key_columns_low_cardinality, const Sizes & key_sizes, const HashMethodContextPtr & context)
        : Base({getLowCardinalityColumn(key_columns_low_cardinality[0]).getDictionary().getNestedNotNullableColumn().get()}, key_sizes, context)
    {
        const auto * column = &getLowCardinalityColumn(key_columns_low_cardinality[0]);

        if (!context)
            throw Exception(ErrorCodes::LOGICAL_ERROR, "Cache wasn't created for HashMethodSingleLowCardinalityColumn");

        LowCardinalityDictionaryCache * lcd_cache;
        if constexpr (use_cache)
        {
            lcd_cache = typeid_cast<LowCardinalityDictionaryCache *>(context.get());
            if (!lcd_cache)
            {
                const auto & cached_val = *context;
                throw Exception(ErrorCodes::LOGICAL_ERROR, "Invalid type for HashMethodSingleLowCardinalityColumn cache: {}",
                                demangle(typeid(cached_val).name()));
            }
        }

        const auto * dict = column->getDictionary().getNestedNotNullableColumn().get();
        is_nullable = column->getDictionary().nestedColumnIsNullable();
        key_columns = {dict};
        bool is_shared_dict = column->isSharedDictionary();

        typename LowCardinalityDictionaryCache::DictionaryKey dictionary_key;
        typename LowCardinalityDictionaryCache::CachedValuesPtr cached_values;

        if (is_shared_dict)
        {
            dictionary_key = {column->getDictionary().getHash(), dict->size()};
            if constexpr (use_cache)
                cached_values = lcd_cache->get(dictionary_key);
        }

        if (cached_values)
        {
            saved_hash = cached_values->saved_hash;
            dictionary_holder = cached_values->dictionary_holder;
        }
        else
        {
            saved_hash = column->getDictionary().tryGetSavedHash();
            dictionary_holder = column->getDictionaryPtr();

            if constexpr (use_cache)
            {
                if (is_shared_dict)
                {
                    cached_values = std::make_shared<typename LowCardinalityDictionaryCache::CachedValues>();
                    cached_values->saved_hash = saved_hash;
                    cached_values->dictionary_holder = dictionary_holder;

                    lcd_cache->set(dictionary_key, cached_values);
                }
            }
        }

        if constexpr (has_mapped)
            mapped_cache.resize(key_columns[0]->size());

        VisitValue empty(VisitValue::Empty);
        visit_cache.assign(key_columns[0]->size(), empty);

        size_of_index_type = column->getSizeOfIndexType();
        positions = column->getIndexesPtr().get();
    }

    ALWAYS_INLINE size_t getIndexAt(size_t row) const
    {
        switch (size_of_index_type)
        {
            case sizeof(UInt8): return assert_cast<const ColumnUInt8 *>(positions)->getElement(row);
            case sizeof(UInt16): return assert_cast<const ColumnUInt16 *>(positions)->getElement(row);
            case sizeof(UInt32): return assert_cast<const ColumnUInt32 *>(positions)->getElement(row);
            case sizeof(UInt64): return assert_cast<const ColumnUInt64 *>(positions)->getElement(row);
            default: throw Exception(ErrorCodes::LOGICAL_ERROR, "Unexpected size of index type for low cardinality column.");
        }
    }

    /// Get the key holder from the key columns for insertion into the hash table.
    ALWAYS_INLINE auto getKeyHolder(size_t row, Arena & pool) const
    {
        return Base::getKeyHolder(getIndexAt(row), pool);
    }

    template <typename Data>
    ALWAYS_INLINE EmplaceResult emplaceKey(Data & data, size_t row_, Arena & pool)
    {
        size_t row = getIndexAt(row_);

        if (is_nullable && row == 0)
        {
            visit_cache[row] = VisitValue::Found;
            bool has_null_key = data.hasNullKeyData();
            data.hasNullKeyData() = true;

            if constexpr (has_mapped)
                return EmplaceResult(data.getNullKeyData(), mapped_cache[0], !has_null_key);
            else
                return EmplaceResult(!has_null_key);
        }

        if (visit_cache[row] == VisitValue::Found)
        {
            if constexpr (has_mapped)
                return EmplaceResult(mapped_cache[row], mapped_cache[row], false);
            else
                return EmplaceResult(false);
        }

        auto key_holder = getKeyHolder(row_, pool);

        bool inserted = false;
        typename Data::LookupResult it;
        if (saved_hash)
            data.emplace(key_holder, it, inserted, saved_hash[row]);
        else
            data.emplace(key_holder, it, inserted);

        visit_cache[row] = VisitValue::Found;

        if constexpr (has_mapped)
        {
            auto & mapped = it->getMapped();
            if (inserted)
            {
                new (&mapped) Mapped();
            }
            mapped_cache[row] = mapped;
            return EmplaceResult(mapped, mapped_cache[row], inserted);
        }
        else
            return EmplaceResult(inserted);
    }

    ALWAYS_INLINE bool isNullAt(size_t i)
    {
        if (!is_nullable)
            return false;

        return getIndexAt(i) == 0;
    }

    template <typename Data>
    ALWAYS_INLINE FindResult findKey(Data & data, size_t row_, Arena & pool)
    {
        size_t row = getIndexAt(row_);

        if (is_nullable && row == 0)
        {
            if constexpr (has_mapped)
                return FindResult(data.hasNullKeyData() ? &data.getNullKeyData() : nullptr, data.hasNullKeyData(), 0);
            else
                return FindResult(data.hasNullKeyData(), 0);
        }

        if (visit_cache[row] != VisitValue::Empty)
        {
            if constexpr (has_mapped)
                return FindResult(&mapped_cache[row], visit_cache[row] == VisitValue::Found, 0);
            else
                return FindResult(visit_cache[row] == VisitValue::Found, 0);
        }

        auto key_holder = getKeyHolder(row_, pool);

        typename Data::LookupResult it;
        if (saved_hash)
            it = data.find(keyHolderGetKey(key_holder), saved_hash[row]);
        else
            it = data.find(keyHolderGetKey(key_holder));

        bool found = it;
        visit_cache[row] = found ? VisitValue::Found : VisitValue::NotFound;

        if constexpr (has_mapped)
        {
            if (found)
                mapped_cache[row] = it->getMapped();
        }

        size_t offset = 0;

        if constexpr (FindResult::has_offset)
            offset = found ? data.offsetInternal(it) : 0;

        if constexpr (has_mapped)
            return FindResult(&mapped_cache[row], found, offset);
        else
            return FindResult(found, offset);
    }

    template <typename Data>
    ALWAYS_INLINE size_t getHash(const Data & data, size_t row, Arena & pool)
    {
        row = getIndexAt(row);
        if (saved_hash)
            return saved_hash[row];

        return Base::getHash(data, row, pool);
    }
};


// Optional mask for low cardinality columns.
template <bool has_low_cardinality>
struct LowCardinalityKeys
{
    ColumnRawPtrs nested_columns;
    ColumnRawPtrs positions;
    Sizes position_sizes;
};

template <>
struct LowCardinalityKeys<false> {};

/// For the case when all keys are of fixed length, and they fit in N (for example, 128) bits.
template <
    typename Value,
    typename Key,
    typename Mapped,
    bool has_nullable_keys_ = false,
    bool has_low_cardinality_ = false,
    bool use_cache = true,
    bool need_offset = false>
struct HashMethodKeysFixed
    : private columns_hashing_impl::BaseStateKeysFixed<Key, has_nullable_keys_>
    , public columns_hashing_impl::HashMethodBase<HashMethodKeysFixed<Value, Key, Mapped, has_nullable_keys_, has_low_cardinality_, use_cache, need_offset>, Value, Mapped, use_cache, need_offset>
{
    using Self = HashMethodKeysFixed<Value, Key, Mapped, has_nullable_keys_, has_low_cardinality_, use_cache, need_offset>;
    using BaseHashed = columns_hashing_impl::HashMethodBase<Self, Value, Mapped, use_cache, need_offset>;
    using Base = columns_hashing_impl::BaseStateKeysFixed<Key, has_nullable_keys_>;

    static constexpr bool has_nullable_keys = has_nullable_keys_;
    static constexpr bool has_low_cardinality = has_low_cardinality_;

    static constexpr bool has_cheap_key_calculation = true;

    LowCardinalityKeys<has_low_cardinality> low_cardinality_keys;
    Sizes key_sizes;
    size_t keys_size;

    /// SSSE3 shuffle method can be used. Shuffle masks will be calculated and stored here.
#if defined(__SSSE3__) && !defined(MEMORY_SANITIZER)
    std::unique_ptr<uint8_t[]> masks;
    std::unique_ptr<const char*[]> columns_data;
#endif

    PaddedPODArray<Key> prepared_keys;

    static bool usePreparedKeys(const Sizes & key_sizes)
    {
        if (has_low_cardinality || has_nullable_keys || sizeof(Key) > 16)
            return false;

        for (auto size : key_sizes)
            if (size != 1 && size != 2 && size != 4 && size != 8 && size != 16)
                return false;

        return true;
    }

    HashMethodKeysFixed(const ColumnRawPtrs & key_columns, const Sizes & key_sizes_, const HashMethodContextPtr &)
        : Base(key_columns), key_sizes(key_sizes_), keys_size(key_columns.size())
    {
        if constexpr (has_low_cardinality)
        {
            low_cardinality_keys.nested_columns.resize(key_columns.size());
            low_cardinality_keys.positions.assign(key_columns.size(), nullptr);
            low_cardinality_keys.position_sizes.resize(key_columns.size());
            for (size_t i = 0; i < key_columns.size(); ++i)
            {
                if (const auto * low_cardinality_col = typeid_cast<const ColumnLowCardinality *>(key_columns[i]))
                {
                    low_cardinality_keys.nested_columns[i] = low_cardinality_col->getDictionary().getNestedColumn().get();
                    low_cardinality_keys.positions[i] = &low_cardinality_col->getIndexes();
                    low_cardinality_keys.position_sizes[i] = low_cardinality_col->getSizeOfIndexType();
                }
                else
                    low_cardinality_keys.nested_columns[i] = key_columns[i];
            }
        }

        if (usePreparedKeys(key_sizes))
        {
            packFixedBatch(keys_size, Base::getActualColumns(), key_sizes, prepared_keys);
        }

#if defined(__SSSE3__) && !defined(MEMORY_SANITIZER)
        else if constexpr (!has_low_cardinality && !has_nullable_keys && sizeof(Key) <= 16)
        {
            /** The task is to "pack" multiple fixed-size fields into single larger Key.
              * Example: pack UInt8, UInt32, UInt16, UInt64 into UInt128 key:
              * [- ---- -- -------- -] - the resulting uint128 key
              *  ^  ^   ^   ^       ^
              *  u8 u32 u16 u64    zero
              *
              * We can do it with the help of SSSE3 shuffle instruction.
              *
              * There will be a mask for every GROUP BY element (keys_size masks in total).
              * Every mask has 16 bytes but only sizeof(Key) bytes are used (other we don't care).
              *
              * Every byte in the mask has the following meaning:
              * - if it is 0..15, take the element at this index from source register and place here in the result;
              * - if it is 0xFF - set the elemend in the result to zero.
              *
              * Example:
              * We want to copy UInt32 to offset 1 in the destination and set other bytes in the destination as zero.
              * The corresponding mask will be: FF, 0, 1, 2, 3, FF, FF, FF, FF, FF, FF, FF, FF, FF, FF, FF
              *
              * The max size of destination is 16 bytes, because we cannot process more with SSSE3.
              *
              * The method is disabled under MSan, because it's allowed
              * to load into SSE register and process up to 15 bytes of uninitialized memory in columns padding.
              * We don't use this uninitialized memory but MSan cannot look "into" the shuffle instruction.
              *
              * 16-bytes masks can be placed overlapping, only first sizeof(Key) bytes are relevant in each mask.
              * We initialize them to 0xFF and then set the needed elements.
              */
            size_t total_masks_size = sizeof(Key) * keys_size + (16 - sizeof(Key));
            masks.reset(new uint8_t[total_masks_size]);
            memset(masks.get(), 0xFF, total_masks_size);

            size_t offset = 0;
            for (size_t i = 0; i < keys_size; ++i)
            {
                for (size_t j = 0; j < key_sizes[i]; ++j)
                {
                    masks[i * sizeof(Key) + offset] = j;
                    ++offset;
                }
            }

            columns_data.reset(new const char*[keys_size]);

            for (size_t i = 0; i < keys_size; ++i)
                columns_data[i] = Base::getActualColumns()[i]->getRawData().data();
        }
#endif
    }

    ALWAYS_INLINE Key getKeyHolder(size_t row, Arena &) const
    {
        if constexpr (has_nullable_keys)
        {
            auto bitmap = Base::createBitmap(row);
            return packFixed<Key>(row, keys_size, Base::getActualColumns(), key_sizes, bitmap);
        }
        else
        {
            if constexpr (has_low_cardinality)
                return packFixed<Key, true>(row, keys_size, low_cardinality_keys.nested_columns, key_sizes,
                                            &low_cardinality_keys.positions, &low_cardinality_keys.position_sizes);

            if (!prepared_keys.empty())
                return prepared_keys[row];

#if defined(__SSSE3__) && !defined(MEMORY_SANITIZER)
            if constexpr (sizeof(Key) <= 16)
            {
                assert(!has_low_cardinality && !has_nullable_keys);
                return packFixedShuffle<Key>(columns_data.get(), keys_size, key_sizes.data(), row, masks.get());
            }
#endif
            return packFixed<Key>(row, keys_size, Base::getActualColumns(), key_sizes);
        }
    }

    static std::optional<Sizes> shuffleKeyColumns(std::vector<IColumn *> & key_columns, const Sizes & key_sizes)
    {
        if (!usePreparedKeys(key_sizes))
            return {};

        std::vector<IColumn *> new_columns;
        new_columns.reserve(key_columns.size());

        Sizes new_sizes;
        auto fill_size = [&](size_t size)
        {
            for (size_t i = 0; i < key_sizes.size(); ++i)
            {
                if (key_sizes[i] == size)
                {
                    new_columns.push_back(key_columns[i]);
                    new_sizes.push_back(size);
                }
            }
        };

        fill_size(16);
        fill_size(8);
        fill_size(4);
        fill_size(2);
        fill_size(1);

        key_columns.swap(new_columns);
        return new_sizes;
    }
};

/** Hash by concatenating serialized key values.
  * The serialized value differs in that it uniquely allows to deserialize it, having only the position with which it starts.
  * That is, for example, for strings, it contains first the serialized length of the string, and then the bytes.
  * Therefore, when aggregating by several strings, there is no ambiguity.
  */
template <typename Value, typename Mapped>
struct HashMethodSerialized
    : public columns_hashing_impl::HashMethodBase<HashMethodSerialized<Value, Mapped>, Value, Mapped, false>
{
    using Self = HashMethodSerialized<Value, Mapped>;
    using Base = columns_hashing_impl::HashMethodBase<Self, Value, Mapped, false>;

    static constexpr bool has_cheap_key_calculation = false;

    ColumnRawPtrs key_columns;
    size_t keys_size;

    HashMethodSerialized(const ColumnRawPtrs & key_columns_, const Sizes & /*key_sizes*/, const HashMethodContextPtr &)
        : key_columns(key_columns_), keys_size(key_columns_.size()) {}

    friend class columns_hashing_impl::HashMethodBase<Self, Value, Mapped, false>;

    ALWAYS_INLINE SerializedKeyHolder getKeyHolder(size_t row, Arena & pool) const
    {
        return SerializedKeyHolder{
            serializeKeysToPoolContiguous(row, keys_size, key_columns, pool),
            pool};
    }
};

/// For the case when there is one string key.
template <typename Value, typename Mapped, bool use_cache = true, bool need_offset = false>
struct HashMethodHashed
    : public columns_hashing_impl::HashMethodBase<HashMethodHashed<Value, Mapped, use_cache, need_offset>, Value, Mapped, use_cache, need_offset>
{
    using Key = UInt128;
    using Self = HashMethodHashed<Value, Mapped, use_cache, need_offset>;
    using Base = columns_hashing_impl::HashMethodBase<Self, Value, Mapped, use_cache, need_offset>;

    static constexpr bool has_cheap_key_calculation = false;

    ColumnRawPtrs key_columns;

    HashMethodHashed(ColumnRawPtrs key_columns_, const Sizes &, const HashMethodContextPtr &)
        : key_columns(std::move(key_columns_)) {}

    ALWAYS_INLINE Key getKeyHolder(size_t row, Arena &) const
    {
        return hash128(row, key_columns.size(), key_columns);
    }
};

}
}<|MERGE_RESOLUTION|>--- conflicted
+++ resolved
@@ -25,26 +25,15 @@
 
 namespace ColumnsHashing
 {
-
+    
 /// For the case when there is one numeric key.
 /// UInt8/16/32/64 for any type with corresponding bit width.
-<<<<<<< HEAD
-template <typename Value, typename Mapped, typename FieldType, bool use_cache = true, bool need_offset = false, bool is_prob = false>
+template <typename Value, typename Mapped, typename FieldType, bool use_cache = true, bool need_offset = false, bool nullable = false, bool is_prob = false>
 struct HashMethodOneNumber
-    : public columns_hashing_impl::HashMethodBase<HashMethodOneNumber<Value, Mapped, FieldType, use_cache, need_offset, is_prob>, Value, Mapped, use_cache, need_offset, is_prob>
-{
-    using Self = HashMethodOneNumber<Value, Mapped, FieldType, use_cache, need_offset, is_prob>;
-    //static constexpr bool consecutive_keys_optimization = use_cache && is_prob;
-    //static constexpr bool need_offset_ =  need_offset && is_prob;
-    using Base = columns_hashing_impl::HashMethodBase<Self, Value, Mapped, use_cache, need_offset, is_prob>;
-=======
-template <typename Value, typename Mapped, typename FieldType, bool use_cache = true, bool need_offset = false, bool nullable = false>
-struct HashMethodOneNumber
-    : public columns_hashing_impl::HashMethodBase<HashMethodOneNumber<Value, Mapped, FieldType, use_cache, need_offset, nullable>, Value, Mapped, use_cache, need_offset, nullable>
-{
-    using Self = HashMethodOneNumber<Value, Mapped, FieldType, use_cache, need_offset, nullable>;
-    using Base = columns_hashing_impl::HashMethodBase<Self, Value, Mapped, use_cache, need_offset, nullable>;
->>>>>>> 0f6a8184
+    : public columns_hashing_impl::HashMethodBase<HashMethodOneNumber<Value, Mapped, FieldType, use_cache, need_offset, nullable, is_prob>, Value, Mapped, use_cache, need_offset, nullable, is_prob>
+{
+    using Self = HashMethodOneNumber<Value, Mapped, FieldType, use_cache, need_offset, nullable, is_prob>;
+    using Base = columns_hashing_impl::HashMethodBase<Self, Value, Mapped, use_cache, need_offset, nullable, is_prob>;
 
     static constexpr bool has_cheap_key_calculation = true;
 
