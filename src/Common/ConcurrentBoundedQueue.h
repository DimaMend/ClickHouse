#pragma once

#include <queue>
#include <type_traits>
#include <atomic>
<<<<<<< HEAD
=======
#include <condition_variable>
#include <mutex>
#include <optional>
>>>>>>> df57f8e3

#include <base/MoveOrCopyIfThrow.h>

<<<<<<< HEAD
#include <common/MoveOrCopyIfThrow.h>
#include <Common/Exception.h>

namespace DB
{
namespace ErrorCodes
{
    extern const int LOGICAL_ERROR;
}
}
=======
>>>>>>> df57f8e3

/** A very simple thread-safe queue of limited size.
  * If you try to pop an item from an empty queue, the thread is blocked until the queue becomes nonempty or queue is finished.
  * If you try to push an element into an overflowed queue, the thread is blocked until space appears in the queue or queue is finished.
  */
template <typename T>
class ConcurrentBoundedQueue
{
private:
    std::queue<T> queue;
<<<<<<< HEAD
    mutable Poco::FastMutex mutex;
    Poco::Semaphore fill_count;
    Poco::Semaphore empty_count;
    std::atomic_bool closed = false;

    template <typename... Args>
    bool tryEmplaceImpl(Args &&... args)
    {
        bool emplaced = true;

        {
            Poco::ScopedLock<Poco::FastMutex> lock(mutex);
            if (closed)
                emplaced = false;
            else
                queue.emplace(std::forward<Args>(args)...);
        }

        if (emplaced)
            fill_count.set();
        else
            empty_count.set();

        return emplaced;
    }

    void popImpl(T & x)
    {
        {
            Poco::ScopedLock<Poco::FastMutex> lock(mutex);
            detail::moveOrCopyIfThrow(std::move(queue.front()), x);
            queue.pop();
        }
        empty_count.set();
    }
=======
>>>>>>> df57f8e3

    mutable std::mutex queue_mutex;
    std::condition_variable push_condition;
    std::condition_variable pop_condition;

<<<<<<< HEAD
    void push(const T & x)
    {
        empty_count.wait();
        if (!tryEmplaceImpl(x))
            throw DB::Exception(DB::ErrorCodes::LOGICAL_ERROR, "tryPush/tryEmplace must be used with close()");
    }
=======
    bool is_finished = false;
>>>>>>> df57f8e3

    size_t max_fill = 0;

    template <typename ... Args>
    bool emplaceImpl(std::optional<UInt64> timeout_milliseconds, Args &&...args)
    {
<<<<<<< HEAD
        empty_count.wait();
        if (!tryEmplaceImpl(std::forward<Args>(args)...))
            throw DB::Exception(DB::ErrorCodes::LOGICAL_ERROR, "tryPush/tryEmplace must be used with close()");
=======
        {
            std::unique_lock<std::mutex> queue_lock(queue_mutex);

            auto predicate = [&]() { return is_finished || queue.size() < max_fill; };

            if (timeout_milliseconds.has_value())
            {
                bool wait_result = push_condition.wait_for(queue_lock, std::chrono::milliseconds(timeout_milliseconds.value()), predicate);

                if (!wait_result)
                    return false;
            }
            else
            {
                push_condition.wait(queue_lock, predicate);
            }

            if (is_finished)
                return false;

            queue.emplace(std::forward<Args>(args)...);
        }

        pop_condition.notify_one();
        return true;
>>>>>>> df57f8e3
    }

    bool popImpl(T & x, std::optional<UInt64> timeout_milliseconds)
    {
<<<<<<< HEAD
        fill_count.wait();
        popImpl(x);
=======
        {
            std::unique_lock<std::mutex> queue_lock(queue_mutex);

            auto predicate = [&]() { return is_finished || !queue.empty(); };

            if (timeout_milliseconds.has_value())
            {
                bool wait_result = pop_condition.wait_for(queue_lock, std::chrono::milliseconds(timeout_milliseconds.value()), predicate);

                if (!wait_result)
                    return false;
            }
            else
            {
                pop_condition.wait(queue_lock, predicate);
            }

            if (is_finished && queue.empty())
                return false;

            detail::moveOrCopyIfThrow(std::move(queue.front()), x);
            queue.pop();
        }

        push_condition.notify_one();
        return true;
>>>>>>> df57f8e3
    }

public:

    explicit ConcurrentBoundedQueue(size_t max_fill_)
        : max_fill(max_fill_)
    {}

    /// Returns false if queue is finished
    [[nodiscard]] bool push(const T & x)
    {
<<<<<<< HEAD
        if (!empty_count.tryWait(milliseconds))
            return false;

        return tryEmplaceImpl(x);
=======
        return emplace(x);
    }

    [[nodiscard]] bool push(T && x)
    {
        return emplace(std::move(x));
>>>>>>> df57f8e3
    }

    /// Returns false if queue is finished
    template <typename... Args>
    [[nodiscard]] bool emplace(Args &&... args)
    {
<<<<<<< HEAD
        if (!empty_count.tryWait(milliseconds))
            return false;

        return tryEmplaceImpl(std::forward<Args>(args)...);
=======
        emplaceImpl(std::nullopt /* timeout in milliseconds */, std::forward<Args...>(args...));
        return true;
>>>>>>> df57f8e3
    }

    /// Returns false if queue is finished and empty
    [[nodiscard]] bool pop(T & x)
    {
<<<<<<< HEAD
        if (!fill_count.tryWait(milliseconds))
            return false;

        popImpl(x);
        return true;
    }

=======
        return popImpl(x, std::nullopt /*timeout in milliseconds*/);
    }

    /// Returns false if queue is finished or object was not pushed during timeout
    [[nodiscard]] bool tryPush(const T & x, UInt64 milliseconds = 0)
    {
        return emplaceImpl(milliseconds, x);
    }

    [[nodiscard]] bool tryPush(T && x, UInt64 milliseconds = 0)
    {
        return emplaceImpl(milliseconds, std::move(x));
    }

    /// Returns false if queue is finished or object was not emplaced during timeout
    template <typename... Args>
    [[nodiscard]] bool tryEmplace(UInt64 milliseconds, Args &&... args)
    {
        return emplaceImpl(milliseconds, std::forward<Args...>(args...));
    }

    /// Returns false if queue is (finished and empty) or (object was not popped during timeout)
    [[nodiscard]] bool tryPop(T & x, UInt64 milliseconds = 0)
    {
        return popImpl(x, milliseconds);
    }

    /// Returns size of queue
>>>>>>> df57f8e3
    size_t size() const
    {
        std::lock_guard<std::mutex> lock(queue_mutex);
        return queue.size();
    }

<<<<<<< HEAD
    size_t empty() const
=======
    /// Returns if queue is empty
    bool empty() const
>>>>>>> df57f8e3
    {
        std::lock_guard<std::mutex> lock(queue_mutex);
        return queue.empty();
    }

<<<<<<< HEAD
    /// Forbids to push new elements to queue.
    /// Returns false if queue was not closed before call, returns true if queue was already closed.
    bool close()
    {
        Poco::ScopedLock<Poco::FastMutex> lock(mutex);
        return closed.exchange(true);
    }

    bool isClosed() const
    {
        return closed.load();
    }

=======
    /** Clear and finish queue
      * After that push operation will return false
      * pop operations will return values until queue become empty
      * Returns true if queue was already finished
      */
    bool finish()
    {
        bool was_finished_before = false;

        {
            std::lock_guard<std::mutex> lock(queue_mutex);

            if (is_finished)
                return true;

            was_finished_before = is_finished;
            is_finished = true;
        }

        pop_condition.notify_all();
        push_condition.notify_all();

        return was_finished_before;
    }

    /// Returns if queue is finished
    bool isFinished() const
    {
        std::lock_guard<std::mutex> lock(queue_mutex);
        return is_finished;
    }

    /// Returns if queue is finished and empty
    bool isFinishedAndEmpty() const
    {
        std::lock_guard<std::mutex> lock(queue_mutex);
        return is_finished && queue.empty();
    }

    /// Clear queue
>>>>>>> df57f8e3
    void clear()
    {
        {
            std::lock_guard<std::mutex> lock(queue_mutex);

            if (is_finished)
                return;

            std::queue<T> empty_queue;
            queue.swap(empty_queue);
        }

        push_condition.notify_all();
    }

    /// Clear and finish queue
    void clearAndFinish()
    {
        {
            std::lock_guard<std::mutex> lock(queue_mutex);

            std::queue<T> empty_queue;
            queue.swap(empty_queue);
            is_finished = true;
        }

        pop_condition.notify_all();
        push_condition.notify_all();
    }
};<|MERGE_RESOLUTION|>--- conflicted
+++ resolved
@@ -3,28 +3,12 @@
 #include <queue>
 #include <type_traits>
 #include <atomic>
-<<<<<<< HEAD
-=======
 #include <condition_variable>
 #include <mutex>
 #include <optional>
->>>>>>> df57f8e3
 
 #include <base/MoveOrCopyIfThrow.h>
 
-<<<<<<< HEAD
-#include <common/MoveOrCopyIfThrow.h>
-#include <Common/Exception.h>
-
-namespace DB
-{
-namespace ErrorCodes
-{
-    extern const int LOGICAL_ERROR;
-}
-}
-=======
->>>>>>> df57f8e3
 
 /** A very simple thread-safe queue of limited size.
   * If you try to pop an item from an empty queue, the thread is blocked until the queue becomes nonempty or queue is finished.
@@ -35,70 +19,18 @@
 {
 private:
     std::queue<T> queue;
-<<<<<<< HEAD
-    mutable Poco::FastMutex mutex;
-    Poco::Semaphore fill_count;
-    Poco::Semaphore empty_count;
-    std::atomic_bool closed = false;
-
-    template <typename... Args>
-    bool tryEmplaceImpl(Args &&... args)
-    {
-        bool emplaced = true;
-
-        {
-            Poco::ScopedLock<Poco::FastMutex> lock(mutex);
-            if (closed)
-                emplaced = false;
-            else
-                queue.emplace(std::forward<Args>(args)...);
-        }
-
-        if (emplaced)
-            fill_count.set();
-        else
-            empty_count.set();
-
-        return emplaced;
-    }
-
-    void popImpl(T & x)
-    {
-        {
-            Poco::ScopedLock<Poco::FastMutex> lock(mutex);
-            detail::moveOrCopyIfThrow(std::move(queue.front()), x);
-            queue.pop();
-        }
-        empty_count.set();
-    }
-=======
->>>>>>> df57f8e3
 
     mutable std::mutex queue_mutex;
     std::condition_variable push_condition;
     std::condition_variable pop_condition;
 
-<<<<<<< HEAD
-    void push(const T & x)
-    {
-        empty_count.wait();
-        if (!tryEmplaceImpl(x))
-            throw DB::Exception(DB::ErrorCodes::LOGICAL_ERROR, "tryPush/tryEmplace must be used with close()");
-    }
-=======
     bool is_finished = false;
->>>>>>> df57f8e3
 
     size_t max_fill = 0;
 
     template <typename ... Args>
     bool emplaceImpl(std::optional<UInt64> timeout_milliseconds, Args &&...args)
     {
-<<<<<<< HEAD
-        empty_count.wait();
-        if (!tryEmplaceImpl(std::forward<Args>(args)...))
-            throw DB::Exception(DB::ErrorCodes::LOGICAL_ERROR, "tryPush/tryEmplace must be used with close()");
-=======
         {
             std::unique_lock<std::mutex> queue_lock(queue_mutex);
 
@@ -124,15 +56,10 @@
 
         pop_condition.notify_one();
         return true;
->>>>>>> df57f8e3
     }
 
     bool popImpl(T & x, std::optional<UInt64> timeout_milliseconds)
     {
-<<<<<<< HEAD
-        fill_count.wait();
-        popImpl(x);
-=======
         {
             std::unique_lock<std::mutex> queue_lock(queue_mutex);
 
@@ -159,7 +86,6 @@
 
         push_condition.notify_one();
         return true;
->>>>>>> df57f8e3
     }
 
 public:
@@ -171,48 +97,25 @@
     /// Returns false if queue is finished
     [[nodiscard]] bool push(const T & x)
     {
-<<<<<<< HEAD
-        if (!empty_count.tryWait(milliseconds))
-            return false;
-
-        return tryEmplaceImpl(x);
-=======
         return emplace(x);
     }
 
     [[nodiscard]] bool push(T && x)
     {
         return emplace(std::move(x));
->>>>>>> df57f8e3
     }
 
     /// Returns false if queue is finished
     template <typename... Args>
     [[nodiscard]] bool emplace(Args &&... args)
     {
-<<<<<<< HEAD
-        if (!empty_count.tryWait(milliseconds))
-            return false;
-
-        return tryEmplaceImpl(std::forward<Args>(args)...);
-=======
         emplaceImpl(std::nullopt /* timeout in milliseconds */, std::forward<Args...>(args...));
         return true;
->>>>>>> df57f8e3
     }
 
     /// Returns false if queue is finished and empty
     [[nodiscard]] bool pop(T & x)
     {
-<<<<<<< HEAD
-        if (!fill_count.tryWait(milliseconds))
-            return false;
-
-        popImpl(x);
-        return true;
-    }
-
-=======
         return popImpl(x, std::nullopt /*timeout in milliseconds*/);
     }
 
@@ -241,39 +144,19 @@
     }
 
     /// Returns size of queue
->>>>>>> df57f8e3
     size_t size() const
     {
         std::lock_guard<std::mutex> lock(queue_mutex);
         return queue.size();
     }
 
-<<<<<<< HEAD
-    size_t empty() const
-=======
     /// Returns if queue is empty
     bool empty() const
->>>>>>> df57f8e3
     {
         std::lock_guard<std::mutex> lock(queue_mutex);
         return queue.empty();
     }
 
-<<<<<<< HEAD
-    /// Forbids to push new elements to queue.
-    /// Returns false if queue was not closed before call, returns true if queue was already closed.
-    bool close()
-    {
-        Poco::ScopedLock<Poco::FastMutex> lock(mutex);
-        return closed.exchange(true);
-    }
-
-    bool isClosed() const
-    {
-        return closed.load();
-    }
-
-=======
     /** Clear and finish queue
       * After that push operation will return false
       * pop operations will return values until queue become empty
@@ -314,7 +197,6 @@
     }
 
     /// Clear queue
->>>>>>> df57f8e3
     void clear()
     {
         {
