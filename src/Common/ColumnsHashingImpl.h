#pragma once

#include <Columns/IColumn.h>
#include <Columns/ColumnNullable.h>
#include <Common/assert_cast.h>
#include <Common/HashTable/HashTableKeyHolder.h>
#include <Interpreters/AggregationCommon.h>

namespace DB
{
namespace ErrorCodes
{
    extern const int LOGICAL_ERROR;
}

namespace ColumnsHashing
{

/// Generic context for HashMethod. Context is shared between multiple threads, all methods must be thread-safe.
/// Is used for caching.
class HashMethodContext
{
public:
    virtual ~HashMethodContext() = default;

    struct Settings
    {
        size_t max_threads;
    };
};

using HashMethodContextPtr = std::shared_ptr<HashMethodContext>;


namespace columns_hashing_impl
{

template <typename Value, bool consecutive_keys_optimization_>
struct LastElementCache
{
    static constexpr bool consecutive_keys_optimization = consecutive_keys_optimization_;
    Value value;
    bool empty = true;
    bool found = false;

    bool check(const Value & value_) { return !empty && value == value_; }

    template <typename Key>
    bool check(const Key & key) { return !empty && value.first == key; }
};

template <typename Data>
struct LastElementCache<Data, false>
{
    static constexpr bool consecutive_keys_optimization = false;
};

template <typename Mapped>
class EmplaceResultImpl
{
    Mapped & value;
    Mapped & cached_value;
    bool inserted;

public:
    EmplaceResultImpl(Mapped & value_, Mapped & cached_value_, bool inserted_)
            : value(value_), cached_value(cached_value_), inserted(inserted_) {}

    bool isInserted() const { return inserted; }
    auto & getMapped() const { return value; }

    void setMapped(const Mapped & mapped)
    {
        cached_value = mapped;
        value = mapped;
    }
};

template <>
class EmplaceResultImpl<void>
{
    bool inserted;

public:
    explicit EmplaceResultImpl(bool inserted_) : inserted(inserted_) {}
    bool isInserted() const { return inserted; }
};

/// FindResult optionally may contain pointer to value and offset in hashtable buffer.
/// Only bool found is required.
/// So we will have 4 different specializations for FindResultImpl
class FindResultImplBase
{
    bool found;

public:
    explicit FindResultImplBase(bool found_) : found(found_) {}
    bool isFound() const { return found; }
};

template <bool need_offset = false>
class FindResultImplOffsetBase
{
public:
    constexpr static bool has_offset = need_offset;
    explicit FindResultImplOffsetBase(size_t /* off */) {}
};

template <>
class FindResultImplOffsetBase<true>
{
    size_t offset;
public:
    constexpr static bool has_offset = true;

    explicit FindResultImplOffsetBase(size_t off) : offset(off) {}
    ALWAYS_INLINE size_t getOffset() const { return offset; }
};

template <typename Mapped, bool need_offset = false>
class FindResultImpl : public FindResultImplBase, public FindResultImplOffsetBase<need_offset>
{
    Mapped * value;

public:
    FindResultImpl()
        : FindResultImplBase(false), FindResultImplOffsetBase<need_offset>(0) // NOLINT(clang-analyzer-optin.cplusplus.UninitializedObject)  intentionally allow uninitialized value here
    {}

    FindResultImpl(Mapped * value_, bool found_, size_t off)
        : FindResultImplBase(found_), FindResultImplOffsetBase<need_offset>(off), value(value_) {}
    Mapped & getMapped() const { return *value; }
};

template <bool need_offset>
class FindResultImpl<void, need_offset> : public FindResultImplBase, public FindResultImplOffsetBase<need_offset>
{
public:
    FindResultImpl(bool found_, size_t off) : FindResultImplBase(found_), FindResultImplOffsetBase<need_offset>(off) {}
};

<<<<<<< HEAD
template <typename Derived, typename Value, typename Mapped, bool consecutive_keys_optimization, bool need_offset = false, bool is_prob = false>
=======
template <typename Derived, typename Value, typename Mapped, bool consecutive_keys_optimization, bool need_offset = false, bool nullable = false>
>>>>>>> 0f6a8184
class HashMethodBase
{
public:
    using EmplaceResult = EmplaceResultImpl<Mapped>;
    using FindResult = FindResultImpl<Mapped, need_offset>;
    static constexpr bool has_mapped = !std::is_same_v<Mapped, void> && !is_prob;
    using Cache = LastElementCache<Value, consecutive_keys_optimization>;

    static HashMethodContextPtr createContext(const HashMethodContext::Settings &) { return nullptr; }

    template <typename Data>
    ALWAYS_INLINE EmplaceResult emplaceKey(Data & data, size_t row, Arena & pool)
    {
        if constexpr (nullable)
        {
            if (isNullAt(row))
            {
                bool has_null_key = data.hasNullKeyData();
                data.hasNullKeyData() = true;

                if constexpr (has_mapped)
                    return EmplaceResult(data.getNullKeyData(), data.getNullKeyData(), !has_null_key);
                else
                    return EmplaceResult(!has_null_key);
            }
        }
        auto key_holder = static_cast<Derived &>(*this).getKeyHolder(row, pool);
        return emplaceImpl(key_holder, data);
    }

    template <typename Data>
    ALWAYS_INLINE FindResult findKey(Data & data, size_t row, Arena & pool)
    {
        if constexpr (nullable)
        {
            if (isNullAt(row))
            {
                if constexpr (has_mapped)
                    return FindResult(&data.getNullKeyData(), data.hasNullKeyData(), 0);
                else
                    return FindResult(data.hasNullKeyData(), 0);
            }
        }
        auto key_holder = static_cast<Derived &>(*this).getKeyHolder(row, pool);
        return findKeyImpl(keyHolderGetKey(key_holder), data);
    }

    template <typename Data>
    ALWAYS_INLINE size_t getHash(const Data & data, size_t row, Arena & pool)
    {
        auto key_holder = static_cast<Derived &>(*this).getKeyHolder(row, pool);
        return data.hash(keyHolderGetKey(key_holder));
    }

    ALWAYS_INLINE bool isNullAt(size_t row) const
    {
        if constexpr (nullable)
        {
            return null_map->getBool(row);
        }
        else
        {
            return false;
        }
    }

protected:
    Cache cache;
    const IColumn * null_map = nullptr;
    bool has_null_data = false;

    /// column argument only for nullable column
    explicit HashMethodBase(const IColumn * column = nullptr)
    {
        if constexpr (consecutive_keys_optimization)
        {
            if constexpr (has_mapped)
            {
                /// Init PairNoInit elements.
                cache.value.second = Mapped();
                cache.value.first = {};
            }
            else
                cache.value = Value();
        }
        if constexpr (nullable)
        {

            null_map = &checkAndGetColumn<ColumnNullable>(column)->getNullMapColumn();
        }
    }

    template <typename Data, typename KeyHolder>
    ALWAYS_INLINE EmplaceResult emplaceImpl(KeyHolder & key_holder, Data & data)
    {
        if constexpr (Cache::consecutive_keys_optimization)
        {
            if (cache.found && cache.check(keyHolderGetKey(key_holder)))
            {
                if constexpr (has_mapped)
                    return EmplaceResult(cache.value.second, cache.value.second, false);
                else
                    return EmplaceResult(false);
            }
        }

        typename Data::LookupResult it;
        bool inserted = false;
        data.emplace(key_holder, it, inserted);

        [[maybe_unused]] Mapped * cached = nullptr;
        if constexpr (has_mapped)
            cached = &it->getMapped();

        if constexpr (has_mapped)
        {
            if (inserted)
            {
                new (&it->getMapped()) Mapped();
            }
        }

        if constexpr (consecutive_keys_optimization)
        {
            cache.found = true;
            cache.empty = false;

            if constexpr (has_mapped)
            {
                cache.value.first = it->getKey();
                cache.value.second = it->getMapped();
                cached = &cache.value.second;
            }
            else
            {
                cache.value = it->getKey();
            }
        }

        if constexpr (has_mapped)
            return EmplaceResult(it->getMapped(), *cached, inserted);
        else
            return EmplaceResult(inserted);
    }

    template <typename Data, typename Key>
    ALWAYS_INLINE FindResult findKeyImpl(Key key, Data & data)
    {
        if constexpr (Cache::consecutive_keys_optimization)
        {
            /// It's possible to support such combination, but code will became more complex.
            /// Now there's not place where we need this options enabled together
            static_assert(!FindResult::has_offset, "`consecutive_keys_optimization` and `has_offset` are conflicting options");
            if (cache.check(key))
            {
                if constexpr (has_mapped)
                    return FindResult(&cache.value.second, cache.found, 0);
                else
                    return FindResult(cache.found, 0);
            }
        }

        auto it = data.find(key);

        if constexpr (consecutive_keys_optimization)
        {
            cache.found = it != nullptr;
            cache.empty = false;

            if constexpr (has_mapped)
            {
                cache.value.first = key;
                if (it)
                {
                    cache.value.second = it->getMapped();
                }
            }
            else
            {
                cache.value = key;
            }
        }

        size_t offset = 0;
        if constexpr (FindResult::has_offset)
        {
            offset = it ? data.offsetInternal(it) : 0;
        }
        if constexpr (has_mapped)
            return FindResult(it ? &it->getMapped() : nullptr, it != nullptr, offset);
        else
            return FindResult(it != nullptr, offset);
    }
};

template <typename T>
struct MappedCache : public PaddedPODArray<T> {};

template <>
struct MappedCache<void> {};


/// This class is designed to provide the functionality that is required for
/// supporting nullable keys in HashMethodKeysFixed. If there are
/// no nullable keys, this class is merely implemented as an empty shell.
template <typename Key, bool has_nullable_keys>
class BaseStateKeysFixed;

/// Case where nullable keys are supported.
template <typename Key>
class BaseStateKeysFixed<Key, true>
{
protected:
    explicit BaseStateKeysFixed(const ColumnRawPtrs & key_columns)
    {
        null_maps.reserve(key_columns.size());
        actual_columns.reserve(key_columns.size());

        for (const auto & col : key_columns)
        {
            if (const auto * nullable_col = checkAndGetColumn<ColumnNullable>(col))
            {
                actual_columns.push_back(&nullable_col->getNestedColumn());
                null_maps.push_back(&nullable_col->getNullMapColumn());
            }
            else
            {
                actual_columns.push_back(col);
                null_maps.push_back(nullptr);
            }
        }
    }

    /// Return the columns which actually contain the values of the keys.
    /// For a given key column, if it is nullable, we return its nested
    /// column. Otherwise we return the key column itself.
    inline const ColumnRawPtrs & getActualColumns() const
    {
        return actual_columns;
    }

    /// Create a bitmap that indicates whether, for a particular row,
    /// a key column bears a null value or not.
    KeysNullMap<Key> createBitmap(size_t row) const
    {
        KeysNullMap<Key> bitmap{};

        for (size_t k = 0; k < null_maps.size(); ++k)
        {
            if (null_maps[k] != nullptr)
            {
                const auto & null_map = assert_cast<const ColumnUInt8 &>(*null_maps[k]).getData();
                if (null_map[row] == 1)
                {
                    size_t bucket = k / 8;
                    size_t offset = k % 8;
                    bitmap[bucket] |= UInt8(1) << offset;
                }
            }
        }

        return bitmap;
    }

private:
    ColumnRawPtrs actual_columns;
    ColumnRawPtrs null_maps;
};

/// Case where nullable keys are not supported.
template <typename Key>
class BaseStateKeysFixed<Key, false>
{
protected:
    explicit BaseStateKeysFixed(const ColumnRawPtrs & columns) : actual_columns(columns) {}

    const ColumnRawPtrs & getActualColumns() const { return actual_columns; }

    KeysNullMap<Key> createBitmap(size_t) const
    {
        throw Exception(ErrorCodes::LOGICAL_ERROR, "Internal error: calling createBitmap() for non-nullable keys is forbidden");
    }

private:
    ColumnRawPtrs actual_columns;
};

}

}

}<|MERGE_RESOLUTION|>--- conflicted
+++ resolved
@@ -139,11 +139,7 @@
     FindResultImpl(bool found_, size_t off) : FindResultImplBase(found_), FindResultImplOffsetBase<need_offset>(off) {}
 };
 
-<<<<<<< HEAD
-template <typename Derived, typename Value, typename Mapped, bool consecutive_keys_optimization, bool need_offset = false, bool is_prob = false>
-=======
-template <typename Derived, typename Value, typename Mapped, bool consecutive_keys_optimization, bool need_offset = false, bool nullable = false>
->>>>>>> 0f6a8184
+template <typename Derived, typename Value, typename Mapped, bool consecutive_keys_optimization, bool need_offset = false, bool nullable = false, bool is_prob = false>
 class HashMethodBase
 {
 public:
