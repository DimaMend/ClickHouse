#include "OvercommitTracker.h"

#include <chrono>
#include <mutex>
#include <Interpreters/ProcessList.h>

using namespace std::chrono_literals;

constexpr std::chrono::microseconds ZERO_MICROSEC = 0us;

OvercommitTracker::OvercommitTracker(std::mutex & global_mutex_)
    : max_wait_time(ZERO_MICROSEC)
    , picked_tracker(nullptr)
    , cancellation_state(QueryCancellationState::NONE)
    , global_mutex(global_mutex_)
    , freed_memory(0)
    , required_memory(0)
    , next_id(0)
    , id_to_release(0)
    , allow_release(true)
{}

<<<<<<< HEAD
#define LOG_DEBUG_SAFE(...)                                                                               \
    do {                                                                                                  \
        OvercommitTrackerBlockerInThread blocker;                                                         \
        try                                                                                               \
        {                                                                                                 \
            ALLOW_ALLOCATIONS_IN_SCOPE;                                                                   \
            LOG_DEBUG(__VA_ARGS__);                                                                       \
        }                                                                                                 \
        catch (...)                                                                                       \
        {                                                                                                 \
            if (fprintf(stderr, "Allocation failed during writing to log in OvercommitTracker\n") != -1)  \
                ;                                                                                         \
        }                                                                                                 \
    } while (false)

OvercommitResult OvercommitTracker::needToStopQuery(MemoryTracker * tracker, Int64 amount)
=======
void OvercommitTracker::setMaxWaitTime(UInt64 wait_time)
{
    std::lock_guard guard(overcommit_m);
    max_wait_time = wait_time * 1us;
}

bool OvercommitTracker::needToStopQuery(MemoryTracker * tracker, Int64 amount)
>>>>>>> f383ab57
{
    DENY_ALLOCATIONS_IN_SCOPE;

    if (OvercommitTrackerBlockerInThread::isBlocked())
        return OvercommitResult::NONE;
    // NOTE: Do not change the order of locks
    //
    // global_mutex must be acquired before overcommit_m, because
    // method OvercommitTracker::onQueryStop(MemoryTracker *) is
    // always called with already acquired global_mutex in
    // ProcessListEntry::~ProcessListEntry().
    std::unique_lock<std::mutex> global_lock(global_mutex);
    std::unique_lock<std::mutex> lk(overcommit_m);

<<<<<<< HEAD
    size_t id = next_id++;

    auto max_wait_time = tracker->getOvercommitWaitingTime();

=======
>>>>>>> f383ab57
    if (max_wait_time == ZERO_MICROSEC)
        return true;

    pickQueryToExclude();
    assert(cancellation_state != QueryCancellationState::NONE);
    global_lock.unlock();

    // If no query was chosen we need to stop current query.
    // This may happen if no soft limit is set.
    if (picked_tracker == nullptr)
    {
        // Here state can not be RUNNING, because it requires
        // picked_tracker to be not null pointer.
        assert(cancellation_state == QueryCancellationState::SELECTED);
        cancellation_state = QueryCancellationState::NONE;
        return true;
    }
    if (picked_tracker == tracker)
    {
        // Query of the provided as an argument memory tracker was chosen.
        // It may happen even when current state is RUNNING, because
        // ThreadStatus::~ThreadStatus may call MemoryTracker::alloc.
        cancellation_state = QueryCancellationState::RUNNING;
        return true;
    }

    allow_release = true;

    required_memory += amount;
<<<<<<< HEAD
    auto wait_start_time = std::chrono::system_clock::now();
    bool timeout = !cv.wait_for(lk, max_wait_time, [this, id]()
=======
    required_per_thread[tracker] = amount;
    bool timeout = !cv.wait_for(lk, max_wait_time, [this, tracker]()
>>>>>>> f383ab57
    {
        return id < id_to_release || cancellation_state == QueryCancellationState::NONE;
    });
<<<<<<< HEAD
    auto wait_end_time = std::chrono::system_clock::now();
    ProfileEvents::increment(ProfileEvents::MemoryOvercommitWaitTimeMicroseconds, (wait_end_time - wait_start_time) / 1us);
    LOG_DEBUG_SAFE(getLogger(), "Memory was{} freed within timeout", (timeout ? " not" : ""));
=======
    LOG_DEBUG(getLogger(), "Memory was{} freed within timeout", (timeout ? " not" : ""));
>>>>>>> f383ab57

    required_memory -= amount;
    bool still_need = !(id < id_to_release); // True if thread wasn't released

    // If threads where not released since last call of this method,
    // we can release them now.
    if (allow_release && required_memory <= freed_memory && still_need)
        releaseThreads();

    // All required amount of memory is free now and selected query to stop doesn't know about it.
    // As we don't need to free memory, we can continue execution of the selected query.
    if (required_memory == 0 && cancellation_state == QueryCancellationState::SELECTED)
        reset();
<<<<<<< HEAD
    if (timeout)
        return OvercommitResult::TIMEOUTED;
    if (still_need)
        return OvercommitResult::NOT_ENOUGH_FREED;
    else
        return OvercommitResult::MEMORY_FREED;
=======
    return timeout || still_need != 0;
>>>>>>> f383ab57
}

void OvercommitTracker::tryContinueQueryExecutionAfterFree(Int64 amount)
{
    DENY_ALLOCATIONS_IN_SCOPE;

    if (OvercommitTrackerBlockerInThread::isBlocked())
        return;

    std::lock_guard guard(overcommit_m);
    if (cancellation_state != QueryCancellationState::NONE)
    {
        freed_memory += amount;
        if (freed_memory >= required_memory)
            releaseThreads();
    }
}

void OvercommitTracker::onQueryStop(MemoryTracker * tracker)
{
    DENY_ALLOCATIONS_IN_SCOPE;

    std::unique_lock<std::mutex> lk(overcommit_m);
    if (picked_tracker == tracker)
    {
        LOG_DEBUG_SAFE(getLogger(), "Picked query stopped");

        reset();
        cv.notify_all();
    }
}

void OvercommitTracker::releaseThreads()
{
    id_to_release = next_id;
    freed_memory = 0;
    allow_release = false; // To avoid repeating call of this method in OvercommitTracker::needToStopQuery
    cv.notify_all();
}

UserOvercommitTracker::UserOvercommitTracker(DB::ProcessList * process_list, DB::ProcessListForUser * user_process_list_)
    : OvercommitTracker(process_list->mutex)
    , user_process_list(user_process_list_)
{}

void UserOvercommitTracker::pickQueryToExcludeImpl()
{
    MemoryTracker * query_tracker = nullptr;
    OvercommitRatio current_ratio{0, 0};
    // At this moment query list must be read only.
    // This is guaranteed by locking global_mutex in OvercommitTracker::needToStopQuery.
    auto & queries = user_process_list->queries;
    LOG_DEBUG_SAFE(logger, "Trying to choose query to stop from {} queries", queries.size());
    for (auto const & query : queries)
    {
        if (query.second->isKilled())
            continue;

        auto * memory_tracker = query.second->getMemoryTracker();
        if (!memory_tracker)
            continue;

        auto ratio = memory_tracker->getOvercommitRatio();
        LOG_DEBUG_SAFE(logger, "Query has ratio {}/{}", ratio.committed, ratio.soft_limit);
        if (ratio.soft_limit != 0 && current_ratio < ratio)
        {
            query_tracker = memory_tracker;
            current_ratio   = ratio;
        }
    }
    LOG_DEBUG_SAFE(logger, "Selected to stop query with overcommit ratio {}/{}",
        current_ratio.committed, current_ratio.soft_limit);
    picked_tracker = query_tracker;
}

GlobalOvercommitTracker::GlobalOvercommitTracker(DB::ProcessList * process_list_)
    : OvercommitTracker(process_list_->mutex)
    , process_list(process_list_)
{}

void GlobalOvercommitTracker::pickQueryToExcludeImpl()
{
    MemoryTracker * query_tracker = nullptr;
    OvercommitRatio current_ratio{0, 0};
    // At this moment query list must be read only.
    // This is guaranteed by locking global_mutex in OvercommitTracker::needToStopQuery.
    LOG_DEBUG_SAFE(logger, "Trying to choose query to stop from {} queries", process_list->size());
    for (auto const & query : process_list->processes)
    {
        if (query.isKilled())
            continue;

        Int64 user_soft_limit = 0;
        if (auto const * user_process_list = query.getUserProcessList())
            user_soft_limit = user_process_list->user_memory_tracker.getSoftLimit();
        if (user_soft_limit == 0)
            continue;

        auto * memory_tracker = query.getMemoryTracker();
        if (!memory_tracker)
            continue;
        auto ratio = memory_tracker->getOvercommitRatio(user_soft_limit);
        LOG_DEBUG_SAFE(logger, "Query has ratio {}/{}", ratio.committed, ratio.soft_limit);
        if (current_ratio < ratio)
        {
            query_tracker = memory_tracker;
            current_ratio   = ratio;
        }
    }
    LOG_DEBUG_SAFE(logger, "Selected to stop query with overcommit ratio {}/{}",
        current_ratio.committed, current_ratio.soft_limit);
    picked_tracker = query_tracker;
}

thread_local size_t OvercommitTrackerBlockerInThread::counter = 0;<|MERGE_RESOLUTION|>--- conflicted
+++ resolved
@@ -20,7 +20,6 @@
     , allow_release(true)
 {}
 
-<<<<<<< HEAD
 #define LOG_DEBUG_SAFE(...)                                                                               \
     do {                                                                                                  \
         OvercommitTrackerBlockerInThread blocker;                                                         \
@@ -36,8 +35,6 @@
         }                                                                                                 \
     } while (false)
 
-OvercommitResult OvercommitTracker::needToStopQuery(MemoryTracker * tracker, Int64 amount)
-=======
 void OvercommitTracker::setMaxWaitTime(UInt64 wait_time)
 {
     std::lock_guard guard(overcommit_m);
@@ -45,12 +42,11 @@
 }
 
 bool OvercommitTracker::needToStopQuery(MemoryTracker * tracker, Int64 amount)
->>>>>>> f383ab57
 {
     DENY_ALLOCATIONS_IN_SCOPE;
 
     if (OvercommitTrackerBlockerInThread::isBlocked())
-        return OvercommitResult::NONE;
+        return true;
     // NOTE: Do not change the order of locks
     //
     // global_mutex must be acquired before overcommit_m, because
@@ -60,13 +56,8 @@
     std::unique_lock<std::mutex> global_lock(global_mutex);
     std::unique_lock<std::mutex> lk(overcommit_m);
 
-<<<<<<< HEAD
     size_t id = next_id++;
 
-    auto max_wait_time = tracker->getOvercommitWaitingTime();
-
-=======
->>>>>>> f383ab57
     if (max_wait_time == ZERO_MICROSEC)
         return true;
 
@@ -96,23 +87,14 @@
     allow_release = true;
 
     required_memory += amount;
-<<<<<<< HEAD
     auto wait_start_time = std::chrono::system_clock::now();
     bool timeout = !cv.wait_for(lk, max_wait_time, [this, id]()
-=======
-    required_per_thread[tracker] = amount;
-    bool timeout = !cv.wait_for(lk, max_wait_time, [this, tracker]()
->>>>>>> f383ab57
     {
         return id < id_to_release || cancellation_state == QueryCancellationState::NONE;
     });
-<<<<<<< HEAD
     auto wait_end_time = std::chrono::system_clock::now();
     ProfileEvents::increment(ProfileEvents::MemoryOvercommitWaitTimeMicroseconds, (wait_end_time - wait_start_time) / 1us);
     LOG_DEBUG_SAFE(getLogger(), "Memory was{} freed within timeout", (timeout ? " not" : ""));
-=======
-    LOG_DEBUG(getLogger(), "Memory was{} freed within timeout", (timeout ? " not" : ""));
->>>>>>> f383ab57
 
     required_memory -= amount;
     bool still_need = !(id < id_to_release); // True if thread wasn't released
@@ -126,16 +108,7 @@
     // As we don't need to free memory, we can continue execution of the selected query.
     if (required_memory == 0 && cancellation_state == QueryCancellationState::SELECTED)
         reset();
-<<<<<<< HEAD
-    if (timeout)
-        return OvercommitResult::TIMEOUTED;
-    if (still_need)
-        return OvercommitResult::NOT_ENOUGH_FREED;
-    else
-        return OvercommitResult::MEMORY_FREED;
-=======
-    return timeout || still_need != 0;
->>>>>>> f383ab57
+    return timeout || still_need;
 }
 
 void OvercommitTracker::tryContinueQueryExecutionAfterFree(Int64 amount)
