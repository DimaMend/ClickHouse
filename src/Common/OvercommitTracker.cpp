--- conflicted
+++ resolved
@@ -20,24 +20,6 @@
     , allow_release(true)
 {}
 
-<<<<<<< HEAD
-OvercommitResult OvercommitTracker::needToStopQuery(MemoryTracker * tracker, Int64 amount)
-=======
-#define LOG_DEBUG_SAFE(...)                                                                               \
-    do {                                                                                                  \
-        OvercommitTrackerBlockerInThread blocker;                                                         \
-        try                                                                                               \
-        {                                                                                                 \
-            ALLOW_ALLOCATIONS_IN_SCOPE;                                                                   \
-            LOG_DEBUG(__VA_ARGS__);                                                                       \
-        }                                                                                                 \
-        catch (...)                                                                                       \
-        {                                                                                                 \
-            if (fprintf(stderr, "Allocation failed during writing to log in OvercommitTracker\n") != -1)  \
-                ;                                                                                         \
-        }                                                                                                 \
-    } while (false)
-
 void OvercommitTracker::setMaxWaitTime(UInt64 wait_time)
 {
     std::lock_guard guard(overcommit_m);
@@ -45,7 +27,7 @@
 }
 
 bool OvercommitTracker::needToStopQuery(MemoryTracker * tracker, Int64 amount)
->>>>>>> 4760001d
+
 {
     DENY_ALLOCATIONS_IN_SCOPE;
 
@@ -95,12 +77,6 @@
     {
         return id < id_to_release || cancellation_state == QueryCancellationState::NONE;
     });
-<<<<<<< HEAD
-    auto wait_end_time = std::chrono::system_clock::now();
-    ProfileEvents::increment(ProfileEvents::MemoryOvercommitWaitTimeMicroseconds, (wait_end_time - wait_start_time) / 1us);
-=======
-    LOG_DEBUG_SAFE(getLogger(), "Memory was{} freed within timeout", (timeout ? " not" : ""));
->>>>>>> 4760001d
 
     required_memory -= amount;
     bool still_need = !(id < id_to_release); // True if thread wasn't released
