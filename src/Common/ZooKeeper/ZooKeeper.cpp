--- conflicted
+++ resolved
@@ -643,20 +643,17 @@
 {
     struct WaitForDisappearState
     {
-        int32_t code = 0;
-        int32_t event_type = 0;
+        std::atomic_int32_t code = 0;
+        std::atomic_int32_t event_type = 0;
         Poco::Event event;
     };
     using WaitForDisappearStatePtr = std::shared_ptr<WaitForDisappearState>;
 }
 
-void ZooKeeper::waitForDisappear(const std::string & path)
+bool ZooKeeper::waitForDisappear(const std::string & path, const WaitCondition & condition)
 {
     WaitForDisappearStatePtr state = std::make_shared<WaitForDisappearState>();
 
-<<<<<<< HEAD
-    while (true)
-=======
     auto callback = [state](const Coordination::ExistsResponse & response)
     {
         state->code = int32_t(response.error);
@@ -665,49 +662,35 @@
     };
 
     auto watch = [state](const Coordination::WatchResponse & response)
->>>>>>> 811d124a
-    {
-        auto callback = [state](const Coordination::ExistsResponse & response)
-        {
-<<<<<<< HEAD
-            state->code = response.error;
-            if (state->code)
-                state->event.set();
-        };
-
-        auto watch = [state](const Coordination::WatchResponse & response)
-        {
-=======
+    {
+        if (!state->code)
+        {
             state->code = int32_t(response.error);
->>>>>>> 811d124a
             if (!state->code)
-            {
-                state->code = response.error;
-                if (!state->code)
-                    state->event_type = response.type;
-                state->event.set();
-            }
-        };
-
+                state->event_type = response.type;
+            state->event.set();
+        }
+    };
+
+    while (!condition || !condition())
+    {
         /// NOTE: if the node doesn't exist, the watch will leak.
-
         impl->exists(path, callback, watch);
-        state->event.wait();
-
-<<<<<<< HEAD
-        if (state->code == Coordination::ZNONODE)
-            return;
-=======
+        if (!condition)
+            state->event.wait();
+        else if (!state->event.tryWait(1000))
+            continue;
+
         if (state->code == int32_t(Coordination::Error::ZNONODE))
             return true;
->>>>>>> 811d124a
 
         if (state->code)
             throw KeeperException(static_cast<Coordination::Error>(state->code.load(std::memory_order_seq_cst)), path);
 
         if (state->event_type == Coordination::DELETED)
-            return;
-    }
+            return true;
+    }
+    return false;
 }
 
 ZooKeeperPtr ZooKeeper::startNewSession() const
