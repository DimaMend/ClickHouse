--- conflicted
+++ resolved
@@ -242,11 +242,7 @@
     return file_stat.st_ino;
 }
 
-<<<<<<< HEAD
-std::optional<size_t> getFileSizeIfPossible(const String & path)
-=======
 std::optional<size_t> tryGetSizeFromFilePath(const String & path)
->>>>>>> ee472657
 {
     std::error_code ec;
 
