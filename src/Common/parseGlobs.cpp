--- conflicted
+++ resolved
@@ -40,7 +40,6 @@
     }
     std::string escaped_with_globs = buf_for_escaping.str();
 
-<<<<<<< HEAD
     std::string_view matched;
     std::string_view input(escaped_with_globs);
     std::ostringstream oss_for_replacing; /// STYLE_CHECK_ALLOW_STD_STRING_STREAM
@@ -49,20 +48,10 @@
 
     /// We may find range and enum globs in any order, let's look for both types on each iteration.
     while (true)
-=======
-    static const re2::RE2 enum_or_range(R"({([\d]+\.\.[\d]+|[^{}*,]+,[^{}*]*[^{}*,])})");    /// regexp for {expr1,expr2,expr3} or {M..N}, where M and N - non-negative integers, expr's should be without "{", "}", "*" and ","
-    std::string_view input(escaped_with_globs);
-    std::string_view matched;
-    std::ostringstream oss_for_replacing;       // STYLE_CHECK_ALLOW_STD_STRING_STREAM
-    oss_for_replacing.exceptions(std::ios::failbit);
-    size_t current_index = 0;
-    while (RE2::FindAndConsume(&input, enum_or_range, &matched))
->>>>>>> 5da7b0b5
     {
         std::string_view matched_range;
         std::string_view matched_enum;
 
-<<<<<<< HEAD
         auto did_match_range = RE2::PartialMatch(input, range_regex, &matched_range);
         auto did_match_enum = RE2::PartialMatch(input, enum_regex, &matched_enum);
 
@@ -78,10 +67,6 @@
             std::string buffer(matched);
             oss_for_replacing << escaped_with_globs.substr(current_index, matched_range.data() - escaped_with_globs.data() - current_index - 1) << '(';
 
-=======
-        if (buffer.find(',') == std::string::npos)
-        {
->>>>>>> 5da7b0b5
             size_t range_begin = 0;
             size_t range_end = 0;
             char point;
@@ -93,7 +78,6 @@
             bool leading_zeros = buffer[0] == '0';
             size_t output_width = 0;
 
-<<<<<<< HEAD
             if (range_begin > range_end) /// Descending Sequence {20..15} {9..01}
             {
                 std::swap(range_begin,range_end);
@@ -102,16 +86,6 @@
             }
             if (range_begin_width == 1 && leading_zeros)
                 output_width = 1; /// Special Case: {0..10} {0..999}
-=======
-            if (range_begin > range_end)    //Descending Sequence {20..15} {9..01}
-            {
-                std::swap(range_begin,range_end);
-                leading_zeros = buffer[buffer.find_last_of('.')+1]=='0';
-                std::swap(range_begin_width,range_end_width);
-            }
-            if (range_begin_width == 1 && leading_zeros)
-                output_width = 1;   ///Special Case: {0..10} {0..999}
->>>>>>> 5da7b0b5
             else
                 output_width = std::max(range_begin_width, range_end_width);
 
@@ -126,7 +100,6 @@
                     oss_for_replacing << std::setfill('0') << std::setw(static_cast<int>(output_width));
                 oss_for_replacing << i;
             }
-<<<<<<< HEAD
 
             oss_for_replacing << ")";
             current_index = input.data() - escaped_with_globs.data();
@@ -147,16 +120,6 @@
         }
         else
             break;
-=======
-        }
-        else
-        {
-            std::replace(buffer.begin(), buffer.end(), ',', '|');
-            oss_for_replacing << buffer;
-        }
-        oss_for_replacing << ")";
-        current_index = input.data() - escaped_with_globs.data();
->>>>>>> 5da7b0b5
     }
     oss_for_replacing << escaped_with_globs.substr(current_index);
     std::string almost_res = oss_for_replacing.str();
