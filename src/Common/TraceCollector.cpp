--- conflicted
+++ resolved
@@ -141,14 +141,9 @@
 
         if (trace_log)
         {
-<<<<<<< HEAD
-            TraceLogElement element{std::time(nullptr), clock_gettime_ns(), trace_type, thread_id, query_id, trace, size};
-            trace_log->add(std::move(element));
-=======
             UInt64 time = clock_gettime_ns(CLOCK_REALTIME);
             TraceLogElement element{time_t(time / 1000000000), time, trace_type, thread_id, query_id, trace, size};
-            trace_log->add(element);
->>>>>>> abf3cb87
+            trace_log->add(std::move(element));
         }
     }
 }
