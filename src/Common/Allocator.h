--- conflicted
+++ resolved
@@ -84,14 +84,9 @@
         try
         {
             checkSize(size);
-<<<<<<< HEAD
-            freeNoTrack(buf);
-            CurrentMemoryTracker::free(size);
-=======
             freeNoTrack(buf, size);
             auto trace = CurrentMemoryTracker::free(size);
             trace.onFree(buf, size);
->>>>>>> 78771fc0
         }
         catch (...)
         {
@@ -134,39 +129,6 @@
                 if (new_size > old_size)
                     memset(reinterpret_cast<char *>(buf) + old_size, 0, new_size - old_size);
         }
-<<<<<<< HEAD
-=======
-        else if (old_size >= MMAP_THRESHOLD && new_size >= MMAP_THRESHOLD)
-        {
-            /// Resize mmap'd memory region.
-            auto trace_free = CurrentMemoryTracker::free(old_size);
-            auto trace_alloc = CurrentMemoryTracker::alloc(new_size);
-            trace_free.onFree(buf, old_size);
-
-            // On apple and freebsd self-implemented mremap used (common/mremap.h)
-            buf = clickhouse_mremap(buf, old_size, new_size, MREMAP_MAYMOVE,
-                                    PROT_READ | PROT_WRITE, mmap_flags, -1, 0);
-            if (MAP_FAILED == buf)
-                DB::throwFromErrno(fmt::format("Allocator: Cannot mremap memory chunk from {} to {}.",
-                    ReadableSize(old_size), ReadableSize(new_size)), DB::ErrorCodes::CANNOT_MREMAP);
-
-            /// No need for zero-fill, because mmap guarantees it.
-            trace_alloc.onAlloc(buf, new_size);
-        }
-        else if (new_size < MMAP_THRESHOLD)
-        {
-            /// Small allocs that requires a copy. Assume there's enough memory in system. Call CurrentMemoryTracker once.
-            auto trace_free = CurrentMemoryTracker::free(old_size);
-            auto trace_alloc = CurrentMemoryTracker::alloc(new_size);
-            trace_free.onFree(buf, old_size);
-
-            void * new_buf = allocNoTrack(new_size, alignment);
-            trace_alloc.onAlloc(buf, new_size);
-            memcpy(new_buf, buf, std::min(old_size, new_size));
-            freeNoTrack(buf, old_size);
-            buf = new_buf;
-        }
->>>>>>> 78771fc0
         else
         {
             /// Big allocs that requires a copy. MemoryTracker is called inside 'alloc', 'free' methods.
