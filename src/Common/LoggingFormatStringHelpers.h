#pragma once

#include <base/defines.h>
#include <base/types.h>
#include <fmt/format.h>
#include <mutex>
#include <unordered_map>
#include <Poco/Logger.h>
#include <Poco/Message.h>
#include <base/EnumReflection.h>


struct PreformattedMessage;
consteval void formatStringCheckArgsNumImpl(std::string_view str, size_t nargs);
template <typename T> constexpr std::string_view tryGetStaticFormatString(T && x);

/// Extract format string from a string literal and constructs consteval fmt::format_string
template <typename... Args>
struct FormatStringHelperImpl
{
    std::string_view message_format_string;
    fmt::format_string<Args...> fmt_str;
    template<typename T>
    consteval FormatStringHelperImpl(T && str) : message_format_string(tryGetStaticFormatString(str)), fmt_str(std::forward<T>(str))
    {
        formatStringCheckArgsNumImpl(message_format_string, sizeof...(Args));
    }
    template<typename T>
    FormatStringHelperImpl(fmt::basic_runtime<T> && str) : message_format_string(), fmt_str(std::forward<fmt::basic_runtime<T>>(str)) {}

    PreformattedMessage format(Args && ...args) const;
};

template <typename... Args>
using FormatStringHelper = FormatStringHelperImpl<std::type_identity_t<Args>...>;

/// Saves a format string for already formatted message
struct PreformattedMessage
{
    std::string text;
    std::string_view format_string;

    template <typename... Args>
    static PreformattedMessage create(FormatStringHelper<Args...> fmt, Args &&... args);

    operator const std::string & () const { return text; }
    operator std::string () && { return std::move(text); }
    operator fmt::format_string<> () const { UNREACHABLE(); }

    void apply(std::string & out_text, std::string_view & out_format_string) const &
    {
        out_text = text;
        out_format_string = format_string;
    }
    void apply(std::string & out_text, std::string_view & out_format_string) &&
    {
        out_text = std::move(text);
        out_format_string = format_string;
    }
};

template <typename... Args>
PreformattedMessage FormatStringHelperImpl<Args...>::format(Args && ...args) const
{
    return PreformattedMessage{fmt::format(fmt_str, std::forward<Args>(args)...), message_format_string};
}

template <typename... Args>
PreformattedMessage PreformattedMessage::create(FormatStringHelper<Args...> fmt, Args && ...args)
{
    return fmt.format(std::forward<Args>(args)...);
}

template<typename T> struct is_fmt_runtime : std::false_type {};
template<typename T> struct is_fmt_runtime<fmt::basic_runtime<T>> : std::true_type {};

template <typename T> constexpr std::string_view tryGetStaticFormatString(T && x)
{
    /// Format string for an exception or log message must be a string literal (compile-time constant).
    /// Failure of this assertion may indicate one of the following issues:
    ///  - A message was already formatted into std::string before passing to Exception(...) or LOG_XXXXX(...).
    ///    Please use variadic constructor of Exception.
    ///    Consider using PreformattedMessage or LogToStr if you want to avoid double formatting and/or copy-paste.
    ///  - A string literal was converted to std::string (or const char *).
    ///  - Use Exception::createRuntime or fmt::runtime if there's no format string
    ///    and a message is generated in runtime by a third-party library
    ///    or deserialized from somewhere.
    static_assert(!std::is_same_v<std::string, std::decay_t<T>>);

    if constexpr (is_fmt_runtime<std::decay_t<T>>::value)
    {
        /// It definitely was fmt::runtime(something).
        /// We are not sure about a lifetime of the string, so return empty view.
        /// Also it can be arbitrary string, not a formatting pattern.
        /// So returning empty pattern will not pollute the set of patterns.
        return std::string_view();
    }
    else
    {
        if constexpr (std::is_same_v<PreformattedMessage, std::decay_t<T>>)
        {
            return x.format_string;
        }
        else
        {
            /// Most likely it was a string literal.
            /// Unfortunately, there's no good way to check if something is a string literal.
            /// But fmtlib requires a format string to be compile-time constant unless fmt::runtime is used.
<<<<<<< HEAD
            // static_assert(std::is_nothrow_convertible<T, const char * const>::value);
            static_assert(!std::is_pointer<T>::value);
=======
            static_assert(std::is_nothrow_convertible_v<T, const char * const>);
            static_assert(!std::is_pointer_v<T>);
>>>>>>> beb0f6c5
            return std::string_view(x);
        }
    }
}

/// Constexpr ifs are not like ifdefs, and compiler still checks that unneeded code can be compiled
/// This template is useful to avoid compilation failures when condition of some "constexpr if" is false
template<bool enable> struct ConstexprIfsAreNotIfdefs
{
    template <typename T> constexpr static std::string_view getStaticFormatString(T &&) { return {}; }
    template <typename T> static PreformattedMessage getPreformatted(T &&) { return {}; }
};

template<> struct ConstexprIfsAreNotIfdefs<true>
{
    template <typename T> consteval static std::string_view getStaticFormatString(T && x)
    {
        /// See tryGetStaticFormatString(...)
        static_assert(!std::is_same_v<std::string, std::decay_t<T>>);
        static_assert(std::is_nothrow_convertible_v<T, const char * const>);
        static_assert(!std::is_pointer_v<T>);
        return std::string_view(x);
    }

    template <typename T> static T && getPreformatted(T && x) { return std::forward<T>(x); }
};

template <typename... Ts> constexpr size_t numArgs(Ts &&...) { return sizeof...(Ts); }
template <typename T, typename... Ts> constexpr auto firstArg(T && x, Ts &&...) { return std::forward<T>(x); }
/// For implicit conversion of fmt::basic_runtime<> to char* for std::string ctor
template <typename T, typename... Ts> constexpr auto firstArg(fmt::basic_runtime<T> && data, Ts &&...) { return data.str.data(); }
template <typename T, typename... Ts> constexpr auto firstArg(const fmt::basic_runtime<T> & data, Ts &&...) { return data.str.data(); }

consteval ssize_t formatStringCountArgsNum(const char * const str, size_t len)
{
    /// It does not count named args, but we don't use them
    size_t cnt = 0;
    size_t i = 0;
    while (i + 1 < len)
    {
        if (str[i] == '{' && str[i + 1] == '}')
        {
            i += 2;
            cnt += 1;
        }
        else if (str[i] == '{')
        {
            /// Ignore checks for complex formatting like "{:.3f}"
            return -1;
        }
        else
        {
            i += 1;
        }
    }
    return cnt;
}

[[noreturn]] void functionThatFailsCompilationOfConstevalFunctions(const char * error);

/// fmt::format checks that there are enough arguments, but ignores extra arguments (e.g. fmt::format("{}", 1, 2) compiles)
/// This function will fail to compile if the number of "{}" substitutions does not exactly match
consteval void formatStringCheckArgsNumImpl(std::string_view str, size_t nargs)
{
    if (str.empty())
        return;
    ssize_t cnt = formatStringCountArgsNum(str.data(), str.size());
    if (0 <= cnt && cnt != nargs)
        functionThatFailsCompilationOfConstevalFunctions("unexpected number of arguments in a format string");
}

template<typename T>
consteval void formatStringCheckArgsNum(T && str, size_t nargs)
{
    formatStringCheckArgsNumImpl(tryGetStaticFormatString(str), nargs);
}
template<typename T> inline void formatStringCheckArgsNum(fmt::basic_runtime<T> &&, size_t) {}
template<> inline void formatStringCheckArgsNum(PreformattedMessage &, size_t) {}
template<> inline void formatStringCheckArgsNum(const PreformattedMessage &, size_t) {}
template<> inline void formatStringCheckArgsNum(PreformattedMessage &&, size_t) {}

template<typename T> struct FormatStringTypeInfo{ static constexpr bool is_static = true; static constexpr bool has_format = true; };
template<typename T> struct FormatStringTypeInfo<fmt::basic_runtime<T>> { static constexpr bool is_static = false; static constexpr bool has_format = false; };
template<> struct FormatStringTypeInfo<PreformattedMessage> { static constexpr bool is_static = false; static constexpr bool has_format = true; };

/// This wrapper helps to avoid too frequent and noisy log messages.
/// For each pair (logger_name, format_string) it remembers when such a message was logged the last time.
/// The message will not be logged again if less than min_interval_s seconds passed since the previously logged message.
class LogFrequencyLimiterIml
{
    /// Hash(logger_name, format_string) -> (last_logged_time_s, skipped_messages_count)
    static std::unordered_map<UInt64, std::pair<time_t, size_t>> logged_messages;
    static time_t last_cleanup;
    static std::mutex mutex;

    Poco::Logger * logger;
    time_t min_interval_s;
public:
    LogFrequencyLimiterIml(Poco::Logger * logger_, time_t min_interval_s_) : logger(logger_), min_interval_s(min_interval_s_) {}

    LogFrequencyLimiterIml & operator -> () { return *this; }
    bool is(Poco::Message::Priority priority) { return logger->is(priority); }
    LogFrequencyLimiterIml * getChannel() {return this; }
    const String & name() const { return logger->name(); }

    void log(Poco::Message & message);

    /// Clears messages that were logged last time more than too_old_threshold_s seconds ago
    static void cleanup(time_t too_old_threshold_s = 600);

    Poco::Logger * getLogger() { return logger; }
};

/// This wrapper helps to avoid too noisy log messages from similar objects.
/// Once an instance of LogSeriesLimiter type is created the decision is done
/// All followed message which use this instance is either printed or muted all together.
/// LogSeriesLimiter differs from LogFrequencyLimiterIml in a way that
/// LogSeriesLimiter is useful for accept or mute series of logs when LogFrequencyLimiterIml works for each line independently.
class LogSeriesLimiter
{
    static std::mutex mutex;
    static time_t last_cleanup;

    /// Hash(logger_name) -> (last_logged_time_s, accepted, muted)
    using SeriesRecords = std::unordered_map<UInt64, std::tuple<time_t, size_t, size_t>>;

    static SeriesRecords & getSeriesRecords() TSA_REQUIRES(mutex)
    {
        static SeriesRecords records;
        return records;
    }

    Poco::Logger * logger = nullptr;
    bool accepted = false;
    String debug_message;
public:
    LogSeriesLimiter(Poco::Logger * logger_, size_t allowed_count_, time_t interval_s_);

    LogSeriesLimiter & operator -> () { return *this; }
    bool is(Poco::Message::Priority priority) { return logger->is(priority); }
    LogSeriesLimiter * getChannel() {return this; }
    const String & name() const { return logger->name(); }

    void log(Poco::Message & message);

    Poco::Logger * getLogger() { return logger; }
};

/// This wrapper is useful to save formatted message into a String before sending it to a logger
class LogToStrImpl
{
    String & out_str;
    Poco::Logger * logger;
    std::unique_ptr<LogFrequencyLimiterIml> maybe_nested;
    bool propagate_to_actual_log = true;
public:
    LogToStrImpl(String & out_str_, Poco::Logger * logger_) : out_str(out_str_), logger(logger_) {}
    LogToStrImpl(String & out_str_, std::unique_ptr<LogFrequencyLimiterIml> && maybe_nested_)
        : out_str(out_str_), logger(maybe_nested_->getLogger()), maybe_nested(std::move(maybe_nested_)) {}
    LogToStrImpl & operator -> () { return *this; }
    bool is(Poco::Message::Priority priority) { propagate_to_actual_log &= logger->is(priority); return true; }
    LogToStrImpl * getChannel() {return this; }
    const String & name() const { return logger->name(); }
    void log(Poco::Message & message)
    {
        out_str = message.getText();
        if (!propagate_to_actual_log)
            return;
        if (maybe_nested)
            maybe_nested->log(message);
        else if (auto * channel = logger->getChannel())
            channel->log(message);
    }
};<|MERGE_RESOLUTION|>--- conflicted
+++ resolved
@@ -106,13 +106,8 @@
             /// Most likely it was a string literal.
             /// Unfortunately, there's no good way to check if something is a string literal.
             /// But fmtlib requires a format string to be compile-time constant unless fmt::runtime is used.
-<<<<<<< HEAD
-            // static_assert(std::is_nothrow_convertible<T, const char * const>::value);
-            static_assert(!std::is_pointer<T>::value);
-=======
-            static_assert(std::is_nothrow_convertible_v<T, const char * const>);
+            /// static_assert(std::is_nothrow_convertible_v<T, const char * const>);
             static_assert(!std::is_pointer_v<T>);
->>>>>>> beb0f6c5
             return std::string_view(x);
         }
     }
