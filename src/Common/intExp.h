#pragma once

#include <cstdint>
#include <limits>

#include <boost/multiprecision/integer.hpp>

// Also defined in Core/Defines.h
#if !defined(NO_SANITIZE_UNDEFINED)
#if defined(__clang__)
    #define NO_SANITIZE_UNDEFINED __attribute__((__no_sanitize__("undefined")))
#else
    #define NO_SANITIZE_UNDEFINED
#endif
#endif


/// On overlow, the function returns unspecified value.
inline NO_SANITIZE_UNDEFINED uint64_t intExp2(int x)
{
    return 1ULL << x;
}

constexpr inline uint64_t intExp10(int x)
{
    if (x < 0)
        return 0;
    if (x > 19)
        return std::numeric_limits<uint64_t>::max();

    constexpr uint64_t table[20] =
    {
        1ULL,                   10ULL,                   100ULL,
        1000ULL,                10000ULL,                100000ULL,
        1000000ULL,             10000000ULL,             100000000ULL,
        1000000000ULL,          10000000000ULL,          100000000000ULL,
        1000000000000ULL,       10000000000000ULL,       100000000000000ULL,
        1000000000000000ULL,    10000000000000000ULL,    100000000000000000ULL,
        1000000000000000000ULL, 10000000000000000000ULL
    };

    return table[x];
}

namespace common
{

constexpr inline int exp10_i32(int x)
{
    constexpr int values[] =
    {
        1,
        10,
        100,
        1000,
        10000,
        100000,
        1000000,
        10000000,
        100000000,
        1000000000
    };
    return values[x];
}

constexpr inline int64_t exp10_i64(int x)
{
    constexpr int64_t values[] =
    {
        1LL,
        10LL,
        100LL,
        1000LL,
        10000LL,
        100000LL,
        1000000LL,
        10000000LL,
        100000000LL,
        1000000000LL,
        10000000000LL,
        100000000000LL,
        1000000000000LL,
        10000000000000LL,
        100000000000000LL,
        1000000000000000LL,
        10000000000000000LL,
        100000000000000000LL,
        1000000000000000000LL
    };
    return values[x];
}

constexpr inline __int128 exp10_i128(int x)
{
    constexpr __int128 values[] =
    {
        static_cast<__int128>(1LL),
        static_cast<__int128>(10LL),
        static_cast<__int128>(100LL),
        static_cast<__int128>(1000LL),
        static_cast<__int128>(10000LL),
        static_cast<__int128>(100000LL),
        static_cast<__int128>(1000000LL),
        static_cast<__int128>(10000000LL),
        static_cast<__int128>(100000000LL),
        static_cast<__int128>(1000000000LL),
        static_cast<__int128>(10000000000LL),
        static_cast<__int128>(100000000000LL),
        static_cast<__int128>(1000000000000LL),
        static_cast<__int128>(10000000000000LL),
        static_cast<__int128>(100000000000000LL),
        static_cast<__int128>(1000000000000000LL),
        static_cast<__int128>(10000000000000000LL),
        static_cast<__int128>(100000000000000000LL),
        static_cast<__int128>(1000000000000000000LL),
        static_cast<__int128>(1000000000000000000LL) * 10LL,
        static_cast<__int128>(1000000000000000000LL) * 100LL,
        static_cast<__int128>(1000000000000000000LL) * 1000LL,
        static_cast<__int128>(1000000000000000000LL) * 10000LL,
        static_cast<__int128>(1000000000000000000LL) * 100000LL,
        static_cast<__int128>(1000000000000000000LL) * 1000000LL,
        static_cast<__int128>(1000000000000000000LL) * 10000000LL,
        static_cast<__int128>(1000000000000000000LL) * 100000000LL,
        static_cast<__int128>(1000000000000000000LL) * 1000000000LL,
        static_cast<__int128>(1000000000000000000LL) * 10000000000LL,
        static_cast<__int128>(1000000000000000000LL) * 100000000000LL,
        static_cast<__int128>(1000000000000000000LL) * 1000000000000LL,
        static_cast<__int128>(1000000000000000000LL) * 10000000000000LL,
        static_cast<__int128>(1000000000000000000LL) * 100000000000000LL,
        static_cast<__int128>(1000000000000000000LL) * 1000000000000000LL,
        static_cast<__int128>(1000000000000000000LL) * 10000000000000000LL,
        static_cast<__int128>(1000000000000000000LL) * 100000000000000000LL,
        static_cast<__int128>(1000000000000000000LL) * 100000000000000000LL * 10LL,
        static_cast<__int128>(1000000000000000000LL) * 100000000000000000LL * 100LL,
        static_cast<__int128>(1000000000000000000LL) * 100000000000000000LL * 1000LL
    };
    return values[x];
}

<<<<<<< HEAD
}


/// intExp10 returning the type T.
template <typename T>
constexpr inline T intExp10OfSize(int x)
{
    if constexpr (sizeof(T) <= 8)
        return intExp10(x);
    else
        return common::exp10_i128(x);
=======

inline boost::multiprecision::int256_t exp10_i256(int x)
{
    using boost::multiprecision::int256_t;
    static constexpr int256_t i10e18{1000000000000000000ll};
    static const int256_t values[] = {
        static_cast<int256_t>(1ll),
        static_cast<int256_t>(10ll),
        static_cast<int256_t>(100ll),
        static_cast<int256_t>(1000ll),
        static_cast<int256_t>(10000ll),
        static_cast<int256_t>(100000ll),
        static_cast<int256_t>(1000000ll),
        static_cast<int256_t>(10000000ll),
        static_cast<int256_t>(100000000ll),
        static_cast<int256_t>(1000000000ll),
        static_cast<int256_t>(10000000000ll),
        static_cast<int256_t>(100000000000ll),
        static_cast<int256_t>(1000000000000ll),
        static_cast<int256_t>(10000000000000ll),
        static_cast<int256_t>(100000000000000ll),
        static_cast<int256_t>(1000000000000000ll),
        static_cast<int256_t>(10000000000000000ll),
        static_cast<int256_t>(100000000000000000ll),
        i10e18,
        i10e18 * 10ll,
        i10e18 * 100ll,
        i10e18 * 1000ll,
        i10e18 * 10000ll,
        i10e18 * 100000ll,
        i10e18 * 1000000ll,
        i10e18 * 10000000ll,
        i10e18 * 100000000ll,
        i10e18 * 1000000000ll,
        i10e18 * 10000000000ll,
        i10e18 * 100000000000ll,
        i10e18 * 1000000000000ll,
        i10e18 * 10000000000000ll,
        i10e18 * 100000000000000ll,
        i10e18 * 1000000000000000ll,
        i10e18 * 10000000000000000ll,
        i10e18 * 100000000000000000ll,
        i10e18 * 100000000000000000ll * 10ll,
        i10e18 * 100000000000000000ll * 100ll,
        i10e18 * 100000000000000000ll * 1000ll,
        i10e18 * 100000000000000000ll * 10000ll,
        i10e18 * 100000000000000000ll * 100000ll,
        i10e18 * 100000000000000000ll * 1000000ll,
        i10e18 * 100000000000000000ll * 10000000ll,
        i10e18 * 100000000000000000ll * 100000000ll,
        i10e18 * 100000000000000000ll * 1000000000ll,
        i10e18 * 100000000000000000ll * 10000000000ll,
        i10e18 * 100000000000000000ll * 100000000000ll,
        i10e18 * 100000000000000000ll * 1000000000000ll,
        i10e18 * 100000000000000000ll * 10000000000000ll,
        i10e18 * 100000000000000000ll * 100000000000000ll,
        i10e18 * 100000000000000000ll * 1000000000000000ll,
        i10e18 * 100000000000000000ll * 10000000000000000ll,
        i10e18 * 100000000000000000ll * 100000000000000000ll,
        i10e18 * 100000000000000000ll * 100000000000000000ll * 10ll,
        i10e18 * 100000000000000000ll * 100000000000000000ll * 100ll,
        i10e18 * 100000000000000000ll * 100000000000000000ll * 1000ll,
        i10e18 * 100000000000000000ll * 100000000000000000ll * 10000ll,
        i10e18 * 100000000000000000ll * 100000000000000000ll * 100000ll,
        i10e18 * 100000000000000000ll * 100000000000000000ll * 1000000ll,
        i10e18 * 100000000000000000ll * 100000000000000000ll * 10000000ll,
        i10e18 * 100000000000000000ll * 100000000000000000ll * 100000000ll,
        i10e18 * 100000000000000000ll * 100000000000000000ll * 1000000000ll,
        i10e18 * 100000000000000000ll * 100000000000000000ll * 10000000000ll,
        i10e18 * 100000000000000000ll * 100000000000000000ll * 100000000000ll,
        i10e18 * 100000000000000000ll * 100000000000000000ll * 1000000000000ll,
        i10e18 * 100000000000000000ll * 100000000000000000ll * 10000000000000ll,
        i10e18 * 100000000000000000ll * 100000000000000000ll * 100000000000000ll,
        i10e18 * 100000000000000000ll * 100000000000000000ll * 1000000000000000ll,
        i10e18 * 100000000000000000ll * 100000000000000000ll * 10000000000000000ll,
        i10e18 * 100000000000000000ll * 100000000000000000ll * 100000000000000000ll,
        i10e18 * 100000000000000000ll * 100000000000000000ll * 100000000000000000ll * 10ll,
        i10e18 * 100000000000000000ll * 100000000000000000ll * 100000000000000000ll * 100ll,
        i10e18 * 100000000000000000ll * 100000000000000000ll * 100000000000000000ll * 1000ll,
        i10e18 * 100000000000000000ll * 100000000000000000ll * 100000000000000000ll * 10000ll,
        i10e18 * 100000000000000000ll * 100000000000000000ll * 100000000000000000ll * 100000ll,
        i10e18 * 100000000000000000ll * 100000000000000000ll * 100000000000000000ll * 1000000ll,
        i10e18 * 100000000000000000ll * 100000000000000000ll * 100000000000000000ll * 10000000ll,
    };
    return values[x];
}

>>>>>>> 5ec51530
}<|MERGE_RESOLUTION|>--- conflicted
+++ resolved
@@ -137,19 +137,6 @@
     return values[x];
 }
 
-<<<<<<< HEAD
-}
-
-
-/// intExp10 returning the type T.
-template <typename T>
-constexpr inline T intExp10OfSize(int x)
-{
-    if constexpr (sizeof(T) <= 8)
-        return intExp10(x);
-    else
-        return common::exp10_i128(x);
-=======
 
 inline boost::multiprecision::int256_t exp10_i256(int x)
 {
@@ -237,5 +224,15 @@
     return values[x];
 }
 
->>>>>>> 5ec51530
+}
+
+
+/// intExp10 returning the type T.
+template <typename T>
+constexpr inline T intExp10OfSize(int x)
+{
+    if constexpr (sizeof(T) <= 8)
+        return intExp10(x);
+    else
+        return common::exp10_i128(x);
 }