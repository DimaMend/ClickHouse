#pragma once

#include <tuple>
#include <sstream>
#include <iomanip>
#include <city.h>

#include <Core/Types.h>

#ifdef __SSE4_2__
#include <nmmintrin.h>
#endif


namespace DB
{

/// For aggregation by SipHash, UUID type or concatenation of several fields.
struct UInt128
{
/// Suppress gcc7 warnings: 'prev_key.DB::UInt128::low' may be used uninitialized in this function
#if !__clang__
#pragma GCC diagnostic push
#pragma GCC diagnostic ignored "-Wmaybe-uninitialized"
#endif

    /// This naming assumes little endian.
    UInt64 low;
    UInt64 high;

    UInt128() = default;
    explicit UInt128(const UInt64 low_, const UInt64 high_) : low(low_), high(high_) {}

    /// We need Int128 to UInt128 conversion or AccurateComparison will call greaterOp<Int128, UInt64> instead of greaterOp<Int128, UInt128>
    explicit UInt128(const Int128 rhs) : low(rhs), high(rhs >> 64) {}
    explicit UInt128(const Int64 rhs) : low(rhs), high() {}
    explicit UInt128(const Int32 rhs) : low(rhs), high() {}
    explicit UInt128(const Int16 rhs) : low(rhs), high() {}
    explicit UInt128(const Int8 rhs) : low(rhs), high() {}
    explicit UInt128(const UInt8 rhs) : low(rhs), high() {}
    explicit UInt128(const UInt16 rhs) : low(rhs), high() {}
    explicit UInt128(const UInt32 rhs) : low(rhs), high() {}
    explicit UInt128(const UInt64 rhs) : low(rhs), high() {}
    explicit UInt128(const Float32 rhs) : low(rhs), high() {}
    explicit UInt128(const Float64 rhs) : low(rhs), high() {}

    auto tuple() const { return std::tie(high, low); }

    String toHexString() const
    {
        std::ostringstream os;
        os << std::setw(16) << std::setfill('0') << std::hex << high << low;
        return String(os.str());
    }

    bool inline operator== (const UInt128 rhs) const { return tuple() == rhs.tuple(); }
    bool inline operator!= (const UInt128 rhs) const { return tuple() != rhs.tuple(); }
    bool inline operator<  (const UInt128 rhs) const { return tuple() < rhs.tuple(); }
    bool inline operator<= (const UInt128 rhs) const { return tuple() <= rhs.tuple(); }
    bool inline operator>  (const UInt128 rhs) const { return tuple() > rhs.tuple(); }
    bool inline operator>= (const UInt128 rhs) const { return tuple() >= rhs.tuple(); }

    bool inline operator == (const Int128 rhs) const { return *this == UInt128(rhs, rhs >> 64) && rhs >= 0; }
    bool inline operator != (const Int128 rhs) const { return *this != UInt128(rhs, rhs >> 64) || rhs < 0; }
    bool inline operator >= (const Int128 rhs) const { return *this >= UInt128(rhs, rhs >> 64) || rhs < 0; }
    bool inline operator >  (const Int128 rhs) const { return *this >  UInt128(rhs, rhs >> 64) || rhs < 0; }
    bool inline operator <= (const Int128 rhs) const { return *this <= UInt128(rhs, rhs >> 64) && rhs >= 0; }
    bool inline operator <  (const Int128 rhs) const { return *this <  UInt128(rhs, rhs >> 64) && rhs >= 0; }
#if 1 /// FIXME
    bool inline operator >  (const Int256) const { return false; }
    bool inline operator >  (const UInt256) const { return false; }
    bool inline operator <  (const Int256) const { return true; }
    bool inline operator <  (const UInt256) const { return true; }
#endif

    template <typename T> bool inline operator== (const T rhs) const { return *this == UInt128(rhs); }
    template <typename T> bool inline operator!= (const T rhs) const { return *this != UInt128(rhs); }
    template <typename T> bool inline operator>= (const T rhs) const { return *this >= UInt128(rhs); }
    template <typename T> bool inline operator>  (const T rhs) const { return *this >  UInt128(rhs); }
    template <typename T> bool inline operator<= (const T rhs) const { return *this <= UInt128(rhs); }
    template <typename T> bool inline operator<  (const T rhs) const { return *this <  UInt128(rhs); }

    template <typename T> explicit operator T() const
    {
        if constexpr (std::is_class_v<T>)
            return T();
        else
            return static_cast<T>(low);
    }

#if !__clang__
#pragma GCC diagnostic pop
#endif

    UInt128 & operator= (const UInt64 rhs) { low = rhs; high = 0; return *this; }
};

template <typename T> bool inline operator == (T a, const UInt128 b) { return b.operator==(a); }
template <typename T> bool inline operator != (T a, const UInt128 b) { return b.operator!=(a); }
template <typename T> bool inline operator >= (T a, const UInt128 b) { return b <= a; }
template <typename T> bool inline operator >  (T a, const UInt128 b) { return b < a; }
template <typename T> bool inline operator <= (T a, const UInt128 b) { return b >= a; }
template <typename T> bool inline operator <  (T a, const UInt128 b) { return b > a; }

template <> inline constexpr bool IsNumber<UInt128> = true;
template <> struct TypeName<UInt128> { static constexpr const char * get() { return "UInt128"; } };
template <> struct TypeId<UInt128> { static constexpr const TypeIndex value = TypeIndex::UInt128; };

struct UInt128Hash
{
    size_t operator()(UInt128 x) const
    {
        return CityHash_v1_0_2::Hash128to64({x.low, x.high});
    }
};

#ifdef __SSE4_2__

struct UInt128HashCRC32
{
    size_t operator()(UInt128 x) const
    {
        UInt64 crc = -1ULL;
        crc = _mm_crc32_u64(crc, x.low);
        crc = _mm_crc32_u64(crc, x.high);
        return crc;
    }
};

#else

/// On other platforms we do not use CRC32. NOTE This can be confusing.
struct UInt128HashCRC32 : public UInt128Hash {};

#endif

struct UInt128TrivialHash
{
    size_t operator()(UInt128 x) const { return x.low; }
};


/** Used for aggregation, for putting a large number of constant-length keys in a hash table.
  */
struct DummyUInt256
{

/// Suppress gcc7 warnings: 'prev_key.DB::UInt256::a' may be used uninitialized in this function
#if !__clang__
#pragma GCC diagnostic push
#pragma GCC diagnostic ignored "-Wmaybe-uninitialized"
#endif

    UInt64 a;
    UInt64 b;
    UInt64 c;
    UInt64 d;

    bool operator== (const DummyUInt256 rhs) const
    {
        return a == rhs.a && b == rhs.b && c == rhs.c && d == rhs.d;

    /* So it's no better.
        return 0xFFFF == _mm_movemask_epi8(_mm_and_si128(
            _mm_cmpeq_epi8(
                _mm_loadu_si128(reinterpret_cast<const __m128i *>(&a)),
                _mm_loadu_si128(reinterpret_cast<const __m128i *>(&rhs.a))),
            _mm_cmpeq_epi8(
                _mm_loadu_si128(reinterpret_cast<const __m128i *>(&c)),
                _mm_loadu_si128(reinterpret_cast<const __m128i *>(&rhs.c)))));*/
    }

    bool operator!= (const DummyUInt256 rhs) const { return !operator==(rhs); }

    bool operator== (const UInt64 rhs) const { return a == rhs && b == 0 && c == 0 && d == 0; }
    bool operator!= (const UInt64 rhs) const { return !operator==(rhs); }

#if !__clang__
#pragma GCC diagnostic pop
#endif

<<<<<<< HEAD
    DummyUInt256 & operator= (const UInt64 rhs) { a = rhs; b = 0; c = 0; d = 0; return *this; }
=======
    DummyUInt256 & operator = (const UInt64 rhs) { a = rhs; b = 0; c = 0; d = 0; return *this; }
>>>>>>> d304d522
};

struct UInt256Hash
{
    size_t operator()(DummyUInt256 x) const
    {
        /// NOTE suboptimal
        return CityHash_v1_0_2::Hash128to64({CityHash_v1_0_2::Hash128to64({x.a, x.b}), CityHash_v1_0_2::Hash128to64({x.c, x.d})});
    }
};

#ifdef __SSE4_2__

struct UInt256HashCRC32
{
    size_t operator()(DummyUInt256 x) const
    {
        UInt64 crc = -1ULL;
        crc = _mm_crc32_u64(crc, x.a);
        crc = _mm_crc32_u64(crc, x.b);
        crc = _mm_crc32_u64(crc, x.c);
        crc = _mm_crc32_u64(crc, x.d);
        return crc;
    }
};

#else

/// We do not need to use CRC32 on other platforms. NOTE This can be confusing.
struct UInt256HashCRC32 : public UInt256Hash {};

#endif

}

template <> struct is_signed<DB::UInt128>
{
    static constexpr bool value = false;
};

template <> struct is_unsigned<DB::UInt128>
{
    static constexpr bool value = true;
};

template <> struct is_integer<DB::UInt128>
{
    static constexpr bool value = true;
};

// Operator +, -, /, *, % aren't implemented so it's not an arithmetic type
template <> struct is_arithmetic<DB::UInt128>
{
    static constexpr bool value = false;
};

/// Overload hash for type casting
namespace std
{
template <> struct hash<DB::UInt128>
{
    size_t operator()(const DB::UInt128 & u) const
    {
        return CityHash_v1_0_2::Hash128to64({u.low, u.high});
    }
};

}<|MERGE_RESOLUTION|>--- conflicted
+++ resolved
@@ -179,11 +179,8 @@
 #pragma GCC diagnostic pop
 #endif
 
-<<<<<<< HEAD
-    DummyUInt256 & operator= (const UInt64 rhs) { a = rhs; b = 0; c = 0; d = 0; return *this; }
-=======
+
     DummyUInt256 & operator = (const UInt64 rhs) { a = rhs; b = 0; c = 0; d = 0; return *this; }
->>>>>>> d304d522
 };
 
 struct UInt256Hash
