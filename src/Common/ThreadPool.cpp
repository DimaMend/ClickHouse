#include <Common/ThreadPool.h>
#include <Common/setThreadName.h>
#include <Common/Exception.h>
#include <Common/getNumberOfPhysicalCPUCores.h>
#include <Common/OpenTelemetryTraceContext.h>
#include <Common/noexcept_scope.h>

#include <cassert>
#include <iostream>
#include <type_traits>

#include <Poco/Util/Application.h>
#include <Poco/Util/LayeredConfiguration.h>
#include <base/demangle.h>

namespace DB
{
    namespace ErrorCodes
    {
        extern const int CANNOT_SCHEDULE_TASK;
        extern const int LOGICAL_ERROR;
    }
}

namespace CurrentMetrics
{
    extern const Metric GlobalThread;
    extern const Metric GlobalThreadActive;
    extern const Metric LocalThread;
    extern const Metric LocalThreadActive;
}

static constexpr auto DEFAULT_THREAD_NAME = "ThreadPool";

template <typename Thread>
ThreadPoolImpl<Thread>::ThreadPoolImpl()
    : ThreadPoolImpl(getNumberOfPhysicalCPUCores())
{
}


template <typename Thread>
ThreadPoolImpl<Thread>::ThreadPoolImpl(size_t max_threads_)
    : ThreadPoolImpl(max_threads_, max_threads_, max_threads_)
{
}

template <typename Thread>
ThreadPoolImpl<Thread>::ThreadPoolImpl(size_t max_threads_, size_t max_free_threads_, size_t queue_size_, bool shutdown_on_exception_)
    : max_threads(max_threads_)
    , max_free_threads(std::min(max_free_threads_, max_threads))
    , queue_size(queue_size_ ? std::max(queue_size_, max_threads) : 0 /* zero means the queue is unlimited */)
    , shutdown_on_exception(shutdown_on_exception_)
{
}

template <typename Thread>
void ThreadPoolImpl<Thread>::setMaxThreads(size_t value)
{
    std::lock_guard lock(mutex);
    bool need_start_threads = (value > max_threads);
    bool need_finish_free_threads = (value < max_free_threads);

    max_threads = value;
    max_free_threads = std::min(max_free_threads, max_threads);

    /// We have to also adjust queue size, because it limits the number of scheduled and already running jobs in total.
    queue_size = queue_size ? std::max(queue_size, max_threads) : 0;
    jobs.reserve(queue_size);

    if (need_start_threads)
    {
        /// Start new threads while there are more scheduled jobs in the queue and the limit `max_threads` is not reached.
        startNewThreadsNoLock();
    }
    else if (need_finish_free_threads)
    {
        /// Wake up free threads so they can finish themselves.
        new_job_or_shutdown.notify_all();
    }
}

template <typename Thread>
size_t ThreadPoolImpl<Thread>::getMaxThreads() const
{
    std::lock_guard lock(mutex);
    return max_threads;
}

template <typename Thread>
void ThreadPoolImpl<Thread>::setMaxFreeThreads(size_t value)
{
    std::lock_guard lock(mutex);
    bool need_finish_free_threads = (value < max_free_threads);

    max_free_threads = std::min(value, max_threads);

    if (need_finish_free_threads)
    {
        /// Wake up free threads so they can finish themselves.
        new_job_or_shutdown.notify_all();
    }
}

template <typename Thread>
void ThreadPoolImpl<Thread>::setQueueSize(size_t value)
{
    std::lock_guard lock(mutex);
    queue_size = value ? std::max(value, max_threads) : 0;
    /// Reserve memory to get rid of allocations
    jobs.reserve(queue_size);
}


template <typename Thread>
template <typename ReturnType>
ReturnType ThreadPoolImpl<Thread>::scheduleImpl(Job job, ssize_t priority, std::optional<uint64_t> wait_microseconds, bool propagate_opentelemetry_tracing_context)
{
    auto on_error = [&](const std::string & reason)
    {
        if constexpr (std::is_same_v<ReturnType, void>)
        {
            if (first_exception)
            {
                std::exception_ptr exception;
                std::swap(exception, first_exception);
                std::rethrow_exception(exception);
            }
            throw DB::Exception(DB::ErrorCodes::CANNOT_SCHEDULE_TASK,
                "Cannot schedule a task: {} (threads={}, jobs={})", reason,
                threads.size(), scheduled_jobs);
        }
        else
            return false;
    };

    {
        std::unique_lock lock(mutex);

        auto pred = [this] { return !queue_size || scheduled_jobs < queue_size || shutdown; };

        if (wait_microseconds)  /// Check for optional. Condition is true if the optional is set and the value is zero.
        {
            if (!job_finished.wait_for(lock, std::chrono::microseconds(*wait_microseconds), pred))
                return on_error(fmt::format("no free thread (timeout={})", *wait_microseconds));
        }
        else
            job_finished.wait(lock, pred);

        if (shutdown)
            return on_error("shutdown");

        /// We must not to allocate any memory after we emplaced a job in a queue.
        /// Because if an exception would be thrown, we won't notify a thread about job occurrence.

        /// Check if there are enough threads to process job.
        if (threads.size() < std::min(max_threads, scheduled_jobs + 1))
        {
            try
            {
                threads.emplace_front();
            }
            catch (...)
            {
                /// Most likely this is a std::bad_alloc exception
                return on_error("cannot allocate thread slot");
            }

            try
            {
                threads.front() = Thread([this, it = threads.begin()] { worker(it); });
            }
            catch (...)
            {
                threads.pop_front();
                return on_error("cannot allocate thread");
            }
        }

        jobs.emplace(std::move(job),
                     priority,
                     /// Tracing context on this thread is used as parent context for the sub-thread that runs the job
                     propagate_opentelemetry_tracing_context ? DB::OpenTelemetry::CurrentContext() : DB::OpenTelemetry::TracingContextOnThread());

        ++scheduled_jobs;
    }

    /// Wake up a free thread to run the new job.
    new_job_or_shutdown.notify_one();

    return static_cast<ReturnType>(true);
}

template <typename Thread>
void ThreadPoolImpl<Thread>::startNewThreadsNoLock()
{
    if (shutdown)
        return;

    /// Start new threads while there are more scheduled jobs in the queue and the limit `max_threads` is not reached.
    while (threads.size() < std::min(scheduled_jobs, max_threads))
    {
        try
        {
            threads.emplace_front();
        }
        catch (...)
        {
            break; /// failed to start more threads
        }

        try
        {
            threads.front() = Thread([this, it = threads.begin()] { worker(it); });
        }
        catch (...)
        {
            threads.pop_front();
            break; /// failed to start more threads
        }
    }
}

template <typename Thread>
void ThreadPoolImpl<Thread>::scheduleOrThrowOnError(Job job, ssize_t priority)
{
    scheduleImpl<void>(std::move(job), priority, std::nullopt);
}

template <typename Thread>
bool ThreadPoolImpl<Thread>::trySchedule(Job job, ssize_t priority, uint64_t wait_microseconds) noexcept
{
    return scheduleImpl<bool>(std::move(job), priority, wait_microseconds);
}

template <typename Thread>
void ThreadPoolImpl<Thread>::scheduleOrThrow(Job job, ssize_t priority, uint64_t wait_microseconds, bool propagate_opentelemetry_tracing_context)
{
    scheduleImpl<void>(std::move(job), priority, wait_microseconds, propagate_opentelemetry_tracing_context);
}

template <typename Thread>
void ThreadPoolImpl<Thread>::wait()
{
    std::unique_lock lock(mutex);
    /// Signal here just in case.
    /// If threads are waiting on condition variables, but there are some jobs in the queue
    /// then it will prevent us from deadlock.
    new_job_or_shutdown.notify_all();
    job_finished.wait(lock, [this] { return scheduled_jobs == 0; });

    if (first_exception)
    {
        std::exception_ptr exception;
        std::swap(exception, first_exception);
        std::rethrow_exception(exception);
    }
}

template <typename Thread>
ThreadPoolImpl<Thread>::~ThreadPoolImpl()
{
    /// Note: should not use logger from here,
    /// because it can be an instance of GlobalThreadPool that is a global variable
    /// and the destruction order of global variables is unspecified.

    finalize();
    onDestroy();
}

template <typename Thread>
void ThreadPoolImpl<Thread>::finalize()
{
    {
        std::lock_guard lock(mutex);
        shutdown = true;
        /// We don't want threads to remove themselves from `threads` anymore, otherwise `thread.join()` will go wrong below in this function.
        threads_remove_themselves = false;
    }

    /// Wake up threads so they can finish themselves.
    new_job_or_shutdown.notify_all();

    /// Wait for all currently running jobs to finish (we don't wait for all scheduled jobs here like the function wait() does).
    for (auto & thread : threads)
        thread.join();

    threads.clear();
}

template <typename Thread>
void ThreadPoolImpl<Thread>::addOnDestroyCallback(OnDestroyCallback && callback)
{
    std::lock_guard lock(mutex);
    on_destroy_callbacks.push(std::move(callback));
}

template <typename Thread>
void ThreadPoolImpl<Thread>::onDestroy()
{
    while (!on_destroy_callbacks.empty())
    {
        auto callback = std::move(on_destroy_callbacks.top());
        on_destroy_callbacks.pop();
        NOEXCEPT_SCOPE({ callback(); });
    }
}

template <typename Thread>
size_t ThreadPoolImpl<Thread>::active() const
{
    std::lock_guard lock(mutex);
    return scheduled_jobs;
}

template <typename Thread>
bool ThreadPoolImpl<Thread>::finished() const
{
    std::lock_guard lock(mutex);
    return shutdown;
}

template <typename Thread>
void ThreadPoolImpl<Thread>::worker(typename std::list<Thread>::iterator thread_it)
{
    DENY_ALLOCATIONS_IN_SCOPE;
    CurrentMetrics::Increment metric_all_threads(
        std::is_same_v<Thread, std::thread> ? CurrentMetrics::GlobalThread : CurrentMetrics::LocalThread);

    /// Remove this thread from `threads` and detach it, that must be done before exiting from this worker.
    /// We can't wrap the following lambda function into `SCOPE_EXIT` because it requires `mutex` to be locked.
    auto detach_thread = [this, thread_it]
    {
        /// `mutex` is supposed to be already locked.
        if (threads_remove_themselves)
        {
            thread_it->detach();
            threads.erase(thread_it);
        }
    };

    /// We'll run jobs in this worker while there are scheduled jobs and until some special event occurs (e.g. shutdown, or decreasing the number of max_threads).
    /// And if `max_free_threads > 0` we keep this number of threads even when there are no jobs for them currently.
    while (true)
    {
        /// This is inside the loop to also reset previous thread names set inside the jobs.
        setThreadName(DEFAULT_THREAD_NAME);

        /// A copy of parent trace context
        DB::OpenTelemetry::TracingContextOnThread parent_thead_trace_context;

        /// Get a job from the queue.
        Job job;
        std::exception_ptr exception_from_job;
        bool need_shutdown = false;

        {
            std::unique_lock lock(mutex);
            new_job_or_shutdown.wait(lock, [&] { return !jobs.empty() || shutdown || (threads.size() > std::min(max_threads, scheduled_jobs + max_free_threads)); });
            need_shutdown = shutdown;

            if (jobs.empty())
            {
                /// No jobs and either `shutdown` is set or this thread is excessive. The worker will stop.
                detach_thread();
                return;
            }

            /// boost::priority_queue does not provide interface for getting non-const reference to an element
            /// to prevent us from modifying its priority. We have to use const_cast to force move semantics on JobWithPriority::job.
            job = std::move(const_cast<Job &>(jobs.top().job));
            parent_thead_trace_context = std::move(const_cast<DB::OpenTelemetry::TracingContextOnThread &>(jobs.top().thread_trace_context));
            jobs.pop();
        }

        /// Run the job. We don't run jobs after `shutdown` is set.
        if (!need_shutdown)
        {
            ALLOW_ALLOCATIONS_IN_SCOPE;

            /// Set up tracing context for this thread by its parent context
            DB::OpenTelemetry::TracingContextHolder thread_trace_context("ThreadPool::worker()", parent_thead_trace_context);

            try
            {
                CurrentMetrics::Increment metric_active_threads(
                    std::is_same_v<Thread, std::thread> ? CurrentMetrics::GlobalThreadActive : CurrentMetrics::LocalThreadActive);

                job();

                if (thread_trace_context.root_span.isTraceEnabled())
                {
                    /// Use the thread name as operation name so that the tracing log will be more clear.
                    /// The thread name is usually set in jobs, we can only get the name after the job finishes
                    std::string thread_name = getThreadName();
                    if (!thread_name.empty() && thread_name != DEFAULT_THREAD_NAME)
                    {
                        thread_trace_context.root_span.operation_name = thread_name;
                    }
                    else
                    {
                        /// If the thread name is not set, use the type name of the job instead
                        thread_trace_context.root_span.operation_name = demangle(job.target_type().name());
                    }
                }

                /// job should be reset before decrementing scheduled_jobs to
                /// ensure that the Job destroyed before wait() returns.
                job = {};
<<<<<<< HEAD

                parent_thead_trace_context.reset();
=======
>>>>>>> a31c0d8e
            }
            catch (...)
            {
                exception_from_job = std::current_exception();
                thread_trace_context.root_span.addAttribute(exception_from_job);

                /// job should be reset before decrementing scheduled_jobs to
                /// ensure that the Job destroyed before wait() returns.
                job = {};
            }

            parent_thead_trace_context.reset();
        }

        /// The job is done.
        {
            std::lock_guard lock(mutex);
            if (exception_from_job)
            {
                if (!first_exception)
                    first_exception = exception_from_job;
                if (shutdown_on_exception)
                    shutdown = true;
            }

            --scheduled_jobs;

            if (threads.size() > std::min(max_threads, scheduled_jobs + max_free_threads))
            {
                /// This thread is excessive. The worker will stop.
                detach_thread();
                job_finished.notify_all();
                if (shutdown)
                    new_job_or_shutdown.notify_all(); /// `shutdown` was set, wake up other threads so they can finish themselves.
                return;
            }

            job_finished.notify_all();
            if (shutdown)
                new_job_or_shutdown.notify_all(); /// `shutdown` was set, wake up other threads so they can finish themselves.
        }
    }
}


template class ThreadPoolImpl<std::thread>;
template class ThreadPoolImpl<ThreadFromGlobalPoolImpl<false>>;
template class ThreadFromGlobalPoolImpl<true>;

std::unique_ptr<GlobalThreadPool> GlobalThreadPool::the_instance;

void GlobalThreadPool::initialize(size_t max_threads, size_t max_free_threads, size_t queue_size)
{
    if (the_instance)
    {
        throw DB::Exception(DB::ErrorCodes::LOGICAL_ERROR,
            "The global thread pool is initialized twice");
    }

    the_instance.reset(new GlobalThreadPool(max_threads, max_free_threads, queue_size, false /*shutdown_on_exception*/));
}

GlobalThreadPool & GlobalThreadPool::instance()
{
    if (!the_instance)
    {
        // Allow implicit initialization. This is needed for old code that is
        // impractical to redo now, especially Arcadia users and unit tests.
        initialize();
    }

    return *the_instance;
}<|MERGE_RESOLUTION|>--- conflicted
+++ resolved
@@ -407,11 +407,6 @@
                 /// job should be reset before decrementing scheduled_jobs to
                 /// ensure that the Job destroyed before wait() returns.
                 job = {};
-<<<<<<< HEAD
-
-                parent_thead_trace_context.reset();
-=======
->>>>>>> a31c0d8e
             }
             catch (...)
             {
