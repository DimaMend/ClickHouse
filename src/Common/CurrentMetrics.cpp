--- conflicted
+++ resolved
@@ -253,12 +253,9 @@
     M(MergeTreeAllRangesAnnouncementsSent, "The current number of announcement being sent in flight from the remote server to the initiator server about the set of data parts (for MergeTree tables). Measured on the remote server side.") \
     M(CreatedTimersInQueryProfiler, "Number of Created thread local timers in QueryProfiler") \
     M(ActiveTimersInQueryProfiler, "Number of Active thread local timers in QueryProfiler") \
-<<<<<<< HEAD
     M(FDBClientBusyness, "A value where 0 indicates that the client is idle and 100 (or larger) indicates that the client is saturated") \
-=======
     M(RefreshableViews, "Number materialized views with periodic refreshing (REFRESH)") \
     M(RefreshingViews, "Number of materialized views currently executing a refresh") \
->>>>>>> c18e7483
 
 #ifdef APPLY_FOR_EXTERNAL_METRICS
     #define APPLY_FOR_METRICS(M) APPLY_FOR_BUILTIN_METRICS(M) APPLY_FOR_EXTERNAL_METRICS(M)
