#pragma once

#include <unordered_map>
#include <list>
#include <memory>
#include <chrono>
#include <mutex>
#include <atomic>

#include <base/logger_useful.h>


namespace DB
{

template <typename T>
struct TrivialWeightFunction
{
    size_t operator()(const T &) const
    {
        return 1;
    }
};


/// Thread-safe cache that evicts entries which are not used for a long time.
/// WeightFunction is a functor that takes Mapped as a parameter and returns "weight" (approximate size)
/// of that value.
/// Cache starts to evict entries when their total weight exceeds max_size.
/// Value weight should not change after insertion.
template <typename TKey, typename TMapped, typename HashFunction = std::hash<TKey>, typename WeightFunction = TrivialWeightFunction<TMapped>>
class LRUCache
{
public:
    using Key = TKey;
    using Mapped = TMapped;
    using MappedPtr = std::shared_ptr<Mapped>;

    /** Initialize LRUCache with max_size and max_elements_size.
      * max_elements_size == 0 means no elements size restrictions.
      */
<<<<<<< HEAD
    LRUCache(size_t max_size_, size_t max_elements_size_ = 0)
=======
    explicit LRUCache(size_t max_size_, size_t max_elements_size_ = 0)
>>>>>>> df57f8e3
        : max_size(std::max(static_cast<size_t>(1), max_size_))
        , max_elements_size(max_elements_size_)
        {}

    MappedPtr get(const Key & key)
    {
        std::lock_guard lock(mutex);

        auto res = getImpl(key, lock);
        if (res)
            ++hits;
        else
            ++misses;

        return res;
    }

    void set(const Key & key, const MappedPtr & mapped)
    {
        std::lock_guard lock(mutex);

        setImpl(key, mapped, lock);
    }

    void remove(const Key & key)
    {
        std::lock_guard lock(mutex);
        auto it = cells.find(key);
        if (it == cells.end())
            return;
        auto & cell = it->second;
        current_size -= cell.size;
        queue.erase(cell.queue_iterator);
        cells.erase(it);
    }

    /// If the value for the key is in the cache, returns it. If it is not, calls load_func() to
    /// produce it, saves the result in the cache and returns it.
    /// Only one of several concurrent threads calling getOrSet() will call load_func(),
    /// others will wait for that call to complete and will use its result (this helps prevent cache stampede).
    /// Exceptions occurring in load_func will be propagated to the caller. Another thread from the
    /// set of concurrent threads will then try to call its load_func etc.
    ///
    /// Returns std::pair of the cached value and a bool indicating whether the value was produced during this call.
    template <typename LoadFunc>
    std::pair<MappedPtr, bool> getOrSet(const Key & key, LoadFunc && load_func)
    {
        InsertTokenHolder token_holder;
        {
            std::lock_guard cache_lock(mutex);

            auto val = getImpl(key, cache_lock);
            if (val)
            {
                ++hits;
                return std::make_pair(val, false);
            }

            auto & token = insert_tokens[key];
            if (!token)
                token = std::make_shared<InsertToken>(*this);

            token_holder.acquire(&key, token, cache_lock);
        }

        InsertToken * token = token_holder.token.get();

        std::lock_guard token_lock(token->mutex);

        token_holder.cleaned_up = token->cleaned_up;

        if (token->value)
        {
            /// Another thread already produced the value while we waited for token->mutex.
            ++hits;
            return std::make_pair(token->value, false);
        }

        ++misses;
        token->value = load_func();

        std::lock_guard cache_lock(mutex);

        /// Insert the new value only if the token is still in present in insert_tokens.
        /// (The token may be absent because of a concurrent reset() call).
        bool result = false;
        auto token_it = insert_tokens.find(key);
        if (token_it != insert_tokens.end() && token_it->second.get() == token)
        {
            setImpl(key, token->value, cache_lock);
            result = true;
        }

        if (!token->cleaned_up)
            token_holder.cleanup(token_lock, cache_lock);

        return std::make_pair(token->value, result);
    }

    void getStats(size_t & out_hits, size_t & out_misses) const
    {
        std::lock_guard lock(mutex);
        out_hits = hits;
        out_misses = misses;
    }

    size_t weight() const
    {
        std::lock_guard lock(mutex);
        return current_size;
    }

    size_t count() const
    {
        std::lock_guard lock(mutex);
        return cells.size();
    }

    size_t maxSize() const
    {
        return max_size;
    }

    void reset()
    {
        std::lock_guard lock(mutex);
        queue.clear();
        cells.clear();
        insert_tokens.clear();
        current_size = 0;
        hits = 0;
        misses = 0;
    }

    virtual ~LRUCache() = default;

protected:
    using LRUQueue = std::list<Key>;
    using LRUQueueIterator = typename LRUQueue::iterator;

    struct Cell
    {
        MappedPtr value;
        size_t size;
        LRUQueueIterator queue_iterator;
    };

    using Cells = std::unordered_map<Key, Cell, HashFunction>;

    Cells cells;

    mutable std::mutex mutex;
private:

    /// Represents pending insertion attempt.
    struct InsertToken
    {
        explicit InsertToken(LRUCache & cache_) : cache(cache_) {}

        std::mutex mutex;
        bool cleaned_up = false; /// Protected by the token mutex
        MappedPtr value; /// Protected by the token mutex

        LRUCache & cache;
        size_t refcount = 0; /// Protected by the cache mutex
    };

    using InsertTokenById = std::unordered_map<Key, std::shared_ptr<InsertToken>, HashFunction>;

    /// This class is responsible for removing used insert tokens from the insert_tokens map.
    /// Among several concurrent threads the first successful one is responsible for removal. But if they all
    /// fail, then the last one is responsible.
    struct InsertTokenHolder
    {
        const Key * key = nullptr;
        std::shared_ptr<InsertToken> token;
        bool cleaned_up = false;

        InsertTokenHolder() = default;

        void acquire(const Key * key_, const std::shared_ptr<InsertToken> & token_, [[maybe_unused]] std::lock_guard<std::mutex> & cache_lock)
        {
            key = key_;
            token = token_;
            ++token->refcount;
        }

        void cleanup([[maybe_unused]] std::lock_guard<std::mutex> & token_lock, [[maybe_unused]] std::lock_guard<std::mutex> & cache_lock)
        {
            token->cache.insert_tokens.erase(*key);
            token->cleaned_up = true;
            cleaned_up = true;
        }

        ~InsertTokenHolder()
        {
            if (!token)
                return;

            if (cleaned_up)
                return;

            std::lock_guard token_lock(token->mutex);

            if (token->cleaned_up)
                return;

            std::lock_guard cache_lock(token->cache.mutex);

            --token->refcount;
            if (token->refcount == 0)
                cleanup(token_lock, cache_lock);
        }
    };

    friend struct InsertTokenHolder;


    InsertTokenById insert_tokens;

    LRUQueue queue;

    /// Total weight of values.
    size_t current_size = 0;
    const size_t max_size;
    const size_t max_elements_size;

    std::atomic<size_t> hits {0};
    std::atomic<size_t> misses {0};

    WeightFunction weight_function;

    MappedPtr getImpl(const Key & key, [[maybe_unused]] std::lock_guard<std::mutex> & cache_lock)
    {
        auto it = cells.find(key);
        if (it == cells.end())
        {
            return MappedPtr();
        }

        Cell & cell = it->second;

        /// Move the key to the end of the queue. The iterator remains valid.
        queue.splice(queue.end(), queue, cell.queue_iterator);

        return cell.value;
    }

    void setImpl(const Key & key, const MappedPtr & mapped, [[maybe_unused]] std::lock_guard<std::mutex> & cache_lock)
    {
        auto [it, inserted] = cells.emplace(std::piecewise_construct,
            std::forward_as_tuple(key),
            std::forward_as_tuple());

        Cell & cell = it->second;

        if (inserted)
        {
            try
            {
                cell.queue_iterator = queue.insert(queue.end(), key);
            }
            catch (...)
            {
                cells.erase(it);
                throw;
            }
        }
        else
        {
            current_size -= cell.size;
            queue.splice(queue.end(), queue, cell.queue_iterator);
        }

        cell.value = mapped;
        cell.size = cell.value ? weight_function(*cell.value) : 0;
        current_size += cell.size;

        removeOverflow();
    }

    void removeOverflow()
    {
        size_t current_weight_lost = 0;
        size_t queue_size = cells.size();

        while ((current_size > max_size || (max_elements_size != 0 && queue_size > max_elements_size)) && (queue_size > 1))
        {
            const Key & key = queue.front();

            auto it = cells.find(key);
            if (it == cells.end())
            {
                LOG_ERROR(&Poco::Logger::get("LRUCache"), "LRUCache became inconsistent. There must be a bug in it.");
                abort();
            }

            const auto & cell = it->second;

            current_size -= cell.size;
            current_weight_lost += cell.size;

            cells.erase(it);
            queue.pop_front();
            --queue_size;
        }

        onRemoveOverflowWeightLoss(current_weight_lost);

        if (current_size > (1ull << 63))
        {
            LOG_ERROR(&Poco::Logger::get("LRUCache"), "LRUCache became inconsistent. There must be a bug in it.");
            abort();
        }
    }

    /// Override this method if you want to track how much weight was lost in removeOverflow method.
    virtual void onRemoveOverflowWeightLoss(size_t /*weight_loss*/) {}
};


}<|MERGE_RESOLUTION|>--- conflicted
+++ resolved
@@ -39,11 +39,7 @@
     /** Initialize LRUCache with max_size and max_elements_size.
       * max_elements_size == 0 means no elements size restrictions.
       */
-<<<<<<< HEAD
-    LRUCache(size_t max_size_, size_t max_elements_size_ = 0)
-=======
     explicit LRUCache(size_t max_size_, size_t max_elements_size_ = 0)
->>>>>>> df57f8e3
         : max_size(std::max(static_cast<size_t>(1), max_size_))
         , max_elements_size(max_elements_size_)
         {}
