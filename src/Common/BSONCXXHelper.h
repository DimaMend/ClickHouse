--- conflicted
+++ resolved
@@ -5,10 +5,6 @@
 #if USE_MONGODB
 #include <Common/Base64.h>
 #include <DataTypes/FieldToDataType.h>
-#include "Columns/ColumnNullable.h"
-
-#include <bsoncxx/exception/exception.hpp>
-#include <bsoncxx/exception/error_code.hpp>
 
 namespace DB
 {
@@ -27,43 +23,13 @@
 using bsoncxx::builder::basic::kvp;
 using bsoncxx::builder::basic::make_document;
 
-static bsoncxx::types::bson_value::value tryOid(const std::string & str)
-{
-    try
-    {
-        return bsoncxx::oid(str);
-    } catch (bsoncxx::v_noabi::exception & e)
-    {
-        if (e.code() == bsoncxx::v_noabi::error_code::k_invalid_oid)
-            return bsoncxx::types::b_string{str};
-        throw;
-    }
-}
-
-static bsoncxx::types::bson_value::value fieldAsBSONValue(const Field & field, const DataTypePtr & type, const bool & shouldTryOid = false)
-{
-    if (field.isNull())
-        return bsoncxx::types::b_null{};
-
-    auto type_id = type->getTypeId();
-    if (type->isNullable())
-    {
-        if(const auto t = typeid_cast<const DataTypeNullable *>(type.get()))
-            type_id = t->getNestedType()->getTypeId();
-    }
-
-    switch (type_id)
-    {
-        case TypeIndex::Nothing:
-            return bsoncxx::types::b_null{};
+static bsoncxx::types::bson_value::value fieldAsBSONValue(const Field & field, const DataTypePtr & type)
+{
+    switch (type->getTypeId())
+    {
         case TypeIndex::String:
-        {
-            if(shouldTryOid)
-                return tryOid(field.safeGet<String>());
             return bsoncxx::types::b_string{field.safeGet<String>()};
-        }
-        case TypeIndex::UInt8:
-        {
+        case TypeIndex::UInt8: {
             if (isBool(type))
                 return bsoncxx::types::b_bool{field.safeGet<UInt8>() != 0};
             return bsoncxx::types::b_int32{static_cast<Int32>(field.safeGet<UInt8>())};
@@ -93,7 +59,6 @@
         case TypeIndex::DateTime:
             return bsoncxx::types::b_date{std::chrono::seconds{field.safeGet<UInt32>()}};
         case TypeIndex::UUID:
-<<<<<<< HEAD
         {
             uint64_t uuid_numbers[2];
             if constexpr (std::endian::native == std::endian::big)
@@ -120,19 +85,6 @@
             auto arr = bsoncxx::v_noabi::builder::basic::array();
             for (const auto & elem : field.safeGet<Array &>())
                 arr.append(fieldAsBSONValue(elem, applyVisitor(FieldToDataType(), elem), shouldTryOid));
-=======
-            return bsoncxx::types::b_string{String{formatUUID(field.safeGet<UUID>()).data()}};
-        case TypeIndex::Tuple: {
-            auto arr = array();
-            for (const auto & elem : field.safeGet<Tuple>())
-                arr.append(fieldAsBSONValue(elem, applyVisitor(FieldToDataType(), elem)));
-            return arr.view();
-        }
-        case TypeIndex::Array: {
-            auto arr = array();
-            for (const auto & elem : field.safeGet<Array>())
-                arr.append(fieldAsBSONValue(elem, applyVisitor(FieldToDataType(), elem)));
->>>>>>> d796899d
             return arr.view();
         }
         default:
@@ -421,32 +373,6 @@
     }
     return arr;
 }
-<<<<<<< HEAD
-=======
-
-static bsoncxx::types::bson_value::value fieldAsOID(const Field & field)
-{
-    switch (field.getType())
-    {
-        case Field::Types::String:
-            return bsoncxx::oid(field.safeGet<String>());
-        case Field::Types::Array: {
-            auto arr = array();
-            for (const auto & elem : field.safeGet<Array>())
-                arr.append(fieldAsOID(elem));
-            return arr.view();
-        }
-        case Field::Types::Tuple: {
-            auto tuple = array();
-            for (const auto & elem : field.safeGet<Tuple>())
-                tuple.append(fieldAsOID(elem));
-            return tuple.view();
-        }
-        default:
-            throw Exception(ErrorCodes::TYPE_MISMATCH, "{} can't be converted to oid.", field.getType());
-    }
-}
->>>>>>> d796899d
 }
 
 }
