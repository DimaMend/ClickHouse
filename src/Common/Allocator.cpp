#include <Common/Allocator.h>
#include <Common/Exception.h>
#include <Common/logger_useful.h>
#include <Common/formatReadable.h>
#include <Common/CurrentMemoryTracker.h>

#include <base/errnoToString.h>
#include <base/getPageSize.h>

#include <Poco/Logger.h>
#include <sys/mman.h> /// MADV_POPULATE_WRITE


namespace DB
{

namespace ErrorCodes
{
    extern const int CANNOT_ALLOCATE_MEMORY;
    extern const int LOGICAL_ERROR;
}

}

namespace
{

using namespace DB;

#if defined(MADV_POPULATE_WRITE)
/// Address passed to madvise is required to be aligned to the page boundary.
auto adjustToPageSize(void * buf, size_t len, size_t page_size)
{
    const uintptr_t address_numeric = reinterpret_cast<uintptr_t>(buf);
    const size_t next_page_start = ((address_numeric + page_size - 1) / page_size) * page_size;
    return std::make_pair(reinterpret_cast<void *>(next_page_start), len - (next_page_start - address_numeric));
}
#endif

void prefaultPages([[maybe_unused]] void * buf_, [[maybe_unused]] size_t len_)
{
#if defined(MADV_POPULATE_WRITE)
    if (len_ < POPULATE_THRESHOLD)
        return;

    static const size_t page_size = ::getPageSize();
    if (len_ < page_size) /// Rounded address should be still within [buf, buf + len).
        return;

    auto [buf, len] = adjustToPageSize(buf_, len_, page_size);
    if (::madvise(buf, len, MADV_POPULATE_WRITE) < 0)
        LOG_TRACE(
            LogFrequencyLimiter(getLogger("Allocator"), 1),
            "Attempt to populate pages failed: {} (EINVAL is expected for kernels < 5.14)",
            errnoToString(errno));
#endif
}

template <bool clear_memory, bool populate>
void * allocNoTrack(size_t size, size_t alignment)
{
    void * buf;
    if (alignment <= MALLOC_MIN_ALIGNMENT)
    {
        if constexpr (clear_memory)
            buf = ::calloc(size, 1);
        else
            buf = ::malloc(size);

        if (nullptr == buf)
            throw DB::ErrnoException(DB::ErrorCodes::CANNOT_ALLOCATE_MEMORY, "Allocator: Cannot malloc {}.", ReadableSize(size));
    }
    else
    {
        buf = nullptr;
        int res = posix_memalign(&buf, alignment, size);

        if (0 != res)
            throw DB::ErrnoException(
                DB::ErrorCodes::CANNOT_ALLOCATE_MEMORY, "Cannot allocate memory (posix_memalign) {}.", ReadableSize(size));

        if constexpr (clear_memory)
            memset(buf, 0, size);
    }

    if constexpr (populate)
        prefaultPages(buf, size);

    return buf;
}

void freeNoTrack(void * buf)
{
    ::free(buf);
}

void checkSize(size_t size)
{
    /// More obvious exception in case of possible overflow (instead of just "Cannot mmap").
    if (size >= 0x8000000000000000ULL)
        throw DB::Exception(DB::ErrorCodes::LOGICAL_ERROR, "Too large size ({}) passed to allocator. It indicates an error.", size);
}

}


/// Constant is chosen almost arbitrarily, what I observed is 128KB is too small, 1MB is almost indistinguishable from 64MB and 1GB is too large.
extern const size_t POPULATE_THRESHOLD = 16 * 1024 * 1024;

template <bool clear_memory_, bool populate>
void * Allocator<clear_memory_, populate>::alloc(size_t size, size_t alignment)
{
    checkSize(size);
    auto trace = CurrentMemoryTracker::alloc(size);
    void * ptr = allocNoTrack<clear_memory_, populate>(size, alignment);
    trace.onAlloc(ptr, size);
    return ptr;
}


template <bool clear_memory_, bool populate>
void Allocator<clear_memory_, populate>::free(void * buf, size_t size)
{
    try
    {
        checkSize(size);
        freeNoTrack(buf);
        auto trace = CurrentMemoryTracker::free(size);
        trace.onFree(buf, size);
    }
    catch (...)
    {
        DB::tryLogCurrentException("Allocator::free");
        throw;
    }
}

template <bool clear_memory_, bool populate>
void * Allocator<clear_memory_, populate>::realloc(void * buf, size_t old_size, size_t new_size, size_t alignment)
{
    checkSize(new_size);

    if (old_size == new_size)
    {
        /// nothing to do.
        /// BTW, it's not possible to change alignment while doing realloc.
<<<<<<< HEAD
        return buf;
    }

#if USE_GWP_ASAN
    if (unlikely(GWPAsan::shouldSample()))
    {
        auto trace_alloc = CurrentMemoryTracker::alloc(new_size);
        if (void * ptr = GWPAsan::GuardedAlloc.allocate(new_size, alignment))
        {
            memcpy(ptr, buf, std::min(old_size, new_size));
            free(buf, old_size);
            trace_alloc.onAlloc(buf, new_size);

            if constexpr (clear_memory)
                if (new_size > old_size)
                    memset(reinterpret_cast<char *>(ptr) + old_size, 0, new_size - old_size);

            if constexpr (populate)
                prefaultPages(ptr, new_size);

            ProfileEvents::increment(ProfileEvents::GWPAsanAllocateSuccess);
            return ptr;
        }
        else
        {
            [[maybe_unused]] auto trace_free = CurrentMemoryTracker::free(new_size);
            ProfileEvents::increment(ProfileEvents::GWPAsanAllocateFailed);
        }
    }

    if (unlikely(GWPAsan::GuardedAlloc.pointerIsMine(buf)))
    {
        /// Big allocs that requires a copy. MemoryTracker is called inside 'alloc', 'free' methods.
        void * new_buf = alloc(new_size, alignment);
        memcpy(new_buf, buf, std::min(old_size, new_size));
        free(buf, old_size);
        buf = new_buf;

        if constexpr (populate)
            prefaultPages(buf, new_size);

        return buf;
=======
>>>>>>> 5ec9da52
    }
    else if (alignment <= MALLOC_MIN_ALIGNMENT)
    {
        /// Resize malloc'd memory region with no special alignment requirement.
        /// Realloc can do 2 possible things:
        /// - expand existing memory region
        /// - allocate new memory block and free the old one
        /// Because we don't know which option will be picked we need to make sure there is enough
        /// memory for all options
        auto trace_alloc = CurrentMemoryTracker::alloc(new_size);

        void * new_buf = ::realloc(buf, new_size);
        if (nullptr == new_buf)
        {
            [[maybe_unused]] auto trace_free = CurrentMemoryTracker::free(new_size);
            throw DB::ErrnoException(
                DB::ErrorCodes::CANNOT_ALLOCATE_MEMORY,
                "Allocator: Cannot realloc from {} to {}",
                ReadableSize(old_size),
                ReadableSize(new_size));
        }

        buf = new_buf;
        auto trace_free = CurrentMemoryTracker::free(old_size);
        trace_free.onFree(buf, old_size);
        trace_alloc.onAlloc(buf, new_size);

        if constexpr (clear_memory)
            if (new_size > old_size)
                memset(reinterpret_cast<char *>(buf) + old_size, 0, new_size - old_size);
    }
    else
    {
        /// Big allocs that requires a copy. MemoryTracker is called inside 'alloc', 'free' methods.
        void * new_buf = alloc(new_size, alignment);
        memcpy(new_buf, buf, std::min(old_size, new_size));
        free(buf, old_size);
        buf = new_buf;
    }

    if constexpr (populate)
        prefaultPages(buf, new_size);

    return buf;
}


template class Allocator<false, false>;
template class Allocator<true, false>;
template class Allocator<false, true>;
template class Allocator<true, true>;<|MERGE_RESOLUTION|>--- conflicted
+++ resolved
@@ -144,51 +144,6 @@
     {
         /// nothing to do.
         /// BTW, it's not possible to change alignment while doing realloc.
-<<<<<<< HEAD
-        return buf;
-    }
-
-#if USE_GWP_ASAN
-    if (unlikely(GWPAsan::shouldSample()))
-    {
-        auto trace_alloc = CurrentMemoryTracker::alloc(new_size);
-        if (void * ptr = GWPAsan::GuardedAlloc.allocate(new_size, alignment))
-        {
-            memcpy(ptr, buf, std::min(old_size, new_size));
-            free(buf, old_size);
-            trace_alloc.onAlloc(buf, new_size);
-
-            if constexpr (clear_memory)
-                if (new_size > old_size)
-                    memset(reinterpret_cast<char *>(ptr) + old_size, 0, new_size - old_size);
-
-            if constexpr (populate)
-                prefaultPages(ptr, new_size);
-
-            ProfileEvents::increment(ProfileEvents::GWPAsanAllocateSuccess);
-            return ptr;
-        }
-        else
-        {
-            [[maybe_unused]] auto trace_free = CurrentMemoryTracker::free(new_size);
-            ProfileEvents::increment(ProfileEvents::GWPAsanAllocateFailed);
-        }
-    }
-
-    if (unlikely(GWPAsan::GuardedAlloc.pointerIsMine(buf)))
-    {
-        /// Big allocs that requires a copy. MemoryTracker is called inside 'alloc', 'free' methods.
-        void * new_buf = alloc(new_size, alignment);
-        memcpy(new_buf, buf, std::min(old_size, new_size));
-        free(buf, old_size);
-        buf = new_buf;
-
-        if constexpr (populate)
-            prefaultPages(buf, new_size);
-
-        return buf;
-=======
->>>>>>> 5ec9da52
     }
     else if (alignment <= MALLOC_MIN_ALIGNMENT)
     {
