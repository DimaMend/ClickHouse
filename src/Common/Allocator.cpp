#include <Common/Allocator.h>
#include <Common/Exception.h>
#include <Common/logger_useful.h>
#include <Common/formatReadable.h>
#include <Common/CurrentMemoryTracker.h>

#include <base/errnoToString.h>
#include <base/getPageSize.h>

#include <Poco/Logger.h>
#include <sys/mman.h> /// MADV_POPULATE_WRITE


namespace DB
{

namespace ErrorCodes
{
    extern const int CANNOT_ALLOCATE_MEMORY;
    extern const int LOGICAL_ERROR;
}

}

namespace
{

using namespace DB;

#if defined(MADV_POPULATE_WRITE)
/// Address passed to madvise is required to be aligned to the page boundary.
auto adjustToPageSize(void * buf, size_t len, size_t page_size)
{
    const uintptr_t address_numeric = reinterpret_cast<uintptr_t>(buf);
    const size_t next_page_start = ((address_numeric + page_size - 1) / page_size) * page_size;
    return std::make_pair(reinterpret_cast<void *>(next_page_start), len - (next_page_start - address_numeric));
}
#endif

void prefaultPages([[maybe_unused]] void * buf_, [[maybe_unused]] size_t len_)
{
#if defined(MADV_POPULATE_WRITE)
    if (len_ < POPULATE_THRESHOLD)
        return;

    static const size_t page_size = ::getPageSize();
    if (len_ < page_size) /// Rounded address should be still within [buf, buf + len).
        return;

    auto [buf, len] = adjustToPageSize(buf_, len_, page_size);
    if (::madvise(buf, len, MADV_POPULATE_WRITE) < 0)
        LOG_TRACE(
            LogFrequencyLimiter(getLogger("Allocator"), 1),
            "Attempt to populate pages failed: {} (EINVAL is expected for kernels < 5.14)",
            errnoToString(errno));
#endif
}

template <bool clear_memory, bool populate>
void * allocNoTrack(size_t size, size_t alignment)
{
    void * buf;
    if (alignment <= MALLOC_MIN_ALIGNMENT)
    {
        if constexpr (clear_memory)
            buf = ::calloc(size, 1);
        else
            buf = ::malloc(size);

        if (nullptr == buf)
            throw DB::ErrnoException(DB::ErrorCodes::CANNOT_ALLOCATE_MEMORY, "Allocator: Cannot malloc {}.", ReadableSize(size));
    }
    else
    {
        buf = nullptr;
        int res = posix_memalign(&buf, alignment, size);

        if (0 != res)
            throw DB::ErrnoException(
                DB::ErrorCodes::CANNOT_ALLOCATE_MEMORY, "Cannot allocate memory (posix_memalign) {}.", ReadableSize(size));

        if constexpr (clear_memory)
            memset(buf, 0, size);
    }

    if constexpr (populate)
        prefaultPages(buf, size);

    return buf;
}

void freeNoTrack(void * buf)
{
    ::free(buf);
}

void checkSize(size_t size)
{
    /// More obvious exception in case of possible overflow (instead of just "Cannot mmap").
    if (size >= 0x8000000000000000ULL)
        throw DB::Exception(DB::ErrorCodes::LOGICAL_ERROR, "Too large size ({}) passed to allocator. It indicates an error.", size);
}

}


/// Constant is chosen almost arbitrarily, what I observed is 128KB is too small, 1MB is almost indistinguishable from 64MB and 1GB is too large.
extern const size_t POPULATE_THRESHOLD = 16 * 1024 * 1024;

template <bool clear_memory_, bool populate>
void * Allocator<clear_memory_, populate>::alloc(size_t size, size_t alignment)
{
    checkSize(size);
    auto trace = CurrentMemoryTracker::alloc(size);
    void * ptr = allocNoTrack<clear_memory_, populate>(size, alignment);
    trace.onAlloc(ptr, size);
    return ptr;
}


template <bool clear_memory_, bool populate>
void Allocator<clear_memory_, populate>::free(void * buf, size_t size)
{
    try
    {
        checkSize(size);
        freeNoTrack(buf);
        auto trace = CurrentMemoryTracker::free(size);
        trace.onFree(buf, size);
    }
    catch (...)
    {
        DB::tryLogCurrentException("Allocator::free");
        throw;
    }
}

template <bool clear_memory_, bool populate>
void * Allocator<clear_memory_, populate>::realloc(void * buf, size_t old_size, size_t new_size, size_t alignment)
{
    checkSize(new_size);

    if (old_size == new_size)
    {
        /// nothing to do.
        /// BTW, it's not possible to change alignment while doing realloc.
    }
<<<<<<< HEAD

#if USE_GWP_ASAN
    if (unlikely(GWPAsan::GuardedAlloc.shouldSample()))
    {
        auto trace_alloc = CurrentMemoryTracker::alloc(new_size);
        if (void * ptr = GWPAsan::GuardedAlloc.allocate(new_size, alignment))
        {
            memcpy(ptr, buf, std::min(old_size, new_size));
            free(buf, old_size);
            trace_alloc.onAlloc(buf, new_size);

            if constexpr (clear_memory)
                if (new_size > old_size)
                    memset(reinterpret_cast<char *>(ptr) + old_size, 0, new_size - old_size);

            if constexpr (populate)
                prefaultPages(ptr, new_size);

            ProfileEvents::increment(ProfileEvents::GWPAsanAllocateSuccess);
            return ptr;
        }
        else
        {
            [[maybe_unused]] auto trace_free = CurrentMemoryTracker::free(old_size);
            ProfileEvents::increment(ProfileEvents::GWPAsanAllocateFailed);
        }
    }

    if (unlikely(GWPAsan::GuardedAlloc.pointerIsMine(buf)))
    {
        /// Big allocs that requires a copy. MemoryTracker is called inside 'alloc', 'free' methods.
        void * new_buf = alloc(new_size, alignment);
        memcpy(new_buf, buf, std::min(old_size, new_size));
        free(buf, old_size);
        buf = new_buf;

        if constexpr (populate)
            prefaultPages(buf, new_size);

        return buf;
    }
#endif

    if (alignment <= MALLOC_MIN_ALIGNMENT)
=======
    else if (alignment <= MALLOC_MIN_ALIGNMENT)
>>>>>>> 3bbf685e
    {
        /// Resize malloc'd memory region with no special alignment requirement.
        /// Realloc can do 2 possible things:
        /// - expand existing memory region
        /// - allocate new memory block and free the old one
        /// Because we don't know which option will be picked we need to make sure there is enough
        /// memory for all options
        auto trace_alloc = CurrentMemoryTracker::alloc(new_size);

        void * new_buf = ::realloc(buf, new_size);
        if (nullptr == new_buf)
        {
            [[maybe_unused]] auto trace_free = CurrentMemoryTracker::free(old_size);
            throw DB::ErrnoException(
                DB::ErrorCodes::CANNOT_ALLOCATE_MEMORY,
                "Allocator: Cannot realloc from {} to {}",
                ReadableSize(old_size),
                ReadableSize(new_size));
        }

        buf = new_buf;
        auto trace_free = CurrentMemoryTracker::free(old_size);
        trace_free.onFree(buf, old_size);
        trace_alloc.onAlloc(buf, new_size);

        if constexpr (clear_memory)
            if (new_size > old_size)
                memset(reinterpret_cast<char *>(buf) + old_size, 0, new_size - old_size);
    }
    else
    {
        /// Big allocs that requires a copy. MemoryTracker is called inside 'alloc', 'free' methods.
        void * new_buf = alloc(new_size, alignment);
        memcpy(new_buf, buf, std::min(old_size, new_size));
        free(buf, old_size);
        buf = new_buf;
    }

    if constexpr (populate)
        prefaultPages(buf, new_size);

    return buf;
}


template class Allocator<false, false>;
template class Allocator<true, false>;
template class Allocator<false, true>;
template class Allocator<true, true>;<|MERGE_RESOLUTION|>--- conflicted
+++ resolved
@@ -145,54 +145,7 @@
         /// nothing to do.
         /// BTW, it's not possible to change alignment while doing realloc.
     }
-<<<<<<< HEAD
-
-#if USE_GWP_ASAN
-    if (unlikely(GWPAsan::GuardedAlloc.shouldSample()))
-    {
-        auto trace_alloc = CurrentMemoryTracker::alloc(new_size);
-        if (void * ptr = GWPAsan::GuardedAlloc.allocate(new_size, alignment))
-        {
-            memcpy(ptr, buf, std::min(old_size, new_size));
-            free(buf, old_size);
-            trace_alloc.onAlloc(buf, new_size);
-
-            if constexpr (clear_memory)
-                if (new_size > old_size)
-                    memset(reinterpret_cast<char *>(ptr) + old_size, 0, new_size - old_size);
-
-            if constexpr (populate)
-                prefaultPages(ptr, new_size);
-
-            ProfileEvents::increment(ProfileEvents::GWPAsanAllocateSuccess);
-            return ptr;
-        }
-        else
-        {
-            [[maybe_unused]] auto trace_free = CurrentMemoryTracker::free(old_size);
-            ProfileEvents::increment(ProfileEvents::GWPAsanAllocateFailed);
-        }
-    }
-
-    if (unlikely(GWPAsan::GuardedAlloc.pointerIsMine(buf)))
-    {
-        /// Big allocs that requires a copy. MemoryTracker is called inside 'alloc', 'free' methods.
-        void * new_buf = alloc(new_size, alignment);
-        memcpy(new_buf, buf, std::min(old_size, new_size));
-        free(buf, old_size);
-        buf = new_buf;
-
-        if constexpr (populate)
-            prefaultPages(buf, new_size);
-
-        return buf;
-    }
-#endif
-
-    if (alignment <= MALLOC_MIN_ALIGNMENT)
-=======
     else if (alignment <= MALLOC_MIN_ALIGNMENT)
->>>>>>> 3bbf685e
     {
         /// Resize malloc'd memory region with no special alignment requirement.
         /// Realloc can do 2 possible things:
