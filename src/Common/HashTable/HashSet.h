--- conflicted
+++ resolved
@@ -43,13 +43,11 @@
     using Base = HashTable<Key, TCell, Hash, Grower, Allocator>;
     using typename Base::LookupResult;
 
-<<<<<<< HEAD
     HashSetTable() {
         std::cout << "INIT HashSetTable\n";
     }
-=======
+
     using Base::Base;
->>>>>>> a2c0a653
 
     void merge(const Self & rhs)
     {
