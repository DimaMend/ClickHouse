#pragma once

#include <utility>
#include <unistd.h>
#include <fmt/args.h>
#include <fmt/format.h>
#include <Poco/Logger.h>
#include <Poco/Message.h>
#include <Common/AtomicLogger.h>
#include <Common/Concepts.h>
#include <Common/CurrentThreadHelpers.h>
#include <Common/Logger.h>
#include <Common/LoggingFormatStringHelpers.h>
#include <Common/ProfileEvents.h>
#include <Common/Stopwatch.h>
#include <Common/SensitiveDataMasker.h>
#include <Common/CurrentThread.h>
#include <Core/LogsLevel.h>
#include <Loggers/TextLogSink.h>
#include <Loggers/OwnPatternFormatter.h>

#define QUILL_DISABLE_NON_PREFIXED_MACROS 1

#include <quill/Logger.h>
#include <quill/Frontend.h>
#include <quill/sinks/ConsoleSink.h>
#include <quill/LogMacros.h>

#define LogToStr(x, y) LogToStrImpl(x, y)
#define LogFrequencyLimiter(x, y) LogFrequencyLimiterImpl(x, y)

using LogSeriesLimiterPtr = std::shared_ptr<LogSeriesLimiter>;

namespace impl
{
    constexpr Poco::Message::Priority logLevelToPocoPriority(DB::LogsLevel log_level)
    {
        using enum DB::LogsLevel;
        switch (log_level)
        {
            case fatal: return Poco::Message::PRIO_FATAL;
            case error: return Poco::Message::PRIO_ERROR;
            case warning: return Poco::Message::PRIO_WARNING;
            case information: return Poco::Message::PRIO_INFORMATION;
            case debug: return Poco::Message::PRIO_DEBUG;
            case trace: return Poco::Message::PRIO_TRACE;
            case test: return Poco::Message::PRIO_TEST;
            case none: chassert(false, "Invalid log level 'none'");
        }

        std::unreachable();
    }

    constexpr quill::LogLevel logLevelToQuillLogLevel(DB::LogsLevel log_level)
    {
        using enum DB::LogsLevel;
        switch (log_level)
        {
            case fatal: return quill::LogLevel::Critical;
            case error: return quill::LogLevel::Error;
            case warning: return quill::LogLevel::Warning;
            case information: return quill::LogLevel::Info;
            case debug: return quill::LogLevel::Debug;
            case trace: return quill::LogLevel::TraceL1;
            case test: return quill::LogLevel::TraceL2;
            case none: return quill::LogLevel::None;
        }
    }

    /////////////////// getLoggerHelper ///////////////////
    [[maybe_unused]] inline LoggerPtr getLoggerHelper(const DB::AtomicLogger & logger) { return logger.load(); }
    [[maybe_unused]] inline LogSeriesLimiter * getLoggerHelper(LogSeriesLimiter & logger) { return &logger; }

    template <typename TLogger>
    requires (!DB::is_any_of<std::decay_t<TLogger>, DB::AtomicLogger>)
    inline TLogger getLoggerHelper(TLogger && logger)
    {
        return std::forward<TLogger>(logger);
    }
    /////////////////// getLoggerHelper ///////////////////

    /////////////////// getLoggerName ///////////////////
    template <typename TLogger>
    requires DB::is_any_of<TLogger, LoggerPtr, LoggerRawPtr, LogSeriesLimiter *, LogSeriesLimiterPtr>
    inline std::string_view getLoggerName(const TLogger & logger)
    {
        return logger->getName();
    }

    template <typename TLogger>
    requires DB::is_any_of<TLogger, LogToStrImpl, LogFrequencyLimiterImpl>
    inline std::string_view getLoggerName(const TLogger & logger)
    {
        return logger.getName();
    }

    [[maybe_unused]] inline std::string_view getLoggerName(QuillLoggerPtr logger)
    {
        return logger->get_logger_name();
    }
    /////////////////// getLoggerName ///////////////////

    /////////////////// getQuillLogger ///////////////////
    template <typename TLogger>
    requires DB::is_any_of<TLogger, LoggerPtr, LoggerRawPtr>
    inline QuillLoggerPtr getQuillLogger(const TLogger & logger)
    {
        return logger->getQuillLogger();
    }

    template <typename TLogger>
    requires DB::is_any_of<TLogger, LogToStrImpl, LogFrequencyLimiterImpl>
    inline QuillLoggerPtr getQuillLogger(const TLogger & logger)
    {
        return getQuillLogger(logger.getLogger());
    }

    template <typename TLogger>
    requires DB::is_any_of<TLogger, LogSeriesLimiter *, LogSeriesLimiterPtr>
    inline QuillLoggerPtr getQuillLogger(const TLogger & logger)
    {
        return getQuillLogger(logger->getLogger());
    }

    [[maybe_unused]] inline QuillLoggerPtr getQuillLogger(QuillLoggerPtr logger)
    {
        return logger;
    }
    /////////////////// getQuillLogger ///////////////////

    /////////////////// shouldLog ///////////////////
    [[maybe_unused]] inline bool shouldLog(QuillLoggerPtr quill_logger, DB::LogsLevel level)
    {
        return quill_logger && quill_logger->should_log_statement(::impl::logLevelToQuillLogLevel(level));
    }

    template <typename TLogger>
    inline bool shouldLog(TLogger & logger, DB::LogsLevel level, Poco::Message * message)
    {
        if (!shouldLog(getQuillLogger(logger), level))
            return false;

        if constexpr (DB::is_any_of<TLogger, LogToStrImpl, LogFrequencyLimiterImpl>)
        {
            return !message || logger.shouldLogMessage(*message);
        }
        else if constexpr (DB::is_any_of<TLogger, LogSeriesLimiter *, LogSeriesLimiterPtr>)
        {
            return !message || logger->shouldLogMessage(*message);
        }
        else
        {
            return true;
        }
    }
    /////////////////// shouldLog ///////////////////
}

#define LOG_IMPL_FIRST_ARG(X, ...) X

/// Copy-paste from contrib/libpq/include/c.h
/// There's no easy way to count the number of arguments without evaluating these arguments...
#define CH_VA_ARGS_NARGS(...) \
    CH_VA_ARGS_NARGS_(__VA_ARGS__, \
                   63,62,61,60,                   \
                   59,58,57,56,55,54,53,52,51,50, \
                   49,48,47,46,45,44,43,42,41,40, \
                   39,38,37,36,35,34,33,32,31,30, \
                   29,28,27,26,25,24,23,22,21,20, \
                   19,18,17,16,15,14,13,12,11,10, \
                   9, 8, 7, 6, 5, 4, 3, 2, 1, 0)
#define CH_VA_ARGS_NARGS_( \
    _01,_02,_03,_04,_05,_06,_07,_08,_09,_10, \
    _11,_12,_13,_14,_15,_16,_17,_18,_19,_20, \
    _21,_22,_23,_24,_25,_26,_27,_28,_29,_30, \
    _31,_32,_33,_34,_35,_36,_37,_38,_39,_40, \
    _41,_42,_43,_44,_45,_46,_47,_48,_49,_50, \
    _51,_52,_53,_54,_55,_56,_57,_58,_59,_60, \
    _61,_62,_63, N, ...) \
    (N)

#define LINE_NUM_AS_STRING_IMPL2(x) #x
#define LINE_NUM_AS_STRING_IMPL(x) LINE_NUM_AS_STRING_IMPL2(x)
#define LINE_NUM_AS_STRING LINE_NUM_AS_STRING_IMPL(__LINE__)
#define MESSAGE_FOR_EXCEPTION_ON_LOGGING "Failed to write a log message: " __FILE__ ":" LINE_NUM_AS_STRING "\n"


/// Logs a message to a specified logger with that level.
/// If more than one argument is provided,
///  the first argument is interpreted as a template with {}-substitutions
///  and the latter arguments are treated as values to substitute.
/// If only one argument is provided, it is treated as a message without substitutions.
#define LOG_IMPL(logger, level, ...) \
    do \
    { \
        if (!isLoggingEnabled()) \
            break; \
        auto _logger = ::impl::getLoggerHelper(logger); \
        auto * _formatter = Logger::getFormatter(); \
        if (!_formatter) \
            break; \
        const bool _is_clients_log = DB::currentThreadHasGroup() && DB::currentThreadLogsLevel() >= (level); \
        if (!_is_clients_log && !::impl::shouldLog(_logger, level, nullptr)) \
            break; \
\
        Stopwatch _logger_watch; \
        try \
        { \
            ProfileEvents::incrementForLogMessage(level); \
            constexpr size_t _nargs = CH_VA_ARGS_NARGS(__VA_ARGS__); \
            using LogTypeInfo = FormatStringTypeInfo<std::decay_t<decltype(LOG_IMPL_FIRST_ARG(__VA_ARGS__))>>; \
\
            std::string_view _format_string; \
            std::string _formatted_message; \
            std::vector<std::string> _format_string_args; \
\
            if constexpr (LogTypeInfo::is_static) \
            { \
                formatStringCheckArgsNum(LOG_IMPL_FIRST_ARG(__VA_ARGS__), _nargs - 1); \
                _format_string = ConstexprIfsAreNotIfdefs<LogTypeInfo::is_static>::getStaticFormatString(LOG_IMPL_FIRST_ARG(__VA_ARGS__)); \
            } \
\
            constexpr bool is_preformatted_message = !LogTypeInfo::is_static && LogTypeInfo::has_format; \
            if constexpr (is_preformatted_message) \
            { \
                static_assert(_nargs == 1 || !is_preformatted_message); \
                ConstexprIfsAreNotIfdefs<is_preformatted_message>::getPreformatted(LOG_IMPL_FIRST_ARG(__VA_ARGS__)) \
                    .apply(_formatted_message, _format_string, _format_string_args); \
            } \
            else \
            { \
                _formatted_message = _nargs == 1 \
                    ? firstArg(__VA_ARGS__) \
                    : ConstexprIfsAreNotIfdefs<!is_preformatted_message>::getArgsAndFormat(_format_string_args, __VA_ARGS__); \
            } \
\
            if (auto masker = DB::SensitiveDataMasker::getInstance()) \
                masker->wipeSensitiveData(_formatted_message); \
\
            std::string _file_function = __FILE__ "; "; \
            _file_function += __PRETTY_FUNCTION__; \
            auto _poco_log_level = ::impl::logLevelToPocoPriority(level); \
            Poco::Message _poco_message( \
                std::string{::impl::getLoggerName(_logger)}, \
                std::move(_formatted_message), \
                _poco_log_level, \
                _file_function.c_str(), \
                __LINE__, \
                _format_string, \
                _format_string_args); \
            DB::ExtendedLogMessage _msg_ext = DB::ExtendedLogMessage::getFrom(_poco_message); \
            auto _should_log = ::impl::shouldLog(_logger, level, &_poco_message); \
            if (_should_log) \
            { \
                std::string _text; \
                _formatter->formatExtended(_msg_ext, _text); \
                QUILL_DEFINE_MACRO_METADATA(__PRETTY_FUNCTION__, "{}", nullptr, quill::LogLevel::Dynamic); \
                ::impl::getQuillLogger(_logger)->template log_statement<QUILL_IMMEDIATE_FLUSH, true>( \
                    ::impl::logLevelToQuillLogLevel(level), &macro_metadata, _text); \
            } \
            Logger::getTextLogSink().log(_msg_ext, _should_log); \
        } \
        catch (const Poco::Exception & logger_exception) \
        { \
            ::write(STDERR_FILENO, static_cast<const void *>(MESSAGE_FOR_EXCEPTION_ON_LOGGING), sizeof(MESSAGE_FOR_EXCEPTION_ON_LOGGING)); \
            const std::string & logger_exception_message = logger_exception.message(); \
            ::write(STDERR_FILENO, static_cast<const void *>(logger_exception_message.data()), logger_exception_message.size()); \
        } \
        catch (const std::exception & logger_exception) \
        { \
            ::write(STDERR_FILENO, static_cast<const void *>(MESSAGE_FOR_EXCEPTION_ON_LOGGING), sizeof(MESSAGE_FOR_EXCEPTION_ON_LOGGING)); \
            const char * logger_exception_message = logger_exception.what(); \
            ::write(STDERR_FILENO, static_cast<const void *>(logger_exception_message), strlen(logger_exception_message)); \
        } \
        catch (...) \
        { \
            ::write(STDERR_FILENO, static_cast<const void *>(MESSAGE_FOR_EXCEPTION_ON_LOGGING), sizeof(MESSAGE_FOR_EXCEPTION_ON_LOGGING)); \
        } \
        ProfileEvents::incrementLoggerElapsedNanoseconds(_logger_watch.elapsedNanoseconds()); \
    } while (false)


<<<<<<< HEAD
#define LOG_TEST(logger, ...) LOG_IMPL(logger, DB::LogsLevel::test, __VA_ARGS__)
#define LOG_TRACE(logger, ...) LOG_IMPL(logger, DB::LogsLevel::trace, __VA_ARGS__)
#define LOG_DEBUG(logger, ...) LOG_IMPL(logger, DB::LogsLevel::debug, __VA_ARGS__)
#define LOG_INFO(logger, ...) LOG_IMPL(logger, DB::LogsLevel::information, __VA_ARGS__)
#define LOG_WARNING(logger, ...) LOG_IMPL(logger, DB::LogsLevel::warning, __VA_ARGS__)
#define LOG_ERROR(logger, ...) LOG_IMPL(logger, DB::LogsLevel::error, __VA_ARGS__)
#define LOG_FATAL(logger, ...) LOG_IMPL(logger, DB::LogsLevel::fatal, __VA_ARGS__)
=======
constexpr bool constexprContains(std::string_view haystack, std::string_view needle)
{
    return haystack.find(needle) != std::string_view::npos;
}

#define LOG_IMPL(logger, priority, PRIORITY, ...) do                                                                \
{                                                                                                                   \
    static_assert(!constexprContains(#__VA_ARGS__, "formatWithSecretsOneLine"), "Think twice!");                    \
    static_assert(!constexprContains(#__VA_ARGS__, "formatWithSecretsMultiLine"), "Think twice!");                  \
    auto _logger = ::impl::getLoggerHelper(logger);                                                                 \
    const bool _is_clients_log = DB::currentThreadHasGroup() && DB::currentThreadLogsLevel() >= (priority);         \
    if (!_is_clients_log && !_logger->is((PRIORITY)))                                                               \
        break;                                                                                                      \
                                                                                                                    \
    Stopwatch _logger_watch;                                                                                        \
    try                                                                                                             \
    {                                                                                                               \
        ProfileEvents::incrementForLogMessage(PRIORITY);                                                            \
        auto _channel = _logger->getChannel();                                                                      \
        if (!_channel)                                                                                              \
            break;                                                                                                  \
                                                                                                                    \
        constexpr size_t _nargs = CH_VA_ARGS_NARGS(__VA_ARGS__);                                                    \
        using LogTypeInfo = FormatStringTypeInfo<std::decay_t<decltype(LOG_IMPL_FIRST_ARG(__VA_ARGS__))>>;          \
                                                                                                                    \
        std::string_view _format_string;                                                                            \
        std::string _formatted_message;                                                                             \
        std::vector<std::string> _format_string_args;                                                               \
                                                                                                                    \
        if constexpr (LogTypeInfo::is_static)                                                                       \
        {                                                                                                           \
            formatStringCheckArgsNum(LOG_IMPL_FIRST_ARG(__VA_ARGS__), _nargs - 1);                                  \
            _format_string = ConstexprIfsAreNotIfdefs<LogTypeInfo::is_static>::getStaticFormatString(LOG_IMPL_FIRST_ARG(__VA_ARGS__)); \
        }                                                                                                           \
                                                                                                                    \
        constexpr bool is_preformatted_message = !LogTypeInfo::is_static && LogTypeInfo::has_format;                \
        if constexpr (is_preformatted_message)                                                                      \
        {                                                                                                           \
            static_assert(_nargs == 1 || !is_preformatted_message);                                                 \
            ConstexprIfsAreNotIfdefs<is_preformatted_message>::getPreformatted(LOG_IMPL_FIRST_ARG(__VA_ARGS__)).apply(_formatted_message, _format_string, _format_string_args);  \
        }                                                                                                           \
        else                                                                                                        \
        {                                                                                                           \
             _formatted_message = _nargs == 1 ? firstArg(__VA_ARGS__) : ConstexprIfsAreNotIfdefs<!is_preformatted_message>::getArgsAndFormat(_format_string_args, __VA_ARGS__); \
        }                                                                                                           \
                                                                                                                    \
        std::string _file_function = __FILE__ "; ";                                                                 \
        _file_function += __PRETTY_FUNCTION__;                                                                      \
        Poco::Message _poco_message(_logger->name(), std::move(_formatted_message),                                 \
            (PRIORITY), _file_function.c_str(), __LINE__, _format_string, _format_string_args);                     \
        _channel->log(_poco_message);                                                                               \
    }                                                                                                               \
    catch (const Poco::Exception & logger_exception)                                                                \
    {                                                                                                               \
        ::write(STDERR_FILENO, static_cast<const void *>(MESSAGE_FOR_EXCEPTION_ON_LOGGING), sizeof(MESSAGE_FOR_EXCEPTION_ON_LOGGING)); \
        const std::string & logger_exception_message = logger_exception.message();                                  \
        ::write(STDERR_FILENO, static_cast<const void *>(logger_exception_message.data()), logger_exception_message.size()); \
    }                                                                                                               \
    catch (const std::exception & logger_exception)                                                                 \
    {                                                                                                               \
        ::write(STDERR_FILENO, static_cast<const void *>(MESSAGE_FOR_EXCEPTION_ON_LOGGING), sizeof(MESSAGE_FOR_EXCEPTION_ON_LOGGING)); \
        const char * logger_exception_message = logger_exception.what();                                            \
        ::write(STDERR_FILENO, static_cast<const void *>(logger_exception_message), strlen(logger_exception_message)); \
    }                                                                                                               \
    catch (...)                                                                                                     \
    {                                                                                                               \
        ::write(STDERR_FILENO, static_cast<const void *>(MESSAGE_FOR_EXCEPTION_ON_LOGGING), sizeof(MESSAGE_FOR_EXCEPTION_ON_LOGGING)); \
    }                                                                                                               \
    ProfileEvents::incrementLoggerElapsedNanoseconds(_logger_watch.elapsedNanoseconds());                           \
} while (false)


#define LOG_TEST(logger, ...)    LOG_IMPL(logger, DB::LogsLevel::test, Poco::Message::PRIO_TEST, __VA_ARGS__)
#define LOG_TRACE(logger, ...)   LOG_IMPL(logger, DB::LogsLevel::trace, Poco::Message::PRIO_TRACE, __VA_ARGS__)
#define LOG_DEBUG(logger, ...)   LOG_IMPL(logger, DB::LogsLevel::debug, Poco::Message::PRIO_DEBUG, __VA_ARGS__)
#define LOG_INFO(logger, ...)    LOG_IMPL(logger, DB::LogsLevel::information, Poco::Message::PRIO_INFORMATION, __VA_ARGS__)
#define LOG_WARNING(logger, ...) LOG_IMPL(logger, DB::LogsLevel::warning, Poco::Message::PRIO_WARNING, __VA_ARGS__)
#define LOG_ERROR(logger, ...)   LOG_IMPL(logger, DB::LogsLevel::error, Poco::Message::PRIO_ERROR, __VA_ARGS__)
#define LOG_FATAL(logger, ...)   LOG_IMPL(logger, DB::LogsLevel::error, Poco::Message::PRIO_FATAL, __VA_ARGS__)
>>>>>>> 6849013e
<|MERGE_RESOLUTION|>--- conflicted
+++ resolved
@@ -184,188 +184,112 @@
 #define LINE_NUM_AS_STRING LINE_NUM_AS_STRING_IMPL(__LINE__)
 #define MESSAGE_FOR_EXCEPTION_ON_LOGGING "Failed to write a log message: " __FILE__ ":" LINE_NUM_AS_STRING "\n"
 
+constexpr bool constexprContains(std::string_view haystack, std::string_view needle)
+{
+    return haystack.find(needle) != std::string_view::npos;
+}
 
 /// Logs a message to a specified logger with that level.
 /// If more than one argument is provided,
 ///  the first argument is interpreted as a template with {}-substitutions
 ///  and the latter arguments are treated as values to substitute.
 /// If only one argument is provided, it is treated as a message without substitutions.
-#define LOG_IMPL(logger, level, ...) \
-    do \
-    { \
-        if (!isLoggingEnabled()) \
-            break; \
-        auto _logger = ::impl::getLoggerHelper(logger); \
-        auto * _formatter = Logger::getFormatter(); \
-        if (!_formatter) \
-            break; \
-        const bool _is_clients_log = DB::currentThreadHasGroup() && DB::currentThreadLogsLevel() >= (level); \
-        if (!_is_clients_log && !::impl::shouldLog(_logger, level, nullptr)) \
-            break; \
-\
-        Stopwatch _logger_watch; \
-        try \
-        { \
-            ProfileEvents::incrementForLogMessage(level); \
-            constexpr size_t _nargs = CH_VA_ARGS_NARGS(__VA_ARGS__); \
-            using LogTypeInfo = FormatStringTypeInfo<std::decay_t<decltype(LOG_IMPL_FIRST_ARG(__VA_ARGS__))>>; \
-\
-            std::string_view _format_string; \
-            std::string _formatted_message; \
-            std::vector<std::string> _format_string_args; \
-\
-            if constexpr (LogTypeInfo::is_static) \
-            { \
-                formatStringCheckArgsNum(LOG_IMPL_FIRST_ARG(__VA_ARGS__), _nargs - 1); \
+#define LOG_IMPL(logger, level, ...)                                                                                                       \
+    do                                                                                                                                     \
+    {                                                                                                                                      \
+        static_assert(!constexprContains(#__VA_ARGS__, "formatWithSecretsOneLine"), "Think twice!");                                       \
+        static_assert(!constexprContains(#__VA_ARGS__, "formatWithSecretsMultiLine"), "Think twice!");                                     \
+        if (!isLoggingEnabled())                                                                                                           \
+            break;                                                                                                                         \
+        auto _logger = ::impl::getLoggerHelper(logger);                                                                                    \
+        auto * _formatter = Logger::getFormatter();                                                                                        \
+        if (!_formatter)                                                                                                                   \
+            break;                                                                                                                         \
+        const bool _is_clients_log = DB::currentThreadHasGroup() && DB::currentThreadLogsLevel() >= (level);                               \
+        if (!_is_clients_log && !::impl::shouldLog(_logger, level, nullptr))                                                               \
+            break;                                                                                                                         \
+                                                                                                                                           \
+        Stopwatch _logger_watch;                                                                                                           \
+        try                                                                                                                                \
+        {                                                                                                                                  \
+            ProfileEvents::incrementForLogMessage(level);                                                                                  \
+            constexpr size_t _nargs = CH_VA_ARGS_NARGS(__VA_ARGS__);                                                                       \
+            using LogTypeInfo = FormatStringTypeInfo<std::decay_t<decltype(LOG_IMPL_FIRST_ARG(__VA_ARGS__))>>;                             \
+                                                                                                                                           \
+            std::string_view _format_string;                                                                                               \
+            std::string _formatted_message;                                                                                                \
+            std::vector<std::string> _format_string_args;                                                                                  \
+                                                                                                                                           \
+            if constexpr (LogTypeInfo::is_static)                                                                                          \
+            {                                                                                                                              \
+                formatStringCheckArgsNum(LOG_IMPL_FIRST_ARG(__VA_ARGS__), _nargs - 1);                                                     \
                 _format_string = ConstexprIfsAreNotIfdefs<LogTypeInfo::is_static>::getStaticFormatString(LOG_IMPL_FIRST_ARG(__VA_ARGS__)); \
-            } \
-\
-            constexpr bool is_preformatted_message = !LogTypeInfo::is_static && LogTypeInfo::has_format; \
-            if constexpr (is_preformatted_message) \
-            { \
-                static_assert(_nargs == 1 || !is_preformatted_message); \
-                ConstexprIfsAreNotIfdefs<is_preformatted_message>::getPreformatted(LOG_IMPL_FIRST_ARG(__VA_ARGS__)) \
-                    .apply(_formatted_message, _format_string, _format_string_args); \
-            } \
-            else \
-            { \
-                _formatted_message = _nargs == 1 \
-                    ? firstArg(__VA_ARGS__) \
-                    : ConstexprIfsAreNotIfdefs<!is_preformatted_message>::getArgsAndFormat(_format_string_args, __VA_ARGS__); \
-            } \
-\
-            if (auto masker = DB::SensitiveDataMasker::getInstance()) \
-                masker->wipeSensitiveData(_formatted_message); \
-\
-            std::string _file_function = __FILE__ "; "; \
-            _file_function += __PRETTY_FUNCTION__; \
-            auto _poco_log_level = ::impl::logLevelToPocoPriority(level); \
-            Poco::Message _poco_message( \
-                std::string{::impl::getLoggerName(_logger)}, \
-                std::move(_formatted_message), \
-                _poco_log_level, \
-                _file_function.c_str(), \
-                __LINE__, \
-                _format_string, \
-                _format_string_args); \
-            DB::ExtendedLogMessage _msg_ext = DB::ExtendedLogMessage::getFrom(_poco_message); \
-            auto _should_log = ::impl::shouldLog(_logger, level, &_poco_message); \
-            if (_should_log) \
-            { \
-                std::string _text; \
-                _formatter->formatExtended(_msg_ext, _text); \
-                QUILL_DEFINE_MACRO_METADATA(__PRETTY_FUNCTION__, "{}", nullptr, quill::LogLevel::Dynamic); \
-                ::impl::getQuillLogger(_logger)->template log_statement<QUILL_IMMEDIATE_FLUSH, true>( \
-                    ::impl::logLevelToQuillLogLevel(level), &macro_metadata, _text); \
-            } \
-            Logger::getTextLogSink().log(_msg_ext, _should_log); \
-        } \
-        catch (const Poco::Exception & logger_exception) \
-        { \
+            }                                                                                                                              \
+                                                                                                                                           \
+            constexpr bool is_preformatted_message = !LogTypeInfo::is_static && LogTypeInfo::has_format;                                   \
+            if constexpr (is_preformatted_message)                                                                                         \
+            {                                                                                                                              \
+                static_assert(_nargs == 1 || !is_preformatted_message);                                                                    \
+                ConstexprIfsAreNotIfdefs<is_preformatted_message>::getPreformatted(LOG_IMPL_FIRST_ARG(__VA_ARGS__))                        \
+                    .apply(_formatted_message, _format_string, _format_string_args);                                                       \
+            }                                                                                                                              \
+            else                                                                                                                           \
+            {                                                                                                                              \
+                _formatted_message = _nargs == 1                                                                                           \
+                    ? firstArg(__VA_ARGS__)                                                                                                \
+                    : ConstexprIfsAreNotIfdefs<!is_preformatted_message>::getArgsAndFormat(_format_string_args, __VA_ARGS__);              \
+            }                                                                                                                              \
+                                                                                                                                           \
+            if (auto masker = DB::SensitiveDataMasker::getInstance())                                                                      \
+                masker->wipeSensitiveData(_formatted_message);                                                                             \
+                                                                                                                                           \
+            std::string _file_function = __FILE__ "; ";                                                                                    \
+            _file_function += __PRETTY_FUNCTION__;                                                                                         \
+            auto _poco_log_level = ::impl::logLevelToPocoPriority(level);                                                                  \
+            Poco::Message _poco_message(                                                                                                   \
+                std::string{::impl::getLoggerName(_logger)},                                                                               \
+                std::move(_formatted_message),                                                                                             \
+                _poco_log_level,                                                                                                           \
+                _file_function.c_str(),                                                                                                    \
+                __LINE__,                                                                                                                  \
+                _format_string,                                                                                                            \
+                _format_string_args);                                                                                                      \
+            DB::ExtendedLogMessage _msg_ext = DB::ExtendedLogMessage::getFrom(_poco_message);                                              \
+            auto _should_log = ::impl::shouldLog(_logger, level, &_poco_message);                                                          \
+            if (_should_log)                                                                                                               \
+            {                                                                                                                              \
+                std::string _text;                                                                                                         \
+                _formatter->formatExtended(_msg_ext, _text);                                                                               \
+                QUILL_DEFINE_MACRO_METADATA(__PRETTY_FUNCTION__, "{}", nullptr, quill::LogLevel::Dynamic);                                 \
+                ::impl::getQuillLogger(_logger)->template log_statement<QUILL_IMMEDIATE_FLUSH, true>(                                      \
+                    ::impl::logLevelToQuillLogLevel(level), &macro_metadata, _text);                                                       \
+            }                                                                                                                              \
+            Logger::getTextLogSink().log(_msg_ext, _should_log);                                                                           \
+        }                                                                                                                                  \
+        catch (const Poco::Exception & logger_exception)                                                                                   \
+        {                                                                                                                                  \
             ::write(STDERR_FILENO, static_cast<const void *>(MESSAGE_FOR_EXCEPTION_ON_LOGGING), sizeof(MESSAGE_FOR_EXCEPTION_ON_LOGGING)); \
-            const std::string & logger_exception_message = logger_exception.message(); \
-            ::write(STDERR_FILENO, static_cast<const void *>(logger_exception_message.data()), logger_exception_message.size()); \
-        } \
-        catch (const std::exception & logger_exception) \
-        { \
+            const std::string & logger_exception_message = logger_exception.message();                                                     \
+            ::write(STDERR_FILENO, static_cast<const void *>(logger_exception_message.data()), logger_exception_message.size());           \
+        }                                                                                                                                  \
+        catch (const std::exception & logger_exception)                                                                                    \
+        {                                                                                                                                  \
             ::write(STDERR_FILENO, static_cast<const void *>(MESSAGE_FOR_EXCEPTION_ON_LOGGING), sizeof(MESSAGE_FOR_EXCEPTION_ON_LOGGING)); \
-            const char * logger_exception_message = logger_exception.what(); \
-            ::write(STDERR_FILENO, static_cast<const void *>(logger_exception_message), strlen(logger_exception_message)); \
-        } \
-        catch (...) \
-        { \
+            const char * logger_exception_message = logger_exception.what();                                                               \
+            ::write(STDERR_FILENO, static_cast<const void *>(logger_exception_message), strlen(logger_exception_message));                 \
+        }                                                                                                                                  \
+        catch (...)                                                                                                                        \
+        {                                                                                                                                  \
             ::write(STDERR_FILENO, static_cast<const void *>(MESSAGE_FOR_EXCEPTION_ON_LOGGING), sizeof(MESSAGE_FOR_EXCEPTION_ON_LOGGING)); \
-        } \
-        ProfileEvents::incrementLoggerElapsedNanoseconds(_logger_watch.elapsedNanoseconds()); \
+        }                                                                                                                                  \
+        ProfileEvents::incrementLoggerElapsedNanoseconds(_logger_watch.elapsedNanoseconds());                                              \
     } while (false)
 
 
-<<<<<<< HEAD
 #define LOG_TEST(logger, ...) LOG_IMPL(logger, DB::LogsLevel::test, __VA_ARGS__)
 #define LOG_TRACE(logger, ...) LOG_IMPL(logger, DB::LogsLevel::trace, __VA_ARGS__)
 #define LOG_DEBUG(logger, ...) LOG_IMPL(logger, DB::LogsLevel::debug, __VA_ARGS__)
 #define LOG_INFO(logger, ...) LOG_IMPL(logger, DB::LogsLevel::information, __VA_ARGS__)
 #define LOG_WARNING(logger, ...) LOG_IMPL(logger, DB::LogsLevel::warning, __VA_ARGS__)
 #define LOG_ERROR(logger, ...) LOG_IMPL(logger, DB::LogsLevel::error, __VA_ARGS__)
-#define LOG_FATAL(logger, ...) LOG_IMPL(logger, DB::LogsLevel::fatal, __VA_ARGS__)
-=======
-constexpr bool constexprContains(std::string_view haystack, std::string_view needle)
-{
-    return haystack.find(needle) != std::string_view::npos;
-}
-
-#define LOG_IMPL(logger, priority, PRIORITY, ...) do                                                                \
-{                                                                                                                   \
-    static_assert(!constexprContains(#__VA_ARGS__, "formatWithSecretsOneLine"), "Think twice!");                    \
-    static_assert(!constexprContains(#__VA_ARGS__, "formatWithSecretsMultiLine"), "Think twice!");                  \
-    auto _logger = ::impl::getLoggerHelper(logger);                                                                 \
-    const bool _is_clients_log = DB::currentThreadHasGroup() && DB::currentThreadLogsLevel() >= (priority);         \
-    if (!_is_clients_log && !_logger->is((PRIORITY)))                                                               \
-        break;                                                                                                      \
-                                                                                                                    \
-    Stopwatch _logger_watch;                                                                                        \
-    try                                                                                                             \
-    {                                                                                                               \
-        ProfileEvents::incrementForLogMessage(PRIORITY);                                                            \
-        auto _channel = _logger->getChannel();                                                                      \
-        if (!_channel)                                                                                              \
-            break;                                                                                                  \
-                                                                                                                    \
-        constexpr size_t _nargs = CH_VA_ARGS_NARGS(__VA_ARGS__);                                                    \
-        using LogTypeInfo = FormatStringTypeInfo<std::decay_t<decltype(LOG_IMPL_FIRST_ARG(__VA_ARGS__))>>;          \
-                                                                                                                    \
-        std::string_view _format_string;                                                                            \
-        std::string _formatted_message;                                                                             \
-        std::vector<std::string> _format_string_args;                                                               \
-                                                                                                                    \
-        if constexpr (LogTypeInfo::is_static)                                                                       \
-        {                                                                                                           \
-            formatStringCheckArgsNum(LOG_IMPL_FIRST_ARG(__VA_ARGS__), _nargs - 1);                                  \
-            _format_string = ConstexprIfsAreNotIfdefs<LogTypeInfo::is_static>::getStaticFormatString(LOG_IMPL_FIRST_ARG(__VA_ARGS__)); \
-        }                                                                                                           \
-                                                                                                                    \
-        constexpr bool is_preformatted_message = !LogTypeInfo::is_static && LogTypeInfo::has_format;                \
-        if constexpr (is_preformatted_message)                                                                      \
-        {                                                                                                           \
-            static_assert(_nargs == 1 || !is_preformatted_message);                                                 \
-            ConstexprIfsAreNotIfdefs<is_preformatted_message>::getPreformatted(LOG_IMPL_FIRST_ARG(__VA_ARGS__)).apply(_formatted_message, _format_string, _format_string_args);  \
-        }                                                                                                           \
-        else                                                                                                        \
-        {                                                                                                           \
-             _formatted_message = _nargs == 1 ? firstArg(__VA_ARGS__) : ConstexprIfsAreNotIfdefs<!is_preformatted_message>::getArgsAndFormat(_format_string_args, __VA_ARGS__); \
-        }                                                                                                           \
-                                                                                                                    \
-        std::string _file_function = __FILE__ "; ";                                                                 \
-        _file_function += __PRETTY_FUNCTION__;                                                                      \
-        Poco::Message _poco_message(_logger->name(), std::move(_formatted_message),                                 \
-            (PRIORITY), _file_function.c_str(), __LINE__, _format_string, _format_string_args);                     \
-        _channel->log(_poco_message);                                                                               \
-    }                                                                                                               \
-    catch (const Poco::Exception & logger_exception)                                                                \
-    {                                                                                                               \
-        ::write(STDERR_FILENO, static_cast<const void *>(MESSAGE_FOR_EXCEPTION_ON_LOGGING), sizeof(MESSAGE_FOR_EXCEPTION_ON_LOGGING)); \
-        const std::string & logger_exception_message = logger_exception.message();                                  \
-        ::write(STDERR_FILENO, static_cast<const void *>(logger_exception_message.data()), logger_exception_message.size()); \
-    }                                                                                                               \
-    catch (const std::exception & logger_exception)                                                                 \
-    {                                                                                                               \
-        ::write(STDERR_FILENO, static_cast<const void *>(MESSAGE_FOR_EXCEPTION_ON_LOGGING), sizeof(MESSAGE_FOR_EXCEPTION_ON_LOGGING)); \
-        const char * logger_exception_message = logger_exception.what();                                            \
-        ::write(STDERR_FILENO, static_cast<const void *>(logger_exception_message), strlen(logger_exception_message)); \
-    }                                                                                                               \
-    catch (...)                                                                                                     \
-    {                                                                                                               \
-        ::write(STDERR_FILENO, static_cast<const void *>(MESSAGE_FOR_EXCEPTION_ON_LOGGING), sizeof(MESSAGE_FOR_EXCEPTION_ON_LOGGING)); \
-    }                                                                                                               \
-    ProfileEvents::incrementLoggerElapsedNanoseconds(_logger_watch.elapsedNanoseconds());                           \
-} while (false)
-
-
-#define LOG_TEST(logger, ...)    LOG_IMPL(logger, DB::LogsLevel::test, Poco::Message::PRIO_TEST, __VA_ARGS__)
-#define LOG_TRACE(logger, ...)   LOG_IMPL(logger, DB::LogsLevel::trace, Poco::Message::PRIO_TRACE, __VA_ARGS__)
-#define LOG_DEBUG(logger, ...)   LOG_IMPL(logger, DB::LogsLevel::debug, Poco::Message::PRIO_DEBUG, __VA_ARGS__)
-#define LOG_INFO(logger, ...)    LOG_IMPL(logger, DB::LogsLevel::information, Poco::Message::PRIO_INFORMATION, __VA_ARGS__)
-#define LOG_WARNING(logger, ...) LOG_IMPL(logger, DB::LogsLevel::warning, Poco::Message::PRIO_WARNING, __VA_ARGS__)
-#define LOG_ERROR(logger, ...)   LOG_IMPL(logger, DB::LogsLevel::error, Poco::Message::PRIO_ERROR, __VA_ARGS__)
-#define LOG_FATAL(logger, ...)   LOG_IMPL(logger, DB::LogsLevel::error, Poco::Message::PRIO_FATAL, __VA_ARGS__)
->>>>>>> 6849013e
+#define LOG_FATAL(logger, ...) LOG_IMPL(logger, DB::LogsLevel::fatal, __VA_ARGS__)