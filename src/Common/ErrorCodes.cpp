--- conflicted
+++ resolved
@@ -531,12 +531,9 @@
     M(562, TLD_LIST_NOT_FOUND) \
     M(563, CANNOT_READ_MAP_FROM_TEXT) \
     M(564, INTERSERVER_SCHEME_DOESNT_MATCH) \
-<<<<<<< HEAD
-    M(565, KERBEROS_ERROR) \
-=======
     M(565, TOO_MANY_PARTITIONS) \
     M(566, CANNOT_RMDIR) \
->>>>>>> ccd86154
+    M(567, KERBEROS_ERROR) \
     \
     M(999, KEEPER_EXCEPTION) \
     M(1000, POCO_EXCEPTION) \
