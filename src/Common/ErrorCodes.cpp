#include <Common/ErrorCodes.h>
#include <Common/Exception.h>
#include <chrono>

/** Previously, these constants were located in one enum.
  * But in this case there is a problem: when you add a new constant, you need to recompile
  * all translation units that use at least one constant (almost the whole project).
  * Therefore it is made so that definitions of constants are located here, in one file,
  * and their declaration are in different files, at the place of use.
  *
  * Later it was converted to the lookup table, to provide:
  * - errorCodeToName()
  * - system.errors table
  */

#define APPLY_FOR_BUILTIN_ERROR_CODES(M) \
    M(0, OK) \
    M(1, UNSUPPORTED_METHOD) \
    M(2, UNSUPPORTED_PARAMETER) \
    M(3, UNEXPECTED_END_OF_FILE) \
    M(4, EXPECTED_END_OF_FILE) \
    M(6, CANNOT_PARSE_TEXT) \
    M(7, INCORRECT_NUMBER_OF_COLUMNS) \
    M(8, THERE_IS_NO_COLUMN) \
    M(9, SIZES_OF_COLUMNS_DOESNT_MATCH) \
    M(10, NOT_FOUND_COLUMN_IN_BLOCK) \
    M(11, POSITION_OUT_OF_BOUND) \
    M(12, PARAMETER_OUT_OF_BOUND) \
    M(13, SIZES_OF_COLUMNS_IN_TUPLE_DOESNT_MATCH) \
    M(15, DUPLICATE_COLUMN) \
    M(16, NO_SUCH_COLUMN_IN_TABLE) \
    M(19, SIZE_OF_FIXED_STRING_DOESNT_MATCH) \
    M(20, NUMBER_OF_COLUMNS_DOESNT_MATCH) \
    M(23, CANNOT_READ_FROM_ISTREAM) \
    M(24, CANNOT_WRITE_TO_OSTREAM) \
    M(25, CANNOT_PARSE_ESCAPE_SEQUENCE) \
    M(26, CANNOT_PARSE_QUOTED_STRING) \
    M(27, CANNOT_PARSE_INPUT_ASSERTION_FAILED) \
    M(28, CANNOT_PRINT_FLOAT_OR_DOUBLE_NUMBER) \
    M(32, ATTEMPT_TO_READ_AFTER_EOF) \
    M(33, CANNOT_READ_ALL_DATA) \
    M(34, TOO_MANY_ARGUMENTS_FOR_FUNCTION) \
    M(35, TOO_FEW_ARGUMENTS_FOR_FUNCTION) \
    M(36, BAD_ARGUMENTS) \
    M(37, UNKNOWN_ELEMENT_IN_AST) \
    M(38, CANNOT_PARSE_DATE) \
    M(39, TOO_LARGE_SIZE_COMPRESSED) \
    M(40, CHECKSUM_DOESNT_MATCH) \
    M(41, CANNOT_PARSE_DATETIME) \
    M(42, NUMBER_OF_ARGUMENTS_DOESNT_MATCH) \
    M(43, ILLEGAL_TYPE_OF_ARGUMENT) \
    M(44, ILLEGAL_COLUMN) \
    M(46, UNKNOWN_FUNCTION) \
    M(47, UNKNOWN_IDENTIFIER) \
    M(48, NOT_IMPLEMENTED) \
    M(49, LOGICAL_ERROR) \
    M(50, UNKNOWN_TYPE) \
    M(51, EMPTY_LIST_OF_COLUMNS_QUERIED) \
    M(52, COLUMN_QUERIED_MORE_THAN_ONCE) \
    M(53, TYPE_MISMATCH) \
    M(55, STORAGE_REQUIRES_PARAMETER) \
    M(56, UNKNOWN_STORAGE) \
    M(57, TABLE_ALREADY_EXISTS) \
    M(58, TABLE_METADATA_ALREADY_EXISTS) \
    M(59, ILLEGAL_TYPE_OF_COLUMN_FOR_FILTER) \
    M(60, UNKNOWN_TABLE) \
    M(62, SYNTAX_ERROR) \
    M(63, UNKNOWN_AGGREGATE_FUNCTION) \
    M(68, CANNOT_GET_SIZE_OF_FIELD) \
    M(69, ARGUMENT_OUT_OF_BOUND) \
    M(70, CANNOT_CONVERT_TYPE) \
    M(71, CANNOT_WRITE_AFTER_END_OF_BUFFER) \
    M(72, CANNOT_PARSE_NUMBER) \
    M(73, UNKNOWN_FORMAT) \
    M(74, CANNOT_READ_FROM_FILE_DESCRIPTOR) \
    M(75, CANNOT_WRITE_TO_FILE_DESCRIPTOR) \
    M(76, CANNOT_OPEN_FILE) \
    M(77, CANNOT_CLOSE_FILE) \
    M(78, UNKNOWN_TYPE_OF_QUERY) \
    M(79, INCORRECT_FILE_NAME) \
    M(80, INCORRECT_QUERY) \
    M(81, UNKNOWN_DATABASE) \
    M(82, DATABASE_ALREADY_EXISTS) \
    M(83, DIRECTORY_DOESNT_EXIST) \
    M(84, DIRECTORY_ALREADY_EXISTS) \
    M(85, FORMAT_IS_NOT_SUITABLE_FOR_INPUT) \
    M(86, RECEIVED_ERROR_FROM_REMOTE_IO_SERVER) \
    M(87, CANNOT_SEEK_THROUGH_FILE) \
    M(88, CANNOT_TRUNCATE_FILE) \
    M(89, UNKNOWN_COMPRESSION_METHOD) \
    M(90, EMPTY_LIST_OF_COLUMNS_PASSED) \
    M(91, SIZES_OF_MARKS_FILES_ARE_INCONSISTENT) \
    M(92, EMPTY_DATA_PASSED) \
    M(93, UNKNOWN_AGGREGATED_DATA_VARIANT) \
    M(94, CANNOT_MERGE_DIFFERENT_AGGREGATED_DATA_VARIANTS) \
    M(95, CANNOT_READ_FROM_SOCKET) \
    M(96, CANNOT_WRITE_TO_SOCKET) \
    M(99, UNKNOWN_PACKET_FROM_CLIENT) \
    M(100, UNKNOWN_PACKET_FROM_SERVER) \
    M(101, UNEXPECTED_PACKET_FROM_CLIENT) \
    M(102, UNEXPECTED_PACKET_FROM_SERVER) \
    M(104, TOO_SMALL_BUFFER_SIZE) \
    M(107, FILE_DOESNT_EXIST) \
    M(108, NO_DATA_TO_INSERT) \
    M(109, CANNOT_BLOCK_SIGNAL) \
    M(110, CANNOT_UNBLOCK_SIGNAL) \
    M(111, CANNOT_MANIPULATE_SIGSET) \
    M(112, CANNOT_WAIT_FOR_SIGNAL) \
    M(113, THERE_IS_NO_SESSION) \
    M(114, CANNOT_CLOCK_GETTIME) \
    M(115, UNKNOWN_SETTING) \
    M(116, THERE_IS_NO_DEFAULT_VALUE) \
    M(117, INCORRECT_DATA) \
    M(119, ENGINE_REQUIRED) \
    M(120, CANNOT_INSERT_VALUE_OF_DIFFERENT_SIZE_INTO_TUPLE) \
    M(121, UNSUPPORTED_JOIN_KEYS) \
    M(122, INCOMPATIBLE_COLUMNS) \
    M(123, UNKNOWN_TYPE_OF_AST_NODE) \
    M(124, INCORRECT_ELEMENT_OF_SET) \
    M(125, INCORRECT_RESULT_OF_SCALAR_SUBQUERY) \
    M(127, ILLEGAL_INDEX) \
    M(128, TOO_LARGE_ARRAY_SIZE) \
    M(129, FUNCTION_IS_SPECIAL) \
    M(130, CANNOT_READ_ARRAY_FROM_TEXT) \
    M(131, TOO_LARGE_STRING_SIZE) \
    M(133, AGGREGATE_FUNCTION_DOESNT_ALLOW_PARAMETERS) \
    M(134, PARAMETERS_TO_AGGREGATE_FUNCTIONS_MUST_BE_LITERALS) \
    M(135, ZERO_ARRAY_OR_TUPLE_INDEX) \
    M(137, UNKNOWN_ELEMENT_IN_CONFIG) \
    M(138, EXCESSIVE_ELEMENT_IN_CONFIG) \
    M(139, NO_ELEMENTS_IN_CONFIG) \
    M(141, SAMPLING_NOT_SUPPORTED) \
    M(142, NOT_FOUND_NODE) \
    M(145, UNKNOWN_OVERFLOW_MODE) \
    M(152, UNKNOWN_DIRECTION_OF_SORTING) \
    M(153, ILLEGAL_DIVISION) \
    M(156, DICTIONARIES_WAS_NOT_LOADED) \
    M(158, TOO_MANY_ROWS) \
    M(159, TIMEOUT_EXCEEDED) \
    M(160, TOO_SLOW) \
    M(161, TOO_MANY_COLUMNS) \
    M(162, TOO_DEEP_SUBQUERIES) \
    M(164, READONLY) \
    M(165, TOO_MANY_TEMPORARY_COLUMNS) \
    M(166, TOO_MANY_TEMPORARY_NON_CONST_COLUMNS) \
    M(167, TOO_DEEP_AST) \
    M(168, TOO_BIG_AST) \
    M(169, BAD_TYPE_OF_FIELD) \
    M(170, BAD_GET) \
    M(172, CANNOT_CREATE_DIRECTORY) \
    M(173, CANNOT_ALLOCATE_MEMORY) \
    M(174, CYCLIC_ALIASES) \
    M(179, MULTIPLE_EXPRESSIONS_FOR_ALIAS) \
    M(180, THERE_IS_NO_PROFILE) \
    M(181, ILLEGAL_FINAL) \
    M(182, ILLEGAL_PREWHERE) \
    M(183, UNEXPECTED_EXPRESSION) \
    M(184, ILLEGAL_AGGREGATION) \
    M(186, UNSUPPORTED_COLLATION_LOCALE) \
    M(187, COLLATION_COMPARISON_FAILED) \
    M(190, SIZES_OF_ARRAYS_DONT_MATCH) \
    M(191, SET_SIZE_LIMIT_EXCEEDED) \
    M(192, UNKNOWN_USER) \
    M(193, WRONG_PASSWORD) \
    M(194, REQUIRED_PASSWORD) \
    M(195, IP_ADDRESS_NOT_ALLOWED) \
    M(196, UNKNOWN_ADDRESS_PATTERN_TYPE) \
    M(198, DNS_ERROR) \
    M(199, UNKNOWN_QUOTA) \
    M(201, QUOTA_EXCEEDED) \
    M(202, TOO_MANY_SIMULTANEOUS_QUERIES) \
    M(203, NO_FREE_CONNECTION) \
    M(204, CANNOT_FSYNC) \
    M(206, ALIAS_REQUIRED) \
    M(207, AMBIGUOUS_IDENTIFIER) \
    M(208, EMPTY_NESTED_TABLE) \
    M(209, SOCKET_TIMEOUT) \
    M(210, NETWORK_ERROR) \
    M(211, EMPTY_QUERY) \
    M(212, UNKNOWN_LOAD_BALANCING) \
    M(213, UNKNOWN_TOTALS_MODE) \
    M(214, CANNOT_STATVFS) \
    M(215, NOT_AN_AGGREGATE) \
    M(216, QUERY_WITH_SAME_ID_IS_ALREADY_RUNNING) \
    M(217, CLIENT_HAS_CONNECTED_TO_WRONG_PORT) \
    M(218, TABLE_IS_DROPPED) \
    M(219, DATABASE_NOT_EMPTY) \
    M(220, DUPLICATE_INTERSERVER_IO_ENDPOINT) \
    M(221, NO_SUCH_INTERSERVER_IO_ENDPOINT) \
    M(223, UNEXPECTED_AST_STRUCTURE) \
    M(224, REPLICA_IS_ALREADY_ACTIVE) \
    M(225, NO_ZOOKEEPER) \
    M(226, NO_FILE_IN_DATA_PART) \
    M(227, UNEXPECTED_FILE_IN_DATA_PART) \
    M(228, BAD_SIZE_OF_FILE_IN_DATA_PART) \
    M(229, QUERY_IS_TOO_LARGE) \
    M(230, NOT_FOUND_EXPECTED_DATA_PART) \
    M(231, TOO_MANY_UNEXPECTED_DATA_PARTS) \
    M(232, NO_SUCH_DATA_PART) \
    M(233, BAD_DATA_PART_NAME) \
    M(234, NO_REPLICA_HAS_PART) \
    M(235, DUPLICATE_DATA_PART) \
    M(236, ABORTED) \
    M(237, NO_REPLICA_NAME_GIVEN) \
    M(238, FORMAT_VERSION_TOO_OLD) \
    M(239, CANNOT_MUNMAP) \
    M(240, CANNOT_MREMAP) \
    M(241, MEMORY_LIMIT_EXCEEDED) \
    M(242, TABLE_IS_READ_ONLY) \
    M(243, NOT_ENOUGH_SPACE) \
    M(244, UNEXPECTED_ZOOKEEPER_ERROR) \
    M(246, CORRUPTED_DATA) \
    M(248, INVALID_PARTITION_VALUE) \
    M(251, NO_SUCH_REPLICA) \
    M(252, TOO_MANY_PARTS) \
    M(253, REPLICA_ALREADY_EXISTS) \
    M(254, NO_ACTIVE_REPLICAS) \
    M(255, TOO_MANY_RETRIES_TO_FETCH_PARTS) \
    M(256, PARTITION_ALREADY_EXISTS) \
    M(257, PARTITION_DOESNT_EXIST) \
    M(258, UNION_ALL_RESULT_STRUCTURES_MISMATCH) \
    M(260, CLIENT_OUTPUT_FORMAT_SPECIFIED) \
    M(261, UNKNOWN_BLOCK_INFO_FIELD) \
    M(262, BAD_COLLATION) \
    M(263, CANNOT_COMPILE_CODE) \
    M(264, INCOMPATIBLE_TYPE_OF_JOIN) \
    M(265, NO_AVAILABLE_REPLICA) \
    M(266, MISMATCH_REPLICAS_DATA_SOURCES) \
    M(269, INFINITE_LOOP) \
    M(270, CANNOT_COMPRESS) \
    M(271, CANNOT_DECOMPRESS) \
    M(272, CANNOT_IO_SUBMIT) \
    M(273, CANNOT_IO_GETEVENTS) \
    M(274, AIO_READ_ERROR) \
    M(275, AIO_WRITE_ERROR) \
    M(277, INDEX_NOT_USED) \
    M(279, ALL_CONNECTION_TRIES_FAILED) \
    M(280, NO_AVAILABLE_DATA) \
    M(281, DICTIONARY_IS_EMPTY) \
    M(282, INCORRECT_INDEX) \
    M(283, UNKNOWN_DISTRIBUTED_PRODUCT_MODE) \
    M(284, WRONG_GLOBAL_SUBQUERY) \
    M(285, TOO_FEW_LIVE_REPLICAS) \
    M(286, UNSATISFIED_QUORUM_FOR_PREVIOUS_WRITE) \
    M(287, UNKNOWN_FORMAT_VERSION) \
    M(288, DISTRIBUTED_IN_JOIN_SUBQUERY_DENIED) \
    M(289, REPLICA_IS_NOT_IN_QUORUM) \
    M(290, LIMIT_EXCEEDED) \
    M(291, DATABASE_ACCESS_DENIED) \
    M(293, MONGODB_CANNOT_AUTHENTICATE) \
    M(295, RECEIVED_EMPTY_DATA) \
    M(297, SHARD_HAS_NO_CONNECTIONS) \
    M(298, CANNOT_PIPE) \
    M(299, CANNOT_FORK) \
    M(300, CANNOT_DLSYM) \
    M(301, CANNOT_CREATE_CHILD_PROCESS) \
    M(302, CHILD_WAS_NOT_EXITED_NORMALLY) \
    M(303, CANNOT_SELECT) \
    M(304, CANNOT_WAITPID) \
    M(305, TABLE_WAS_NOT_DROPPED) \
    M(306, TOO_DEEP_RECURSION) \
    M(307, TOO_MANY_BYTES) \
    M(308, UNEXPECTED_NODE_IN_ZOOKEEPER) \
    M(309, FUNCTION_CANNOT_HAVE_PARAMETERS) \
    M(318, INVALID_CONFIG_PARAMETER) \
    M(319, UNKNOWN_STATUS_OF_INSERT) \
    M(321, VALUE_IS_OUT_OF_RANGE_OF_DATA_TYPE) \
    M(336, UNKNOWN_DATABASE_ENGINE) \
    M(341, UNFINISHED) \
    M(342, METADATA_MISMATCH) \
    M(344, SUPPORT_IS_DISABLED) \
    M(345, TABLE_DIFFERS_TOO_MUCH) \
    M(346, CANNOT_CONVERT_CHARSET) \
    M(347, CANNOT_LOAD_CONFIG) \
    M(349, CANNOT_INSERT_NULL_IN_ORDINARY_COLUMN) \
    M(352, AMBIGUOUS_COLUMN_NAME) \
    M(353, INDEX_OF_POSITIONAL_ARGUMENT_IS_OUT_OF_RANGE) \
    M(354, ZLIB_INFLATE_FAILED) \
    M(355, ZLIB_DEFLATE_FAILED) \
    M(358, INTO_OUTFILE_NOT_ALLOWED) \
    M(359, TABLE_SIZE_EXCEEDS_MAX_DROP_SIZE_LIMIT) \
    M(360, CANNOT_CREATE_CHARSET_CONVERTER) \
    M(361, SEEK_POSITION_OUT_OF_BOUND) \
    M(362, CURRENT_WRITE_BUFFER_IS_EXHAUSTED) \
    M(363, CANNOT_CREATE_IO_BUFFER) \
    M(364, RECEIVED_ERROR_TOO_MANY_REQUESTS) \
    M(366, SIZES_OF_NESTED_COLUMNS_ARE_INCONSISTENT) \
    M(369, ALL_REPLICAS_ARE_STALE) \
    M(370, DATA_TYPE_CANNOT_BE_USED_IN_TABLES) \
    M(371, INCONSISTENT_CLUSTER_DEFINITION) \
    M(372, SESSION_NOT_FOUND) \
    M(373, SESSION_IS_LOCKED) \
    M(374, INVALID_SESSION_TIMEOUT) \
    M(375, CANNOT_DLOPEN) \
    M(376, CANNOT_PARSE_UUID) \
    M(377, ILLEGAL_SYNTAX_FOR_DATA_TYPE) \
    M(378, DATA_TYPE_CANNOT_HAVE_ARGUMENTS) \
    M(380, CANNOT_KILL) \
    M(381, HTTP_LENGTH_REQUIRED) \
    M(382, CANNOT_LOAD_CATBOOST_MODEL) \
    M(383, CANNOT_APPLY_CATBOOST_MODEL) \
    M(384, PART_IS_TEMPORARILY_LOCKED) \
    M(385, MULTIPLE_STREAMS_REQUIRED) \
    M(386, NO_COMMON_TYPE) \
    M(387, DICTIONARY_ALREADY_EXISTS) \
    M(388, CANNOT_ASSIGN_OPTIMIZE) \
    M(389, INSERT_WAS_DEDUPLICATED) \
    M(390, CANNOT_GET_CREATE_TABLE_QUERY) \
    M(391, EXTERNAL_LIBRARY_ERROR) \
    M(392, QUERY_IS_PROHIBITED) \
    M(393, THERE_IS_NO_QUERY) \
    M(394, QUERY_WAS_CANCELLED) \
    M(395, FUNCTION_THROW_IF_VALUE_IS_NON_ZERO) \
    M(396, TOO_MANY_ROWS_OR_BYTES) \
    M(397, QUERY_IS_NOT_SUPPORTED_IN_MATERIALIZED_VIEW) \
    M(398, UNKNOWN_MUTATION_COMMAND) \
    M(399, FORMAT_IS_NOT_SUITABLE_FOR_OUTPUT) \
    M(400, CANNOT_STAT) \
    M(401, FEATURE_IS_NOT_ENABLED_AT_BUILD_TIME) \
    M(402, CANNOT_IOSETUP) \
    M(403, INVALID_JOIN_ON_EXPRESSION) \
    M(404, BAD_ODBC_CONNECTION_STRING) \
    M(406, TOP_AND_LIMIT_TOGETHER) \
    M(407, DECIMAL_OVERFLOW) \
    M(408, BAD_REQUEST_PARAMETER) \
    M(410, EXTERNAL_SERVER_IS_NOT_RESPONDING) \
    M(411, PTHREAD_ERROR) \
    M(412, NETLINK_ERROR) \
    M(413, CANNOT_SET_SIGNAL_HANDLER) \
    M(415, ALL_REPLICAS_LOST) \
    M(416, REPLICA_STATUS_CHANGED) \
    M(417, EXPECTED_ALL_OR_ANY) \
    M(418, UNKNOWN_JOIN) \
    M(419, MULTIPLE_ASSIGNMENTS_TO_COLUMN) \
    M(420, CANNOT_UPDATE_COLUMN) \
    M(421, CANNOT_ADD_DIFFERENT_AGGREGATE_STATES) \
    M(422, UNSUPPORTED_URI_SCHEME) \
    M(423, CANNOT_GETTIMEOFDAY) \
    M(424, CANNOT_LINK) \
    M(425, SYSTEM_ERROR) \
    M(427, CANNOT_COMPILE_REGEXP) \
    M(429, FAILED_TO_GETPWUID) \
    M(430, MISMATCHING_USERS_FOR_PROCESS_AND_DATA) \
    M(431, ILLEGAL_SYNTAX_FOR_CODEC_TYPE) \
    M(432, UNKNOWN_CODEC) \
    M(433, ILLEGAL_CODEC_PARAMETER) \
    M(434, CANNOT_PARSE_PROTOBUF_SCHEMA) \
    M(435, NO_COLUMN_SERIALIZED_TO_REQUIRED_PROTOBUF_FIELD) \
    M(436, PROTOBUF_BAD_CAST) \
    M(437, PROTOBUF_FIELD_NOT_REPEATED) \
    M(438, DATA_TYPE_CANNOT_BE_PROMOTED) \
    M(439, CANNOT_SCHEDULE_TASK) \
    M(440, INVALID_LIMIT_EXPRESSION) \
    M(441, CANNOT_PARSE_DOMAIN_VALUE_FROM_STRING) \
    M(442, BAD_DATABASE_FOR_TEMPORARY_TABLE) \
    M(443, NO_COLUMNS_SERIALIZED_TO_PROTOBUF_FIELDS) \
    M(444, UNKNOWN_PROTOBUF_FORMAT) \
    M(445, CANNOT_MPROTECT) \
    M(446, FUNCTION_NOT_ALLOWED) \
    M(447, HYPERSCAN_CANNOT_SCAN_TEXT) \
    M(448, BROTLI_READ_FAILED) \
    M(449, BROTLI_WRITE_FAILED) \
    M(450, BAD_TTL_EXPRESSION) \
    M(451, BAD_TTL_FILE) \
    M(452, SETTING_CONSTRAINT_VIOLATION) \
    M(453, MYSQL_CLIENT_INSUFFICIENT_CAPABILITIES) \
    M(454, OPENSSL_ERROR) \
    M(455, SUSPICIOUS_TYPE_FOR_LOW_CARDINALITY) \
    M(456, UNKNOWN_QUERY_PARAMETER) \
    M(457, BAD_QUERY_PARAMETER) \
    M(458, CANNOT_UNLINK) \
    M(459, CANNOT_SET_THREAD_PRIORITY) \
    M(460, CANNOT_CREATE_TIMER) \
    M(461, CANNOT_SET_TIMER_PERIOD) \
    M(463, CANNOT_FCNTL) \
    M(464, CANNOT_PARSE_ELF) \
    M(465, CANNOT_PARSE_DWARF) \
    M(466, INSECURE_PATH) \
    M(467, CANNOT_PARSE_BOOL) \
    M(468, CANNOT_PTHREAD_ATTR) \
    M(469, VIOLATED_CONSTRAINT) \
    M(471, INVALID_SETTING_VALUE) \
    M(472, READONLY_SETTING) \
    M(473, DEADLOCK_AVOIDED) \
    M(474, INVALID_TEMPLATE_FORMAT) \
    M(475, INVALID_WITH_FILL_EXPRESSION) \
    M(476, WITH_TIES_WITHOUT_ORDER_BY) \
    M(477, INVALID_USAGE_OF_INPUT) \
    M(478, UNKNOWN_POLICY) \
    M(479, UNKNOWN_DISK) \
    M(480, UNKNOWN_PROTOCOL) \
    M(481, PATH_ACCESS_DENIED) \
    M(482, DICTIONARY_ACCESS_DENIED) \
    M(483, TOO_MANY_REDIRECTS) \
    M(484, INTERNAL_REDIS_ERROR) \
    M(487, CANNOT_GET_CREATE_DICTIONARY_QUERY) \
    M(489, INCORRECT_DICTIONARY_DEFINITION) \
    M(490, CANNOT_FORMAT_DATETIME) \
    M(491, UNACCEPTABLE_URL) \
    M(492, ACCESS_ENTITY_NOT_FOUND) \
    M(493, ACCESS_ENTITY_ALREADY_EXISTS) \
    M(495, ACCESS_STORAGE_READONLY) \
    M(496, QUOTA_REQUIRES_CLIENT_KEY) \
    M(497, ACCESS_DENIED) \
    M(498, LIMIT_BY_WITH_TIES_IS_NOT_SUPPORTED) \
    M(499, S3_ERROR) \
    M(500, AZURE_BLOB_STORAGE_ERROR) \
    M(501, CANNOT_CREATE_DATABASE) \
    M(502, CANNOT_SIGQUEUE) \
    M(503, AGGREGATE_FUNCTION_THROW) \
    M(504, FILE_ALREADY_EXISTS) \
    M(507, UNABLE_TO_SKIP_UNUSED_SHARDS) \
    M(508, UNKNOWN_ACCESS_TYPE) \
    M(509, INVALID_GRANT) \
    M(510, CACHE_DICTIONARY_UPDATE_FAIL) \
    M(511, UNKNOWN_ROLE) \
    M(512, SET_NON_GRANTED_ROLE) \
    M(513, UNKNOWN_PART_TYPE) \
    M(514, ACCESS_STORAGE_FOR_INSERTION_NOT_FOUND) \
    M(515, INCORRECT_ACCESS_ENTITY_DEFINITION) \
    M(516, AUTHENTICATION_FAILED) \
    M(517, CANNOT_ASSIGN_ALTER) \
    M(518, CANNOT_COMMIT_OFFSET) \
    M(519, NO_REMOTE_SHARD_AVAILABLE) \
    M(520, CANNOT_DETACH_DICTIONARY_AS_TABLE) \
    M(521, ATOMIC_RENAME_FAIL) \
    M(523, UNKNOWN_ROW_POLICY) \
    M(524, ALTER_OF_COLUMN_IS_FORBIDDEN) \
    M(525, INCORRECT_DISK_INDEX) \
    M(527, NO_SUITABLE_FUNCTION_IMPLEMENTATION) \
    M(528, CASSANDRA_INTERNAL_ERROR) \
    M(529, NOT_A_LEADER) \
    M(530, CANNOT_CONNECT_RABBITMQ) \
    M(531, CANNOT_FSTAT) \
    M(532, LDAP_ERROR) \
    M(535, UNKNOWN_RAID_TYPE) \
    M(536, CANNOT_RESTORE_FROM_FIELD_DUMP) \
    M(537, ILLEGAL_MYSQL_VARIABLE) \
    M(538, MYSQL_SYNTAX_ERROR) \
    M(539, CANNOT_BIND_RABBITMQ_EXCHANGE) \
    M(540, CANNOT_DECLARE_RABBITMQ_EXCHANGE) \
    M(541, CANNOT_CREATE_RABBITMQ_QUEUE_BINDING) \
    M(542, CANNOT_REMOVE_RABBITMQ_EXCHANGE) \
    M(543, UNKNOWN_MYSQL_DATATYPES_SUPPORT_LEVEL) \
    M(544, ROW_AND_ROWS_TOGETHER) \
    M(545, FIRST_AND_NEXT_TOGETHER) \
    M(546, NO_ROW_DELIMITER) \
    M(547, INVALID_RAID_TYPE) \
    M(548, UNKNOWN_VOLUME) \
    M(549, DATA_TYPE_CANNOT_BE_USED_IN_KEY) \
    M(552, UNRECOGNIZED_ARGUMENTS) \
    M(553, LZMA_STREAM_ENCODER_FAILED) \
    M(554, LZMA_STREAM_DECODER_FAILED) \
    M(555, ROCKSDB_ERROR) \
    M(556, SYNC_MYSQL_USER_ACCESS_ERROR)\
    M(557, UNKNOWN_UNION) \
    M(558, EXPECTED_ALL_OR_DISTINCT) \
    M(559, INVALID_GRPC_QUERY_INFO) \
    M(560, ZSTD_ENCODER_FAILED) \
    M(561, ZSTD_DECODER_FAILED) \
    M(562, TLD_LIST_NOT_FOUND) \
    M(563, CANNOT_READ_MAP_FROM_TEXT) \
    M(564, INTERSERVER_SCHEME_DOESNT_MATCH) \
    M(565, TOO_MANY_PARTITIONS) \
    M(566, CANNOT_RMDIR) \
    M(567, DUPLICATED_PART_UUIDS) \
    M(568, RAFT_ERROR) \
    M(569, MULTIPLE_COLUMNS_SERIALIZED_TO_SAME_PROTOBUF_FIELD) \
    M(570, DATA_TYPE_INCOMPATIBLE_WITH_PROTOBUF_FIELD) \
    M(571, DATABASE_REPLICATION_FAILED) \
    M(572, TOO_MANY_QUERY_PLAN_OPTIMIZATIONS) \
    M(573, EPOLL_ERROR) \
    M(574, DISTRIBUTED_TOO_MANY_PENDING_BYTES) \
    M(575, UNKNOWN_SNAPSHOT) \
    M(576, KERBEROS_ERROR) \
    M(577, INVALID_SHARD_ID) \
    M(578, INVALID_FORMAT_INSERT_QUERY_WITH_DATA) \
    M(579, INCORRECT_PART_TYPE) \
    M(580, CANNOT_SET_ROUNDING_MODE) \
    M(581, TOO_LARGE_DISTRIBUTED_DEPTH) \
    M(582, NO_SUCH_PROJECTION_IN_TABLE) \
    M(583, ILLEGAL_PROJECTION) \
    M(584, PROJECTION_NOT_USED) \
    M(585, CANNOT_PARSE_YAML) \
    M(586, CANNOT_CREATE_FILE) \
    M(587, CONCURRENT_ACCESS_NOT_SUPPORTED) \
    M(588, DISTRIBUTED_BROKEN_BATCH_INFO) \
    M(589, DISTRIBUTED_BROKEN_BATCH_FILES) \
    M(590, CANNOT_SYSCONF) \
    M(591, SQLITE_ENGINE_ERROR) \
    M(592, DATA_ENCRYPTION_ERROR) \
    M(593, ZERO_COPY_REPLICATION_ERROR) \
    M(594, BZIP2_STREAM_DECODER_FAILED) \
    M(595, BZIP2_STREAM_ENCODER_FAILED) \
    M(596, INTERSECT_OR_EXCEPT_RESULT_STRUCTURES_MISMATCH) \
    M(597, NO_SUCH_ERROR_CODE) \
    M(598, BACKUP_ALREADY_EXISTS) \
    M(599, BACKUP_NOT_FOUND) \
    M(600, BACKUP_VERSION_NOT_SUPPORTED) \
    M(601, BACKUP_DAMAGED) \
    M(602, NO_BASE_BACKUP) \
    M(603, WRONG_BASE_BACKUP) \
    M(604, BACKUP_ENTRY_ALREADY_EXISTS) \
    M(605, BACKUP_ENTRY_NOT_FOUND) \
    M(606, BACKUP_IS_EMPTY) \
    M(607, CANNOT_RESTORE_DATABASE) \
    M(608, CANNOT_RESTORE_TABLE) \
    M(609, FUNCTION_ALREADY_EXISTS) \
    M(610, CANNOT_DROP_FUNCTION) \
    M(611, CANNOT_CREATE_RECURSIVE_FUNCTION) \
    M(614, POSTGRESQL_CONNECTION_FAILURE) \
    M(615, CANNOT_ADVISE) \
    M(616, UNKNOWN_READ_METHOD) \
    M(617, LZ4_ENCODER_FAILED) \
    M(618, LZ4_DECODER_FAILED) \
    M(619, POSTGRESQL_REPLICATION_INTERNAL_ERROR) \
    M(620, QUERY_NOT_ALLOWED) \
    M(621, CANNOT_NORMALIZE_STRING) \
    M(622, CANNOT_PARSE_CAPN_PROTO_SCHEMA) \
    M(623, CAPN_PROTO_BAD_CAST) \
    M(624, BAD_FILE_TYPE) \
    M(625, IO_SETUP_ERROR) \
    M(626, CANNOT_SKIP_UNKNOWN_FIELD) \
    M(627, BACKUP_ENGINE_NOT_FOUND) \
    M(628, OFFSET_FETCH_WITHOUT_ORDER_BY) \
    M(629, HTTP_RANGE_NOT_SATISFIABLE) \
    M(630, HAVE_DEPENDENT_OBJECTS) \
    M(631, UNKNOWN_FILE_SIZE) \
    M(632, UNEXPECTED_DATA_AFTER_PARSED_VALUE) \
    M(633, QUERY_IS_NOT_SUPPORTED_IN_WINDOW_VIEW) \
    M(634, MONGODB_ERROR) \
    M(635, CANNOT_POLL) \
    M(636, CANNOT_EXTRACT_TABLE_STRUCTURE) \
    M(637, INVALID_TABLE_OVERRIDE) \
    M(638, SNAPPY_UNCOMPRESS_FAILED) \
    M(639, SNAPPY_COMPRESS_FAILED) \
    M(640, NO_HIVEMETASTORE) \
    M(641, CANNOT_APPEND_TO_FILE) \
    M(642, CANNOT_PACK_ARCHIVE) \
    M(643, CANNOT_UNPACK_ARCHIVE) \
    M(645, NUMBER_OF_DIMENSIONS_MISMATCHED) \
    M(647, CANNOT_BACKUP_TABLE) \
    M(648, WRONG_DDL_RENAMING_SETTINGS) \
    M(649, INVALID_TRANSACTION) \
    M(650, SERIALIZATION_ERROR) \
    M(651, CAPN_PROTO_BAD_TYPE) \
    M(652, ONLY_NULLS_WHILE_READING_SCHEMA) \
    M(653, CANNOT_PARSE_BACKUP_SETTINGS) \
    M(654, WRONG_BACKUP_SETTINGS) \
    M(655, FAILED_TO_SYNC_BACKUP_OR_RESTORE) \
    M(659, UNKNOWN_STATUS_OF_TRANSACTION) \
    M(660, HDFS_ERROR) \
    M(661, CANNOT_SEND_SIGNAL) \
    M(662, FS_METADATA_ERROR) \
    M(663, INCONSISTENT_METADATA_FOR_BACKUP) \
    M(664, ACCESS_STORAGE_DOESNT_ALLOW_BACKUP) \
    M(665, CANNOT_CONNECT_NATS) \
    M(667, NOT_INITIALIZED) \
    M(668, INVALID_STATE) \
    M(669, NAMED_COLLECTION_DOESNT_EXIST) \
    M(670, NAMED_COLLECTION_ALREADY_EXISTS) \
    M(671, NAMED_COLLECTION_IS_IMMUTABLE) \
    M(672, INVALID_SCHEDULER_NODE) \
    M(673, RESOURCE_ACCESS_DENIED) \
    M(674, RESOURCE_NOT_FOUND) \
    M(675, CANNOT_PARSE_IPV4) \
    M(676, CANNOT_PARSE_IPV6) \
    M(677, THREAD_WAS_CANCELED) \
    M(678, IO_URING_INIT_FAILED) \
    M(679, IO_URING_SUBMIT_ERROR) \
    M(690, MIXED_ACCESS_PARAMETER_TYPES) \
    M(691, UNKNOWN_ELEMENT_OF_ENUM) \
    M(692, TOO_MANY_MUTATIONS) \
    M(693, AWS_ERROR) \
    M(694, ASYNC_LOAD_CYCLE) \
    M(695, ASYNC_LOAD_FAILED) \
    M(696, ASYNC_LOAD_CANCELED) \
    M(697, CANNOT_RESTORE_TO_NONENCRYPTED_DISK) \
    M(698, INVALID_REDIS_STORAGE_TYPE) \
    M(699, INVALID_REDIS_TABLE_STRUCTURE) \
    M(700, USER_SESSION_LIMIT_EXCEEDED)  \
    M(701, CLUSTER_DOESNT_EXIST) \
    M(702, CLIENT_INFO_DOES_NOT_MATCH) \
    M(703, INVALID_IDENTIFIER) \
    M(704, QUERY_CACHE_USED_WITH_NONDETERMINISTIC_FUNCTIONS) \
    M(705, TABLE_NOT_EMPTY) \
    M(706, LIBSSH_ERROR) \
    M(707, GCP_ERROR) \
    M(708, ILLEGAL_STATISTIC) \
    M(709, CANNOT_GET_REPLICATED_DATABASE_SNAPSHOT) \
    M(710, FAULT_INJECTED) \
    M(711, FILECACHE_ACCESS_DENIED) \
    M(712, TOO_MANY_MATERIALIZED_VIEWS) \
    M(713, BROKEN_PROJECTION) \
    M(714, UNEXPECTED_CLUSTER) \
    M(715, CANNOT_DETECT_FORMAT) \
    M(716, CANNOT_FORGET_PARTITION) \
    M(717, EXPERIMENTAL_FEATURE_ERROR) \
    M(718, TOO_SLOW_PARSING) \
    M(719, QUERY_CACHE_USED_WITH_SYSTEM_TABLE) \
<<<<<<< HEAD
    M(720, ION_FORMAT_WRITER_ERROR) \
=======
    M(720, USER_EXPIRED) \
    M(721, DEPRECATED_FUNCTION) \
>>>>>>> 330af1c3
    \
    M(900, DISTRIBUTED_CACHE_ERROR) \
    M(901, CANNOT_USE_DISTRIBUTED_CACHE) \
    \
    M(999, KEEPER_EXCEPTION) \
    M(1000, POCO_EXCEPTION) \
    M(1001, STD_EXCEPTION) \
    M(1002, UNKNOWN_EXCEPTION) \
/* See END */

#ifdef APPLY_FOR_EXTERNAL_ERROR_CODES
#define APPLY_FOR_ERROR_CODES(M) APPLY_FOR_BUILTIN_ERROR_CODES(M) APPLY_FOR_EXTERNAL_ERROR_CODES(M)
#else
#define APPLY_FOR_ERROR_CODES(M) APPLY_FOR_BUILTIN_ERROR_CODES(M)
#endif

namespace DB
{
namespace ErrorCodes
{
#define M(VALUE, NAME) extern const ErrorCode NAME = VALUE;
APPLY_FOR_ERROR_CODES(M)
#undef M

constexpr ErrorCode END = 1002;
ErrorPairHolder values[END + 1]{};

struct ErrorCodesNames
{
    std::string_view names[END + 1];
    ErrorCodesNames()
    {
#define M(VALUE, NAME) names[VALUE] = std::string_view(#NAME);
        APPLY_FOR_ERROR_CODES(M)
#undef M
    }
} error_codes_names;

std::string_view getName(ErrorCode error_code)
{
    if (error_code < 0 || error_code >= END)
        return std::string_view();
    return error_codes_names.names[error_code];
}

ErrorCode getErrorCodeByName(std::string_view error_name)
{
    for (int i = 0, end = ErrorCodes::end(); i < end; ++i)
    {
        std::string_view name = ErrorCodes::getName(i);

        if (name.empty())
            continue;

        if (name == error_name)
            return i;
    }
    throw Exception(NO_SUCH_ERROR_CODE, "No error code with name: '{}'", error_name);
}

ErrorCode end() { return END + 1; }

void increment(ErrorCode error_code, bool remote, const std::string & message, const FramePointers & trace)
{
    if (error_code < 0 || error_code >= end())
    {
        /// For everything outside the range, use END.
        /// (end() is the pointer pass the end, while END is the last value that has an element in values array).
        error_code = end() - 1;
    }

    values[error_code].increment(remote, message, trace);
}

void ErrorPairHolder::increment(bool remote, const std::string & message, const FramePointers & trace)
{
    const auto now = std::chrono::system_clock::now();

    std::lock_guard lock(mutex);

    auto & error = remote ? value.remote : value.local;

    ++error.count;
    error.message = message;
    error.trace = trace;
    error.error_time_ms = std::chrono::duration_cast<std::chrono::milliseconds>(now.time_since_epoch()).count();
}
ErrorPair ErrorPairHolder::get()
{
    std::lock_guard lock(mutex);
    return value;
}
}

}<|MERGE_RESOLUTION|>--- conflicted
+++ resolved
@@ -598,12 +598,10 @@
     M(717, EXPERIMENTAL_FEATURE_ERROR) \
     M(718, TOO_SLOW_PARSING) \
     M(719, QUERY_CACHE_USED_WITH_SYSTEM_TABLE) \
-<<<<<<< HEAD
-    M(720, ION_FORMAT_WRITER_ERROR) \
-=======
     M(720, USER_EXPIRED) \
     M(721, DEPRECATED_FUNCTION) \
->>>>>>> 330af1c3
+    M(722, ION_FORMAT_WRITER_ERROR) \
+    M(723, ION_FORMAT_READER_ERROR) \
     \
     M(900, DISTRIBUTED_CACHE_ERROR) \
     M(901, CANNOT_USE_DISTRIBUTED_CACHE) \
