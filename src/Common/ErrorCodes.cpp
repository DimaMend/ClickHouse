--- conflicted
+++ resolved
@@ -593,11 +593,8 @@
     M(711, FILECACHE_ACCESS_DENIED) \
     M(712, TOO_MANY_MATERIALIZED_VIEWS) \
     M(713, BROKEN_PROJECTION) \
-<<<<<<< HEAD
-    M(714, LOST_CONNECTION_TO_ZOOKEEPER) \
-=======
     M(714, UNEXPECTED_CLUSTER) \
->>>>>>> b4449535
+    M(715, LOST_CONNECTION_TO_ZOOKEEPER) \
     \
     M(999, KEEPER_EXCEPTION) \
     M(1000, POCO_EXCEPTION) \
