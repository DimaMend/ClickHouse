#include <Common/ErrorCodes.h>
#include <chrono>

/** Previously, these constants were located in one enum.
  * But in this case there is a problem: when you add a new constant, you need to recompile
  * all translation units that use at least one constant (almost the whole project).
  * Therefore it is made so that definitions of constants are located here, in one file,
  * and their declaration are in different files, at the place of use.
  *
  * Later it was converted to the lookup table, to provide:
  * - errorCodeToName()
  * - system.errors table
  */

#define APPLY_FOR_ERROR_CODES(M) \
    M(0, OK) \
    M(1, UNSUPPORTED_METHOD) \
    M(2, UNSUPPORTED_PARAMETER) \
    M(3, UNEXPECTED_END_OF_FILE) \
    M(4, EXPECTED_END_OF_FILE) \
    M(6, CANNOT_PARSE_TEXT) \
    M(7, INCORRECT_NUMBER_OF_COLUMNS) \
    M(8, THERE_IS_NO_COLUMN) \
    M(9, SIZES_OF_COLUMNS_DOESNT_MATCH) \
    M(10, NOT_FOUND_COLUMN_IN_BLOCK) \
    M(11, POSITION_OUT_OF_BOUND) \
    M(12, PARAMETER_OUT_OF_BOUND) \
    M(13, SIZES_OF_COLUMNS_IN_TUPLE_DOESNT_MATCH) \
    M(15, DUPLICATE_COLUMN) \
    M(16, NO_SUCH_COLUMN_IN_TABLE) \
    M(17, DELIMITER_IN_STRING_LITERAL_DOESNT_MATCH) \
    M(18, CANNOT_INSERT_ELEMENT_INTO_CONSTANT_COLUMN) \
    M(19, SIZE_OF_FIXED_STRING_DOESNT_MATCH) \
    M(20, NUMBER_OF_COLUMNS_DOESNT_MATCH) \
    M(21, CANNOT_READ_ALL_DATA_FROM_TAB_SEPARATED_INPUT) \
    M(22, CANNOT_PARSE_ALL_VALUE_FROM_TAB_SEPARATED_INPUT) \
    M(23, CANNOT_READ_FROM_ISTREAM) \
    M(24, CANNOT_WRITE_TO_OSTREAM) \
    M(25, CANNOT_PARSE_ESCAPE_SEQUENCE) \
    M(26, CANNOT_PARSE_QUOTED_STRING) \
    M(27, CANNOT_PARSE_INPUT_ASSERTION_FAILED) \
    M(28, CANNOT_PRINT_FLOAT_OR_DOUBLE_NUMBER) \
    M(29, CANNOT_PRINT_INTEGER) \
    M(30, CANNOT_READ_SIZE_OF_COMPRESSED_CHUNK) \
    M(31, CANNOT_READ_COMPRESSED_CHUNK) \
    M(32, ATTEMPT_TO_READ_AFTER_EOF) \
    M(33, CANNOT_READ_ALL_DATA) \
    M(34, TOO_MANY_ARGUMENTS_FOR_FUNCTION) \
    M(35, TOO_FEW_ARGUMENTS_FOR_FUNCTION) \
    M(36, BAD_ARGUMENTS) \
    M(37, UNKNOWN_ELEMENT_IN_AST) \
    M(38, CANNOT_PARSE_DATE) \
    M(39, TOO_LARGE_SIZE_COMPRESSED) \
    M(40, CHECKSUM_DOESNT_MATCH) \
    M(41, CANNOT_PARSE_DATETIME) \
    M(42, NUMBER_OF_ARGUMENTS_DOESNT_MATCH) \
    M(43, ILLEGAL_TYPE_OF_ARGUMENT) \
    M(44, ILLEGAL_COLUMN) \
    M(45, ILLEGAL_NUMBER_OF_RESULT_COLUMNS) \
    M(46, UNKNOWN_FUNCTION) \
    M(47, UNKNOWN_IDENTIFIER) \
    M(48, NOT_IMPLEMENTED) \
    M(49, LOGICAL_ERROR) \
    M(50, UNKNOWN_TYPE) \
    M(51, EMPTY_LIST_OF_COLUMNS_QUERIED) \
    M(52, COLUMN_QUERIED_MORE_THAN_ONCE) \
    M(53, TYPE_MISMATCH) \
    M(54, STORAGE_DOESNT_ALLOW_PARAMETERS) \
    M(55, STORAGE_REQUIRES_PARAMETER) \
    M(56, UNKNOWN_STORAGE) \
    M(57, TABLE_ALREADY_EXISTS) \
    M(58, TABLE_METADATA_ALREADY_EXISTS) \
    M(59, ILLEGAL_TYPE_OF_COLUMN_FOR_FILTER) \
    M(60, UNKNOWN_TABLE) \
    M(61, ONLY_FILTER_COLUMN_IN_BLOCK) \
    M(62, SYNTAX_ERROR) \
    M(63, UNKNOWN_AGGREGATE_FUNCTION) \
    M(64, CANNOT_READ_AGGREGATE_FUNCTION_FROM_TEXT) \
    M(65, CANNOT_WRITE_AGGREGATE_FUNCTION_AS_TEXT) \
    M(66, NOT_A_COLUMN) \
    M(67, ILLEGAL_KEY_OF_AGGREGATION) \
    M(68, CANNOT_GET_SIZE_OF_FIELD) \
    M(69, ARGUMENT_OUT_OF_BOUND) \
    M(70, CANNOT_CONVERT_TYPE) \
    M(71, CANNOT_WRITE_AFTER_END_OF_BUFFER) \
    M(72, CANNOT_PARSE_NUMBER) \
    M(73, UNKNOWN_FORMAT) \
    M(74, CANNOT_READ_FROM_FILE_DESCRIPTOR) \
    M(75, CANNOT_WRITE_TO_FILE_DESCRIPTOR) \
    M(76, CANNOT_OPEN_FILE) \
    M(77, CANNOT_CLOSE_FILE) \
    M(78, UNKNOWN_TYPE_OF_QUERY) \
    M(79, INCORRECT_FILE_NAME) \
    M(80, INCORRECT_QUERY) \
    M(81, UNKNOWN_DATABASE) \
    M(82, DATABASE_ALREADY_EXISTS) \
    M(83, DIRECTORY_DOESNT_EXIST) \
    M(84, DIRECTORY_ALREADY_EXISTS) \
    M(85, FORMAT_IS_NOT_SUITABLE_FOR_INPUT) \
    M(86, RECEIVED_ERROR_FROM_REMOTE_IO_SERVER) \
    M(87, CANNOT_SEEK_THROUGH_FILE) \
    M(88, CANNOT_TRUNCATE_FILE) \
    M(89, UNKNOWN_COMPRESSION_METHOD) \
    M(90, EMPTY_LIST_OF_COLUMNS_PASSED) \
    M(91, SIZES_OF_MARKS_FILES_ARE_INCONSISTENT) \
    M(92, EMPTY_DATA_PASSED) \
    M(93, UNKNOWN_AGGREGATED_DATA_VARIANT) \
    M(94, CANNOT_MERGE_DIFFERENT_AGGREGATED_DATA_VARIANTS) \
    M(95, CANNOT_READ_FROM_SOCKET) \
    M(96, CANNOT_WRITE_TO_SOCKET) \
    M(97, CANNOT_READ_ALL_DATA_FROM_CHUNKED_INPUT) \
    M(98, CANNOT_WRITE_TO_EMPTY_BLOCK_OUTPUT_STREAM) \
    M(99, UNKNOWN_PACKET_FROM_CLIENT) \
    M(100, UNKNOWN_PACKET_FROM_SERVER) \
    M(101, UNEXPECTED_PACKET_FROM_CLIENT) \
    M(102, UNEXPECTED_PACKET_FROM_SERVER) \
    M(103, RECEIVED_DATA_FOR_WRONG_QUERY_ID) \
    M(104, TOO_SMALL_BUFFER_SIZE) \
    M(105, CANNOT_READ_HISTORY) \
    M(106, CANNOT_APPEND_HISTORY) \
    M(107, FILE_DOESNT_EXIST) \
    M(108, NO_DATA_TO_INSERT) \
    M(109, CANNOT_BLOCK_SIGNAL) \
    M(110, CANNOT_UNBLOCK_SIGNAL) \
    M(111, CANNOT_MANIPULATE_SIGSET) \
    M(112, CANNOT_WAIT_FOR_SIGNAL) \
    M(113, THERE_IS_NO_SESSION) \
    M(114, CANNOT_CLOCK_GETTIME) \
    M(115, UNKNOWN_SETTING) \
    M(116, THERE_IS_NO_DEFAULT_VALUE) \
    M(117, INCORRECT_DATA) \
    M(119, ENGINE_REQUIRED) \
    M(120, CANNOT_INSERT_VALUE_OF_DIFFERENT_SIZE_INTO_TUPLE) \
    M(121, UNSUPPORTED_JOIN_KEYS) \
    M(122, INCOMPATIBLE_COLUMNS) \
    M(123, UNKNOWN_TYPE_OF_AST_NODE) \
    M(124, INCORRECT_ELEMENT_OF_SET) \
    M(125, INCORRECT_RESULT_OF_SCALAR_SUBQUERY) \
    M(126, CANNOT_GET_RETURN_TYPE) \
    M(127, ILLEGAL_INDEX) \
    M(128, TOO_LARGE_ARRAY_SIZE) \
    M(129, FUNCTION_IS_SPECIAL) \
    M(130, CANNOT_READ_ARRAY_FROM_TEXT) \
    M(131, TOO_LARGE_STRING_SIZE) \
    M(133, AGGREGATE_FUNCTION_DOESNT_ALLOW_PARAMETERS) \
    M(134, PARAMETERS_TO_AGGREGATE_FUNCTIONS_MUST_BE_LITERALS) \
    M(135, ZERO_ARRAY_OR_TUPLE_INDEX) \
    M(137, UNKNOWN_ELEMENT_IN_CONFIG) \
    M(138, EXCESSIVE_ELEMENT_IN_CONFIG) \
    M(139, NO_ELEMENTS_IN_CONFIG) \
    M(140, ALL_REQUESTED_COLUMNS_ARE_MISSING) \
    M(141, SAMPLING_NOT_SUPPORTED) \
    M(142, NOT_FOUND_NODE) \
    M(143, FOUND_MORE_THAN_ONE_NODE) \
    M(144, FIRST_DATE_IS_BIGGER_THAN_LAST_DATE) \
    M(145, UNKNOWN_OVERFLOW_MODE) \
    M(146, QUERY_SECTION_DOESNT_MAKE_SENSE) \
    M(147, NOT_FOUND_FUNCTION_ELEMENT_FOR_AGGREGATE) \
    M(148, NOT_FOUND_RELATION_ELEMENT_FOR_CONDITION) \
    M(149, NOT_FOUND_RHS_ELEMENT_FOR_CONDITION) \
    M(150, EMPTY_LIST_OF_ATTRIBUTES_PASSED) \
    M(151, INDEX_OF_COLUMN_IN_SORT_CLAUSE_IS_OUT_OF_RANGE) \
    M(152, UNKNOWN_DIRECTION_OF_SORTING) \
    M(153, ILLEGAL_DIVISION) \
    M(154, AGGREGATE_FUNCTION_NOT_APPLICABLE) \
    M(155, UNKNOWN_RELATION) \
    M(156, DICTIONARIES_WAS_NOT_LOADED) \
    M(157, ILLEGAL_OVERFLOW_MODE) \
    M(158, TOO_MANY_ROWS) \
    M(159, TIMEOUT_EXCEEDED) \
    M(160, TOO_SLOW) \
    M(161, TOO_MANY_COLUMNS) \
    M(162, TOO_DEEP_SUBQUERIES) \
    M(163, TOO_DEEP_PIPELINE) \
    M(164, READONLY) \
    M(165, TOO_MANY_TEMPORARY_COLUMNS) \
    M(166, TOO_MANY_TEMPORARY_NON_CONST_COLUMNS) \
    M(167, TOO_DEEP_AST) \
    M(168, TOO_BIG_AST) \
    M(169, BAD_TYPE_OF_FIELD) \
    M(170, BAD_GET) \
    M(172, CANNOT_CREATE_DIRECTORY) \
    M(173, CANNOT_ALLOCATE_MEMORY) \
    M(174, CYCLIC_ALIASES) \
    M(176, CHUNK_NOT_FOUND) \
    M(177, DUPLICATE_CHUNK_NAME) \
    M(178, MULTIPLE_ALIASES_FOR_EXPRESSION) \
    M(179, MULTIPLE_EXPRESSIONS_FOR_ALIAS) \
    M(180, THERE_IS_NO_PROFILE) \
    M(181, ILLEGAL_FINAL) \
    M(182, ILLEGAL_PREWHERE) \
    M(183, UNEXPECTED_EXPRESSION) \
    M(184, ILLEGAL_AGGREGATION) \
    M(185, UNSUPPORTED_MYISAM_BLOCK_TYPE) \
    M(186, UNSUPPORTED_COLLATION_LOCALE) \
    M(187, COLLATION_COMPARISON_FAILED) \
    M(188, UNKNOWN_ACTION) \
    M(189, TABLE_MUST_NOT_BE_CREATED_MANUALLY) \
    M(190, SIZES_OF_ARRAYS_DOESNT_MATCH) \
    M(191, SET_SIZE_LIMIT_EXCEEDED) \
    M(192, UNKNOWN_USER) \
    M(193, WRONG_PASSWORD) \
    M(194, REQUIRED_PASSWORD) \
    M(195, IP_ADDRESS_NOT_ALLOWED) \
    M(196, UNKNOWN_ADDRESS_PATTERN_TYPE) \
    M(197, SERVER_REVISION_IS_TOO_OLD) \
    M(198, DNS_ERROR) \
    M(199, UNKNOWN_QUOTA) \
    M(200, QUOTA_DOESNT_ALLOW_KEYS) \
    M(201, QUOTA_EXPIRED) \
    M(202, TOO_MANY_SIMULTANEOUS_QUERIES) \
    M(203, NO_FREE_CONNECTION) \
    M(204, CANNOT_FSYNC) \
    M(205, NESTED_TYPE_TOO_DEEP) \
    M(206, ALIAS_REQUIRED) \
    M(207, AMBIGUOUS_IDENTIFIER) \
    M(208, EMPTY_NESTED_TABLE) \
    M(209, SOCKET_TIMEOUT) \
    M(210, NETWORK_ERROR) \
    M(211, EMPTY_QUERY) \
    M(212, UNKNOWN_LOAD_BALANCING) \
    M(213, UNKNOWN_TOTALS_MODE) \
    M(214, CANNOT_STATVFS) \
    M(215, NOT_AN_AGGREGATE) \
    M(216, QUERY_WITH_SAME_ID_IS_ALREADY_RUNNING) \
    M(217, CLIENT_HAS_CONNECTED_TO_WRONG_PORT) \
    M(218, TABLE_IS_DROPPED) \
    M(219, DATABASE_NOT_EMPTY) \
    M(220, DUPLICATE_INTERSERVER_IO_ENDPOINT) \
    M(221, NO_SUCH_INTERSERVER_IO_ENDPOINT) \
    M(222, ADDING_REPLICA_TO_NON_EMPTY_TABLE) \
    M(223, UNEXPECTED_AST_STRUCTURE) \
    M(224, REPLICA_IS_ALREADY_ACTIVE) \
    M(225, NO_ZOOKEEPER) \
    M(226, NO_FILE_IN_DATA_PART) \
    M(227, UNEXPECTED_FILE_IN_DATA_PART) \
    M(228, BAD_SIZE_OF_FILE_IN_DATA_PART) \
    M(229, QUERY_IS_TOO_LARGE) \
    M(230, NOT_FOUND_EXPECTED_DATA_PART) \
    M(231, TOO_MANY_UNEXPECTED_DATA_PARTS) \
    M(232, NO_SUCH_DATA_PART) \
    M(233, BAD_DATA_PART_NAME) \
    M(234, NO_REPLICA_HAS_PART) \
    M(235, DUPLICATE_DATA_PART) \
    M(236, ABORTED) \
    M(237, NO_REPLICA_NAME_GIVEN) \
    M(238, FORMAT_VERSION_TOO_OLD) \
    M(239, CANNOT_MUNMAP) \
    M(240, CANNOT_MREMAP) \
    M(241, MEMORY_LIMIT_EXCEEDED) \
    M(242, TABLE_IS_READ_ONLY) \
    M(243, NOT_ENOUGH_SPACE) \
    M(244, UNEXPECTED_ZOOKEEPER_ERROR) \
    M(246, CORRUPTED_DATA) \
    M(247, INCORRECT_MARK) \
    M(248, INVALID_PARTITION_VALUE) \
    M(250, NOT_ENOUGH_BLOCK_NUMBERS) \
    M(251, NO_SUCH_REPLICA) \
    M(252, TOO_MANY_PARTS) \
    M(253, REPLICA_IS_ALREADY_EXIST) \
    M(254, NO_ACTIVE_REPLICAS) \
    M(255, TOO_MANY_RETRIES_TO_FETCH_PARTS) \
    M(256, PARTITION_ALREADY_EXISTS) \
    M(257, PARTITION_DOESNT_EXIST) \
    M(258, UNION_ALL_RESULT_STRUCTURES_MISMATCH) \
    M(260, CLIENT_OUTPUT_FORMAT_SPECIFIED) \
    M(261, UNKNOWN_BLOCK_INFO_FIELD) \
    M(262, BAD_COLLATION) \
    M(263, CANNOT_COMPILE_CODE) \
    M(264, INCOMPATIBLE_TYPE_OF_JOIN) \
    M(265, NO_AVAILABLE_REPLICA) \
    M(266, MISMATCH_REPLICAS_DATA_SOURCES) \
    M(267, STORAGE_DOESNT_SUPPORT_PARALLEL_REPLICAS) \
    M(268, CPUID_ERROR) \
    M(269, INFINITE_LOOP) \
    M(270, CANNOT_COMPRESS) \
    M(271, CANNOT_DECOMPRESS) \
    M(272, CANNOT_IO_SUBMIT) \
    M(273, CANNOT_IO_GETEVENTS) \
    M(274, AIO_READ_ERROR) \
    M(275, AIO_WRITE_ERROR) \
    M(277, INDEX_NOT_USED) \
    M(279, ALL_CONNECTION_TRIES_FAILED) \
    M(280, NO_AVAILABLE_DATA) \
    M(281, DICTIONARY_IS_EMPTY) \
    M(282, INCORRECT_INDEX) \
    M(283, UNKNOWN_DISTRIBUTED_PRODUCT_MODE) \
    M(284, WRONG_GLOBAL_SUBQUERY) \
    M(285, TOO_FEW_LIVE_REPLICAS) \
    M(286, UNSATISFIED_QUORUM_FOR_PREVIOUS_WRITE) \
    M(287, UNKNOWN_FORMAT_VERSION) \
    M(288, DISTRIBUTED_IN_JOIN_SUBQUERY_DENIED) \
    M(289, REPLICA_IS_NOT_IN_QUORUM) \
    M(290, LIMIT_EXCEEDED) \
    M(291, DATABASE_ACCESS_DENIED) \
    M(293, MONGODB_CANNOT_AUTHENTICATE) \
    M(294, INVALID_BLOCK_EXTRA_INFO) \
    M(295, RECEIVED_EMPTY_DATA) \
    M(296, NO_REMOTE_SHARD_FOUND) \
    M(297, SHARD_HAS_NO_CONNECTIONS) \
    M(298, CANNOT_PIPE) \
    M(299, CANNOT_FORK) \
    M(300, CANNOT_DLSYM) \
    M(301, CANNOT_CREATE_CHILD_PROCESS) \
    M(302, CHILD_WAS_NOT_EXITED_NORMALLY) \
    M(303, CANNOT_SELECT) \
    M(304, CANNOT_WAITPID) \
    M(305, TABLE_WAS_NOT_DROPPED) \
    M(306, TOO_DEEP_RECURSION) \
    M(307, TOO_MANY_BYTES) \
    M(308, UNEXPECTED_NODE_IN_ZOOKEEPER) \
    M(309, FUNCTION_CANNOT_HAVE_PARAMETERS) \
    M(317, INVALID_SHARD_WEIGHT) \
    M(318, INVALID_CONFIG_PARAMETER) \
    M(319, UNKNOWN_STATUS_OF_INSERT) \
    M(321, VALUE_IS_OUT_OF_RANGE_OF_DATA_TYPE) \
    M(335, BARRIER_TIMEOUT) \
    M(336, UNKNOWN_DATABASE_ENGINE) \
    M(337, DDL_GUARD_IS_ACTIVE) \
    M(341, UNFINISHED) \
    M(342, METADATA_MISMATCH) \
    M(344, SUPPORT_IS_DISABLED) \
    M(345, TABLE_DIFFERS_TOO_MUCH) \
    M(346, CANNOT_CONVERT_CHARSET) \
    M(347, CANNOT_LOAD_CONFIG) \
    M(349, CANNOT_INSERT_NULL_IN_ORDINARY_COLUMN) \
    M(350, INCOMPATIBLE_SOURCE_TABLES) \
    M(351, AMBIGUOUS_TABLE_NAME) \
    M(352, AMBIGUOUS_COLUMN_NAME) \
    M(353, INDEX_OF_POSITIONAL_ARGUMENT_IS_OUT_OF_RANGE) \
    M(354, ZLIB_INFLATE_FAILED) \
    M(355, ZLIB_DEFLATE_FAILED) \
    M(356, BAD_LAMBDA) \
    M(357, RESERVED_IDENTIFIER_NAME) \
    M(358, INTO_OUTFILE_NOT_ALLOWED) \
    M(359, TABLE_SIZE_EXCEEDS_MAX_DROP_SIZE_LIMIT) \
    M(360, CANNOT_CREATE_CHARSET_CONVERTER) \
    M(361, SEEK_POSITION_OUT_OF_BOUND) \
    M(362, CURRENT_WRITE_BUFFER_IS_EXHAUSTED) \
    M(363, CANNOT_CREATE_IO_BUFFER) \
    M(364, RECEIVED_ERROR_TOO_MANY_REQUESTS) \
    M(366, SIZES_OF_NESTED_COLUMNS_ARE_INCONSISTENT) \
    M(367, TOO_MANY_FETCHES) \
    M(369, ALL_REPLICAS_ARE_STALE) \
    M(370, DATA_TYPE_CANNOT_BE_USED_IN_TABLES) \
    M(371, INCONSISTENT_CLUSTER_DEFINITION) \
    M(372, SESSION_NOT_FOUND) \
    M(373, SESSION_IS_LOCKED) \
    M(374, INVALID_SESSION_TIMEOUT) \
    M(375, CANNOT_DLOPEN) \
    M(376, CANNOT_PARSE_UUID) \
    M(377, ILLEGAL_SYNTAX_FOR_DATA_TYPE) \
    M(378, DATA_TYPE_CANNOT_HAVE_ARGUMENTS) \
    M(379, UNKNOWN_STATUS_OF_DISTRIBUTED_DDL_TASK) \
    M(380, CANNOT_KILL) \
    M(381, HTTP_LENGTH_REQUIRED) \
    M(382, CANNOT_LOAD_CATBOOST_MODEL) \
    M(383, CANNOT_APPLY_CATBOOST_MODEL) \
    M(384, PART_IS_TEMPORARILY_LOCKED) \
    M(385, MULTIPLE_STREAMS_REQUIRED) \
    M(386, NO_COMMON_TYPE) \
    M(387, DICTIONARY_ALREADY_EXISTS) \
    M(388, CANNOT_ASSIGN_OPTIMIZE) \
    M(389, INSERT_WAS_DEDUPLICATED) \
    M(390, CANNOT_GET_CREATE_TABLE_QUERY) \
    M(391, EXTERNAL_LIBRARY_ERROR) \
    M(392, QUERY_IS_PROHIBITED) \
    M(393, THERE_IS_NO_QUERY) \
    M(394, QUERY_WAS_CANCELLED) \
    M(395, FUNCTION_THROW_IF_VALUE_IS_NON_ZERO) \
    M(396, TOO_MANY_ROWS_OR_BYTES) \
    M(397, QUERY_IS_NOT_SUPPORTED_IN_MATERIALIZED_VIEW) \
    M(398, UNKNOWN_MUTATION_COMMAND) \
    M(399, FORMAT_IS_NOT_SUITABLE_FOR_OUTPUT) \
    M(400, CANNOT_STAT) \
    M(401, FEATURE_IS_NOT_ENABLED_AT_BUILD_TIME) \
    M(402, CANNOT_IOSETUP) \
    M(403, INVALID_JOIN_ON_EXPRESSION) \
    M(404, BAD_ODBC_CONNECTION_STRING) \
    M(405, PARTITION_SIZE_EXCEEDS_MAX_DROP_SIZE_LIMIT) \
    M(406, TOP_AND_LIMIT_TOGETHER) \
    M(407, DECIMAL_OVERFLOW) \
    M(408, BAD_REQUEST_PARAMETER) \
    M(409, EXTERNAL_EXECUTABLE_NOT_FOUND) \
    M(410, EXTERNAL_SERVER_IS_NOT_RESPONDING) \
    M(411, PTHREAD_ERROR) \
    M(412, NETLINK_ERROR) \
    M(413, CANNOT_SET_SIGNAL_HANDLER) \
    M(415, ALL_REPLICAS_LOST) \
    M(416, REPLICA_STATUS_CHANGED) \
    M(417, EXPECTED_ALL_OR_ANY) \
    M(418, UNKNOWN_JOIN) \
    M(419, MULTIPLE_ASSIGNMENTS_TO_COLUMN) \
    M(420, CANNOT_UPDATE_COLUMN) \
    M(421, CANNOT_ADD_DIFFERENT_AGGREGATE_STATES) \
    M(422, UNSUPPORTED_URI_SCHEME) \
    M(423, CANNOT_GETTIMEOFDAY) \
    M(424, CANNOT_LINK) \
    M(425, SYSTEM_ERROR) \
    M(427, CANNOT_COMPILE_REGEXP) \
    M(428, UNKNOWN_LOG_LEVEL) \
    M(429, FAILED_TO_GETPWUID) \
    M(430, MISMATCHING_USERS_FOR_PROCESS_AND_DATA) \
    M(431, ILLEGAL_SYNTAX_FOR_CODEC_TYPE) \
    M(432, UNKNOWN_CODEC) \
    M(433, ILLEGAL_CODEC_PARAMETER) \
    M(434, CANNOT_PARSE_PROTOBUF_SCHEMA) \
    M(435, NO_COLUMN_SERIALIZED_TO_REQUIRED_PROTOBUF_FIELD) \
    M(436, PROTOBUF_BAD_CAST) \
    M(437, PROTOBUF_FIELD_NOT_REPEATED) \
    M(438, DATA_TYPE_CANNOT_BE_PROMOTED) \
    M(439, CANNOT_SCHEDULE_TASK) \
    M(440, INVALID_LIMIT_EXPRESSION) \
    M(441, CANNOT_PARSE_DOMAIN_VALUE_FROM_STRING) \
    M(442, BAD_DATABASE_FOR_TEMPORARY_TABLE) \
    M(443, NO_COLUMNS_SERIALIZED_TO_PROTOBUF_FIELDS) \
    M(444, UNKNOWN_PROTOBUF_FORMAT) \
    M(445, CANNOT_MPROTECT) \
    M(446, FUNCTION_NOT_ALLOWED) \
    M(447, HYPERSCAN_CANNOT_SCAN_TEXT) \
    M(448, BROTLI_READ_FAILED) \
    M(449, BROTLI_WRITE_FAILED) \
    M(450, BAD_TTL_EXPRESSION) \
    M(451, BAD_TTL_FILE) \
    M(452, SETTING_CONSTRAINT_VIOLATION) \
    M(453, MYSQL_CLIENT_INSUFFICIENT_CAPABILITIES) \
    M(454, OPENSSL_ERROR) \
    M(455, SUSPICIOUS_TYPE_FOR_LOW_CARDINALITY) \
    M(456, UNKNOWN_QUERY_PARAMETER) \
    M(457, BAD_QUERY_PARAMETER) \
    M(458, CANNOT_UNLINK) \
    M(459, CANNOT_SET_THREAD_PRIORITY) \
    M(460, CANNOT_CREATE_TIMER) \
    M(461, CANNOT_SET_TIMER_PERIOD) \
    M(462, CANNOT_DELETE_TIMER) \
    M(463, CANNOT_FCNTL) \
    M(464, CANNOT_PARSE_ELF) \
    M(465, CANNOT_PARSE_DWARF) \
    M(466, INSECURE_PATH) \
    M(467, CANNOT_PARSE_BOOL) \
    M(468, CANNOT_PTHREAD_ATTR) \
    M(469, VIOLATED_CONSTRAINT) \
    M(470, QUERY_IS_NOT_SUPPORTED_IN_LIVE_VIEW) \
    M(471, INVALID_SETTING_VALUE) \
    M(472, READONLY_SETTING) \
    M(473, DEADLOCK_AVOIDED) \
    M(474, INVALID_TEMPLATE_FORMAT) \
    M(475, INVALID_WITH_FILL_EXPRESSION) \
    M(476, WITH_TIES_WITHOUT_ORDER_BY) \
    M(477, INVALID_USAGE_OF_INPUT) \
    M(478, UNKNOWN_POLICY) \
    M(479, UNKNOWN_DISK) \
    M(480, UNKNOWN_PROTOCOL) \
    M(481, PATH_ACCESS_DENIED) \
    M(482, DICTIONARY_ACCESS_DENIED) \
    M(483, TOO_MANY_REDIRECTS) \
    M(484, INTERNAL_REDIS_ERROR) \
    M(485, SCALAR_ALREADY_EXISTS) \
    M(487, CANNOT_GET_CREATE_DICTIONARY_QUERY) \
    M(488, UNKNOWN_DICTIONARY) \
    M(489, INCORRECT_DICTIONARY_DEFINITION) \
    M(490, CANNOT_FORMAT_DATETIME) \
    M(491, UNACCEPTABLE_URL) \
    M(492, ACCESS_ENTITY_NOT_FOUND) \
    M(493, ACCESS_ENTITY_ALREADY_EXISTS) \
    M(494, ACCESS_ENTITY_FOUND_DUPLICATES) \
    M(495, ACCESS_STORAGE_READONLY) \
    M(496, QUOTA_REQUIRES_CLIENT_KEY) \
    M(497, ACCESS_DENIED) \
    M(498, LIMIT_BY_WITH_TIES_IS_NOT_SUPPORTED) \
    M(499, S3_ERROR) \
    M(501, CANNOT_CREATE_DATABASE) \
    M(502, CANNOT_SIGQUEUE) \
    M(503, AGGREGATE_FUNCTION_THROW) \
    M(504, FILE_ALREADY_EXISTS) \
    M(505, CANNOT_DELETE_DIRECTORY) \
    M(506, UNEXPECTED_ERROR_CODE) \
    M(507, UNABLE_TO_SKIP_UNUSED_SHARDS) \
    M(508, UNKNOWN_ACCESS_TYPE) \
    M(509, INVALID_GRANT) \
    M(510, CACHE_DICTIONARY_UPDATE_FAIL) \
    M(511, UNKNOWN_ROLE) \
    M(512, SET_NON_GRANTED_ROLE) \
    M(513, UNKNOWN_PART_TYPE) \
    M(514, ACCESS_STORAGE_FOR_INSERTION_NOT_FOUND) \
    M(515, INCORRECT_ACCESS_ENTITY_DEFINITION) \
    M(516, AUTHENTICATION_FAILED) \
    M(517, CANNOT_ASSIGN_ALTER) \
    M(518, CANNOT_COMMIT_OFFSET) \
    M(519, NO_REMOTE_SHARD_AVAILABLE) \
    M(520, CANNOT_DETACH_DICTIONARY_AS_TABLE) \
    M(521, ATOMIC_RENAME_FAIL) \
    M(523, UNKNOWN_ROW_POLICY) \
    M(524, ALTER_OF_COLUMN_IS_FORBIDDEN) \
    M(525, INCORRECT_DISK_INDEX) \
    M(526, UNKNOWN_VOLUME_TYPE) \
    M(527, NO_SUITABLE_FUNCTION_IMPLEMENTATION) \
    M(528, CASSANDRA_INTERNAL_ERROR) \
    M(529, NOT_A_LEADER) \
    M(530, CANNOT_CONNECT_RABBITMQ) \
    M(531, CANNOT_FSTAT) \
    M(532, LDAP_ERROR) \
    M(533, INCONSISTENT_RESERVATIONS) \
    M(534, NO_RESERVATIONS_PROVIDED) \
    M(535, UNKNOWN_RAID_TYPE) \
    M(536, CANNOT_RESTORE_FROM_FIELD_DUMP) \
    M(537, ILLEGAL_MYSQL_VARIABLE) \
    M(538, MYSQL_SYNTAX_ERROR) \
    M(539, CANNOT_BIND_RABBITMQ_EXCHANGE) \
    M(540, CANNOT_DECLARE_RABBITMQ_EXCHANGE) \
    M(541, CANNOT_CREATE_RABBITMQ_QUEUE_BINDING) \
    M(542, CANNOT_REMOVE_RABBITMQ_EXCHANGE) \
    M(543, UNKNOWN_MYSQL_DATATYPES_SUPPORT_LEVEL) \
    M(544, ROW_AND_ROWS_TOGETHER) \
    M(545, FIRST_AND_NEXT_TOGETHER) \
    M(546, NO_ROW_DELIMITER) \
    M(547, INVALID_RAID_TYPE) \
    M(548, UNKNOWN_VOLUME) \
    M(549, DATA_TYPE_CANNOT_BE_USED_IN_KEY) \
    M(550, CONDITIONAL_TREE_PARENT_NOT_FOUND) \
    M(551, ILLEGAL_PROJECTION_MANIPULATOR) \
    M(552, UNRECOGNIZED_ARGUMENTS) \
    M(553, LZMA_STREAM_ENCODER_FAILED) \
    M(554, LZMA_STREAM_DECODER_FAILED) \
    M(555, ROCKSDB_ERROR) \
    M(556, SYNC_MYSQL_USER_ACCESS_ERROR)\
    M(557, UNKNOWN_UNION) \
    M(558, EXPECTED_ALL_OR_DISTINCT) \
    M(559, INVALID_GRPC_QUERY_INFO) \
    M(560, ZSTD_ENCODER_FAILED) \
    M(561, ZSTD_DECODER_FAILED) \
    M(562, TLD_LIST_NOT_FOUND) \
    M(563, CANNOT_READ_MAP_FROM_TEXT) \
    M(564, INTERSERVER_SCHEME_DOESNT_MATCH) \
    M(565, TOO_MANY_PARTITIONS) \
    M(566, CANNOT_RMDIR) \
    M(567, DUPLICATED_PART_UUIDS) \
    M(568, RAFT_ERROR) \
    M(569, MULTIPLE_COLUMNS_SERIALIZED_TO_SAME_PROTOBUF_FIELD) \
    M(570, DATA_TYPE_INCOMPATIBLE_WITH_PROTOBUF_FIELD) \
    M(571, DATABASE_REPLICATION_FAILED) \
    M(572, TOO_MANY_QUERY_PLAN_OPTIMIZATIONS) \
    M(573, EPOLL_ERROR) \
    M(574, DISTRIBUTED_TOO_MANY_PENDING_BYTES) \
    M(575, UNKNOWN_SNAPSHOT) \
    M(576, KERBEROS_ERROR) \
    M(577, INVALID_SHARD_ID) \
    M(578, INVALID_FORMAT_INSERT_QUERY_WITH_DATA) \
    M(579, INCORRECT_PART_TYPE) \
    M(580, CANNOT_SET_ROUNDING_MODE) \
    M(581, TOO_LARGE_DISTRIBUTED_DEPTH) \
    M(582, NO_SUCH_PROJECTION_IN_TABLE) \
    M(583, ILLEGAL_PROJECTION) \
    M(584, PROJECTION_NOT_USED) \
    \
    M(998, POSTGRESQL_CONNECTION_FAILURE) \
    M(999, KEEPER_EXCEPTION) \
    M(1000, POCO_EXCEPTION) \
    M(1001, STD_EXCEPTION) \
    M(1002, UNKNOWN_EXCEPTION) \

/* See END */

namespace DB
{
namespace ErrorCodes
{
#define M(VALUE, NAME) extern const ErrorCode NAME = VALUE;
    APPLY_FOR_ERROR_CODES(M)
#undef M

    constexpr ErrorCode END = 3000;
    ErrorPairHolder values[END + 1]{};

    struct ErrorCodesNames
    {
        std::string_view names[END + 1];
        ErrorCodesNames()
        {
#define M(VALUE, NAME) names[VALUE] = std::string_view(#NAME);
            APPLY_FOR_ERROR_CODES(M)
#undef M
        }
    } error_codes_names;

    std::string_view getName(ErrorCode error_code)
    {
        if (error_code < 0 || error_code >= END)
            return std::string_view();
        return error_codes_names.names[error_code];
    }

    ErrorCode end() { return END + 1; }

    void increment(ErrorCode error_code, bool remote, const std::string & message, const FramePointers & trace)
    {
        if (error_code < 0 || error_code >= end())
        {
            /// For everything outside the range, use END.
            /// (end() is the pointer pass the end, while END is the last value that has an element in values array).
            error_code = end() - 1;
        }

        values[error_code].increment(remote, message, trace);
    }

    void ErrorPairHolder::increment(bool remote, const std::string & message, const FramePointers & trace)
    {
        const auto now = std::chrono::system_clock::now();

        std::lock_guard lock(mutex);

<<<<<<< HEAD
    extern const int QUERY_IS_NOT_SUPPORTED_IN_WINDOW_VIEW = 666;

    extern const int KEEPER_EXCEPTION = 999;
    extern const int POCO_EXCEPTION = 1000;
    extern const int STD_EXCEPTION = 1001;
    extern const int UNKNOWN_EXCEPTION = 1002;
=======
        auto & error = remote ? value.remote : value.local;
>>>>>>> fa5e3182

        ++error.count;
        error.message = message;
        error.trace = trace;
        error.error_time_ms = std::chrono::duration_cast<std::chrono::milliseconds>(now.time_since_epoch()).count();
    }
    ErrorPair ErrorPairHolder::get()
    {
        std::lock_guard lock(mutex);
        return value;
    }
}

}<|MERGE_RESOLUTION|>--- conflicted
+++ resolved
@@ -552,6 +552,7 @@
     M(582, NO_SUCH_PROJECTION_IN_TABLE) \
     M(583, ILLEGAL_PROJECTION) \
     M(584, PROJECTION_NOT_USED) \
+    M(585, QUERY_IS_NOT_SUPPORTED_IN_WINDOW_VIEW) \
     \
     M(998, POSTGRESQL_CONNECTION_FAILURE) \
     M(999, KEEPER_EXCEPTION) \
@@ -610,16 +611,7 @@
 
         std::lock_guard lock(mutex);
 
-<<<<<<< HEAD
-    extern const int QUERY_IS_NOT_SUPPORTED_IN_WINDOW_VIEW = 666;
-
-    extern const int KEEPER_EXCEPTION = 999;
-    extern const int POCO_EXCEPTION = 1000;
-    extern const int STD_EXCEPTION = 1001;
-    extern const int UNKNOWN_EXCEPTION = 1002;
-=======
         auto & error = remote ? value.remote : value.local;
->>>>>>> fa5e3182
 
         ++error.count;
         error.message = message;
