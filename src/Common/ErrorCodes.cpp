--- conflicted
+++ resolved
@@ -610,14 +610,10 @@
     M(729, ILLEGAL_TIME_SERIES_TAGS) \
     M(730, REFRESH_FAILED) \
     M(731, QUERY_CACHE_USED_WITH_NON_THROW_OVERFLOW_MODE) \
-<<<<<<< HEAD
-    M(732, WORKLOAD_ENTITY_ALREADY_EXISTS) \
-    M(733, UNKNOWN_WORKLOAD_ENTITY) \
-    \
-=======
     M(733, TABLE_IS_BEING_RESTARTED) \
+    M(734, WORKLOAD_ENTITY_ALREADY_EXISTS) \
+    M(735, UNKNOWN_WORKLOAD_ENTITY) \
 \
->>>>>>> 69a0c123
     M(900, DISTRIBUTED_CACHE_ERROR) \
     M(901, CANNOT_USE_DISTRIBUTED_CACHE) \
 \
