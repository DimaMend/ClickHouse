--- conflicted
+++ resolved
@@ -595,14 +595,11 @@
     M(715, CANNOT_DETECT_FORMAT) \
     M(716, CANNOT_FORGET_PARTITION) \
     M(717, EXPERIMENTAL_FEATURE_ERROR) \
-<<<<<<< HEAD
-    M(718, LOST_CONNECTION_TO_ZOOKEEPER) \
-=======
     M(718, TOO_SLOW_PARSING) \
+    M(719, LOST_CONNECTION_TO_ZOOKEEPER) \
     \
     M(900, DISTRIBUTED_CACHE_ERROR) \
     M(901, CANNOT_USE_DISTRIBUTED_CACHE) \
->>>>>>> bc03d425
     \
     M(999, KEEPER_EXCEPTION) \
     M(1000, POCO_EXCEPTION) \
