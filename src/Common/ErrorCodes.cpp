#include <Common/ErrorCodes.h>

/** Previously, these constants were located in one enum.
  * But in this case there is a problem: when you add a new constant, you need to recompile
  * all translation units that use at least one constant (almost the whole project).
  * Therefore it is made so that definitions of constants are located here, in one file,
  * and their declaration are in different files, at the place of use.
  *
  * Later it was converted to the lookup table, to provide:
  * - errorCodeToName()
  * - system.errors table
  */

#define APPLY_FOR_ERROR_CODES(M) \
    M(0, OK) \
    M(1, UNSUPPORTED_METHOD) \
    M(2, UNSUPPORTED_PARAMETER) \
    M(3, UNEXPECTED_END_OF_FILE) \
    M(4, EXPECTED_END_OF_FILE) \
    M(6, CANNOT_PARSE_TEXT) \
    M(7, INCORRECT_NUMBER_OF_COLUMNS) \
    M(8, THERE_IS_NO_COLUMN) \
    M(9, SIZES_OF_COLUMNS_DOESNT_MATCH) \
    M(10, NOT_FOUND_COLUMN_IN_BLOCK) \
    M(11, POSITION_OUT_OF_BOUND) \
    M(12, PARAMETER_OUT_OF_BOUND) \
    M(13, SIZES_OF_COLUMNS_IN_TUPLE_DOESNT_MATCH) \
    M(15, DUPLICATE_COLUMN) \
    M(16, NO_SUCH_COLUMN_IN_TABLE) \
    M(17, DELIMITER_IN_STRING_LITERAL_DOESNT_MATCH) \
    M(18, CANNOT_INSERT_ELEMENT_INTO_CONSTANT_COLUMN) \
    M(19, SIZE_OF_FIXED_STRING_DOESNT_MATCH) \
    M(20, NUMBER_OF_COLUMNS_DOESNT_MATCH) \
    M(21, CANNOT_READ_ALL_DATA_FROM_TAB_SEPARATED_INPUT) \
    M(22, CANNOT_PARSE_ALL_VALUE_FROM_TAB_SEPARATED_INPUT) \
    M(23, CANNOT_READ_FROM_ISTREAM) \
    M(24, CANNOT_WRITE_TO_OSTREAM) \
    M(25, CANNOT_PARSE_ESCAPE_SEQUENCE) \
    M(26, CANNOT_PARSE_QUOTED_STRING) \
    M(27, CANNOT_PARSE_INPUT_ASSERTION_FAILED) \
    M(28, CANNOT_PRINT_FLOAT_OR_DOUBLE_NUMBER) \
    M(29, CANNOT_PRINT_INTEGER) \
    M(30, CANNOT_READ_SIZE_OF_COMPRESSED_CHUNK) \
    M(31, CANNOT_READ_COMPRESSED_CHUNK) \
    M(32, ATTEMPT_TO_READ_AFTER_EOF) \
    M(33, CANNOT_READ_ALL_DATA) \
    M(34, TOO_MANY_ARGUMENTS_FOR_FUNCTION) \
    M(35, TOO_FEW_ARGUMENTS_FOR_FUNCTION) \
    M(36, BAD_ARGUMENTS) \
    M(37, UNKNOWN_ELEMENT_IN_AST) \
    M(38, CANNOT_PARSE_DATE) \
    M(39, TOO_LARGE_SIZE_COMPRESSED) \
    M(40, CHECKSUM_DOESNT_MATCH) \
    M(41, CANNOT_PARSE_DATETIME) \
    M(42, NUMBER_OF_ARGUMENTS_DOESNT_MATCH) \
    M(43, ILLEGAL_TYPE_OF_ARGUMENT) \
    M(44, ILLEGAL_COLUMN) \
    M(45, ILLEGAL_NUMBER_OF_RESULT_COLUMNS) \
    M(46, UNKNOWN_FUNCTION) \
    M(47, UNKNOWN_IDENTIFIER) \
    M(48, NOT_IMPLEMENTED) \
    M(49, LOGICAL_ERROR) \
    M(50, UNKNOWN_TYPE) \
    M(51, EMPTY_LIST_OF_COLUMNS_QUERIED) \
    M(52, COLUMN_QUERIED_MORE_THAN_ONCE) \
    M(53, TYPE_MISMATCH) \
    M(54, STORAGE_DOESNT_ALLOW_PARAMETERS) \
    M(55, STORAGE_REQUIRES_PARAMETER) \
    M(56, UNKNOWN_STORAGE) \
    M(57, TABLE_ALREADY_EXISTS) \
    M(58, TABLE_METADATA_ALREADY_EXISTS) \
    M(59, ILLEGAL_TYPE_OF_COLUMN_FOR_FILTER) \
    M(60, UNKNOWN_TABLE) \
    M(61, ONLY_FILTER_COLUMN_IN_BLOCK) \
    M(62, SYNTAX_ERROR) \
    M(63, UNKNOWN_AGGREGATE_FUNCTION) \
    M(64, CANNOT_READ_AGGREGATE_FUNCTION_FROM_TEXT) \
    M(65, CANNOT_WRITE_AGGREGATE_FUNCTION_AS_TEXT) \
    M(66, NOT_A_COLUMN) \
    M(67, ILLEGAL_KEY_OF_AGGREGATION) \
    M(68, CANNOT_GET_SIZE_OF_FIELD) \
    M(69, ARGUMENT_OUT_OF_BOUND) \
    M(70, CANNOT_CONVERT_TYPE) \
    M(71, CANNOT_WRITE_AFTER_END_OF_BUFFER) \
    M(72, CANNOT_PARSE_NUMBER) \
    M(73, UNKNOWN_FORMAT) \
    M(74, CANNOT_READ_FROM_FILE_DESCRIPTOR) \
    M(75, CANNOT_WRITE_TO_FILE_DESCRIPTOR) \
    M(76, CANNOT_OPEN_FILE) \
    M(77, CANNOT_CLOSE_FILE) \
    M(78, UNKNOWN_TYPE_OF_QUERY) \
    M(79, INCORRECT_FILE_NAME) \
    M(80, INCORRECT_QUERY) \
    M(81, UNKNOWN_DATABASE) \
    M(82, DATABASE_ALREADY_EXISTS) \
    M(83, DIRECTORY_DOESNT_EXIST) \
    M(84, DIRECTORY_ALREADY_EXISTS) \
    M(85, FORMAT_IS_NOT_SUITABLE_FOR_INPUT) \
    M(86, RECEIVED_ERROR_FROM_REMOTE_IO_SERVER) \
    M(87, CANNOT_SEEK_THROUGH_FILE) \
    M(88, CANNOT_TRUNCATE_FILE) \
    M(89, UNKNOWN_COMPRESSION_METHOD) \
    M(90, EMPTY_LIST_OF_COLUMNS_PASSED) \
    M(91, SIZES_OF_MARKS_FILES_ARE_INCONSISTENT) \
    M(92, EMPTY_DATA_PASSED) \
    M(93, UNKNOWN_AGGREGATED_DATA_VARIANT) \
    M(94, CANNOT_MERGE_DIFFERENT_AGGREGATED_DATA_VARIANTS) \
    M(95, CANNOT_READ_FROM_SOCKET) \
    M(96, CANNOT_WRITE_TO_SOCKET) \
    M(97, CANNOT_READ_ALL_DATA_FROM_CHUNKED_INPUT) \
    M(98, CANNOT_WRITE_TO_EMPTY_BLOCK_OUTPUT_STREAM) \
    M(99, UNKNOWN_PACKET_FROM_CLIENT) \
    M(100, UNKNOWN_PACKET_FROM_SERVER) \
    M(101, UNEXPECTED_PACKET_FROM_CLIENT) \
    M(102, UNEXPECTED_PACKET_FROM_SERVER) \
    M(103, RECEIVED_DATA_FOR_WRONG_QUERY_ID) \
    M(104, TOO_SMALL_BUFFER_SIZE) \
    M(105, CANNOT_READ_HISTORY) \
    M(106, CANNOT_APPEND_HISTORY) \
    M(107, FILE_DOESNT_EXIST) \
    M(108, NO_DATA_TO_INSERT) \
    M(109, CANNOT_BLOCK_SIGNAL) \
    M(110, CANNOT_UNBLOCK_SIGNAL) \
    M(111, CANNOT_MANIPULATE_SIGSET) \
    M(112, CANNOT_WAIT_FOR_SIGNAL) \
    M(113, THERE_IS_NO_SESSION) \
    M(114, CANNOT_CLOCK_GETTIME) \
    M(115, UNKNOWN_SETTING) \
    M(116, THERE_IS_NO_DEFAULT_VALUE) \
    M(117, INCORRECT_DATA) \
    M(119, ENGINE_REQUIRED) \
    M(120, CANNOT_INSERT_VALUE_OF_DIFFERENT_SIZE_INTO_TUPLE) \
    M(121, UNSUPPORTED_JOIN_KEYS) \
    M(122, INCOMPATIBLE_COLUMNS) \
    M(123, UNKNOWN_TYPE_OF_AST_NODE) \
    M(124, INCORRECT_ELEMENT_OF_SET) \
    M(125, INCORRECT_RESULT_OF_SCALAR_SUBQUERY) \
    M(126, CANNOT_GET_RETURN_TYPE) \
    M(127, ILLEGAL_INDEX) \
    M(128, TOO_LARGE_ARRAY_SIZE) \
    M(129, FUNCTION_IS_SPECIAL) \
    M(130, CANNOT_READ_ARRAY_FROM_TEXT) \
    M(131, TOO_LARGE_STRING_SIZE) \
    M(133, AGGREGATE_FUNCTION_DOESNT_ALLOW_PARAMETERS) \
    M(134, PARAMETERS_TO_AGGREGATE_FUNCTIONS_MUST_BE_LITERALS) \
    M(135, ZERO_ARRAY_OR_TUPLE_INDEX) \
    M(137, UNKNOWN_ELEMENT_IN_CONFIG) \
    M(138, EXCESSIVE_ELEMENT_IN_CONFIG) \
    M(139, NO_ELEMENTS_IN_CONFIG) \
    M(140, ALL_REQUESTED_COLUMNS_ARE_MISSING) \
    M(141, SAMPLING_NOT_SUPPORTED) \
    M(142, NOT_FOUND_NODE) \
    M(143, FOUND_MORE_THAN_ONE_NODE) \
    M(144, FIRST_DATE_IS_BIGGER_THAN_LAST_DATE) \
    M(145, UNKNOWN_OVERFLOW_MODE) \
    M(146, QUERY_SECTION_DOESNT_MAKE_SENSE) \
    M(147, NOT_FOUND_FUNCTION_ELEMENT_FOR_AGGREGATE) \
    M(148, NOT_FOUND_RELATION_ELEMENT_FOR_CONDITION) \
    M(149, NOT_FOUND_RHS_ELEMENT_FOR_CONDITION) \
    M(150, EMPTY_LIST_OF_ATTRIBUTES_PASSED) \
    M(151, INDEX_OF_COLUMN_IN_SORT_CLAUSE_IS_OUT_OF_RANGE) \
    M(152, UNKNOWN_DIRECTION_OF_SORTING) \
    M(153, ILLEGAL_DIVISION) \
    M(154, AGGREGATE_FUNCTION_NOT_APPLICABLE) \
    M(155, UNKNOWN_RELATION) \
    M(156, DICTIONARIES_WAS_NOT_LOADED) \
    M(157, ILLEGAL_OVERFLOW_MODE) \
    M(158, TOO_MANY_ROWS) \
    M(159, TIMEOUT_EXCEEDED) \
    M(160, TOO_SLOW) \
    M(161, TOO_MANY_COLUMNS) \
    M(162, TOO_DEEP_SUBQUERIES) \
    M(163, TOO_DEEP_PIPELINE) \
    M(164, READONLY) \
    M(165, TOO_MANY_TEMPORARY_COLUMNS) \
    M(166, TOO_MANY_TEMPORARY_NON_CONST_COLUMNS) \
    M(167, TOO_DEEP_AST) \
    M(168, TOO_BIG_AST) \
    M(169, BAD_TYPE_OF_FIELD) \
    M(170, BAD_GET) \
    M(172, CANNOT_CREATE_DIRECTORY) \
    M(173, CANNOT_ALLOCATE_MEMORY) \
    M(174, CYCLIC_ALIASES) \
    M(176, CHUNK_NOT_FOUND) \
    M(177, DUPLICATE_CHUNK_NAME) \
    M(178, MULTIPLE_ALIASES_FOR_EXPRESSION) \
    M(179, MULTIPLE_EXPRESSIONS_FOR_ALIAS) \
    M(180, THERE_IS_NO_PROFILE) \
    M(181, ILLEGAL_FINAL) \
    M(182, ILLEGAL_PREWHERE) \
    M(183, UNEXPECTED_EXPRESSION) \
    M(184, ILLEGAL_AGGREGATION) \
    M(185, UNSUPPORTED_MYISAM_BLOCK_TYPE) \
    M(186, UNSUPPORTED_COLLATION_LOCALE) \
    M(187, COLLATION_COMPARISON_FAILED) \
    M(188, UNKNOWN_ACTION) \
    M(189, TABLE_MUST_NOT_BE_CREATED_MANUALLY) \
    M(190, SIZES_OF_ARRAYS_DOESNT_MATCH) \
    M(191, SET_SIZE_LIMIT_EXCEEDED) \
    M(192, UNKNOWN_USER) \
    M(193, WRONG_PASSWORD) \
    M(194, REQUIRED_PASSWORD) \
    M(195, IP_ADDRESS_NOT_ALLOWED) \
    M(196, UNKNOWN_ADDRESS_PATTERN_TYPE) \
    M(197, SERVER_REVISION_IS_TOO_OLD) \
    M(198, DNS_ERROR) \
    M(199, UNKNOWN_QUOTA) \
    M(200, QUOTA_DOESNT_ALLOW_KEYS) \
    M(201, QUOTA_EXPIRED) \
    M(202, TOO_MANY_SIMULTANEOUS_QUERIES) \
    M(203, NO_FREE_CONNECTION) \
    M(204, CANNOT_FSYNC) \
    M(205, NESTED_TYPE_TOO_DEEP) \
    M(206, ALIAS_REQUIRED) \
    M(207, AMBIGUOUS_IDENTIFIER) \
    M(208, EMPTY_NESTED_TABLE) \
    M(209, SOCKET_TIMEOUT) \
    M(210, NETWORK_ERROR) \
    M(211, EMPTY_QUERY) \
    M(212, UNKNOWN_LOAD_BALANCING) \
    M(213, UNKNOWN_TOTALS_MODE) \
    M(214, CANNOT_STATVFS) \
    M(215, NOT_AN_AGGREGATE) \
    M(216, QUERY_WITH_SAME_ID_IS_ALREADY_RUNNING) \
    M(217, CLIENT_HAS_CONNECTED_TO_WRONG_PORT) \
    M(218, TABLE_IS_DROPPED) \
    M(219, DATABASE_NOT_EMPTY) \
    M(220, DUPLICATE_INTERSERVER_IO_ENDPOINT) \
    M(221, NO_SUCH_INTERSERVER_IO_ENDPOINT) \
    M(222, ADDING_REPLICA_TO_NON_EMPTY_TABLE) \
    M(223, UNEXPECTED_AST_STRUCTURE) \
    M(224, REPLICA_IS_ALREADY_ACTIVE) \
    M(225, NO_ZOOKEEPER) \
    M(226, NO_FILE_IN_DATA_PART) \
    M(227, UNEXPECTED_FILE_IN_DATA_PART) \
    M(228, BAD_SIZE_OF_FILE_IN_DATA_PART) \
    M(229, QUERY_IS_TOO_LARGE) \
    M(230, NOT_FOUND_EXPECTED_DATA_PART) \
    M(231, TOO_MANY_UNEXPECTED_DATA_PARTS) \
    M(232, NO_SUCH_DATA_PART) \
    M(233, BAD_DATA_PART_NAME) \
    M(234, NO_REPLICA_HAS_PART) \
    M(235, DUPLICATE_DATA_PART) \
    M(236, ABORTED) \
    M(237, NO_REPLICA_NAME_GIVEN) \
    M(238, FORMAT_VERSION_TOO_OLD) \
    M(239, CANNOT_MUNMAP) \
    M(240, CANNOT_MREMAP) \
    M(241, MEMORY_LIMIT_EXCEEDED) \
    M(242, TABLE_IS_READ_ONLY) \
    M(243, NOT_ENOUGH_SPACE) \
    M(244, UNEXPECTED_ZOOKEEPER_ERROR) \
    M(246, CORRUPTED_DATA) \
    M(247, INCORRECT_MARK) \
    M(248, INVALID_PARTITION_VALUE) \
    M(250, NOT_ENOUGH_BLOCK_NUMBERS) \
    M(251, NO_SUCH_REPLICA) \
    M(252, TOO_MANY_PARTS) \
    M(253, REPLICA_IS_ALREADY_EXIST) \
    M(254, NO_ACTIVE_REPLICAS) \
    M(255, TOO_MANY_RETRIES_TO_FETCH_PARTS) \
    M(256, PARTITION_ALREADY_EXISTS) \
    M(257, PARTITION_DOESNT_EXIST) \
    M(258, UNION_ALL_RESULT_STRUCTURES_MISMATCH) \
    M(260, CLIENT_OUTPUT_FORMAT_SPECIFIED) \
    M(261, UNKNOWN_BLOCK_INFO_FIELD) \
    M(262, BAD_COLLATION) \
    M(263, CANNOT_COMPILE_CODE) \
    M(264, INCOMPATIBLE_TYPE_OF_JOIN) \
    M(265, NO_AVAILABLE_REPLICA) \
    M(266, MISMATCH_REPLICAS_DATA_SOURCES) \
    M(267, STORAGE_DOESNT_SUPPORT_PARALLEL_REPLICAS) \
    M(268, CPUID_ERROR) \
    M(269, INFINITE_LOOP) \
    M(270, CANNOT_COMPRESS) \
    M(271, CANNOT_DECOMPRESS) \
    M(272, CANNOT_IO_SUBMIT) \
    M(273, CANNOT_IO_GETEVENTS) \
    M(274, AIO_READ_ERROR) \
    M(275, AIO_WRITE_ERROR) \
    M(277, INDEX_NOT_USED) \
    M(279, ALL_CONNECTION_TRIES_FAILED) \
    M(280, NO_AVAILABLE_DATA) \
    M(281, DICTIONARY_IS_EMPTY) \
    M(282, INCORRECT_INDEX) \
    M(283, UNKNOWN_DISTRIBUTED_PRODUCT_MODE) \
    M(284, WRONG_GLOBAL_SUBQUERY) \
    M(285, TOO_FEW_LIVE_REPLICAS) \
    M(286, UNSATISFIED_QUORUM_FOR_PREVIOUS_WRITE) \
    M(287, UNKNOWN_FORMAT_VERSION) \
    M(288, DISTRIBUTED_IN_JOIN_SUBQUERY_DENIED) \
    M(289, REPLICA_IS_NOT_IN_QUORUM) \
    M(290, LIMIT_EXCEEDED) \
    M(291, DATABASE_ACCESS_DENIED) \
    M(293, MONGODB_CANNOT_AUTHENTICATE) \
    M(294, INVALID_BLOCK_EXTRA_INFO) \
    M(295, RECEIVED_EMPTY_DATA) \
    M(296, NO_REMOTE_SHARD_FOUND) \
    M(297, SHARD_HAS_NO_CONNECTIONS) \
    M(298, CANNOT_PIPE) \
    M(299, CANNOT_FORK) \
    M(300, CANNOT_DLSYM) \
    M(301, CANNOT_CREATE_CHILD_PROCESS) \
    M(302, CHILD_WAS_NOT_EXITED_NORMALLY) \
    M(303, CANNOT_SELECT) \
    M(304, CANNOT_WAITPID) \
    M(305, TABLE_WAS_NOT_DROPPED) \
    M(306, TOO_DEEP_RECURSION) \
    M(307, TOO_MANY_BYTES) \
    M(308, UNEXPECTED_NODE_IN_ZOOKEEPER) \
    M(309, FUNCTION_CANNOT_HAVE_PARAMETERS) \
    M(317, INVALID_SHARD_WEIGHT) \
    M(318, INVALID_CONFIG_PARAMETER) \
    M(319, UNKNOWN_STATUS_OF_INSERT) \
    M(321, VALUE_IS_OUT_OF_RANGE_OF_DATA_TYPE) \
    M(335, BARRIER_TIMEOUT) \
    M(336, UNKNOWN_DATABASE_ENGINE) \
    M(337, DDL_GUARD_IS_ACTIVE) \
    M(341, UNFINISHED) \
    M(342, METADATA_MISMATCH) \
    M(344, SUPPORT_IS_DISABLED) \
    M(345, TABLE_DIFFERS_TOO_MUCH) \
    M(346, CANNOT_CONVERT_CHARSET) \
    M(347, CANNOT_LOAD_CONFIG) \
    M(349, CANNOT_INSERT_NULL_IN_ORDINARY_COLUMN) \
    M(350, INCOMPATIBLE_SOURCE_TABLES) \
    M(351, AMBIGUOUS_TABLE_NAME) \
    M(352, AMBIGUOUS_COLUMN_NAME) \
    M(353, INDEX_OF_POSITIONAL_ARGUMENT_IS_OUT_OF_RANGE) \
    M(354, ZLIB_INFLATE_FAILED) \
    M(355, ZLIB_DEFLATE_FAILED) \
    M(356, BAD_LAMBDA) \
    M(357, RESERVED_IDENTIFIER_NAME) \
    M(358, INTO_OUTFILE_NOT_ALLOWED) \
    M(359, TABLE_SIZE_EXCEEDS_MAX_DROP_SIZE_LIMIT) \
    M(360, CANNOT_CREATE_CHARSET_CONVERTER) \
    M(361, SEEK_POSITION_OUT_OF_BOUND) \
    M(362, CURRENT_WRITE_BUFFER_IS_EXHAUSTED) \
    M(363, CANNOT_CREATE_IO_BUFFER) \
    M(364, RECEIVED_ERROR_TOO_MANY_REQUESTS) \
    M(366, SIZES_OF_NESTED_COLUMNS_ARE_INCONSISTENT) \
    M(367, TOO_MANY_FETCHES) \
    M(369, ALL_REPLICAS_ARE_STALE) \
    M(370, DATA_TYPE_CANNOT_BE_USED_IN_TABLES) \
    M(371, INCONSISTENT_CLUSTER_DEFINITION) \
    M(372, SESSION_NOT_FOUND) \
    M(373, SESSION_IS_LOCKED) \
    M(374, INVALID_SESSION_TIMEOUT) \
    M(375, CANNOT_DLOPEN) \
    M(376, CANNOT_PARSE_UUID) \
    M(377, ILLEGAL_SYNTAX_FOR_DATA_TYPE) \
    M(378, DATA_TYPE_CANNOT_HAVE_ARGUMENTS) \
    M(379, UNKNOWN_STATUS_OF_DISTRIBUTED_DDL_TASK) \
    M(380, CANNOT_KILL) \
    M(381, HTTP_LENGTH_REQUIRED) \
    M(382, CANNOT_LOAD_CATBOOST_MODEL) \
    M(383, CANNOT_APPLY_CATBOOST_MODEL) \
    M(384, PART_IS_TEMPORARILY_LOCKED) \
    M(385, MULTIPLE_STREAMS_REQUIRED) \
    M(386, NO_COMMON_TYPE) \
    M(387, DICTIONARY_ALREADY_EXISTS) \
    M(388, CANNOT_ASSIGN_OPTIMIZE) \
    M(389, INSERT_WAS_DEDUPLICATED) \
    M(390, CANNOT_GET_CREATE_TABLE_QUERY) \
    M(391, EXTERNAL_LIBRARY_ERROR) \
    M(392, QUERY_IS_PROHIBITED) \
    M(393, THERE_IS_NO_QUERY) \
    M(394, QUERY_WAS_CANCELLED) \
    M(395, FUNCTION_THROW_IF_VALUE_IS_NON_ZERO) \
    M(396, TOO_MANY_ROWS_OR_BYTES) \
    M(397, QUERY_IS_NOT_SUPPORTED_IN_MATERIALIZED_VIEW) \
    M(398, UNKNOWN_MUTATION_COMMAND) \
    M(399, FORMAT_IS_NOT_SUITABLE_FOR_OUTPUT) \
    M(400, CANNOT_STAT) \
    M(401, FEATURE_IS_NOT_ENABLED_AT_BUILD_TIME) \
    M(402, CANNOT_IOSETUP) \
    M(403, INVALID_JOIN_ON_EXPRESSION) \
    M(404, BAD_ODBC_CONNECTION_STRING) \
    M(405, PARTITION_SIZE_EXCEEDS_MAX_DROP_SIZE_LIMIT) \
    M(406, TOP_AND_LIMIT_TOGETHER) \
    M(407, DECIMAL_OVERFLOW) \
    M(408, BAD_REQUEST_PARAMETER) \
    M(409, EXTERNAL_EXECUTABLE_NOT_FOUND) \
    M(410, EXTERNAL_SERVER_IS_NOT_RESPONDING) \
    M(411, PTHREAD_ERROR) \
    M(412, NETLINK_ERROR) \
    M(413, CANNOT_SET_SIGNAL_HANDLER) \
    M(415, ALL_REPLICAS_LOST) \
    M(416, REPLICA_STATUS_CHANGED) \
    M(417, EXPECTED_ALL_OR_ANY) \
    M(418, UNKNOWN_JOIN) \
    M(419, MULTIPLE_ASSIGNMENTS_TO_COLUMN) \
    M(420, CANNOT_UPDATE_COLUMN) \
    M(421, CANNOT_ADD_DIFFERENT_AGGREGATE_STATES) \
    M(422, UNSUPPORTED_URI_SCHEME) \
    M(423, CANNOT_GETTIMEOFDAY) \
    M(424, CANNOT_LINK) \
    M(425, SYSTEM_ERROR) \
    M(427, CANNOT_COMPILE_REGEXP) \
    M(428, UNKNOWN_LOG_LEVEL) \
    M(429, FAILED_TO_GETPWUID) \
    M(430, MISMATCHING_USERS_FOR_PROCESS_AND_DATA) \
    M(431, ILLEGAL_SYNTAX_FOR_CODEC_TYPE) \
    M(432, UNKNOWN_CODEC) \
    M(433, ILLEGAL_CODEC_PARAMETER) \
    M(434, CANNOT_PARSE_PROTOBUF_SCHEMA) \
    M(435, NO_DATA_FOR_REQUIRED_PROTOBUF_FIELD) \
    M(436, PROTOBUF_BAD_CAST) \
    M(437, PROTOBUF_FIELD_NOT_REPEATED) \
    M(438, DATA_TYPE_CANNOT_BE_PROMOTED) \
    M(439, CANNOT_SCHEDULE_TASK) \
    M(440, INVALID_LIMIT_EXPRESSION) \
    M(441, CANNOT_PARSE_DOMAIN_VALUE_FROM_STRING) \
    M(442, BAD_DATABASE_FOR_TEMPORARY_TABLE) \
    M(443, NO_COMMON_COLUMNS_WITH_PROTOBUF_SCHEMA) \
    M(444, UNKNOWN_PROTOBUF_FORMAT) \
    M(445, CANNOT_MPROTECT) \
    M(446, FUNCTION_NOT_ALLOWED) \
    M(447, HYPERSCAN_CANNOT_SCAN_TEXT) \
    M(448, BROTLI_READ_FAILED) \
    M(449, BROTLI_WRITE_FAILED) \
    M(450, BAD_TTL_EXPRESSION) \
    M(451, BAD_TTL_FILE) \
    M(452, SETTING_CONSTRAINT_VIOLATION) \
    M(453, MYSQL_CLIENT_INSUFFICIENT_CAPABILITIES) \
    M(454, OPENSSL_ERROR) \
    M(455, SUSPICIOUS_TYPE_FOR_LOW_CARDINALITY) \
    M(456, UNKNOWN_QUERY_PARAMETER) \
    M(457, BAD_QUERY_PARAMETER) \
    M(458, CANNOT_UNLINK) \
    M(459, CANNOT_SET_THREAD_PRIORITY) \
    M(460, CANNOT_CREATE_TIMER) \
    M(461, CANNOT_SET_TIMER_PERIOD) \
    M(462, CANNOT_DELETE_TIMER) \
    M(463, CANNOT_FCNTL) \
    M(464, CANNOT_PARSE_ELF) \
    M(465, CANNOT_PARSE_DWARF) \
    M(466, INSECURE_PATH) \
    M(467, CANNOT_PARSE_BOOL) \
    M(468, CANNOT_PTHREAD_ATTR) \
    M(469, VIOLATED_CONSTRAINT) \
    M(470, QUERY_IS_NOT_SUPPORTED_IN_LIVE_VIEW) \
    M(471, INVALID_SETTING_VALUE) \
    M(472, READONLY_SETTING) \
    M(473, DEADLOCK_AVOIDED) \
    M(474, INVALID_TEMPLATE_FORMAT) \
    M(475, INVALID_WITH_FILL_EXPRESSION) \
    M(476, WITH_TIES_WITHOUT_ORDER_BY) \
    M(477, INVALID_USAGE_OF_INPUT) \
    M(478, UNKNOWN_POLICY) \
    M(479, UNKNOWN_DISK) \
    M(480, UNKNOWN_PROTOCOL) \
    M(481, PATH_ACCESS_DENIED) \
    M(482, DICTIONARY_ACCESS_DENIED) \
    M(483, TOO_MANY_REDIRECTS) \
    M(484, INTERNAL_REDIS_ERROR) \
    M(485, SCALAR_ALREADY_EXISTS) \
    M(487, CANNOT_GET_CREATE_DICTIONARY_QUERY) \
    M(488, UNKNOWN_DICTIONARY) \
    M(489, INCORRECT_DICTIONARY_DEFINITION) \
    M(490, CANNOT_FORMAT_DATETIME) \
    M(491, UNACCEPTABLE_URL) \
    M(492, ACCESS_ENTITY_NOT_FOUND) \
    M(493, ACCESS_ENTITY_ALREADY_EXISTS) \
    M(494, ACCESS_ENTITY_FOUND_DUPLICATES) \
    M(495, ACCESS_STORAGE_READONLY) \
    M(496, QUOTA_REQUIRES_CLIENT_KEY) \
    M(497, ACCESS_DENIED) \
    M(498, LIMIT_BY_WITH_TIES_IS_NOT_SUPPORTED) \
    M(499, S3_ERROR) \
    M(501, CANNOT_CREATE_DATABASE) \
    M(502, CANNOT_SIGQUEUE) \
    M(503, AGGREGATE_FUNCTION_THROW) \
    M(504, FILE_ALREADY_EXISTS) \
    M(505, CANNOT_DELETE_DIRECTORY) \
    M(506, UNEXPECTED_ERROR_CODE) \
    M(507, UNABLE_TO_SKIP_UNUSED_SHARDS) \
    M(508, UNKNOWN_ACCESS_TYPE) \
    M(509, INVALID_GRANT) \
    M(510, CACHE_DICTIONARY_UPDATE_FAIL) \
    M(511, UNKNOWN_ROLE) \
    M(512, SET_NON_GRANTED_ROLE) \
    M(513, UNKNOWN_PART_TYPE) \
    M(514, ACCESS_STORAGE_FOR_INSERTION_NOT_FOUND) \
    M(515, INCORRECT_ACCESS_ENTITY_DEFINITION) \
    M(516, AUTHENTICATION_FAILED) \
    M(517, CANNOT_ASSIGN_ALTER) \
    M(518, CANNOT_COMMIT_OFFSET) \
    M(519, NO_REMOTE_SHARD_AVAILABLE) \
    M(520, CANNOT_DETACH_DICTIONARY_AS_TABLE) \
    M(521, ATOMIC_RENAME_FAIL) \
    M(523, UNKNOWN_ROW_POLICY) \
    M(524, ALTER_OF_COLUMN_IS_FORBIDDEN) \
    M(525, INCORRECT_DISK_INDEX) \
    M(526, UNKNOWN_VOLUME_TYPE) \
    M(527, NO_SUITABLE_FUNCTION_IMPLEMENTATION) \
    M(528, CASSANDRA_INTERNAL_ERROR) \
    M(529, NOT_A_LEADER) \
    M(530, CANNOT_CONNECT_RABBITMQ) \
    M(531, CANNOT_FSTAT) \
    M(532, LDAP_ERROR) \
    M(533, INCONSISTENT_RESERVATIONS) \
    M(534, NO_RESERVATIONS_PROVIDED) \
    M(535, UNKNOWN_RAID_TYPE) \
    M(536, CANNOT_RESTORE_FROM_FIELD_DUMP) \
    M(537, ILLEGAL_MYSQL_VARIABLE) \
    M(538, MYSQL_SYNTAX_ERROR) \
    M(539, CANNOT_BIND_RABBITMQ_EXCHANGE) \
    M(540, CANNOT_DECLARE_RABBITMQ_EXCHANGE) \
    M(541, CANNOT_CREATE_RABBITMQ_QUEUE_BINDING) \
    M(542, CANNOT_REMOVE_RABBITMQ_EXCHANGE) \
    M(543, UNKNOWN_MYSQL_DATATYPES_SUPPORT_LEVEL) \
    M(544, ROW_AND_ROWS_TOGETHER) \
    M(545, FIRST_AND_NEXT_TOGETHER) \
    M(546, NO_ROW_DELIMITER) \
    M(547, INVALID_RAID_TYPE) \
    M(548, UNKNOWN_VOLUME) \
    M(549, DATA_TYPE_CANNOT_BE_USED_IN_KEY) \
    M(550, CONDITIONAL_TREE_PARENT_NOT_FOUND) \
    M(551, ILLEGAL_PROJECTION_MANIPULATOR) \
    M(552, UNRECOGNIZED_ARGUMENTS) \
    M(553, LZMA_STREAM_ENCODER_FAILED) \
    M(554, LZMA_STREAM_DECODER_FAILED) \
    M(555, ROCKSDB_ERROR) \
    M(556, SYNC_MYSQL_USER_ACCESS_ERROR)\
<<<<<<< HEAD
    M(557, KERBEROS_ERROR) \
=======
    M(557, UNKNOWN_UNION) \
    M(558, EXPECTED_ALL_OR_DISTINCT) \
>>>>>>> 8de41586
    \
    M(999, KEEPER_EXCEPTION) \
    M(1000, POCO_EXCEPTION) \
    M(1001, STD_EXCEPTION) \
    M(1002, UNKNOWN_EXCEPTION)

/* See END */

namespace DB
{
namespace ErrorCodes
{
#define M(VALUE, NAME) extern const Value NAME = VALUE;
    APPLY_FOR_ERROR_CODES(M)
#undef M

    constexpr Value END = 3000;
    std::atomic<Value> values[END + 1]{};

    struct ErrorCodesNames
    {
        std::string_view names[END + 1];
        ErrorCodesNames()
        {
#define M(VALUE, NAME) names[VALUE] = std::string_view(#NAME);
            APPLY_FOR_ERROR_CODES(M)
#undef M
        }
    } error_codes_names;

    std::string_view getName(ErrorCode error_code)
    {
        if (error_code >= END)
            return std::string_view();
        return error_codes_names.names[error_code];
    }

    ErrorCode end() { return END + 1; }
}

}<|MERGE_RESOLUTION|>--- conflicted
+++ resolved
@@ -523,12 +523,9 @@
     M(554, LZMA_STREAM_DECODER_FAILED) \
     M(555, ROCKSDB_ERROR) \
     M(556, SYNC_MYSQL_USER_ACCESS_ERROR)\
-<<<<<<< HEAD
-    M(557, KERBEROS_ERROR) \
-=======
     M(557, UNKNOWN_UNION) \
     M(558, EXPECTED_ALL_OR_DISTINCT) \
->>>>>>> 8de41586
+    M(559, KERBEROS_ERROR) \
     \
     M(999, KEEPER_EXCEPTION) \
     M(1000, POCO_EXCEPTION) \
