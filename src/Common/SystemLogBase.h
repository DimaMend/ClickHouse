#pragma once

#include <atomic>
#include <condition_variable>
#include <memory>
#include <thread>
#include <vector>
#include <base/types.h>

#include <Interpreters/Context_fwd.h>
#include <Parsers/IAST_fwd.h>
#include <Storages/IStorage_fwd.h>
#include <Common/ThreadPool_fwd.h>

#define SYSTEM_LOG_ELEMENTS(M) \
    M(AsynchronousMetricLogElement) \
    M(CrashLogElement) \
    M(MetricLogElement) \
    M(OpenTelemetrySpanLogElement) \
    M(PartLogElement) \
    M(QueryLogElement) \
    M(QueryThreadLogElement) \
    M(QueryViewsLogElement) \
    M(SessionLogElement) \
    M(TraceLogElement) \
    M(TransactionsInfoLogElement) \
    M(ZooKeeperLogElement) \
    M(ProcessorProfileLogElement) \
    M(TextLogElement) \
    M(FilesystemCacheLogElement) \
    M(FilesystemReadPrefetchesLogElement) \
    M(AsynchronousInsertLogElement) \
<<<<<<< HEAD
    M(BackupLogElement)
=======
    M(PipelineLogElement)
>>>>>>> 513daf03

namespace Poco
{

class Logger;

namespace Util
{
    class AbstractConfiguration;
}

}


namespace DB
{

struct StorageID;

class ISystemLog
{
public:
    virtual String getName() const = 0;

    //// force -- force table creation (used for SYSTEM FLUSH LOGS)
    virtual void flush(bool force = false) = 0; /// NOLINT
    virtual void prepareTable() = 0;

    /// Start the background thread.
    virtual void startup() = 0;

    /// Stop the background flush thread before destructor. No more data will be written.
    virtual void shutdown() = 0;

    virtual void stopFlushThread() = 0;

    /// Handles crash, flushes log without blocking if notify_flush_on_crash is set
    virtual void handleCrash() = 0;

    virtual ~ISystemLog();

    virtual void savingThreadFunction() = 0;

protected:
    std::mutex thread_mutex;
    std::unique_ptr<ThreadFromGlobalPool> saving_thread;

    bool is_shutdown = false;
};

struct SystemLogQueueSettings
{
    String database;
    String table;
    size_t reserved_size_rows;
    size_t max_size_rows;
    size_t buffer_size_rows_flush_threshold;
    size_t flush_interval_milliseconds;
    bool notify_flush_on_crash;
    bool turn_off_logger;
};

template <typename LogElement>
class SystemLogQueue
{
    using Index = uint64_t;

public:
    SystemLogQueue(const SystemLogQueueSettings & settings_);

    void shutdown();

    // producer methods
    void push(LogElement && element);
    Index notifyFlush(bool should_prepare_tables_anyway);
    void waitFlush(Index expected_flushed_up_to);

    /// Handles crash, flushes log without blocking if notify_flush_on_crash is set
    void handleCrash();

     // consumer methods
    Index pop(std::vector<LogElement>& output, bool & should_prepare_tables_anyway, bool & exit_this_thread);
    void confirm(Index to_flush_end);

private:
    /// Data shared between callers of add()/flush()/shutdown(), and the saving thread
    std::mutex mutex;

    Poco::Logger * log;

    // Queue is bounded. But its size is quite large to not block in all normal cases.
    std::vector<LogElement> queue;
    // An always-incrementing index of the first message currently in the queue.
    // We use it to give a global sequential index to every message, so that we
    // can wait until a particular message is flushed. This is used to implement
    // synchronous log flushing for SYSTEM FLUSH LOGS.
    Index queue_front_index = 0;
    // A flag that says we must create the tables even if the queue is empty.
    bool is_force_prepare_tables = false;
    // Requested to flush logs up to this index, exclusive
    Index requested_flush_up_to = 0;
    // Flushed log up to this index, exclusive
    Index flushed_up_to = 0;
    // Logged overflow message at this queue front index
    Index logged_queue_full_at_index = -1;

    bool is_shutdown = false;

    std::condition_variable flush_event;

    const SystemLogQueueSettings settings;
};


template <typename LogElement>
class SystemLogBase : public ISystemLog
{
public:
    using Self = SystemLogBase;

    SystemLogBase(
        const SystemLogQueueSettings & settings_,
        std::shared_ptr<SystemLogQueue<LogElement>> queue_ = nullptr);

    void startup() override;

    /** Append a record into log.
      * Writing to table will be done asynchronously and in case of failure, record could be lost.
      */
    void add(LogElement element);

    /// Flush data in the buffer to disk. Block the thread until the data is stored on disk.
    void flush(bool force) override;

    /// Handles crash, flushes log without blocking if notify_flush_on_crash is set
    void handleCrash() override;

    /// Non-blocking flush data in the buffer to disk.
    void notifyFlush(bool force);

    String getName() const override { return LogElement::name(); }

    static const char * getDefaultOrderBy() { return "event_date, event_time"; }
    static consteval size_t getDefaultMaxSize() { return 1048576; }
    static consteval size_t getDefaultReservedSize() { return 8192; }
    static consteval size_t getDefaultFlushIntervalMilliseconds() { return 7500; }
    static consteval bool shouldNotifyFlushOnCrash() { return false; }
    static consteval bool shouldTurnOffLogger() { return false; }

protected:
    std::shared_ptr<SystemLogQueue<LogElement>> queue;
};
}<|MERGE_RESOLUTION|>--- conflicted
+++ resolved
@@ -30,11 +30,8 @@
     M(FilesystemCacheLogElement) \
     M(FilesystemReadPrefetchesLogElement) \
     M(AsynchronousInsertLogElement) \
-<<<<<<< HEAD
-    M(BackupLogElement)
-=======
+    M(BackupLogElement) \
     M(PipelineLogElement)
->>>>>>> 513daf03
 
 namespace Poco
 {
