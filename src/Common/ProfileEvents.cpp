--- conflicted
+++ resolved
@@ -725,17 +725,15 @@
     M(AddressesExpired, "Total count of expired addresses which is no longer presented in dns resolve results for http connections") \
     M(AddressesMarkedAsFailed, "Total count of addresses which has been marked as faulty due to connection errors for http connections") \
     \
-<<<<<<< HEAD
+    M(ReadWriteBufferFromHTTPRequestsSent, "Number of HTTP requests sent by ReadWriteBufferFromHTTP") \
+    M(ReadWriteBufferFromHTTPBytes, "Total size of payload bytes received and sent by ReadWriteBufferFromHTTP. Doesn't include HTTP headers.") \
+    \
     M(ConcurrencyControlGrantedHard, "Number of CPU slot granted according to guarantee of 1 thread per query and for queries with setting 'use_concurrency_control' = 0") \
     M(ConcurrencyControlGrantDelayed, "Number of CPU slot not granted initially and required to wait for a free CPU slot") \
     M(ConcurrencyControlAcquiredTotal, "Total number of CPU slot acquired") \
     M(ConcurrencyControlAllocationDelayed, "Total number of CPU slot allocations (queries) that were required to wait for slots to upscale") \
     /**/
-=======
-    M(ReadWriteBufferFromHTTPRequestsSent, "Number of HTTP requests sent by ReadWriteBufferFromHTTP") \
-    M(ReadWriteBufferFromHTTPBytes, "Total size of payload bytes received and sent by ReadWriteBufferFromHTTP. Doesn't include HTTP headers.") \
-
->>>>>>> 0c25ea22
+
 
 #ifdef APPLY_FOR_EXTERNAL_EVENTS
     #define APPLY_FOR_EVENTS(M) APPLY_FOR_BUILTIN_EVENTS(M) APPLY_FOR_EXTERNAL_EVENTS(M)
