#include <Common/ProfileEvents.h>
#include <Common/CurrentThread.h>
#include <Common/TraceSender.h>


/// Available events. Add something here as you wish.
/// If the event is generic (i.e. not server specific)
/// it should be also added to src/Coordination/KeeperConstant.cpp
#define APPLY_FOR_BUILTIN_EVENTS(M) \
    M(Query, "Number of queries to be interpreted and potentially executed. Does not include queries that failed to parse or were rejected due to AST size limits, quota limits or limits on the number of simultaneously running queries. May include internal queries initiated by ClickHouse itself. Does not count subqueries.") \
    M(SelectQuery, "Same as Query, but only for SELECT queries.") \
    M(InsertQuery, "Same as Query, but only for INSERT queries.") \
    M(InitialQuery, "Same as Query, but only counts initial queries (see is_initial_query).")\
    M(QueriesWithSubqueries, "Count queries with all subqueries") \
    M(SelectQueriesWithSubqueries, "Count SELECT queries with all subqueries") \
    M(InsertQueriesWithSubqueries, "Count INSERT queries with all subqueries") \
    M(AsyncInsertQuery, "Same as InsertQuery, but only for asynchronous INSERT queries.") \
    M(AsyncInsertBytes, "Data size in bytes of asynchronous INSERT queries.") \
    M(AsyncInsertRows, "Number of rows inserted by asynchronous INSERT queries.") \
    M(AsyncInsertCacheHits, "Number of times a duplicate hash id has been found in asynchronous INSERT hash id cache.") \
    M(FailedQuery, "Number of failed queries.") \
    M(FailedSelectQuery, "Same as FailedQuery, but only for SELECT queries.") \
    M(FailedInsertQuery, "Same as FailedQuery, but only for INSERT queries.") \
    M(FailedAsyncInsertQuery, "Number of failed ASYNC INSERT queries.") \
    M(QueryTimeMicroseconds, "Total time of all queries.") \
    M(SelectQueryTimeMicroseconds, "Total time of SELECT queries.") \
    M(InsertQueryTimeMicroseconds, "Total time of INSERT queries.") \
    M(OtherQueryTimeMicroseconds, "Total time of queries that are not SELECT or INSERT.") \
    M(FileOpen, "Number of files opened.") \
    M(Seek, "Number of times the 'lseek' function was called.") \
    M(ReadBufferFromFileDescriptorRead, "Number of reads (read/pread) from a file descriptor. Does not include sockets.") \
    M(ReadBufferFromFileDescriptorReadFailed, "Number of times the read (read/pread) from a file descriptor have failed.") \
    M(ReadBufferFromFileDescriptorReadBytes, "Number of bytes read from file descriptors. If the file is compressed, this will show the compressed data size.") \
    M(WriteBufferFromFileDescriptorWrite, "Number of writes (write/pwrite) to a file descriptor. Does not include sockets.") \
    M(WriteBufferFromFileDescriptorWriteFailed, "Number of times the write (write/pwrite) to a file descriptor have failed.") \
    M(WriteBufferFromFileDescriptorWriteBytes, "Number of bytes written to file descriptors. If the file is compressed, this will show compressed data size.") \
    M(FileSync, "Number of times the F_FULLFSYNC/fsync/fdatasync function was called for files.") \
    M(DirectorySync, "Number of times the F_FULLFSYNC/fsync/fdatasync function was called for directories.") \
    M(FileSyncElapsedMicroseconds, "Total time spent waiting for F_FULLFSYNC/fsync/fdatasync syscall for files.") \
    M(DirectorySyncElapsedMicroseconds, "Total time spent waiting for F_FULLFSYNC/fsync/fdatasync syscall for directories.") \
    M(ReadCompressedBytes, "Number of bytes (the number of bytes before decompression) read from compressed sources (files, network).") \
    M(CompressedReadBufferBlocks, "Number of compressed blocks (the blocks of data that are compressed independent of each other) read from compressed sources (files, network).") \
    M(CompressedReadBufferBytes, "Number of uncompressed bytes (the number of bytes after decompression) read from compressed sources (files, network).") \
    M(UncompressedCacheHits, "Number of times a block of data has been found in the uncompressed cache (and decompression was avoided).") \
    M(UncompressedCacheMisses, "Number of times a block of data has not been found in the uncompressed cache (and required decompression).") \
    M(UncompressedCacheWeightLost, "Number of bytes evicted from the uncompressed cache.") \
    M(MMappedFileCacheHits, "Number of times a file has been found in the MMap cache (for the 'mmap' read_method), so we didn't have to mmap it again.") \
    M(MMappedFileCacheMisses, "Number of times a file has not been found in the MMap cache (for the 'mmap' read_method), so we had to mmap it again.") \
    M(OpenedFileCacheHits, "Number of times a file has been found in the opened file cache, so we didn't have to open it again.") \
    M(OpenedFileCacheMisses, "Number of times a file has been found in the opened file cache, so we had to open it again.") \
    M(OpenedFileCacheMicroseconds, "Amount of time spent executing OpenedFileCache methods.") \
    M(AIOWrite, "Number of writes with Linux or FreeBSD AIO interface") \
    M(AIOWriteBytes, "Number of bytes written with Linux or FreeBSD AIO interface") \
    M(AIORead, "Number of reads with Linux or FreeBSD AIO interface") \
    M(AIOReadBytes, "Number of bytes read with Linux or FreeBSD AIO interface") \
    M(IOBufferAllocs, "Number of allocations of IO buffers (for ReadBuffer/WriteBuffer).") \
    M(IOBufferAllocBytes, "Number of bytes allocated for IO buffers (for ReadBuffer/WriteBuffer).") \
    M(ArenaAllocChunks, "Number of chunks allocated for memory Arena (used for GROUP BY and similar operations)") \
    M(ArenaAllocBytes, "Number of bytes allocated for memory Arena (used for GROUP BY and similar operations)") \
    M(FunctionExecute, "Number of SQL ordinary function calls (SQL functions are called on per-block basis, so this number represents the number of blocks).") \
    M(TableFunctionExecute, "Number of table function calls.") \
    M(MarkCacheHits, "Number of times an entry has been found in the mark cache, so we didn't have to load a mark file.") \
    M(MarkCacheMisses, "Number of times an entry has not been found in the mark cache, so we had to load a mark file in memory, which is a costly operation, adding to query latency.") \
    M(QueryCacheHits, "Number of times a query result has been found in the query cache (and query computation was avoided). Only updated for SELECT queries with SETTING use_query_cache = 1.") \
    M(QueryCacheMisses, "Number of times a query result has not been found in the query cache (and required query computation). Only updated for SELECT queries with SETTING use_query_cache = 1.") \
    /* Each page cache chunk access increments exactly one of the following 5 PageCacheChunk* counters. */ \
    /* Something like hit rate: (PageCacheChunkShared + PageCacheChunkDataHits) / [sum of all 5]. */ \
    M(PageCacheChunkMisses, "Number of times a chunk has not been found in the userspace page cache.") \
    M(PageCacheChunkShared, "Number of times a chunk has been found in the userspace page cache, already in use by another thread.") \
    M(PageCacheChunkDataHits, "Number of times a chunk has been found in the userspace page cache, not in use, with all pages intact.") \
    M(PageCacheChunkDataPartialHits, "Number of times a chunk has been found in the userspace page cache, not in use, but some of its pages were evicted by the OS.") \
    M(PageCacheChunkDataMisses, "Number of times a chunk has been found in the userspace page cache, not in use, but all its pages were evicted by the OS.") \
    M(PageCacheBytesUnpinnedRoundedToPages, "Total size of populated pages in chunks that became evictable in PageCache. Rounded up to whole pages.") \
    M(PageCacheBytesUnpinnedRoundedToHugePages, "See PageCacheBytesUnpinnedRoundedToPages, but rounded to huge pages. Use the ratio between the two as a measure of memory waste from using huge pages.") \
    M(CreatedReadBufferOrdinary, "Number of times ordinary read buffer was created for reading data (while choosing among other read methods).") \
    M(CreatedReadBufferDirectIO, "Number of times a read buffer with O_DIRECT was created for reading data (while choosing among other read methods).") \
    M(CreatedReadBufferDirectIOFailed, "Number of times a read buffer with O_DIRECT was attempted to be created for reading data (while choosing among other read methods), but the OS did not allow it (due to lack of filesystem support or other reasons) and we fallen back to the ordinary reading method.") \
    M(CreatedReadBufferMMap, "Number of times a read buffer using 'mmap' was created for reading data (while choosing among other read methods).") \
    M(CreatedReadBufferMMapFailed, "Number of times a read buffer with 'mmap' was attempted to be created for reading data (while choosing among other read methods), but the OS did not allow it (due to lack of filesystem support or other reasons) and we fallen back to the ordinary reading method.") \
    M(DiskReadElapsedMicroseconds, "Total time spent waiting for read syscall. This include reads from page cache.") \
    M(DiskWriteElapsedMicroseconds, "Total time spent waiting for write syscall. This include writes to page cache.") \
    M(NetworkReceiveElapsedMicroseconds, "Total time spent waiting for data to receive or receiving data from network. Only ClickHouse-related network interaction is included, not by 3rd party libraries.") \
    M(NetworkSendElapsedMicroseconds, "Total time spent waiting for data to send to network or sending data to network. Only ClickHouse-related network interaction is included, not by 3rd party libraries.") \
    M(NetworkReceiveBytes, "Total number of bytes received from network. Only ClickHouse-related network interaction is included, not by 3rd party libraries.") \
    M(NetworkSendBytes, "Total number of bytes send to network. Only ClickHouse-related network interaction is included, not by 3rd party libraries.") \
    \
    M(DiskS3GetRequestThrottlerCount, "Number of DiskS3 GET and SELECT requests passed through throttler.") \
    M(DiskS3GetRequestThrottlerSleepMicroseconds, "Total time a query was sleeping to conform DiskS3 GET and SELECT request throttling.") \
    M(DiskS3PutRequestThrottlerCount, "Number of DiskS3 PUT, COPY, POST and LIST requests passed through throttler.") \
    M(DiskS3PutRequestThrottlerSleepMicroseconds, "Total time a query was sleeping to conform DiskS3 PUT, COPY, POST and LIST request throttling.") \
    M(S3GetRequestThrottlerCount, "Number of S3 GET and SELECT requests passed through throttler.") \
    M(S3GetRequestThrottlerSleepMicroseconds, "Total time a query was sleeping to conform S3 GET and SELECT request throttling.") \
    M(S3PutRequestThrottlerCount, "Number of S3 PUT, COPY, POST and LIST requests passed through throttler.") \
    M(S3PutRequestThrottlerSleepMicroseconds, "Total time a query was sleeping to conform S3 PUT, COPY, POST and LIST request throttling.") \
    M(RemoteReadThrottlerBytes, "Bytes passed through 'max_remote_read_network_bandwidth_for_server'/'max_remote_read_network_bandwidth' throttler.") \
    M(RemoteReadThrottlerSleepMicroseconds, "Total time a query was sleeping to conform 'max_remote_read_network_bandwidth_for_server'/'max_remote_read_network_bandwidth' throttling.") \
    M(RemoteWriteThrottlerBytes, "Bytes passed through 'max_remote_write_network_bandwidth_for_server'/'max_remote_write_network_bandwidth' throttler.") \
    M(RemoteWriteThrottlerSleepMicroseconds, "Total time a query was sleeping to conform 'max_remote_write_network_bandwidth_for_server'/'max_remote_write_network_bandwidth' throttling.") \
    M(LocalReadThrottlerBytes, "Bytes passed through 'max_local_read_bandwidth_for_server'/'max_local_read_bandwidth' throttler.") \
    M(LocalReadThrottlerSleepMicroseconds, "Total time a query was sleeping to conform 'max_local_read_bandwidth_for_server'/'max_local_read_bandwidth' throttling.") \
    M(LocalWriteThrottlerBytes, "Bytes passed through 'max_local_write_bandwidth_for_server'/'max_local_write_bandwidth' throttler.") \
    M(LocalWriteThrottlerSleepMicroseconds, "Total time a query was sleeping to conform 'max_local_write_bandwidth_for_server'/'max_local_write_bandwidth' throttling.") \
    M(ThrottlerSleepMicroseconds, "Total time a query was sleeping to conform all throttling settings.") \
    M(PartsWithAppliedMutationsOnFly, "Total number of parts for which there was any mutation applied on fly") \
    M(MutationsAppliedOnFlyInAllParts, "The sum of number of applied mutations on-fly for part among all read parts") \
    \
    M(QueryMaskingRulesMatch, "Number of times query masking rules was successfully matched.") \
    \
    M(ReplicatedPartFetches, "Number of times a data part was downloaded from replica of a ReplicatedMergeTree table.") \
    M(ReplicatedPartFailedFetches, "Number of times a data part was failed to download from replica of a ReplicatedMergeTree table.") \
    M(ObsoleteReplicatedParts, "Number of times a data part was covered by another data part that has been fetched from a replica (so, we have marked a covered data part as obsolete and no longer needed).") \
    M(ReplicatedPartMerges, "Number of times data parts of ReplicatedMergeTree tables were successfully merged.") \
    M(ReplicatedPartFetchesOfMerged, "Number of times we prefer to download already merged part from replica of ReplicatedMergeTree table instead of performing a merge ourself (usually we prefer doing a merge ourself to save network traffic). This happens when we have not all source parts to perform a merge or when the data part is old enough.") \
    M(ReplicatedPartMutations, "Number of times data parts of ReplicatedMergeTree tables were successfully mutated.") \
    M(ReplicatedPartChecks, "Number of times we had to perform advanced search for a data part on replicas or to clarify the need of an existing data part.") \
    M(ReplicatedPartChecksFailed, "Number of times the advanced search for a data part on replicas did not give result or when unexpected part has been found and moved away.") \
    M(ReplicatedDataLoss, "Number of times a data part that we wanted doesn't exist on any replica (even on replicas that are offline right now). That data parts are definitely lost. This is normal due to asynchronous replication (if quorum inserts were not enabled), when the replica on which the data part was written was failed and when it became online after fail it doesn't contain that data part.") \
    M(ReplicatedCoveredPartsInZooKeeperOnStart, "For debugging purposes. Number of parts in ZooKeeper that have a covering part, but doesn't exist on disk. Checked on server start.") \
    \
    M(InsertedRows, "Number of rows INSERTed to all tables.") \
    M(InsertedBytes, "Number of bytes (uncompressed; for columns as they stored in memory) INSERTed to all tables.") \
    M(DelayedInserts, "Number of times the INSERT of a block to a MergeTree table was throttled due to high number of active data parts for partition.") \
    M(RejectedInserts, "Number of times the INSERT of a block to a MergeTree table was rejected with 'Too many parts' exception due to high number of active data parts for partition.") \
    M(DelayedInsertsMilliseconds, "Total number of milliseconds spent while the INSERT of a block to a MergeTree table was throttled due to high number of active data parts for partition.") \
    M(DelayedMutations, "Number of times the mutation of a MergeTree table was throttled due to high number of unfinished mutations for table.") \
    M(RejectedMutations, "Number of times the mutation of a MergeTree table was rejected with 'Too many mutations' exception due to high number of unfinished mutations for table.") \
    M(DelayedMutationsMilliseconds, "Total number of milliseconds spent while the mutation of a MergeTree table was throttled due to high number of unfinished mutations for table.") \
    M(DistributedDelayedInserts, "Number of times the INSERT of a block to a Distributed table was throttled due to high number of pending bytes.") \
    M(DistributedRejectedInserts, "Number of times the INSERT of a block to a Distributed table was rejected with 'Too many bytes' exception due to high number of pending bytes.") \
    M(DistributedDelayedInsertsMilliseconds, "Total number of milliseconds spent while the INSERT of a block to a Distributed table was throttled due to high number of pending bytes.") \
    M(DuplicatedInsertedBlocks, "Number of times the INSERTed block to a ReplicatedMergeTree table was deduplicated.") \
    \
    M(ZooKeeperInit, "Number of times connection with ZooKeeper has been established.") \
    M(ZooKeeperTransactions, "Number of ZooKeeper operations, which include both read and write operations as well as multi-transactions.") \
    M(ZooKeeperList, "Number of 'list' (getChildren) requests to ZooKeeper.") \
    M(ZooKeeperCreate, "Number of 'create' requests to ZooKeeper.") \
    M(ZooKeeperRemove, "Number of 'remove' requests to ZooKeeper.") \
    M(ZooKeeperExists, "Number of 'exists' requests to ZooKeeper.") \
    M(ZooKeeperGet, "Number of 'get' requests to ZooKeeper.") \
    M(ZooKeeperSet, "Number of 'set' requests to ZooKeeper.") \
    M(ZooKeeperMulti, "Number of 'multi' requests to ZooKeeper (compound transactions).") \
    M(ZooKeeperCheck, "Number of 'check' requests to ZooKeeper. Usually they don't make sense in isolation, only as part of a complex transaction.") \
    M(ZooKeeperSync, "Number of 'sync' requests to ZooKeeper. These requests are rarely needed or usable.") \
    M(ZooKeeperReconfig, "Number of 'reconfig' requests to ZooKeeper.") \
    M(ZooKeeperClose, "Number of times connection with ZooKeeper has been closed voluntary.") \
    M(ZooKeeperWatchResponse, "Number of times watch notification has been received from ZooKeeper.") \
    M(ZooKeeperUserExceptions, "Number of exceptions while working with ZooKeeper related to the data (no node, bad version or similar).") \
    M(ZooKeeperHardwareExceptions, "Number of exceptions while working with ZooKeeper related to network (connection loss or similar).") \
    M(ZooKeeperOtherExceptions, "Number of exceptions while working with ZooKeeper other than ZooKeeperUserExceptions and ZooKeeperHardwareExceptions.") \
    M(ZooKeeperWaitMicroseconds, "Number of microseconds spent waiting for responses from ZooKeeper after creating a request, summed across all the requesting threads.") \
    M(ZooKeeperBytesSent, "Number of bytes send over network while communicating with ZooKeeper.") \
    M(ZooKeeperBytesReceived, "Number of bytes received over network while communicating with ZooKeeper.") \
    \
    M(DistributedConnectionTries, "Total count of distributed connection attempts.") \
    M(DistributedConnectionUsable, "Total count of successful distributed connections to a usable server (with required table, but maybe stale).") \
    M(DistributedConnectionFailTry, "Total count when distributed connection fails with retry.") \
    M(DistributedConnectionMissingTable, "Number of times we rejected a replica from a distributed query, because it did not contain a table needed for the query.") \
    M(DistributedConnectionStaleReplica, "Number of times we rejected a replica from a distributed query, because some table needed for a query had replication lag higher than the configured threshold.") \
    M(DistributedConnectionFailAtAll, "Total count when distributed connection fails after all retries finished.") \
    \
    M(HedgedRequestsChangeReplica, "Total count when timeout for changing replica expired in hedged requests.") \
    M(SuspendSendingQueryToShard, "Total count when sending query to shard was suspended when async_query_sending_for_remote is enabled.") \
    \
    M(CompileFunction, "Number of times a compilation of generated LLVM code (to create fused function for complex expressions) was initiated.") \
    M(CompiledFunctionExecute, "Number of times a compiled function was executed.") \
    M(CompileExpressionsMicroseconds, "Total time spent for compilation of expressions to LLVM code.") \
    M(CompileExpressionsBytes, "Number of bytes used for expressions compilation.") \
    \
    M(ExecuteShellCommand, "Number of shell command executions.") \
    \
    M(ExternalProcessingCompressedBytesTotal, "Number of compressed bytes written by external processing (sorting/aggragating/joining)") \
    M(ExternalProcessingUncompressedBytesTotal, "Amount of data (uncompressed, before compression) written by external processing (sorting/aggragating/joining)") \
    M(ExternalProcessingFilesTotal, "Number of files used by external processing (sorting/aggragating/joining)") \
    M(ExternalSortWritePart, "Number of times a temporary file was written to disk for sorting in external memory.") \
    M(ExternalSortMerge, "Number of times temporary files were merged for sorting in external memory.") \
    M(ExternalSortCompressedBytes, "Number of compressed bytes written for sorting in external memory.") \
    M(ExternalSortUncompressedBytes, "Amount of data (uncompressed, before compression) written for sorting in external memory.") \
    M(ExternalAggregationWritePart, "Number of times a temporary file was written to disk for aggregation in external memory.") \
    M(ExternalAggregationMerge, "Number of times temporary files were merged for aggregation in external memory.") \
    M(ExternalAggregationCompressedBytes, "Number of bytes written to disk for aggregation in external memory.") \
    M(ExternalAggregationUncompressedBytes, "Amount of data (uncompressed, before compression) written to disk for aggregation in external memory.") \
    M(ExternalJoinWritePart, "Number of times a temporary file was written to disk for JOIN in external memory.") \
    M(ExternalJoinMerge, "Number of times temporary files were merged for JOIN in external memory.") \
    M(ExternalJoinCompressedBytes, "Number of compressed bytes written for JOIN in external memory.") \
    M(ExternalJoinUncompressedBytes, "Amount of data (uncompressed, before compression) written for JOIN in external memory.") \
    \
    M(SlowRead, "Number of reads from a file that were slow. This indicate system overload. Thresholds are controlled by read_backoff_* settings.") \
    M(ReadBackoff, "Number of times the number of query processing threads was lowered due to slow reads.") \
    \
    M(ReplicaPartialShutdown, "How many times Replicated table has to deinitialize its state due to session expiration in ZooKeeper. The state is reinitialized every time when ZooKeeper is available again.") \
    \
    M(SelectedParts, "Number of data parts selected to read from a MergeTree table.") \
    M(SelectedRanges, "Number of (non-adjacent) ranges in all data parts selected to read from a MergeTree table.") \
    M(SelectedMarks, "Number of marks (index granules) selected to read from a MergeTree table.") \
    M(SelectedRows, "Number of rows SELECTed from all tables.") \
    M(SelectedBytes, "Number of bytes (uncompressed; for columns as they stored in memory) SELECTed from all tables.") \
    \
    M(WaitMarksLoadMicroseconds, "Time spent loading marks") \
    M(BackgroundLoadingMarksTasks, "Number of background tasks for loading marks") \
    M(LoadedMarksCount, "Number of marks loaded (total across columns).") \
    M(LoadedMarksMemoryBytes, "Size of in-memory representations of loaded marks.") \
    \
    M(Merge, "Number of launched background merges.") \
    M(MergedRows, "Rows read for background merges. This is the number of rows before merge.") \
    M(MergedUncompressedBytes, "Uncompressed bytes (for columns as they stored in memory) that was read for background merges. This is the number before merge.") \
    M(MergesTimeMilliseconds, "Total time spent for background merges.")\
    \
    M(MergeTreeDataWriterRows, "Number of rows INSERTed to MergeTree tables.") \
    M(MergeTreeDataWriterUncompressedBytes, "Uncompressed bytes (for columns as they stored in memory) INSERTed to MergeTree tables.") \
    M(MergeTreeDataWriterCompressedBytes, "Bytes written to filesystem for data INSERTed to MergeTree tables.") \
    M(MergeTreeDataWriterBlocks, "Number of blocks INSERTed to MergeTree tables. Each block forms a data part of level zero.") \
    M(MergeTreeDataWriterBlocksAlreadySorted, "Number of blocks INSERTed to MergeTree tables that appeared to be already sorted.") \
    \
    M(MergeTreeDataWriterSkipIndicesCalculationMicroseconds, "Time spent calculating skip indices") \
    M(MergeTreeDataWriterStatisticsCalculationMicroseconds, "Time spent calculating statistics") \
    M(MergeTreeDataWriterSortingBlocksMicroseconds, "Time spent sorting blocks") \
    M(MergeTreeDataWriterMergingBlocksMicroseconds, "Time spent merging input blocks (for special MergeTree engines)") \
    M(MergeTreeDataWriterProjectionsCalculationMicroseconds, "Time spent calculating projections") \
    M(MergeTreeDataProjectionWriterSortingBlocksMicroseconds, "Time spent sorting blocks (for projection it might be a key different from table's sorting key)") \
    M(MergeTreeDataProjectionWriterMergingBlocksMicroseconds, "Time spent merging blocks") \
    M(MutateTaskProjectionsCalculationMicroseconds, "Time spent calculating projections") \
    \
    M(InsertedWideParts, "Number of parts inserted in Wide format.") \
    M(InsertedCompactParts, "Number of parts inserted in Compact format.") \
    M(MergedIntoWideParts, "Number of parts merged into Wide format.") \
    M(MergedIntoCompactParts, "Number of parts merged into Compact format.") \
    \
    M(MergeTreeDataProjectionWriterRows, "Number of rows INSERTed to MergeTree tables projection.") \
    M(MergeTreeDataProjectionWriterUncompressedBytes, "Uncompressed bytes (for columns as they stored in memory) INSERTed to MergeTree tables projection.") \
    M(MergeTreeDataProjectionWriterCompressedBytes, "Bytes written to filesystem for data INSERTed to MergeTree tables projection.") \
    M(MergeTreeDataProjectionWriterBlocks, "Number of blocks INSERTed to MergeTree tables projection. Each block forms a data part of level zero.") \
    M(MergeTreeDataProjectionWriterBlocksAlreadySorted, "Number of blocks INSERTed to MergeTree tables projection that appeared to be already sorted.") \
    \
    M(CannotRemoveEphemeralNode, "Number of times an error happened while trying to remove ephemeral node. This is not an issue, because our implementation of ZooKeeper library guarantee that the session will expire and the node will be removed.") \
    \
    M(RegexpCreated, "Compiled regular expressions. Identical regular expressions compiled just once and cached forever.") \
    M(ContextLock, "Number of times the lock of Context was acquired or tried to acquire. This is global lock.") \
    M(ContextLockWaitMicroseconds, "Context lock wait time in microseconds") \
    \
    M(StorageBufferFlush, "Number of times a buffer in a 'Buffer' table was flushed.") \
    M(StorageBufferErrorOnFlush, "Number of times a buffer in the 'Buffer' table has not been able to flush due to error writing in the destination table.") \
    M(StorageBufferPassedAllMinThresholds, "Number of times a criteria on min thresholds has been reached to flush a buffer in a 'Buffer' table.") \
    M(StorageBufferPassedTimeMaxThreshold, "Number of times a criteria on max time threshold has been reached to flush a buffer in a 'Buffer' table.") \
    M(StorageBufferPassedRowsMaxThreshold, "Number of times a criteria on max rows threshold has been reached to flush a buffer in a 'Buffer' table.") \
    M(StorageBufferPassedBytesMaxThreshold, "Number of times a criteria on max bytes threshold has been reached to flush a buffer in a 'Buffer' table.") \
    M(StorageBufferPassedTimeFlushThreshold, "Number of times background-only flush threshold on time has been reached to flush a buffer in a 'Buffer' table. This is expert-only metric. If you read this and you are not an expert, stop reading.") \
    M(StorageBufferPassedRowsFlushThreshold, "Number of times background-only flush threshold on rows has been reached to flush a buffer in a 'Buffer' table. This is expert-only metric. If you read this and you are not an expert, stop reading.") \
    M(StorageBufferPassedBytesFlushThreshold, "Number of times background-only flush threshold on bytes has been reached to flush a buffer in a 'Buffer' table. This is expert-only metric. If you read this and you are not an expert, stop reading.") \
    M(StorageBufferLayerLockReadersWaitMilliseconds, "Time for waiting for Buffer layer during reading.") \
    M(StorageBufferLayerLockWritersWaitMilliseconds, "Time for waiting free Buffer layer to write to (can be used to tune Buffer layers).") \
    \
    M(DictCacheKeysRequested, "Number of keys requested from the data source for the dictionaries of 'cache' types.") \
    M(DictCacheKeysRequestedMiss, "Number of keys requested from the data source for dictionaries of 'cache' types but not found in the data source.") \
    M(DictCacheKeysRequestedFound, "Number of keys requested from the data source for dictionaries of 'cache' types and found in the data source.") \
    M(DictCacheKeysExpired, "Number of keys looked up in the dictionaries of 'cache' types and found in the cache but they were obsolete.") \
    M(DictCacheKeysNotFound, "Number of keys looked up in the dictionaries of 'cache' types and not found.") \
    M(DictCacheKeysHit, "Number of keys looked up in the dictionaries of 'cache' types and found in the cache.") \
    M(DictCacheRequestTimeNs, "Number of nanoseconds spend in querying the external data sources for the dictionaries of 'cache' types.") \
    M(DictCacheRequests, "Number of bulk requests to the external data sources for the dictionaries of 'cache' types.") \
    M(DictCacheLockWriteNs, "Number of nanoseconds spend in waiting for write lock to update the data for the dictionaries of 'cache' types.") \
    M(DictCacheLockReadNs, "Number of nanoseconds spend in waiting for read lock to lookup the data for the dictionaries of 'cache' types.") \
    \
    M(DistributedSyncInsertionTimeoutExceeded, "A timeout has exceeded while waiting for shards during synchronous insertion into a Distributed table (with 'distributed_foreground_insert' = 1)") \
    M(DistributedAsyncInsertionFailures, "Number of failures for asynchronous insertion into a Distributed table (with 'distributed_foreground_insert' = 0)") \
    M(DataAfterMergeDiffersFromReplica, R"(
Number of times data after merge is not byte-identical to the data on another replicas. There could be several reasons:
1. Using newer version of compression library after server update.
2. Using another compression method.
3. Non-deterministic compression algorithm (highly unlikely).
4. Non-deterministic merge algorithm due to logical error in code.
5. Data corruption in memory due to bug in code.
6. Data corruption in memory due to hardware issue.
7. Manual modification of source data after server startup.
8. Manual modification of checksums stored in ZooKeeper.
9. Part format related settings like 'enable_mixed_granularity_parts' are different on different replicas.
The server successfully detected this situation and will download merged part from the replica to force the byte-identical result.
)") \
    M(DataAfterMutationDiffersFromReplica, "Number of times data after mutation is not byte-identical to the data on other replicas. In addition to the reasons described in 'DataAfterMergeDiffersFromReplica', it is also possible due to non-deterministic mutation.") \
    M(PolygonsAddedToPool, "A polygon has been added to the cache (pool) for the 'pointInPolygon' function.") \
    M(PolygonsInPoolAllocatedBytes, "The number of bytes for polygons added to the cache (pool) for the 'pointInPolygon' function.") \
    \
    M(USearchAddCount, "Number of vectors added to usearch indexes.") \
    M(USearchAddVisitedMembers, "Number of nodes visited when adding vectors to usearch indexes.") \
    M(USearchAddComputedDistances, "Number of times distance was computed when adding vectors to usearch indexes.") \
    M(USearchSearchCount, "Number of search operations performed in usearch indexes.") \
    M(USearchSearchVisitedMembers, "Number of nodes visited when searching in usearch indexes.") \
    M(USearchSearchComputedDistances, "Number of times distance was computed when searching usearch indexes.") \
    \
    M(RWLockAcquiredReadLocks, "Number of times a read lock was acquired (in a heavy RWLock).") \
    M(RWLockAcquiredWriteLocks, "Number of times a write lock was acquired (in a heavy RWLock).") \
    M(RWLockReadersWaitMilliseconds, "Total time spent waiting for a read lock to be acquired (in a heavy RWLock).") \
    M(RWLockWritersWaitMilliseconds, "Total time spent waiting for a write lock to be acquired (in a heavy RWLock).") \
    M(DNSError, "Total count of errors in DNS resolution") \
    M(PartsLockHoldMicroseconds, "Total time spent holding data parts lock in MergeTree tables") \
    M(PartsLockWaitMicroseconds, "Total time spent waiting for data parts lock in MergeTree tables") \
    \
    M(RealTimeMicroseconds, "Total (wall clock) time spent in processing (queries and other tasks) threads (note that this is a sum).") \
    M(UserTimeMicroseconds, "Total time spent in processing (queries and other tasks) threads executing CPU instructions in user mode. This includes time CPU pipeline was stalled due to main memory access, cache misses, branch mispredictions, hyper-threading, etc.") \
    M(SystemTimeMicroseconds, "Total time spent in processing (queries and other tasks) threads executing CPU instructions in OS kernel mode. This is time spent in syscalls, excluding waiting time during blocking syscalls.") \
    M(MemoryOvercommitWaitTimeMicroseconds, "Total time spent in waiting for memory to be freed in OvercommitTracker.") \
    M(MemoryAllocatorPurge, "Total number of times memory allocator purge was requested") \
    M(MemoryAllocatorPurgeTimeMicroseconds, "Total number of times memory allocator purge was requested") \
    M(SoftPageFaults, "The number of soft page faults in query execution threads. Soft page fault usually means a miss in the memory allocator cache, which requires a new memory mapping from the OS and subsequent allocation of a page of physical memory.") \
    M(HardPageFaults, "The number of hard page faults in query execution threads. High values indicate either that you forgot to turn off swap on your server, or eviction of memory pages of the ClickHouse binary during very high memory pressure, or successful usage of the 'mmap' read method for the tables data.") \
    \
    M(OSIOWaitMicroseconds, "Total time a thread spent waiting for a result of IO operation, from the OS point of view. This is real IO that doesn't include page cache.") \
    M(OSCPUWaitMicroseconds, "Total time a thread was ready for execution but waiting to be scheduled by OS, from the OS point of view.") \
    M(OSCPUVirtualTimeMicroseconds, "CPU time spent seen by OS. Does not include involuntary waits due to virtualization.") \
    M(OSReadBytes, "Number of bytes read from disks or block devices. Doesn't include bytes read from page cache. May include excessive data due to block size, readahead, etc.") \
    M(OSWriteBytes, "Number of bytes written to disks or block devices. Doesn't include bytes that are in page cache dirty pages. May not include data that was written by OS asynchronously.") \
    M(OSReadChars, "Number of bytes read from filesystem, including page cache.") \
    M(OSWriteChars, "Number of bytes written to filesystem, including page cache.") \
    \
    M(ParallelReplicasHandleRequestMicroseconds, "Time spent processing requests for marks from replicas") \
    M(ParallelReplicasHandleAnnouncementMicroseconds, "Time spent processing replicas announcements") \
    \
    M(ParallelReplicasReadAssignedMarks, "Sum across all replicas of how many of scheduled marks were assigned by consistent hash") \
    M(ParallelReplicasReadUnassignedMarks, "Sum across all replicas of how many unassigned marks were scheduled") \
    M(ParallelReplicasReadAssignedForStealingMarks, "Sum across all replicas of how many of scheduled marks were assigned for stealing by consistent hash") \
    \
    M(ParallelReplicasStealingByHashMicroseconds, "Time spent collecting segments meant for stealing by hash") \
    M(ParallelReplicasProcessingPartsMicroseconds, "Time spent processing data parts") \
    M(ParallelReplicasStealingLeftoversMicroseconds, "Time spent collecting orphaned segments") \
    M(ParallelReplicasCollectingOwnedSegmentsMicroseconds, "Time spent collecting segments meant by hash") \
    M(ParallelReplicasNumRequests, "Number of requests to the initiator.") \
    M(ParallelReplicasDeniedRequests, "Number of completely denied requests to the initiator") \
    M(CacheWarmerBytesDownloaded, "Amount of data fetched into filesystem cache by dedicated background threads.") \
    M(CacheWarmerDataPartsDownloaded, "Number of data parts that were fully fetched by CacheWarmer.") \
    M(IgnoredColdParts, "See setting ignore_cold_parts_seconds. Number of times read queries ignored very new parts that weren't pulled into cache by CacheWarmer yet.") \
    M(PreferredWarmedUnmergedParts, "See setting prefer_warmed_unmerged_parts_seconds. Number of times read queries used outdated pre-merge parts that are in cache instead of merged part that wasn't pulled into cache by CacheWarmer yet.") \
    \
    M(PerfCPUCycles, "Total cycles. Be wary of what happens during CPU frequency scaling.")  \
    M(PerfInstructions, "Retired instructions. Be careful, these can be affected by various issues, most notably hardware interrupt counts.") \
    M(PerfCacheReferences, "Cache accesses. Usually, this indicates Last Level Cache accesses, but this may vary depending on your CPU. This may include prefetches and coherency messages; again this depends on the design of your CPU.") \
    M(PerfCacheMisses, "Cache misses. Usually this indicates Last Level Cache misses; this is intended to be used in conjunction with the PERFCOUNTHWCACHEREFERENCES event to calculate cache miss rates.") \
    M(PerfBranchInstructions, "Retired branch instructions. Prior to Linux 2.6.35, this used the wrong event on AMD processors.") \
    M(PerfBranchMisses, "Mispredicted branch instructions.") \
    M(PerfBusCycles, "Bus cycles, which can be different from total cycles.") \
    M(PerfStalledCyclesFrontend, "Stalled cycles during issue.") \
    M(PerfStalledCyclesBackend, "Stalled cycles during retirement.") \
    M(PerfRefCPUCycles, "Total cycles; not affected by CPU frequency scaling.") \
    \
    M(PerfCPUClock, "The CPU clock, a high-resolution per-CPU timer") \
    M(PerfTaskClock, "A clock count specific to the task that is running") \
    M(PerfContextSwitches, "Number of context switches") \
    M(PerfCPUMigrations, "Number of times the process has migrated to a new CPU") \
    M(PerfAlignmentFaults, "Number of alignment faults. These happen when unaligned memory accesses happen; the kernel can handle these but it reduces performance. This happens only on some architectures (never on x86).") \
    M(PerfEmulationFaults, "Number of emulation faults. The kernel sometimes traps on unimplemented instructions and emulates them for user space. This can negatively impact performance.") \
    M(PerfMinEnabledTime, "For all events, minimum time that an event was enabled. Used to track event multiplexing influence") \
    M(PerfMinEnabledRunningTime, "Running time for event with minimum enabled time. Used to track the amount of event multiplexing") \
    M(PerfDataTLBReferences, "Data TLB references") \
    M(PerfDataTLBMisses, "Data TLB misses") \
    M(PerfInstructionTLBReferences, "Instruction TLB references") \
    M(PerfInstructionTLBMisses, "Instruction TLB misses") \
    M(PerfLocalMemoryReferences, "Local NUMA node memory reads") \
    M(PerfLocalMemoryMisses, "Local NUMA node memory read misses") \
    \
    M(CreatedHTTPConnections, "Total amount of created HTTP connections (counter increase every time connection is created).") \
    \
    M(CannotWriteToWriteBufferDiscard, "Number of stack traces dropped by query profiler or signal handler because pipe is full or cannot write to pipe.") \
    M(QueryProfilerSignalOverruns, "Number of times we drop processing of a query profiler signal due to overrun plus the number of signals that OS has not delivered due to overrun.") \
    M(QueryProfilerConcurrencyOverruns, "Number of times we drop processing of a query profiler signal due to too many concurrent query profilers in other threads, which may indicate overload.") \
    M(QueryProfilerRuns, "Number of times QueryProfiler had been run.") \
    \
    M(CreatedLogEntryForMerge, "Successfully created log entry to merge parts in ReplicatedMergeTree.") \
    M(NotCreatedLogEntryForMerge, "Log entry to merge parts in ReplicatedMergeTree is not created due to concurrent log update by another replica.") \
    M(CreatedLogEntryForMutation, "Successfully created log entry to mutate parts in ReplicatedMergeTree.") \
    M(NotCreatedLogEntryForMutation, "Log entry to mutate parts in ReplicatedMergeTree is not created due to concurrent log update by another replica.") \
    \
    M(S3ReadMicroseconds, "Time of GET and HEAD requests to S3 storage.") \
    M(S3ReadRequestsCount, "Number of GET and HEAD requests to S3 storage.") \
    M(S3ReadRequestsErrors, "Number of non-throttling errors in GET and HEAD requests to S3 storage.") \
    M(S3ReadRequestsThrottling, "Number of 429 and 503 errors in GET and HEAD requests to S3 storage.") \
    M(S3ReadRequestsRedirects, "Number of redirects in GET and HEAD requests to S3 storage.") \
    \
    M(S3WriteMicroseconds, "Time of POST, DELETE, PUT and PATCH requests to S3 storage.") \
    M(S3WriteRequestsCount, "Number of POST, DELETE, PUT and PATCH requests to S3 storage.") \
    M(S3WriteRequestsErrors, "Number of non-throttling errors in POST, DELETE, PUT and PATCH requests to S3 storage.") \
    M(S3WriteRequestsThrottling, "Number of 429 and 503 errors in POST, DELETE, PUT and PATCH requests to S3 storage.") \
    M(S3WriteRequestsRedirects, "Number of redirects in POST, DELETE, PUT and PATCH requests to S3 storage.") \
    \
    M(DiskS3ReadMicroseconds, "Time of GET and HEAD requests to DiskS3 storage.") \
    M(DiskS3ReadRequestsCount, "Number of GET and HEAD requests to DiskS3 storage.") \
    M(DiskS3ReadRequestsErrors, "Number of non-throttling errors in GET and HEAD requests to DiskS3 storage.") \
    M(DiskS3ReadRequestsThrottling, "Number of 429 and 503 errors in GET and HEAD requests to DiskS3 storage.") \
    M(DiskS3ReadRequestsRedirects, "Number of redirects in GET and HEAD requests to DiskS3 storage.") \
    \
    M(DiskS3WriteMicroseconds, "Time of POST, DELETE, PUT and PATCH requests to DiskS3 storage.") \
    M(DiskS3WriteRequestsCount, "Number of POST, DELETE, PUT and PATCH requests to DiskS3 storage.") \
    M(DiskS3WriteRequestsErrors, "Number of non-throttling errors in POST, DELETE, PUT and PATCH requests to DiskS3 storage.") \
    M(DiskS3WriteRequestsThrottling, "Number of 429 and 503 errors in POST, DELETE, PUT and PATCH requests to DiskS3 storage.") \
    M(DiskS3WriteRequestsRedirects, "Number of redirects in POST, DELETE, PUT and PATCH requests to DiskS3 storage.") \
    \
    M(S3DeleteObjects, "Number of S3 API DeleteObject(s) calls.") \
    M(S3CopyObject, "Number of S3 API CopyObject calls.") \
    M(S3ListObjects, "Number of S3 API ListObjects calls.") \
    M(S3HeadObject,  "Number of S3 API HeadObject calls.") \
    M(S3GetObjectAttributes, "Number of S3 API GetObjectAttributes calls.") \
    M(S3CreateMultipartUpload, "Number of S3 API CreateMultipartUpload calls.") \
    M(S3UploadPartCopy, "Number of S3 API UploadPartCopy calls.") \
    M(S3UploadPart, "Number of S3 API UploadPart calls.") \
    M(S3AbortMultipartUpload, "Number of S3 API AbortMultipartUpload calls.") \
    M(S3CompleteMultipartUpload, "Number of S3 API CompleteMultipartUpload calls.") \
    M(S3PutObject, "Number of S3 API PutObject calls.") \
    M(S3GetObject, "Number of S3 API GetObject calls.") \
    \
    M(AzureUploadPart, "Number of Azure blob storage API UploadPart calls") \
    M(DiskAzureUploadPart, "Number of Disk Azure blob storage API UploadPart calls") \
    M(AzureCopyObject, "Number of Azure blob storage API CopyObject calls") \
    M(DiskAzureCopyObject, "Number of Disk Azure blob storage API CopyObject calls") \
    M(AzureDeleteObjects, "Number of Azure blob storage API DeleteObject(s) calls.") \
    M(AzureListObjects, "Number of Azure blob storage API ListObjects calls.") \
    \
    M(DiskS3DeleteObjects, "Number of DiskS3 API DeleteObject(s) calls.") \
    M(DiskS3CopyObject, "Number of DiskS3 API CopyObject calls.") \
    M(DiskS3ListObjects, "Number of DiskS3 API ListObjects calls.") \
    M(DiskS3HeadObject,  "Number of DiskS3 API HeadObject calls.") \
    M(DiskS3GetObjectAttributes, "Number of DiskS3 API GetObjectAttributes calls.") \
    M(DiskS3CreateMultipartUpload, "Number of DiskS3 API CreateMultipartUpload calls.") \
    M(DiskS3UploadPartCopy, "Number of DiskS3 API UploadPartCopy calls.") \
    M(DiskS3UploadPart, "Number of DiskS3 API UploadPart calls.") \
    M(DiskS3AbortMultipartUpload, "Number of DiskS3 API AbortMultipartUpload calls.") \
    M(DiskS3CompleteMultipartUpload, "Number of DiskS3 API CompleteMultipartUpload calls.") \
    M(DiskS3PutObject, "Number of DiskS3 API PutObject calls.") \
    M(DiskS3GetObject, "Number of DiskS3 API GetObject calls.") \
    \
    M(S3Clients, "Number of created S3 clients.") \
    M(TinyS3Clients, "Number of S3 clients copies which reuse an existing auth provider from another client.") \
    \
    M(EngineFileLikeReadFiles, "Number of files read in table engines working with files (like File/S3/URL/HDFS).") \
    \
    M(ReadBufferFromS3Microseconds, "Time spent on reading from S3.") \
    M(ReadBufferFromS3InitMicroseconds, "Time spent initializing connection to S3.") \
    M(ReadBufferFromS3Bytes, "Bytes read from S3.") \
    M(ReadBufferFromS3RequestsErrors, "Number of exceptions while reading from S3.") \
    M(ReadBufferFromS3ResetSessions, "Number of HTTP sessions that were reset in ReadBufferFromS3.") \
    M(ReadBufferFromS3PreservedSessions, "Number of HTTP sessions that were preserved in ReadBufferFromS3.") \
    \
    M(ReadWriteBufferFromHTTPPreservedSessions, "Number of HTTP sessions that were preserved in ReadWriteBufferFromHTTP.") \
    \
    M(WriteBufferFromS3Microseconds, "Time spent on writing to S3.") \
    M(WriteBufferFromS3Bytes, "Bytes written to S3.") \
    M(WriteBufferFromS3RequestsErrors, "Number of exceptions while writing to S3.") \
    M(WriteBufferFromS3WaitInflightLimitMicroseconds, "Time spent on waiting while some of the current requests are done when its number reached the limit defined by s3_max_inflight_parts_for_one_file.") \
    M(QueryMemoryLimitExceeded, "Number of times when memory limit exceeded for query.") \
    \
    M(CachedReadBufferReadFromCacheHits, "Number of times the read from filesystem cache hit the cache.") \
    M(CachedReadBufferReadFromCacheMisses, "Number of times the read from filesystem cache miss the cache.") \
    M(CachedReadBufferReadFromSourceMicroseconds, "Time reading from filesystem cache source (from remote filesystem, etc)") \
    M(CachedReadBufferReadFromCacheMicroseconds, "Time reading from filesystem cache") \
    M(CachedReadBufferReadFromSourceBytes, "Bytes read from filesystem cache source (from remote fs, etc)") \
    M(CachedReadBufferReadFromCacheBytes, "Bytes read from filesystem cache") \
    M(CachedReadBufferCacheWriteBytes, "Bytes written from source (remote fs, etc) to filesystem cache") \
    M(CachedReadBufferCacheWriteMicroseconds, "Time spent writing data into filesystem cache") \
    M(CachedReadBufferCreateBufferMicroseconds, "Prepare buffer time") \
    M(CachedWriteBufferCacheWriteBytes, "Bytes written from source (remote fs, etc) to filesystem cache") \
    M(CachedWriteBufferCacheWriteMicroseconds, "Time spent writing data into filesystem cache") \
    \
    M(FilesystemCacheLoadMetadataMicroseconds, "Time spent loading filesystem cache metadata") \
    M(FilesystemCacheEvictedBytes, "Number of bytes evicted from filesystem cache") \
    M(FilesystemCacheEvictedFileSegments, "Number of file segments evicted from filesystem cache") \
    M(FilesystemCacheEvictionSkippedFileSegments, "Number of file segments skipped for eviction because of being unreleasable") \
    M(FilesystemCacheEvictionTries, "Number of filesystem cache eviction attempts") \
    M(FilesystemCacheLockKeyMicroseconds, "Lock cache key time") \
    M(FilesystemCacheLockMetadataMicroseconds, "Lock filesystem cache metadata time") \
    M(FilesystemCacheLockCacheMicroseconds, "Lock filesystem cache time") \
    M(FilesystemCacheReserveMicroseconds, "Filesystem cache space reservation time") \
    M(FilesystemCacheEvictMicroseconds, "Filesystem cache eviction time") \
    M(FilesystemCacheGetOrSetMicroseconds, "Filesystem cache getOrSet() time") \
    M(FilesystemCacheGetMicroseconds, "Filesystem cache get() time") \
    M(FileSegmentWaitMicroseconds, "Wait on DOWNLOADING state") \
    M(FileSegmentCompleteMicroseconds, "Duration of FileSegment::complete() in filesystem cache") \
    M(FileSegmentLockMicroseconds, "Lock file segment time") \
    M(FileSegmentWriteMicroseconds, "File segment write() time") \
    M(FileSegmentUseMicroseconds, "File segment use() time") \
    M(FileSegmentRemoveMicroseconds, "File segment remove() time") \
    M(FileSegmentHolderCompleteMicroseconds, "File segments holder complete() time") \
    M(FilesystemCacheHoldFileSegments, "Filesystem cache file segments count, which were hold") \
    M(FilesystemCacheUnusedHoldFileSegments, "Filesystem cache file segments count, which were hold, but not used (because of seek or LIMIT n, etc)") \
    \
    M(RemoteFSSeeks, "Total number of seeks for async buffer") \
    M(RemoteFSPrefetches, "Number of prefetches made with asynchronous reading from remote filesystem") \
    M(RemoteFSCancelledPrefetches, "Number of cancelled prefecthes (because of seek)") \
    M(RemoteFSUnusedPrefetches, "Number of prefetches pending at buffer destruction") \
    M(RemoteFSPrefetchedReads, "Number of reads from prefecthed buffer") \
    M(RemoteFSPrefetchedBytes, "Number of bytes from prefecthed buffer") \
    M(RemoteFSUnprefetchedReads, "Number of reads from unprefetched buffer") \
    M(RemoteFSUnprefetchedBytes, "Number of bytes from unprefetched buffer") \
    M(RemoteFSLazySeeks, "Number of lazy seeks") \
    M(RemoteFSSeeksWithReset, "Number of seeks which lead to a new connection") \
    M(RemoteFSBuffers, "Number of buffers created for asynchronous reading from remote filesystem") \
    M(MergeTreePrefetchedReadPoolInit, "Time spent preparing tasks in MergeTreePrefetchedReadPool") \
    M(WaitPrefetchTaskMicroseconds, "Time spend waiting for prefetched reader") \
    \
    M(ThreadpoolReaderTaskMicroseconds, "Time spent getting the data in asynchronous reading") \
    M(ThreadpoolReaderPrepareMicroseconds, "Time spent on preparation (e.g. call to reader seek() method)") \
    M(ThreadpoolReaderReadBytes, "Bytes read from a threadpool task in asynchronous reading") \
    M(ThreadpoolReaderSubmit, "Bytes read from a threadpool task in asynchronous reading") \
    M(ThreadpoolReaderSubmitReadSynchronously, "How many times we haven't scheduled a task on the thread pool and read synchronously instead") \
    M(ThreadpoolReaderSubmitReadSynchronouslyBytes, "How many bytes were read synchronously") \
    M(ThreadpoolReaderSubmitReadSynchronouslyMicroseconds, "How much time we spent reading synchronously") \
    M(ThreadpoolReaderSubmitLookupInCacheMicroseconds, "How much time we spent checking if content is cached") \
    M(AsynchronousReaderIgnoredBytes, "Number of bytes ignored during asynchronous reading") \
    \
    M(FileSegmentWaitReadBufferMicroseconds, "Metric per file segment. Time spend waiting for internal read buffer (includes cache waiting)") \
    M(FileSegmentReadMicroseconds, "Metric per file segment. Time spend reading from file") \
    M(FileSegmentCacheWriteMicroseconds, "Metric per file segment. Time spend writing data to cache") \
    M(FileSegmentPredownloadMicroseconds, "Metric per file segment. Time spent pre-downloading data to cache (pre-downloading - finishing file segment download (after someone who failed to do that) up to the point current thread was requested to do)") \
    M(FileSegmentUsedBytes, "Metric per file segment. How many bytes were actually used from current file segment") \
    \
    M(ReadBufferSeekCancelConnection, "Number of seeks which lead to new connection (s3, http)") \
    \
    M(SleepFunctionCalls, "Number of times a sleep function (sleep, sleepEachRow) has been called.") \
    M(SleepFunctionMicroseconds, "Time set to sleep in a sleep function (sleep, sleepEachRow).") \
    M(SleepFunctionElapsedMicroseconds, "Time spent sleeping in a sleep function (sleep, sleepEachRow).") \
    \
    M(ThreadPoolReaderPageCacheHit, "Number of times the read inside ThreadPoolReader was done from the page cache.") \
    M(ThreadPoolReaderPageCacheHitBytes, "Number of bytes read inside ThreadPoolReader when it was done from the page cache.") \
    M(ThreadPoolReaderPageCacheHitElapsedMicroseconds, "Time spent reading data from page cache in ThreadPoolReader.") \
    M(ThreadPoolReaderPageCacheMiss, "Number of times the read inside ThreadPoolReader was not done from page cache and was hand off to thread pool.") \
    M(ThreadPoolReaderPageCacheMissBytes, "Number of bytes read inside ThreadPoolReader when read was not done from page cache and was hand off to thread pool.") \
    M(ThreadPoolReaderPageCacheMissElapsedMicroseconds, "Time spent reading data inside the asynchronous job in ThreadPoolReader - when read was not done from the page cache.") \
    \
    M(AsynchronousReadWaitMicroseconds, "Time spent in waiting for asynchronous reads in asynchronous local read.") \
    M(SynchronousReadWaitMicroseconds, "Time spent in waiting for synchronous reads in asynchronous local read.") \
    M(AsynchronousRemoteReadWaitMicroseconds, "Time spent in waiting for asynchronous remote reads.") \
    M(SynchronousRemoteReadWaitMicroseconds, "Time spent in waiting for synchronous remote reads.") \
    \
    M(ExternalDataSourceLocalCacheReadBytes, "Bytes read from local cache buffer in RemoteReadBufferCache")\
    \
    M(MainConfigLoads, "Number of times the main configuration was reloaded.") \
    \
    M(AggregationPreallocatedElementsInHashTables, "How many elements were preallocated in hash tables for aggregation.") \
    M(AggregationHashTablesInitializedAsTwoLevel, "How many hash tables were inited as two-level for aggregation.") \
    \
    M(MetadataFromKeeperCacheHit, "Number of times an object storage metadata request was answered from cache without making request to Keeper") \
    M(MetadataFromKeeperCacheMiss, "Number of times an object storage metadata request had to be answered from Keeper") \
    M(MetadataFromKeeperCacheUpdateMicroseconds, "Total time spent in updating the cache including waiting for responses from Keeper") \
    M(MetadataFromKeeperUpdateCacheOneLevel, "Number of times a cache update for one level of directory tree was done") \
    M(MetadataFromKeeperTransactionCommit, "Number of times metadata transaction commit was attempted") \
    M(MetadataFromKeeperTransactionCommitRetry, "Number of times metadata transaction commit was retried") \
    M(MetadataFromKeeperCleanupTransactionCommit, "Number of times metadata transaction commit for deleted objects cleanup was attempted") \
    M(MetadataFromKeeperCleanupTransactionCommitRetry, "Number of times metadata transaction commit for deleted objects cleanup was retried") \
    M(MetadataFromKeeperOperations, "Number of times a request was made to Keeper") \
    M(MetadataFromKeeperIndividualOperations, "Number of paths read or written by single or multi requests to Keeper") \
    M(MetadataFromKeeperReconnects, "Number of times a reconnect to Keeper was done") \
    M(MetadataFromKeeperBackgroundCleanupObjects, "Number of times a old deleted object clean up was performed by background task") \
    M(MetadataFromKeeperBackgroundCleanupTransactions, "Number of times old transaction idempotency token was cleaned up by background task") \
    M(MetadataFromKeeperBackgroundCleanupErrors, "Number of times an error was encountered in background cleanup task") \
    \
    M(KafkaRebalanceRevocations, "Number of partition revocations (the first stage of consumer group rebalance)") \
    M(KafkaRebalanceAssignments, "Number of partition assignments (the final stage of consumer group rebalance)") \
    M(KafkaRebalanceErrors, "Number of failed consumer group rebalances") \
    M(KafkaMessagesPolled, "Number of Kafka messages polled from librdkafka to ClickHouse") \
    M(KafkaMessagesRead, "Number of Kafka messages already processed by ClickHouse") \
    M(KafkaMessagesFailed, "Number of Kafka messages ClickHouse failed to parse") \
    M(KafkaRowsRead, "Number of rows parsed from Kafka messages") \
    M(KafkaRowsRejected, "Number of parsed rows which were later rejected (due to rebalances / errors or similar reasons). Those rows will be consumed again after the rebalance.") \
    M(KafkaDirectReads, "Number of direct selects from Kafka tables since server start") \
    M(KafkaBackgroundReads, "Number of background reads populating materialized views from Kafka since server start") \
    M(KafkaCommits, "Number of successful commits of consumed offsets to Kafka (normally should be the same as KafkaBackgroundReads)") \
    M(KafkaCommitFailures, "Number of failed commits of consumed offsets to Kafka (usually is a sign of some data duplication)") \
    M(KafkaConsumerErrors, "Number of errors reported by librdkafka during polls") \
    M(KafkaWrites, "Number of writes (inserts) to Kafka tables ") \
    M(KafkaRowsWritten, "Number of rows inserted into Kafka tables") \
    M(KafkaProducerFlushes, "Number of explicit flushes to Kafka producer") \
    M(KafkaMessagesProduced, "Number of messages produced to Kafka") \
    M(KafkaProducerErrors, "Number of errors during producing the messages to Kafka") \
    \
    M(ScalarSubqueriesGlobalCacheHit, "Number of times a read from a scalar subquery was done using the global cache") \
    M(ScalarSubqueriesLocalCacheHit, "Number of times a read from a scalar subquery was done using the local cache") \
    M(ScalarSubqueriesCacheMiss, "Number of times a read from a scalar subquery was not cached and had to be calculated completely")                                                                                                                                                                                                 \
    \
    M(SchemaInferenceCacheHits, "Number of times the requested source is found in schema cache") \
    M(SchemaInferenceCacheSchemaHits, "Number of times the schema is found in schema cache during schema inference") \
    M(SchemaInferenceCacheNumRowsHits, "Number of times the number of rows is found in schema cache during count from files") \
    M(SchemaInferenceCacheMisses, "Number of times the requested source is not in schema cache") \
    M(SchemaInferenceCacheSchemaMisses, "Number of times the requested source is in cache but the schema is not in cache during schema inference") \
    M(SchemaInferenceCacheNumRowsMisses, "Number of times the requested source is in cache but the number of rows is not in cache while count from files") \
    M(SchemaInferenceCacheEvictions, "Number of times a schema from cache was evicted due to overflow") \
    M(SchemaInferenceCacheInvalidations, "Number of times a schema in cache became invalid due to changes in data") \
    \
    M(KeeperPacketsSent, "Packets sent by keeper server") \
    M(KeeperPacketsReceived, "Packets received by keeper server") \
    M(KeeperRequestTotal, "Total requests number on keeper server") \
    M(KeeperLatency, "Keeper latency") \
    M(KeeperCommits, "Number of successful commits") \
    M(KeeperCommitsFailed, "Number of failed commits") \
    M(KeeperSnapshotCreations, "Number of snapshots creations")\
    M(KeeperSnapshotCreationsFailed, "Number of failed snapshot creations")\
    M(KeeperSnapshotApplys, "Number of snapshot applying")\
    M(KeeperSnapshotApplysFailed, "Number of failed snapshot applying")\
    M(KeeperReadSnapshot, "Number of snapshot read(serialization)")\
    M(KeeperSaveSnapshot, "Number of snapshot save")\
    M(KeeperCreateRequest, "Number of create requests")\
    M(KeeperRemoveRequest, "Number of remove requests")\
    M(KeeperSetRequest, "Number of set requests")\
    M(KeeperReconfigRequest, "Number of reconfig requests")\
    M(KeeperCheckRequest, "Number of check requests")\
    M(KeeperMultiRequest, "Number of multi requests")\
    M(KeeperMultiReadRequest, "Number of multi read requests")\
    M(KeeperGetRequest, "Number of get requests")\
    M(KeeperListRequest, "Number of list requests")\
    M(KeeperExistsRequest, "Number of exists requests")\
    \
    M(OverflowBreak, "Number of times, data processing was cancelled by query complexity limitation with setting '*_overflow_mode' = 'break' and the result is incomplete.") \
    M(OverflowThrow, "Number of times, data processing was cancelled by query complexity limitation with setting '*_overflow_mode' = 'throw' and exception was thrown.") \
    M(OverflowAny, "Number of times approximate GROUP BY was in effect: when aggregation was performed only on top of first 'max_rows_to_group_by' unique keys and other keys were ignored due to 'group_by_overflow_mode' = 'any'.") \
    \
    M(S3QueueSetFileProcessingMicroseconds, "Time spent to set file as processing")\
    M(S3QueueSetFileProcessedMicroseconds, "Time spent to set file as processed")\
    M(S3QueueSetFileFailedMicroseconds, "Time spent to set file as failed")\
    M(S3QueueCleanupMaxSetSizeOrTTLMicroseconds, "Time spent to set file as failed")\
    M(S3QueuePullMicroseconds, "Time spent to read file data")\
    M(S3QueueLockLocalFileStatusesMicroseconds, "Time spent to lock local file statuses")\
    \
    M(ServerStartupMilliseconds, "Time elapsed from starting server to listening to sockets in milliseconds")\
    M(IOUringSQEsSubmitted, "Total number of io_uring SQEs submitted") \
    M(IOUringSQEsResubmits, "Total number of io_uring SQE resubmits performed") \
    M(IOUringCQEsCompleted, "Total number of successfully completed io_uring CQEs") \
    M(IOUringCQEsFailed, "Total number of completed io_uring CQEs with failures") \
    \
    M(BackupsOpenedForRead, "Number of backups opened for reading") \
    M(BackupsOpenedForWrite, "Number of backups opened for writing") \
    M(BackupReadMetadataMicroseconds, "Time spent reading backup metadata from .backup file") \
    M(BackupWriteMetadataMicroseconds, "Time spent writing backup metadata to .backup file") \
    M(BackupEntriesCollectorMicroseconds, "Time spent making backup entries") \
    M(BackupEntriesCollectorForTablesDataMicroseconds, "Time spent making backup entries for tables data") \
    M(BackupEntriesCollectorRunPostTasksMicroseconds, "Time spent running post tasks after making backup entries") \
    \
    M(ReadTaskRequestsReceived, "The number of callbacks requested from the remote server back to the initiator server to choose the read task (for s3Cluster table function and similar). Measured on the initiator server side.") \
    M(MergeTreeReadTaskRequestsReceived, "The number of callbacks requested from the remote server back to the initiator server to choose the read task (for MergeTree tables). Measured on the initiator server side.") \
    \
    M(ReadTaskRequestsSent, "The number of callbacks requested from the remote server back to the initiator server to choose the read task (for s3Cluster table function and similar). Measured on the remote server side.") \
    M(MergeTreeReadTaskRequestsSent, "The number of callbacks requested from the remote server back to the initiator server to choose the read task (for MergeTree tables). Measured on the remote server side.") \
    M(MergeTreeAllRangesAnnouncementsSent, "The number of announcements sent from the remote server to the initiator server about the set of data parts (for MergeTree tables). Measured on the remote server side.") \
    M(ReadTaskRequestsSentElapsedMicroseconds, "Time spent in callbacks requested from the remote server back to the initiator server to choose the read task (for s3Cluster table function and similar). Measured on the remote server side.") \
    M(MergeTreeReadTaskRequestsSentElapsedMicroseconds, "Time spent in callbacks requested from the remote server back to the initiator server to choose the read task (for MergeTree tables). Measured on the remote server side.") \
    M(MergeTreeAllRangesAnnouncementsSentElapsedMicroseconds, "Time spent in sending the announcement from the remote server to the initiator server about the set of data parts (for MergeTree tables). Measured on the remote server side.") \
    \
    M(ConnectionPoolIsFullMicroseconds, "Total time spent waiting for a slot in connection pool.") \
    M(AsyncLoaderWaitMicroseconds, "Total time a query was waiting for async loader jobs.") \
    \
<<<<<<< HEAD
    M(VFSGcRunsCompleted, "Number of successful VFS garbage collector runs.")\
    M(VFSGcRunsException, "Number of VFS garbage collector runs that raised an exception.")\
    M(VFSGcRunsSkipped, "Number of VFS garbage collector skipped runs.")\
    M(VFSGcTotalSeconds, "Total time taken by VFS garbage gollector.")\
    M(VFSGcCumulativeSnapshotBytesRead, "Total size of snapshots read from object storage by VFS garbage collector.")\
    M(VFSGcCumulativeLogItemsRead, "Total number of log items read from Keeper by VFS garbage collector.")\
=======
    M(DistrCacheServerSwitches, "Number of server switches between distributed cache servers in read/write-through cache") \
    M(DistrCacheReadMicroseconds, "Time spent reading from distributed cache") \
    M(DistrCacheFallbackReadMicroseconds, "Time spend reading from fallback buffer instead of distribted cache") \
    M(DistrCachePrecomputeRangesMicroseconds, "Time spent to precompute read ranges") \
    M(DistrCacheNextImplMicroseconds, "Time spend in ReadBufferFromDistributedCache::nextImpl") \
    M(DistrCacheOpenedConnections, "The number of open connections to distributed cache") \
    M(DistrCacheReusedConnections, "The number of reused connections to distributed cache") \
    M(DistrCacheHoldConnections, "The number of used connections to distributed cache") \
    \
    M(DistrCacheGetResponseMicroseconds, "Time spend to wait for response from distributed cache") \
    M(DistrCacheStartRangeMicroseconds, "Time spent to start a new read range with distributed cache") \
    M(DistrCacheLockRegistryMicroseconds, "Time spent to take DistributedCacheRegistry lock") \
    M(DistrCacheUnusedPackets, "Number of skipped unused packets from distributed cache") \
    M(DistrCachePackets, "Total number of packets received from distributed cache") \
    M(DistrCacheUnusedPacketsBytes, "The number of bytes in Data packets which were ignored") \
    M(DistrCacheRegistryUpdateMicroseconds, "Time spent updating distributed cache registry") \
    M(DistrCacheRegistryUpdates, "Number of distributed cache registry updates") \
    \
    M(DistrCacheConnectMicroseconds, "The time spent to connect to distributed cache") \
    M(DistrCacheConnectAttempts, "The number of connection attempts to distributed cache") \
    M(DistrCacheGetClient, "Number of client access times") \
    \
    M(DistrCacheServerProcessRequestMicroseconds, "Time spent processing request on DistributedCache server side") \
>>>>>>> a8eeb899
    \
    M(LogTest, "Number of log messages with level Test") \
    M(LogTrace, "Number of log messages with level Trace") \
    M(LogDebug, "Number of log messages with level Debug") \
    M(LogInfo, "Number of log messages with level Info") \
    M(LogWarning, "Number of log messages with level Warning") \
    M(LogError, "Number of log messages with level Error") \
    M(LogFatal, "Number of log messages with level Fatal") \
    \
    M(InterfaceHTTPSendBytes, "Number of bytes sent through HTTP interfaces") \
    M(InterfaceHTTPReceiveBytes, "Number of bytes received through HTTP interfaces") \
    M(InterfaceNativeSendBytes, "Number of bytes sent through native interfaces") \
    M(InterfaceNativeReceiveBytes, "Number of bytes received through native interfaces") \
    M(InterfacePrometheusSendBytes, "Number of bytes sent through Prometheus interfaces") \
    M(InterfacePrometheusReceiveBytes, "Number of bytes received through Prometheus interfaces") \
    M(InterfaceInterserverSendBytes, "Number of bytes sent through interserver interfaces") \
    M(InterfaceInterserverReceiveBytes, "Number of bytes received through interserver interfaces") \
    M(InterfaceMySQLSendBytes, "Number of bytes sent through MySQL interfaces") \
    M(InterfaceMySQLReceiveBytes, "Number of bytes received through MySQL interfaces") \
    M(InterfacePostgreSQLSendBytes, "Number of bytes sent through PostgreSQL interfaces") \
    M(InterfacePostgreSQLReceiveBytes, "Number of bytes received through PostgreSQL interfaces") \
    \
    M(ParallelReplicasUsedCount, "Number of replicas used to execute a query with task-based parallel replicas") \
    \
    M(KeeperLogsEntryReadFromLatestCache, "Number of log entries in Keeper being read from latest logs cache") \
    M(KeeperLogsEntryReadFromCommitCache, "Number of log entries in Keeper being read from commit logs cache") \
    M(KeeperLogsEntryReadFromFile, "Number of log entries in Keeper being read directly from the changelog file") \
    M(KeeperLogsPrefetchedEntries, "Number of log entries in Keeper being prefetched from the changelog file") \
    \
    M(ParallelReplicasAvailableCount, "Number of replicas available to execute a query with task-based parallel replicas") \
    M(ParallelReplicasUnavailableCount, "Number of replicas which was chosen, but found to be unavailable during query execution with task-based parallel replicas") \

#ifdef APPLY_FOR_EXTERNAL_EVENTS
    #define APPLY_FOR_EVENTS(M) APPLY_FOR_BUILTIN_EVENTS(M) APPLY_FOR_EXTERNAL_EVENTS(M)
#else
    #define APPLY_FOR_EVENTS(M) APPLY_FOR_BUILTIN_EVENTS(M)
#endif

namespace ProfileEvents
{

#define M(NAME, DOCUMENTATION) extern const Event NAME = Event(__COUNTER__);
    APPLY_FOR_EVENTS(M)
#undef M
constexpr Event END = Event(__COUNTER__);

/// Global variable, initialized by zeros.
Counter global_counters_array[END] {};
/// Initialize global counters statically
Counters global_counters(global_counters_array);

const Event Counters::num_counters = END;


Timer::Timer(Counters & counters_, Event timer_event_, Resolution resolution_)
    : counters(counters_), timer_event(timer_event_), resolution(resolution_)
{
}

Timer::Timer(Counters & counters_, Event timer_event_, Event counter_event, Resolution resolution_)
    : Timer(counters_, timer_event_, resolution_)
{
    counters.increment(counter_event);
}

UInt64 Timer::get()
{
    return watch.elapsedNanoseconds() / static_cast<UInt64>(resolution);
}

void Timer::end()
{
    counters.increment(timer_event, get());
    watch.reset();
}

Counters::Counters(VariableContext level_, Counters * parent_)
    : counters_holder(new Counter[num_counters] {}),
      parent(parent_),
      level(level_)
{
    counters = counters_holder.get();
}

void Counters::resetCounters()
{
    if (counters)
    {
        for (Event i = Event(0); i < num_counters; ++i)
            counters[i].store(0, std::memory_order_relaxed);
    }
}

void Counters::reset()
{
    parent = nullptr;
    resetCounters();
}

Counters::Snapshot::Snapshot()
    : counters_holder(new Count[num_counters] {})
{}

Counters::Snapshot Counters::getPartiallyAtomicSnapshot() const
{
    Snapshot res;
    for (Event i = Event(0); i < num_counters; ++i)
        res.counters_holder[i] = counters[i].load(std::memory_order_relaxed);
    return res;
}

const char * getName(Event event)
{
    static const char * strings[] =
    {
    #define M(NAME, DOCUMENTATION) #NAME,
        APPLY_FOR_EVENTS(M)
    #undef M
    };

    return strings[event];
}

const char * getDocumentation(Event event)
{
    static const char * strings[] =
    {
    #define M(NAME, DOCUMENTATION) DOCUMENTATION,
        APPLY_FOR_EVENTS(M)
    #undef M
    };

    return strings[event];
}

Event end() { return END; }

void increment(Event event, Count amount)
{
    DB::CurrentThread::getProfileEvents().increment(event, amount);
}

void incrementNoTrace(Event event, Count amount)
{
    DB::CurrentThread::getProfileEvents().incrementNoTrace(event, amount);
}

void Counters::increment(Event event, Count amount)
{
    Counters * current = this;
    bool send_to_trace_log = false;

    do
    {
        send_to_trace_log |= current->trace_profile_events;
        current->counters[event].fetch_add(amount, std::memory_order_relaxed);
        current = current->parent;
    } while (current != nullptr);

    if (unlikely(send_to_trace_log))
        DB::TraceSender::send(DB::TraceType::ProfileEvent, StackTrace(), {.event = event, .increment = amount});
}

void Counters::incrementNoTrace(Event event, Count amount)
{
    Counters * current = this;
    do
    {
        current->counters[event].fetch_add(amount, std::memory_order_relaxed);
        current = current->parent;
    } while (current != nullptr);
}

void incrementForLogMessage(Poco::Message::Priority priority)
{
    switch (priority)
    {
        case Poco::Message::PRIO_TEST: increment(LogTest); break;
        case Poco::Message::PRIO_TRACE: increment(LogTrace); break;
        case Poco::Message::PRIO_DEBUG: increment(LogDebug); break;
        case Poco::Message::PRIO_INFORMATION: increment(LogInfo); break;
        case Poco::Message::PRIO_WARNING: increment(LogWarning); break;
        case Poco::Message::PRIO_ERROR: increment(LogError); break;
        case Poco::Message::PRIO_FATAL: increment(LogFatal); break;
        default: break;
    }
}

CountersIncrement::CountersIncrement(Counters::Snapshot const & snapshot)
{
    init();
    memcpy(increment_holder.get(), snapshot.counters_holder.get(), Counters::num_counters * sizeof(Increment));
}

CountersIncrement::CountersIncrement(Counters::Snapshot const & after, Counters::Snapshot const & before)
{
    init();
    for (Event i = Event(0); i < Counters::num_counters; ++i)
        increment_holder[i] = static_cast<Increment>(after[i]) - static_cast<Increment>(before[i]);
}

void CountersIncrement::init()
{
    increment_holder = std::make_unique<Increment[]>(Counters::num_counters);
}

}

#undef APPLY_FOR_EVENTS<|MERGE_RESOLUTION|>--- conflicted
+++ resolved
@@ -641,14 +641,12 @@
     M(ConnectionPoolIsFullMicroseconds, "Total time spent waiting for a slot in connection pool.") \
     M(AsyncLoaderWaitMicroseconds, "Total time a query was waiting for async loader jobs.") \
     \
-<<<<<<< HEAD
     M(VFSGcRunsCompleted, "Number of successful VFS garbage collector runs.")\
     M(VFSGcRunsException, "Number of VFS garbage collector runs that raised an exception.")\
     M(VFSGcRunsSkipped, "Number of VFS garbage collector skipped runs.")\
     M(VFSGcTotalSeconds, "Total time taken by VFS garbage gollector.")\
     M(VFSGcCumulativeSnapshotBytesRead, "Total size of snapshots read from object storage by VFS garbage collector.")\
     M(VFSGcCumulativeLogItemsRead, "Total number of log items read from Keeper by VFS garbage collector.")\
-=======
     M(DistrCacheServerSwitches, "Number of server switches between distributed cache servers in read/write-through cache") \
     M(DistrCacheReadMicroseconds, "Time spent reading from distributed cache") \
     M(DistrCacheFallbackReadMicroseconds, "Time spend reading from fallback buffer instead of distribted cache") \
@@ -672,7 +670,6 @@
     M(DistrCacheGetClient, "Number of client access times") \
     \
     M(DistrCacheServerProcessRequestMicroseconds, "Time spent processing request on DistributedCache server side") \
->>>>>>> a8eeb899
     \
     M(LogTest, "Number of log messages with level Test") \
     M(LogTrace, "Number of log messages with level Trace") \
