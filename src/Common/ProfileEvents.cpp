#include <Common/ProfileEvents.h>
#include <Common/CurrentThread.h>


/// Available events. Add something here as you wish.
#define APPLY_FOR_EVENTS(M) \
    M(Query, "Number of queries to be interpreted and potentially executed. Does not include queries that failed to parse or were rejected due to AST size limits, quota limits or limits on the number of simultaneously running queries. May include internal queries initiated by ClickHouse itself. Does not count subqueries.") \
    M(SelectQuery, "Same as Query, but only for SELECT queries.") \
    M(InsertQuery, "Same as Query, but only for INSERT queries.") \
    M(AsyncInsertQuery, "Same as InsertQuery, but only for asynchronous INSERT queries.") \
    M(AsyncInsertBytes, "Data size in bytes of asynchronous INSERT queries.") \
    M(FailedQuery, "Number of failed queries.") \
    M(FailedSelectQuery, "Same as FailedQuery, but only for SELECT queries.") \
    M(FailedInsertQuery, "Same as FailedQuery, but only for INSERT queries.") \
    M(QueryTimeMicroseconds, "Total time of all queries.") \
    M(SelectQueryTimeMicroseconds, "Total time of SELECT queries.") \
    M(InsertQueryTimeMicroseconds, "Total time of INSERT queries.") \
    M(OtherQueryTimeMicroseconds, "Total time of queries that are not SELECT or INSERT.") \
    M(FileOpen, "Number of files opened.") \
    M(Seek, "Number of times the 'lseek' function was called.") \
    M(ReadBufferFromFileDescriptorRead, "Number of reads (read/pread) from a file descriptor. Does not include sockets.") \
    M(ReadBufferFromFileDescriptorReadFailed, "Number of times the read (read/pread) from a file descriptor have failed.") \
    M(ReadBufferFromFileDescriptorReadBytes, "Number of bytes read from file descriptors. If the file is compressed, this will show the compressed data size.") \
    M(WriteBufferFromFileDescriptorWrite, "Number of writes (write/pwrite) to a file descriptor. Does not include sockets.") \
    M(WriteBufferFromFileDescriptorWriteFailed, "Number of times the write (write/pwrite) to a file descriptor have failed.") \
    M(WriteBufferFromFileDescriptorWriteBytes, "Number of bytes written to file descriptors. If the file is compressed, this will show compressed data size.") \
    M(FileSync, "Number of times the F_FULLFSYNC/fsync/fdatasync function was called for files.") \
    M(DirectorySync, "Number of times the F_FULLFSYNC/fsync/fdatasync function was called for directories.") \
    M(FileSyncElapsedMicroseconds, "Total time spent waiting for F_FULLFSYNC/fsync/fdatasync syscall for files.") \
    M(DirectorySyncElapsedMicroseconds, "Total time spent waiting for F_FULLFSYNC/fsync/fdatasync syscall for directories.") \
    M(ReadCompressedBytes, "Number of bytes (the number of bytes before decompression) read from compressed sources (files, network).") \
    M(CompressedReadBufferBlocks, "Number of compressed blocks (the blocks of data that are compressed independent of each other) read from compressed sources (files, network).") \
    M(CompressedReadBufferBytes, "Number of uncompressed bytes (the number of bytes after decompression) read from compressed sources (files, network).") \
    M(UncompressedCacheHits, "") \
    M(UncompressedCacheMisses, "") \
    M(UncompressedCacheWeightLost, "") \
    M(MMappedFileCacheHits, "") \
    M(MMappedFileCacheMisses, "") \
    M(OpenedFileCacheHits, "") \
    M(OpenedFileCacheMisses, "") \
    M(AIOWrite, "Number of writes with Linux or FreeBSD AIO interface") \
    M(AIOWriteBytes, "Number of bytes written with Linux or FreeBSD AIO interface") \
    M(AIORead, "Number of reads with Linux or FreeBSD AIO interface") \
    M(AIOReadBytes, "Number of bytes read with Linux or FreeBSD AIO interface") \
    M(IOBufferAllocs, "") \
    M(IOBufferAllocBytes, "") \
    M(ArenaAllocChunks, "") \
    M(ArenaAllocBytes, "") \
    M(FunctionExecute, "") \
    M(TableFunctionExecute, "") \
    M(MarkCacheHits, "") \
    M(MarkCacheMisses, "") \
    M(CreatedReadBufferOrdinary, "") \
    M(CreatedReadBufferDirectIO, "") \
    M(CreatedReadBufferDirectIOFailed, "") \
    M(CreatedReadBufferMMap, "") \
    M(CreatedReadBufferMMapFailed, "") \
    M(DiskReadElapsedMicroseconds, "Total time spent waiting for read syscall. This include reads from page cache.") \
    M(DiskWriteElapsedMicroseconds, "Total time spent waiting for write syscall. This include writes to page cache.") \
    M(NetworkReceiveElapsedMicroseconds, "Total time spent waiting for data to receive or receiving data from network. Only ClickHouse-related network interaction is included, not by 3rd party libraries.") \
    M(NetworkSendElapsedMicroseconds, "Total time spent waiting for data to send to network or sending data to network. Only ClickHouse-related network interaction is included, not by 3rd party libraries..") \
    M(NetworkReceiveBytes, "Total number of bytes received from network. Only ClickHouse-related network interaction is included, not by 3rd party libraries.") \
    M(NetworkSendBytes, "Total number of bytes send to network. Only ClickHouse-related network interaction is included, not by 3rd party libraries.") \
    M(ThrottlerSleepMicroseconds, "Total time a query was sleeping to conform the 'max_network_bandwidth' setting.") \
    \
    M(QueryMaskingRulesMatch, "Number of times query masking rules was successfully matched.") \
    \
    M(ReplicatedPartFetches, "Number of times a data part was downloaded from replica of a ReplicatedMergeTree table.") \
    M(ReplicatedPartFailedFetches, "Number of times a data part was failed to download from replica of a ReplicatedMergeTree table.") \
    M(ObsoleteReplicatedParts, "") \
    M(ReplicatedPartMerges, "Number of times data parts of ReplicatedMergeTree tables were successfully merged.") \
    M(ReplicatedPartFetchesOfMerged, "Number of times we prefer to download already merged part from replica of ReplicatedMergeTree table instead of performing a merge ourself (usually we prefer doing a merge ourself to save network traffic). This happens when we have not all source parts to perform a merge or when the data part is old enough.") \
    M(ReplicatedPartMutations, "") \
    M(ReplicatedPartChecks, "") \
    M(ReplicatedPartChecksFailed, "") \
    M(ReplicatedDataLoss, "Number of times a data part that we wanted doesn't exist on any replica (even on replicas that are offline right now). That data parts are definitely lost. This is normal due to asynchronous replication (if quorum inserts were not enabled), when the replica on which the data part was written was failed and when it became online after fail it doesn't contain that data part.") \
    \
    M(InsertedRows, "Number of rows INSERTed to all tables.") \
    M(InsertedBytes, "Number of bytes (uncompressed; for columns as they stored in memory) INSERTed to all tables.") \
    M(DelayedInserts, "Number of times the INSERT of a block to a MergeTree table was throttled due to high number of active data parts for partition.") \
    M(RejectedInserts, "Number of times the INSERT of a block to a MergeTree table was rejected with 'Too many parts' exception due to high number of active data parts for partition.") \
    M(DelayedInsertsMilliseconds, "Total number of milliseconds spent while the INSERT of a block to a MergeTree table was throttled due to high number of active data parts for partition.") \
    M(DistributedDelayedInserts, "Number of times the INSERT of a block to a Distributed table was throttled due to high number of pending bytes.") \
    M(DistributedRejectedInserts, "Number of times the INSERT of a block to a Distributed table was rejected with 'Too many bytes' exception due to high number of pending bytes.") \
    M(DistributedDelayedInsertsMilliseconds, "Total number of milliseconds spent while the INSERT of a block to a Distributed table was throttled due to high number of pending bytes.") \
    M(DuplicatedInsertedBlocks, "Number of times the INSERTed block to a ReplicatedMergeTree table was deduplicated.") \
    \
    M(ZooKeeperInit, "") \
    M(ZooKeeperTransactions, "") \
    M(ZooKeeperList, "") \
    M(ZooKeeperCreate, "") \
    M(ZooKeeperRemove, "") \
    M(ZooKeeperExists, "") \
    M(ZooKeeperGet, "") \
    M(ZooKeeperSet, "") \
    M(ZooKeeperMulti, "") \
    M(ZooKeeperCheck, "") \
    M(ZooKeeperSync, "") \
    M(ZooKeeperClose, "") \
    M(ZooKeeperWatchResponse, "") \
    M(ZooKeeperUserExceptions, "") \
    M(ZooKeeperHardwareExceptions, "") \
    M(ZooKeeperOtherExceptions, "") \
    M(ZooKeeperWaitMicroseconds, "") \
    M(ZooKeeperBytesSent, "") \
    M(ZooKeeperBytesReceived, "") \
    \
    M(DistributedConnectionFailTry, "Total count when distributed connection fails with retry") \
    M(DistributedConnectionMissingTable, "") \
    M(DistributedConnectionStaleReplica, "") \
    M(DistributedConnectionFailAtAll, "Total count when distributed connection fails after all retries finished") \
    \
    M(HedgedRequestsChangeReplica, "Total count when timeout for changing replica expired in hedged requests.") \
    \
    M(CompileFunction, "Number of times a compilation of generated LLVM code (to create fused function for complex expressions) was initiated.") \
    M(CompiledFunctionExecute, "Number of times a compiled function was executed.") \
    M(CompileExpressionsMicroseconds, "Total time spent for compilation of expressions to LLVM code.") \
    M(CompileExpressionsBytes, "Number of bytes used for expressions compilation.") \
    \
    M(ExecuteShellCommand, "Number of shell command executions.") \
    \
    M(ExternalSortWritePart, "") \
    M(ExternalSortMerge, "") \
    M(ExternalAggregationWritePart, "") \
    M(ExternalAggregationMerge, "") \
    M(ExternalAggregationCompressedBytes, "") \
    M(ExternalAggregationUncompressedBytes, "") \
    \
    M(SlowRead, "Number of reads from a file that were slow. This indicate system overload. Thresholds are controlled by read_backoff_* settings.") \
    M(ReadBackoff, "Number of times the number of query processing threads was lowered due to slow reads.") \
    \
    M(ReplicaPartialShutdown, "How many times Replicated table has to deinitialize its state due to session expiration in ZooKeeper. The state is reinitialized every time when ZooKeeper is available again.") \
    \
    M(SelectedParts, "Number of data parts selected to read from a MergeTree table.") \
    M(SelectedRanges, "Number of (non-adjacent) ranges in all data parts selected to read from a MergeTree table.") \
    M(SelectedMarks, "Number of marks (index granules) selected to read from a MergeTree table.") \
    M(SelectedRows, "Number of rows SELECTed from all tables.") \
    M(SelectedBytes, "Number of bytes (uncompressed; for columns as they stored in memory) SELECTed from all tables.") \
    \
    M(Merge, "Number of launched background merges.") \
    M(MergedRows, "Rows read for background merges. This is the number of rows before merge.") \
    M(MergedUncompressedBytes, "Uncompressed bytes (for columns as they stored in memory) that was read for background merges. This is the number before merge.") \
    M(MergesTimeMilliseconds, "Total time spent for background merges.")\
    \
    M(MergeTreeDataWriterRows, "Number of rows INSERTed to MergeTree tables.") \
    M(MergeTreeDataWriterUncompressedBytes, "Uncompressed bytes (for columns as they stored in memory) INSERTed to MergeTree tables.") \
    M(MergeTreeDataWriterCompressedBytes, "Bytes written to filesystem for data INSERTed to MergeTree tables.") \
    M(MergeTreeDataWriterBlocks, "Number of blocks INSERTed to MergeTree tables. Each block forms a data part of level zero.") \
    M(MergeTreeDataWriterBlocksAlreadySorted, "Number of blocks INSERTed to MergeTree tables that appeared to be already sorted.") \
    \
    M(InsertedWideParts, "Number of parts inserted in Wide format.") \
    M(InsertedCompactParts, "Number of parts inserted in Compact format.") \
    M(InsertedInMemoryParts, "Number of parts inserted in InMemory format.") \
    M(MergedIntoWideParts, "Number of parts merged into Wide format.") \
    M(MergedIntoCompactParts, "Number of parts merged into Compact format.") \
    M(MergedIntoInMemoryParts, "Number of parts in merged into InMemory format.") \
    \
    M(MergeTreeDataProjectionWriterRows, "Number of rows INSERTed to MergeTree tables projection.") \
    M(MergeTreeDataProjectionWriterUncompressedBytes, "Uncompressed bytes (for columns as they stored in memory) INSERTed to MergeTree tables projection.") \
    M(MergeTreeDataProjectionWriterCompressedBytes, "Bytes written to filesystem for data INSERTed to MergeTree tables projection.") \
    M(MergeTreeDataProjectionWriterBlocks, "Number of blocks INSERTed to MergeTree tables projection. Each block forms a data part of level zero.") \
    M(MergeTreeDataProjectionWriterBlocksAlreadySorted, "Number of blocks INSERTed to MergeTree tables projection that appeared to be already sorted.") \
    \
    M(CannotRemoveEphemeralNode, "Number of times an error happened while trying to remove ephemeral node. This is not an issue, because our implementation of ZooKeeper library guarantee that the session will expire and the node will be removed.") \
    \
    M(RegexpCreated, "Compiled regular expressions. Identical regular expressions compiled just once and cached forever.") \
    M(ContextLock, "Number of times the lock of Context was acquired or tried to acquire. This is global lock.") \
    \
    M(StorageBufferFlush, "") \
    M(StorageBufferErrorOnFlush, "") \
    M(StorageBufferPassedAllMinThresholds, "") \
    M(StorageBufferPassedTimeMaxThreshold, "") \
    M(StorageBufferPassedRowsMaxThreshold, "") \
    M(StorageBufferPassedBytesMaxThreshold, "") \
    M(StorageBufferPassedTimeFlushThreshold, "") \
    M(StorageBufferPassedRowsFlushThreshold, "") \
    M(StorageBufferPassedBytesFlushThreshold, "") \
    M(StorageBufferLayerLockReadersWaitMilliseconds, "Time for waiting for Buffer layer during reading") \
    M(StorageBufferLayerLockWritersWaitMilliseconds, "Time for waiting free Buffer layer to write to (can be used to tune Buffer layers)") \
    \
    M(DictCacheKeysRequested, "") \
    M(DictCacheKeysRequestedMiss, "") \
    M(DictCacheKeysRequestedFound, "") \
    M(DictCacheKeysExpired, "") \
    M(DictCacheKeysNotFound, "") \
    M(DictCacheKeysHit, "") \
    M(DictCacheRequestTimeNs, "") \
    M(DictCacheRequests, "") \
    M(DictCacheLockWriteNs, "") \
    M(DictCacheLockReadNs, "") \
    \
    M(DistributedSyncInsertionTimeoutExceeded, "") \
    M(DataAfterMergeDiffersFromReplica, "") \
    M(DataAfterMutationDiffersFromReplica, "") \
    M(PolygonsAddedToPool, "") \
    M(PolygonsInPoolAllocatedBytes, "") \
    M(RWLockAcquiredReadLocks, "") \
    M(RWLockAcquiredWriteLocks, "") \
    M(RWLockReadersWaitMilliseconds, "") \
    M(RWLockWritersWaitMilliseconds, "") \
    M(DNSError, "Total count of errors in DNS resolution") \
    \
    M(RealTimeMicroseconds, "Total (wall clock) time spent in processing (queries and other tasks) threads (not that this is a sum).") \
    M(UserTimeMicroseconds, "Total time spent in processing (queries and other tasks) threads executing CPU instructions in user space. This include time CPU pipeline was stalled due to cache misses, branch mispredictions, hyper-threading, etc.") \
    M(SystemTimeMicroseconds, "Total time spent in processing (queries and other tasks) threads executing CPU instructions in OS kernel space. This include time CPU pipeline was stalled due to cache misses, branch mispredictions, hyper-threading, etc.") \
    M(MemoryOvercommitWaitTimeMicroseconds, "Total time spent in waiting for memory to be freed in OvercommitTracker.") \
    M(SoftPageFaults, "") \
    M(HardPageFaults, "") \
    \
    M(OSIOWaitMicroseconds, "Total time a thread spent waiting for a result of IO operation, from the OS point of view. This is real IO that doesn't include page cache.") \
    M(OSCPUWaitMicroseconds, "Total time a thread was ready for execution but waiting to be scheduled by OS, from the OS point of view.") \
    M(OSCPUVirtualTimeMicroseconds, "CPU time spent seen by OS. Does not include involuntary waits due to virtualization.") \
    M(OSReadBytes, "Number of bytes read from disks or block devices. Doesn't include bytes read from page cache. May include excessive data due to block size, readahead, etc.") \
    M(OSWriteBytes, "Number of bytes written to disks or block devices. Doesn't include bytes that are in page cache dirty pages. May not include data that was written by OS asynchronously.") \
    M(OSReadChars, "Number of bytes read from filesystem, including page cache.") \
    M(OSWriteChars, "Number of bytes written to filesystem, including page cache.") \
    \
    M(PerfCpuCycles, "Total cycles. Be wary of what happens during CPU frequency scaling.")  \
    M(PerfInstructions, "Retired instructions. Be careful, these can be affected by various issues, most notably hardware interrupt counts.") \
    M(PerfCacheReferences, "Cache accesses. Usually this indicates Last Level Cache accesses but this may vary depending on your CPU. This may include prefetches and coherency messages; again this depends on the design of your CPU.") \
    M(PerfCacheMisses, "Cache misses. Usually this indicates Last Level Cache misses; this is intended to be used in con‐junction with the PERFCOUNTHWCACHEREFERENCES event to calculate cache miss rates.") \
    M(PerfBranchInstructions, "Retired branch instructions. Prior to Linux 2.6.35, this used the wrong event on AMD processors.") \
    M(PerfBranchMisses, "Mispredicted branch instructions.") \
    M(PerfBusCycles, "Bus cycles, which can be different from total cycles.") \
    M(PerfStalledCyclesFrontend, "Stalled cycles during issue.") \
    M(PerfStalledCyclesBackend, "Stalled cycles during retirement.") \
    M(PerfRefCpuCycles, "Total cycles; not affected by CPU frequency scaling.") \
    \
    M(PerfCpuClock, "The CPU clock, a high-resolution per-CPU timer") \
    M(PerfTaskClock, "A clock count specific to the task that is running") \
    M(PerfContextSwitches, "Number of context switches") \
    M(PerfCpuMigrations, "Number of times the process has migrated to a new CPU") \
    M(PerfAlignmentFaults, "Number of alignment faults. These happen when unaligned memory accesses happen; the kernel can handle these but it reduces performance. This happens only on some architectures (never on x86).") \
    M(PerfEmulationFaults, "Number of emulation faults. The kernel sometimes traps on unimplemented instructions and emulates them for user space. This can negatively impact performance.") \
    M(PerfMinEnabledTime, "For all events, minimum time that an event was enabled. Used to track event multiplexing influence") \
    M(PerfMinEnabledRunningTime, "Running time for event with minimum enabled time. Used to track the amount of event multiplexing") \
    M(PerfDataTLBReferences, "Data TLB references") \
    M(PerfDataTLBMisses, "Data TLB misses") \
    M(PerfInstructionTLBReferences, "Instruction TLB references") \
    M(PerfInstructionTLBMisses, "Instruction TLB misses") \
    M(PerfLocalMemoryReferences, "Local NUMA node memory reads") \
    M(PerfLocalMemoryMisses, "Local NUMA node memory read misses") \
    \
    M(CreatedHTTPConnections, "Total amount of created HTTP connections (counter increase every time connection is created).") \
    \
    M(CannotWriteToWriteBufferDiscard, "Number of stack traces dropped by query profiler or signal handler because pipe is full or cannot write to pipe.") \
    M(QueryProfilerSignalOverruns, "Number of times we drop processing of a query profiler signal due to overrun plus the number of signals that OS has not delivered due to overrun.") \
    M(QueryProfilerRuns, "Number of times QueryProfiler had been run.") \
    \
    M(CreatedLogEntryForMerge, "Successfully created log entry to merge parts in ReplicatedMergeTree.") \
    M(NotCreatedLogEntryForMerge, "Log entry to merge parts in ReplicatedMergeTree is not created due to concurrent log update by another replica.") \
    M(CreatedLogEntryForMutation, "Successfully created log entry to mutate parts in ReplicatedMergeTree.") \
    M(NotCreatedLogEntryForMutation, "Log entry to mutate parts in ReplicatedMergeTree is not created due to concurrent log update by another replica.") \
    \
    M(S3ReadMicroseconds, "Time of GET and HEAD requests to S3 storage.") \
    M(S3ReadRequestsCount, "Number of GET and HEAD requests to S3 storage.") \
    M(S3ReadRequestsErrors, "Number of non-throttling errors in GET and HEAD requests to S3 storage.") \
    M(S3ReadRequestsThrottling, "Number of 429 and 503 errors in GET and HEAD requests to S3 storage.") \
    M(S3ReadRequestsRedirects, "Number of redirects in GET and HEAD requests to S3 storage.") \
    \
    M(S3WriteMicroseconds, "Time of POST, DELETE, PUT and PATCH requests to S3 storage.") \
    M(S3WriteRequestsCount, "Number of POST, DELETE, PUT and PATCH requests to S3 storage.") \
    M(S3WriteRequestsErrors, "Number of non-throttling errors in POST, DELETE, PUT and PATCH requests to S3 storage.") \
    M(S3WriteRequestsThrottling, "Number of 429 and 503 errors in POST, DELETE, PUT and PATCH requests to S3 storage.") \
    M(S3WriteRequestsRedirects, "Number of redirects in POST, DELETE, PUT and PATCH requests to S3 storage.") \
    \
    M(ReadBufferFromS3Microseconds, "Time spend in reading from S3.") \
    M(ReadBufferFromS3Bytes, "Bytes read from S3.") \
    M(ReadBufferFromS3RequestsErrors, "Number of exceptions while reading from S3.") \
    \
    M(WriteBufferFromS3Bytes, "Bytes written to S3.") \
    \
    M(QueryMemoryLimitExceeded, "Number of times when memory limit exceeded for query.") \
    \
    M(CachedReadBufferReadFromSourceMicroseconds, "Time reading from filesystem cache source (from remote filesystem, etc)") \
    M(CachedReadBufferReadFromCacheMicroseconds, "Time reading from filesystem cache") \
    M(CachedReadBufferReadFromSourceBytes, "Bytes read from filesystem cache source (from remote fs, etc)") \
    M(CachedReadBufferReadFromCacheBytes, "Bytes read from filesystem cache") \
    M(CachedReadBufferCacheWriteBytes, "Bytes written from source (remote fs, etc) to filesystem cache") \
    M(CachedReadBufferCacheWriteMicroseconds, "Time spent writing data into filesystem cache") \
    M(CachedWriteBufferCacheWriteBytes, "Bytes written from source (remote fs, etc) to filesystem cache") \
    M(CachedWriteBufferCacheWriteMicroseconds, "Time spent writing data into filesystem cache") \
    \
    M(RemoteFSSeeks, "Total number of seeks for async buffer") \
    M(RemoteFSPrefetches, "Number of prefetches made with asynchronous reading from remote filesystem") \
    M(RemoteFSCancelledPrefetches, "Number of cancelled prefecthes (because of seek)") \
    M(RemoteFSUnusedPrefetches, "Number of prefetches pending at buffer destruction") \
    M(RemoteFSPrefetchedReads, "Number of reads from prefecthed buffer") \
    M(RemoteFSUnprefetchedReads, "Number of reads from unprefetched buffer") \
    M(RemoteFSLazySeeks, "Number of lazy seeks") \
    M(RemoteFSSeeksWithReset, "Number of seeks which lead to a new connection") \
    M(RemoteFSBuffers, "Number of buffers created for asynchronous reading from remote filesystem") \
    \
    M(ThreadpoolReaderTaskMicroseconds, "Time spent getting the data in asynchronous reading") \
    M(ThreadpoolReaderReadBytes, "Bytes read from a threadpool task in asynchronous reading") \
    \
    M(FileSegmentWaitReadBufferMicroseconds, "Metric per file segment. Time spend waiting for internal read buffer (includes cache waiting)") \
    M(FileSegmentReadMicroseconds, "Metric per file segment. Time spend reading from file") \
    M(FileSegmentCacheWriteMicroseconds, "Metric per file segment. Time spend writing data to cache") \
    M(FileSegmentPredownloadMicroseconds, "Metric per file segment. Time spent predownloading data to cache (predownloading - finishing file segment download (after someone who failed to do that) up to the point current thread was requested to do)") \
    M(FileSegmentUsedBytes, "Metric per file segment. How many bytes were actually used from current file segment") \
    \
    M(ReadBufferSeekCancelConnection, "Number of seeks which lead to new connection (s3, http)") \
    \
    M(SleepFunctionCalls, "Number of times a sleep function (sleep, sleepEachRow) has been called.") \
    M(SleepFunctionMicroseconds, "Time spent sleeping due to a sleep function call.") \
    \
    M(ThreadPoolReaderPageCacheHit, "Number of times the read inside ThreadPoolReader was done from page cache.") \
    M(ThreadPoolReaderPageCacheHitBytes, "Number of bytes read inside ThreadPoolReader when it was done from page cache.") \
    M(ThreadPoolReaderPageCacheHitElapsedMicroseconds, "Time spent reading data from page cache in ThreadPoolReader.") \
    M(ThreadPoolReaderPageCacheMiss, "Number of times the read inside ThreadPoolReader was not done from page cache and was hand off to thread pool.") \
    M(ThreadPoolReaderPageCacheMissBytes, "Number of bytes read inside ThreadPoolReader when read was not done from page cache and was hand off to thread pool.") \
    M(ThreadPoolReaderPageCacheMissElapsedMicroseconds, "Time spent reading data inside the asynchronous job in ThreadPoolReader - when read was not done from page cache.") \
    \
    M(AsynchronousReadWaitMicroseconds, "Time spent in waiting for asynchronous reads.") \
    \
    M(ExternalDataSourceLocalCacheReadBytes, "Bytes read from local cache buffer in RemoteReadBufferCache")\
    \
    M(MainConfigLoads, "Number of times the main configuration was reloaded.") \
    \
    M(AggregationPreallocatedElementsInHashTables, "How many elements were preallocated in hash tables for aggregation.") \
    M(AggregationHashTablesInitializedAsTwoLevel, "How many hash tables were inited as two-level for aggregation.") \
    \
    M(MergeTreeMetadataCacheGet, "Number of rocksdb reads(used for merge tree metadata cache)") \
    M(MergeTreeMetadataCachePut, "Number of rocksdb puts(used for merge tree metadata cache)") \
    M(MergeTreeMetadataCacheDelete, "Number of rocksdb deletes(used for merge tree metadata cache)") \
    M(MergeTreeMetadataCacheSeek, "Number of rocksdb seeks(used for merge tree metadata cache)") \
    M(MergeTreeMetadataCacheHit, "Number of times the read of meta file was done from MergeTree metadata cache") \
    M(MergeTreeMetadataCacheMiss, "Number of times the read of meta file was not done from MergeTree metadata cache") \
    \
    M(KafkaRebalanceRevocations, "Number of partition revocations (the first stage of consumer group rebalance)") \
    M(KafkaRebalanceAssignments, "Number of partition assignments (the final stage of consumer group rebalance)") \
    M(KafkaRebalanceErrors, "Number of failed consumer group rebalances") \
    M(KafkaMessagesPolled, "Number of Kafka messages polled from librdkafka to ClickHouse") \
    M(KafkaMessagesRead, "Number of Kafka messages already processed by ClickHouse") \
    M(KafkaMessagesFailed, "Number of Kafka messages ClickHouse failed to parse") \
    M(KafkaRowsRead, "Number of rows parsed from Kafka messages") \
    M(KafkaRowsRejected, "Number of parsed rows which were later rejected (due to rebalances / errors or similar reasons). Those rows will be consumed again after the rebalance.") \
    M(KafkaDirectReads, "Number of direct selects from Kafka tables since server start") \
    M(KafkaBackgroundReads, "Number of background reads populating materialized views from Kafka since server start") \
    M(KafkaCommits, "Number of successful commits of consumed offsets to Kafka (normally should be the same as KafkaBackgroundReads)") \
    M(KafkaCommitFailures, "Number of failed commits of consumed offsets to Kafka (usually is a sign of some data duplication)") \
    M(KafkaConsumerErrors, "Number of errors reported by librdkafka during polls") \
    M(KafkaWrites, "Number of writes (inserts) to Kafka tables ") \
    M(KafkaRowsWritten, "Number of rows inserted into Kafka tables") \
    M(KafkaProducerFlushes, "Number of explicit flushes to Kafka producer") \
    M(KafkaMessagesProduced, "Number of messages produced to Kafka") \
    M(KafkaProducerErrors, "Number of errors during producing the messages to Kafka") \
    \
    M(ScalarSubqueriesGlobalCacheHit, "Number of times a read from a scalar subquery was done using the global cache") \
    M(ScalarSubqueriesLocalCacheHit, "Number of times a read from a scalar subquery was done using the local cache") \
    M(ScalarSubqueriesCacheMiss, "Number of times a read from a scalar subquery was not cached and had to be calculated completely")                                                                                                                                                                                                 \
    \
    M(SchemaInferenceCacheHits, "Number of times a schema from cache was used for schema inference") \
    M(SchemaInferenceCacheMisses, "Number of times a schema is not in cache while schema inference") \
    M(SchemaInferenceCacheEvictions, "Number of times a schema from cache was evicted due to overflow") \
    M(SchemaInferenceCacheInvalidations, "Number of times a schema in cache became invalid due to changes in data") \
    \
    M(KeeperPacketsSent, "Packets sent by keeper server") \
    M(KeeperPacketsReceived, "Packets received by keeper server") \
    M(KeeperRequestTotal, "Total requests number on keeper server") \
    M(KeeperLatency, "Keeper latency") \
    M(KeeperCommits, "Number of successful commits") \
    M(KeeperCommitsFailed, "Number of failed commits") \
    M(KeeperSnapshotCreations, "Number of snapshots creations")\
    M(KeeperSnapshotCreationsFailed, "Number of failed snapshot creations")\
    M(KeeperSnapshotApplys, "Number of snapshot applying")\
    M(KeeperSnapshotApplysFailed, "Number of failed snapshot applying")\
    M(KeeperReadSnapshot, "Number of snapshot read(serialization)")\
    M(KeeperSaveSnapshot, "Number of snapshot save")\
<<<<<<< HEAD
    M(SampleBlockCacheHit, "Number of times a sample block for a (sub-)query was read from cache") \
    M(SampleBlockCacheMiss, "Number of times a sample block for a (sub-)query had to be generated completely") \

=======
    \
    M(OverflowBreak, "Number of times, data processing was cancelled by query complexity limitation with setting '*_overflow_mode' = 'break' and the result is incomplete.") \
    M(OverflowThrow, "Number of times, data processing was cancelled by query complexity limitation with setting '*_overflow_mode' = 'throw' and exception was thrown.") \
    M(OverflowAny, "Number of times approximate GROUP BY was in effect: when aggregation was performed only on top of first 'max_rows_to_group_by' unique keys and other keys were ignored due to 'group_by_overflow_mode' = 'any'.") \
>>>>>>> 7acad11b

namespace ProfileEvents
{

#define M(NAME, DOCUMENTATION) extern const Event NAME = __COUNTER__;
    APPLY_FOR_EVENTS(M)
#undef M
constexpr Event END = __COUNTER__;

/// Global variable, initialized by zeros.
Counter global_counters_array[END] {};
/// Initialize global counters statically
Counters global_counters(global_counters_array);

const Event Counters::num_counters = END;


Counters::Counters(VariableContext level_, Counters * parent_)
    : counters_holder(new Counter[num_counters] {}),
      parent(parent_),
      level(level_)
{
    counters = counters_holder.get();
}

void Counters::resetCounters()
{
    if (counters)
    {
        for (Event i = 0; i < num_counters; ++i)
            counters[i].store(0, std::memory_order_relaxed);
    }
}

void Counters::reset()
{
    parent = nullptr;
    resetCounters();
}

Counters::Snapshot::Snapshot()
    : counters_holder(new Count[num_counters] {})
{}

Counters::Snapshot Counters::getPartiallyAtomicSnapshot() const
{
    Snapshot res;
    for (Event i = 0; i < num_counters; ++i)
        res.counters_holder[i] = counters[i].load(std::memory_order_relaxed);
    return res;
}

const char * getName(Event event)
{
    static const char * strings[] =
    {
    #define M(NAME, DOCUMENTATION) #NAME,
        APPLY_FOR_EVENTS(M)
    #undef M
    };

    return strings[event];
}

const char * getDocumentation(Event event)
{
    static const char * strings[] =
    {
    #define M(NAME, DOCUMENTATION) DOCUMENTATION,
        APPLY_FOR_EVENTS(M)
    #undef M
    };

    return strings[event];
}


Event end() { return END; }


void increment(Event event, Count amount)
{
    DB::CurrentThread::getProfileEvents().increment(event, amount);
}

CountersIncrement::CountersIncrement(Counters::Snapshot const & snapshot)
{
    init();
    memcpy(increment_holder.get(), snapshot.counters_holder.get(), Counters::num_counters * sizeof(Increment));
}

CountersIncrement::CountersIncrement(Counters::Snapshot const & after, Counters::Snapshot const & before)
{
    init();
    for (Event i = 0; i < Counters::num_counters; ++i)
        increment_holder[i] = static_cast<Increment>(after[i]) - static_cast<Increment>(before[i]);
}

void CountersIncrement::init()
{
    increment_holder = std::make_unique<Increment[]>(Counters::num_counters);
}

}

#undef APPLY_FOR_EVENTS<|MERGE_RESOLUTION|>--- conflicted
+++ resolved
@@ -368,16 +368,13 @@
     M(KeeperSnapshotApplysFailed, "Number of failed snapshot applying")\
     M(KeeperReadSnapshot, "Number of snapshot read(serialization)")\
     M(KeeperSaveSnapshot, "Number of snapshot save")\
-<<<<<<< HEAD
-    M(SampleBlockCacheHit, "Number of times a sample block for a (sub-)query was read from cache") \
-    M(SampleBlockCacheMiss, "Number of times a sample block for a (sub-)query had to be generated completely") \
-
-=======
     \
     M(OverflowBreak, "Number of times, data processing was cancelled by query complexity limitation with setting '*_overflow_mode' = 'break' and the result is incomplete.") \
     M(OverflowThrow, "Number of times, data processing was cancelled by query complexity limitation with setting '*_overflow_mode' = 'throw' and exception was thrown.") \
     M(OverflowAny, "Number of times approximate GROUP BY was in effect: when aggregation was performed only on top of first 'max_rows_to_group_by' unique keys and other keys were ignored due to 'group_by_overflow_mode' = 'any'.") \
->>>>>>> 7acad11b
+    \
+    M(SampleBlockCacheHit, "Number of times a sample block for a (sub-)query was read from cache") \
+    M(SampleBlockCacheMiss, "Number of times a sample block for a (sub-)query had to be generated completely") \
 
 namespace ProfileEvents
 {
