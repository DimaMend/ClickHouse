#include <Common/ProfileEvents.h>
#include <Common/CurrentThread.h>
#include <Common/TraceSender.h>


// clang-format off
/// Available events. Add something here as you wish.
/// If the event is generic (i.e. not server specific)
/// it should be also added to src/Coordination/KeeperConstant.cpp
#define APPLY_FOR_BUILTIN_EVENTS(M) \
    M(Query, "Number of queries to be interpreted and potentially executed. Does not include queries that failed to parse or were rejected due to AST size limits, quota limits or limits on the number of simultaneously running queries. May include internal queries initiated by ClickHouse itself. Does not count subqueries.", ValueType::Number) \
    M(SelectQuery, "Same as Query, but only for SELECT queries.", ValueType::Number) \
    M(InsertQuery, "Same as Query, but only for INSERT queries.", ValueType::Number) \
    M(InitialQuery, "Same as Query, but only counts initial queries (see is_initial_query).", ValueType::Number)\
    M(QueriesWithSubqueries, "Count queries with all subqueries", ValueType::Number) \
    M(SelectQueriesWithSubqueries, "Count SELECT queries with all subqueries", ValueType::Number) \
    M(InsertQueriesWithSubqueries, "Count INSERT queries with all subqueries", ValueType::Number) \
    M(SelectQueriesWithPrimaryKeyUsage, "Count SELECT queries which use the primary key to evaluate the WHERE condition", ValueType::Number) \
    M(AsyncInsertQuery, "Same as InsertQuery, but only for asynchronous INSERT queries.", ValueType::Number) \
    M(AsyncInsertBytes, "Data size in bytes of asynchronous INSERT queries.", ValueType::Bytes) \
    M(AsyncInsertRows, "Number of rows inserted by asynchronous INSERT queries.", ValueType::Number) \
    M(AsyncInsertCacheHits, "Number of times a duplicate hash id has been found in asynchronous INSERT hash id cache.", ValueType::Number) \
    M(FailedQuery, "Number of failed queries.", ValueType::Number) \
    M(FailedSelectQuery, "Same as FailedQuery, but only for SELECT queries.", ValueType::Number) \
    M(FailedInsertQuery, "Same as FailedQuery, but only for INSERT queries.", ValueType::Number) \
    M(FailedAsyncInsertQuery, "Number of failed ASYNC INSERT queries.", ValueType::Number) \
    M(QueryTimeMicroseconds, "Total time of all queries.", ValueType::Microseconds) \
    M(SelectQueryTimeMicroseconds, "Total time of SELECT queries.", ValueType::Microseconds) \
    M(InsertQueryTimeMicroseconds, "Total time of INSERT queries.", ValueType::Microseconds) \
    M(OtherQueryTimeMicroseconds, "Total time of queries that are not SELECT or INSERT.", ValueType::Microseconds) \
    M(FileOpen, "Number of files opened.", ValueType::Number) \
    M(Seek, "Number of times the 'lseek' function was called.", ValueType::Number) \
    M(ReadBufferFromFileDescriptorRead, "Number of reads (read/pread) from a file descriptor. Does not include sockets.", ValueType::Number) \
    M(ReadBufferFromFileDescriptorReadFailed, "Number of times the read (read/pread) from a file descriptor have failed.", ValueType::Number) \
    M(ReadBufferFromFileDescriptorReadBytes, "Number of bytes read from file descriptors. If the file is compressed, this will show the compressed data size.", ValueType::Bytes) \
    M(WriteBufferFromFileDescriptorWrite, "Number of writes (write/pwrite) to a file descriptor. Does not include sockets.", ValueType::Number) \
    M(WriteBufferFromFileDescriptorWriteFailed, "Number of times the write (write/pwrite) to a file descriptor have failed.", ValueType::Number) \
    M(WriteBufferFromFileDescriptorWriteBytes, "Number of bytes written to file descriptors. If the file is compressed, this will show compressed data size.", ValueType::Bytes) \
    M(FileSync, "Number of times the F_FULLFSYNC/fsync/fdatasync function was called for files.", ValueType::Number) \
    M(DirectorySync, "Number of times the F_FULLFSYNC/fsync/fdatasync function was called for directories.", ValueType::Number) \
    M(FileSyncElapsedMicroseconds, "Total time spent waiting for F_FULLFSYNC/fsync/fdatasync syscall for files.", ValueType::Microseconds) \
    M(DirectorySyncElapsedMicroseconds, "Total time spent waiting for F_FULLFSYNC/fsync/fdatasync syscall for directories.", ValueType::Microseconds) \
    M(ReadCompressedBytes, "Number of bytes (the number of bytes before decompression) read from compressed sources (files, network).", ValueType::Bytes) \
    M(CompressedReadBufferBlocks, "Number of compressed blocks (the blocks of data that are compressed independent of each other) read from compressed sources (files, network).", ValueType::Number) \
    M(CompressedReadBufferBytes, "Number of uncompressed bytes (the number of bytes after decompression) read from compressed sources (files, network).", ValueType::Bytes) \
    M(CompressedReadBufferChecksumDoesntMatch, "Number of times the compressed block checksum did not match.", ValueType::Number) \
    M(CompressedReadBufferChecksumDoesntMatchSingleBitMismatch, "Number of times a compressed block checksum mismatch was caused by a single-bit difference.", ValueType::Number) \
    M(CompressedReadBufferChecksumDoesntMatchMicroseconds, "Total time spent detecting bit-flips due to compressed block checksum mismatches.", ValueType::Microseconds) \
    M(UncompressedCacheHits, "Number of times a block of data has been found in the uncompressed cache (and decompression was avoided).", ValueType::Number) \
    M(UncompressedCacheMisses, "Number of times a block of data has not been found in the uncompressed cache (and required decompression).", ValueType::Number) \
    M(UncompressedCacheWeightLost, "Number of bytes evicted from the uncompressed cache.", ValueType::Bytes) \
    M(PageCacheHits, "Number of times a block of data has been found in the userspace page cache.", ValueType::Number) \
    M(PageCacheMisses, "Number of times a block of data has not been found in the userspace page cache.", ValueType::Number) \
    M(PageCacheWeightLost, "Number of bytes evicted from the userspace page cache", ValueType::Bytes) \
    M(PageCacheResized, "Number of times the userspace page cache was auto-resized (typically happens a few times per second, controlled by memory_worker_period_ms).", ValueType::Number) \
    M(PageCacheOvercommitResize, "Number of times the userspace page cache was auto-resized to free memory during a memory allocation.", ValueType::Number) \
    M(MMappedFileCacheHits, "Number of times a file has been found in the MMap cache (for the 'mmap' read_method), so we didn't have to mmap it again.", ValueType::Number) \
    M(MMappedFileCacheMisses, "Number of times a file has not been found in the MMap cache (for the 'mmap' read_method), so we had to mmap it again.", ValueType::Number) \
    M(OpenedFileCacheHits, "Number of times a file has been found in the opened file cache, so we didn't have to open it again.", ValueType::Number) \
    M(OpenedFileCacheMisses, "Number of times a file has been found in the opened file cache, so we had to open it again.", ValueType::Number) \
    M(OpenedFileCacheMicroseconds, "Amount of time spent executing OpenedFileCache methods.", ValueType::Microseconds) \
    M(AIOWrite, "Number of writes with Linux or FreeBSD AIO interface", ValueType::Number) \
    M(AIOWriteBytes, "Number of bytes written with Linux or FreeBSD AIO interface", ValueType::Bytes) \
    M(AIORead, "Number of reads with Linux or FreeBSD AIO interface", ValueType::Number) \
    M(AIOReadBytes, "Number of bytes read with Linux or FreeBSD AIO interface", ValueType::Bytes) \
    M(IOBufferAllocs, "Number of allocations of IO buffers (for ReadBuffer/WriteBuffer).", ValueType::Number) \
    M(IOBufferAllocBytes, "Number of bytes allocated for IO buffers (for ReadBuffer/WriteBuffer).", ValueType::Bytes) \
    M(ArenaAllocChunks, "Number of chunks allocated for memory Arena (used for GROUP BY and similar operations)", ValueType::Number) \
    M(ArenaAllocBytes, "Number of bytes allocated for memory Arena (used for GROUP BY and similar operations)", ValueType::Bytes) \
    M(FunctionExecute, "Number of SQL ordinary function calls (SQL functions are called on per-block basis, so this number represents the number of blocks).", ValueType::Number) \
    M(TableFunctionExecute, "Number of table function calls.", ValueType::Number) \
    M(DefaultImplementationForNullsRows, "Number of rows processed by default implementation for nulls in function execution", ValueType::Number) \
    M(DefaultImplementationForNullsRowsWithNulls, "Number of rows which contain null values processed by default implementation for nulls in function execution", ValueType::Number) \
    M(MarkCacheHits, "Number of times an entry has been found in the mark cache, so we didn't have to load a mark file.", ValueType::Number) \
    M(MarkCacheMisses, "Number of times an entry has not been found in the mark cache, so we had to load a mark file in memory, which is a costly operation, adding to query latency.", ValueType::Number) \
    M(PrimaryIndexCacheHits, "Number of times an entry has been found in the primary index cache, so we didn't have to load a index file.", ValueType::Number) \
    M(PrimaryIndexCacheMisses, "Number of times an entry has not been found in the primary index cache, so we had to load a index file in memory, which is a costly operation, adding to query latency.", ValueType::Number) \
    M(SkippingIndexCacheHits, "Number of times an index granule has been found in the skipping index cache.", ValueType::Number) \
    M(SkippingIndexCacheMisses, "Number of times an index granule has not been found in the skipping index cache and had to be read from disk.", ValueType::Number) \
    M(SkippingIndexCacheWeightLost, "Approximate number of bytes evicted from the secondary index cache.", ValueType::Number) \
    M(QueryCacheHits, "Number of times a query result has been found in the query cache (and query computation was avoided). Only updated for SELECT queries with SETTING use_query_cache = 1.", ValueType::Number) \
    M(QueryCacheMisses, "Number of times a query result has not been found in the query cache (and required query computation). Only updated for SELECT queries with SETTING use_query_cache = 1.", ValueType::Number) \
    M(QueryConditionCacheHits, "Number of times an entry has been found in the query condition cache (and reading of marks can be skipped). Only updated for SELECT queries with SETTING use_query_condition_cache = 1.", ValueType::Number) \
    M(QueryConditionCacheMisses, "Number of times an entry has not been found in the query condition cache (and reading of mark cannot be skipped). Only updated for SELECT queries with SETTING use_query_condition_cache = 1.", ValueType::Number) \
    M(CreatedReadBufferOrdinary, "Number of times ordinary read buffer was created for reading data (while choosing among other read methods).", ValueType::Number) \
    M(CreatedReadBufferDirectIO, "Number of times a read buffer with O_DIRECT was created for reading data (while choosing among other read methods).", ValueType::Number) \
    M(CreatedReadBufferDirectIOFailed, "Number of times a read buffer with O_DIRECT was attempted to be created for reading data (while choosing among other read methods), but the OS did not allow it (due to lack of filesystem support or other reasons) and we fallen back to the ordinary reading method.", ValueType::Number) \
    M(CreatedReadBufferMMap, "Number of times a read buffer using 'mmap' was created for reading data (while choosing among other read methods).", ValueType::Number) \
    M(CreatedReadBufferMMapFailed, "Number of times a read buffer with 'mmap' was attempted to be created for reading data (while choosing among other read methods), but the OS did not allow it (due to lack of filesystem support or other reasons) and we fallen back to the ordinary reading method.", ValueType::Number) \
    M(DiskReadElapsedMicroseconds, "Total time spent waiting for read syscall. This include reads from page cache.", ValueType::Microseconds) \
    M(DiskWriteElapsedMicroseconds, "Total time spent waiting for write syscall. This include writes to page cache.", ValueType::Microseconds) \
    M(NetworkReceiveElapsedMicroseconds, "Total time spent waiting for data to receive or receiving data from network. Only ClickHouse-related network interaction is included, not by 3rd party libraries.", ValueType::Microseconds) \
    M(NetworkSendElapsedMicroseconds, "Total time spent waiting for data to send to network or sending data to network. Only ClickHouse-related network interaction is included, not by 3rd party libraries.", ValueType::Microseconds) \
    M(NetworkReceiveBytes, "Total number of bytes received from network. Only ClickHouse-related network interaction is included, not by 3rd party libraries.", ValueType::Bytes) \
    M(NetworkSendBytes, "Total number of bytes send to network. Only ClickHouse-related network interaction is included, not by 3rd party libraries.", ValueType::Bytes) \
    \
    M(GlobalThreadPoolExpansions, "Counts the total number of times new threads have been added to the global thread pool. This metric indicates the frequency of expansions in the global thread pool to accommodate increased processing demands.", ValueType::Number) \
    M(GlobalThreadPoolShrinks, "Counts the total number of times the global thread pool has shrunk by removing threads. This occurs when the number of idle threads exceeds max_thread_pool_free_size, indicating adjustments in the global thread pool size in response to decreased thread utilization.", ValueType::Number) \
    M(GlobalThreadPoolThreadCreationMicroseconds, "Total time spent waiting for new threads to start.", ValueType::Microseconds) \
    M(GlobalThreadPoolLockWaitMicroseconds, "Total time threads have spent waiting for locks in the global thread pool.", ValueType::Microseconds) \
    M(GlobalThreadPoolJobs, "Counts the number of jobs that have been pushed to the global thread pool.", ValueType::Number) \
    M(GlobalThreadPoolJobWaitTimeMicroseconds, "Measures the elapsed time from when a job is scheduled in the thread pool to when it is picked up for execution by a worker thread. This metric helps identify delays in job processing, indicating the responsiveness of the thread pool to new tasks.", ValueType::Microseconds) \
    M(LocalThreadPoolExpansions, "Counts the total number of times threads have been borrowed from the global thread pool to expand local thread pools.", ValueType::Number) \
    M(LocalThreadPoolShrinks, "Counts the total number of times threads have been returned to the global thread pool from local thread pools.", ValueType::Number) \
    M(LocalThreadPoolThreadCreationMicroseconds, "Total time local thread pools have spent waiting to borrow a thread from the global pool.", ValueType::Microseconds) \
    M(LocalThreadPoolLockWaitMicroseconds, "Total time threads have spent waiting for locks in the local thread pools.", ValueType::Microseconds) \
    M(LocalThreadPoolJobs, "Counts the number of jobs that have been pushed to the local thread pools.", ValueType::Microseconds) \
    M(LocalThreadPoolBusyMicroseconds, "Total time threads have spent executing the actual work.", ValueType::Microseconds) \
    M(LocalThreadPoolJobWaitTimeMicroseconds, "Measures the elapsed time from when a job is scheduled in the thread pool to when it is picked up for execution by a worker thread. This metric helps identify delays in job processing, indicating the responsiveness of the thread pool to new tasks.", ValueType::Microseconds) \
    \
    M(DiskS3GetRequestThrottlerCount, "Number of DiskS3 GET and SELECT requests passed through throttler.", ValueType::Number) \
    M(DiskS3GetRequestThrottlerSleepMicroseconds, "Total time a query was sleeping to conform DiskS3 GET and SELECT request throttling.", ValueType::Microseconds) \
    M(DiskS3PutRequestThrottlerCount, "Number of DiskS3 PUT, COPY, POST and LIST requests passed through throttler.", ValueType::Number) \
    M(DiskS3PutRequestThrottlerSleepMicroseconds, "Total time a query was sleeping to conform DiskS3 PUT, COPY, POST and LIST request throttling.", ValueType::Microseconds) \
    M(S3GetRequestThrottlerCount, "Number of S3 GET and SELECT requests passed through throttler.", ValueType::Number) \
    M(S3GetRequestThrottlerSleepMicroseconds, "Total time a query was sleeping to conform S3 GET and SELECT request throttling.", ValueType::Microseconds) \
    M(S3PutRequestThrottlerCount, "Number of S3 PUT, COPY, POST and LIST requests passed through throttler.", ValueType::Number) \
    M(S3PutRequestThrottlerSleepMicroseconds, "Total time a query was sleeping to conform S3 PUT, COPY, POST and LIST request throttling.", ValueType::Microseconds) \
    M(RemoteReadThrottlerBytes, "Bytes passed through 'max_remote_read_network_bandwidth_for_server'/'max_remote_read_network_bandwidth' throttler.", ValueType::Bytes) \
    M(RemoteReadThrottlerSleepMicroseconds, "Total time a query was sleeping to conform 'max_remote_read_network_bandwidth_for_server'/'max_remote_read_network_bandwidth' throttling.", ValueType::Microseconds) \
    M(RemoteWriteThrottlerBytes, "Bytes passed through 'max_remote_write_network_bandwidth_for_server'/'max_remote_write_network_bandwidth' throttler.", ValueType::Bytes) \
    M(RemoteWriteThrottlerSleepMicroseconds, "Total time a query was sleeping to conform 'max_remote_write_network_bandwidth_for_server'/'max_remote_write_network_bandwidth' throttling.", ValueType::Microseconds) \
    M(LocalReadThrottlerBytes, "Bytes passed through 'max_local_read_bandwidth_for_server'/'max_local_read_bandwidth' throttler.", ValueType::Bytes) \
    M(LocalReadThrottlerSleepMicroseconds, "Total time a query was sleeping to conform 'max_local_read_bandwidth_for_server'/'max_local_read_bandwidth' throttling.", ValueType::Microseconds) \
    M(LocalWriteThrottlerBytes, "Bytes passed through 'max_local_write_bandwidth_for_server'/'max_local_write_bandwidth' throttler.", ValueType::Bytes) \
    M(LocalWriteThrottlerSleepMicroseconds, "Total time a query was sleeping to conform 'max_local_write_bandwidth_for_server'/'max_local_write_bandwidth' throttling.", ValueType::Microseconds) \
    M(ThrottlerSleepMicroseconds, "Total time a query was sleeping to conform all throttling settings.", ValueType::Microseconds) \
    M(ReadTasksWithAppliedMutationsOnFly, "Total number of parts for which there was any mutation applied on fly", ValueType::Number) \
    M(MutationsAppliedOnFlyInAllReadTasks, "The sum of number of applied mutations on-fly for part among all read parts", ValueType::Number) \
    \
    M(SchedulerIOReadRequests, "Resource requests passed through scheduler for IO reads.", ValueType::Number) \
    M(SchedulerIOReadBytes, "Bytes passed through scheduler for IO reads.", ValueType::Bytes) \
    M(SchedulerIOReadWaitMicroseconds, "Total time a query was waiting on resource requests for IO reads.", ValueType::Microseconds) \
    M(SchedulerIOWriteRequests, "Resource requests passed through scheduler for IO writes.", ValueType::Number) \
    M(SchedulerIOWriteBytes, "Bytes passed through scheduler for IO writes.", ValueType::Bytes) \
    M(SchedulerIOWriteWaitMicroseconds, "Total time a query was waiting on resource requests for IO writes.", ValueType::Microseconds) \
    \
    M(QueryMaskingRulesMatch, "Number of times query masking rules was successfully matched.", ValueType::Number) \
    \
    M(ReplicatedPartFetches, "Number of times a data part was downloaded from replica of a ReplicatedMergeTree table.", ValueType::Number) \
    M(ReplicatedPartFailedFetches, "Number of times a data part was failed to download from replica of a ReplicatedMergeTree table.", ValueType::Number) \
    M(ObsoleteReplicatedParts, "Number of times a data part was covered by another data part that has been fetched from a replica (so, we have marked a covered data part as obsolete and no longer needed).", ValueType::Number) \
    M(ReplicatedPartMerges, "Number of times data parts of ReplicatedMergeTree tables were successfully merged.", ValueType::Number) \
    M(ReplicatedPartFetchesOfMerged, "Number of times we prefer to download already merged part from replica of ReplicatedMergeTree table instead of performing a merge ourself (usually we prefer doing a merge ourself to save network traffic). This happens when we have not all source parts to perform a merge or when the data part is old enough.", ValueType::Number) \
    M(ReplicatedPartMutations, "Number of times data parts of ReplicatedMergeTree tables were successfully mutated.", ValueType::Number) \
    M(ReplicatedPartChecks, "Number of times we had to perform advanced search for a data part on replicas or to clarify the need of an existing data part.", ValueType::Number) \
    M(ReplicatedPartChecksFailed, "Number of times the advanced search for a data part on replicas did not give result or when unexpected part has been found and moved away.", ValueType::Number) \
    M(ReplicatedDataLoss, "Number of times a data part that we wanted doesn't exist on any replica (even on replicas that are offline right now). That data parts are definitely lost. This is normal due to asynchronous replication (if quorum inserts were not enabled), when the replica on which the data part was written was failed and when it became online after fail it doesn't contain that data part.", ValueType::Number) \
    M(ReplicatedCoveredPartsInZooKeeperOnStart, "For debugging purposes. Number of parts in ZooKeeper that have a covering part, but doesn't exist on disk. Checked on server start.", ValueType::Number) \
    \
    M(InsertedRows, "Number of rows INSERTed to all tables.", ValueType::Number) \
    M(InsertedBytes, "Number of bytes (uncompressed; for columns as they stored in memory) INSERTed to all tables.", ValueType::Bytes) \
    M(DelayedInserts, "Number of times the INSERT of a block to a MergeTree table was throttled due to high number of active data parts for partition.", ValueType::Number) \
    M(RejectedInserts, "Number of times the INSERT of a block to a MergeTree table was rejected with 'Too many parts' exception due to high number of active data parts for partition.", ValueType::Number) \
    M(DelayedInsertsMilliseconds, "Total number of milliseconds spent while the INSERT of a block to a MergeTree table was throttled due to high number of active data parts for partition.", ValueType::Milliseconds) \
    M(DelayedMutations, "Number of times the mutation of a MergeTree table was throttled due to high number of unfinished mutations for table.", ValueType::Number) \
    M(RejectedMutations, "Number of times the mutation of a MergeTree table was rejected with 'Too many mutations' exception due to high number of unfinished mutations for table.", ValueType::Number) \
    M(DelayedMutationsMilliseconds, "Total number of milliseconds spent while the mutation of a MergeTree table was throttled due to high number of unfinished mutations for table.", ValueType::Milliseconds) \
    M(DistributedDelayedInserts, "Number of times the INSERT of a block to a Distributed table was throttled due to high number of pending bytes.", ValueType::Number) \
    M(DistributedRejectedInserts, "Number of times the INSERT of a block to a Distributed table was rejected with 'Too many bytes' exception due to high number of pending bytes.", ValueType::Number) \
    M(DistributedDelayedInsertsMilliseconds, "Total number of milliseconds spent while the INSERT of a block to a Distributed table was throttled due to high number of pending bytes.", ValueType::Milliseconds) \
    M(DuplicatedInsertedBlocks, "Number of times the INSERTed block to a ReplicatedMergeTree table was deduplicated.", ValueType::Number) \
    \
    M(ZooKeeperInit, "Number of times connection with ZooKeeper has been established.", ValueType::Number) \
    M(ZooKeeperTransactions, "Number of ZooKeeper operations, which include both read and write operations as well as multi-transactions.", ValueType::Number) \
    M(ZooKeeperList, "Number of 'list' (getChildren) requests to ZooKeeper.", ValueType::Number) \
    M(ZooKeeperCreate, "Number of 'create' requests to ZooKeeper.", ValueType::Number) \
    M(ZooKeeperRemove, "Number of 'remove' requests to ZooKeeper.", ValueType::Number) \
    M(ZooKeeperExists, "Number of 'exists' requests to ZooKeeper.", ValueType::Number) \
    M(ZooKeeperGet, "Number of 'get' requests to ZooKeeper.", ValueType::Number) \
    M(ZooKeeperSet, "Number of 'set' requests to ZooKeeper.", ValueType::Number) \
    M(ZooKeeperMulti, "Number of 'multi' requests to ZooKeeper (compound transactions).", ValueType::Number) \
    M(ZooKeeperCheck, "Number of 'check' requests to ZooKeeper. Usually they don't make sense in isolation, only as part of a complex transaction.", ValueType::Number) \
    M(ZooKeeperSync, "Number of 'sync' requests to ZooKeeper. These requests are rarely needed or usable.", ValueType::Number) \
    M(ZooKeeperReconfig, "Number of 'reconfig' requests to ZooKeeper.", ValueType::Number) \
    M(ZooKeeperClose, "Number of times connection with ZooKeeper has been closed voluntary.", ValueType::Number) \
    M(ZooKeeperWatchResponse, "Number of times watch notification has been received from ZooKeeper.", ValueType::Number) \
    M(ZooKeeperUserExceptions, "Number of exceptions while working with ZooKeeper related to the data (no node, bad version or similar).", ValueType::Number) \
    M(ZooKeeperHardwareExceptions, "Number of exceptions while working with ZooKeeper related to network (connection loss or similar).", ValueType::Number) \
    M(ZooKeeperOtherExceptions, "Number of exceptions while working with ZooKeeper other than ZooKeeperUserExceptions and ZooKeeperHardwareExceptions.", ValueType::Number) \
    M(ZooKeeperWaitMicroseconds, "Number of microseconds spent waiting for responses from ZooKeeper after creating a request, summed across all the requesting threads.", ValueType::Microseconds) \
    M(ZooKeeperBytesSent, "Number of bytes send over network while communicating with ZooKeeper.", ValueType::Bytes) \
    M(ZooKeeperBytesReceived, "Number of bytes received over network while communicating with ZooKeeper.", ValueType::Bytes) \
    \
    M(DistributedConnectionTries, "Total count of distributed connection attempts.", ValueType::Number) \
    M(DistributedConnectionUsable, "Total count of successful distributed connections to a usable server (with required table, but maybe stale).", ValueType::Number) \
    M(DistributedConnectionFailTry, "Total count when distributed connection fails with retry.", ValueType::Number) \
    M(DistributedConnectionMissingTable, "Number of times we rejected a replica from a distributed query, because it did not contain a table needed for the query.", ValueType::Number) \
    M(DistributedConnectionStaleReplica, "Number of times we rejected a replica from a distributed query, because some table needed for a query had replication lag higher than the configured threshold.", ValueType::Number) \
    M(DistributedConnectionSkipReadOnlyReplica, "Number of replicas skipped during INSERT into Distributed table due to replicas being read-only", ValueType::Number) \
    M(DistributedConnectionFailAtAll, "Total count when distributed connection fails after all retries finished.", ValueType::Number) \
    \
    M(HedgedRequestsChangeReplica, "Total count when timeout for changing replica expired in hedged requests.", ValueType::Number) \
    M(SuspendSendingQueryToShard, "Total count when sending query to shard was suspended when async_query_sending_for_remote is enabled.", ValueType::Number) \
    \
    M(CompileFunction, "Number of times a compilation of generated LLVM code (to create fused function for complex expressions) was initiated.", ValueType::Number) \
    M(CompiledFunctionExecute, "Number of times a compiled function was executed.", ValueType::Number) \
    M(CompileExpressionsMicroseconds, "Total time spent for compilation of expressions to LLVM code.", ValueType::Microseconds) \
    M(CompileExpressionsBytes, "Number of bytes used for expressions compilation.", ValueType::Bytes) \
    \
    M(ExecuteShellCommand, "Number of shell command executions.", ValueType::Number) \
    \
    M(ExternalProcessingCompressedBytesTotal, "Number of compressed bytes written by external processing (sorting/aggragating/joining)", ValueType::Bytes) \
    M(ExternalProcessingUncompressedBytesTotal, "Amount of data (uncompressed, before compression) written by external processing (sorting/aggragating/joining)", ValueType::Bytes) \
    M(ExternalProcessingFilesTotal, "Number of files used by external processing (sorting/aggragating/joining)", ValueType::Number) \
    M(ExternalSortWritePart, "Number of times a temporary file was written to disk for sorting in external memory.", ValueType::Number) \
    M(ExternalSortMerge, "Number of times temporary files were merged for sorting in external memory.", ValueType::Number) \
    M(ExternalSortCompressedBytes, "Number of compressed bytes written for sorting in external memory.", ValueType::Bytes) \
    M(ExternalSortUncompressedBytes, "Amount of data (uncompressed, before compression) written for sorting in external memory.", ValueType::Bytes) \
    M(ExternalAggregationWritePart, "Number of times a temporary file was written to disk for aggregation in external memory.", ValueType::Number) \
    M(ExternalAggregationMerge, "Number of times temporary files were merged for aggregation in external memory.", ValueType::Number) \
    M(ExternalAggregationCompressedBytes, "Number of bytes written to disk for aggregation in external memory.", ValueType::Bytes) \
    M(ExternalAggregationUncompressedBytes, "Amount of data (uncompressed, before compression) written to disk for aggregation in external memory.", ValueType::Bytes) \
    M(ExternalJoinWritePart, "Number of times a temporary file was written to disk for JOIN in external memory.", ValueType::Number) \
    M(ExternalJoinMerge, "Number of times temporary files were merged for JOIN in external memory.", ValueType::Number) \
    M(ExternalJoinCompressedBytes, "Number of compressed bytes written for JOIN in external memory.", ValueType::Bytes) \
    M(ExternalJoinUncompressedBytes, "Amount of data (uncompressed, before compression) written for JOIN in external memory.", ValueType::Bytes) \
    \
    M(IcebergPartitionPrunnedFiles, "Number of skipped files during Iceberg partition pruning", ValueType::Number) \
    M(JoinBuildTableRowCount, "Total number of rows in the build table for a JOIN operation.", ValueType::Number) \
    M(JoinProbeTableRowCount, "Total number of rows in the probe table for a JOIN operation.", ValueType::Number) \
    M(JoinResultRowCount, "Total number of rows in the result of a JOIN operation.", ValueType::Number) \
    \
    M(SlowRead, "Number of reads from a file that were slow. This indicate system overload. Thresholds are controlled by read_backoff_* settings.", ValueType::Number) \
    M(ReadBackoff, "Number of times the number of query processing threads was lowered due to slow reads.", ValueType::Number) \
    \
    M(ReplicaPartialShutdown, "How many times Replicated table has to deinitialize its state due to session expiration in ZooKeeper. The state is reinitialized every time when ZooKeeper is available again.", ValueType::Number) \
    \
    M(SelectedParts, "Number of data parts selected to read from a MergeTree table.", ValueType::Number) \
    M(SelectedPartsTotal, "Number of total data parts before selecting which ones to read from a MergeTree table.", ValueType::Number) \
    M(SelectedRanges, "Number of (non-adjacent) ranges in all data parts selected to read from a MergeTree table.", ValueType::Number) \
    M(SelectedMarks, "Number of marks (index granules) selected to read from a MergeTree table.", ValueType::Number) \
    M(SelectedMarksTotal, "Number of total marks (index granules) before selecting which ones to read from a MergeTree table.", ValueType::Number) \
    M(SelectedRows, "Number of rows SELECTed from all tables.", ValueType::Number) \
    M(SelectedBytes, "Number of bytes (uncompressed; for columns as they stored in memory) SELECTed from all tables.", ValueType::Bytes) \
    M(RowsReadByMainReader, "Number of rows read from MergeTree tables by the main reader (after PREWHERE step).", ValueType::Number) \
    M(RowsReadByPrewhereReaders, "Number of rows read from MergeTree tables (in total) by prewhere readers.", ValueType::Number) \
    M(LoadedDataParts, "Number of data parts loaded by MergeTree tables during initialization.", ValueType::Number) \
    M(LoadedDataPartsMicroseconds, "Microseconds spent by MergeTree tables for loading data parts during initialization.", ValueType::Microseconds) \
    \
    M(WaitMarksLoadMicroseconds, "Time spent loading marks", ValueType::Microseconds) \
    M(BackgroundLoadingMarksTasks, "Number of background tasks for loading marks", ValueType::Number) \
    M(LoadingMarksTasksCanceled, "Number of times background tasks for loading marks were canceled", ValueType::Number) \
    M(LoadedMarksFiles, "Number of mark files loaded.", ValueType::Number) \
    M(LoadedMarksCount, "Number of marks loaded (total across columns).", ValueType::Number) \
    M(LoadedMarksMemoryBytes, "Size of in-memory representations of loaded marks.", ValueType::Bytes) \
    M(LoadedPrimaryIndexFiles, "Number of primary index files loaded.", ValueType::Number) \
    M(LoadedPrimaryIndexRows, "Number of rows of primary key loaded.", ValueType::Number) \
    M(LoadedPrimaryIndexBytes, "Number of rows of primary key loaded.", ValueType::Bytes) \
    \
    M(Merge, "Number of launched background merges.", ValueType::Number) \
    M(MergeSourceParts, "Number of source parts scheduled for merges.", ValueType::Number) \
    M(MergedRows, "Rows read for background merges. This is the number of rows before merge.", ValueType::Number) \
    M(MergedColumns, "Number of columns merged during the horizontal stage of merges.", ValueType::Number) \
    M(GatheredColumns, "Number of columns gathered during the vertical stage of merges.", ValueType::Number) \
    M(MergedUncompressedBytes, "Uncompressed bytes (for columns as they stored in memory) that was read for background merges. This is the number before merge.", ValueType::Bytes) \
    M(MergeTotalMilliseconds, "Total time spent for background merges", ValueType::Milliseconds) \
    M(MergeExecuteMilliseconds, "Total busy time spent for execution of background merges", ValueType::Milliseconds) \
    M(MergeHorizontalStageTotalMilliseconds, "Total time spent for horizontal stage of background merges", ValueType::Milliseconds) \
    M(MergeHorizontalStageExecuteMilliseconds, "Total busy time spent for execution of horizontal stage of background merges", ValueType::Milliseconds) \
    M(MergeVerticalStageTotalMilliseconds, "Total time spent for vertical stage of background merges", ValueType::Milliseconds) \
    M(MergeVerticalStageExecuteMilliseconds, "Total busy time spent for execution of vertical stage of background merges", ValueType::Milliseconds) \
    M(MergeProjectionStageTotalMilliseconds, "Total time spent for projection stage of background merges", ValueType::Milliseconds) \
    M(MergeProjectionStageExecuteMilliseconds, "Total busy time spent for execution of projection stage of background merges", ValueType::Milliseconds) \
    M(MergePrewarmStageTotalMilliseconds, "Total time spent for prewarm stage of background merges", ValueType::Milliseconds) \
    M(MergePrewarmStageExecuteMilliseconds, "Total busy time spent for execution of prewarm stage of background merges", ValueType::Milliseconds) \
    \
    M(MergingSortedMilliseconds, "Total time spent while merging sorted columns", ValueType::Milliseconds) \
    M(AggregatingSortedMilliseconds, "Total time spent while aggregating sorted columns", ValueType::Milliseconds) \
    M(CollapsingSortedMilliseconds, "Total time spent while collapsing sorted columns", ValueType::Milliseconds) \
    M(ReplacingSortedMilliseconds, "Total time spent while replacing sorted columns", ValueType::Milliseconds) \
    M(SummingSortedMilliseconds, "Total time spent while summing sorted columns", ValueType::Milliseconds) \
    M(VersionedCollapsingSortedMilliseconds, "Total time spent while version collapsing sorted columns", ValueType::Milliseconds) \
    M(GatheringColumnMilliseconds, "Total time spent while gathering columns for vertical merge", ValueType::Milliseconds) \
    \
    M(MutationTotalParts, "Number of total parts for which mutations tried to be applied", ValueType::Number) \
    M(MutationUntouchedParts, "Number of total parts for which mutations tried to be applied but which was completely skipped according to predicate", ValueType::Number) \
    M(MutatedRows, "Rows read for mutations. This is the number of rows before mutation", ValueType::Number) \
    M(MutatedUncompressedBytes, "Uncompressed bytes (for columns as they stored in memory) that was read for mutations. This is the number before mutation.", ValueType::Bytes) \
    M(MutationTotalMilliseconds, "Total time spent for mutations.", ValueType::Milliseconds) \
    M(MutationExecuteMilliseconds, "Total busy time spent for execution of mutations.", ValueType::Milliseconds) \
    M(MutationAllPartColumns, "Number of times when task to mutate all columns in part was created", ValueType::Number) \
    M(MutationSomePartColumns, "Number of times when task to mutate some columns in part was created", ValueType::Number) \
    M(MutateTaskProjectionsCalculationMicroseconds, "Time spent calculating projections in mutations", ValueType::Microseconds) \
    \
    M(MergeTreeDataWriterRows, "Number of rows INSERTed to MergeTree tables.", ValueType::Number) \
    M(MergeTreeDataWriterUncompressedBytes, "Uncompressed bytes (for columns as they stored in memory) INSERTed to MergeTree tables.", ValueType::Bytes) \
    M(MergeTreeDataWriterCompressedBytes, "Bytes written to filesystem for data INSERTed to MergeTree tables.", ValueType::Bytes) \
    M(MergeTreeDataWriterBlocks, "Number of blocks INSERTed to MergeTree tables. Each block forms a data part of level zero.", ValueType::Number) \
    M(MergeTreeDataWriterBlocksAlreadySorted, "Number of blocks INSERTed to MergeTree tables that appeared to be already sorted.", ValueType::Number) \
    \
    M(MergeTreeDataWriterSkipIndicesCalculationMicroseconds, "Time spent calculating skip indices", ValueType::Microseconds) \
    M(MergeTreeDataWriterStatisticsCalculationMicroseconds, "Time spent calculating statistics", ValueType::Microseconds) \
    M(MergeTreeDataWriterSortingBlocksMicroseconds, "Time spent sorting blocks", ValueType::Microseconds) \
    M(MergeTreeDataWriterMergingBlocksMicroseconds, "Time spent merging input blocks (for special MergeTree engines)", ValueType::Microseconds) \
    M(MergeTreeDataWriterProjectionsCalculationMicroseconds, "Time spent calculating projections", ValueType::Microseconds) \
    M(MergeTreeDataProjectionWriterSortingBlocksMicroseconds, "Time spent sorting blocks (for projection it might be a key different from table's sorting key)", ValueType::Microseconds) \
    M(MergeTreeDataProjectionWriterMergingBlocksMicroseconds, "Time spent merging blocks", ValueType::Microseconds) \
    \
    M(InsertedWideParts, "Number of parts inserted in Wide format.", ValueType::Number) \
    M(InsertedCompactParts, "Number of parts inserted in Compact format.", ValueType::Number) \
    M(MergedIntoWideParts, "Number of parts merged into Wide format.", ValueType::Number) \
    M(MergedIntoCompactParts, "Number of parts merged into Compact format.", ValueType::Number) \
    \
    M(MergeTreeDataProjectionWriterRows, "Number of rows INSERTed to MergeTree tables projection.", ValueType::Number) \
    M(MergeTreeDataProjectionWriterUncompressedBytes, "Uncompressed bytes (for columns as they stored in memory) INSERTed to MergeTree tables projection.", ValueType::Bytes) \
    M(MergeTreeDataProjectionWriterCompressedBytes, "Bytes written to filesystem for data INSERTed to MergeTree tables projection.", ValueType::Bytes) \
    M(MergeTreeDataProjectionWriterBlocks, "Number of blocks INSERTed to MergeTree tables projection. Each block forms a data part of level zero.", ValueType::Number) \
    M(MergeTreeDataProjectionWriterBlocksAlreadySorted, "Number of blocks INSERTed to MergeTree tables projection that appeared to be already sorted.", ValueType::Number) \
    \
    M(CannotRemoveEphemeralNode, "Number of times an error happened while trying to remove ephemeral node. This is not an issue, because our implementation of ZooKeeper library guarantee that the session will expire and the node will be removed.", ValueType::Number) \
    \
    M(RegexpWithMultipleNeedlesCreated, "Regular expressions with multiple needles (VectorScan library) compiled.", ValueType::Number) \
    M(RegexpWithMultipleNeedlesGlobalCacheHit, "Number of times we fetched compiled regular expression with multiple needles (VectorScan library) from the global cache.", ValueType::Number) \
    M(RegexpWithMultipleNeedlesGlobalCacheMiss, "Number of times we failed to fetch compiled regular expression with multiple needles (VectorScan library) from the global cache.", ValueType::Number) \
    M(RegexpLocalCacheHit, "Number of times we fetched compiled regular expression from a local cache.", ValueType::Number) \
    M(RegexpLocalCacheMiss, "Number of times we failed to fetch compiled regular expression from a local cache.", ValueType::Number) \
    \
    M(ContextLock, "Number of times the lock of Context was acquired or tried to acquire. This is global lock.", ValueType::Number) \
    M(ContextLockWaitMicroseconds, "Context lock wait time in microseconds", ValueType::Microseconds) \
    \
    M(StorageBufferFlush, "Number of times a buffer in a 'Buffer' table was flushed.", ValueType::Number) \
    M(StorageBufferErrorOnFlush, "Number of times a buffer in the 'Buffer' table has not been able to flush due to error writing in the destination table.", ValueType::Number) \
    M(StorageBufferPassedAllMinThresholds, "Number of times a criteria on min thresholds has been reached to flush a buffer in a 'Buffer' table.", ValueType::Number) \
    M(StorageBufferPassedTimeMaxThreshold, "Number of times a criteria on max time threshold has been reached to flush a buffer in a 'Buffer' table.", ValueType::Number) \
    M(StorageBufferPassedRowsMaxThreshold, "Number of times a criteria on max rows threshold has been reached to flush a buffer in a 'Buffer' table.", ValueType::Number) \
    M(StorageBufferPassedBytesMaxThreshold, "Number of times a criteria on max bytes threshold has been reached to flush a buffer in a 'Buffer' table.", ValueType::Number) \
    M(StorageBufferPassedTimeFlushThreshold, "Number of times background-only flush threshold on time has been reached to flush a buffer in a 'Buffer' table. This is expert-only metric. If you read this and you are not an expert, stop reading.", ValueType::Number) \
    M(StorageBufferPassedRowsFlushThreshold, "Number of times background-only flush threshold on rows has been reached to flush a buffer in a 'Buffer' table. This is expert-only metric. If you read this and you are not an expert, stop reading.", ValueType::Number) \
    M(StorageBufferPassedBytesFlushThreshold, "Number of times background-only flush threshold on bytes has been reached to flush a buffer in a 'Buffer' table. This is expert-only metric. If you read this and you are not an expert, stop reading.", ValueType::Number) \
    M(StorageBufferLayerLockReadersWaitMilliseconds, "Time for waiting for Buffer layer during reading.", ValueType::Milliseconds) \
    M(StorageBufferLayerLockWritersWaitMilliseconds, "Time for waiting free Buffer layer to write to (can be used to tune Buffer layers).", ValueType::Milliseconds) \
    \
    M(SystemLogErrorOnFlush, "Number of times any of the system logs have failed to flush to the corresponding system table. Attempts to flush are repeated.", ValueType::Number) \
    \
    M(DictCacheKeysRequested, "Number of keys requested from the data source for the dictionaries of 'cache' types.", ValueType::Number) \
    M(DictCacheKeysRequestedMiss, "Number of keys requested from the data source for dictionaries of 'cache' types but not found in the data source.", ValueType::Number) \
    M(DictCacheKeysRequestedFound, "Number of keys requested from the data source for dictionaries of 'cache' types and found in the data source.", ValueType::Number) \
    M(DictCacheKeysExpired, "Number of keys looked up in the dictionaries of 'cache' types and found in the cache but they were obsolete.", ValueType::Number) \
    M(DictCacheKeysNotFound, "Number of keys looked up in the dictionaries of 'cache' types and not found.", ValueType::Number) \
    M(DictCacheKeysHit, "Number of keys looked up in the dictionaries of 'cache' types and found in the cache.", ValueType::Number) \
    M(DictCacheRequestTimeNs, "Number of nanoseconds spend in querying the external data sources for the dictionaries of 'cache' types.", ValueType::Nanoseconds) \
    M(DictCacheRequests, "Number of bulk requests to the external data sources for the dictionaries of 'cache' types.", ValueType::Number) \
    M(DictCacheLockWriteNs, "Number of nanoseconds spend in waiting for write lock to update the data for the dictionaries of 'cache' types.", ValueType::Nanoseconds) \
    M(DictCacheLockReadNs, "Number of nanoseconds spend in waiting for read lock to lookup the data for the dictionaries of 'cache' types.", ValueType::Nanoseconds) \
    \
    M(DistributedSyncInsertionTimeoutExceeded, "A timeout has exceeded while waiting for shards during synchronous insertion into a Distributed table (with 'distributed_foreground_insert' = 1)", ValueType::Number) \
    M(DistributedAsyncInsertionFailures, "Number of failures for asynchronous insertion into a Distributed table (with 'distributed_foreground_insert' = 0)", ValueType::Number) \
    M(DataAfterMergeDiffersFromReplica, R"(
Number of times data after merge is not byte-identical to the data on another replicas. There could be several reasons:
1. Using newer version of compression library after server update.
2. Using another compression method.
3. Non-deterministic compression algorithm (highly unlikely).
4. Non-deterministic merge algorithm due to logical error in code.
5. Data corruption in memory due to bug in code.
6. Data corruption in memory due to hardware issue.
7. Manual modification of source data after server startup.
8. Manual modification of checksums stored in ZooKeeper.
9. Part format related settings like 'enable_mixed_granularity_parts' are different on different replicas.
The server successfully detected this situation and will download merged part from the replica to force the byte-identical result.
)", ValueType::Number) \
    M(DataAfterMutationDiffersFromReplica, "Number of times data after mutation is not byte-identical to the data on other replicas. In addition to the reasons described in 'DataAfterMergeDiffersFromReplica', it is also possible due to non-deterministic mutation.", ValueType::Number) \
    M(PolygonsAddedToPool, "A polygon has been added to the cache (pool) for the 'pointInPolygon' function.", ValueType::Number) \
    M(PolygonsInPoolAllocatedBytes, "The number of bytes for polygons added to the cache (pool) for the 'pointInPolygon' function.", ValueType::Bytes) \
    \
    M(USearchAddCount, "Number of vectors added to usearch indexes.", ValueType::Number) \
    M(USearchAddVisitedMembers, "Number of nodes visited when adding vectors to usearch indexes.", ValueType::Number) \
    M(USearchAddComputedDistances, "Number of times distance was computed when adding vectors to usearch indexes.", ValueType::Number) \
    M(USearchSearchCount, "Number of search operations performed in usearch indexes.", ValueType::Number) \
    M(USearchSearchVisitedMembers, "Number of nodes visited when searching in usearch indexes.", ValueType::Number) \
    M(USearchSearchComputedDistances, "Number of times distance was computed when searching usearch indexes.", ValueType::Number) \
    \
    M(RWLockAcquiredReadLocks, "Number of times a read lock was acquired (in a heavy RWLock).", ValueType::Number) \
    M(RWLockAcquiredWriteLocks, "Number of times a write lock was acquired (in a heavy RWLock).", ValueType::Number) \
    M(RWLockReadersWaitMilliseconds, "Total time spent waiting for a read lock to be acquired (in a heavy RWLock).", ValueType::Milliseconds) \
    M(RWLockWritersWaitMilliseconds, "Total time spent waiting for a write lock to be acquired (in a heavy RWLock).", ValueType::Milliseconds) \
    M(DNSError, "Total count of errors in DNS resolution", ValueType::Number) \
    M(PartsLockHoldMicroseconds, "Total time spent holding data parts lock in MergeTree tables", ValueType::Microseconds) \
    M(PartsLockWaitMicroseconds, "Total time spent waiting for data parts lock in MergeTree tables", ValueType::Microseconds) \
    \
    M(RealTimeMicroseconds, "Total (wall clock) time spent in processing (queries and other tasks) threads (note that this is a sum).", ValueType::Microseconds) \
    M(UserTimeMicroseconds, "Total time spent in processing (queries and other tasks) threads executing CPU instructions in user mode. This includes time CPU pipeline was stalled due to main memory access, cache misses, branch mispredictions, hyper-threading, etc.", ValueType::Microseconds) \
    M(SystemTimeMicroseconds, "Total time spent in processing (queries and other tasks) threads executing CPU instructions in OS kernel mode. This is time spent in syscalls, excluding waiting time during blocking syscalls.", ValueType::Microseconds) \
    M(MemoryOvercommitWaitTimeMicroseconds, "Total time spent in waiting for memory to be freed in OvercommitTracker.", ValueType::Microseconds) \
    M(MemoryAllocatorPurge, "Total number of times memory allocator purge was requested", ValueType::Number) \
    M(MemoryAllocatorPurgeTimeMicroseconds, "Total number of times memory allocator purge was requested", ValueType::Microseconds) \
    M(SoftPageFaults, "The number of soft page faults in query execution threads. Soft page fault usually means a miss in the memory allocator cache, which requires a new memory mapping from the OS and subsequent allocation of a page of physical memory.", ValueType::Number) \
    M(HardPageFaults, "The number of hard page faults in query execution threads. High values indicate either that you forgot to turn off swap on your server, or eviction of memory pages of the ClickHouse binary during very high memory pressure, or successful usage of the 'mmap' read method for the tables data.", ValueType::Number) \
    \
    M(OSIOWaitMicroseconds, "Total time a thread spent waiting for a result of IO operation, from the OS point of view. This is real IO that doesn't include page cache.", ValueType::Microseconds) \
    M(OSCPUWaitMicroseconds, "Total time a thread was ready for execution but waiting to be scheduled by OS, from the OS point of view.", ValueType::Microseconds) \
    M(OSCPUVirtualTimeMicroseconds, "CPU time spent seen by OS. Does not include involuntary waits due to virtualization.", ValueType::Microseconds) \
    M(OSReadBytes, "Number of bytes read from disks or block devices. Doesn't include bytes read from page cache. May include excessive data due to block size, readahead, etc.", ValueType::Bytes) \
    M(OSWriteBytes, "Number of bytes written to disks or block devices. Doesn't include bytes that are in page cache dirty pages. May not include data that was written by OS asynchronously.", ValueType::Bytes) \
    M(OSReadChars, "Number of bytes read from filesystem, including page cache.", ValueType::Bytes) \
    M(OSWriteChars, "Number of bytes written to filesystem, including page cache.", ValueType::Bytes) \
    \
    M(ParallelReplicasHandleRequestMicroseconds, "Time spent processing requests for marks from replicas", ValueType::Microseconds) \
    M(ParallelReplicasHandleAnnouncementMicroseconds, "Time spent processing replicas announcements", ValueType::Microseconds) \
    M(ParallelReplicasAnnouncementMicroseconds, "Time spent to send an announcement", ValueType::Microseconds) \
    M(ParallelReplicasReadRequestMicroseconds, "Time spent for read requests", ValueType::Microseconds) \
    \
    M(ParallelReplicasReadAssignedMarks, "Sum across all replicas of how many of scheduled marks were assigned by consistent hash", ValueType::Number) \
    M(ParallelReplicasReadUnassignedMarks, "Sum across all replicas of how many unassigned marks were scheduled", ValueType::Number) \
    M(ParallelReplicasReadAssignedForStealingMarks, "Sum across all replicas of how many of scheduled marks were assigned for stealing by consistent hash", ValueType::Number) \
    M(ParallelReplicasReadMarks, "How many marks were read by the given replica", ValueType::Number) \
    \
    M(ParallelReplicasStealingByHashMicroseconds, "Time spent collecting segments meant for stealing by hash", ValueType::Microseconds) \
    M(ParallelReplicasProcessingPartsMicroseconds, "Time spent processing data parts", ValueType::Microseconds) \
    M(ParallelReplicasStealingLeftoversMicroseconds, "Time spent collecting orphaned segments", ValueType::Microseconds) \
    M(ParallelReplicasCollectingOwnedSegmentsMicroseconds, "Time spent collecting segments meant by hash", ValueType::Microseconds) \
    M(ParallelReplicasNumRequests, "Number of requests to the initiator.", ValueType::Number) \
    M(ParallelReplicasDeniedRequests, "Number of completely denied requests to the initiator", ValueType::Number) \
    M(CacheWarmerBytesDownloaded, "Amount of data fetched into filesystem cache by dedicated background threads.", ValueType::Bytes) \
    M(CacheWarmerDataPartsDownloaded, "Number of data parts that were fully fetched by CacheWarmer.", ValueType::Number) \
    M(IgnoredColdParts, "See setting ignore_cold_parts_seconds. Number of times read queries ignored very new parts that weren't pulled into cache by CacheWarmer yet.", ValueType::Number) \
    M(PreferredWarmedUnmergedParts, "See setting prefer_warmed_unmerged_parts_seconds. Number of times read queries used outdated pre-merge parts that are in cache instead of merged part that wasn't pulled into cache by CacheWarmer yet.", ValueType::Number) \
    \
    M(PerfCPUCycles, "Total cycles. Be wary of what happens during CPU frequency scaling.", ValueType::Number) \
    M(PerfInstructions, "Retired instructions. Be careful, these can be affected by various issues, most notably hardware interrupt counts.", ValueType::Number) \
    M(PerfCacheReferences, "Cache accesses. Usually, this indicates Last Level Cache accesses, but this may vary depending on your CPU. This may include prefetches and coherency messages; again this depends on the design of your CPU.", ValueType::Number) \
    M(PerfCacheMisses, "Cache misses. Usually this indicates Last Level Cache misses; this is intended to be used in conjunction with the PERFCOUNTHWCACHEREFERENCES event to calculate cache miss rates.", ValueType::Number) \
    M(PerfBranchInstructions, "Retired branch instructions. Prior to Linux 2.6.35, this used the wrong event on AMD processors.", ValueType::Number) \
    M(PerfBranchMisses, "Mispredicted branch instructions.", ValueType::Number) \
    M(PerfBusCycles, "Bus cycles, which can be different from total cycles.", ValueType::Number) \
    M(PerfStalledCyclesFrontend, "Stalled cycles during issue.", ValueType::Number) \
    M(PerfStalledCyclesBackend, "Stalled cycles during retirement.", ValueType::Number) \
    M(PerfRefCPUCycles, "Total cycles; not affected by CPU frequency scaling.", ValueType::Number) \
    \
    M(PerfCPUClock, "The CPU clock, a high-resolution per-CPU timer", ValueType::Number) \
    M(PerfTaskClock, "A clock count specific to the task that is running", ValueType::Number) \
    M(PerfContextSwitches, "Number of context switches", ValueType::Number) \
    M(PerfCPUMigrations, "Number of times the process has migrated to a new CPU", ValueType::Number) \
    M(PerfAlignmentFaults, "Number of alignment faults. These happen when unaligned memory accesses happen; the kernel can handle these but it reduces performance. This happens only on some architectures (never on x86).", ValueType::Number) \
    M(PerfEmulationFaults, "Number of emulation faults. The kernel sometimes traps on unimplemented instructions and emulates them for user space. This can negatively impact performance.", ValueType::Number) \
    M(PerfMinEnabledTime, "For all events, minimum time that an event was enabled. Used to track event multiplexing influence", ValueType::Number) \
    M(PerfMinEnabledRunningTime, "Running time for event with minimum enabled time. Used to track the amount of event multiplexing", ValueType::Number) \
    M(PerfDataTLBReferences, "Data TLB references", ValueType::Number) \
    M(PerfDataTLBMisses, "Data TLB misses", ValueType::Number) \
    M(PerfInstructionTLBReferences, "Instruction TLB references", ValueType::Number) \
    M(PerfInstructionTLBMisses, "Instruction TLB misses", ValueType::Number) \
    M(PerfLocalMemoryReferences, "Local NUMA node memory reads", ValueType::Number) \
    M(PerfLocalMemoryMisses, "Local NUMA node memory read misses", ValueType::Number) \
    \
    M(CannotWriteToWriteBufferDiscard, "Number of stack traces dropped by query profiler or signal handler because pipe is full or cannot write to pipe.", ValueType::Number) \
    M(QueryProfilerSignalOverruns, "Number of times we drop processing of a query profiler signal due to overrun plus the number of signals that OS has not delivered due to overrun.", ValueType::Number) \
    M(QueryProfilerConcurrencyOverruns, "Number of times we drop processing of a query profiler signal due to too many concurrent query profilers in other threads, which may indicate overload.", ValueType::Number) \
    M(QueryProfilerRuns, "Number of times QueryProfiler had been run.", ValueType::Number) \
    M(QueryProfilerErrors, "Invalid memory accesses during asynchronous stack unwinding.", ValueType::Number) \
    \
    M(CreatedLogEntryForMerge, "Successfully created log entry to merge parts in ReplicatedMergeTree.", ValueType::Number) \
    M(NotCreatedLogEntryForMerge, "Log entry to merge parts in ReplicatedMergeTree is not created due to concurrent log update by another replica.", ValueType::Number) \
    M(CreatedLogEntryForMutation, "Successfully created log entry to mutate parts in ReplicatedMergeTree.", ValueType::Number) \
    M(NotCreatedLogEntryForMutation, "Log entry to mutate parts in ReplicatedMergeTree is not created due to concurrent log update by another replica.", ValueType::Number) \
    \
    M(S3ReadMicroseconds, "Time of GET and HEAD requests to S3 storage.", ValueType::Microseconds) \
    M(S3ReadRequestsCount, "Number of GET and HEAD requests to S3 storage.", ValueType::Number) \
    M(S3ReadRequestsErrors, "Number of non-throttling errors in GET and HEAD requests to S3 storage.", ValueType::Number) \
    M(S3ReadRequestsThrottling, "Number of 429 and 503 errors in GET and HEAD requests to S3 storage.", ValueType::Number) \
    M(S3ReadRequestsRedirects, "Number of redirects in GET and HEAD requests to S3 storage.", ValueType::Number) \
    \
    M(S3WriteMicroseconds, "Time of POST, DELETE, PUT and PATCH requests to S3 storage.", ValueType::Microseconds) \
    M(S3WriteRequestsCount, "Number of POST, DELETE, PUT and PATCH requests to S3 storage.", ValueType::Number) \
    M(S3WriteRequestsErrors, "Number of non-throttling errors in POST, DELETE, PUT and PATCH requests to S3 storage.", ValueType::Number) \
    M(S3WriteRequestsThrottling, "Number of 429 and 503 errors in POST, DELETE, PUT and PATCH requests to S3 storage.", ValueType::Number) \
    M(S3WriteRequestsRedirects, "Number of redirects in POST, DELETE, PUT and PATCH requests to S3 storage.", ValueType::Number) \
    \
    M(DiskS3ReadMicroseconds, "Time of GET and HEAD requests to DiskS3 storage.", ValueType::Microseconds) \
    M(DiskS3ReadRequestsCount, "Number of GET and HEAD requests to DiskS3 storage.", ValueType::Number) \
    M(DiskS3ReadRequestsErrors, "Number of non-throttling errors in GET and HEAD requests to DiskS3 storage.", ValueType::Number) \
    M(DiskS3ReadRequestsThrottling, "Number of 429 and 503 errors in GET and HEAD requests to DiskS3 storage.", ValueType::Number) \
    M(DiskS3ReadRequestsRedirects, "Number of redirects in GET and HEAD requests to DiskS3 storage.", ValueType::Number) \
    \
    M(DiskS3WriteMicroseconds, "Time of POST, DELETE, PUT and PATCH requests to DiskS3 storage.", ValueType::Microseconds) \
    M(DiskS3WriteRequestsCount, "Number of POST, DELETE, PUT and PATCH requests to DiskS3 storage.", ValueType::Number) \
    M(DiskS3WriteRequestsErrors, "Number of non-throttling errors in POST, DELETE, PUT and PATCH requests to DiskS3 storage.", ValueType::Number) \
    M(DiskS3WriteRequestsThrottling, "Number of 429 and 503 errors in POST, DELETE, PUT and PATCH requests to DiskS3 storage.", ValueType::Number) \
    M(DiskS3WriteRequestsRedirects, "Number of redirects in POST, DELETE, PUT and PATCH requests to DiskS3 storage.", ValueType::Number) \
    \
    M(S3DeleteObjects, "Number of S3 API DeleteObject(s) calls.", ValueType::Number) \
    M(S3CopyObject, "Number of S3 API CopyObject calls.", ValueType::Number) \
    M(S3ListObjects, "Number of S3 API ListObjects calls.", ValueType::Number) \
    M(S3HeadObject,  "Number of S3 API HeadObject calls.", ValueType::Number) \
    M(S3GetObjectAttributes, "Number of S3 API GetObjectAttributes calls.", ValueType::Number) \
    M(S3CreateMultipartUpload, "Number of S3 API CreateMultipartUpload calls.", ValueType::Number) \
    M(S3UploadPartCopy, "Number of S3 API UploadPartCopy calls.", ValueType::Number) \
    M(S3UploadPart, "Number of S3 API UploadPart calls.", ValueType::Number) \
    M(S3AbortMultipartUpload, "Number of S3 API AbortMultipartUpload calls.", ValueType::Number) \
    M(S3CompleteMultipartUpload, "Number of S3 API CompleteMultipartUpload calls.", ValueType::Number) \
    M(S3PutObject, "Number of S3 API PutObject calls.", ValueType::Number) \
    M(S3GetObject, "Number of S3 API GetObject calls.", ValueType::Number) \
    \
    M(DiskS3DeleteObjects, "Number of DiskS3 API DeleteObject(s) calls.", ValueType::Number) \
    M(DiskS3CopyObject, "Number of DiskS3 API CopyObject calls.", ValueType::Number) \
    M(DiskS3ListObjects, "Number of DiskS3 API ListObjects calls.", ValueType::Number) \
    M(DiskS3HeadObject,  "Number of DiskS3 API HeadObject calls.", ValueType::Number) \
    M(DiskS3GetObjectAttributes, "Number of DiskS3 API GetObjectAttributes calls.", ValueType::Number) \
    M(DiskS3CreateMultipartUpload, "Number of DiskS3 API CreateMultipartUpload calls.", ValueType::Number) \
    M(DiskS3UploadPartCopy, "Number of DiskS3 API UploadPartCopy calls.", ValueType::Number) \
    M(DiskS3UploadPart, "Number of DiskS3 API UploadPart calls.", ValueType::Number) \
    M(DiskS3AbortMultipartUpload, "Number of DiskS3 API AbortMultipartUpload calls.", ValueType::Number) \
    M(DiskS3CompleteMultipartUpload, "Number of DiskS3 API CompleteMultipartUpload calls.", ValueType::Number) \
    M(DiskS3PutObject, "Number of DiskS3 API PutObject calls.", ValueType::Number) \
    M(DiskS3GetObject, "Number of DiskS3 API GetObject calls.", ValueType::Number) \
    \
    M(DiskPlainRewritableAzureDirectoryCreated, "Number of directories created by the 'plain_rewritable' metadata storage for AzureObjectStorage.", ValueType::Number) \
    M(DiskPlainRewritableAzureDirectoryRemoved, "Number of directories removed by the 'plain_rewritable' metadata storage for AzureObjectStorage.", ValueType::Number) \
    M(DiskPlainRewritableLocalDirectoryCreated, "Number of directories created by the 'plain_rewritable' metadata storage for LocalObjectStorage.", ValueType::Number) \
    M(DiskPlainRewritableLocalDirectoryRemoved, "Number of directories removed by the 'plain_rewritable' metadata storage for LocalObjectStorage.", ValueType::Number) \
    M(DiskPlainRewritableS3DirectoryCreated, "Number of directories created by the 'plain_rewritable' metadata storage for S3ObjectStorage.", ValueType::Number) \
    M(DiskPlainRewritableS3DirectoryRemoved, "Number of directories removed by the 'plain_rewritable' metadata storage for S3ObjectStorage.", ValueType::Number) \
    \
    M(S3Clients, "Number of created S3 clients.", ValueType::Number) \
    M(TinyS3Clients, "Number of S3 clients copies which reuse an existing auth provider from another client.", ValueType::Number) \
    \
    M(EngineFileLikeReadFiles, "Number of files read in table engines working with files (like File/S3/URL/HDFS).", ValueType::Number) \
    \
    M(ReadBufferFromS3Microseconds, "Time spent on reading from S3.", ValueType::Microseconds) \
    M(ReadBufferFromS3InitMicroseconds, "Time spent initializing connection to S3.", ValueType::Microseconds) \
    M(ReadBufferFromS3Bytes, "Bytes read from S3.", ValueType::Bytes) \
    M(ReadBufferFromS3RequestsErrors, "Number of exceptions while reading from S3.", ValueType::Number) \
    \
    M(WriteBufferFromS3Microseconds, "Time spent on writing to S3.", ValueType::Microseconds) \
    M(WriteBufferFromS3Bytes, "Bytes written to S3.", ValueType::Bytes) \
    M(WriteBufferFromS3RequestsErrors, "Number of exceptions while writing to S3.", ValueType::Number) \
    M(WriteBufferFromS3WaitInflightLimitMicroseconds, "Time spent on waiting while some of the current requests are done when its number reached the limit defined by s3_max_inflight_parts_for_one_file.", ValueType::Microseconds) \
    M(QueryMemoryLimitExceeded, "Number of times when memory limit exceeded for query.", ValueType::Number) \
    \
    M(AzureGetObject, "Number of Azure API GetObject calls.", ValueType::Number) \
    M(AzureUpload, "Number of Azure blob storage API Upload calls", ValueType::Number) \
    M(AzureStageBlock, "Number of Azure blob storage API StageBlock calls", ValueType::Number) \
    M(AzureCommitBlockList, "Number of Azure blob storage API CommitBlockList calls", ValueType::Number) \
    M(AzureCopyObject, "Number of Azure blob storage API CopyObject calls", ValueType::Number) \
    M(AzureDeleteObjects, "Number of Azure blob storage API DeleteObject(s) calls.", ValueType::Number) \
    M(AzureListObjects, "Number of Azure blob storage API ListObjects calls.", ValueType::Number) \
    M(AzureGetProperties, "Number of Azure blob storage API GetProperties calls.", ValueType::Number) \
    M(AzureCreateContainer, "Number of Azure blob storage API CreateContainer calls.", ValueType::Number) \
    \
    M(DiskAzureGetObject, "Number of Disk Azure API GetObject calls.", ValueType::Number) \
    M(DiskAzureUpload, "Number of Disk Azure blob storage API Upload calls", ValueType::Number) \
    M(DiskAzureStageBlock, "Number of Disk Azure blob storage API StageBlock calls", ValueType::Number) \
    M(DiskAzureCommitBlockList, "Number of Disk Azure blob storage API CommitBlockList calls", ValueType::Number) \
    M(DiskAzureCopyObject, "Number of Disk Azure blob storage API CopyObject calls", ValueType::Number) \
    M(DiskAzureListObjects, "Number of Disk Azure blob storage API ListObjects calls.", ValueType::Number) \
    M(DiskAzureDeleteObjects, "Number of Azure blob storage API DeleteObject(s) calls.", ValueType::Number) \
    M(DiskAzureGetProperties, "Number of Disk Azure blob storage API GetProperties calls.", ValueType::Number) \
    M(DiskAzureCreateContainer, "Number of Disk Azure blob storage API CreateContainer calls.", ValueType::Number) \
    \
    M(ReadBufferFromAzureMicroseconds, "Time spent on reading from Azure.", ValueType::Microseconds) \
    M(ReadBufferFromAzureInitMicroseconds, "Time spent initializing connection to Azure.", ValueType::Microseconds) \
    M(ReadBufferFromAzureBytes, "Bytes read from Azure.", ValueType::Bytes) \
    M(ReadBufferFromAzureRequestsErrors, "Number of exceptions while reading from Azure", ValueType::Number) \
    \
    M(CachedReadBufferReadFromCacheHits, "Number of times the read from filesystem cache hit the cache.", ValueType::Number) \
    M(CachedReadBufferReadFromCacheMisses, "Number of times the read from filesystem cache miss the cache.", ValueType::Number) \
    M(CachedReadBufferReadFromSourceMicroseconds, "Time reading from filesystem cache source (from remote filesystem, etc)", ValueType::Microseconds) \
    M(CachedReadBufferReadFromCacheMicroseconds, "Time reading from filesystem cache", ValueType::Microseconds) \
    M(CachedReadBufferReadFromSourceBytes, "Bytes read from filesystem cache source (from remote fs, etc)", ValueType::Bytes) \
    M(CachedReadBufferReadFromCacheBytes, "Bytes read from filesystem cache", ValueType::Bytes) \
    M(CachedReadBufferPredownloadedBytes, "Bytes read from filesystem cache source. Cache segments are read from left to right as a whole, it might be that we need to predownload some part of the segment irrelevant for the current task just to get to the needed data", ValueType::Bytes) \
    M(CachedReadBufferCacheWriteBytes, "Bytes written from source (remote fs, etc) to filesystem cache", ValueType::Bytes) \
    M(CachedReadBufferCacheWriteMicroseconds, "Time spent writing data into filesystem cache", ValueType::Microseconds) \
    M(CachedReadBufferCreateBufferMicroseconds, "Prepare buffer time", ValueType::Microseconds) \
    M(CachedWriteBufferCacheWriteBytes, "Bytes written from source (remote fs, etc) to filesystem cache", ValueType::Bytes) \
    M(CachedWriteBufferCacheWriteMicroseconds, "Time spent writing data into filesystem cache", ValueType::Microseconds) \
    \
    M(FilesystemCacheLoadMetadataMicroseconds, "Time spent loading filesystem cache metadata", ValueType::Microseconds) \
    M(FilesystemCacheEvictedBytes, "Number of bytes evicted from filesystem cache", ValueType::Bytes) \
    M(FilesystemCacheEvictedFileSegments, "Number of file segments evicted from filesystem cache", ValueType::Number) \
    M(FilesystemCacheBackgroundDownloadQueuePush, "Number of file segments sent for background download in filesystem cache", ValueType::Number) \
    M(FilesystemCacheEvictionSkippedFileSegments, "Number of file segments skipped for eviction because of being in unreleasable state", ValueType::Number) \
    M(FilesystemCacheEvictionSkippedEvictingFileSegments, "Number of file segments skipped for eviction because of being in evicting state", ValueType::Number) \
    M(FilesystemCacheEvictionTries, "Number of filesystem cache eviction attempts", ValueType::Number) \
    M(FilesystemCacheLockKeyMicroseconds, "Lock cache key time", ValueType::Microseconds) \
    M(FilesystemCacheLockMetadataMicroseconds, "Lock filesystem cache metadata time", ValueType::Microseconds) \
    M(FilesystemCacheLockCacheMicroseconds, "Lock filesystem cache time", ValueType::Microseconds) \
    M(FilesystemCacheReserveMicroseconds, "Filesystem cache space reservation time", ValueType::Microseconds) \
    M(FilesystemCacheEvictMicroseconds, "Filesystem cache eviction time", ValueType::Microseconds) \
    M(FilesystemCacheGetOrSetMicroseconds, "Filesystem cache getOrSet() time", ValueType::Microseconds) \
    M(FilesystemCacheGetMicroseconds, "Filesystem cache get() time", ValueType::Microseconds) \
    M(FileSegmentWaitMicroseconds, "Wait on DOWNLOADING state", ValueType::Microseconds) \
    M(FileSegmentCompleteMicroseconds, "Duration of FileSegment::complete() in filesystem cache", ValueType::Microseconds) \
    M(FileSegmentLockMicroseconds, "Lock file segment time", ValueType::Microseconds) \
    M(FileSegmentWriteMicroseconds, "File segment write() time", ValueType::Microseconds) \
    M(FileSegmentUseMicroseconds, "File segment use() time", ValueType::Microseconds) \
    M(FileSegmentRemoveMicroseconds, "File segment remove() time", ValueType::Microseconds) \
    M(FileSegmentHolderCompleteMicroseconds, "File segments holder complete() time", ValueType::Microseconds) \
    M(FileSegmentFailToIncreasePriority, "Number of times the priority was not increased due to a high contention on the cache lock", ValueType::Number) \
    M(FilesystemCacheFailToReserveSpaceBecauseOfLockContention, "Number of times space reservation was skipped due to a high contention on the cache lock", ValueType::Number) \
    M(FilesystemCacheFailToReserveSpaceBecauseOfCacheResize, "Number of times space reservation was skipped due to the cache is being resized", ValueType::Number) \
    M(FilesystemCacheHoldFileSegments, "Filesystem cache file segments count, which were hold", ValueType::Number) \
    M(FilesystemCacheUnusedHoldFileSegments, "Filesystem cache file segments count, which were hold, but not used (because of seek or LIMIT n, etc)", ValueType::Number) \
    M(FilesystemCacheFreeSpaceKeepingThreadRun, "Number of times background thread executed free space keeping job", ValueType::Number) \
    M(FilesystemCacheFreeSpaceKeepingThreadWorkMilliseconds, "Time for which background thread executed free space keeping job", ValueType::Milliseconds) \
    \
    M(RemoteFSSeeks, "Total number of seeks for async buffer", ValueType::Number) \
    M(RemoteFSPrefetches, "Number of prefetches made with asynchronous reading from remote filesystem", ValueType::Number) \
    M(RemoteFSCancelledPrefetches, "Number of cancelled prefecthes (because of seek)", ValueType::Number) \
    M(RemoteFSUnusedPrefetches, "Number of prefetches pending at buffer destruction", ValueType::Number) \
    M(RemoteFSPrefetchedReads, "Number of reads from prefecthed buffer", ValueType::Number) \
    M(RemoteFSPrefetchedBytes, "Number of bytes from prefecthed buffer", ValueType::Bytes) \
    M(RemoteFSUnprefetchedReads, "Number of reads from unprefetched buffer", ValueType::Number) \
    M(RemoteFSUnprefetchedBytes, "Number of bytes from unprefetched buffer", ValueType::Bytes) \
    M(RemoteFSLazySeeks, "Number of lazy seeks", ValueType::Number) \
    M(RemoteFSSeeksWithReset, "Number of seeks which lead to a new connection", ValueType::Number) \
    M(RemoteFSBuffers, "Number of buffers created for asynchronous reading from remote filesystem", ValueType::Number) \
    M(MergeTreePrefetchedReadPoolInit, "Time spent preparing tasks in MergeTreePrefetchedReadPool", ValueType::Microseconds) \
    M(WaitPrefetchTaskMicroseconds, "Time spend waiting for prefetched reader", ValueType::Microseconds) \
    \
    M(ThreadpoolReaderTaskMicroseconds, "Time spent getting the data in asynchronous reading", ValueType::Microseconds) \
    M(ThreadpoolReaderPrepareMicroseconds, "Time spent on preparation (e.g. call to reader seek() method)", ValueType::Microseconds) \
    M(ThreadpoolReaderReadBytes, "Bytes read from a threadpool task in asynchronous reading", ValueType::Bytes) \
    M(ThreadpoolReaderSubmit, "Bytes read from a threadpool task in asynchronous reading", ValueType::Bytes) \
    M(ThreadpoolReaderSubmitReadSynchronously, "How many times we haven't scheduled a task on the thread pool and read synchronously instead", ValueType::Number) \
    M(ThreadpoolReaderSubmitReadSynchronouslyBytes, "How many bytes were read synchronously", ValueType::Bytes) \
    M(ThreadpoolReaderSubmitReadSynchronouslyMicroseconds, "How much time we spent reading synchronously", ValueType::Microseconds) \
    M(ThreadpoolReaderSubmitLookupInCacheMicroseconds, "How much time we spent checking if content is cached", ValueType::Microseconds) \
    M(AsynchronousReaderIgnoredBytes, "Number of bytes ignored during asynchronous reading", ValueType::Bytes) \
    \
    M(FileSegmentWaitReadBufferMicroseconds, "Metric per file segment. Time spend waiting for internal read buffer (includes cache waiting)", ValueType::Microseconds) \
    M(FileSegmentReadMicroseconds, "Metric per file segment. Time spend reading from file", ValueType::Microseconds) \
    M(FileSegmentCacheWriteMicroseconds, "Metric per file segment. Time spend writing data to cache", ValueType::Microseconds) \
    M(FileSegmentPredownloadMicroseconds, "Metric per file segment. Time spent pre-downloading data to cache (pre-downloading - finishing file segment download (after someone who failed to do that) up to the point current thread was requested to do)", ValueType::Microseconds) \
    M(FileSegmentUsedBytes, "Metric per file segment. How many bytes were actually used from current file segment", ValueType::Bytes) \
    \
    M(ReadBufferSeekCancelConnection, "Number of seeks which lead to new connection (s3, http)", ValueType::Number) \
    \
    M(SleepFunctionCalls, "Number of times a sleep function (sleep, sleepEachRow) has been called.", ValueType::Number) \
    M(SleepFunctionMicroseconds, "Time set to sleep in a sleep function (sleep, sleepEachRow).", ValueType::Microseconds) \
    M(SleepFunctionElapsedMicroseconds, "Time spent sleeping in a sleep function (sleep, sleepEachRow).", ValueType::Microseconds) \
    \
    M(ThreadPoolReaderPageCacheHit, "Number of times the read inside ThreadPoolReader was done from the page cache.", ValueType::Number) \
    M(ThreadPoolReaderPageCacheHitBytes, "Number of bytes read inside ThreadPoolReader when it was done from the page cache.", ValueType::Bytes) \
    M(ThreadPoolReaderPageCacheHitElapsedMicroseconds, "Time spent reading data from page cache in ThreadPoolReader.", ValueType::Microseconds) \
    M(ThreadPoolReaderPageCacheMiss, "Number of times the read inside ThreadPoolReader was not done from page cache and was hand off to thread pool.", ValueType::Number) \
    M(ThreadPoolReaderPageCacheMissBytes, "Number of bytes read inside ThreadPoolReader when read was not done from page cache and was hand off to thread pool.", ValueType::Bytes) \
    M(ThreadPoolReaderPageCacheMissElapsedMicroseconds, "Time spent reading data inside the asynchronous job in ThreadPoolReader - when read was not done from the page cache.", ValueType::Microseconds) \
    \
    M(AsynchronousReadWaitMicroseconds, "Time spent in waiting for asynchronous reads in asynchronous local read.", ValueType::Microseconds) \
    M(SynchronousReadWaitMicroseconds, "Time spent in waiting for synchronous reads in asynchronous local read.", ValueType::Microseconds) \
    M(AsynchronousRemoteReadWaitMicroseconds, "Time spent in waiting for asynchronous remote reads.", ValueType::Microseconds) \
    M(SynchronousRemoteReadWaitMicroseconds, "Time spent in waiting for synchronous remote reads.", ValueType::Microseconds) \
    \
    M(ExternalDataSourceLocalCacheReadBytes, "Bytes read from local cache buffer in RemoteReadBufferCache", ValueType::Bytes) \
    \
    M(MainConfigLoads, "Number of times the main configuration was reloaded.", ValueType::Number) \
    \
    M(AggregationPreallocatedElementsInHashTables, "How many elements were preallocated in hash tables for aggregation.", ValueType::Number) \
    M(AggregationHashTablesInitializedAsTwoLevel, "How many hash tables were inited as two-level for aggregation.", ValueType::Number) \
    M(AggregationOptimizedEqualRangesOfKeys, "For how many blocks optimization of equal ranges of keys was applied", ValueType::Number) \
    M(HashJoinPreallocatedElementsInHashTables, "How many elements were preallocated in hash tables for hash join.", ValueType::Number) \
    \
    M(MetadataFromKeeperCacheHit, "Number of times an object storage metadata request was answered from cache without making request to Keeper", ValueType::Number) \
    M(MetadataFromKeeperCacheMiss, "Number of times an object storage metadata request had to be answered from Keeper", ValueType::Number) \
    M(MetadataFromKeeperCacheUpdateMicroseconds, "Total time spent in updating the cache including waiting for responses from Keeper", ValueType::Microseconds) \
    M(MetadataFromKeeperUpdateCacheOneLevel, "Number of times a cache update for one level of directory tree was done", ValueType::Number) \
    M(MetadataFromKeeperTransactionCommit, "Number of times metadata transaction commit was attempted", ValueType::Number) \
    M(MetadataFromKeeperTransactionCommitRetry, "Number of times metadata transaction commit was retried", ValueType::Number) \
    M(MetadataFromKeeperCleanupTransactionCommit, "Number of times metadata transaction commit for deleted objects cleanup was attempted", ValueType::Number) \
    M(MetadataFromKeeperCleanupTransactionCommitRetry, "Number of times metadata transaction commit for deleted objects cleanup was retried", ValueType::Number) \
    M(MetadataFromKeeperOperations, "Number of times a request was made to Keeper", ValueType::Number) \
    M(MetadataFromKeeperIndividualOperations, "Number of paths read or written by single or multi requests to Keeper", ValueType::Number) \
    M(MetadataFromKeeperReconnects, "Number of times a reconnect to Keeper was done", ValueType::Number) \
    M(MetadataFromKeeperBackgroundCleanupObjects, "Number of times a old deleted object clean up was performed by background task", ValueType::Number) \
    M(MetadataFromKeeperBackgroundCleanupTransactions, "Number of times old transaction idempotency token was cleaned up by background task", ValueType::Number) \
    M(MetadataFromKeeperBackgroundCleanupErrors, "Number of times an error was encountered in background cleanup task", ValueType::Number) \
    \
    M(SharedMergeTreeMetadataCacheHintLoadedFromCache, "Number of times metadata cache hint was found without going to Keeper", ValueType::Number) \
    \
    M(KafkaRebalanceRevocations, "Number of partition revocations (the first stage of consumer group rebalance)", ValueType::Number) \
    M(KafkaRebalanceAssignments, "Number of partition assignments (the final stage of consumer group rebalance)", ValueType::Number) \
    M(KafkaRebalanceErrors, "Number of failed consumer group rebalances", ValueType::Number) \
    M(KafkaMessagesPolled, "Number of Kafka messages polled from librdkafka to ClickHouse", ValueType::Number) \
    M(KafkaMessagesRead, "Number of Kafka messages already processed by ClickHouse", ValueType::Number) \
    M(KafkaMessagesFailed, "Number of Kafka messages ClickHouse failed to parse", ValueType::Number) \
    M(KafkaRowsRead, "Number of rows parsed from Kafka messages", ValueType::Number) \
    M(KafkaRowsRejected, "Number of parsed rows which were later rejected (due to rebalances / errors or similar reasons). Those rows will be consumed again after the rebalance.", ValueType::Number) \
    M(KafkaDirectReads, "Number of direct selects from Kafka tables since server start", ValueType::Number) \
    M(KafkaBackgroundReads, "Number of background reads populating materialized views from Kafka since server start", ValueType::Number) \
    M(KafkaCommits, "Number of successful commits of consumed offsets to Kafka (normally should be the same as KafkaBackgroundReads)", ValueType::Number) \
    M(KafkaCommitFailures, "Number of failed commits of consumed offsets to Kafka (usually is a sign of some data duplication)", ValueType::Number) \
    M(KafkaConsumerErrors, "Number of errors reported by librdkafka during polls", ValueType::Number) \
    M(KafkaWrites, "Number of writes (inserts) to Kafka tables ", ValueType::Number) \
    M(KafkaRowsWritten, "Number of rows inserted into Kafka tables", ValueType::Number) \
    M(KafkaProducerFlushes, "Number of explicit flushes to Kafka producer", ValueType::Number) \
    M(KafkaMessagesProduced, "Number of messages produced to Kafka", ValueType::Number) \
    M(KafkaProducerErrors, "Number of errors during producing the messages to Kafka", ValueType::Number) \
    \
    M(ScalarSubqueriesGlobalCacheHit, "Number of times a read from a scalar subquery was done using the global cache", ValueType::Number) \
    M(ScalarSubqueriesLocalCacheHit, "Number of times a read from a scalar subquery was done using the local cache", ValueType::Number) \
    M(ScalarSubqueriesCacheMiss, "Number of times a read from a scalar subquery was not cached and had to be calculated completely", ValueType::Number) \
    \
    M(SchemaInferenceCacheHits, "Number of times the requested source is found in schema cache", ValueType::Number) \
    M(SchemaInferenceCacheSchemaHits, "Number of times the schema is found in schema cache during schema inference", ValueType::Number) \
    M(SchemaInferenceCacheNumRowsHits, "Number of times the number of rows is found in schema cache during count from files", ValueType::Number) \
    M(SchemaInferenceCacheMisses, "Number of times the requested source is not in schema cache", ValueType::Number) \
    M(SchemaInferenceCacheSchemaMisses, "Number of times the requested source is in cache but the schema is not in cache during schema inference", ValueType::Number) \
    M(SchemaInferenceCacheNumRowsMisses, "Number of times the requested source is in cache but the number of rows is not in cache while count from files", ValueType::Number) \
    M(SchemaInferenceCacheEvictions, "Number of times a schema from cache was evicted due to overflow", ValueType::Number) \
    M(SchemaInferenceCacheInvalidations, "Number of times a schema in cache became invalid due to changes in data", ValueType::Number) \
    \
    M(KeeperPacketsSent, "Packets sent by keeper server", ValueType::Number) \
    M(KeeperPacketsReceived, "Packets received by keeper server", ValueType::Number) \
    M(KeeperRequestTotal, "Total requests number on keeper server", ValueType::Number) \
    M(KeeperLatency, "Keeper latency", ValueType::Milliseconds) \
    M(KeeperTotalElapsedMicroseconds, "Keeper total latency for a single request", ValueType::Microseconds) \
    M(KeeperProcessElapsedMicroseconds, "Keeper commit latency for a single request", ValueType::Microseconds) \
    M(KeeperPreprocessElapsedMicroseconds, "Keeper preprocessing latency for a single reuquest", ValueType::Microseconds)\
    M(KeeperStorageLockWaitMicroseconds, "Time spent waiting for acquiring Keeper storage lock", ValueType::Microseconds) \
    M(KeeperCommitWaitElapsedMicroseconds, "Time spent waiting for certain log to be committed", ValueType::Microseconds) \
    M(KeeperBatchMaxCount, "Number of times the size of batch was limited by the amount", ValueType::Number) \
    M(KeeperBatchMaxTotalSize, "Number of times the size of batch was limited by the total bytes size", ValueType::Number) \
    M(KeeperCommits, "Number of successful commits", ValueType::Number) \
    M(KeeperCommitsFailed, "Number of failed commits", ValueType::Number) \
    M(KeeperSnapshotCreations, "Number of snapshots creations", ValueType::Number) \
    M(KeeperSnapshotCreationsFailed, "Number of failed snapshot creations", ValueType::Number) \
    M(KeeperSnapshotApplys, "Number of snapshot applying", ValueType::Number) \
    M(KeeperSnapshotApplysFailed, "Number of failed snapshot applying", ValueType::Number) \
    M(KeeperReadSnapshot, "Number of snapshot read(serialization)", ValueType::Number) \
    M(KeeperSaveSnapshot, "Number of snapshot save", ValueType::Number) \
    M(KeeperCreateRequest, "Number of create requests", ValueType::Number) \
    M(KeeperRemoveRequest, "Number of remove requests", ValueType::Number) \
    M(KeeperSetRequest, "Number of set requests", ValueType::Number) \
    M(KeeperReconfigRequest, "Number of reconfig requests", ValueType::Number) \
    M(KeeperCheckRequest, "Number of check requests", ValueType::Number) \
    M(KeeperMultiRequest, "Number of multi requests", ValueType::Number) \
    M(KeeperMultiReadRequest, "Number of multi read requests", ValueType::Number) \
    M(KeeperGetRequest, "Number of get requests", ValueType::Number) \
    M(KeeperListRequest, "Number of list requests", ValueType::Number) \
    M(KeeperExistsRequest, "Number of exists requests", ValueType::Number) \
    \
    M(OverflowBreak, "Number of times, data processing was cancelled by query complexity limitation with setting '*_overflow_mode' = 'break' and the result is incomplete.", ValueType::Number) \
    M(OverflowThrow, "Number of times, data processing was cancelled by query complexity limitation with setting '*_overflow_mode' = 'throw' and exception was thrown.", ValueType::Number) \
    M(OverflowAny, "Number of times approximate GROUP BY was in effect: when aggregation was performed only on top of first 'max_rows_to_group_by' unique keys and other keys were ignored due to 'group_by_overflow_mode' = 'any'.", ValueType::Number) \
    \
    M(S3QueueSetFileProcessingMicroseconds, "Time spent to set file as processing", ValueType::Microseconds) \
    M(S3QueueSetFileProcessedMicroseconds, "Time spent to set file as processed", ValueType::Microseconds) \
    M(S3QueueSetFileFailedMicroseconds, "Time spent to set file as failed", ValueType::Microseconds) \
    M(ObjectStorageQueueFailedFiles, "Number of files which failed to be processed", ValueType::Number)\
    M(ObjectStorageQueueProcessedFiles, "Number of files which were processed", ValueType::Number)\
    M(ObjectStorageQueueCleanupMaxSetSizeOrTTLMicroseconds, "Time spent to set file as failed", ValueType::Microseconds) \
    M(ObjectStorageQueuePullMicroseconds, "Time spent to read file data", ValueType::Microseconds) \
    M(ObjectStorageQueueLockLocalFileStatusesMicroseconds, "Time spent to lock local file statuses", ValueType::Microseconds) \
    M(ObjectStorageQueueFailedToBatchSetProcessing, "Number of times batched set processing request failed", ValueType::Number)\
    M(ObjectStorageQueueTrySetProcessingRequests, "The number of times we tried to make set processing request", ValueType::Number)\
    M(ObjectStorageQueueTrySetProcessingSucceeded, "The number of times we successfully set file as processing", ValueType::Number)\
    M(ObjectStorageQueueTrySetProcessingFailed, "The number of times we unsuccessfully set file as processing", ValueType::Number)\
    M(ObjectStorageQueueListedFiles, "Number of listed files in StorageS3(Azure)Queue", ValueType::Number)\
    M(ObjectStorageQueueFilteredFiles, "Number of filtered files in StorageS3(Azure)Queue", ValueType::Number)\
    M(ObjectStorageQueueReadFiles, "Number of read files (not equal to the number of actually inserted files)", ValueType::Number)\
    M(ObjectStorageQueueReadRows, "Number of read rows (not equal to the number of actually inserted rows)", ValueType::Number)\
    M(ObjectStorageQueueReadBytes, "Number of read bytes (not equal to the number of actually inserted bytes)", ValueType::Number)\
    M(ObjectStorageQueueExceptionsDuringRead, "Number of exceptions during read in S3(Azure)Queue", ValueType::Number)\
    M(ObjectStorageQueueExceptionsDuringInsert, "Number of exceptions during insert in S3(Azure)Queue", ValueType::Number)\
    M(ObjectStorageQueueRemovedObjects, "Number of objects removed as part of after_processing = delete", ValueType::Number)\
    M(ObjectStorageQueueInsertIterations, "Number of insert iterations", ValueType::Number)\
    M(ObjectStorageQueueCommitRequests, "Number of keeper requests to commit files as either failed or processed", ValueType::Number)\
    M(ObjectStorageQueueSuccessfulCommits, "Number of successful keeper commits", ValueType::Number)\
    M(ObjectStorageQueueUnsuccessfulCommits, "Number of unsuccessful keeper commits", ValueType::Number)\
    M(ObjectStorageQueueCancelledFiles, "Number cancelled files in StorageS3(Azure)Queue", ValueType::Number)\
    M(ObjectStorageQueueProcessedRows, "Number of processed rows in StorageS3(Azure)Queue", ValueType::Number)\
    \
    M(ServerStartupMilliseconds, "Time elapsed from starting server to listening to sockets in milliseconds", ValueType::Milliseconds) \
    M(IOUringSQEsSubmitted, "Total number of io_uring SQEs submitted", ValueType::Number) \
    M(IOUringSQEsResubmitsAsync, "Total number of asynchronous io_uring SQE resubmits performed", ValueType::Number) \
    M(IOUringSQEsResubmitsSync, "Total number of synchronous io_uring SQE resubmits performed", ValueType::Number) \
    M(IOUringCQEsCompleted, "Total number of successfully completed io_uring CQEs", ValueType::Number) \
    M(IOUringCQEsFailed, "Total number of completed io_uring CQEs with failures", ValueType::Number) \
    \
    M(BackupsOpenedForRead, "Number of backups opened for reading", ValueType::Number) \
    M(BackupsOpenedForWrite, "Number of backups opened for writing", ValueType::Number) \
    M(BackupsOpenedForUnlock, "Number of backups opened for unlocking", ValueType::Number) \
    M(BackupReadMetadataMicroseconds, "Time spent reading backup metadata from .backup file", ValueType::Microseconds) \
    M(BackupWriteMetadataMicroseconds, "Time spent writing backup metadata to .backup file", ValueType::Microseconds) \
    M(BackupEntriesCollectorMicroseconds, "Time spent making backup entries", ValueType::Microseconds) \
    M(BackupEntriesCollectorForTablesDataMicroseconds, "Time spent making backup entries for tables data", ValueType::Microseconds) \
    M(BackupEntriesCollectorRunPostTasksMicroseconds, "Time spent running post tasks after making backup entries", ValueType::Microseconds) \
    M(BackupPreparingFileInfosMicroseconds, "Time spent preparing file infos for backup entries", ValueType::Microseconds) \
    M(BackupReadLocalFilesToCalculateChecksums, "Number of files read locally to calculate checksums for backup entries", ValueType::Number) \
    M(BackupReadLocalBytesToCalculateChecksums, "Total size of files read locally to calculate checksums for backup entries", ValueType::Number) \
    M(BackupReadRemoteFilesToCalculateChecksums, "Number of files read from remote disks to calculate checksums for backup entries", ValueType::Number) \
    M(BackupReadRemoteBytesToCalculateChecksums, "Total size of files read from remote disks to calculate checksums for backup entries", ValueType::Number) \
    M(BackupLockFileReads, "How many times the '.lock' file was read while making backup", ValueType::Number) \
    M(RestorePartsSkippedFiles, "Number of files skipped while restoring parts", ValueType::Number) \
    M(RestorePartsSkippedBytes, "Total size of files skipped while restoring parts", ValueType::Number) \
    \
    M(ReadTaskRequestsReceived, "The number of callbacks requested from the remote server back to the initiator server to choose the read task (for s3Cluster table function and similar). Measured on the initiator server side.", ValueType::Number) \
    M(MergeTreeReadTaskRequestsReceived, "The number of callbacks requested from the remote server back to the initiator server to choose the read task (for MergeTree tables). Measured on the initiator server side.", ValueType::Number) \
    \
    M(ReadTaskRequestsSent, "The number of callbacks requested from the remote server back to the initiator server to choose the read task (for s3Cluster table function and similar). Measured on the remote server side.", ValueType::Number) \
    M(MergeTreeReadTaskRequestsSent, "The number of callbacks requested from the remote server back to the initiator server to choose the read task (for MergeTree tables). Measured on the remote server side.", ValueType::Number) \
    M(MergeTreeAllRangesAnnouncementsSent, "The number of announcements sent from the remote server to the initiator server about the set of data parts (for MergeTree tables). Measured on the remote server side.", ValueType::Number) \
    M(ReadTaskRequestsSentElapsedMicroseconds, "Time spent in callbacks requested from the remote server back to the initiator server to choose the read task (for s3Cluster table function and similar). Measured on the remote server side.", ValueType::Microseconds) \
    M(MergeTreeReadTaskRequestsSentElapsedMicroseconds, "Time spent in callbacks requested from the remote server back to the initiator server to choose the read task (for MergeTree tables). Measured on the remote server side.", ValueType::Microseconds) \
    M(MergeTreeAllRangesAnnouncementsSentElapsedMicroseconds, "Time spent in sending the announcement from the remote server to the initiator server about the set of data parts (for MergeTree tables). Measured on the remote server side.", ValueType::Microseconds) \
    M(MergerMutatorsGetPartsForMergeElapsedMicroseconds, "Time spent to take data parts snapshot to build ranges from them.", ValueType::Microseconds) \
    M(MergerMutatorPrepareRangesForMergeElapsedMicroseconds, "Time spent to prepare parts ranges which can be merged according to merge predicate.", ValueType::Microseconds) \
    M(MergerMutatorSelectPartsForMergeElapsedMicroseconds, "Time spent to select parts from ranges which can be merged.", ValueType::Microseconds) \
    M(MergerMutatorRangesForMergeCount, "Amount of candidate ranges for merge", ValueType::Number) \
    M(MergerMutatorPartsInRangesForMergeCount, "Amount of candidate parts for merge", ValueType::Number) \
    M(MergerMutatorSelectRangePartsCount, "Amount of parts in selected range for merge", ValueType::Number) \
    \
    M(ConnectionPoolIsFullMicroseconds, "Total time spent waiting for a slot in connection pool.", ValueType::Microseconds) \
    M(AsyncLoaderWaitMicroseconds, "Total time a query was waiting for async loader jobs.", ValueType::Microseconds) \
    \
    M(DistrCacheServerSwitches, "Distributed Cache read buffer event. Number of server switches between distributed cache servers in read/write-through cache", ValueType::Number) \
    M(DistrCacheReadMicroseconds, "Distributed Cache read buffer event. Time spent reading from distributed cache", ValueType::Microseconds) \
    M(DistrCacheFallbackReadMicroseconds, "Distributed Cache read buffer event. Time spend reading from fallback buffer instead of distributed cache", ValueType::Microseconds) \
    M(DistrCachePrecomputeRangesMicroseconds, "Distributed Cache read buffer event. Time spent to precompute read ranges", ValueType::Microseconds) \
    M(DistrCacheNextImplMicroseconds, "Distributed Cache read buffer event. Time spend in ReadBufferFromDistributedCache::nextImpl", ValueType::Microseconds) \
    M(DistrCacheStartRangeMicroseconds, "Distributed Cache read buffer event. Time spent to start a new read range with distributed cache", ValueType::Microseconds) \
    M(DistrCacheIgnoredBytesWhileWaitingProfileEvents, "Distributed Cache read buffer event. Ignored bytes while waiting for profile events in distributed cache", ValueType::Number) \
    M(DistrCacheRangeChange, "Distributed Cache read buffer event. Number of times we changed read range because of seek/last_position change", ValueType::Number) \
    \
    M(DistrCacheGetResponseMicroseconds, "Distributed Cache client event. Time spend to wait for response from distributed cache", ValueType::Microseconds) \
    M(DistrCacheReadErrors, "Distributed Cache client event. Number of distributed cache errors during read", ValueType::Number) \
    M(DistrCacheMakeRequestErrors, "Distributed Cache client event. Number of distributed cache errors when making a request", ValueType::Number) \
    M(DistrCacheReceiveResponseErrors, "Distributed Cache client event. Number of distributed cache errors when receiving response a request", ValueType::Number) \
    \
    M(DistrCachePackets, "Distributed Cache client event. Total number of packets received from distributed cache", ValueType::Number) \
    M(DistrCachePacketsBytes, "Distributed Cache client event. The number of bytes in Data packets which were not ignored", ValueType::Bytes) \
    M(DistrCacheUnusedPackets, "Distributed Cache client event. Number of skipped unused packets from distributed cache", ValueType::Number) \
    M(DistrCacheUnusedPacketsBytes, "Distributed Cache client event. The number of bytes in Data packets which were ignored", ValueType::Bytes) \
    M(DistrCacheUnusedPacketsBufferAllocations, "Distributed Cache client event. The number of extra buffer allocations in case we could not reuse existing buffer", ValueType::Number) \
    \
    M(DistrCacheLockRegistryMicroseconds, "Distributed Cache registry event. Time spent to take DistributedCacheRegistry lock", ValueType::Microseconds) \
    M(DistrCacheRegistryUpdateMicroseconds, "Distributed Cache registry event. Time spent updating distributed cache registry", ValueType::Microseconds) \
    M(DistrCacheRegistryUpdates, "Distributed Cache registry event. Number of distributed cache registry updates", ValueType::Number) \
    M(DistrCacheHashRingRebuilds, "Distributed Cache registry event. Number of distributed cache hash ring rebuilds", ValueType::Number) \
    \
    M(DistrCacheReadBytesFromCache, "Distributed Cache read buffer event. Bytes read from distributed cache", ValueType::Bytes) \
    M(DistrCacheReadBytesFromFallbackBuffer, "Distributed Cache read buffer event. Bytes read from fallback buffer", ValueType::Number) \
    \
    M(DistrCacheRangeResetBackward, "Distributed Cache read buffer event. Number of times we reset read range because of seek/last_position change", ValueType::Number) \
    M(DistrCacheRangeResetForward, "Distributed Cache read buffer event. Number of times we reset read range because of seek/last_position change", ValueType::Number) \
    M(DistrCacheReconnectsAfterTimeout, "Distributed Cache server event. The number of reconnects after timeout", ValueType::Number) \
    \
    M(DistrCacheOpenedConnections, "Distributed Cache connection event. The number of open connections to distributed cache", ValueType::Number) \
    M(DistrCacheReusedConnections, "Distributed Cache connection event. The number of reused connections to distributed cache", ValueType::Number) \
    M(DistrCacheOpenedConnectionsBypassingPool, "Distributed Cache connection event. The number of open connections to distributed cache bypassing pool", ValueType::Number) \
    M(DistrCacheConnectMicroseconds, "Distributed Cache connection event. The time spent to connect to distributed cache", ValueType::Microseconds) \
    M(DistrCacheConnectAttempts, "Distributed Cache connection event. The number of connection attempts to distributed cache", ValueType::Number) \
    M(DistrCacheGetClientMicroseconds, "Distributed Cache connection event. Time spent getting client for distributed cache", ValueType::Microseconds) \
    \
    M(DistrCacheServerProcessRequestMicroseconds, "Distributed Cache server event. Time spent processing request on DistributedCache server side", ValueType::Microseconds) \
    M(DistrCacheServerStartRequestPackets, "Distributed Cache server event. Number of StartRequest packets in DistributedCacheServer", ValueType::Number) \
    M(DistrCacheServerContinueRequestPackets, "Distributed Cache server event. Number of ContinueRequest packets in DistributedCacheServer", ValueType::Number) \
    M(DistrCacheServerEndRequestPackets, "Distributed Cache server event. Number of EndRequest packets in DistributedCacheServer", ValueType::Number) \
    M(DistrCacheServerAckRequestPackets, "Distributed Cache server event. Number of AckRequest packets in DistributedCacheServer", ValueType::Number) \
    M(DistrCacheServerNewS3CachedClients, "Distributed Cache server event. The number of new cached s3 clients", ValueType::Number) \
    M(DistrCacheServerReusedS3CachedClients, "Distributed Cache server event. The number of reused cached s3 clients", ValueType::Number) \
    \
    M(LogTest, "Number of log messages with level Test", ValueType::Number) \
    M(LogTrace, "Number of log messages with level Trace", ValueType::Number) \
    M(LogDebug, "Number of log messages with level Debug", ValueType::Number) \
    M(LogInfo, "Number of log messages with level Info", ValueType::Number) \
    M(LogWarning, "Number of log messages with level Warning", ValueType::Number) \
    M(LogError, "Number of log messages with level Error", ValueType::Number) \
    M(LogFatal, "Number of log messages with level Fatal", ValueType::Number) \
    M(LoggerElapsedNanoseconds, "Cumulative time spend in logging", ValueType::Nanoseconds) \
    \
    M(InterfaceHTTPSendBytes, "Number of bytes sent through HTTP interfaces", ValueType::Bytes) \
    M(InterfaceHTTPReceiveBytes, "Number of bytes received through HTTP interfaces", ValueType::Bytes) \
    M(InterfaceNativeSendBytes, "Number of bytes sent through native interfaces", ValueType::Bytes) \
    M(InterfaceNativeReceiveBytes, "Number of bytes received through native interfaces", ValueType::Bytes) \
    M(InterfacePrometheusSendBytes, "Number of bytes sent through Prometheus interfaces", ValueType::Bytes) \
    M(InterfacePrometheusReceiveBytes, "Number of bytes received through Prometheus interfaces", ValueType::Bytes) \
    M(InterfaceInterserverSendBytes, "Number of bytes sent through interserver interfaces", ValueType::Bytes) \
    M(InterfaceInterserverReceiveBytes, "Number of bytes received through interserver interfaces", ValueType::Bytes) \
    M(InterfaceMySQLSendBytes, "Number of bytes sent through MySQL interfaces", ValueType::Bytes) \
    M(InterfaceMySQLReceiveBytes, "Number of bytes received through MySQL interfaces", ValueType::Bytes) \
    M(InterfacePostgreSQLSendBytes, "Number of bytes sent through PostgreSQL interfaces", ValueType::Bytes) \
    M(InterfacePostgreSQLReceiveBytes, "Number of bytes received through PostgreSQL interfaces", ValueType::Bytes) \
    \
    M(ParallelReplicasUsedCount, "Number of replicas used to execute a query with task-based parallel replicas", ValueType::Number) \
    M(ParallelReplicasAvailableCount, "Number of replicas available to execute a query with task-based parallel replicas", ValueType::Number) \
    M(ParallelReplicasUnavailableCount, "Number of replicas which was chosen, but found to be unavailable during query execution with task-based parallel replicas", ValueType::Number) \
    \
    M(SharedMergeTreeVirtualPartsUpdates, "Virtual parts update count", ValueType::Number) \
    M(SharedMergeTreeVirtualPartsUpdatesByLeader, "Virtual parts updates by leader", ValueType::Number) \
    M(SharedMergeTreeVirtualPartsUpdateMicroseconds, "Virtual parts update microseconds", ValueType::Microseconds) \
    M(SharedMergeTreeVirtualPartsUpdatesFromZooKeeper, "Virtual parts updates count from ZooKeeper", ValueType::Number) \
    M(SharedMergeTreeVirtualPartsUpdatesFromZooKeeperMicroseconds, "Virtual parts updates from ZooKeeper microseconds", ValueType::Microseconds) \
    M(SharedMergeTreeVirtualPartsUpdatesPeerNotFound, "Virtual updates from peer failed because no one found", ValueType::Number) \
    M(SharedMergeTreeVirtualPartsUpdatesFromPeer, "Virtual parts updates count from peer", ValueType::Number) \
    M(SharedMergeTreeVirtualPartsUpdatesFromPeerMicroseconds, "Virtual parts updates from peer microseconds", ValueType::Microseconds) \
    M(SharedMergeTreeVirtualPartsUpdatesForMergesOrStatus, "Virtual parts updates from non-default background job", ValueType::Number) \
    M(SharedMergeTreeVirtualPartsUpdatesLeaderFailedElection, "Virtual parts updates leader election failed", ValueType::Number) \
    M(SharedMergeTreeVirtualPartsUpdatesLeaderSuccessfulElection, "Virtual parts updates leader election successful", ValueType::Number) \
    M(SharedMergeTreeMergeMutationAssignmentAttempt, "How many times we tried to assign merge or mutation", ValueType::Number) \
    M(SharedMergeTreeMergeMutationAssignmentFailedWithNothingToDo, "How many times we tried to assign merge or mutation and failed because nothing to merge", ValueType::Number) \
    M(SharedMergeTreeMergeMutationAssignmentFailedWithConflict, "How many times we tried to assign merge or mutation and failed because of conflict in Keeper", ValueType::Number) \
    M(SharedMergeTreeMergeMutationAssignmentSuccessful, "How many times we tried to assign merge or mutation", ValueType::Number) \
    M(SharedMergeTreeMergePartsMovedToOudated, "How many parts moved to oudated directory", ValueType::Number) \
    M(SharedMergeTreeMergePartsMovedToCondemned, "How many parts moved to condemned directory", ValueType::Number) \
    M(SharedMergeTreeOutdatedPartsConfirmationRequest, "How many ZooKeeper requests were used to config outdated parts", ValueType::Number) \
    M(SharedMergeTreeOutdatedPartsConfirmationInvocations, "How many invocations were made to confirm outdated parts", ValueType::Number) \
    M(SharedMergeTreeOutdatedPartsHTTPRequest, "How many HTTP requests were send to confirm outdated parts", ValueType::Number) \
    M(SharedMergeTreeOutdatedPartsHTTPResponse, "How many HTTP responses were send to confirm outdated parts", ValueType::Number) \
    M(SharedMergeTreeCondemnedPartsKillRequest, "How many ZooKeeper requests were used to remove condemned parts", ValueType::Number) \
    M(SharedMergeTreeCondemnedPartsLockConfict, "How many times we failed to acquite lock because of conflict", ValueType::Number) \
    M(SharedMergeTreeCondemnedPartsRemoved, "How many condemned parts were removed", ValueType::Number) \
    M(SharedMergeTreeMergeSelectingTaskMicroseconds, "Merge selecting task microseconds for SMT", ValueType::Number) \
    M(SharedMergeTreeOptimizeAsync, "Asynchronous OPTIMIZE queries executed", ValueType::Number) \
    M(SharedMergeTreeOptimizeSync, "Synchronous OPTIMIZE queries executed", ValueType::Number) \
    M(SharedMergeTreeScheduleDataProcessingJob, "How many times scheduleDataProcessingJob called/", ValueType::Number) \
    M(SharedMergeTreeScheduleDataProcessingJobNothingToScheduled, "How many times scheduleDataProcessingJob called but nothing to do", ValueType::Number) \
    M(SharedMergeTreeScheduleDataProcessingJobMicroseconds, "scheduleDataProcessingJob execute time", ValueType::Number) \
    M(SharedMergeTreeHandleBlockingParts, "How many blocking parts to handle in scheduleDataProcessingJob", ValueType::Number) \
    M(SharedMergeTreeHandleBlockingPartsMicroseconds, "Time of handling blocking parts in scheduleDataProcessingJob ", ValueType::Number) \
    M(SharedMergeTreeHandleFetchPartsMicroseconds, "Time of handling fetched parts in scheduleDataProcessingJob", ValueType::Number) \
    M(SharedMergeTreeHandleOutdatedParts, "How many outdated parts to handle in scheduleDataProcessingJob", ValueType::Number) \
    M(SharedMergeTreeHandleOutdatedPartsMicroseconds, "Time of handling outdated parts in scheduleDataProcessingJob", ValueType::Number) \
    M(SharedMergeTreeGetPartsBatchToLoadMicroseconds, "Time of getPartsBatchToLoad in scheduleDataProcessingJob", ValueType::Number) \
    M(SharedMergeTreeTryUpdateDiskMetadataCacheForPartMicroseconds, "Time of tryUpdateDiskMetadataCacheForPart in scheduleDataProcessingJob", ValueType::Number) \
    M(SharedMergeTreeLoadChecksumAndIndexesMicroseconds, "Time of loadColumnsChecksumsIndexes only for SharedMergeTree", ValueType::Number) \
    M(KeeperLogsEntryReadFromLatestCache, "Number of log entries in Keeper being read from latest logs cache", ValueType::Number) \
    M(KeeperLogsEntryReadFromCommitCache, "Number of log entries in Keeper being read from commit logs cache", ValueType::Number) \
    M(KeeperLogsEntryReadFromFile, "Number of log entries in Keeper being read directly from the changelog file", ValueType::Number) \
    M(KeeperLogsPrefetchedEntries, "Number of log entries in Keeper being prefetched from the changelog file", ValueType::Number) \
    \
    M(StorageConnectionsCreated, "Number of created connections for storages", ValueType::Number) \
    M(StorageConnectionsReused, "Number of reused connections for storages", ValueType::Number) \
    M(StorageConnectionsReset, "Number of reset connections for storages", ValueType::Number) \
    M(StorageConnectionsPreserved, "Number of preserved connections for storages", ValueType::Number) \
    M(StorageConnectionsExpired, "Number of expired connections for storages", ValueType::Number) \
    M(StorageConnectionsErrors, "Number of cases when creation of a connection for storage is failed", ValueType::Number) \
    M(StorageConnectionsElapsedMicroseconds, "Total time spend on creating connections for storages", ValueType::Microseconds)                                                                                                                                                                                                                                               \
    \
    M(DiskConnectionsCreated, "Number of created connections for disk", ValueType::Number) \
    M(DiskConnectionsReused, "Number of reused connections for disk", ValueType::Number) \
    M(DiskConnectionsReset, "Number of reset connections for disk", ValueType::Number) \
    M(DiskConnectionsPreserved, "Number of preserved connections for disk", ValueType::Number) \
    M(DiskConnectionsExpired, "Number of expired connections for disk", ValueType::Number) \
    M(DiskConnectionsErrors, "Number of cases when creation of a connection for disk is failed", ValueType::Number) \
    M(DiskConnectionsElapsedMicroseconds, "Total time spend on creating connections for disk", ValueType::Microseconds) \
    \
    M(HTTPConnectionsCreated, "Number of created http connections", ValueType::Number) \
    M(HTTPConnectionsReused, "Number of reused http connections", ValueType::Number) \
    M(HTTPConnectionsReset, "Number of reset http connections", ValueType::Number) \
    M(HTTPConnectionsPreserved, "Number of preserved http connections", ValueType::Number) \
    M(HTTPConnectionsExpired, "Number of expired http connections", ValueType::Number) \
    M(HTTPConnectionsErrors, "Number of cases when creation of a http connection failed", ValueType::Number) \
    M(HTTPConnectionsElapsedMicroseconds, "Total time spend on creating http connections", ValueType::Microseconds) \
    \
    M(AddressesDiscovered, "Total count of new addresses in dns resolve results for http connections", ValueType::Number) \
    M(AddressesExpired, "Total count of expired addresses which is no longer presented in dns resolve results for http connections", ValueType::Number) \
    M(AddressesMarkedAsFailed, "Total count of addresses which has been marked as faulty due to connection errors for http connections", ValueType::Number) \
    \
    M(ReadWriteBufferFromHTTPRequestsSent, "Number of HTTP requests sent by ReadWriteBufferFromHTTP", ValueType::Number) \
    M(ReadWriteBufferFromHTTPBytes, "Total size of payload bytes received and sent by ReadWriteBufferFromHTTP. Doesn't include HTTP headers.", ValueType::Bytes) \
    \
    M(ConcurrencyControlSlotsGranted, "Number of CPU slot granted according to guarantee of 1 thread per query and for queries with setting 'use_concurrency_control' = 0", ValueType::Number) \
    M(ConcurrencyControlSlotsDelayed, "Number of CPU slot not granted initially and required to wait for a free CPU slot", ValueType::Number) \
    M(ConcurrencyControlSlotsAcquired, "Total number of CPU slot acquired", ValueType::Number) \
    M(ConcurrencyControlSlotsAcquiredNonCompeting, "Total number of noncompeting CPU slot acquired", ValueType::Number) \
    M(ConcurrencyControlQueriesDelayed, "Total number of CPU slot allocations (queries) that were required to wait for slots to upscale", ValueType::Number) \
    \
    M(SharedDatabaseCatalogFailedToApplyState, "Number of failures to apply new state in SharedDatabaseCatalog", ValueType::Number) \
    M(SharedDatabaseCatalogStateApplicationMicroseconds, "Total time spend on application of new state in SharedDatabaseCatalog", ValueType::Microseconds) \
    \
    M(GWPAsanAllocateSuccess, "Number of successful allocations done by GWPAsan", ValueType::Number) \
    M(GWPAsanAllocateFailed, "Number of failed allocations done by GWPAsan (i.e. filled pool)", ValueType::Number) \
    M(GWPAsanFree, "Number of free operations done by GWPAsan", ValueType::Number) \
    \
    M(MemoryWorkerRun, "Number of runs done by MemoryWorker in background", ValueType::Number) \
    M(MemoryWorkerRunElapsedMicroseconds, "Total time spent by MemoryWorker for background work", ValueType::Microseconds) \
    M(FilterTransformPassedRows, "Number of rows that passed the filter in the query", ValueType::Number) \
    M(FilterTransformPassedBytes, "Number of bytes that passed the filter in the query", ValueType::Bytes) \
    \
    M(ParquetFetchWaitTimeMicroseconds, "Time of waiting fetching parquet data", ValueType::Microseconds) \
<<<<<<< HEAD
    M(ParquetDecompressionTimeMicroseconds, "Time spent decompressing Parquet page data", ValueType::Microseconds) \
    M(ParquetDeserializingMetaTimeMicroseconds, "Time spent deserializing Parquet page headers and other metadata", ValueType::Microseconds) \
    M(ParquetFilteredRows, "Rows considered by push down filters, including skipped rows", ValueType::Number) \
    M(ParquetSkippedRows, "Rows skipped by push down filters", ValueType::Number) \
    M(ParquetOutputRows, "Parquet output rows", ValueType::Number) \
    M(ParquetSkipPageNum, "Parquet pages skipped", ValueType::Number) \
    \
=======
    M(FilterTransformPassedRows, "Number of rows that passed the filter in the query", ValueType::Number) \
    M(FilterTransformPassedBytes, "Number of bytes that passed the filter in the query", ValueType::Bytes) \

>>>>>>> 278bac8c

#ifdef APPLY_FOR_EXTERNAL_EVENTS
    #define APPLY_FOR_EVENTS(M) APPLY_FOR_BUILTIN_EVENTS(M) APPLY_FOR_EXTERNAL_EVENTS(M)
#else
    #define APPLY_FOR_EVENTS(M) APPLY_FOR_BUILTIN_EVENTS(M)
#endif

namespace ProfileEvents
{

#define M(NAME, DOCUMENTATION, VALUE_TYPE) extern const Event NAME = Event(__COUNTER__);
    APPLY_FOR_EVENTS(M)
#undef M
constexpr Event END = Event(__COUNTER__);

/// Global variable, initialized by zeros.
static Counter global_counters_array[END] {};
/// Initialize global counters statically
Counters global_counters(global_counters_array);

const Event Counters::num_counters = END;


Timer::Timer(Counters & counters_, Event timer_event_, Resolution resolution_)
    : counters(counters_), timer_event(timer_event_), resolution(resolution_)
{
}

Timer::Timer(Counters & counters_, Event timer_event_, Event counter_event, Resolution resolution_)
    : Timer(counters_, timer_event_, resolution_)
{
    counters.increment(counter_event);
}

UInt64 Timer::get()
{
    return watch.elapsedNanoseconds() / static_cast<UInt64>(resolution);
}

void Timer::end()
{
    counters.increment(timer_event, get());
    watch.reset();
}

Counters::Counters(VariableContext level_, Counters * parent_)
    : counters_holder(new Counter[num_counters] {}),
      parent(parent_),
      level(level_)
{
    counters = counters_holder.get();
}

Counters::Counters(Counters && src) noexcept
    : counters(std::exchange(src.counters, nullptr))
    , counters_holder(std::move(src.counters_holder))
    , parent(src.parent.exchange(nullptr))
    , trace_profile_events(src.trace_profile_events)
    , level(src.level)
{
}

void Counters::resetCounters()
{
    if (counters)
    {
        for (Event i = Event(0); i < num_counters; ++i)
            counters[i].store(0, std::memory_order_relaxed);
    }
}

void Counters::reset()
{
    setParent(nullptr);
    resetCounters();
}

Counters::Snapshot::Snapshot()
    : counters_holder(new Count[num_counters] {})
{}

Counters::Snapshot Counters::getPartiallyAtomicSnapshot() const
{
    Snapshot res;
    for (Event i = Event(0); i < num_counters; ++i)
        res.counters_holder[i] = counters[i].load(std::memory_order_relaxed);
    return res;
}

const char * getName(Event event)
{
    static const char * strings[] =
    {
    #define M(NAME, DOCUMENTATION, VALUE_TYPE) #NAME,
        APPLY_FOR_EVENTS(M)
    #undef M
    };

    return strings[event];
}

const char * getDocumentation(Event event)
{
    static const char * strings[] =
    {
    #define M(NAME, DOCUMENTATION, VALUE_TYPE) DOCUMENTATION,
        APPLY_FOR_EVENTS(M)
    #undef M
    };

    return strings[event];
}

ValueType getValueType(Event event)
{
    static ValueType strings[] =
    {
    #define M(NAME, DOCUMENTATION, VALUE_TYPE) VALUE_TYPE,
        APPLY_FOR_EVENTS(M)
    #undef M
    };

    return strings[event];
}

Event end() { return END; }

void increment(Event event, Count amount)
{
    DB::CurrentThread::getProfileEvents().increment(event, amount);
}

void incrementNoTrace(Event event, Count amount)
{
    DB::CurrentThread::getProfileEvents().incrementNoTrace(event, amount);
}

void Counters::increment(Event event, Count amount)
{
    Counters * current = this;
    bool send_to_trace_log = false;

    do
    {
        send_to_trace_log |= current->trace_profile_events;
        current->counters[event].fetch_add(amount, std::memory_order_relaxed);
        current = current->parent;
    } while (current != nullptr);

    if (unlikely(send_to_trace_log))
        DB::TraceSender::send(DB::TraceType::ProfileEvent, StackTrace(), {.event = event, .increment = amount});
}

void Counters::incrementNoTrace(Event event, Count amount)
{
    Counters * current = this;
    do
    {
        current->counters[event].fetch_add(amount, std::memory_order_relaxed);
        current = current->parent;
    } while (current != nullptr);
}

void incrementForLogMessage(Poco::Message::Priority priority)
{
    switch (priority)
    {
        case Poco::Message::PRIO_TEST: increment(LogTest); break;
        case Poco::Message::PRIO_TRACE: increment(LogTrace); break;
        case Poco::Message::PRIO_DEBUG: increment(LogDebug); break;
        case Poco::Message::PRIO_INFORMATION: increment(LogInfo); break;
        case Poco::Message::PRIO_WARNING: increment(LogWarning); break;
        case Poco::Message::PRIO_ERROR: increment(LogError); break;
        case Poco::Message::PRIO_FATAL: increment(LogFatal); break;
        default: break;
    }
}

void incrementLoggerElapsedNanoseconds(UInt64 ns)
{
    increment(LoggerElapsedNanoseconds, ns);
}

CountersIncrement::CountersIncrement(Counters::Snapshot const & snapshot)
{
    init();
    memcpy(increment_holder.get(), snapshot.counters_holder.get(), Counters::num_counters * sizeof(Increment));
}

CountersIncrement::CountersIncrement(Counters::Snapshot const & after, Counters::Snapshot const & before)
{
    init();
    for (Event i = Event(0); i < Counters::num_counters; ++i)
        increment_holder[i] = static_cast<Increment>(after[i]) - static_cast<Increment>(before[i]);
}

void CountersIncrement::init()
{
    increment_holder = std::make_unique<Increment[]>(Counters::num_counters);
}

}

#undef APPLY_FOR_EVENTS<|MERGE_RESOLUTION|>--- conflicted
+++ resolved
@@ -967,9 +967,10 @@
     M(MemoryWorkerRunElapsedMicroseconds, "Total time spent by MemoryWorker for background work", ValueType::Microseconds) \
     M(FilterTransformPassedRows, "Number of rows that passed the filter in the query", ValueType::Number) \
     M(FilterTransformPassedBytes, "Number of bytes that passed the filter in the query", ValueType::Bytes) \
+    M(FilterTransformPassedRows, "Number of rows that passed the filter in the query", ValueType::Number) \
+    M(FilterTransformPassedBytes, "Number of bytes that passed the filter in the query", ValueType::Bytes) \   
     \
     M(ParquetFetchWaitTimeMicroseconds, "Time of waiting fetching parquet data", ValueType::Microseconds) \
-<<<<<<< HEAD
     M(ParquetDecompressionTimeMicroseconds, "Time spent decompressing Parquet page data", ValueType::Microseconds) \
     M(ParquetDeserializingMetaTimeMicroseconds, "Time spent deserializing Parquet page headers and other metadata", ValueType::Microseconds) \
     M(ParquetFilteredRows, "Rows considered by push down filters, including skipped rows", ValueType::Number) \
@@ -977,11 +978,6 @@
     M(ParquetOutputRows, "Parquet output rows", ValueType::Number) \
     M(ParquetSkipPageNum, "Parquet pages skipped", ValueType::Number) \
     \
-=======
-    M(FilterTransformPassedRows, "Number of rows that passed the filter in the query", ValueType::Number) \
-    M(FilterTransformPassedBytes, "Number of bytes that passed the filter in the query", ValueType::Bytes) \
-
->>>>>>> 278bac8c
 
 #ifdef APPLY_FOR_EXTERNAL_EVENTS
     #define APPLY_FOR_EVENTS(M) APPLY_FOR_BUILTIN_EVENTS(M) APPLY_FOR_EXTERNAL_EVENTS(M)
