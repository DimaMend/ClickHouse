#include <Common/ProfileEvents.h>
#include <Common/CurrentThread.h>
#include <Common/typeid_cast.h>
#include <Columns/ColumnArray.h>

/// Available events. Add something here as you wish.
#define APPLY_FOR_EVENTS(M) \
    M(Query, "Number of queries to be interpreted and potentially executed. Does not include queries that failed to parse or were rejected due to AST size limits, quota limits or limits on the number of simultaneously running queries. May include internal queries initiated by ClickHouse itself. Does not count subqueries.") \
    M(SelectQuery, "Same as Query, but only for SELECT queries.") \
    M(InsertQuery, "Same as Query, but only for INSERT queries.") \
    M(AsyncInsertQuery, "Same as InsertQuery, but only for asynchronous INSERT queries.") \
    M(AsyncInsertBytes, "Data size in bytes of asynchronous INSERT queries.") \
    M(FailedQuery, "Number of failed queries.") \
    M(FailedSelectQuery, "Same as FailedQuery, but only for SELECT queries.") \
    M(FailedInsertQuery, "Same as FailedQuery, but only for INSERT queries.") \
    M(QueryTimeMicroseconds, "Total time of all queries.") \
    M(SelectQueryTimeMicroseconds, "Total time of SELECT queries.") \
    M(InsertQueryTimeMicroseconds, "Total time of INSERT queries.") \
    M(FileOpen, "Number of files opened.") \
    M(Seek, "Number of times the 'lseek' function was called.") \
    M(ReadBufferFromFileDescriptorRead, "Number of reads (read/pread) from a file descriptor. Does not include sockets.") \
    M(ReadBufferFromFileDescriptorReadFailed, "Number of times the read (read/pread) from a file descriptor have failed.") \
    M(ReadBufferFromFileDescriptorReadBytes, "Number of bytes read from file descriptors. If the file is compressed, this will show the compressed data size.") \
    M(WriteBufferFromFileDescriptorWrite, "Number of writes (write/pwrite) to a file descriptor. Does not include sockets.") \
    M(WriteBufferFromFileDescriptorWriteFailed, "Number of times the write (write/pwrite) to a file descriptor have failed.") \
    M(WriteBufferFromFileDescriptorWriteBytes, "Number of bytes written to file descriptors. If the file is compressed, this will show compressed data size.") \
    M(ReadCompressedBytes, "Number of bytes (the number of bytes before decompression) read from compressed sources (files, network).") \
    M(CompressedReadBufferBlocks, "Number of compressed blocks (the blocks of data that are compressed independent of each other) read from compressed sources (files, network).") \
    M(CompressedReadBufferBytes, "Number of uncompressed bytes (the number of bytes after decompression) read from compressed sources (files, network).") \
    M(UncompressedCacheHits, "") \
    M(UncompressedCacheMisses, "") \
    M(UncompressedCacheWeightLost, "") \
    M(MMappedFileCacheHits, "") \
    M(MMappedFileCacheMisses, "") \
    M(OpenedFileCacheHits, "") \
    M(OpenedFileCacheMisses, "") \
    M(AIOWrite, "Number of writes with Linux or FreeBSD AIO interface") \
    M(AIOWriteBytes, "Number of bytes written with Linux or FreeBSD AIO interface") \
    M(AIORead, "Number of reads with Linux or FreeBSD AIO interface") \
    M(AIOReadBytes, "Number of bytes read with Linux or FreeBSD AIO interface") \
    M(IOBufferAllocs, "") \
    M(IOBufferAllocBytes, "") \
    M(ArenaAllocChunks, "") \
    M(ArenaAllocBytes, "") \
    M(FunctionExecute, "") \
    M(TableFunctionExecute, "") \
    M(MarkCacheHits, "") \
    M(MarkCacheMisses, "") \
    M(CreatedReadBufferOrdinary, "") \
    M(CreatedReadBufferDirectIO, "") \
    M(CreatedReadBufferDirectIOFailed, "") \
    M(CreatedReadBufferMMap, "") \
    M(CreatedReadBufferMMapFailed, "") \
    M(DiskReadElapsedMicroseconds, "Total time spent waiting for read syscall. This include reads from page cache.") \
    M(DiskWriteElapsedMicroseconds, "Total time spent waiting for write syscall. This include writes to page cache.") \
    M(NetworkReceiveElapsedMicroseconds, "Total time spent waiting for data to receive or receiving data from network. Only ClickHouse-related network interaction is included, not by 3rd party libraries.") \
    M(NetworkSendElapsedMicroseconds, "Total time spent waiting for data to send to network or sending data to network. Only ClickHouse-related network interaction is included, not by 3rd party libraries..") \
    M(NetworkReceiveBytes, "Total number of bytes received from network. Only ClickHouse-related network interaction is included, not by 3rd party libraries.") \
    M(NetworkSendBytes, "Total number of bytes send to network. Only ClickHouse-related network interaction is included, not by 3rd party libraries.") \
    M(ThrottlerSleepMicroseconds, "Total time a query was sleeping to conform the 'max_network_bandwidth' setting.") \
    \
    M(QueryMaskingRulesMatch, "Number of times query masking rules was successfully matched.") \
    \
    M(ReplicatedPartFetches, "Number of times a data part was downloaded from replica of a ReplicatedMergeTree table.") \
    M(ReplicatedPartFailedFetches, "Number of times a data part was failed to download from replica of a ReplicatedMergeTree table.") \
    M(ObsoleteReplicatedParts, "") \
    M(ReplicatedPartMerges, "Number of times data parts of ReplicatedMergeTree tables were successfully merged.") \
    M(ReplicatedPartFetchesOfMerged, "Number of times we prefer to download already merged part from replica of ReplicatedMergeTree table instead of performing a merge ourself (usually we prefer doing a merge ourself to save network traffic). This happens when we have not all source parts to perform a merge or when the data part is old enough.") \
    M(ReplicatedPartMutations, "") \
    M(ReplicatedPartChecks, "") \
    M(ReplicatedPartChecksFailed, "") \
    M(ReplicatedDataLoss, "Number of times a data part that we wanted doesn't exist on any replica (even on replicas that are offline right now). That data parts are definitely lost. This is normal due to asynchronous replication (if quorum inserts were not enabled), when the replica on which the data part was written was failed and when it became online after fail it doesn't contain that data part.") \
    \
    M(InsertedRows, "Number of rows INSERTed to all tables.") \
    M(InsertedBytes, "Number of bytes (uncompressed; for columns as they stored in memory) INSERTed to all tables.") \
    M(DelayedInserts, "Number of times the INSERT of a block to a MergeTree table was throttled due to high number of active data parts for partition.") \
    M(RejectedInserts, "Number of times the INSERT of a block to a MergeTree table was rejected with 'Too many parts' exception due to high number of active data parts for partition.") \
    M(DelayedInsertsMilliseconds, "Total number of milliseconds spent while the INSERT of a block to a MergeTree table was throttled due to high number of active data parts for partition.") \
    M(DistributedDelayedInserts, "Number of times the INSERT of a block to a Distributed table was throttled due to high number of pending bytes.") \
    M(DistributedRejectedInserts, "Number of times the INSERT of a block to a Distributed table was rejected with 'Too many bytes' exception due to high number of pending bytes.") \
    M(DistributedDelayedInsertsMilliseconds, "Total number of milliseconds spent while the INSERT of a block to a Distributed table was throttled due to high number of pending bytes.") \
    M(DuplicatedInsertedBlocks, "Number of times the INSERTed block to a ReplicatedMergeTree table was deduplicated.") \
    \
    M(ZooKeeperInit, "") \
    M(ZooKeeperTransactions, "") \
    M(ZooKeeperList, "") \
    M(ZooKeeperCreate, "") \
    M(ZooKeeperRemove, "") \
    M(ZooKeeperExists, "") \
    M(ZooKeeperGet, "") \
    M(ZooKeeperSet, "") \
    M(ZooKeeperMulti, "") \
    M(ZooKeeperCheck, "") \
    M(ZooKeeperClose, "") \
    M(ZooKeeperWatchResponse, "") \
    M(ZooKeeperUserExceptions, "") \
    M(ZooKeeperHardwareExceptions, "") \
    M(ZooKeeperOtherExceptions, "") \
    M(ZooKeeperWaitMicroseconds, "") \
    M(ZooKeeperBytesSent, "") \
    M(ZooKeeperBytesReceived, "") \
    \
    M(DistributedConnectionFailTry, "Total count when distributed connection fails with retry") \
    M(DistributedConnectionMissingTable, "") \
    M(DistributedConnectionStaleReplica, "") \
    M(DistributedConnectionFailAtAll, "Total count when distributed connection fails after all retries finished") \
    \
    M(HedgedRequestsChangeReplica, "Total count when timeout for changing replica expired in hedged requests.") \
    \
    M(CompileFunction, "Number of times a compilation of generated LLVM code (to create fused function for complex expressions) was initiated.") \
    M(CompiledFunctionExecute, "Number of times a compiled function was executed.") \
    M(CompileExpressionsMicroseconds, "Total time spent for compilation of expressions to LLVM code.") \
    M(CompileExpressionsBytes, "Number of bytes used for expressions compilation.") \
    \
    M(ExternalSortWritePart, "") \
    M(ExternalSortMerge, "") \
    M(ExternalAggregationWritePart, "") \
    M(ExternalAggregationMerge, "") \
    M(ExternalAggregationCompressedBytes, "") \
    M(ExternalAggregationUncompressedBytes, "") \
    \
    M(SlowRead, "Number of reads from a file that were slow. This indicate system overload. Thresholds are controlled by read_backoff_* settings.") \
    M(ReadBackoff, "Number of times the number of query processing threads was lowered due to slow reads.") \
    \
    M(ReplicaPartialShutdown, "How many times Replicated table has to deinitialize its state due to session expiration in ZooKeeper. The state is reinitialized every time when ZooKeeper is available again.") \
    \
    M(SelectedParts, "Number of data parts selected to read from a MergeTree table.") \
    M(SelectedRanges, "Number of (non-adjacent) ranges in all data parts selected to read from a MergeTree table.") \
    M(SelectedMarks, "Number of marks (index granules) selected to read from a MergeTree table.") \
    M(SelectedRows, "Number of rows SELECTed from all tables.") \
    M(SelectedBytes, "Number of bytes (uncompressed; for columns as they stored in memory) SELECTed from all tables.") \
    \
    M(Merge, "Number of launched background merges.") \
    M(MergedRows, "Rows read for background merges. This is the number of rows before merge.") \
    M(MergedUncompressedBytes, "Uncompressed bytes (for columns as they stored in memory) that was read for background merges. This is the number before merge.") \
    M(MergesTimeMilliseconds, "Total time spent for background merges.")\
    \
    M(MergeTreeDataWriterRows, "Number of rows INSERTed to MergeTree tables.") \
    M(MergeTreeDataWriterUncompressedBytes, "Uncompressed bytes (for columns as they stored in memory) INSERTed to MergeTree tables.") \
    M(MergeTreeDataWriterCompressedBytes, "Bytes written to filesystem for data INSERTed to MergeTree tables.") \
    M(MergeTreeDataWriterBlocks, "Number of blocks INSERTed to MergeTree tables. Each block forms a data part of level zero.") \
    M(MergeTreeDataWriterBlocksAlreadySorted, "Number of blocks INSERTed to MergeTree tables that appeared to be already sorted.") \
    \
    M(MergeTreeDataProjectionWriterRows, "Number of rows INSERTed to MergeTree tables projection.") \
    M(MergeTreeDataProjectionWriterUncompressedBytes, "Uncompressed bytes (for columns as they stored in memory) INSERTed to MergeTree tables projection.") \
    M(MergeTreeDataProjectionWriterCompressedBytes, "Bytes written to filesystem for data INSERTed to MergeTree tables projection.") \
    M(MergeTreeDataProjectionWriterBlocks, "Number of blocks INSERTed to MergeTree tables projection. Each block forms a data part of level zero.") \
    M(MergeTreeDataProjectionWriterBlocksAlreadySorted, "Number of blocks INSERTed to MergeTree tables projection that appeared to be already sorted.") \
    \
    M(CannotRemoveEphemeralNode, "Number of times an error happened while trying to remove ephemeral node. This is not an issue, because our implementation of ZooKeeper library guarantee that the session will expire and the node will be removed.") \
    \
    M(RegexpCreated, "Compiled regular expressions. Identical regular expressions compiled just once and cached forever.") \
    M(ContextLock, "Number of times the lock of Context was acquired or tried to acquire. This is global lock.") \
    \
    M(StorageBufferFlush, "") \
    M(StorageBufferErrorOnFlush, "") \
    M(StorageBufferPassedAllMinThresholds, "") \
    M(StorageBufferPassedTimeMaxThreshold, "") \
    M(StorageBufferPassedRowsMaxThreshold, "") \
    M(StorageBufferPassedBytesMaxThreshold, "") \
    M(StorageBufferPassedTimeFlushThreshold, "") \
    M(StorageBufferPassedRowsFlushThreshold, "") \
    M(StorageBufferPassedBytesFlushThreshold, "") \
    M(StorageBufferLayerLockReadersWaitMilliseconds, "Time for waiting for Buffer layer during reading") \
    M(StorageBufferLayerLockWritersWaitMilliseconds, "Time for waiting free Buffer layer to write to (can be used to tune Buffer layers)") \
    \
    M(DictCacheKeysRequested, "") \
    M(DictCacheKeysRequestedMiss, "") \
    M(DictCacheKeysRequestedFound, "") \
    M(DictCacheKeysExpired, "") \
    M(DictCacheKeysNotFound, "") \
    M(DictCacheKeysHit, "") \
    M(DictCacheRequestTimeNs, "") \
    M(DictCacheRequests, "") \
    M(DictCacheLockWriteNs, "") \
    M(DictCacheLockReadNs, "") \
    \
    M(DistributedSyncInsertionTimeoutExceeded, "") \
    M(DataAfterMergeDiffersFromReplica, "") \
    M(DataAfterMutationDiffersFromReplica, "") \
    M(PolygonsAddedToPool, "") \
    M(PolygonsInPoolAllocatedBytes, "") \
    M(RWLockAcquiredReadLocks, "") \
    M(RWLockAcquiredWriteLocks, "") \
    M(RWLockReadersWaitMilliseconds, "") \
    M(RWLockWritersWaitMilliseconds, "") \
    M(DNSError, "Total count of errors in DNS resolution") \
    \
    M(RealTimeMicroseconds, "Total (wall clock) time spent in processing (queries and other tasks) threads (not that this is a sum).") \
    M(UserTimeMicroseconds, "Total time spent in processing (queries and other tasks) threads executing CPU instructions in user space. This include time CPU pipeline was stalled due to cache misses, branch mispredictions, hyper-threading, etc.") \
    M(SystemTimeMicroseconds, "Total time spent in processing (queries and other tasks) threads executing CPU instructions in OS kernel space. This include time CPU pipeline was stalled due to cache misses, branch mispredictions, hyper-threading, etc.") \
    M(SoftPageFaults, "") \
    M(HardPageFaults, "") \
    \
    M(OSIOWaitMicroseconds, "Total time a thread spent waiting for a result of IO operation, from the OS point of view. This is real IO that doesn't include page cache.") \
    M(OSCPUWaitMicroseconds, "Total time a thread was ready for execution but waiting to be scheduled by OS, from the OS point of view.") \
    M(OSCPUVirtualTimeMicroseconds, "CPU time spent seen by OS. Does not include involuntary waits due to virtualization.") \
    M(OSReadBytes, "Number of bytes read from disks or block devices. Doesn't include bytes read from page cache. May include excessive data due to block size, readahead, etc.") \
    M(OSWriteBytes, "Number of bytes written to disks or block devices. Doesn't include bytes that are in page cache dirty pages. May not include data that was written by OS asynchronously.") \
    M(OSReadChars, "Number of bytes read from filesystem, including page cache.") \
    M(OSWriteChars, "Number of bytes written to filesystem, including page cache.") \
    \
    M(PerfCpuCycles, "Total cycles. Be wary of what happens during CPU frequency scaling.")  \
    M(PerfInstructions, "Retired instructions. Be careful, these can be affected by various issues, most notably hardware interrupt counts.") \
    M(PerfCacheReferences, "Cache accesses. Usually this indicates Last Level Cache accesses but this may vary depending on your CPU. This may include prefetches and coherency messages; again this depends on the design of your CPU.") \
    M(PerfCacheMisses, "Cache misses. Usually this indicates Last Level Cache misses; this is intended to be used in con‐junction with the PERFCOUNTHWCACHEREFERENCES event to calculate cache miss rates.") \
    M(PerfBranchInstructions, "Retired branch instructions. Prior to Linux 2.6.35, this used the wrong event on AMD processors.") \
    M(PerfBranchMisses, "Mispredicted branch instructions.") \
    M(PerfBusCycles, "Bus cycles, which can be different from total cycles.") \
    M(PerfStalledCyclesFrontend, "Stalled cycles during issue.") \
    M(PerfStalledCyclesBackend, "Stalled cycles during retirement.") \
    M(PerfRefCpuCycles, "Total cycles; not affected by CPU frequency scaling.") \
    \
    M(PerfCpuClock, "The CPU clock, a high-resolution per-CPU timer") \
    M(PerfTaskClock, "A clock count specific to the task that is running") \
    M(PerfContextSwitches, "Number of context switches") \
    M(PerfCpuMigrations, "Number of times the process has migrated to a new CPU") \
    M(PerfAlignmentFaults, "Number of alignment faults. These happen when unaligned memory accesses happen; the kernel can handle these but it reduces performance. This happens only on some architectures (never on x86).") \
    M(PerfEmulationFaults, "Number of emulation faults. The kernel sometimes traps on unimplemented instructions and emulates them for user space. This can negatively impact performance.") \
    M(PerfMinEnabledTime, "For all events, minimum time that an event was enabled. Used to track event multiplexing influence") \
    M(PerfMinEnabledRunningTime, "Running time for event with minimum enabled time. Used to track the amount of event multiplexing") \
    M(PerfDataTLBReferences, "Data TLB references") \
    M(PerfDataTLBMisses, "Data TLB misses") \
    M(PerfInstructionTLBReferences, "Instruction TLB references") \
    M(PerfInstructionTLBMisses, "Instruction TLB misses") \
    M(PerfLocalMemoryReferences, "Local NUMA node memory reads") \
    M(PerfLocalMemoryMisses, "Local NUMA node memory read misses") \
    \
    M(CreatedHTTPConnections, "Total amount of created HTTP connections (counter increase every time connection is created).") \
    \
    M(CannotWriteToWriteBufferDiscard, "Number of stack traces dropped by query profiler or signal handler because pipe is full or cannot write to pipe.") \
    M(QueryProfilerSignalOverruns, "Number of times we drop processing of a query profiler signal due to overrun plus the number of signals that OS has not delivered due to overrun.") \
    M(QueryProfilerRuns, "Number of times QueryProfiler had been run.") \
    \
    M(CreatedLogEntryForMerge, "Successfully created log entry to merge parts in ReplicatedMergeTree.") \
    M(NotCreatedLogEntryForMerge, "Log entry to merge parts in ReplicatedMergeTree is not created due to concurrent log update by another replica.") \
    M(CreatedLogEntryForMutation, "Successfully created log entry to mutate parts in ReplicatedMergeTree.") \
    M(NotCreatedLogEntryForMutation, "Log entry to mutate parts in ReplicatedMergeTree is not created due to concurrent log update by another replica.") \
    \
    M(S3ReadMicroseconds, "Time of GET and HEAD requests to S3 storage.") \
    M(S3ReadBytes, "Read bytes (incoming) in GET and HEAD requests to S3 storage.") \
    M(S3ReadRequestsCount, "Number of GET and HEAD requests to S3 storage.") \
    M(S3ReadRequestsErrors, "Number of non-throttling errors in GET and HEAD requests to S3 storage.") \
    M(S3ReadRequestsThrottling, "Number of 429 and 503 errors in GET and HEAD requests to S3 storage.") \
    M(S3ReadRequestsRedirects, "Number of redirects in GET and HEAD requests to S3 storage.") \
    \
    M(S3WriteMicroseconds, "Time of POST, DELETE, PUT and PATCH requests to S3 storage.") \
    M(S3WriteBytes, "Write bytes (outgoing) in POST, DELETE, PUT and PATCH requests to S3 storage.") \
    M(S3WriteRequestsCount, "Number of POST, DELETE, PUT and PATCH requests to S3 storage.") \
    M(S3WriteRequestsErrors, "Number of non-throttling errors in POST, DELETE, PUT and PATCH requests to S3 storage.") \
    M(S3WriteRequestsThrottling, "Number of 429 and 503 errors in POST, DELETE, PUT and PATCH requests to S3 storage.") \
    M(S3WriteRequestsRedirects, "Number of redirects in POST, DELETE, PUT and PATCH requests to S3 storage.") \
    M(QueryMemoryLimitExceeded, "Number of times when memory limit exceeded for query.") \
    \
    M(RemoteFSReadMicroseconds, "Time of reading from remote filesystem.") \
    M(RemoteFSReadBytes, "Read bytes from remote filesystem.") \
    M(RemoteFSCacheReadBytes, "Read bytes from cache of remote filesystem.") \
    M(RemoteFSCacheDownloadBytes, "Bytes downloaded to cache from remote filesystem.") \
    \
    M(RemoteFSSeeks, "Total number of seeks for async buffer") \
    M(RemoteFSPrefetches, "Number of prefetches made with asynchronous reading from remote filesystem") \
    M(RemoteFSCancelledPrefetches, "Number of cancelled prefecthes (because of seek)") \
    M(RemoteFSUnusedPrefetches, "Number of prefetches pending at buffer destruction") \
    M(RemoteFSPrefetchedReads, "Number of reads from prefecthed buffer") \
    M(RemoteFSUnprefetchedReads, "Number of reads from unprefetched buffer") \
    M(RemoteFSLazySeeks, "Number of lazy seeks") \
    M(RemoteFSSeeksWithReset, "Number of seeks which lead to a new connection") \
    M(RemoteFSBuffers, "Number of buffers created for asynchronous reading from remote filesystem") \
    \
    M(ReadBufferSeekCancelConnection, "Number of seeks which lead to new connection (s3, http)") \
    \
    M(SleepFunctionCalls, "Number of times a sleep function (sleep, sleepEachRow) has been called.") \
    M(SleepFunctionMicroseconds, "Time spent sleeping due to a sleep function call.") \
    \
    M(ThreadPoolReaderPageCacheHit, "Number of times the read inside ThreadPoolReader was done from page cache.") \
    M(ThreadPoolReaderPageCacheHitBytes, "Number of bytes read inside ThreadPoolReader when it was done from page cache.") \
    M(ThreadPoolReaderPageCacheHitElapsedMicroseconds, "Time spent reading data from page cache in ThreadPoolReader.") \
    M(ThreadPoolReaderPageCacheMiss, "Number of times the read inside ThreadPoolReader was not done from page cache and was hand off to thread pool.") \
    M(ThreadPoolReaderPageCacheMissBytes, "Number of bytes read inside ThreadPoolReader when read was not done from page cache and was hand off to thread pool.") \
    M(ThreadPoolReaderPageCacheMissElapsedMicroseconds, "Time spent reading data inside the asynchronous job in ThreadPoolReader - when read was not done from page cache.") \
    \
    M(AsynchronousReadWaitMicroseconds, "Time spent in waiting for asynchronous reads.") \
    \
    M(ExternalDataSourceLocalCacheReadBytes, "Bytes read from local cache buffer in RemoteReadBufferCache")\
    \
    M(MainConfigLoads, "Number of times the main configuration was reloaded.") \
    \
<<<<<<< HEAD
    M(AggregationPreallocatedElementsInHashTables, "How many elements were preallocated in hash tables for aggregation.") \
    M(AggregationHashTablesInitializedAsTwoLevel, "How many hash tables were inited as two-level for aggregation.") \
=======
    M(MergeTreeMetadataCacheGet, "Number of rocksdb reads(used for merge tree metadata cache)") \
    M(MergeTreeMetadataCachePut, "Number of rocksdb puts(used for merge tree metadata cache)") \
    M(MergeTreeMetadataCacheDelete, "Number of rocksdb deletes(used for merge tree metadata cache)") \
    M(MergeTreeMetadataCacheSeek, "Number of rocksdb seeks(used for merge tree metadata cache)") \
    M(MergeTreeMetadataCacheHit, "Number of times the read of meta file was done from MergeTree metadata cache") \
    M(MergeTreeMetadataCacheMiss, "Number of times the read of meta file was not done from MergeTree metadata cache") \
>>>>>>> eb787c1d
    \
    M(ScalarSubqueriesGlobalCacheHit, "Number of times a read from a scalar subquery was done using the global cache") \
    M(ScalarSubqueriesLocalCacheHit, "Number of times a read from a scalar subquery was done using the local cache") \
    M(ScalarSubqueriesCacheMiss, "Number of times a read from a scalar subquery was not cached and had to be calculated completely")

namespace ProfileEvents
{

#define M(NAME, DOCUMENTATION) extern const Event NAME = __COUNTER__;
    APPLY_FOR_EVENTS(M)
#undef M
constexpr Event END = __COUNTER__;

/// Global variable, initialized by zeros.
Counter global_counters_array[END] {};
/// Initialize global counters statically
Counters global_counters(global_counters_array);

const Event Counters::num_counters = END;


Counters::Counters(VariableContext level_, Counters * parent_)
    : counters_holder(new Counter[num_counters] {}),
      parent(parent_),
      level(level_)
{
    counters = counters_holder.get();
}

void Counters::resetCounters()
{
    if (counters)
    {
        for (Event i = 0; i < num_counters; ++i)
            counters[i].store(0, std::memory_order_relaxed);
    }
}

void Counters::reset()
{
    parent = nullptr;
    resetCounters();
}

Counters::Snapshot::Snapshot()
    : counters_holder(new Count[num_counters] {})
{}

Counters::Snapshot Counters::getPartiallyAtomicSnapshot() const
{
    Snapshot res;
    for (Event i = 0; i < num_counters; ++i)
        res.counters_holder[i] = counters[i].load(std::memory_order_relaxed);
    return res;
}

const char * getName(Event event)
{
    static const char * strings[] =
    {
    #define M(NAME, DOCUMENTATION) #NAME,
        APPLY_FOR_EVENTS(M)
    #undef M
    };

    return strings[event];
}

const char * getDocumentation(Event event)
{
    static const char * strings[] =
    {
    #define M(NAME, DOCUMENTATION) DOCUMENTATION,
        APPLY_FOR_EVENTS(M)
    #undef M
    };

    return strings[event];
}


Event end() { return END; }


void increment(Event event, Count amount)
{
    DB::CurrentThread::getProfileEvents().increment(event, amount);
}

CountersIncrement::CountersIncrement(Counters::Snapshot const & snapshot)
{
    init();
    std::memcpy(increment_holder.get(), snapshot.counters_holder.get(), Counters::num_counters * sizeof(Increment));
}

CountersIncrement::CountersIncrement(Counters::Snapshot const & after, Counters::Snapshot const & before)
{
    init();
    for (Event i = 0; i < Counters::num_counters; ++i)
        increment_holder[i] = static_cast<Increment>(after[i]) - static_cast<Increment>(before[i]);
}

void CountersIncrement::init()
{
    increment_holder = std::make_unique<Increment[]>(Counters::num_counters);
}

}

#undef APPLY_FOR_EVENTS<|MERGE_RESOLUTION|>--- conflicted
+++ resolved
@@ -285,17 +285,15 @@
     \
     M(MainConfigLoads, "Number of times the main configuration was reloaded.") \
     \
-<<<<<<< HEAD
     M(AggregationPreallocatedElementsInHashTables, "How many elements were preallocated in hash tables for aggregation.") \
     M(AggregationHashTablesInitializedAsTwoLevel, "How many hash tables were inited as two-level for aggregation.") \
-=======
+    \
     M(MergeTreeMetadataCacheGet, "Number of rocksdb reads(used for merge tree metadata cache)") \
     M(MergeTreeMetadataCachePut, "Number of rocksdb puts(used for merge tree metadata cache)") \
     M(MergeTreeMetadataCacheDelete, "Number of rocksdb deletes(used for merge tree metadata cache)") \
     M(MergeTreeMetadataCacheSeek, "Number of rocksdb seeks(used for merge tree metadata cache)") \
     M(MergeTreeMetadataCacheHit, "Number of times the read of meta file was done from MergeTree metadata cache") \
     M(MergeTreeMetadataCacheMiss, "Number of times the read of meta file was not done from MergeTree metadata cache") \
->>>>>>> eb787c1d
     \
     M(ScalarSubqueriesGlobalCacheHit, "Number of times a read from a scalar subquery was done using the global cache") \
     M(ScalarSubqueriesLocalCacheHit, "Number of times a read from a scalar subquery was done using the local cache") \
