--- conflicted
+++ resolved
@@ -199,17 +199,7 @@
     ColumnPtr indexImpl(const PaddedPODArray<Type> & indexes, size_t limit) const;
     ColumnPtr replicate(const Offsets & replicate_offsets) const override;
     MutableColumns scatter(ColumnIndex num_columns, const Selector & selector) const override;
-<<<<<<< HEAD
-    void gather(ColumnGathererStream & gatherer_stream) override;
-
     int compareAt(size_t n, size_t m, const IColumn & rhs, int nan_direction_hint) const override;
-    void compareColumn(const IColumn & rhs, size_t rhs_row_num,
-                               PaddedPODArray<UInt64> * row_indexes, PaddedPODArray<Int8> & compare_results,
-                               int direction, int nan_direction_hint) const override;
-
-=======
-    int compareAt(size_t n, size_t m, const IColumn & rhs, int nan_direction_hint) const override;
->>>>>>> 48745c95
     bool hasEqualValues() const override;
     void getExtremes(Field & min, Field & max) const override;
     void getPermutation(IColumn::PermutationSortDirection direction, IColumn::PermutationSortStability stability,
