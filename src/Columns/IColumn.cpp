--- conflicted
+++ resolved
@@ -50,17 +50,13 @@
     insert(src[n]);
 }
 
-<<<<<<< HEAD
 void IColumn::insertIndicesFrom(const IColumn & src, const Selector & selector)
 {
     for (auto sel : selector)
         insertFrom(src, sel);
 }
 
-ColumnPtr IColumn::createWithOffsets(const Offsets & offsets, const Field & default_field, size_t total_rows, size_t shift) const
-=======
 ColumnPtr IColumn::createWithOffsets(const Offsets & offsets, const ColumnConst & column_with_default_value, size_t total_rows, size_t shift) const
->>>>>>> f00f551f
 {
     if (offsets.size() + shift != size())
         throw Exception(
