--- conflicted
+++ resolved
@@ -184,11 +184,12 @@
 }
 
 template <typename T>
-<<<<<<< HEAD
 void ColumnVector<T>::updateHashFast(SipHash & hash) const
 {
     hash.update(reinterpret_cast<const char *>(data.data()), size() * sizeof(data[0]));
-=======
+}
+
+template <typename T>
 size_t ColumnVector<T>::allocatedBytes() const
 {
     if constexpr (!is_big_int_v<T>)
@@ -202,7 +203,6 @@
 {
     if constexpr (!is_big_int_v<T>)
         data.protect();
->>>>>>> 5ec51530
 }
 
 template <typename T>
