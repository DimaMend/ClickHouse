--- conflicted
+++ resolved
@@ -185,11 +185,8 @@
      * So LC(Nullable(T)) would return true, LC(U) -- false.
      */
     bool nestedIsNullable() const { return isColumnNullable(*dictionary.getColumnUnique().getNestedColumn()); }
-<<<<<<< HEAD
     void nestedToNullable() { dictionary.getColumnUnique().nestedToNullable(); }
     void nestedRemoveNullable() { dictionary.getColumnUnique().nestedRemoveNullable(); }
-=======
->>>>>>> a8a929d4
 
     const IColumnUnique & getDictionary() const { return dictionary.getColumnUnique(); }
     const ColumnPtr & getDictionaryPtr() const { return dictionary.getColumnUniquePtr(); }
