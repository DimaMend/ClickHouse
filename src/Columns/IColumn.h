--- conflicted
+++ resolved
@@ -660,12 +660,10 @@
 /// True if column's an ColumnNullable instance. It's just a syntax sugar for type check.
 bool isColumnNullable(const IColumn & column);
 
-<<<<<<< HEAD
 /// True if column's an ColumnLazy instance. It's just a syntax sugar for type check.
 bool isColumnLazy(const IColumn & column);
-=======
+
 /// True if column's is ColumnNullable or ColumnLowCardinality with nullable nested column.
 bool isColumnNullableOrLowCardinalityNullable(const IColumn & column);
->>>>>>> a82ba4dc
 
 }