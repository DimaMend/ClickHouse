--- conflicted
+++ resolved
@@ -363,10 +363,9 @@
         throw Exception("Method structureEquals is not supported for " + getName(), ErrorCodes::NOT_IMPLEMENTED);
     }
 
-<<<<<<< HEAD
     virtual void getIndicesOfNonDefaultValues(Offsets & /* offsets */) const {}
     virtual size_t getNumberOfNonDefaultValues() const { return 0; }
-=======
+
     /// Compress column in memory to some representation that allows to decompress it back.
     /// Return itself if compression is not applicable for this column type.
     virtual Ptr compress() const
@@ -382,7 +381,6 @@
         return getPtr();
     }
 
->>>>>>> 5f6c8eb1
 
     static MutablePtr mutate(Ptr ptr)
     {
