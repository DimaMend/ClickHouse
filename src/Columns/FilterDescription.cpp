--- conflicted
+++ resolved
@@ -78,27 +78,19 @@
 
         const NullMap & null_map = nullable_column->getNullMapData();
         IColumn::Filter & res = concrete_column->getData();
-
-<<<<<<< HEAD
         if (nullable_column->hasNull())
         {
             const auto size = res.size();
             assert(size == null_map.size());
             for (size_t i = 0; i < size; ++i)
-                res[i] = res[i] && !null_map[i];
-        }
-=======
-        const auto size = res.size();
-        assert(size == null_map.size());
-        for (size_t i = 0; i < size; ++i)
-        {
-            auto has_val = static_cast<UInt8>(!!res[i]);
-            auto not_null = static_cast<UInt8>(!null_map[i]);
-            /// Instead of the logical AND operator(&&), the bitwise one(&) is utilized for the auto vectorization.
-            res[i] = has_val & not_null;
+            {
+                auto has_val = static_cast<UInt8>(!!res[i]);
+                auto not_null = static_cast<UInt8>(!null_map[i]);
+                /// Instead of the logical AND operator(&&), the bitwise one(&) is utilized for the auto vectorization.
+                res[i] = has_val & not_null;
+            }
         }
 
->>>>>>> d9fbf643
         data = &res;
         data_holder = std::move(mutable_holder);
         return;
