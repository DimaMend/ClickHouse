--- conflicted
+++ resolved
@@ -21,6 +21,7 @@
 
 namespace ErrorCodes
 {
+{
     extern const int ILLEGAL_COLUMN;
     extern const int NOT_IMPLEMENTED;
     extern const int CANNOT_INSERT_VALUE_OF_DIFFERENT_SIZE_INTO_TUPLE;
@@ -261,11 +262,8 @@
 
 void ColumnTuple::popBack(size_t n)
 {
-<<<<<<< HEAD
     checkElementsSizesConsistency();
-=======
     column_length -= n;
->>>>>>> a6c6ff5f
     for (auto & column : columns)
         column->popBack(n);
 }
