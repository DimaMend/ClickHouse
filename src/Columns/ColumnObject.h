#pragma once

#include <Core/Field.h>
#include <Core/Names.h>
#include <Columns/IColumn.h>
#include <Common/PODArray.h>
<<<<<<< HEAD
#include <Common/WeakHash.h>
=======
#include <Common/HashTable/HashMap.h>
#include <DataTypes/Serializations/JSONDataParser.h>
#include <DataTypes/Serializations/SubcolumnsTree.h>
>>>>>>> 43a99a56

#include <DataTypes/IDataType.h>

namespace DB
{

namespace ErrorCodes
{
    extern const int NOT_IMPLEMENTED;
}

/// Info that represents a scalar or array field in a decomposed view.
/// It allows to recreate field with different number
/// of dimensions or nullability.
struct FieldInfo
{
    /// The common type of of all scalars in field.
    DataTypePtr scalar_type;

    /// Do we have NULL scalar in field.
    bool have_nulls;

    /// If true then we have scalars with different types in array and
    /// we need to convert scalars to the common type.
    bool need_convert;

    /// Number of dimension in array. 0 if field is scalar.
    size_t num_dimensions;

    /// If true then this field is an array of variadic dimension field
    /// and we need to normalize the dimension
    bool need_fold_dimension;
};

FieldInfo getFieldInfo(const Field & field);

/** A column that represents object with dynamic set of subcolumns.
 *  Subcolumns are identified by paths in document and are stored in
 *  a trie-like structure. ColumnObject is not suitable for writing into tables
 *  and it should be converted to Tuple with fixed set of subcolumns before that.
 */
class ColumnObject final : public COWHelper<IColumnHelper<ColumnObject>, ColumnObject>
{
public:
    /** Class that represents one subcolumn.
     * It stores values in several parts of column
     * and keeps current common type of all parts.
     * We add a new column part with a new type, when we insert a field,
     * which can't be converted to the current common type.
     * After insertion of all values subcolumn should be finalized
     * for writing and other operations.
     */
    class Subcolumn
    {
    public:
        Subcolumn() = default;
        Subcolumn(size_t size_, bool is_nullable_);
        Subcolumn(MutableColumnPtr && data_, bool is_nullable_);

        size_t size() const;
        size_t byteSize() const;
        size_t allocatedBytes() const;
        void get(size_t n, Field & res) const;

        bool isFinalized() const;
        const DataTypePtr & getLeastCommonType() const { return least_common_type.get(); }
        const DataTypePtr & getLeastCommonTypeBase() const { return least_common_type.getBase(); }
        size_t getNumberOfDimensions() const { return least_common_type.getNumberOfDimensions(); }

        /// Checks the consistency of column's parts stored in @data.
        void checkTypes() const;

        /// Inserts a field, which scalars can be arbitrary, but number of
        /// dimensions should be consistent with current common type.
        void insert(Field field);
        void insert(Field field, FieldInfo info);

        void insertDefault();
        void insertManyDefaults(size_t length);
        void insertRangeFrom(const Subcolumn & src, size_t start, size_t length);
        void popBack(size_t n);

        Subcolumn cut(size_t start, size_t length) const;

        /// Converts all column's parts to the common type and
        /// creates a single column that stores all values.
        void finalize();

        /// Returns last inserted field.
        Field getLastField() const;

        FieldInfo getFieldInfo() const;

        /// Recreates subcolumn with default scalar values and keeps sizes of arrays.
        /// Used to create columns of type Nested with consistent array sizes.
        Subcolumn recreateWithDefaultValues(const FieldInfo & field_info) const;

        /// Returns single column if subcolumn in finalizes.
        /// Otherwise -- undefined behaviour.
        IColumn & getFinalizedColumn();
        const IColumn & getFinalizedColumn() const;
        const ColumnPtr & getFinalizedColumnPtr() const;

        const std::vector<WrappedPtr> & getData() const { return data; }
        size_t getNumberOfDefaultsInPrefix() const { return num_of_defaults_in_prefix; }

        friend class ColumnObject;

    private:
        class LeastCommonType
        {
        public:
            LeastCommonType();
            explicit LeastCommonType(DataTypePtr type_);

            const DataTypePtr & get() const { return type; }
            const DataTypePtr & getBase() const { return base_type; }
            size_t getNumberOfDimensions() const { return num_dimensions; }

        private:
            DataTypePtr type;
            DataTypePtr base_type;
            size_t num_dimensions = 0;
        };

        void addNewColumnPart(DataTypePtr type);

        /// Current least common type of all values inserted to this subcolumn.
        LeastCommonType least_common_type;

        /// If true then common type type of subcolumn is Nullable
        /// and default values are NULLs.
        bool is_nullable = false;

        /// Parts of column. Parts should be in increasing order in terms of subtypes/supertypes.
        /// That means that the least common type for i-th prefix is the type of i-th part
        /// and it's the supertype for all type of column from 0 to i-1.
        std::vector<WrappedPtr> data;

        /// Until we insert any non-default field we don't know further
        /// least common type and we count number of defaults in prefix,
        /// which will be converted to the default type of final common type.
        size_t num_of_defaults_in_prefix = 0;

        size_t num_rows = 0;
    };

    using Subcolumns = SubcolumnsTree<Subcolumn>;

private:
    /// If true then all subcolumns are nullable.
    const bool is_nullable;

    Subcolumns subcolumns;
    size_t num_rows;

public:
    static constexpr auto COLUMN_NAME_DUMMY = "_dummy";

    explicit ColumnObject(bool is_nullable_);
    ColumnObject(Subcolumns && subcolumns_, bool is_nullable_);

    /// Checks that all subcolumns have consistent sizes.
    void checkConsistency() const;

    bool hasSubcolumn(const PathInData & key) const;

    const Subcolumn & getSubcolumn(const PathInData & key) const;
    Subcolumn & getSubcolumn(const PathInData & key);

    void incrementNumRows() { ++num_rows; }

    /// Adds a subcolumn from existing IColumn.
    void addSubcolumn(const PathInData & key, MutableColumnPtr && subcolumn);

    /// Adds a subcolumn of specific size with default values.
    void addSubcolumn(const PathInData & key, size_t new_size);

    /// Adds a subcolumn of type Nested of specific size with default values.
    /// It cares about consistency of sizes of Nested arrays.
    void addNestedSubcolumn(const PathInData & key, const FieldInfo & field_info, size_t new_size);

    /// Finds a subcolumn from the same Nested type as @entry and inserts
    /// an array with default values with consistent sizes as in Nested type.
    bool tryInsertDefaultFromNested(const Subcolumns::NodePtr & entry) const;
    bool tryInsertManyDefaultsFromNested(const Subcolumns::NodePtr & entry) const;

    const Subcolumns & getSubcolumns() const { return subcolumns; }
    Subcolumns & getSubcolumns() { return subcolumns; }
    PathsInData getKeys() const;

    /// Part of interface

    const char * getFamilyName() const override { return "Object"; }
    TypeIndex getDataType() const override { return TypeIndex::Object; }

    size_t size() const override;
    size_t byteSize() const override;
    size_t allocatedBytes() const override;
    void forEachSubcolumn(MutableColumnCallback callback) override;
    void forEachSubcolumnRecursively(RecursiveMutableColumnCallback callback) override;
    void insert(const Field & field) override;
    bool tryInsert(const Field & field) override;
    void insertDefault() override;
    void insertFrom(const IColumn & src, size_t n) override;
    void insertRangeFrom(const IColumn & src, size_t start, size_t length) override;
    void popBack(size_t length) override;
    Field operator[](size_t n) const override;
    void get(size_t n, Field & res) const override;

    ColumnPtr permute(const Permutation & perm, size_t limit) const override;
    ColumnPtr filter(const Filter & filter, ssize_t result_size_hint) const override;
    ColumnPtr index(const IColumn & indexes, size_t limit) const override;
    ColumnPtr replicate(const Offsets & offsets) const override;
    MutableColumnPtr cloneResized(size_t new_size) const override;

    /// Finalizes all subcolumns.
    void finalize() override;
    bool isFinalized() const override;

    /// Order of rows in ColumnObject is undefined.
    void getPermutation(PermutationSortDirection, PermutationSortStability, size_t, int, Permutation & res) const override;
    void updatePermutation(PermutationSortDirection, PermutationSortStability, size_t, int, Permutation &, EqualRanges &) const override {}
    int compareAt(size_t, size_t, const IColumn &, int) const override { return 0; }
    void getExtremes(Field & min, Field & max) const override;

    /// All other methods throw exception.

    StringRef getDataAt(size_t) const override { throwMustBeConcrete(); }
    bool isDefaultAt(size_t) const override { throwMustBeConcrete(); }
    void insertData(const char *, size_t) override { throwMustBeConcrete(); }
    StringRef serializeValueIntoArena(size_t, Arena &, char const *&) const override { throwMustBeConcrete(); }
    char * serializeValueIntoMemory(size_t, char *) const override { throwMustBeConcrete(); }
    const char * deserializeAndInsertFromArena(const char *) override { throwMustBeConcrete(); }
    const char * skipSerializedInArena(const char *) const override { throwMustBeConcrete(); }
    void updateHashWithValue(size_t, SipHash &) const override { throwMustBeConcrete(); }
<<<<<<< HEAD
    WeakHash32 getWeakHash32() const override { throwMustBeConcrete(); }
    void updateHashFast(SipHash & hash) const override;
=======
    void updateWeakHash32(WeakHash32 &) const override { throwMustBeConcrete(); }
    void updateHashFast(SipHash &) const override { throwMustBeConcrete(); }
>>>>>>> 43a99a56
    void expand(const Filter &, bool) override { throwMustBeConcrete(); }
    bool hasEqualValues() const override { throwMustBeConcrete(); }
    size_t byteSizeAt(size_t) const override { throwMustBeConcrete(); }
    double getRatioOfDefaultRows(double) const override { throwMustBeConcrete(); }
    UInt64 getNumberOfDefaultRows() const override { throwMustBeConcrete(); }
    void getIndicesOfNonDefaultRows(Offsets &, size_t, size_t) const override { throwMustBeConcrete(); }

private:
    [[noreturn]] static void throwMustBeConcrete()
    {
        throw Exception(ErrorCodes::NOT_IMPLEMENTED, "ColumnObject must be converted to ColumnTuple before use");
    }

    template <typename Func>
    MutableColumnPtr applyForSubcolumns(Func && func) const;

    /// It's used to get shared sized of Nested to insert correct default values.
    const Subcolumns::Node * getLeafOfTheSameNested(const Subcolumns::NodePtr & entry) const;
};
}<|MERGE_RESOLUTION|>--- conflicted
+++ resolved
@@ -4,13 +4,10 @@
 #include <Core/Names.h>
 #include <Columns/IColumn.h>
 #include <Common/PODArray.h>
-<<<<<<< HEAD
 #include <Common/WeakHash.h>
-=======
 #include <Common/HashTable/HashMap.h>
 #include <DataTypes/Serializations/JSONDataParser.h>
 #include <DataTypes/Serializations/SubcolumnsTree.h>
->>>>>>> 43a99a56
 
 #include <DataTypes/IDataType.h>
 
@@ -247,13 +244,8 @@
     const char * deserializeAndInsertFromArena(const char *) override { throwMustBeConcrete(); }
     const char * skipSerializedInArena(const char *) const override { throwMustBeConcrete(); }
     void updateHashWithValue(size_t, SipHash &) const override { throwMustBeConcrete(); }
-<<<<<<< HEAD
     WeakHash32 getWeakHash32() const override { throwMustBeConcrete(); }
-    void updateHashFast(SipHash & hash) const override;
-=======
-    void updateWeakHash32(WeakHash32 &) const override { throwMustBeConcrete(); }
     void updateHashFast(SipHash &) const override { throwMustBeConcrete(); }
->>>>>>> 43a99a56
     void expand(const Filter &, bool) override { throwMustBeConcrete(); }
     bool hasEqualValues() const override { throwMustBeConcrete(); }
     size_t byteSizeAt(size_t) const override { throwMustBeConcrete(); }
