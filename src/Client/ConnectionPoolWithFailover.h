#pragma once

#include <Common/PoolWithFailoverBase.h>
#include <Common/GetPriorityForLoadBalancing.h>
#include <Client/ConnectionPool.h>

#include <chrono>
#include <vector>


namespace DB
{

/** Connection pool with fault tolerance.
  * Initialized by several other IConnectionPools.
  * When a connection is received, it tries to create or select a live connection from a pool,
  *  fetch them in some order, using no more than the specified number of attempts.
  * Pools with fewer errors are preferred;
  *  pools with the same number of errors are tried in random order.
  *
  * Note: if one of the nested pools is blocked due to overflow, then this pool will also be blocked.
  */

/// Specifies how many connections to return from ConnectionPoolWithFailover::getMany() method.
enum class PoolMode
{
    /// Return exactly one connection.
    GET_ONE = 0,
    /// Return a number of connections, this number being determined by max_parallel_replicas setting.
    GET_MANY,
    /// Return a connection from each nested pool.
    GET_ALL
};

class ConnectionPoolWithFailover : public IConnectionPool, private PoolWithFailoverBase<IConnectionPool>
{
public:
    ConnectionPoolWithFailover(
            ConnectionPoolPtrs nested_pools_,
            LoadBalancing load_balancing,
            time_t decrease_error_period_ = DBMS_CONNECTION_POOL_WITH_FAILOVER_DEFAULT_DECREASE_ERROR_PERIOD,
            size_t max_error_cap = DBMS_CONNECTION_POOL_WITH_FAILOVER_MAX_ERROR_COUNT);

    using Entry = IConnectionPool::Entry;
<<<<<<< HEAD
    using PoolWithFailoverBase<IConnectionPool>::getValidTryResult;
=======
    using PoolWithFailoverBase<IConnectionPool>::isTryResultInvalid;
>>>>>>> 067bb727

    /** Allocates connection to work. */
    Entry get(const ConnectionTimeouts & timeouts) override;
    Entry get(const ConnectionTimeouts & timeouts,
              const Settings & settings,
              bool force_connected) override; /// From IConnectionPool

    /** Allocates up to the specified number of connections to work.
      * Connections provide access to different replicas of one shard.
      */
    std::vector<Entry> getMany(
        const ConnectionTimeouts & timeouts,
        const Settings & settings,
        PoolMode pool_mode,
        AsyncCallback async_callback = {},
        std::optional<bool> skip_unavailable_endpoints = std::nullopt,
        GetPriorityForLoadBalancing::Func priority_func = {});

    /// The same as getMany(), but return std::vector<TryResult>.
    std::vector<TryResult> getManyForTableFunction(const ConnectionTimeouts & timeouts,
                                                   const Settings & settings, PoolMode pool_mode);

    using Base = PoolWithFailoverBase<IConnectionPool>;
    using TryResult = Base::TryResult;

    /// The same as getMany(), but check that replication delay for table_to_check is acceptable.
    /// Delay threshold is taken from settings.
    std::vector<TryResult> getManyChecked(
        const ConnectionTimeouts & timeouts,
        const Settings & settings,
        PoolMode pool_mode,
        const QualifiedTableName & table_to_check,
        AsyncCallback async_callback = {},
        std::optional<bool> skip_unavailable_endpoints = std::nullopt,
        GetPriorityForLoadBalancing::Func priority_func = {});
    /// The same as getManyChecked(), but respects distributed_insert_skip_read_only_replicas setting.
    std::vector<TryResult> getManyCheckedForInsert(
        const ConnectionTimeouts & timeouts,
        const Settings & settings,
        PoolMode pool_mode,
        const QualifiedTableName & table_to_check);

    struct NestedPoolStatus
    {
        const Base::NestedPoolPtr pool;
        size_t error_count = 0;
        size_t slowdown_count = 0;
        std::chrono::seconds estimated_recovery_time;
    };

    using Status = std::vector<NestedPoolStatus>;
    Status getStatus() const;

    std::vector<Base::ShuffledPool> getShuffledPools(const Settings & settings, GetPriorityFunc priority_func = {}, bool use_slowdown_count = false);

    size_t getMaxErrorCap() const { return Base::max_error_cap; }

    void updateSharedError(std::vector<ShuffledPool> & shuffled_pools)
    {
        Base::updateSharedErrorCounts(shuffled_pools);
    }

    size_t getPoolSize() const { return Base::getPoolSize(); }

private:
    /// Get the values of relevant settings and call Base::getMany()
    std::vector<TryResult> getManyImpl(
        const Settings & settings,
        PoolMode pool_mode,
        const TryGetEntryFunc & try_get_entry,
        std::optional<bool> skip_unavailable_endpoints = std::nullopt,
        GetPriorityForLoadBalancing::Func priority_func = {},
        bool skip_read_only_replicas = false);

    /// Try to get a connection from the pool and check that it is good.
    /// If table_to_check is not null and the check is enabled in settings, check that replication delay
    /// for this table is not too large.
    TryResult tryGetEntry(
            const ConnectionPoolPtr & pool,
            const ConnectionTimeouts & timeouts,
            std::string & fail_message,
            const Settings & settings,
            const QualifiedTableName * table_to_check = nullptr,
            AsyncCallback async_callback = {});

    GetPriorityForLoadBalancing::Func makeGetPriorityFunc(const Settings & settings);

    GetPriorityForLoadBalancing get_priority_load_balancing;
};

using ConnectionPoolWithFailoverPtr = std::shared_ptr<ConnectionPoolWithFailover>;
using ConnectionPoolWithFailoverPtrs = std::vector<ConnectionPoolWithFailoverPtr>;

}<|MERGE_RESOLUTION|>--- conflicted
+++ resolved
@@ -42,11 +42,7 @@
             size_t max_error_cap = DBMS_CONNECTION_POOL_WITH_FAILOVER_MAX_ERROR_COUNT);
 
     using Entry = IConnectionPool::Entry;
-<<<<<<< HEAD
     using PoolWithFailoverBase<IConnectionPool>::getValidTryResult;
-=======
-    using PoolWithFailoverBase<IConnectionPool>::isTryResultInvalid;
->>>>>>> 067bb727
 
     /** Allocates connection to work. */
     Entry get(const ConnectionTimeouts & timeouts) override;
