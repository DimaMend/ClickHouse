--- conflicted
+++ resolved
@@ -231,16 +231,12 @@
                 return state;
         }
         else if (timeout_fd_to_replica_index.contains(event_fd))
-<<<<<<< HEAD
         {
             int index = timeout_fd_to_replica_index[event_fd];
             replicas[index].change_replica_timeout.reset();
             ++shuffled_pools[index].slowdown_count;
             ProfileEvents::increment(ProfileEvents::HedgedRequestsChangeReplica);
         }
-=======
-            replicas[timeout_fd_to_replica_index[event_fd]].change_replica_timeout.reset();
->>>>>>> cd434d13
         else
             throw Exception("Unknown event from epoll", ErrorCodes::LOGICAL_ERROR);
 
