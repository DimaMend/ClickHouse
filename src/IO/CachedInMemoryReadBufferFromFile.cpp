--- conflicted
+++ resolved
@@ -121,13 +121,9 @@
     if (file_offset_of_buffer_end >= read_until_position)
         return false;
 
-<<<<<<< HEAD
+    size_t block_size = settings.page_cache_block_size;
+
     if (chunk != nullptr)
-=======
-    size_t block_size = settings.page_cache_block_size;
-
-    if (chunk != nullptr && file_offset_of_buffer_end >= cache_key.offset + block_size)
->>>>>>> 53156f0f
     {
         chassert(chunk->key.hash() = cache_key.hash());
         if (file_offset_of_buffer_end < cache_key.offset || file_offset_of_buffer_end >= cache_key.offset + block_size)
