#include <Common/config.h>

#if USE_AWS_S3

#    include <IO/WriteBufferFromS3.h>
#    include <IO/WriteHelpers.h>

#    include <aws/core/utils/memory/stl/AWSStreamFwd.h>
#    include <aws/core/utils/memory/stl/AWSStringStream.h>
#    include <aws/s3/S3Client.h>
#    include <aws/s3/model/CompleteMultipartUploadRequest.h>
#    include <aws/s3/model/CreateMultipartUploadRequest.h>
#    include <aws/s3/model/PutObjectRequest.h>
#    include <aws/s3/model/UploadPartRequest.h>
#    include <common/logger_useful.h>

#    include <utility>


namespace DB
{
// S3 protocol does not allow to have multipart upload with more than 10000 parts.
// In case server does not return an error on exceeding that number, we print a warning
// because custom S3 implementation may allow relaxed requirements on that.
const int S3_WARN_MAX_PARTS = 10000;


namespace ErrorCodes
{
    extern const int S3_ERROR;
}


WriteBufferFromS3::WriteBufferFromS3(
    std::shared_ptr<Aws::S3::S3Client> client_ptr_,
    const String & bucket_,
    const String & key_,
    size_t minimum_upload_part_size_,
<<<<<<< HEAD
    size_t buffer_size_,
    const String & log_name_)
=======
    bool is_multipart_,
    size_t buffer_size_)
>>>>>>> 26293e46
    : BufferWithOwnMemory<WriteBuffer>(buffer_size_, nullptr, 0)
    , is_multipart(is_multipart_)
    , bucket(bucket_)
    , key(key_)
    , client_ptr(std::move(client_ptr_))
    , minimum_upload_part_size{minimum_upload_part_size_}
    , temporary_buffer{std::make_unique<WriteBufferFromOwnString>()}
    , last_part_size{0}
    , log(&Poco::Logger::get(log_name_))
{
    if (is_multipart)
        initiate();
}

WriteBufferFromS3::WriteBufferFromS3(
    std::shared_ptr<Aws::S3::S3Client> client_ptr_,
    const String & bucket_,
    const String & key_,
    size_t minimum_upload_part_size_,
    size_t buffer_size_)
    : WriteBufferFromS3(client_ptr_, bucket_, key_, minimum_upload_part_size_, buffer_size_, "WriteBufferFromS3")
{
}


void WriteBufferFromS3::nextImpl()
{
    if (!offset())
        return;

    temporary_buffer->write(working_buffer.begin(), offset());

    if (is_multipart)
    {
        last_part_size += offset();

        if (last_part_size > minimum_upload_part_size)
        {
            writePart(temporary_buffer->str());
            last_part_size = 0;
            temporary_buffer->restart();
        }
    }
}


void WriteBufferFromS3::finalize()
{
    next();

    if (is_multipart)
        writePart(temporary_buffer->str());

    complete();
}


WriteBufferFromS3::~WriteBufferFromS3()
{
    try
    {
        next();
    }
    catch (...)
    {
        tryLogCurrentException(__PRETTY_FUNCTION__);
    }
}


void WriteBufferFromS3::initiate()
{
    Aws::S3::Model::CreateMultipartUploadRequest req;
    req.SetBucket(bucket);
    req.SetKey(key);

    auto outcome = client_ptr->CreateMultipartUpload(req);

    if (outcome.IsSuccess())
    {
        upload_id = outcome.GetResult().GetUploadId();
        LOG_DEBUG(log, "Multipart upload initiated. Upload id: {}", upload_id);
    }
    else
        throw Exception(outcome.GetError().GetMessage(), ErrorCodes::S3_ERROR);
}


void WriteBufferFromS3::writePart(const String & data)
{
    if (data.empty())
        return;

    if (part_tags.size() == S3_WARN_MAX_PARTS)
    {
        // Don't throw exception here by ourselves but leave the decision to take by S3 server.
        LOG_WARNING(log, "Maximum part number in S3 protocol has reached (too many parts). Server may not accept this whole upload.");
    }

    Aws::S3::Model::UploadPartRequest req;

    req.SetBucket(bucket);
    req.SetKey(key);
    req.SetPartNumber(part_tags.size() + 1);
    req.SetUploadId(upload_id);
    req.SetContentLength(data.size());
    req.SetBody(std::make_shared<Aws::StringStream>(data));

    auto outcome = client_ptr->UploadPart(req);

    LOG_TRACE(log, "Writing part. Bucket: {}, Key: {}, Upload_id: {}, Data size: {}", bucket, key, upload_id, data.size());

    if (outcome.IsSuccess())
    {
        auto etag = outcome.GetResult().GetETag();
        part_tags.push_back(etag);
        LOG_DEBUG(log, "Writing part finished. Total parts: {}, Upload_id: {}, Etag: {}", part_tags.size(), upload_id, etag);
    }
    else
        throw Exception(outcome.GetError().GetMessage(), ErrorCodes::S3_ERROR);
}


void WriteBufferFromS3::complete()
{
    if (is_multipart)
    {
        LOG_DEBUG(log, "Completing multipart upload. Bucket: {}, Key: {}, Upload_id: {}", bucket, key, upload_id);

        Aws::S3::Model::CompleteMultipartUploadRequest req;
        req.SetBucket(bucket);
        req.SetKey(key);
        req.SetUploadId(upload_id);

        if (!part_tags.empty())
        {
            Aws::S3::Model::CompletedMultipartUpload multipart_upload;
            for (size_t i = 0; i < part_tags.size(); ++i)
            {
                Aws::S3::Model::CompletedPart part;
                multipart_upload.AddParts(part.WithETag(part_tags[i]).WithPartNumber(i + 1));
            }

            req.SetMultipartUpload(multipart_upload);
        }

        auto outcome = client_ptr->CompleteMultipartUpload(req);

        if (outcome.IsSuccess())
            LOG_DEBUG(log, "Multipart upload completed. Upload_id: {}", upload_id);
        else
            throw Exception(outcome.GetError().GetMessage(), ErrorCodes::S3_ERROR);
    }
    else
    {
        LOG_DEBUG(log, "Making single part upload. Bucket: {}, Key: {}", bucket, key);

        Aws::S3::Model::PutObjectRequest req;
        req.SetBucket(bucket);
        req.SetKey(key);

        /// This could be improved using an adapter to WriteBuffer.
        const std::shared_ptr<Aws::IOStream> input_data = Aws::MakeShared<Aws::StringStream>("temporary buffer", temporary_buffer->str());
        temporary_buffer = std::make_unique<WriteBufferFromOwnString>();
        req.SetBody(input_data);

        auto outcome = client_ptr->PutObject(req);

        if (outcome.IsSuccess())
            LOG_DEBUG(log, "Single part upload has completed. Bucket: {}, Key: {}", bucket, key);
        else
            throw Exception(outcome.GetError().GetMessage(), ErrorCodes::S3_ERROR);
    }
}

}

#endif<|MERGE_RESOLUTION|>--- conflicted
+++ resolved
@@ -36,13 +36,9 @@
     const String & bucket_,
     const String & key_,
     size_t minimum_upload_part_size_,
-<<<<<<< HEAD
+    bool is_multipart_,
     size_t buffer_size_,
     const String & log_name_)
-=======
-    bool is_multipart_,
-    size_t buffer_size_)
->>>>>>> 26293e46
     : BufferWithOwnMemory<WriteBuffer>(buffer_size_, nullptr, 0)
     , is_multipart(is_multipart_)
     , bucket(bucket_)
