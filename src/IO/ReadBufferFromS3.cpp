--- conflicted
+++ resolved
@@ -31,55 +31,6 @@
     extern const Event RemoteReadThrottlerSleepMicroseconds;
 }
 
-<<<<<<< HEAD
-namespace
-{
-DB::PooledHTTPSessionPtr getSession(Aws::S3::Model::GetObjectResult & read_result)
-{
-    if (auto * session_aware_stream = dynamic_cast<DB::S3::SessionAwareIOStream<DB::PooledHTTPSessionPtr> *>(&read_result.GetBody()))
-        return static_cast<DB::PooledHTTPSessionPtr &>(session_aware_stream->getSession());
-
-    if (dynamic_cast<DB::S3::SessionAwareIOStream<DB::HTTPSessionPtr> *>(&read_result.GetBody()))
-        return {};
-
-    /// accept result from S# mock in gtest_writebuffer_s3.cpp
-    if (dynamic_cast<Aws::Utils::Stream::DefaultUnderlyingStream *>(&read_result.GetBody()))
-        return {};
-
-    throw DB::Exception(DB::ErrorCodes::LOGICAL_ERROR, "Session of unexpected type encountered");
-}
-
-void resetSession(Aws::S3::Model::GetObjectResult & read_result)
-{
-    if (auto session = getSession(read_result); !session.isNull())
-    {
-        auto & http_session = static_cast<Poco::Net::HTTPClientSession &>(*session);
-        http_session.reset();
-    }
-}
-
-void resetSessionIfNeeded(bool read_all_range_successfully, std::optional<Aws::S3::Model::GetObjectResult> & read_result)
-{
-    if (!read_result)
-        return;
-
-    if (!read_all_range_successfully)
-    {
-        /// When we abandon a session with an ongoing GetObject request and there is another one trying to delete the same object this delete
-        /// operation will hang until GetObject's session idle timeouts. So we have to call `reset()` on GetObject's session session immediately.
-        resetSession(*read_result);
-        ProfileEvents::increment(ProfileEvents::ReadBufferFromS3ResetSessions);
-    }
-    else if (auto session = getSession(*read_result); !session.isNull())
-    {
-        DB::markSessionForReuse(session);
-        ProfileEvents::increment(ProfileEvents::ReadBufferFromS3PreservedSessions);
-    }
-}
-}
-
-=======
->>>>>>> a909e799
 namespace DB
 {
 namespace ErrorCodes
