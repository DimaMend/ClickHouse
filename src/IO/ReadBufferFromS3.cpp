--- conflicted
+++ resolved
@@ -237,7 +237,6 @@
         // unsuppurted '<unit> */<size>'
         // unsupported unit except 'bytes'
 
-<<<<<<< HEAD
         if (content_range.size() < 11) /// 'bytes 1-2/3'
             return false;
         if (content_range.substr(0, 5) != "bytes")
@@ -258,10 +257,6 @@
             return false;
 
         return (end >= start && size > end);
-=======
-        req.SetRange(fmt::format("bytes={}-{}", offset, read_until_position - 1));
-        LOG_TEST(log, "Read S3 object. Bucket: {}, Key: {}, Range: {}-{}", bucket, key, offset, read_until_position - 1);
->>>>>>> f2ebeb6d
     }
 };
 
@@ -272,12 +267,7 @@
         const String & key_, Aws::S3::Model::GetObjectResult & read_result_, size_t buffer_size_) :
         client_ptr(client_ptr_), bucket(bucket_), key(key_), read_result(read_result_), buffer_size(buffer_size_)
     {
-<<<<<<< HEAD
         log = &Poco::Logger::get("DiskCacheDownloaderS3");
-=======
-        req.SetRange(fmt::format("bytes={}-", offset));
-        LOG_TEST(log, "Read S3 object. Bucket: {}, Key: {}, Offset: {}", bucket, key, offset);
->>>>>>> f2ebeb6d
     }
 
     ~DiskCacheDownloaderS3() override = default;
@@ -295,12 +285,12 @@
         if (size)
         {
             req.SetRange(fmt::format("bytes={}-{}", offset, offset + size - 1));
-            LOG_DEBUG(log, "Read S3 object. Bucket: {}, Key: {}, Range: {}-{}", bucket, key, offset, offset + size - 1);
+            LOG_TEST(log, "Read S3 object. Bucket: {}, Key: {}, Range: {}-{}", bucket, key, offset, offset + size - 1);
         }
         else
         {
             req.SetRange(fmt::format("bytes={}-", offset));
-            LOG_DEBUG(log, "Read S3 object. Bucket: {}, Key: {}, Offset: {}", bucket, key, offset);
+            LOG_TEST(log, "Read S3 object. Bucket: {}, Key: {}, Offset: {}", bucket, key, offset);
         }
 
         Aws::S3::Model::GetObjectOutcome outcome = client_ptr->GetObject(req);
