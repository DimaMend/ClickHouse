#pragma once

#include <Common/RemoteHostFilter.h>
#include <IO/ConnectionTimeouts.h>
#include <aws/core/client/ClientConfiguration.h>
#include <aws/core/http/HttpClient.h>
#include <aws/core/http/HttpRequest.h>

namespace Aws::Http::Standard
{
class StandardHttpResponse;
}

namespace DB::S3
{

struct PocoHTTPClientConfiguration : public Aws::Client::ClientConfiguration
{
    const RemoteHostFilter & remote_host_filter;

<<<<<<< HEAD
    void updateSchemeAndRegion();

private:
    PocoHTTPClientConfiguration(const RemoteHostFilter & remote_host_filter_, unsigned int s3_max_redirects_);

    /// Constructor of Aws::Client::ClientConfiguration must be called after AWS SDK initialization.
    friend ClientFactory;
};

class PocoHTTPResponse : public Aws::Http::Standard::StandardHttpResponse
{
public:
    using SessionPtr = HTTPSessionPtr;
=======
    PocoHTTPClientConfiguration(const Aws::Client::ClientConfiguration & cfg, const RemoteHostFilter & remote_host_filter_);
>>>>>>> 52668fd7

    void updateSchemeAndRegion();
};

class PocoHTTPClient : public Aws::Http::HttpClient
{
public:
    explicit PocoHTTPClient(const PocoHTTPClientConfiguration & clientConfiguration);
    ~PocoHTTPClient() override = default;
    std::shared_ptr<Aws::Http::HttpResponse> MakeRequest(
        Aws::Http::HttpRequest & request,
        Aws::Utils::RateLimits::RateLimiterInterface * readLimiter,
        Aws::Utils::RateLimits::RateLimiterInterface * writeLimiter) const override;

    std::shared_ptr<Aws::Http::HttpResponse> MakeRequest(
        const std::shared_ptr<Aws::Http::HttpRequest> & request,
        Aws::Utils::RateLimits::RateLimiterInterface * readLimiter,
        Aws::Utils::RateLimits::RateLimiterInterface * writeLimiter) const override;

private:
    void MakeRequestInternal(
        Aws::Http::HttpRequest & request,
        std::shared_ptr<Aws::Http::Standard::StandardHttpResponse> & response,
        Aws::Utils::RateLimits::RateLimiterInterface * readLimiter,
        Aws::Utils::RateLimits::RateLimiterInterface * writeLimiter) const;

    std::function<Aws::Client::ClientConfigurationPerRequest(const Aws::Http::HttpRequest &)> per_request_configuration;
    ConnectionTimeouts timeouts;
    const RemoteHostFilter & remote_host_filter;
<<<<<<< HEAD
    unsigned int s3_max_redirects;
=======
>>>>>>> 52668fd7
};

}<|MERGE_RESOLUTION|>--- conflicted
+++ resolved
@@ -18,7 +18,6 @@
 {
     const RemoteHostFilter & remote_host_filter;
 
-<<<<<<< HEAD
     void updateSchemeAndRegion();
 
 private:
@@ -32,9 +31,6 @@
 {
 public:
     using SessionPtr = HTTPSessionPtr;
-=======
-    PocoHTTPClientConfiguration(const Aws::Client::ClientConfiguration & cfg, const RemoteHostFilter & remote_host_filter_);
->>>>>>> 52668fd7
 
     void updateSchemeAndRegion();
 };
@@ -64,10 +60,7 @@
     std::function<Aws::Client::ClientConfigurationPerRequest(const Aws::Http::HttpRequest &)> per_request_configuration;
     ConnectionTimeouts timeouts;
     const RemoteHostFilter & remote_host_filter;
-<<<<<<< HEAD
     unsigned int s3_max_redirects;
-=======
->>>>>>> 52668fd7
 };
 
 }