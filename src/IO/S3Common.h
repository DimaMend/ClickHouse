#pragma once

#include <IO/S3/PocoHTTPClient.h>
#include <IO/HTTPHeaderEntries.h>

#include <string>
#include <optional>

#include "config.h"

#if USE_AWS_S3

#include <base/types.h>
#include <Common/Exception.h>
#include <Common/Throttler_fwd.h>

#include <IO/S3/S3Client.h>
#include <IO/S3/URI.h>

#include <aws/core/Aws.h>
#include <aws/s3/S3Errors.h>

namespace Aws::S3 { class S3Client; }

namespace DB
{

namespace ErrorCodes
{
    extern const int S3_ERROR;
}

class RemoteHostFilter;

class S3Exception : public Exception
{
public:

    // Format message with fmt::format, like the logging functions.
    template <typename... Args>
    S3Exception(Aws::S3::S3Errors code_, fmt::format_string<Args...> fmt, Args &&... args)
        : Exception(fmt::format(fmt, std::forward<Args>(args)...), ErrorCodes::S3_ERROR)
        , code(code_)
    {
    }

    S3Exception(const std::string & msg, Aws::S3::S3Errors code_)
        : Exception(msg, ErrorCodes::S3_ERROR)
        , code(code_)
    {}

    Aws::S3::S3Errors getS3ErrorCode() const
    {
        return code;
    }

    bool isRetryableError() const;

private:
    Aws::S3::S3Errors code;
};
}

namespace DB::S3
{

class ClientFactory
{
public:
    ~ClientFactory();

    static ClientFactory & instance();

    std::unique_ptr<S3::S3Client> create(
        const PocoHTTPClientConfiguration & cfg,
        bool is_virtual_hosted_style,
        const String & access_key_id,
        const String & secret_access_key,
        const String & server_side_encryption_customer_key_base64,
        HTTPHeaderEntries headers,
        bool use_environment_credentials,
        bool use_insecure_imds_request);

    PocoHTTPClientConfiguration createClientConfiguration(
        const String & force_region,
        const RemoteHostFilter & remote_host_filter,
        unsigned int s3_max_redirects,
        bool enable_s3_requests_logging,
        bool for_disk_s3,
        const ThrottlerPtr & get_request_throttler,
        const ThrottlerPtr & put_request_throttler);

private:
    ClientFactory();

    Aws::SDKOptions aws_options;
    std::atomic<bool> s3_requests_logging_enabled;
};

<<<<<<< HEAD
/// WARNING: Don't use `HeadObjectRequest`! Use the functions below instead.
/// For explanation see the comment about `HeadObject` request in the function tryGetObjectInfo().

struct ObjectInfo
{
    size_t size = 0;
    time_t last_modification_time = 0;
};

ObjectInfo getObjectInfo(const S3::S3Client & client, const String & bucket, const String & key, const String & version_id = "", bool for_disk_s3 = false, bool throw_on_error = true);

size_t getObjectSize(const S3::S3Client & client, const String & bucket, const String & key, const String & version_id = "", bool for_disk_s3 = false, bool throw_on_error = true);

bool objectExists(const S3::S3Client & client, const String & bucket, const String & key, const String & version_id = "", bool for_disk_s3 = false);

/// Throws an exception if a specified object doesn't exist. `description` is used as a part of the error message.
void checkObjectExists(const S3::S3Client & client, const String & bucket, const String & key, const String & version_id = "", bool for_disk_s3 = false, std::string_view description = {});

bool isNotFoundError(Aws::S3::S3Errors error);

/// Returns the object's metadata.
std::map<String, String> getObjectMetadata(const S3::S3Client & client, const String & bucket, const String & key, const String & version_id = "", bool for_disk_s3 = false, bool throw_on_error = true);
=======
/**
 * Represents S3 URI.
 *
 * The following patterns are allowed:
 * s3://bucket/key
 * http(s)://endpoint/bucket/key
 */
struct URI
{
    Poco::URI uri;
    // Custom endpoint if URI scheme is not S3.
    String endpoint;
    String bucket;
    String key;
    String version_id;
    String storage_name;

    bool is_virtual_hosted_style;

    explicit URI(const std::string & uri_);

    static void validateBucket(const String & bucket, const Poco::URI & uri);
};
>>>>>>> 659a64a1

}
#endif

namespace Poco::Util
{
    class AbstractConfiguration;
};

namespace DB::S3
{

struct AuthSettings
{
    static AuthSettings loadFromConfig(const std::string & config_elem, const Poco::Util::AbstractConfiguration & config);

    std::string access_key_id;
    std::string secret_access_key;
    std::string region;
    std::string server_side_encryption_customer_key_base64;

    HTTPHeaderEntries headers;

    std::optional<bool> use_environment_credentials;
    std::optional<bool> use_insecure_imds_request;

    bool operator==(const AuthSettings & other) const = default;

    void updateFrom(const AuthSettings & from);
};

}<|MERGE_RESOLUTION|>--- conflicted
+++ resolved
@@ -97,55 +97,6 @@
     std::atomic<bool> s3_requests_logging_enabled;
 };
 
-<<<<<<< HEAD
-/// WARNING: Don't use `HeadObjectRequest`! Use the functions below instead.
-/// For explanation see the comment about `HeadObject` request in the function tryGetObjectInfo().
-
-struct ObjectInfo
-{
-    size_t size = 0;
-    time_t last_modification_time = 0;
-};
-
-ObjectInfo getObjectInfo(const S3::S3Client & client, const String & bucket, const String & key, const String & version_id = "", bool for_disk_s3 = false, bool throw_on_error = true);
-
-size_t getObjectSize(const S3::S3Client & client, const String & bucket, const String & key, const String & version_id = "", bool for_disk_s3 = false, bool throw_on_error = true);
-
-bool objectExists(const S3::S3Client & client, const String & bucket, const String & key, const String & version_id = "", bool for_disk_s3 = false);
-
-/// Throws an exception if a specified object doesn't exist. `description` is used as a part of the error message.
-void checkObjectExists(const S3::S3Client & client, const String & bucket, const String & key, const String & version_id = "", bool for_disk_s3 = false, std::string_view description = {});
-
-bool isNotFoundError(Aws::S3::S3Errors error);
-
-/// Returns the object's metadata.
-std::map<String, String> getObjectMetadata(const S3::S3Client & client, const String & bucket, const String & key, const String & version_id = "", bool for_disk_s3 = false, bool throw_on_error = true);
-=======
-/**
- * Represents S3 URI.
- *
- * The following patterns are allowed:
- * s3://bucket/key
- * http(s)://endpoint/bucket/key
- */
-struct URI
-{
-    Poco::URI uri;
-    // Custom endpoint if URI scheme is not S3.
-    String endpoint;
-    String bucket;
-    String key;
-    String version_id;
-    String storage_name;
-
-    bool is_virtual_hosted_style;
-
-    explicit URI(const std::string & uri_);
-
-    static void validateBucket(const String & bucket, const Poco::URI & uri);
-};
->>>>>>> 659a64a1
-
 }
 #endif
 
