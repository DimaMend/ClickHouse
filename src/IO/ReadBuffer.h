--- conflicted
+++ resolved
@@ -61,26 +61,13 @@
         bytes += offset();
         bool res = nextImpl();
         if (!res)
-        {
-            working_buffer = Buffer(working_buffer.end(), working_buffer.end());
-            pos = working_buffer.end();
-        }
+            working_buffer = Buffer(pos, pos);
         else
-        {
             pos = working_buffer.begin() + nextimpl_working_buffer_offset;
-            nextimpl_working_buffer_offset = 0;
-        }
+        nextimpl_working_buffer_offset = 0;
 
         assert(position() <= working_buffer.end());
 
-<<<<<<< HEAD
-=======
-        pos = working_buffer.begin() + nextimpl_working_buffer_offset;
-        nextimpl_working_buffer_offset = 0;
-
-        assert(position() <= working_buffer.end());
-
->>>>>>> 16d399aa
         return res;
     }
 
