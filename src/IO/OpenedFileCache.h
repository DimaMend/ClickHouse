--- conflicted
+++ resolved
@@ -105,8 +105,4 @@
 };
 
 using OpenedFileCachePtr = std::shared_ptr<OpenedFileCache>;
-<<<<<<< HEAD
-=======
-
->>>>>>> a2479fca
 }