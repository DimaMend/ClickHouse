#pragma once

#include <memory>
#include <string>

#include <Core/Defines.h>


namespace DB
{
class ReadBuffer;
class WriteBuffer;

/** These are "generally recognizable" compression methods for data import/export.
  * Do not mess with more efficient compression methods used by ClickHouse internally
  *  (they use non-standard framing, indexes, checksums...)
  */

enum class CompressionMethod
{
    None,
    /// DEFLATE compression with gzip header and CRC32 checksum.
    /// This option corresponds to files produced by gzip(1) or HTTP Content-Encoding: gzip.
    Gzip,
    /// DEFLATE compression with zlib header and Adler32 checksum.
    /// This option corresponds to HTTP Content-Encoding: deflate.
    Zlib,
    /// LZMA2-based content compression
    /// This option corresponds to HTTP Content-Encoding: xz
    Xz,
    /// Zstd compressor
    ///  This option corresponds to HTTP Content-Encoding: zstd
    Zstd,
    Brotli,
<<<<<<< HEAD
    Lz4
=======
    Bzip2
>>>>>>> 4dc97315
};

/// How the compression method is named in HTTP.
std::string toContentEncodingName(CompressionMethod method);

/** Choose compression method from path and hint.
  * if hint is "auto" or empty string, then path is analyzed,
  *  otherwise path parameter is ignored and hint is used as compression method name.
  * path is arbitrary string that will be analyzed for file extension (gz, br...) that determines compression.
  */
CompressionMethod chooseCompressionMethod(const std::string & path, const std::string & hint);

std::unique_ptr<ReadBuffer> wrapReadBufferWithCompressionMethod(
    std::unique_ptr<ReadBuffer> nested,
    CompressionMethod method,
    size_t buf_size = DBMS_DEFAULT_BUFFER_SIZE,
    char * existing_memory = nullptr,
    size_t alignment = 0);

std::unique_ptr<WriteBuffer> wrapWriteBufferWithCompressionMethod(
    std::unique_ptr<WriteBuffer> nested,
    CompressionMethod method,
    int level,
    size_t buf_size = DBMS_DEFAULT_BUFFER_SIZE,
    char * existing_memory = nullptr,
    size_t alignment = 0);

}<|MERGE_RESOLUTION|>--- conflicted
+++ resolved
@@ -32,11 +32,8 @@
     ///  This option corresponds to HTTP Content-Encoding: zstd
     Zstd,
     Brotli,
-<<<<<<< HEAD
-    Lz4
-=======
+    Lz4,
     Bzip2
->>>>>>> 4dc97315
 };
 
 /// How the compression method is named in HTTP.
