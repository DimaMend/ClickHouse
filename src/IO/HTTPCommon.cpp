#include <IO/HTTPCommon.h>

#include <Server/HTTP/HTTPServerResponse.h>
#include <Poco/Any.h>
#include <Common/Concepts.h>
#include <Common/DNSResolver.h>
#include <Common/Exception.h>
#include <Common/MemoryTrackerSwitcher.h>
#include <Common/PoolBase.h>
#include <Common/ProfileEvents.h>
#include <Common/SipHash.h>

#include "config.h"

#if USE_SSL
#    include <Poco/Net/AcceptCertificateHandler.h>
#    include <Poco/Net/Context.h>
#    include <Poco/Net/HTTPSClientSession.h>
#    include <Poco/Net/InvalidCertificateHandler.h>
#    include <Poco/Net/PrivateKeyPassphraseHandler.h>
#    include <Poco/Net/RejectCertificateHandler.h>
#    include <Poco/Net/SSLManager.h>
#    include <Poco/Net/SecureStreamSocket.h>
#endif

#include <Poco/Util/Application.h>

#include <sstream>
#include <tuple>
#include <unordered_map>


namespace ProfileEvents
{
    extern const Event CreatedHTTPConnections;
}

namespace DB
{
namespace ErrorCodes
{
    extern const int RECEIVED_ERROR_FROM_REMOTE_IO_SERVER;
    extern const int RECEIVED_ERROR_TOO_MANY_REQUESTS;
    extern const int FEATURE_IS_NOT_ENABLED_AT_BUILD_TIME;
    extern const int UNSUPPORTED_URI_SCHEME;
    extern const int LOGICAL_ERROR;
}


namespace
{
    void setTimeouts(Poco::Net::HTTPClientSession & session, const ConnectionTimeouts & timeouts)
    {
        session.setTimeout(timeouts.connection_timeout, timeouts.send_timeout, timeouts.receive_timeout);
        session.setKeepAliveTimeout(timeouts.http_keep_alive_timeout);
    }

    template <typename Session>
    requires std::derived_from<Session, Poco::Net::HTTPClientSession>
    class HTTPSessionAdapter : public Session
    {
        static_assert(std::has_virtual_destructor_v<Session>, "The base class must have a virtual destructor");

    public:
        HTTPSessionAdapter(const std::string & host, UInt16 port) : Session(host, port), log{&Poco::Logger::get("HTTPSessionAdapter")} { }
        ~HTTPSessionAdapter() override = default;

    protected:
        void reconnect() override
        {
            // First of all will try to establish connection with last used addr.
            if (!Session::getResolvedHost().empty())
            {
                try
                {
                    Session::reconnect();
                    return;
                }
                catch (...)
                {
                    Session::close();
                    LOG_TRACE(
                        log,
                        "Last ip ({}) is unreachable for {}:{}. Will try another resolved address.",
                        Session::getResolvedHost(),
                        Session::getHost(),
                        Session::getPort());
                }
            }

            const auto endpoinds = DNSResolver::instance().resolveHostAll(Session::getHost());

            for (auto it = endpoinds.begin();;)
            {
                try
                {
                    Session::setResolvedHost(it->toString());
                    Session::reconnect();

                    LOG_TRACE(
                        log,
                        "Created HTTP(S) session with {}:{} ({}:{})",
                        Session::getHost(),
                        Session::getPort(),
                        it->toString(),
                        Session::getPort());

                    break;
                }
                catch (...)
                {
                    Session::close();
                    if (++it == endpoinds.end())
                    {
                        Session::setResolvedHost("");
                        throw;
                    }
                    LOG_TRACE(
                        log,
                        "Failed to create connection with {}:{}, Will try another resolved address. {}",
                        Session::getResolvedHost(),
                        Session::getPort(),
                        getCurrentExceptionMessage(false));
                }
            }
        }
        Poco::Logger * log;
    };

    bool isHTTPS(const Poco::URI & uri)
    {
        if (uri.getScheme() == "https")
            return true;
        else if (uri.getScheme() == "http")
            return false;
        else
            throw Exception(ErrorCodes::UNSUPPORTED_URI_SCHEME, "Unsupported scheme in URI '{}'", uri.toString());
    }

<<<<<<< HEAD
    HTTPSessionPtr makeHTTPSessionImpl(
        const std::string & host,
        UInt16 port,
        bool https,
        bool keep_alive,
        bool resolve_host = true,
        Poco::Net::HTTPClientSession::ProxyConfig proxy_config = {})
=======
    HTTPSessionPtr makeHTTPSessionImpl(const std::string & host, UInt16 port, bool https, bool keep_alive)
>>>>>>> b5cf6446
    {
        HTTPSessionPtr session;

        if (https)
        {
#if USE_SSL
            session = std::make_shared<HTTPSessionAdapter<Poco::Net::HTTPSClientSession>>(host, port);
#else
            throw Exception(ErrorCodes::FEATURE_IS_NOT_ENABLED_AT_BUILD_TIME, "ClickHouse was built without HTTPS support");
#endif
        }
        else
        {
            session = std::make_shared<HTTPSessionAdapter<Poco::Net::HTTPClientSession>>(host, port);
        }

        ProfileEvents::increment(ProfileEvents::CreatedHTTPConnections);

        /// doesn't work properly without patch
        session->setKeepAlive(keep_alive);

        session->setProxyConfig(proxy_config);

        return session;
    }

    class SingleEndpointHTTPSessionPool : public PoolBase<Poco::Net::HTTPClientSession>
    {
    private:
        const std::string host;
        const UInt16 port;
        const bool https;
        const String proxy_host;
        const UInt16 proxy_port;
        const bool proxy_https;

        using Base = PoolBase<Poco::Net::HTTPClientSession>;

        ObjectPtr allocObject() override
        {
            /// Pool is global, we shouldn't attribute this memory to query/user.
            MemoryTrackerSwitcher switcher{&total_memory_tracker};

            auto session = makeHTTPSessionImpl(host, port, https, true);
            if (!proxy_host.empty())
            {
                const String proxy_scheme = proxy_https ? "https" : "http";
                session->setProxyHost(proxy_host);
                session->setProxyPort(proxy_port);

                session->setProxyProtocol(proxy_scheme);

                /// Turn on tunnel mode if proxy scheme is HTTP while endpoint scheme is HTTPS.
                session->setProxyTunnel(!proxy_https && https);
            }
            return session;
        }

    public:
        SingleEndpointHTTPSessionPool(
            const std::string & host_,
            UInt16 port_,
            bool https_,
            const std::string & proxy_host_,
            UInt16 proxy_port_,
            bool proxy_https_,
            size_t max_pool_size_,
            bool wait_on_pool_size_limit)
            : Base(
                static_cast<unsigned>(max_pool_size_),
                &Poco::Logger::get("HTTPSessionPool"),
                wait_on_pool_size_limit ? BehaviourOnLimit::Wait : BehaviourOnLimit::AllocateNewBypassingPool)
            , host(host_)
            , port(port_)
            , https(https_)
            , proxy_host(proxy_host_)
            , proxy_port(proxy_port_)
            , proxy_https(proxy_https_)
        {
        }
    };

    class HTTPSessionPool : private boost::noncopyable
    {
    public:
        struct Key
        {
            String target_host;
            UInt16 target_port;
            bool is_target_https;
            String proxy_host;
            UInt16 proxy_port;
            bool is_proxy_https;
            bool wait_on_pool_size_limit;

            bool operator ==(const Key & rhs) const
            {
                return std::tie(target_host, target_port, is_target_https, proxy_host, proxy_port, is_proxy_https, wait_on_pool_size_limit)
                    == std::tie(rhs.target_host, rhs.target_port, rhs.is_target_https, rhs.proxy_host, rhs.proxy_port, rhs.is_proxy_https, rhs.wait_on_pool_size_limit);
            }
        };

    private:
        using PoolPtr = std::shared_ptr<SingleEndpointHTTPSessionPool>;
        using Entry = SingleEndpointHTTPSessionPool::Entry;

        struct Hasher
        {
            size_t operator()(const Key & k) const
            {
                SipHash s;
                s.update(k.target_host);
                s.update(k.target_port);
                s.update(k.is_target_https);
                s.update(k.proxy_host);
                s.update(k.proxy_port);
                s.update(k.is_proxy_https);
                s.update(k.wait_on_pool_size_limit);
                return s.get64();
            }
        };

        std::mutex mutex;
        std::unordered_map<Key, PoolPtr, Hasher> endpoints_pool;

    protected:
        HTTPSessionPool() = default;

    public:
        static auto & instance()
        {
            static HTTPSessionPool instance;
            return instance;
        }

        Entry getSession(
            const Poco::URI & uri,
            const Poco::URI & proxy_uri,
            const ConnectionTimeouts & timeouts,
            size_t max_connections_per_endpoint,
            bool wait_on_pool_size_limit)
        {
            std::unique_lock lock(mutex);
            const std::string & host = uri.getHost();
            UInt16 port = uri.getPort();
            bool https = isHTTPS(uri);

            String proxy_host;
            UInt16 proxy_port = 0;
            bool proxy_https = false;
            if (!proxy_uri.empty())
            {
                proxy_host = proxy_uri.getHost();
                proxy_port = proxy_uri.getPort();
                proxy_https = isHTTPS(proxy_uri);
            }

            HTTPSessionPool::Key key{host, port, https, proxy_host, proxy_port, proxy_https, wait_on_pool_size_limit};
            auto pool_ptr = endpoints_pool.find(key);
            if (pool_ptr == endpoints_pool.end())
                std::tie(pool_ptr, std::ignore) = endpoints_pool.emplace(
                    key,
                    std::make_shared<SingleEndpointHTTPSessionPool>(
                        host,
                        port,
                        https,
                        proxy_host,
                        proxy_port,
                        proxy_https,
                        max_connections_per_endpoint,
                        wait_on_pool_size_limit));

            /// Some routines held session objects until the end of its lifetime. Also this routines may create another sessions in this time frame.
            /// If some other session holds `lock` because it waits on another lock inside `pool_ptr->second->get` it isn't possible to create any
            /// new session and thus finish routine, return session to the pool and unlock the thread waiting inside `pool_ptr->second->get`.
            /// To avoid such a deadlock we unlock `lock` before entering `pool_ptr->second->get`.
            lock.unlock();

            auto retry_timeout = timeouts.connection_timeout.totalMicroseconds();
            auto session = pool_ptr->second->get(retry_timeout);

            setTimeouts(*session, timeouts);

            return session;
        }
    };
}

void setResponseDefaultHeaders(HTTPServerResponse & response, size_t keep_alive_timeout)
{
    if (!response.getKeepAlive())
        return;

    Poco::Timespan timeout(keep_alive_timeout, 0);
    if (timeout.totalSeconds())
        response.set("Keep-Alive", "timeout=" + std::to_string(timeout.totalSeconds()));
}

<<<<<<< HEAD
HTTPSessionPtr makeHTTPSession(
    const Poco::URI & uri,
    const ConnectionTimeouts & timeouts,
    bool resolve_host,
    Poco::Net::HTTPClientSession::ProxyConfig proxy_config
)
=======
HTTPSessionPtr makeHTTPSession(const Poco::URI & uri, const ConnectionTimeouts & timeouts)
>>>>>>> b5cf6446
{
    const std::string & host = uri.getHost();
    UInt16 port = uri.getPort();
    bool https = isHTTPS(uri);

<<<<<<< HEAD
    auto session = makeHTTPSessionImpl(host, port, https, false, resolve_host, proxy_config);
=======
    auto session = makeHTTPSessionImpl(host, port, https, false);
>>>>>>> b5cf6446
    setTimeouts(*session, timeouts);
    return session;
}


PooledHTTPSessionPtr makePooledHTTPSession(
    const Poco::URI & uri,
    const ConnectionTimeouts & timeouts,
    size_t per_endpoint_pool_size,
    bool wait_on_pool_size_limit)
{
    return makePooledHTTPSession(uri, {}, timeouts, per_endpoint_pool_size, wait_on_pool_size_limit);
}

PooledHTTPSessionPtr makePooledHTTPSession(
    const Poco::URI & uri,
    const Poco::URI & proxy_uri,
    const ConnectionTimeouts & timeouts,
    size_t per_endpoint_pool_size,
    bool wait_on_pool_size_limit)
{
    return HTTPSessionPool::instance().getSession(uri, proxy_uri, timeouts, per_endpoint_pool_size, wait_on_pool_size_limit);
}

bool isRedirect(const Poco::Net::HTTPResponse::HTTPStatus status) { return status == Poco::Net::HTTPResponse::HTTP_MOVED_PERMANENTLY  || status == Poco::Net::HTTPResponse::HTTP_FOUND || status == Poco::Net::HTTPResponse::HTTP_SEE_OTHER  || status == Poco::Net::HTTPResponse::HTTP_TEMPORARY_REDIRECT; }

std::istream * receiveResponse(
    Poco::Net::HTTPClientSession & session, const Poco::Net::HTTPRequest & request, Poco::Net::HTTPResponse & response, const bool allow_redirects)
{
    auto & istr = session.receiveResponse(response);
    assertResponseIsOk(request, response, istr, allow_redirects);
    return &istr;
}

void assertResponseIsOk(const Poco::Net::HTTPRequest & request, Poco::Net::HTTPResponse & response, std::istream & istr, const bool allow_redirects)
{
    auto status = response.getStatus();

    if (!(status == Poco::Net::HTTPResponse::HTTP_OK
        || status == Poco::Net::HTTPResponse::HTTP_CREATED
        || status == Poco::Net::HTTPResponse::HTTP_ACCEPTED
        || status == Poco::Net::HTTPResponse::HTTP_PARTIAL_CONTENT /// Reading with Range header was successful.
        || (isRedirect(status) && allow_redirects)))
    {
        int code = status == Poco::Net::HTTPResponse::HTTP_TOO_MANY_REQUESTS
            ? ErrorCodes::RECEIVED_ERROR_TOO_MANY_REQUESTS
            : ErrorCodes::RECEIVED_ERROR_FROM_REMOTE_IO_SERVER;

        std::stringstream body; // STYLE_CHECK_ALLOW_STD_STRING_STREAM
        body.exceptions(std::ios::failbit);
        body << istr.rdbuf();

        throw HTTPException(code, request.getURI(), status, response.getReason(), body.str());
    }
}

Exception HTTPException::makeExceptionMessage(
    int code,
    const std::string & uri,
    Poco::Net::HTTPResponse::HTTPStatus http_status,
    const std::string & reason,
    const std::string & body)
{
    return Exception(code,
        "Received error from remote server {}. "
        "HTTP status code: {} {}, "
        "body: {}",
        uri, static_cast<int>(http_status), reason, body);
}

void markSessionForReuse(Poco::Net::HTTPSession & session)
{
    const auto & session_data = session.sessionData();
    if (!session_data.empty() && !Poco::AnyCast<HTTPSessionReuseTag>(&session_data))
        throw Exception(
            ErrorCodes::LOGICAL_ERROR, "Data of an unexpected type ({}) is attached to the session", session_data.type().name());

    session.attachSessionData(HTTPSessionReuseTag{});
}

void markSessionForReuse(HTTPSessionPtr session)
{
    markSessionForReuse(*session);
}

void markSessionForReuse(PooledHTTPSessionPtr session)
{
    markSessionForReuse(static_cast<Poco::Net::HTTPSession &>(*session));
}

}<|MERGE_RESOLUTION|>--- conflicted
+++ resolved
@@ -137,17 +137,12 @@
             throw Exception(ErrorCodes::UNSUPPORTED_URI_SCHEME, "Unsupported scheme in URI '{}'", uri.toString());
     }
 
-<<<<<<< HEAD
     HTTPSessionPtr makeHTTPSessionImpl(
         const std::string & host,
         UInt16 port,
         bool https,
         bool keep_alive,
-        bool resolve_host = true,
         Poco::Net::HTTPClientSession::ProxyConfig proxy_config = {})
-=======
-    HTTPSessionPtr makeHTTPSessionImpl(const std::string & host, UInt16 port, bool https, bool keep_alive)
->>>>>>> b5cf6446
     {
         HTTPSessionPtr session;
 
@@ -346,26 +341,17 @@
         response.set("Keep-Alive", "timeout=" + std::to_string(timeout.totalSeconds()));
 }
 
-<<<<<<< HEAD
 HTTPSessionPtr makeHTTPSession(
     const Poco::URI & uri,
     const ConnectionTimeouts & timeouts,
-    bool resolve_host,
     Poco::Net::HTTPClientSession::ProxyConfig proxy_config
 )
-=======
-HTTPSessionPtr makeHTTPSession(const Poco::URI & uri, const ConnectionTimeouts & timeouts)
->>>>>>> b5cf6446
 {
     const std::string & host = uri.getHost();
     UInt16 port = uri.getPort();
     bool https = isHTTPS(uri);
 
-<<<<<<< HEAD
-    auto session = makeHTTPSessionImpl(host, port, https, false, resolve_host, proxy_config);
-=======
-    auto session = makeHTTPSessionImpl(host, port, https, false);
->>>>>>> b5cf6446
+    auto session = makeHTTPSessionImpl(host, port, https, false, proxy_config);
     setTimeouts(*session, timeouts);
     return session;
 }
