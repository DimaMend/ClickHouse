#pragma once

#include <vector>

#include <IO/ReadBuffer.h>


namespace DB
{

/** Reads from the concatenation of multiple ReadBuffers
  */
class ConcatReadBuffer : public ReadBuffer
{
public:
    using ReadBuffers = std::vector<ReadBuffer *>;

protected:
    ReadBuffers buffers;
    ReadBuffers::iterator current;

    bool nextImpl() override
    {
        if (buffers.end() == current)
            return false;

        /// First reading
<<<<<<< HEAD
        if (working_buffer.size() == 0)
=======
        if (working_buffer.empty())
>>>>>>> 16d399aa
        {
            if ((*current)->hasPendingData())
            {
                working_buffer = Buffer((*current)->position(), (*current)->buffer().end());
                return true;
            }
        }
        else
            (*current)->position() = position();

        if (!(*current)->next())
        {
            ++current;
            if (buffers.end() == current)
                return false;

            /// We skip the filled up buffers; if the buffer is not filled in, but the cursor is at the end, then read the next piece of data.
            while ((*current)->eof())
            {
                ++current;
                if (buffers.end() == current)
                    return false;
            }
        }

        working_buffer = Buffer((*current)->position(), (*current)->buffer().end());
        return true;
    }

public:
    explicit ConcatReadBuffer(const ReadBuffers & buffers_) : ReadBuffer(nullptr, 0), buffers(buffers_), current(buffers.begin())
    {
        assert(!buffers.empty());
    }

    ConcatReadBuffer(ReadBuffer & buf1, ReadBuffer & buf2) : ConcatReadBuffer({&buf1, &buf2}) {}
};

}<|MERGE_RESOLUTION|>--- conflicted
+++ resolved
@@ -25,11 +25,7 @@
             return false;
 
         /// First reading
-<<<<<<< HEAD
-        if (working_buffer.size() == 0)
-=======
         if (working_buffer.empty())
->>>>>>> 16d399aa
         {
             if ((*current)->hasPendingData())
             {
