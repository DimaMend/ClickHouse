--- conflicted
+++ resolved
@@ -1,5 +1,4 @@
 #include <IO/S3Common.h>
-#include <aws/core/endpoint/EndpointParameter.h>
 
 #include <Common/Exception.h>
 #include <Poco/Util/AbstractConfiguration.h>
@@ -701,37 +700,6 @@
     }
 };
 
-<<<<<<< HEAD
-/// Performs a request to get the size and last modification time of an object.
-std::pair<std::optional<DB::S3::ObjectInfo>, Aws::S3::S3Error> tryGetObjectInfo(
-    const DB::S3::S3Client & client, const String & bucket, const String & key, const String & version_id, bool for_disk_s3)
-{
-    ProfileEvents::increment(ProfileEvents::S3HeadObject);
-    if (for_disk_s3)
-        ProfileEvents::increment(ProfileEvents::DiskS3HeadObject);
-
-    DB::S3::HeadObjectRequest req;
-    req.SetBucket(bucket);
-    req.SetKey(key);
-
-    if (!version_id.empty())
-        req.SetVersionId(version_id);
-
-    auto outcome = client.HeadObject(req);
-    if (outcome.IsSuccess())
-    {
-        const auto & result = outcome.GetResult();
-        DB::S3::ObjectInfo object_info;
-        object_info.size = static_cast<size_t>(result.GetContentLength());
-        object_info.last_modification_time = result.GetLastModified().Millis() / 1000;
-        return {object_info, {}};
-    }
-
-    return {std::nullopt, outcome.GetError()};
-}
-
-=======
->>>>>>> 659a64a1
 }
 
 
@@ -830,177 +798,6 @@
             get_request_throttler,
             put_request_throttler);
     }
-
-<<<<<<< HEAD
-    bool isNotFoundError(Aws::S3::S3Errors error)
-    {
-        return error == Aws::S3::S3Errors::RESOURCE_NOT_FOUND || error == Aws::S3::S3Errors::NO_SUCH_KEY;
-    }
-
-    ObjectInfo getObjectInfo(const S3::S3Client & client, const String & bucket, const String & key, const String & version_id, bool for_disk_s3, bool throw_on_error)
-    {
-        auto [object_info, error] = tryGetObjectInfo(client, bucket, key, version_id, for_disk_s3);
-        if (object_info)
-        {
-            return *object_info;
-        }
-        else if (throw_on_error)
-        {
-            throw DB::Exception(ErrorCodes::S3_ERROR,
-                "Failed to get object attributes: '{}'. HTTP response code: {}",
-                error.GetMessage(), static_cast<size_t>(error.GetResponseCode()));
-        }
-        return {};
-    }
-
-    size_t getObjectSize(const S3::S3Client & client, const String & bucket, const String & key, const String & version_id, bool for_disk_s3, bool throw_on_error)
-    {
-        return getObjectInfo(client, bucket, key, version_id, for_disk_s3, throw_on_error).size;
-    }
-
-    bool objectExists(const S3::S3Client & client, const String & bucket, const String & key, const String & version_id, bool for_disk_s3)
-    {
-        auto [object_info, error] = tryGetObjectInfo(client, bucket, key, version_id, for_disk_s3);
-        if (object_info)
-            return true;
-
-        if (isNotFoundError(error.GetErrorType()))
-            return false;
-
-        throw S3Exception(error.GetErrorType(),
-            "Failed to check existence of key {} in bucket {}: {}",
-            key, bucket, error.GetMessage());
-    }
-
-    void checkObjectExists(const S3::S3Client & client, const String & bucket, const String & key, const String & version_id, bool for_disk_s3, std::string_view description)
-    {
-        auto [object_info, error] = tryGetObjectInfo(client, bucket, key, version_id, for_disk_s3);
-        if (object_info)
-            return;
-        throw S3Exception(error.GetErrorType(), "{}Object {} in bucket {} suddenly disappeared: {}",
-                          (description.empty() ? "" : (String(description) + ": ")), key, bucket, error.GetMessage());
-    }
-
-    std::map<String, String> getObjectMetadata(const S3::S3Client & client, const String & bucket, const String & key, const String & version_id, bool for_disk_s3, bool throw_on_error)
-    {
-        ProfileEvents::increment(ProfileEvents::S3GetObjectMetadata);
-        if (for_disk_s3)
-            ProfileEvents::increment(ProfileEvents::DiskS3GetObjectMetadata);
-
-        HeadObjectRequest req;
-        req.SetBucket(bucket);
-        req.SetKey(key);
-
-        if (!version_id.empty())
-            req.SetVersionId(version_id);
-
-        auto outcome = client.HeadObject(req);
-
-        if (outcome.IsSuccess())
-            return outcome.GetResult().GetMetadata();
-
-        if (!throw_on_error)
-            return {};
-
-        const auto & error = outcome.GetError();
-        throw S3Exception(error.GetErrorType(),
-            "Failed to get metadata of key {} in bucket {}: {}",
-            key, bucket, error.GetMessage());
-=======
-    URI::URI(const std::string & uri_)
-    {
-        /// Case when bucket name represented in domain name of S3 URL.
-        /// E.g. (https://bucket-name.s3.Region.amazonaws.com/key)
-        /// https://docs.aws.amazon.com/AmazonS3/latest/dev/VirtualHosting.html#virtual-hosted-style-access
-        static const RE2 virtual_hosted_style_pattern(R"((.+)\.(s3|cos|obs|oss)([.\-][a-z0-9\-.:]+))");
-
-        /// Case when bucket name and key represented in path of S3 URL.
-        /// E.g. (https://s3.Region.amazonaws.com/bucket-name/key)
-        /// https://docs.aws.amazon.com/AmazonS3/latest/dev/VirtualHosting.html#path-style-access
-        static const RE2 path_style_pattern("^/([^/]*)/(.*)");
-
-        static constexpr auto S3 = "S3";
-        static constexpr auto COSN = "COSN";
-        static constexpr auto COS = "COS";
-        static constexpr auto OBS = "OBS";
-        static constexpr auto OSS = "OSS";
-
-        uri = Poco::URI(uri_);
-
-        storage_name = S3;
-
-        if (uri.getHost().empty())
-            throw Exception(ErrorCodes::BAD_ARGUMENTS, "Host is empty in S3 URI.");
-
-        /// Extract object version ID from query string.
-        bool has_version_id = false;
-        for (const auto & [query_key, query_value] : uri.getQueryParameters())
-            if (query_key == "versionId")
-            {
-                version_id = query_value;
-                has_version_id = true;
-            }
-
-        /// Poco::URI will ignore '?' when parsing the path, but if there is a vestionId in the http parameter,
-        /// '?' can not be used as a wildcard, otherwise it will be ambiguous.
-        /// If no "vertionId" in the http parameter, '?' can be used as a wildcard.
-        /// It is necessary to encode '?' to avoid deletion during parsing path.
-        if (!has_version_id && uri_.find('?') != String::npos)
-        {
-            String uri_with_question_mark_encode;
-            Poco::URI::encode(uri_, "?", uri_with_question_mark_encode);
-            uri = Poco::URI(uri_with_question_mark_encode);
-        }
-
-        String name;
-        String endpoint_authority_from_uri;
-
-        if (re2::RE2::FullMatch(uri.getAuthority(), virtual_hosted_style_pattern, &bucket, &name, &endpoint_authority_from_uri))
-        {
-            is_virtual_hosted_style = true;
-            endpoint = uri.getScheme() + "://" + name + endpoint_authority_from_uri;
-            validateBucket(bucket, uri);
-
-            if (!uri.getPath().empty())
-            {
-                /// Remove leading '/' from path to extract key.
-                key = uri.getPath().substr(1);
-            }
-
-            boost::to_upper(name);
-            if (name != S3 && name != COS && name != OBS && name != OSS)
-                throw Exception(ErrorCodes::BAD_ARGUMENTS,
-                                "Object storage system name is unrecognized in virtual hosted style S3 URI: {}",
-                                quoteString(name));
-
-            if (name == S3)
-                storage_name = name;
-            else if (name == OBS)
-                storage_name = OBS;
-            else if (name == OSS)
-                storage_name = OSS;
-            else
-                storage_name = COSN;
-        }
-        else if (re2::RE2::PartialMatch(uri.getPath(), path_style_pattern, &bucket, &key))
-        {
-            is_virtual_hosted_style = false;
-            endpoint = uri.getScheme() + "://" + uri.getAuthority();
-            validateBucket(bucket, uri);
-        }
-        else
-            throw Exception(ErrorCodes::BAD_ARGUMENTS, "Bucket or key name are invalid in S3 URI.");
-    }
-
-    void URI::validateBucket(const String & bucket, const Poco::URI & uri)
-    {
-        /// S3 specification requires at least 3 and at most 63 characters in bucket name.
-        /// https://docs.aws.amazon.com/awscloudtrail/latest/userguide/cloudtrail-s3-bucket-naming-requirements.html
-        if (bucket.length() < 3 || bucket.length() > 63)
-            throw Exception(ErrorCodes::BAD_ARGUMENTS, "Bucket name length is out of bounds in virtual hosted style S3 URI: {}{}",
-                            quoteString(bucket), !uri.empty() ? " (" + uri.toString() + ")" : "");
->>>>>>> 659a64a1
-    }
 }
 
 }
