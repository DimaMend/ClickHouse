--- conflicted
+++ resolved
@@ -106,10 +106,8 @@
     std::optional<NameAndTypePair> tryGetByName(const std::string & name) const;
 };
 
-<<<<<<< HEAD
 using TwoDimensionNamesAndTypesList = std::list<NamesAndTypesList>;
 
-=======
 }
 
 namespace std
@@ -117,5 +115,4 @@
     template <> struct tuple_size<DB::NameAndTypePair> : std::integral_constant<size_t, 2> {};
     template <> struct tuple_element<0, DB::NameAndTypePair> { using type = DB::String; };
     template <> struct tuple_element<1, DB::NameAndTypePair> { using type = DB::DataTypePtr; };
->>>>>>> 8b13e73a
 }