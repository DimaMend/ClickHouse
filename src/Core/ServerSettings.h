--- conflicted
+++ resolved
@@ -99,14 +99,11 @@
     M(UInt64, total_memory_profiler_sample_min_allocation_size, 0, "Collect random allocations of size greater or equal than specified value with probability equal to `total_memory_profiler_sample_probability`. 0 means disabled. You may want to set 'max_untracked_memory' to 0 to make this threshold to work as expected.", 0) \
     M(UInt64, total_memory_profiler_sample_max_allocation_size, 0, "Collect random allocations of size less or equal than specified value with probability equal to `total_memory_profiler_sample_probability`. 0 means disabled. You may want to set 'max_untracked_memory' to 0 to make this threshold to work as expected.", 0) \
     M(Bool, validate_tcp_client_information, false, "Validate client_information in the query packet over the native TCP protocol.", 0) \
-<<<<<<< HEAD
+    M(Bool, storage_metadata_write_full_object_key, false, "Write disk metadata files with VERSION_FULL_OBJECT_KEY format", 0) \
     \
     M(Bool, ebable_background_statistics, true, "Enable background table statistics collecting and refreshing.", 0) \
     M(UInt64, background_statistics_refresh_period_sec, 6 * 3600, "Background table statistics refreshing period in second.", 0) \
     M(UInt64, background_statistics_collect_period_sec, 24 * 3600, "Background table statistics collecting period in second.", 0)
-=======
-    M(Bool, storage_metadata_write_full_object_key, false, "Write disk metadata files with VERSION_FULL_OBJECT_KEY format", 0) \
->>>>>>> de0876ed
 
 DECLARE_SETTINGS_TRAITS(ServerSettingsTraits, SERVER_SETTINGS)
 
