#pragma once


#include <Core/BaseSettings.h>
#include <Core/Defines.h>


namespace Poco::Util
{
class AbstractConfiguration;
}

namespace DB
{

#define SERVER_SETTINGS(M, ALIAS) \
    M(Bool, show_addresses_in_stack_traces, true, "If it is set true will show addresses in stack traces", 0) \
    M(Bool, shutdown_wait_unfinished_queries, false, "If set true ClickHouse will wait for running queries finish before shutdown.", 0) \
    M(UInt64, shutdown_wait_unfinished, 5, "Delay in seconds to wait for unfinished queries", 0) \
    M(UInt64, max_thread_pool_size, 10000, "The maximum number of threads that could be allocated from the OS and used for query execution and background operations.", 0) \
    M(UInt64, max_thread_pool_free_size, 1000, "The maximum number of threads that will always stay in a global thread pool once allocated and remain idle in case of insufficient number of tasks.", 0) \
    M(UInt64, thread_pool_queue_size, 10000, "The maximum number of tasks that will be placed in a queue and wait for execution.", 0) \
    M(UInt64, max_io_thread_pool_size, 100, "The maximum number of threads that would be used for IO operations", 0) \
    M(UInt64, max_io_thread_pool_free_size, 0, "Max free size for IO thread pool.", 0) \
    M(UInt64, io_thread_pool_queue_size, 10000, "Queue size for IO thread pool.", 0) \
    M(UInt64, max_active_parts_loading_thread_pool_size, 64, "The number of threads to load active set of data parts (Active ones) at startup.", 0) \
    M(UInt64, max_outdated_parts_loading_thread_pool_size, 32, "The number of threads to load inactive set of data parts (Outdated ones) at startup.", 0) \
    M(UInt64, max_parts_cleaning_thread_pool_size, 128, "The number of threads for concurrent removal of inactive data parts.", 0) \
    M(UInt64, max_mutations_bandwidth_for_server, 0, "The maximum read speed of all mutations on server in bytes per second. Zero means unlimited.", 0) \
    M(UInt64, max_merges_bandwidth_for_server, 0, "The maximum read speed of all merges on server in bytes per second. Zero means unlimited.", 0) \
    M(UInt64, max_replicated_fetches_network_bandwidth_for_server, 0, "The maximum speed of data exchange over the network in bytes per second for replicated fetches. Zero means unlimited.", 0) \
    M(UInt64, max_replicated_sends_network_bandwidth_for_server, 0, "The maximum speed of data exchange over the network in bytes per second for replicated sends. Zero means unlimited.", 0) \
    M(UInt64, max_remote_read_network_bandwidth_for_server, 0, "The maximum speed of data exchange over the network in bytes per second for read. Zero means unlimited.", 0) \
    M(UInt64, max_remote_write_network_bandwidth_for_server, 0, "The maximum speed of data exchange over the network in bytes per second for write. Zero means unlimited.", 0) \
    M(UInt64, max_local_read_bandwidth_for_server, 0, "The maximum speed of local reads in bytes per second. Zero means unlimited.", 0) \
    M(UInt64, max_local_write_bandwidth_for_server, 0, "The maximum speed of local writes in bytes per second. Zero means unlimited.", 0) \
    M(UInt64, max_backups_io_thread_pool_size, 1000, "The maximum number of threads that would be used for IO operations for BACKUP queries", 0) \
    M(UInt64, max_backups_io_thread_pool_free_size, 0, "Max free size for backups IO thread pool.", 0) \
    M(UInt64, backups_io_thread_pool_queue_size, 0, "Queue size for backups IO thread pool.", 0) \
    M(UInt64, backup_threads, 16, "The maximum number of threads to execute BACKUP requests.", 0) \
    M(UInt64, max_backup_bandwidth_for_server, 0, "The maximum read speed in bytes per second for all backups on server. Zero means unlimited.", 0) \
    M(UInt64, restore_threads, 16, "The maximum number of threads to execute RESTORE requests.", 0) \
    M(Bool, shutdown_wait_backups_and_restores, true, "If set to true ClickHouse will wait for running backups and restores to finish before shutdown.", 0) \
    M(Int32, max_connections, 1024, "Max server connections.", 0) \
    M(UInt32, asynchronous_metrics_update_period_s, 1, "Period in seconds for updating asynchronous metrics.", 0) \
    M(UInt32, asynchronous_heavy_metrics_update_period_s, 120, "Period in seconds for updating heavy asynchronous metrics.", 0) \
    M(String, default_database, "default", "Default database name.", 0) \
    M(String, tmp_policy, "", "Policy for storage with temporary data.", 0) \
    M(UInt64, max_temporary_data_on_disk_size, 0, "The maximum amount of storage that could be used for external aggregation, joins or sorting., ", 0) \
    M(String, temporary_data_in_cache, "", "Cache disk name for temporary data.", 0) \
    M(UInt64, aggregate_function_group_array_max_element_size, 0xFFFFFF, "Max array element size in bytes for groupArray function. This limit is checked at serialization and help to avoid large state size.", 0) \
    M(UInt64, max_server_memory_usage, 0, "Maximum total memory usage of the server in bytes. Zero means unlimited.", 0) \
    M(Double, max_server_memory_usage_to_ram_ratio, 0.9, "Same as max_server_memory_usage but in to RAM ratio. Allows to lower max memory on low-memory systems.", 0) \
    M(UInt64, merges_mutations_memory_usage_soft_limit, 0, "Maximum total memory usage for merges and mutations in bytes. Zero means unlimited.", 0) \
    M(Double, merges_mutations_memory_usage_to_ram_ratio, 0.5, "Same as merges_mutations_memory_usage_soft_limit but in to RAM ratio. Allows to lower memory limit on low-memory systems.", 0) \
    M(Bool, allow_use_jemalloc_memory, true, "Allows to use jemalloc memory.", 0) \
    M(UInt64, cgroups_memory_usage_observer_wait_time, 15, "Polling interval in seconds to read the current memory usage from cgroups. Zero means disabled.", 0) \
    M(Double, cgroup_memory_watcher_hard_limit_ratio, 0.95, "Hard memory limit ratio for cgroup memory usage observer", 0) \
    M(Double, cgroup_memory_watcher_soft_limit_ratio, 0.9, "Sort memory limit ratio limit for cgroup memory usage observer", 0) \
    M(UInt64, async_insert_threads, 16, "Maximum number of threads to actually parse and insert data in background. Zero means asynchronous mode is disabled", 0) \
    M(Bool, async_insert_queue_flush_on_shutdown, true, "If true queue of asynchronous inserts is flushed on graceful shutdown", 0) \
    M(Bool, ignore_empty_sql_security_in_create_view_query, true, "If true, ClickHouse doesn't write defaults for empty SQL security statement in CREATE VIEW queries. This setting is only necessary for the migration period and will become obsolete in 24.4", 0)  \
    \
    M(UInt64, max_concurrent_queries, 0, "Maximum number of concurrently executed queries. Zero means unlimited.", 0) \
    M(UInt64, max_concurrent_insert_queries, 0, "Maximum number of concurrently INSERT queries. Zero means unlimited.", 0) \
    M(UInt64, max_concurrent_select_queries, 0, "Maximum number of concurrently SELECT queries. Zero means unlimited.", 0) \
    \
    M(Double, cache_size_to_ram_max_ratio, 0.5, "Set cache size to RAM max ratio. Allows to lower cache size on low-memory systems.", 0) \
    M(String, uncompressed_cache_policy, DEFAULT_UNCOMPRESSED_CACHE_POLICY, "Uncompressed cache policy name.", 0) \
    M(UInt64, uncompressed_cache_size, DEFAULT_UNCOMPRESSED_CACHE_MAX_SIZE, "Size of cache for uncompressed blocks. Zero means disabled.", 0) \
    M(Double, uncompressed_cache_size_ratio, DEFAULT_UNCOMPRESSED_CACHE_SIZE_RATIO, "The size of the protected queue in the uncompressed cache relative to the cache's total size.", 0) \
    M(String, mark_cache_policy, DEFAULT_MARK_CACHE_POLICY, "Mark cache policy name.", 0) \
    M(UInt64, mark_cache_size, DEFAULT_MARK_CACHE_MAX_SIZE, "Size of cache for marks (index of MergeTree family of tables).", 0) \
    M(Double, mark_cache_size_ratio, DEFAULT_MARK_CACHE_SIZE_RATIO, "The size of the protected queue in the mark cache relative to the cache's total size.", 0) \
    M(String, index_uncompressed_cache_policy, DEFAULT_INDEX_UNCOMPRESSED_CACHE_POLICY, "Secondary index uncompressed cache policy name.", 0) \
    M(UInt64, index_uncompressed_cache_size, DEFAULT_INDEX_UNCOMPRESSED_CACHE_MAX_SIZE, "Size of cache for uncompressed blocks of secondary indices. Zero means disabled.", 0) \
    M(Double, index_uncompressed_cache_size_ratio, DEFAULT_INDEX_UNCOMPRESSED_CACHE_SIZE_RATIO, "The size of the protected queue in the secondary index uncompressed cache relative to the cache's total size.", 0) \
    M(String, index_mark_cache_policy, DEFAULT_INDEX_MARK_CACHE_POLICY, "Secondary index mark cache policy name.", 0) \
    M(UInt64, index_mark_cache_size, DEFAULT_INDEX_MARK_CACHE_MAX_SIZE, "Size of cache for secondary index marks. Zero means disabled.", 0) \
    M(Double, index_mark_cache_size_ratio, DEFAULT_INDEX_MARK_CACHE_SIZE_RATIO, "The size of the protected queue in the secondary index mark cache relative to the cache's total size.", 0) \
    M(UInt64, page_cache_chunk_size, 2 << 20, "Bytes per chunk in userspace page cache. Rounded up to a multiple of page size (typically 4 KiB) or huge page size (typically 2 MiB, only if page_cache_use_thp is enabled).", 0) \
    M(UInt64, page_cache_mmap_size, 1 << 30, "Bytes per memory mapping in userspace page cache. Not important.", 0) \
    M(UInt64, page_cache_size, 10ul << 30, "Amount of virtual memory to map for userspace page cache. If page_cache_use_madv_free is enabled, it's recommended to set this higher than the machine's RAM size. Use 0 to disable userspace page cache.", 0) \
    M(Bool, page_cache_use_madv_free, DBMS_DEFAULT_PAGE_CACHE_USE_MADV_FREE, "If true, the userspace page cache will allow the OS to automatically reclaim memory from the cache on memory pressure (using MADV_FREE).", 0) \
    M(Bool, page_cache_use_transparent_huge_pages, true, "Userspace will attempt to use transparent huge pages on Linux. This is best-effort.", 0) \
    M(UInt64, mmap_cache_size, DEFAULT_MMAP_CACHE_MAX_SIZE, "A cache for mmapped files.", 0) \
    \
    M(Bool,   disable_internal_dns_cache, false, "Disable internal DNS caching at all.", 0) \
    M(UInt64, dns_cache_max_entries, 10000, "Internal DNS cache max entries.", 0) \
    M(Int32,  dns_cache_update_period, 15, "Internal DNS cache update period in seconds.", 0) \
    M(UInt32, dns_max_consecutive_failures, 10, "Max DNS resolve failures of a hostname before dropping the hostname from ClickHouse DNS cache.", 0) \
    \
    M(UInt64, max_table_size_to_drop, 50000000000lu, "If size of a table is greater than this value (in bytes) than table could not be dropped with any DROP query.", 0) \
    M(UInt64, max_partition_size_to_drop, 50000000000lu, "Same as max_table_size_to_drop, but for the partitions.", 0) \
    M(UInt64, max_table_num_to_warn, 5000lu, "If number of tables is greater than this value, server will create a warning that will displayed to user.", 0) \
    M(UInt64, max_database_num_to_warn, 1000lu, "If number of databases is greater than this value, server will create a warning that will displayed to user.", 0) \
    M(UInt64, max_part_num_to_warn, 100000lu, "If number of databases is greater than this value, server will create a warning that will displayed to user.", 0) \
    M(UInt64, concurrent_threads_soft_limit_num, 0, "Sets how many concurrent thread can be allocated before applying CPU pressure. Zero means unlimited.", 0) \
    M(UInt64, concurrent_threads_soft_limit_ratio_to_cores, 0, "Same as concurrent_threads_soft_limit_num, but with ratio to cores.", 0) \
    \
    M(UInt64, background_pool_size, 16, "The maximum number of threads what will be used for merging or mutating data parts for *MergeTree-engine tables in a background.", 0) \
    M(Float, background_merges_mutations_concurrency_ratio, 2, "The number of part mutation tasks that can be executed concurrently by each thread in background pool.", 0) \
    M(String, background_merges_mutations_scheduling_policy, "round_robin", "The policy on how to perform a scheduling for background merges and mutations. Possible values are: `round_robin` and `shortest_task_first`. ", 0) \
    M(UInt64, background_move_pool_size, 8, "The maximum number of threads that will be used for moving data parts to another disk or volume for *MergeTree-engine tables in a background.", 0) \
    M(UInt64, background_fetches_pool_size, 16, "The maximum number of threads that will be used for fetching data parts from another replica for *MergeTree-engine tables in a background.", 0) \
    M(UInt64, background_common_pool_size, 8, "The maximum number of threads that will be used for performing a variety of operations (mostly garbage collection) for *MergeTree-engine tables in a background.", 0) \
    M(UInt64, background_buffer_flush_schedule_pool_size, 16, "The maximum number of threads that will be used for performing flush operations for Buffer-engine tables in a background.", 0) \
    M(UInt64, background_schedule_pool_size, 512, "The maximum number of threads that will be used for constantly executing some lightweight periodic operations.", 0) \
    M(UInt64, background_message_broker_schedule_pool_size, 16, "The maximum number of threads that will be used for executing background operations for message streaming.", 0) \
    M(UInt64, background_distributed_schedule_pool_size, 16, "The maximum number of threads that will be used for executing distributed sends.", 0) \
    M(UInt64, tables_loader_foreground_pool_size, 0, "The maximum number of threads that will be used for foreground (that is being waited for by a query) loading of tables. Also used for synchronous loading of tables before the server start. Zero means use all CPUs.", 0) \
    M(UInt64, tables_loader_background_pool_size, 0, "The maximum number of threads that will be used for background async loading of tables. Zero means use all CPUs.", 0) \
    M(Bool, async_load_databases, false, "Enable asynchronous loading of databases and tables to speedup server startup. Queries to not yet loaded entity will be blocked until load is finished.", 0) \
    M(Bool, display_secrets_in_show_and_select, false, "Allow showing secrets in SHOW and SELECT queries via a format setting and a grant", 0) \
    \
    M(Seconds, keep_alive_timeout, DEFAULT_HTTP_KEEP_ALIVE_TIMEOUT, "The number of seconds that ClickHouse waits for incoming requests before closing the connection.", 0) \
    M(Seconds, replicated_fetches_http_connection_timeout, 0, "HTTP connection timeout for part fetch requests. Inherited from default profile `http_connection_timeout` if not set explicitly.", 0) \
    M(Seconds, replicated_fetches_http_send_timeout, 0, "HTTP send timeout for part fetch requests. Inherited from default profile `http_send_timeout` if not set explicitly.", 0) \
    M(Seconds, replicated_fetches_http_receive_timeout, 0, "HTTP receive timeout for fetch part requests. Inherited from default profile `http_receive_timeout` if not set explicitly.", 0) \
    M(UInt64, total_memory_profiler_step, 0, "Whenever server memory usage becomes larger than every next step in number of bytes the memory profiler will collect the allocating stack trace. Zero means disabled memory profiler. Values lower than a few megabytes will slow down server.", 0) \
    M(Double, total_memory_tracker_sample_probability, 0, "Collect random allocations and deallocations and write them into system.trace_log with 'MemorySample' trace_type. The probability is for every alloc/free regardless to the size of the allocation (can be changed with `memory_profiler_sample_min_allocation_size` and `memory_profiler_sample_max_allocation_size`). Note that sampling happens only when the amount of untracked memory exceeds 'max_untracked_memory'. You may want to set 'max_untracked_memory' to 0 for extra fine grained sampling.", 0) \
    M(UInt64, total_memory_profiler_sample_min_allocation_size, 0, "Collect random allocations of size greater or equal than specified value with probability equal to `total_memory_profiler_sample_probability`. 0 means disabled. You may want to set 'max_untracked_memory' to 0 to make this threshold to work as expected.", 0) \
    M(UInt64, total_memory_profiler_sample_max_allocation_size, 0, "Collect random allocations of size less or equal than specified value with probability equal to `total_memory_profiler_sample_probability`. 0 means disabled. You may want to set 'max_untracked_memory' to 0 to make this threshold to work as expected.", 0) \
    M(Bool, validate_tcp_client_information, false, "Validate client_information in the query packet over the native TCP protocol.", 0) \
    M(Bool, storage_metadata_write_full_object_key, false, "Write disk metadata files with VERSION_FULL_OBJECT_KEY format", 0) \
<<<<<<< HEAD
    \
    M(Bool, enable_background_statistics, true, "Enable background table statistics collecting and refreshing.", 0) \
    M(UInt64, background_statistics_refresh_period_sec, 6 * 3600, "Background table statistics refreshing period in second.", 0) \
    M(UInt64, background_statistics_collect_period_sec, 24 * 3600, "Background table statistics collecting period in second.", 0)
=======
    M(UInt64, max_materialized_views_count_for_table, 0, "A limit on the number of materialized views attached to a table.", 0) \
    M(UInt32, max_database_replicated_create_table_thread_pool_size, 1, "The number of threads to create tables during replica recovery in DatabaseReplicated. Zero means number of threads equal number of cores.", 0) \
    M(Bool, format_alter_operations_with_parentheses, false, "If enabled, each operation in alter queries will be surrounded with parentheses in formatted queries to make them less ambiguous.", 0) \
    M(String, default_replica_path, "/clickhouse/tables/{uuid}/{shard}", "The path to the table in ZooKeeper", 0) \
    M(String, default_replica_name, "{replica}", "The replica name in ZooKeeper", 0) \
>>>>>>> 9a99780d

    /// If you add a setting which can be updated at runtime, please update 'changeable_settings' map in StorageSystemServerSettings.cpp

DECLARE_SETTINGS_TRAITS(ServerSettingsTraits, SERVER_SETTINGS)

struct ServerSettings : public BaseSettings<ServerSettingsTraits>
{
    void loadSettingsFromConfig(const Poco::Util::AbstractConfiguration & config);
};

}<|MERGE_RESOLUTION|>--- conflicted
+++ resolved
@@ -123,18 +123,15 @@
     M(UInt64, total_memory_profiler_sample_max_allocation_size, 0, "Collect random allocations of size less or equal than specified value with probability equal to `total_memory_profiler_sample_probability`. 0 means disabled. You may want to set 'max_untracked_memory' to 0 to make this threshold to work as expected.", 0) \
     M(Bool, validate_tcp_client_information, false, "Validate client_information in the query packet over the native TCP protocol.", 0) \
     M(Bool, storage_metadata_write_full_object_key, false, "Write disk metadata files with VERSION_FULL_OBJECT_KEY format", 0) \
-<<<<<<< HEAD
-    \
-    M(Bool, enable_background_statistics, true, "Enable background table statistics collecting and refreshing.", 0) \
-    M(UInt64, background_statistics_refresh_period_sec, 6 * 3600, "Background table statistics refreshing period in second.", 0) \
-    M(UInt64, background_statistics_collect_period_sec, 24 * 3600, "Background table statistics collecting period in second.", 0)
-=======
     M(UInt64, max_materialized_views_count_for_table, 0, "A limit on the number of materialized views attached to a table.", 0) \
     M(UInt32, max_database_replicated_create_table_thread_pool_size, 1, "The number of threads to create tables during replica recovery in DatabaseReplicated. Zero means number of threads equal number of cores.", 0) \
     M(Bool, format_alter_operations_with_parentheses, false, "If enabled, each operation in alter queries will be surrounded with parentheses in formatted queries to make them less ambiguous.", 0) \
     M(String, default_replica_path, "/clickhouse/tables/{uuid}/{shard}", "The path to the table in ZooKeeper", 0) \
     M(String, default_replica_name, "{replica}", "The replica name in ZooKeeper", 0) \
->>>>>>> 9a99780d
+    \
+    M(Bool, enable_background_statistics, true, "Enable background table statistics collecting and refreshing.", 0) \
+    M(UInt64, background_statistics_refresh_period_sec, 6 * 3600, "Background table statistics refreshing period in second.", 0) \
+    M(UInt64, background_statistics_collect_period_sec, 24 * 3600, "Background table statistics collecting period in second.", 0)
 
     /// If you add a setting which can be updated at runtime, please update 'changeable_settings' map in StorageSystemServerSettings.cpp
 
