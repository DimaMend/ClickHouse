#pragma once


#include <Core/BaseSettings.h>
#include <Core/Defines.h>


namespace Poco::Util
{
class AbstractConfiguration;
}

namespace DB
{

#define SERVER_SETTINGS(M, ALIAS) \
    M(Bool, show_addresses_in_stack_traces, true, "If it is set true will show addresses in stack traces", 0) \
    M(Bool, shutdown_wait_unfinished_queries, false, "If set true ClickHouse will wait for running queries finish before shutdown.", 0) \
    M(UInt64, shutdown_wait_unfinished, 5, "Delay in seconds to wait for unfinished queries", 0) \
    M(UInt64, max_thread_pool_size, 10000, "The maximum number of threads that could be allocated from the OS and used for query execution and background operations.", 0) \
    M(UInt64, max_thread_pool_free_size, 1000, "The maximum number of threads that will always stay in a global thread pool once allocated and remain idle in case of insufficient number of tasks.", 0) \
    M(UInt64, thread_pool_queue_size, 10000, "The maximum number of tasks that will be placed in a queue and wait for execution.", 0) \
    M(UInt64, max_io_thread_pool_size, 100, "The maximum number of threads that would be used for IO operations", 0) \
    M(UInt64, max_io_thread_pool_free_size, 0, "Max free size for IO thread pool.", 0) \
    M(UInt64, io_thread_pool_queue_size, 10000, "Queue size for IO thread pool.", 0) \
    M(UInt64, max_active_parts_loading_thread_pool_size, 64, "The number of threads to load active set of data parts (Active ones) at startup.", 0) \
    M(UInt64, max_outdated_parts_loading_thread_pool_size, 32, "The number of threads to load inactive set of data parts (Outdated ones) at startup.", 0) \
    M(UInt64, max_parts_cleaning_thread_pool_size, 128, "The number of threads for concurrent removal of inactive data parts.", 0) \
    M(UInt64, max_mutations_bandwidth_for_server, 0, "The maximum read speed of all mutations on server in bytes per second. Zero means unlimited.", 0) \
    M(UInt64, max_merges_bandwidth_for_server, 0, "The maximum read speed of all merges on server in bytes per second. Zero means unlimited.", 0) \
    M(UInt64, max_replicated_fetches_network_bandwidth_for_server, 0, "The maximum speed of data exchange over the network in bytes per second for replicated fetches. Zero means unlimited.", 0) \
    M(UInt64, max_replicated_sends_network_bandwidth_for_server, 0, "The maximum speed of data exchange over the network in bytes per second for replicated sends. Zero means unlimited.", 0) \
    M(UInt64, max_remote_read_network_bandwidth_for_server, 0, "The maximum speed of data exchange over the network in bytes per second for read. Zero means unlimited.", 0) \
    M(UInt64, max_remote_write_network_bandwidth_for_server, 0, "The maximum speed of data exchange over the network in bytes per second for write. Zero means unlimited.", 0) \
    M(UInt64, max_local_read_bandwidth_for_server, 0, "The maximum speed of local reads in bytes per second. Zero means unlimited.", 0) \
    M(UInt64, max_local_write_bandwidth_for_server, 0, "The maximum speed of local writes in bytes per second. Zero means unlimited.", 0) \
    M(UInt64, max_backups_io_thread_pool_size, 1000, "The maximum number of threads that would be used for IO operations for BACKUP queries", 0) \
    M(UInt64, max_backups_io_thread_pool_free_size, 0, "Max free size for backups IO thread pool.", 0) \
    M(UInt64, backups_io_thread_pool_queue_size, 0, "Queue size for backups IO thread pool.", 0) \
    M(UInt64, backup_threads, 16, "The maximum number of threads to execute BACKUP requests.", 0) \
    M(UInt64, max_backup_bandwidth_for_server, 0, "The maximum read speed in bytes per second for all backups on server. Zero means unlimited.", 0) \
    M(UInt64, restore_threads, 16, "The maximum number of threads to execute RESTORE requests.", 0) \
    M(Bool, shutdown_wait_backups_and_restores, true, "If set to true ClickHouse will wait for running backups and restores to finish before shutdown.", 0) \
    M(Int32, max_connections, 1024, "Max server connections.", 0) \
    M(UInt32, asynchronous_metrics_update_period_s, 1, "Period in seconds for updating asynchronous metrics.", 0) \
    M(UInt32, asynchronous_heavy_metrics_update_period_s, 120, "Period in seconds for updating heavy asynchronous metrics.", 0) \
    M(String, default_database, "default", "Default database name.", 0) \
    M(String, tmp_policy, "", "Policy for storage with temporary data.", 0) \
    M(UInt64, max_temporary_data_on_disk_size, 0, "The maximum amount of storage that could be used for external aggregation, joins or sorting., ", 0) \
    M(String, temporary_data_in_cache, "", "Cache disk name for temporary data.", 0) \
    M(UInt64, aggregate_function_group_array_max_element_size, 0xFFFFFF, "Max array element size in bytes for groupArray function. This limit is checked at serialization and help to avoid large state size.", 0) \
    M(UInt64, max_server_memory_usage, 0, "Maximum total memory usage of the server in bytes. Zero means unlimited.", 0) \
    M(Double, max_server_memory_usage_to_ram_ratio, 0.9, "Same as max_server_memory_usage but in to RAM ratio. Allows to lower max memory on low-memory systems.", 0) \
    M(UInt64, merges_mutations_memory_usage_soft_limit, 0, "Maximum total memory usage for merges and mutations in bytes. Zero means unlimited.", 0) \
    M(Double, merges_mutations_memory_usage_to_ram_ratio, 0.5, "Same as merges_mutations_memory_usage_soft_limit but in to RAM ratio. Allows to lower memory limit on low-memory systems.", 0) \
    M(Bool, allow_use_jemalloc_memory, true, "Allows to use jemalloc memory.", 0) \
    M(UInt64, async_insert_threads, 16, "Maximum number of threads to actually parse and insert data in background. Zero means asynchronous mode is disabled", 0) \
    M(Bool, async_insert_queue_flush_on_shutdown, true, "If true queue of asynchronous inserts is flushed on graceful shutdown", 0) \
    \
    M(UInt64, max_concurrent_queries, 0, "Maximum number of concurrently executed queries. Zero means unlimited.", 0) \
    M(UInt64, max_concurrent_insert_queries, 0, "Maximum number of concurrently INSERT queries. Zero means unlimited.", 0) \
    M(UInt64, max_concurrent_select_queries, 0, "Maximum number of concurrently SELECT queries. Zero means unlimited.", 0) \
    \
    M(Double, cache_size_to_ram_max_ratio, 0.5, "Set cache size ro RAM max ratio. Allows to lower cache size on low-memory systems.", 0) \
    M(String, uncompressed_cache_policy, DEFAULT_UNCOMPRESSED_CACHE_POLICY, "Uncompressed cache policy name.", 0) \
    M(UInt64, uncompressed_cache_size, DEFAULT_UNCOMPRESSED_CACHE_MAX_SIZE, "Size of cache for uncompressed blocks. Zero means disabled.", 0) \
    M(Double, uncompressed_cache_size_ratio, DEFAULT_UNCOMPRESSED_CACHE_SIZE_RATIO, "The size of the protected queue in the uncompressed cache relative to the cache's total size.", 0) \
    M(String, mark_cache_policy, DEFAULT_MARK_CACHE_POLICY, "Mark cache policy name.", 0) \
    M(UInt64, mark_cache_size, DEFAULT_MARK_CACHE_MAX_SIZE, "Size of cache for marks (index of MergeTree family of tables).", 0) \
    M(Double, mark_cache_size_ratio, DEFAULT_MARK_CACHE_SIZE_RATIO, "The size of the protected queue in the mark cache relative to the cache's total size.", 0) \
    M(String, index_uncompressed_cache_policy, DEFAULT_INDEX_UNCOMPRESSED_CACHE_POLICY, "Secondary index uncompressed cache policy name.", 0) \
    M(UInt64, index_uncompressed_cache_size, DEFAULT_INDEX_UNCOMPRESSED_CACHE_MAX_SIZE, "Size of cache for uncompressed blocks of secondary indices. Zero means disabled.", 0) \
    M(Double, index_uncompressed_cache_size_ratio, DEFAULT_INDEX_UNCOMPRESSED_CACHE_SIZE_RATIO, "The size of the protected queue in the secondary index uncompressed cache relative to the cache's total size.", 0) \
    M(String, index_mark_cache_policy, DEFAULT_INDEX_MARK_CACHE_POLICY, "Secondary index mark cache policy name.", 0) \
    M(UInt64, index_mark_cache_size, DEFAULT_INDEX_MARK_CACHE_MAX_SIZE, "Size of cache for secondary index marks. Zero means disabled.", 0) \
    M(Double, index_mark_cache_size_ratio, DEFAULT_INDEX_MARK_CACHE_SIZE_RATIO, "The size of the protected queue in the secondary index mark cache relative to the cache's total size.", 0) \
    M(UInt64, mmap_cache_size, DEFAULT_MMAP_CACHE_MAX_SIZE, "A cache for mmapped files.", 0) \
    \
    M(Bool, disable_internal_dns_cache, false, "Disable internal DNS caching at all.", 0) \
    M(Int32, dns_cache_update_period, 15, "Internal DNS cache update period in seconds.", 0) \
    M(UInt32, dns_max_consecutive_failures, 10, "Max DNS resolve failures of a hostname before dropping the hostname from ClickHouse DNS cache.", 0) \
    \
    M(UInt64, max_table_size_to_drop, 50000000000lu, "If size of a table is greater than this value (in bytes) than table could not be dropped with any DROP query.", 0) \
    M(UInt64, max_partition_size_to_drop, 50000000000lu, "Same as max_table_size_to_drop, but for the partitions.", 0) \
    M(UInt64, max_table_num_to_warn, 5000lu, "If number of tables is greater than this value, server will create a warning that will displayed to user.", 0) \
    M(UInt64, max_database_num_to_warn, 1000lu, "If number of databases is greater than this value, server will create a warning that will displayed to user.", 0) \
    M(UInt64, max_part_num_to_warn, 100000lu, "If number of databases is greater than this value, server will create a warning that will displayed to user.", 0) \
    M(UInt64, concurrent_threads_soft_limit_num, 0, "Sets how many concurrent thread can be allocated before applying CPU pressure. Zero means unlimited.", 0) \
    M(UInt64, concurrent_threads_soft_limit_ratio_to_cores, 0, "Same as concurrent_threads_soft_limit_num, but with ratio to cores.", 0) \
    \
    M(UInt64, background_pool_size, 16, "The maximum number of threads what will be used for merging or mutating data parts for *MergeTree-engine tables in a background.", 0) \
    M(Float, background_merges_mutations_concurrency_ratio, 2, "The number of part mutation tasks that can be executed concurrently by each thread in background pool.", 0) \
    M(String, background_merges_mutations_scheduling_policy, "round_robin", "The policy on how to perform a scheduling for background merges and mutations. Possible values are: `round_robin` and `shortest_task_first`. ", 0) \
    M(UInt64, background_move_pool_size, 8, "The maximum number of threads that will be used for moving data parts to another disk or volume for *MergeTree-engine tables in a background.", 0) \
    M(UInt64, background_fetches_pool_size, 16, "The maximum number of threads that will be used for fetching data parts from another replica for *MergeTree-engine tables in a background.", 0) \
    M(UInt64, background_common_pool_size, 8, "The maximum number of threads that will be used for performing a variety of operations (mostly garbage collection) for *MergeTree-engine tables in a background.", 0) \
    M(UInt64, background_buffer_flush_schedule_pool_size, 16, "The maximum number of threads that will be used for performing flush operations for Buffer-engine tables in a background.", 0) \
    M(UInt64, background_schedule_pool_size, 512, "The maximum number of threads that will be used for constantly executing some lightweight periodic operations.", 0) \
    M(UInt64, background_message_broker_schedule_pool_size, 16, "The maximum number of threads that will be used for executing background operations for message streaming.", 0) \
    M(UInt64, background_distributed_schedule_pool_size, 16, "The maximum number of threads that will be used for executing distributed sends.", 0) \
    M(UInt64, tables_loader_foreground_pool_size, 0, "The maximum number of threads that will be used for foreground (that is being waited for by a query) loading of tables. Also used for synchronous loading of tables before the server start. Zero means use all CPUs.", 0) \
    M(UInt64, tables_loader_background_pool_size, 0, "The maximum number of threads that will be used for background async loading of tables. Zero means use all CPUs.", 0) \
    M(Bool, async_load_databases, false, "Enable asynchronous loading of databases and tables to speedup server startup. Queries to not yet loaded entity will be blocked until load is finished.", 0) \
    M(Bool, display_secrets_in_show_and_select, false, "Allow showing secrets in SHOW and SELECT queries via a format setting and a grant", 0) \
    \
    M(Seconds, keep_alive_timeout, DEFAULT_HTTP_KEEP_ALIVE_TIMEOUT, "The number of seconds that ClickHouse waits for incoming requests before closing the connection.", 0) \
    M(Seconds, replicated_fetches_http_connection_timeout, 0, "HTTP connection timeout for part fetch requests. Inherited from default profile `http_connection_timeout` if not set explicitly.", 0) \
    M(Seconds, replicated_fetches_http_send_timeout, 0, "HTTP send timeout for part fetch requests. Inherited from default profile `http_send_timeout` if not set explicitly.", 0) \
    M(Seconds, replicated_fetches_http_receive_timeout, 0, "HTTP receive timeout for fetch part requests. Inherited from default profile `http_receive_timeout` if not set explicitly.", 0) \
    M(UInt64, total_memory_profiler_step, 0, "Whenever server memory usage becomes larger than every next step in number of bytes the memory profiler will collect the allocating stack trace. Zero means disabled memory profiler. Values lower than a few megabytes will slow down server.", 0) \
    M(Double, total_memory_tracker_sample_probability, 0, "Collect random allocations and deallocations and write them into system.trace_log with 'MemorySample' trace_type. The probability is for every alloc/free regardless to the size of the allocation (can be changed with `memory_profiler_sample_min_allocation_size` and `memory_profiler_sample_max_allocation_size`). Note that sampling happens only when the amount of untracked memory exceeds 'max_untracked_memory'. You may want to set 'max_untracked_memory' to 0 for extra fine grained sampling.", 0) \
    M(UInt64, total_memory_profiler_sample_min_allocation_size, 0, "Collect random allocations of size greater or equal than specified value with probability equal to `total_memory_profiler_sample_probability`. 0 means disabled. You may want to set 'max_untracked_memory' to 0 to make this threshold to work as expected.", 0) \
    M(UInt64, total_memory_profiler_sample_max_allocation_size, 0, "Collect random allocations of size less or equal than specified value with probability equal to `total_memory_profiler_sample_probability`. 0 means disabled. You may want to set 'max_untracked_memory' to 0 to make this threshold to work as expected.", 0) \
    M(Bool, validate_tcp_client_information, false, "Validate client_information in the query packet over the native TCP protocol.", 0) \
    M(Bool, storage_metadata_write_full_object_key, false, "Write disk metadata files with VERSION_FULL_OBJECT_KEY format", 0) \
    M(UInt64, max_materialized_views_count_for_table, 0, "A limit on the number of materialized views attached to a table.", 0) \
    M(UInt32, max_database_replicated_create_table_thread_pool_size, 1, "The number of threads to create tables during replica recovery in DatabaseReplicated. Zero means number of threads equal number of cores.", 0) \
<<<<<<< HEAD
    M(Bool, format_alter_operations_with_parentheses, false, "If enabled, each operation in alter queries will be surrounded with parentheses in formatted queries to make them less ambiguous.", 0) \
=======
    M(String, default_replica_path, "/clickhouse/tables/{uuid}/{shard}", "The path to the table in ZooKeeper", 0) \
    M(String, default_replica_name, "{replica}", "The replica name in ZooKeeper", 0) \

>>>>>>> a7c2d314
    /// If you add a setting which can be updated at runtime, please update 'changeable_settings' map in StorageSystemServerSettings.cpp

DECLARE_SETTINGS_TRAITS(ServerSettingsTraits, SERVER_SETTINGS)

struct ServerSettings : public BaseSettings<ServerSettingsTraits>
{
    void loadSettingsFromConfig(const Poco::Util::AbstractConfiguration & config);
};

}<|MERGE_RESOLUTION|>--- conflicted
+++ resolved
@@ -115,13 +115,10 @@
     M(Bool, storage_metadata_write_full_object_key, false, "Write disk metadata files with VERSION_FULL_OBJECT_KEY format", 0) \
     M(UInt64, max_materialized_views_count_for_table, 0, "A limit on the number of materialized views attached to a table.", 0) \
     M(UInt32, max_database_replicated_create_table_thread_pool_size, 1, "The number of threads to create tables during replica recovery in DatabaseReplicated. Zero means number of threads equal number of cores.", 0) \
-<<<<<<< HEAD
     M(Bool, format_alter_operations_with_parentheses, false, "If enabled, each operation in alter queries will be surrounded with parentheses in formatted queries to make them less ambiguous.", 0) \
-=======
     M(String, default_replica_path, "/clickhouse/tables/{uuid}/{shard}", "The path to the table in ZooKeeper", 0) \
     M(String, default_replica_name, "{replica}", "The replica name in ZooKeeper", 0) \
 
->>>>>>> a7c2d314
     /// If you add a setting which can be updated at runtime, please update 'changeable_settings' map in StorageSystemServerSettings.cpp
 
 DECLARE_SETTINGS_TRAITS(ServerSettingsTraits, SERVER_SETTINGS)
