#pragma once

#include <Core/Field.h>
#include <Core/Settings.h>
#include <IO/ReadHelpers.h>
#include <IO/ReadBufferFromString.h>
#include <boost/algorithm/string.hpp>
#include <map>


namespace DB
{

namespace ErrorCodes
{
    extern const int BAD_ARGUMENTS;
}

class ClickHouseVersion
{
public:
    ClickHouseVersion(const String & version) /// NOLINT(google-explicit-constructor)
    {
        Strings split;
        boost::split(split, version, [](char c){ return c == '.'; });
        components.reserve(split.size());
        if (split.empty())
            throw Exception{ErrorCodes::BAD_ARGUMENTS, "Cannot parse ClickHouse version here: {}", version};

        for (const auto & split_element : split)
        {
            size_t component;
            ReadBufferFromString buf(split_element);
            if (!tryReadIntText(component, buf) || !buf.eof())
                throw Exception{ErrorCodes::BAD_ARGUMENTS, "Cannot parse ClickHouse version here: {}", version};
            components.push_back(component);
        }
    }

    ClickHouseVersion(const char * version) : ClickHouseVersion(String(version)) {} /// NOLINT(google-explicit-constructor)

    String toString() const
    {
        String version = std::to_string(components[0]);
        for (size_t i = 1; i < components.size(); ++i)
            version += "." + std::to_string(components[i]);

        return version;
    }

    bool operator<(const ClickHouseVersion & other) const
    {
        return components < other.components;
    }

    bool operator>=(const ClickHouseVersion & other) const
    {
        return components >= other.components;
    }

private:
    std::vector<size_t> components;
};

namespace SettingsChangesHistory
{
    struct SettingChange
    {
        String name;
        Field previous_value;
        Field new_value;
        String reason;
    };

    using SettingsChanges = std::vector<SettingChange>;
}

/// History of settings changes that controls some backward incompatible changes
/// across all ClickHouse versions. It maps ClickHouse version to settings changes that were done
/// in this version. This history contains both changes to existing settings and newly added settings.
/// Settings changes is a vector of structs
///     {setting_name, previous_value, new_value, reason}.
/// For newly added setting choose the most appropriate previous_value (for example, if new setting
/// controls new feature and it's 'true' by default, use 'false' as previous_value).
/// It's used to implement `compatibility` setting (see https://github.com/ClickHouse/ClickHouse/issues/35972)
static std::map<ClickHouseVersion, SettingsChangesHistory::SettingsChanges> settings_changes_history =
{
    {"24.3", {{"s3_connect_timeout_ms", 1000, 1000, "Introduce new dedicated setting for s3 connection timeout"},
              {"allow_experimental_shared_merge_tree", false, true, "The setting is obsolete"},
              {"use_page_cache_for_disks_without_file_cache", false, false, "Added userspace page cache"},
              {"read_from_page_cache_if_exists_otherwise_bypass_cache", false, false, "Added userspace page cache"},
              {"page_cache_inject_eviction", false, false, "Added userspace page cache"},
              {"default_table_engine", "None", "MergeTree", "Set default table engine to MergeTree for better usability"},
              {"input_format_json_use_string_type_for_ambiguous_paths_in_named_tuples_inference_from_objects", false, false, "Allow to use String type for ambiguous paths during named tuple inference from JSON objects"},
              {"traverse_shadow_remote_data_paths", false, false, "Traverse shadow directory when query system.remote_data_paths."},
              {"throw_if_deduplication_in_dependent_materialized_views_enabled_with_async_insert", false, true, "Deduplication is dependent materialized view cannot work together with async inserts."},
              {"parallel_replicas_allow_in_with_subquery", false, true, "If true, subquery for IN will be executed on every follower replica"},
              {"log_processors_profiles", false, true, "Enable by default"},
              {"function_locate_has_mysql_compatible_argument_order", false, true, "Increase compatibility with MySQL's locate function."},
              {"allow_suspicious_primary_key", true, false, "Forbid suspicious PRIMARY KEY/ORDER BY for MergeTree (i.e. SimpleAggregateFunction)"},
              {"filesystem_cache_reserve_space_wait_lock_timeout_milliseconds", 1000, 1000, "Wait time to lock cache for sapce reservation in filesystem cache"},
              {"max_parser_backtracks", 0, 1000000, "Limiting the complexity of parsing"},
              {"analyzer_compatibility_join_using_top_level_identifier", false, false, "Force to resolve identifier in JOIN USING from projection"},
              {"keeper_max_retries", 10, 10, "Max retries for general keeper operations"},
              {"keeper_retry_initial_backoff_ms", 100, 100, "Initial backoff timeout for general keeper operations"},
              {"keeper_retry_max_backoff_ms", 5000, 5000, "Max backoff timeout for general keeper operations"},
              {"s3queue_allow_experimental_sharded_mode", false, false, "Enable experimental sharded mode of S3Queue table engine. It is experimental because it will be rewritten"},
              {"merge_tree_read_split_ranges_into_intersecting_and_non_intersecting_injection_probability", 0.0, 0.0, "For testing of `PartsSplitter` - split read ranges into intersecting and non intersecting every time you read from MergeTree with the specified probability."},
<<<<<<< HEAD
              {"optimize_project_query", false, false, "Use to utilize projection feature for certain query matching requirements"},
=======
              {"allow_get_client_http_header", false, false, "Introduced a new function."},
>>>>>>> d401998e
              {"output_format_pretty_row_numbers", false, true, "It is better for usability."},
              {"output_format_pretty_max_value_width_apply_for_single_value", true, false, "Single values in Pretty formats won't be cut."},
              {"output_format_parquet_string_as_string", false, true, "ClickHouse allows arbitrary binary data in the String data type, which is typically UTF-8. Parquet/ORC/Arrow Strings only support UTF-8. That's why you can choose which Arrow's data type to use for the ClickHouse String data type - String or Binary. While Binary would be more correct and compatible, using String by default will correspond to user expectations in most cases."},
              {"output_format_orc_string_as_string", false, true, "ClickHouse allows arbitrary binary data in the String data type, which is typically UTF-8. Parquet/ORC/Arrow Strings only support UTF-8. That's why you can choose which Arrow's data type to use for the ClickHouse String data type - String or Binary. While Binary would be more correct and compatible, using String by default will correspond to user expectations in most cases."},
              {"output_format_arrow_string_as_string", false, true, "ClickHouse allows arbitrary binary data in the String data type, which is typically UTF-8. Parquet/ORC/Arrow Strings only support UTF-8. That's why you can choose which Arrow's data type to use for the ClickHouse String data type - String or Binary. While Binary would be more correct and compatible, using String by default will correspond to user expectations in most cases."},
              {"output_format_parquet_compression_method", "lz4", "zstd", "Parquet/ORC/Arrow support many compression methods, including lz4 and zstd. ClickHouse supports each and every compression method. Some inferior tools, such as 'duckdb', lack support for the faster `lz4` compression method, that's why we set zstd by default."},
              {"output_format_orc_compression_method", "lz4", "zstd", "Parquet/ORC/Arrow support many compression methods, including lz4 and zstd. ClickHouse supports each and every compression method. Some inferior tools, such as 'duckdb', lack support for the faster `lz4` compression method, that's why we set zstd by default."},
              {"output_format_pretty_highlight_digit_groups", false, true, "If enabled and if output is a terminal, highlight every digit corresponding to the number of thousands, millions, etc. with underline."},
              {"azure_max_inflight_parts_for_one_file", 20, 20, "The maximum number of a concurrent loaded parts in multipart upload request. 0 means unlimited."},
              {"azure_strict_upload_part_size", 0, 0, "The exact size of part to upload during multipart upload to Azure blob storage."},
              {"azure_min_upload_part_size", 16*1024*1024, 16*1024*1024, "The minimum size of part to upload during multipart upload to Azure blob storage."},
              {"azure_max_upload_part_size", 5ull*1024*1024*1024, 5ull*1024*1024*1024, "The maximum size of part to upload during multipart upload to Azure blob storage."},
              {"azure_upload_part_size_multiply_factor", 2, 2, "Multiply azure_min_upload_part_size by this factor each time azure_multiply_parts_count_threshold parts were uploaded from a single write to Azure blob storage."},
              {"azure_upload_part_size_multiply_parts_count_threshold", 500, 500, "Each time this number of parts was uploaded to Azure blob storage, azure_min_upload_part_size is multiplied by azure_upload_part_size_multiply_factor."},
              }},
    {"24.2", {{"allow_suspicious_variant_types", true, false, "Don't allow creating Variant type with suspicious variants by default"},
              {"validate_experimental_and_suspicious_types_inside_nested_types", false, true, "Validate usage of experimental and suspicious types inside nested types"},
              {"output_format_values_escape_quote_with_quote", false, false, "If true escape ' with '', otherwise quoted with \\'"},
              {"output_format_pretty_single_large_number_tip_threshold", 0, 1'000'000, "Print a readable number tip on the right side of the table if the block consists of a single number which exceeds this value (except 0)"},
              {"input_format_try_infer_exponent_floats", true, false, "Don't infer floats in exponential notation by default"},
              {"query_plan_optimize_prewhere", true, true, "Allow to push down filter to PREWHERE expression for supported storages"},
              {"async_insert_max_data_size", 1000000, 10485760, "The previous value appeared to be too small."},
              {"async_insert_poll_timeout_ms", 10, 10, "Timeout in milliseconds for polling data from asynchronous insert queue"},
              {"async_insert_use_adaptive_busy_timeout", false, true, "Use adaptive asynchronous insert timeout"},
              {"async_insert_busy_timeout_min_ms", 50, 50, "The minimum value of the asynchronous insert timeout in milliseconds; it also serves as the initial value, which may be increased later by the adaptive algorithm"},
              {"async_insert_busy_timeout_max_ms", 200, 200, "The minimum value of the asynchronous insert timeout in milliseconds; async_insert_busy_timeout_ms is aliased to async_insert_busy_timeout_max_ms"},
              {"async_insert_busy_timeout_increase_rate", 0.2, 0.2, "The exponential growth rate at which the adaptive asynchronous insert timeout increases"},
              {"async_insert_busy_timeout_decrease_rate", 0.2, 0.2, "The exponential growth rate at which the adaptive asynchronous insert timeout decreases"},
              {"format_template_row_format", "", "", "Template row format string can be set directly in query"},
              {"format_template_resultset_format", "", "", "Template result set format string can be set in query"},
              {"split_parts_ranges_into_intersecting_and_non_intersecting_final", true, true, "Allow to split parts ranges into intersecting and non intersecting during FINAL optimization"},
              {"split_intersecting_parts_ranges_into_layers_final", true, true, "Allow to split intersecting parts ranges into layers during FINAL optimization"},
              {"azure_max_single_part_copy_size", 256*1024*1024, 256*1024*1024, "The maximum size of object to copy using single part copy to Azure blob storage."},
              {"min_external_table_block_size_rows", DEFAULT_INSERT_BLOCK_SIZE, DEFAULT_INSERT_BLOCK_SIZE, "Squash blocks passed to external table to specified size in rows, if blocks are not big enough"},
              {"min_external_table_block_size_bytes", DEFAULT_INSERT_BLOCK_SIZE * 256, DEFAULT_INSERT_BLOCK_SIZE * 256, "Squash blocks passed to external table to specified size in bytes, if blocks are not big enough."},
              {"parallel_replicas_prefer_local_join", true, true, "If true, and JOIN can be executed with parallel replicas algorithm, and all storages of right JOIN part are *MergeTree, local JOIN will be used instead of GLOBAL JOIN."},
              {"optimize_time_filter_with_preimage", true, true, "Optimize Date and DateTime predicates by converting functions into equivalent comparisons without conversions (e.g. toYear(col) = 2023 -> col >= '2023-01-01' AND col <= '2023-12-31')"},
              {"extract_key_value_pairs_max_pairs_per_row", 0, 0, "Max number of pairs that can be produced by the `extractKeyValuePairs` function. Used as a safeguard against consuming too much memory."},
              {"default_view_definer", "CURRENT_USER", "CURRENT_USER", "Allows to set default `DEFINER` option while creating a view"},
              {"default_materialized_view_sql_security", "DEFINER", "DEFINER", "Allows to set a default value for SQL SECURITY option when creating a materialized view"},
              {"default_normal_view_sql_security", "INVOKER", "INVOKER", "Allows to set default `SQL SECURITY` option while creating a normal view"},
              {"mysql_map_string_to_text_in_show_columns", false, true, "Reduce the configuration effort to connect ClickHouse with BI tools."},
              {"mysql_map_fixed_string_to_text_in_show_columns", false, true, "Reduce the configuration effort to connect ClickHouse with BI tools."},
              }},
    {"24.1", {{"print_pretty_type_names", false, true, "Better user experience."},
              {"input_format_json_read_bools_as_strings", false, true, "Allow to read bools as strings in JSON formats by default"},
              {"output_format_arrow_use_signed_indexes_for_dictionary", false, true, "Use signed indexes type for Arrow dictionaries by default as it's recommended"},
              {"allow_experimental_variant_type", false, false, "Add new experimental Variant type"},
              {"use_variant_as_common_type", false, false, "Allow to use Variant in if/multiIf if there is no common type"},
              {"output_format_arrow_use_64_bit_indexes_for_dictionary", false, false, "Allow to use 64 bit indexes type in Arrow dictionaries"},
              {"parallel_replicas_mark_segment_size", 128, 128, "Add new setting to control segment size in new parallel replicas coordinator implementation"},
              {"ignore_materialized_views_with_dropped_target_table", false, false, "Add new setting to allow to ignore materialized views with dropped target table"},
              {"output_format_compression_level", 3, 3, "Allow to change compression level in the query output"},
              {"output_format_compression_zstd_window_log", 0, 0, "Allow to change zstd window log in the query output when zstd compression is used"},
              {"enable_zstd_qat_codec", false, false, "Add new ZSTD_QAT codec"},
              {"enable_vertical_final", false, true, "Use vertical final by default"},
              {"output_format_arrow_use_64_bit_indexes_for_dictionary", false, false, "Allow to use 64 bit indexes type in Arrow dictionaries"},
              {"max_rows_in_set_to_optimize_join", 100000, 0, "Disable join optimization as it prevents from read in order optimization"},
              {"output_format_pretty_color", true, "auto", "Setting is changed to allow also for auto value, disabling ANSI escapes if output is not a tty"},
              {"function_visible_width_behavior", 0, 1, "We changed the default behavior of `visibleWidth` to be more precise"},
              {"max_estimated_execution_time", 0, 0, "Separate max_execution_time and max_estimated_execution_time"},
              {"iceberg_engine_ignore_schema_evolution", false, false, "Allow to ignore schema evolution in Iceberg table engine"},
              {"optimize_injective_functions_in_group_by", false, true, "Replace injective functions by it's arguments in GROUP BY section in analyzer"},
              {"update_insert_deduplication_token_in_dependent_materialized_views", false, false, "Allow to update insert deduplication token with table identifier during insert in dependent materialized views"},
              {"azure_max_unexpected_write_error_retries", 4, 4, "The maximum number of retries in case of unexpected errors during Azure blob storage write"},
              {"split_parts_ranges_into_intersecting_and_non_intersecting_final", false, true, "Allow to split parts ranges into intersecting and non intersecting during FINAL optimization"},
              {"split_intersecting_parts_ranges_into_layers_final", true, true, "Allow to split intersecting parts ranges into layers during FINAL optimization"}}},
    {"23.12", {{"allow_suspicious_ttl_expressions", true, false, "It is a new setting, and in previous versions the behavior was equivalent to allowing."},
              {"input_format_parquet_allow_missing_columns", false, true, "Allow missing columns in Parquet files by default"},
              {"input_format_orc_allow_missing_columns", false, true, "Allow missing columns in ORC files by default"},
              {"input_format_arrow_allow_missing_columns", false, true, "Allow missing columns in Arrow files by default"}}},
    {"23.9", {{"optimize_group_by_constant_keys", false, true, "Optimize group by constant keys by default"},
              {"input_format_json_try_infer_named_tuples_from_objects", false, true, "Try to infer named Tuples from JSON objects by default"},
              {"input_format_json_read_numbers_as_strings", false, true, "Allow to read numbers as strings in JSON formats by default"},
              {"input_format_json_read_arrays_as_strings", false, true, "Allow to read arrays as strings in JSON formats by default"},
              {"input_format_json_infer_incomplete_types_as_strings", false, true, "Allow to infer incomplete types as Strings in JSON formats by default"},
              {"input_format_json_try_infer_numbers_from_strings", true, false, "Don't infer numbers from strings in JSON formats by default to prevent possible parsing errors"},
              {"http_write_exception_in_output_format", false, true, "Output valid JSON/XML on exception in HTTP streaming."}}},
    {"23.8", {{"rewrite_count_distinct_if_with_count_distinct_implementation", false, true, "Rewrite countDistinctIf with count_distinct_implementation configuration"}}},
    {"23.7", {{"function_sleep_max_microseconds_per_block", 0, 3000000, "In previous versions, the maximum sleep time of 3 seconds was applied only for `sleep`, but not for `sleepEachRow` function. In the new version, we introduce this setting. If you set compatibility with the previous versions, we will disable the limit altogether."}}},
    {"23.6", {{"http_send_timeout", 180, 30, "3 minutes seems crazy long. Note that this is timeout for a single network write call, not for the whole upload operation."},
              {"http_receive_timeout", 180, 30, "See http_send_timeout."}}},
    {"23.5", {{"input_format_parquet_preserve_order", true, false, "Allow Parquet reader to reorder rows for better parallelism."},
              {"parallelize_output_from_storages", false, true, "Allow parallelism when executing queries that read from file/url/s3/etc. This may reorder rows."},
              {"use_with_fill_by_sorting_prefix", false, true, "Columns preceding WITH FILL columns in ORDER BY clause form sorting prefix. Rows with different values in sorting prefix are filled independently"},
              {"output_format_parquet_compliant_nested_types", false, true, "Change an internal field name in output Parquet file schema."}}},
    {"23.4", {{"allow_suspicious_indices", true, false, "If true, index can defined with identical expressions"},
              {"allow_nonconst_timezone_arguments", true, false, "Allow non-const timezone arguments in certain time-related functions like toTimeZone(), fromUnixTimestamp*(), snowflakeToDateTime*()."},
              {"connect_timeout_with_failover_ms", 50, 1000, "Increase default connect timeout because of async connect"},
              {"connect_timeout_with_failover_secure_ms", 100, 1000, "Increase default secure connect timeout because of async connect"},
              {"hedged_connection_timeout_ms", 100, 50, "Start new connection in hedged requests after 50 ms instead of 100 to correspond with previous connect timeout"}}},
    {"23.3", {{"output_format_parquet_version", "1.0", "2.latest", "Use latest Parquet format version for output format"},
              {"input_format_json_ignore_unknown_keys_in_named_tuple", false, true, "Improve parsing JSON objects as named tuples"},
              {"input_format_native_allow_types_conversion", false, true, "Allow types conversion in Native input forma"},
              {"output_format_arrow_compression_method", "none", "lz4_frame", "Use lz4 compression in Arrow output format by default"},
              {"output_format_parquet_compression_method", "snappy", "lz4", "Use lz4 compression in Parquet output format by default"},
              {"output_format_orc_compression_method", "none", "lz4_frame", "Use lz4 compression in ORC output format by default"},
              {"async_query_sending_for_remote", false, true, "Create connections and send query async across shards"}}},
    {"23.2", {{"output_format_parquet_fixed_string_as_fixed_byte_array", false, true, "Use Parquet FIXED_LENGTH_BYTE_ARRAY type for FixedString by default"},
              {"output_format_arrow_fixed_string_as_fixed_byte_array", false, true, "Use Arrow FIXED_SIZE_BINARY type for FixedString by default"},
              {"query_plan_remove_redundant_distinct", false, true, "Remove redundant Distinct step in query plan"},
              {"optimize_duplicate_order_by_and_distinct", true, false, "Remove duplicate ORDER BY and DISTINCT if it's possible"},
              {"insert_keeper_max_retries", 0, 20, "Enable reconnections to Keeper on INSERT, improve reliability"}}},
    {"23.1", {{"input_format_json_read_objects_as_strings", 0, 1, "Enable reading nested json objects as strings while object type is experimental"},
              {"input_format_json_defaults_for_missing_elements_in_named_tuple", false, true, "Allow missing elements in JSON objects while reading named tuples by default"},
              {"input_format_csv_detect_header", false, true, "Detect header in CSV format by default"},
              {"input_format_tsv_detect_header", false, true, "Detect header in TSV format by default"},
              {"input_format_custom_detect_header", false, true, "Detect header in CustomSeparated format by default"},
              {"query_plan_remove_redundant_sorting", false, true, "Remove redundant sorting in query plan. For example, sorting steps related to ORDER BY clauses in subqueries"}}},
    {"22.12", {{"max_size_to_preallocate_for_aggregation", 10'000'000, 100'000'000, "This optimizes performance"},
               {"query_plan_aggregation_in_order", 0, 1, "Enable some refactoring around query plan"},
               {"format_binary_max_string_size", 0, 1_GiB, "Prevent allocating large amount of memory"}}},
    {"22.11", {{"use_structure_from_insertion_table_in_table_functions", 0, 2, "Improve using structure from insertion table in table functions"}}},
    {"23.4", {{"formatdatetime_f_prints_single_zero", true, false, "Improved compatibility with MySQL DATE_FORMAT()/STR_TO_DATE()"}}},
    {"23.4", {{"formatdatetime_parsedatetime_m_is_month_name", false, true, "Improved compatibility with MySQL DATE_FORMAT/STR_TO_DATE"}}},
    {"23.11", {{"parsedatetime_parse_without_leading_zeros", false, true, "Improved compatibility with MySQL DATE_FORMAT/STR_TO_DATE"}}},
    {"22.9", {{"force_grouping_standard_compatibility", false, true, "Make GROUPING function output the same as in SQL standard and other DBMS"}}},
    {"22.7", {{"cross_to_inner_join_rewrite", 1, 2, "Force rewrite comma join to inner"},
              {"enable_positional_arguments", false, true, "Enable positional arguments feature by default"},
              {"format_csv_allow_single_quotes", true, false, "Most tools don't treat single quote in CSV specially, don't do it by default too"}}},
    {"22.6", {{"output_format_json_named_tuples_as_objects", false, true, "Allow to serialize named tuples as JSON objects in JSON formats by default"},
              {"input_format_skip_unknown_fields", false, true, "Optimize reading subset of columns for some input formats"}}},
    {"22.5", {{"memory_overcommit_ratio_denominator", 0, 1073741824, "Enable memory overcommit feature by default"},
              {"memory_overcommit_ratio_denominator_for_user", 0, 1073741824, "Enable memory overcommit feature by default"}}},
    {"22.4", {{"allow_settings_after_format_in_insert", true, false, "Do not allow SETTINGS after FORMAT for INSERT queries because ClickHouse interpret SETTINGS as some values, which is misleading"}}},
    {"22.3", {{"cast_ipv4_ipv6_default_on_conversion_error", true, false, "Make functions cast(value, 'IPv4') and cast(value, 'IPv6') behave same as toIPv4 and toIPv6 functions"}}},
    {"21.12", {{"stream_like_engine_allow_direct_select", true, false, "Do not allow direct select for Kafka/RabbitMQ/FileLog by default"}}},
    {"21.9", {{"output_format_decimal_trailing_zeros", true, false, "Do not output trailing zeros in text representation of Decimal types by default for better looking output"},
              {"use_hedged_requests", false, true, "Enable Hedged Requests feature by default"}}},
    {"21.7", {{"legacy_column_name_of_tuple_literal", true, false, "Add this setting only for compatibility reasons. It makes sense to set to 'true', while doing rolling update of cluster from version lower than 21.7 to higher"}}},
    {"21.5", {{"async_socket_for_remote", false, true, "Fix all problems and turn on asynchronous reads from socket for remote queries by default again"}}},
    {"21.3", {{"async_socket_for_remote", true, false, "Turn off asynchronous reads from socket for remote queries because of some problems"},
              {"optimize_normalize_count_variants", false, true, "Rewrite aggregate functions that semantically equals to count() as count() by default"},
              {"normalize_function_names", false, true, "Normalize function names to their canonical names, this was needed for projection query routing"}}},
    {"21.2", {{"enable_global_with_statement", false, true, "Propagate WITH statements to UNION queries and all subqueries by default"}}},
    {"21.1", {{"insert_quorum_parallel", false, true, "Use parallel quorum inserts by default. It is significantly more convenient to use than sequential quorum inserts"},
              {"input_format_null_as_default", false, true, "Allow to insert NULL as default for input formats by default"},
              {"optimize_on_insert", false, true, "Enable data optimization on INSERT by default for better user experience"},
              {"use_compact_format_in_distributed_parts_names", false, true, "Use compact format for async INSERT into Distributed tables by default"}}},
    {"20.10", {{"format_regexp_escaping_rule", "Escaped", "Raw", "Use Raw as default escaping rule for Regexp format to male the behaviour more like to what users expect"}}},
    {"20.7", {{"show_table_uuid_in_table_create_query_if_not_nil", true, false, "Stop showing  UID of the table in its CREATE query for Engine=Atomic"}}},
    {"20.5", {{"input_format_with_names_use_header", false, true, "Enable using header with names for formats with WithNames/WithNamesAndTypes suffixes"},
              {"allow_suspicious_codecs", true, false, "Don't allow to specify meaningless compression codecs"}}},
    {"20.4", {{"validate_polygons", false, true, "Throw exception if polygon is invalid in function pointInPolygon by default instead of returning possibly wrong results"}}},
    {"19.18", {{"enable_scalar_subquery_optimization", false, true, "Prevent scalar subqueries from (de)serializing large scalar values and possibly avoid running the same subquery more than once"}}},
    {"19.14", {{"any_join_distinct_right_table_keys", true, false, "Disable ANY RIGHT and ANY FULL JOINs by default to avoid inconsistency"}}},
    {"19.12", {{"input_format_defaults_for_omitted_fields", false, true, "Enable calculation of complex default expressions for omitted fields for some input formats, because it should be the expected behaviour"}}},
    {"19.5", {{"max_partitions_per_insert_block", 0, 100, "Add a limit for the number of partitions in one block"}}},
    {"18.12.17", {{"enable_optimize_predicate_expression", 0, 1, "Optimize predicates to subqueries by default"}}},
};

}<|MERGE_RESOLUTION|>--- conflicted
+++ resolved
@@ -106,11 +106,8 @@
               {"keeper_retry_max_backoff_ms", 5000, 5000, "Max backoff timeout for general keeper operations"},
               {"s3queue_allow_experimental_sharded_mode", false, false, "Enable experimental sharded mode of S3Queue table engine. It is experimental because it will be rewritten"},
               {"merge_tree_read_split_ranges_into_intersecting_and_non_intersecting_injection_probability", 0.0, 0.0, "For testing of `PartsSplitter` - split read ranges into intersecting and non intersecting every time you read from MergeTree with the specified probability."},
-<<<<<<< HEAD
               {"optimize_project_query", false, false, "Use to utilize projection feature for certain query matching requirements"},
-=======
               {"allow_get_client_http_header", false, false, "Introduced a new function."},
->>>>>>> d401998e
               {"output_format_pretty_row_numbers", false, true, "It is better for usability."},
               {"output_format_pretty_max_value_width_apply_for_single_value", true, false, "Single values in Pretty formats won't be cut."},
               {"output_format_parquet_string_as_string", false, true, "ClickHouse allows arbitrary binary data in the String data type, which is typically UTF-8. Parquet/ORC/Arrow Strings only support UTF-8. That's why you can choose which Arrow's data type to use for the ClickHouse String data type - String or Binary. While Binary would be more correct and compatible, using String by default will correspond to user expectations in most cases."},
