--- conflicted
+++ resolved
@@ -85,34 +85,6 @@
 /// It's used to implement `compatibility` setting (see https://github.com/ClickHouse/ClickHouse/issues/35972)
 static std::map<ClickHouseVersion, SettingsChangesHistory::SettingsChanges> settings_changes_history =
 {
-<<<<<<< HEAD
-    {"24.6", {{"materialize_skip_indexes_on_insert", true, true, "Added new setting to allow to disable materialization of skip indexes on insert"},
-              {"materialize_statistics_on_insert", true, true, "Added new setting to allow to disable materialization of statistics on insert"},
-              {"input_format_parquet_use_native_reader", false, false, "When reading Parquet files, to use native reader instead of arrow reader."},
-              {"hdfs_throw_on_zero_files_match", false, false, "Allow to throw an error when ListObjects request cannot match any files in HDFS engine instead of empty query result"},
-              {"azure_throw_on_zero_files_match", false, false, "Allow to throw an error when ListObjects request cannot match any files in AzureBlobStorage engine instead of empty query result"},
-              {"s3_validate_request_settings", true, true, "Allow to disable S3 request settings validation"},
-              {"allow_experimental_full_text_index", false, false, "Enable experimental full-text index"},
-              {"azure_skip_empty_files", false, false, "Allow to skip empty files in azure table engine"},
-              {"hdfs_ignore_file_doesnt_exist", false, false, "Allow to return 0 rows when the requested files don't exist instead of throwing an exception in HDFS table engine"},
-              {"azure_ignore_file_doesnt_exist", false, false, "Allow to return 0 rows when the requested files don't exist instead of throwing an exception in AzureBlobStorage table engine"},
-              {"s3_ignore_file_doesnt_exist", false, false, "Allow to return 0 rows when the requested files don't exist instead of throwing an exception in S3 table engine"},
-              {"input_format_parquet_max_block_size", 8192, DEFAULT_BLOCK_SIZE, "Increase block size for parquet reader."},
-              {"input_format_parquet_prefer_block_bytes", 0, DEFAULT_BLOCK_SIZE * 256, "Average block bytes output by parquet reader."},
-              {"enable_blob_storage_log", true, true, "Write information about blob storage operations to system.blob_storage_log table"},
-              {"allow_statistic_optimize", false, false, "Old setting which popped up here being renamed."},
-              {"allow_experimental_statistic", false, false, "Old setting which popped up here being renamed."},
-              {"allow_statistics_optimize", false, false, "The setting was renamed. The previous name is `allow_statistic_optimize`."},
-              {"allow_experimental_statistics", false, false, "The setting was renamed. The previous name is `allow_experimental_statistic`."},
-              {"enable_vertical_final", false, true, "Enable vertical final by default again after fixing bug"},
-              {"parallel_replicas_custom_key_range_lower", 0, 0, "Add settings to control the range filter when using parallel replicas with dynamic shards"},
-              {"parallel_replicas_custom_key_range_upper", 0, 0, "Add settings to control the range filter when using parallel replicas with dynamic shards. A value of 0 disables the upper limit"},
-              {"output_format_csv_serialize_tuple_into_separate_columns", true, true, "A new way of how interpret tuples in CSV format was added."},
-              {"input_format_csv_deserialize_separate_columns_into_tuple", true, true, "A new way of how interpret tuples in CSV format was added."},
-              {"input_format_csv_try_infer_strings_from_quoted_tuples", true, true, "A new way of how interpret tuples in CSV format was added."},
-              }},
-=======
->>>>>>> 21668cc0
     {"24.5", {{"allow_deprecated_error_prone_window_functions", true, false, "Allow usage of deprecated error prone window functions (neighbor, runningAccumulate, runningDifferenceStartingWithFirstValue, runningDifference)"},
               {"allow_experimental_join_condition", false, false, "Support join with inequal conditions which involve columns from both left and right table. e.g. t1.y < t2.y."},
               {"input_format_tsv_crlf_end_of_line", false, false, "Enables reading of CRLF line endings with TSV formats"},
