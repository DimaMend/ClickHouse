--- conflicted
+++ resolved
@@ -86,11 +86,8 @@
 static std::map<ClickHouseVersion, SettingsChangesHistory::SettingsChanges> settings_changes_history =
 {
     {"24.2", {
-<<<<<<< HEAD
               {"input_format_avro_skip_columns_with_unsupported_types_in_schema_inference", false, false, "Allow to ignore nodes with unsupported types in Avro schema inference"},
-=======
               {"validate_experimental_and_suspicious_types_inside_nested_types", false, true, "Validate usage of experimental and suspicious types inside nested types"},
->>>>>>> 84c61e6a
               {"output_format_values_escape_quote_with_quote", false, false, "If true escape ' with '', otherwise quoted with \\'"},
               {"input_format_try_infer_exponent_floats", true, false, "Don't infer floats in exponential notation by default"},
               {"query_plan_optimize_prewhere", true, true, "Allow to push down filter to PREWHERE expression for supported storages"},
