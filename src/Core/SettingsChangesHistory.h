--- conflicted
+++ resolved
@@ -85,18 +85,14 @@
 /// It's used to implement `compatibility` setting (see https://github.com/ClickHouse/ClickHouse/issues/35972)
 static std::map<ClickHouseVersion, SettingsChangesHistory::SettingsChanges> settings_changes_history =
 {
-<<<<<<< HEAD
-    {"24.5", {{"optimize_project_query", false, false, "Use to utilize projection feature for certain query matching requirements"},
-             }},
-=======
     {"24.5", {{"allow_deprecated_functions", true, false, "Allow usage of deprecated functions"},
               {"allow_experimental_join_condition", false, false, "Support join with inequal conditions which involve columns from both left and right table. e.g. t1.y < t2.y."},
               {"output_format_parquet_use_custom_encoder", false, true, "Enable custom Parquet encoder."},
               {"cross_join_min_rows_to_compress", 0, 10000000, "A new setting."},
               {"cross_join_min_bytes_to_compress", 0, 1_GiB, "A new setting."},
               {"prefer_external_sort_block_bytes", 0, DEFAULT_BLOCK_SIZE * 256, "Prefer maximum block bytes for external sort, reduce the memory usage during merging."},
-              }},
->>>>>>> d0c71e1a
+              {"optimize_project_query", false, false, "Use to utilize projection feature for certain query matching requirements"},
+              }},
     {"24.4", {{"input_format_json_throw_on_bad_escape_sequence", true, true, "Allow to save JSON strings with bad escape sequences"},
               {"max_parsing_threads", 0, 0, "Add a separate setting to control number of threads in parallel parsing from files"},
               {"ignore_drop_queries_probability", 0, 0, "Allow to ignore drop queries in server with specified probability for testing purposes"},
