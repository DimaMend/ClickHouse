#pragma once

#include <Core/Field.h>
#include <Core/Settings.h>
#include <IO/ReadHelpers.h>
#include <IO/ReadBufferFromString.h>
#include <boost/algorithm/string.hpp>
#include <map>


namespace DB
{

namespace ErrorCodes
{
    extern const int BAD_ARGUMENTS;
}

class ClickHouseVersion
{
public:
    ClickHouseVersion(const String & version)
    {
        Strings split;
        boost::split(split, version, [](char c){ return c == '.'; });
        components.reserve(split.size());
        if (split.empty())
            throw Exception{ErrorCodes::BAD_ARGUMENTS, "Cannot parse ClickHouse version here: {}", version};

        for (const auto & split_element : split)
        {
            size_t component;
            ReadBufferFromString buf(split_element);
            if (!tryReadIntText(component, buf) || !buf.eof())
                throw Exception{ErrorCodes::BAD_ARGUMENTS, "Cannot parse ClickHouse version here: {}", version};
            components.push_back(component);
        }
    }

    ClickHouseVersion(const char * version) : ClickHouseVersion(String(version)) {}

    String toString() const
    {
        String version = std::to_string(components[0]);
        for (size_t i = 1; i < components.size(); ++i)
            version += "." + std::to_string(components[i]);

        return version;
    }

    bool operator<(const ClickHouseVersion & other) const
    {
        return components < other.components;
    }

    bool operator>=(const ClickHouseVersion & other) const
    {
        return components >= other.components;
    }

private:
    std::vector<size_t> components;
};

namespace SettingsChangesHistory
{
    struct SettingChange
    {
        String name;
        Field previous_value;
        Field new_value;
        String reason;
    };

    using SettingsChanges = std::vector<SettingChange>;
}

/// History of settings changes that controls some backward incompatible changes
/// across all ClickHouse versions. It maps ClickHouse version to settings changes that were done
/// in this version. This history contains both changes to existing settings and newly added settings.
/// Settings changes is a vector of structs {setting_name, previous_value, new_value}.
/// For newly added setting choose the most appropriate previous_value (for example, if new setting
/// controls new feature and it's 'true' by default, use 'false' as previous_value).
/// It's used to implement `compatibility` setting (see https://github.com/ClickHouse/ClickHouse/issues/35972)
static std::map<ClickHouseVersion, SettingsChangesHistory::SettingsChanges> settings_changes_history =
{
    {"24.1", {{"print_pretty_type_names", false, true, "Better user experience."},
              {"input_format_json_read_bools_as_strings", false, true, "Allow to read bools as strings in JSON formats by default"},
              {"output_format_arrow_use_signed_indexes_for_dictionary", false, true, "Use signed indexes type for Arrow dictionaries by default as it's recommended"},
              {"output_format_arrow_use_64_bit_indexes_for_dictionary", false, false, "Allow to use 64 bit indexes type in Arrow dictionaries"},
              {"parallel_replicas_mark_segment_size", 128, 128, "Add new setting to control segment size in new parallel replicas coordinator implementation"},
              {"ignore_materialized_views_with_dropped_target_table", false, false, "Add new setting to allow to ignore materialized views with dropped target table"},
              {"output_format_compression_level", 3, 3, "Allow to change compression level in the query output"},
              {"output_format_compression_zstd_window_log", 0, 0, "Allow to change zstd window log in the query output when zstd compression is used"},
              {"enable_zstd_qat_codec", false, false, "Add new ZSTD_QAT codec"},
              {"enable_vertical_final", false, true, "Use vertical final by default"},
              {"output_format_arrow_use_64_bit_indexes_for_dictionary", false, false, "Allow to use 64 bit indexes type in Arrow dictionaries"},
              {"max_rows_in_set_to_optimize_join", 100000, 0, "Disable join optimization as it prevents from read in order optimization"},
              {"output_format_pretty_color", true, "auto", "Setting is changed to allow also for auto value, disabling ANSI escapes if output is not a tty"},
              {"function_visible_width_behavior", 0, 1, "We changed the default behavior of `visibleWidth` to be more precise"},
<<<<<<< HEAD
              {"allow_parallel_decompress", false, true, "Allow to decompress parallelly if it is possible, currently only bzip2 is supported"}}},
=======
              {"max_estimated_execution_time", 0, 0, "Separate max_execution_time and max_estimated_execution_time"}}},
>>>>>>> f2bad692
    {"23.12", {{"allow_suspicious_ttl_expressions", true, false, "It is a new setting, and in previous versions the behavior was equivalent to allowing."},
              {"input_format_parquet_allow_missing_columns", false, true, "Allow missing columns in Parquet files by default"},
              {"input_format_orc_allow_missing_columns", false, true, "Allow missing columns in ORC files by default"},
              {"input_format_arrow_allow_missing_columns", false, true, "Allow missing columns in Arrow files by default"}}},
    {"23.9", {{"optimize_group_by_constant_keys", false, true, "Optimize group by constant keys by default"},
              {"input_format_json_try_infer_named_tuples_from_objects", false, true, "Try to infer named Tuples from JSON objects by default"},
              {"input_format_json_read_numbers_as_strings", false, true, "Allow to read numbers as strings in JSON formats by default"},
              {"input_format_json_read_arrays_as_strings", false, true, "Allow to read arrays as strings in JSON formats by default"},
              {"input_format_json_infer_incomplete_types_as_strings", false, true, "Allow to infer incomplete types as Strings in JSON formats by default"},
              {"input_format_json_try_infer_numbers_from_strings", true, false, "Don't infer numbers from strings in JSON formats by default to prevent possible parsing errors"},
              {"http_write_exception_in_output_format", false, true, "Output valid JSON/XML on exception in HTTP streaming."}}},
    {"23.8", {{"rewrite_count_distinct_if_with_count_distinct_implementation", false, true, "Rewrite countDistinctIf with count_distinct_implementation configuration"}}},
    {"23.7", {{"function_sleep_max_microseconds_per_block", 0, 3000000, "In previous versions, the maximum sleep time of 3 seconds was applied only for `sleep`, but not for `sleepEachRow` function. In the new version, we introduce this setting. If you set compatibility with the previous versions, we will disable the limit altogether."}}},
    {"23.6", {{"http_send_timeout", 180, 30, "3 minutes seems crazy long. Note that this is timeout for a single network write call, not for the whole upload operation."},
              {"http_receive_timeout", 180, 30, "See http_send_timeout."}}},
    {"23.5", {{"input_format_parquet_preserve_order", true, false, "Allow Parquet reader to reorder rows for better parallelism."},
              {"parallelize_output_from_storages", false, true, "Allow parallelism when executing queries that read from file/url/s3/etc. This may reorder rows."},
              {"use_with_fill_by_sorting_prefix", false, true, "Columns preceding WITH FILL columns in ORDER BY clause form sorting prefix. Rows with different values in sorting prefix are filled independently"},
              {"output_format_parquet_compliant_nested_types", false, true, "Change an internal field name in output Parquet file schema."}}},
    {"23.4", {{"allow_suspicious_indices", true, false, "If true, index can defined with identical expressions"},
              {"allow_nonconst_timezone_arguments", true, false, "Allow non-const timezone arguments in certain time-related functions like toTimeZone(), fromUnixTimestamp*(), snowflakeToDateTime*()."},
              {"connect_timeout_with_failover_ms", 50, 1000, "Increase default connect timeout because of async connect"},
              {"connect_timeout_with_failover_secure_ms", 100, 1000, "Increase default secure connect timeout because of async connect"},
              {"hedged_connection_timeout_ms", 100, 50, "Start new connection in hedged requests after 50 ms instead of 100 to correspond with previous connect timeout"}}},
    {"23.3", {{"output_format_parquet_version", "1.0", "2.latest", "Use latest Parquet format version for output format"},
              {"input_format_json_ignore_unknown_keys_in_named_tuple", false, true, "Improve parsing JSON objects as named tuples"},
              {"input_format_native_allow_types_conversion", false, true, "Allow types conversion in Native input forma"},
              {"output_format_arrow_compression_method", "none", "lz4_frame", "Use lz4 compression in Arrow output format by default"},
              {"output_format_parquet_compression_method", "snappy", "lz4", "Use lz4 compression in Parquet output format by default"},
              {"output_format_orc_compression_method", "none", "lz4_frame", "Use lz4 compression in ORC output format by default"},
              {"async_query_sending_for_remote", false, true, "Create connections and send query async across shards"}}},
    {"23.2", {{"output_format_parquet_fixed_string_as_fixed_byte_array", false, true, "Use Parquet FIXED_LENGTH_BYTE_ARRAY type for FixedString by default"},
              {"output_format_arrow_fixed_string_as_fixed_byte_array", false, true, "Use Arrow FIXED_SIZE_BINARY type for FixedString by default"},
              {"query_plan_remove_redundant_distinct", false, true, "Remove redundant Distinct step in query plan"},
              {"optimize_duplicate_order_by_and_distinct", true, false, "Remove duplicate ORDER BY and DISTINCT if it's possible"},
              {"insert_keeper_max_retries", 0, 20, "Enable reconnections to Keeper on INSERT, improve reliability"}}},
    {"23.1", {{"input_format_json_read_objects_as_strings", 0, 1, "Enable reading nested json objects as strings while object type is experimental"},
              {"input_format_json_defaults_for_missing_elements_in_named_tuple", false, true, "Allow missing elements in JSON objects while reading named tuples by default"},
              {"input_format_csv_detect_header", false, true, "Detect header in CSV format by default"},
              {"input_format_tsv_detect_header", false, true, "Detect header in TSV format by default"},
              {"input_format_custom_detect_header", false, true, "Detect header in CustomSeparated format by default"},
              {"query_plan_remove_redundant_sorting", false, true, "Remove redundant sorting in query plan. For example, sorting steps related to ORDER BY clauses in subqueries"}}},
    {"22.12", {{"max_size_to_preallocate_for_aggregation", 10'000'000, 100'000'000, "This optimizes performance"},
               {"query_plan_aggregation_in_order", 0, 1, "Enable some refactoring around query plan"},
               {"format_binary_max_string_size", 0, 1_GiB, "Prevent allocating large amount of memory"}}},
    {"22.11", {{"use_structure_from_insertion_table_in_table_functions", 0, 2, "Improve using structure from insertion table in table functions"}}},
    {"23.4", {{"formatdatetime_f_prints_single_zero", true, false, "Improved compatibility with MySQL DATE_FORMAT()/STR_TO_DATE()"}}},
    {"23.4", {{"formatdatetime_parsedatetime_m_is_month_name", false, true, "Improved compatibility with MySQL DATE_FORMAT/STR_TO_DATE"}}},
    {"23.11", {{"parsedatetime_parse_without_leading_zeros", false, true, "Improved compatibility with MySQL DATE_FORMAT/STR_TO_DATE"}}},
    {"22.9", {{"force_grouping_standard_compatibility", false, true, "Make GROUPING function output the same as in SQL standard and other DBMS"}}},
    {"22.7", {{"cross_to_inner_join_rewrite", 1, 2, "Force rewrite comma join to inner"},
              {"enable_positional_arguments", false, true, "Enable positional arguments feature by default"},
              {"format_csv_allow_single_quotes", true, false, "Most tools don't treat single quote in CSV specially, don't do it by default too"}}},
    {"22.6", {{"output_format_json_named_tuples_as_objects", false, true, "Allow to serialize named tuples as JSON objects in JSON formats by default"},
              {"input_format_skip_unknown_fields", false, true, "Optimize reading subset of columns for some input formats"}}},
    {"22.5", {{"memory_overcommit_ratio_denominator", 0, 1073741824, "Enable memory overcommit feature by default"},
              {"memory_overcommit_ratio_denominator_for_user", 0, 1073741824, "Enable memory overcommit feature by default"}}},
    {"22.4", {{"allow_settings_after_format_in_insert", true, false, "Do not allow SETTINGS after FORMAT for INSERT queries because ClickHouse interpret SETTINGS as some values, which is misleading"}}},
    {"22.3", {{"cast_ipv4_ipv6_default_on_conversion_error", true, false, "Make functions cast(value, 'IPv4') and cast(value, 'IPv6') behave same as toIPv4 and toIPv6 functions"}}},
    {"21.12", {{"stream_like_engine_allow_direct_select", true, false, "Do not allow direct select for Kafka/RabbitMQ/FileLog by default"}}},
    {"21.9", {{"output_format_decimal_trailing_zeros", true, false, "Do not output trailing zeros in text representation of Decimal types by default for better looking output"},
              {"use_hedged_requests", false, true, "Enable Hedged Requests feature by default"}}},
    {"21.7", {{"legacy_column_name_of_tuple_literal", true, false, "Add this setting only for compatibility reasons. It makes sense to set to 'true', while doing rolling update of cluster from version lower than 21.7 to higher"}}},
    {"21.5", {{"async_socket_for_remote", false, true, "Fix all problems and turn on asynchronous reads from socket for remote queries by default again"}}},
    {"21.3", {{"async_socket_for_remote", true, false, "Turn off asynchronous reads from socket for remote queries because of some problems"},
              {"optimize_normalize_count_variants", false, true, "Rewrite aggregate functions that semantically equals to count() as count() by default"},
              {"normalize_function_names", false, true, "Normalize function names to their canonical names, this was needed for projection query routing"}}},
    {"21.2", {{"enable_global_with_statement", false, true, "Propagate WITH statements to UNION queries and all subqueries by default"}}},
    {"21.1", {{"insert_quorum_parallel", false, true, "Use parallel quorum inserts by default. It is significantly more convenient to use than sequential quorum inserts"},
              {"input_format_null_as_default", false, true, "Allow to insert NULL as default for input formats by default"},
              {"optimize_on_insert", false, true, "Enable data optimization on INSERT by default for better user experience"},
              {"use_compact_format_in_distributed_parts_names", false, true, "Use compact format for async INSERT into Distributed tables by default"}}},
    {"20.10", {{"format_regexp_escaping_rule", "Escaped", "Raw", "Use Raw as default escaping rule for Regexp format to male the behaviour more like to what users expect"}}},
    {"20.7", {{"show_table_uuid_in_table_create_query_if_not_nil", true, false, "Stop showing  UID of the table in its CREATE query for Engine=Atomic"}}},
    {"20.5", {{"input_format_with_names_use_header", false, true, "Enable using header with names for formats with WithNames/WithNamesAndTypes suffixes"},
              {"allow_suspicious_codecs", true, false, "Don't allow to specify meaningless compression codecs"}}},
    {"20.4", {{"validate_polygons", false, true, "Throw exception if polygon is invalid in function pointInPolygon by default instead of returning possibly wrong results"}}},
    {"19.18", {{"enable_scalar_subquery_optimization", false, true, "Prevent scalar subqueries from (de)serializing large scalar values and possibly avoid running the same subquery more than once"}}},
    {"19.14", {{"any_join_distinct_right_table_keys", true, false, "Disable ANY RIGHT and ANY FULL JOINs by default to avoid inconsistency"}}},
    {"19.12", {{"input_format_defaults_for_omitted_fields", false, true, "Enable calculation of complex default expressions for omitted fields for some input formats, because it should be the expected behaviour"}}},
    {"19.5", {{"max_partitions_per_insert_block", 0, 100, "Add a limit for the number of partitions in one block"}}},
    {"18.12.17", {{"enable_optimize_predicate_expression", 0, 1, "Optimize predicates to subqueries by default"}}},
};

}<|MERGE_RESOLUTION|>--- conflicted
+++ resolved
@@ -98,11 +98,8 @@
               {"max_rows_in_set_to_optimize_join", 100000, 0, "Disable join optimization as it prevents from read in order optimization"},
               {"output_format_pretty_color", true, "auto", "Setting is changed to allow also for auto value, disabling ANSI escapes if output is not a tty"},
               {"function_visible_width_behavior", 0, 1, "We changed the default behavior of `visibleWidth` to be more precise"},
-<<<<<<< HEAD
-              {"allow_parallel_decompress", false, true, "Allow to decompress parallelly if it is possible, currently only bzip2 is supported"}}},
-=======
+              {"allow_parallel_decompress", false, true, "Allow to decompress parallelly if it is possible, currently only bzip2 is supported"},
               {"max_estimated_execution_time", 0, 0, "Separate max_execution_time and max_estimated_execution_time"}}},
->>>>>>> f2bad692
     {"23.12", {{"allow_suspicious_ttl_expressions", true, false, "It is a new setting, and in previous versions the behavior was equivalent to allowing."},
               {"input_format_parquet_allow_missing_columns", false, true, "Allow missing columns in Parquet files by default"},
               {"input_format_orc_allow_missing_columns", false, true, "Allow missing columns in ORC files by default"},
