--- conflicted
+++ resolved
@@ -101,14 +101,11 @@
               {"output_format_pretty_color", true, "auto", "Setting is changed to allow also for auto value, disabling ANSI escapes if output is not a tty"},
               {"function_visible_width_behavior", 0, 1, "We changed the default behavior of `visibleWidth` to be more precise"},
               {"max_estimated_execution_time", 0, 0, "Separate max_execution_time and max_estimated_execution_time"},
-<<<<<<< HEAD
-              {"enable_adaptive_aggregation_method", false, true, "Add new aggregate method to improve low cardinality aggregating"}}},
-=======
+              {"enable_adaptive_aggregation_method", false, true, "Add new aggregate method to improve low cardinality aggregating"},
               {"iceberg_engine_ignore_schema_evolution", false, false, "Allow to ignore schema evolution in Iceberg table engine"},
               {"optimize_injective_functions_in_group_by", false, true, "Replace injective functions by it's arguments in GROUP BY section in analyzer"},
               {"update_insert_deduplication_token_in_dependent_materialized_views", false, false, "Allow to update insert deduplication token with table identifier during insert in dependent materialized views"},
               {"azure_max_unexpected_write_error_retries", 4, 4, "The maximum number of retries in case of unexpected errors during Azure blob storage write"}}},
->>>>>>> dfc761ce
     {"23.12", {{"allow_suspicious_ttl_expressions", true, false, "It is a new setting, and in previous versions the behavior was equivalent to allowing."},
               {"input_format_parquet_allow_missing_columns", false, true, "Allow missing columns in Parquet files by default"},
               {"input_format_orc_allow_missing_columns", false, true, "Allow missing columns in ORC files by default"},
