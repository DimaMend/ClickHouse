--- conflicted
+++ resolved
@@ -85,12 +85,9 @@
 /// It's used to implement `compatibility` setting (see https://github.com/ClickHouse/ClickHouse/issues/35972)
 static std::map<ClickHouseVersion, SettingsChangesHistory::SettingsChanges> settings_changes_history =
 {
-<<<<<<< HEAD
-    {"24.4", {{"enable_materialized_cte", false, true, "Introduce new feature materialized CTE"}}},
-=======
     {"24.4", {{"input_format_json_throw_on_bad_escape_sequence", true, true, "Allow to save JSON strings with bad escape sequences"},
+              {"enable_materialized_cte", false, true, "Introduce new feature materialized CTE"},
               }},
->>>>>>> 89108202
     {"24.3", {{"s3_connect_timeout_ms", 1000, 1000, "Introduce new dedicated setting for s3 connection timeout"},
               {"allow_experimental_shared_merge_tree", false, true, "The setting is obsolete"},
               {"use_page_cache_for_disks_without_file_cache", false, false, "Added userspace page cache"},
