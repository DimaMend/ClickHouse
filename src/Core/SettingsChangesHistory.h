#pragma once

#include <Core/Field.h>
#include <Core/Settings.h>
#include <IO/ReadHelpers.h>
#include <IO/ReadBufferFromString.h>
#include <boost/algorithm/string.hpp>
#include <map>


namespace DB
{

namespace ErrorCodes
{
    extern const int BAD_ARGUMENTS;
}

class ClickHouseVersion
{
public:
    ClickHouseVersion(const String & version) /// NOLINT(google-explicit-constructor)
    {
        Strings split;
        boost::split(split, version, [](char c){ return c == '.'; });
        components.reserve(split.size());
        if (split.empty())
            throw Exception{ErrorCodes::BAD_ARGUMENTS, "Cannot parse ClickHouse version here: {}", version};

        for (const auto & split_element : split)
        {
            size_t component;
            ReadBufferFromString buf(split_element);
            if (!tryReadIntText(component, buf) || !buf.eof())
                throw Exception{ErrorCodes::BAD_ARGUMENTS, "Cannot parse ClickHouse version here: {}", version};
            components.push_back(component);
        }
    }

    ClickHouseVersion(const char * version) : ClickHouseVersion(String(version)) {} /// NOLINT(google-explicit-constructor)

    String toString() const
    {
        String version = std::to_string(components[0]);
        for (size_t i = 1; i < components.size(); ++i)
            version += "." + std::to_string(components[i]);

        return version;
    }

    bool operator<(const ClickHouseVersion & other) const
    {
        return components < other.components;
    }

    bool operator>=(const ClickHouseVersion & other) const
    {
        return components >= other.components;
    }

private:
    std::vector<size_t> components;
};

namespace SettingsChangesHistory
{
    struct SettingChange
    {
        String name;
        Field previous_value;
        Field new_value;
        String reason;
    };

    using SettingsChanges = std::vector<SettingChange>;
}

/// History of settings changes that controls some backward incompatible changes
/// across all ClickHouse versions. It maps ClickHouse version to settings changes that were done
/// in this version. This history contains both changes to existing settings and newly added settings.
/// Settings changes is a vector of structs
///     {setting_name, previous_value, new_value, reason}.
/// For newly added setting choose the most appropriate previous_value (for example, if new setting
/// controls new feature and it's 'true' by default, use 'false' as previous_value).
/// It's used to implement `compatibility` setting (see https://github.com/ClickHouse/ClickHouse/issues/35972)
static std::map<ClickHouseVersion, SettingsChangesHistory::SettingsChanges> settings_changes_history =
{
<<<<<<< HEAD
    {"24.2", {
              {"input_format_avro_skip_columns_with_unsupported_types_in_schema_inference", false, false, "Allow to ignore nodes with unsupported types in Avro schema inference"},
=======
    {"24.3", {{"s3_connect_timeout_ms", 1000, 1000, "Introduce new dedicated setting for s3 connection timeout"},
              {"allow_experimental_shared_merge_tree", false, true, "The setting is obsolete"},
              {"use_page_cache_for_disks_without_file_cache", false, false, "Added userspace page cache"},
              {"read_from_page_cache_if_exists_otherwise_bypass_cache", false, false, "Added userspace page cache"},
              {"page_cache_inject_eviction", false, false, "Added userspace page cache"},
              {"input_format_json_use_string_type_for_ambiguous_paths_in_named_tuples_inference_from_objects", false, false, "Allow to use String type for ambiguous paths during named tuple inference from JSON objects"},
              {"throw_if_deduplication_in_dependent_materialized_views_enabled_with_async_insert", false, true, "Deduplication is dependent materialized view cannot work together with async inserts."},
              {"parallel_replicas_allow_in_with_subquery", false, true, "If true, subquery for IN will be executed on every follower replica"},
              }},
    {"24.2", {{"allow_suspicious_variant_types", true, false, "Don't allow creating Variant type with suspicious variants by default"},
>>>>>>> d1c5f35a
              {"validate_experimental_and_suspicious_types_inside_nested_types", false, true, "Validate usage of experimental and suspicious types inside nested types"},
              {"output_format_values_escape_quote_with_quote", false, false, "If true escape ' with '', otherwise quoted with \\'"},
              {"output_format_pretty_single_large_number_tip_threshold", 0, 1'000'000, "Print a readable number tip on the right side of the table if the block consists of a single number which exceeds this value (except 0)"},
              {"input_format_try_infer_exponent_floats", true, false, "Don't infer floats in exponential notation by default"},
              {"query_plan_optimize_prewhere", true, true, "Allow to push down filter to PREWHERE expression for supported storages"},
              {"async_insert_max_data_size", 1000000, 10485760, "The previous value appeared to be too small."},
              {"async_insert_poll_timeout_ms", 10, 10, "Timeout in milliseconds for polling data from asynchronous insert queue"},
              {"async_insert_use_adaptive_busy_timeout", true, true, "Use adaptive asynchronous insert timeout"},
              {"async_insert_busy_timeout_min_ms", 50, 50, "The minimum value of the asynchronous insert timeout in milliseconds; it also serves as the initial value, which may be increased later by the adaptive algorithm"},
              {"async_insert_busy_timeout_max_ms", 200, 200, "The minimum value of the asynchronous insert timeout in milliseconds; async_insert_busy_timeout_ms is aliased to async_insert_busy_timeout_max_ms"},
              {"async_insert_busy_timeout_increase_rate", 0.2, 0.2, "The exponential growth rate at which the adaptive asynchronous insert timeout increases"},
              {"async_insert_busy_timeout_decrease_rate", 0.2, 0.2, "The exponential growth rate at which the adaptive asynchronous insert timeout decreases"},
              {"format_template_row_format", "", "", "Template row format string can be set directly in query"},
              {"format_template_resultset_format", "", "", "Template result set format string can be set in query"},
              {"split_parts_ranges_into_intersecting_and_non_intersecting_final", true, true, "Allow to split parts ranges into intersecting and non intersecting during FINAL optimization"},
              {"split_intersecting_parts_ranges_into_layers_final", true, true, "Allow to split intersecting parts ranges into layers during FINAL optimization"},
              {"azure_max_single_part_copy_size", 256*1024*1024, 256*1024*1024, "The maximum size of object to copy using single part copy to Azure blob storage."},
              {"min_external_table_block_size_rows", DEFAULT_INSERT_BLOCK_SIZE, DEFAULT_INSERT_BLOCK_SIZE, "Squash blocks passed to external table to specified size in rows, if blocks are not big enough"},
              {"min_external_table_block_size_bytes", DEFAULT_INSERT_BLOCK_SIZE * 256, DEFAULT_INSERT_BLOCK_SIZE * 256, "Squash blocks passed to external table to specified size in bytes, if blocks are not big enough."},
              {"parallel_replicas_prefer_local_join", true, true, "If true, and JOIN can be executed with parallel replicas algorithm, and all storages of right JOIN part are *MergeTree, local JOIN will be used instead of GLOBAL JOIN."},
              {"optimize_time_filter_with_preimage", true, true, "Optimize Date and DateTime predicates by converting functions into equivalent comparisons without conversions (e.g. toYear(col) = 2023 -> col >= '2023-01-01' AND col <= '2023-12-31')"},
              {"extract_key_value_pairs_max_pairs_per_row", 0, 0, "Max number of pairs that can be produced by the `extractKeyValuePairs` function. Used as a safeguard against consuming too much memory."},
              {"default_view_definer", "CURRENT_USER", "CURRENT_USER", "Allows to set default `DEFINER` option while creating a view"},
              {"default_materialized_view_sql_security", "DEFINER", "DEFINER", "Allows to set a default value for SQL SECURITY option when creating a materialized view"},
              {"default_normal_view_sql_security", "INVOKER", "INVOKER", "Allows to set default `SQL SECURITY` option while creating a normal view"},
              {"mysql_map_string_to_text_in_show_columns", false, true, "Reduce the configuration effort to connect ClickHouse with BI tools."},
              {"mysql_map_fixed_string_to_text_in_show_columns", false, true, "Reduce the configuration effort to connect ClickHouse with BI tools."},
              }},
    {"24.1", {{"print_pretty_type_names", false, true, "Better user experience."},
              {"input_format_json_read_bools_as_strings", false, true, "Allow to read bools as strings in JSON formats by default"},
              {"output_format_arrow_use_signed_indexes_for_dictionary", false, true, "Use signed indexes type for Arrow dictionaries by default as it's recommended"},
              {"allow_experimental_variant_type", false, false, "Add new experimental Variant type"},
              {"use_variant_as_common_type", false, false, "Allow to use Variant in if/multiIf if there is no common type"},
              {"output_format_arrow_use_64_bit_indexes_for_dictionary", false, false, "Allow to use 64 bit indexes type in Arrow dictionaries"},
              {"parallel_replicas_mark_segment_size", 128, 128, "Add new setting to control segment size in new parallel replicas coordinator implementation"},
              {"ignore_materialized_views_with_dropped_target_table", false, false, "Add new setting to allow to ignore materialized views with dropped target table"},
              {"output_format_compression_level", 3, 3, "Allow to change compression level in the query output"},
              {"output_format_compression_zstd_window_log", 0, 0, "Allow to change zstd window log in the query output when zstd compression is used"},
              {"enable_zstd_qat_codec", false, false, "Add new ZSTD_QAT codec"},
              {"enable_vertical_final", false, true, "Use vertical final by default"},
              {"output_format_arrow_use_64_bit_indexes_for_dictionary", false, false, "Allow to use 64 bit indexes type in Arrow dictionaries"},
              {"max_rows_in_set_to_optimize_join", 100000, 0, "Disable join optimization as it prevents from read in order optimization"},
              {"output_format_pretty_color", true, "auto", "Setting is changed to allow also for auto value, disabling ANSI escapes if output is not a tty"},
              {"function_visible_width_behavior", 0, 1, "We changed the default behavior of `visibleWidth` to be more precise"},
              {"max_estimated_execution_time", 0, 0, "Separate max_execution_time and max_estimated_execution_time"},
              {"iceberg_engine_ignore_schema_evolution", false, false, "Allow to ignore schema evolution in Iceberg table engine"},
              {"optimize_injective_functions_in_group_by", false, true, "Replace injective functions by it's arguments in GROUP BY section in analyzer"},
              {"update_insert_deduplication_token_in_dependent_materialized_views", false, false, "Allow to update insert deduplication token with table identifier during insert in dependent materialized views"},
              {"azure_max_unexpected_write_error_retries", 4, 4, "The maximum number of retries in case of unexpected errors during Azure blob storage write"},
              {"split_parts_ranges_into_intersecting_and_non_intersecting_final", false, true, "Allow to split parts ranges into intersecting and non intersecting during FINAL optimization"},
              {"split_intersecting_parts_ranges_into_layers_final", true, true, "Allow to split intersecting parts ranges into layers during FINAL optimization"}}},
    {"23.12", {{"allow_suspicious_ttl_expressions", true, false, "It is a new setting, and in previous versions the behavior was equivalent to allowing."},
              {"input_format_parquet_allow_missing_columns", false, true, "Allow missing columns in Parquet files by default"},
              {"input_format_orc_allow_missing_columns", false, true, "Allow missing columns in ORC files by default"},
              {"input_format_arrow_allow_missing_columns", false, true, "Allow missing columns in Arrow files by default"}}},
    {"23.9", {{"optimize_group_by_constant_keys", false, true, "Optimize group by constant keys by default"},
              {"input_format_json_try_infer_named_tuples_from_objects", false, true, "Try to infer named Tuples from JSON objects by default"},
              {"input_format_json_read_numbers_as_strings", false, true, "Allow to read numbers as strings in JSON formats by default"},
              {"input_format_json_read_arrays_as_strings", false, true, "Allow to read arrays as strings in JSON formats by default"},
              {"input_format_json_infer_incomplete_types_as_strings", false, true, "Allow to infer incomplete types as Strings in JSON formats by default"},
              {"input_format_json_try_infer_numbers_from_strings", true, false, "Don't infer numbers from strings in JSON formats by default to prevent possible parsing errors"},
              {"http_write_exception_in_output_format", false, true, "Output valid JSON/XML on exception in HTTP streaming."}}},
    {"23.8", {{"rewrite_count_distinct_if_with_count_distinct_implementation", false, true, "Rewrite countDistinctIf with count_distinct_implementation configuration"}}},
    {"23.7", {{"function_sleep_max_microseconds_per_block", 0, 3000000, "In previous versions, the maximum sleep time of 3 seconds was applied only for `sleep`, but not for `sleepEachRow` function. In the new version, we introduce this setting. If you set compatibility with the previous versions, we will disable the limit altogether."}}},
    {"23.6", {{"http_send_timeout", 180, 30, "3 minutes seems crazy long. Note that this is timeout for a single network write call, not for the whole upload operation."},
              {"http_receive_timeout", 180, 30, "See http_send_timeout."}}},
    {"23.5", {{"input_format_parquet_preserve_order", true, false, "Allow Parquet reader to reorder rows for better parallelism."},
              {"parallelize_output_from_storages", false, true, "Allow parallelism when executing queries that read from file/url/s3/etc. This may reorder rows."},
              {"use_with_fill_by_sorting_prefix", false, true, "Columns preceding WITH FILL columns in ORDER BY clause form sorting prefix. Rows with different values in sorting prefix are filled independently"},
              {"output_format_parquet_compliant_nested_types", false, true, "Change an internal field name in output Parquet file schema."}}},
    {"23.4", {{"allow_suspicious_indices", true, false, "If true, index can defined with identical expressions"},
              {"allow_nonconst_timezone_arguments", true, false, "Allow non-const timezone arguments in certain time-related functions like toTimeZone(), fromUnixTimestamp*(), snowflakeToDateTime*()."},
              {"connect_timeout_with_failover_ms", 50, 1000, "Increase default connect timeout because of async connect"},
              {"connect_timeout_with_failover_secure_ms", 100, 1000, "Increase default secure connect timeout because of async connect"},
              {"hedged_connection_timeout_ms", 100, 50, "Start new connection in hedged requests after 50 ms instead of 100 to correspond with previous connect timeout"}}},
    {"23.3", {{"output_format_parquet_version", "1.0", "2.latest", "Use latest Parquet format version for output format"},
              {"input_format_json_ignore_unknown_keys_in_named_tuple", false, true, "Improve parsing JSON objects as named tuples"},
              {"input_format_native_allow_types_conversion", false, true, "Allow types conversion in Native input forma"},
              {"output_format_arrow_compression_method", "none", "lz4_frame", "Use lz4 compression in Arrow output format by default"},
              {"output_format_parquet_compression_method", "snappy", "lz4", "Use lz4 compression in Parquet output format by default"},
              {"output_format_orc_compression_method", "none", "lz4_frame", "Use lz4 compression in ORC output format by default"},
              {"async_query_sending_for_remote", false, true, "Create connections and send query async across shards"}}},
    {"23.2", {{"output_format_parquet_fixed_string_as_fixed_byte_array", false, true, "Use Parquet FIXED_LENGTH_BYTE_ARRAY type for FixedString by default"},
              {"output_format_arrow_fixed_string_as_fixed_byte_array", false, true, "Use Arrow FIXED_SIZE_BINARY type for FixedString by default"},
              {"query_plan_remove_redundant_distinct", false, true, "Remove redundant Distinct step in query plan"},
              {"optimize_duplicate_order_by_and_distinct", true, false, "Remove duplicate ORDER BY and DISTINCT if it's possible"},
              {"insert_keeper_max_retries", 0, 20, "Enable reconnections to Keeper on INSERT, improve reliability"}}},
    {"23.1", {{"input_format_json_read_objects_as_strings", 0, 1, "Enable reading nested json objects as strings while object type is experimental"},
              {"input_format_json_defaults_for_missing_elements_in_named_tuple", false, true, "Allow missing elements in JSON objects while reading named tuples by default"},
              {"input_format_csv_detect_header", false, true, "Detect header in CSV format by default"},
              {"input_format_tsv_detect_header", false, true, "Detect header in TSV format by default"},
              {"input_format_custom_detect_header", false, true, "Detect header in CustomSeparated format by default"},
              {"query_plan_remove_redundant_sorting", false, true, "Remove redundant sorting in query plan. For example, sorting steps related to ORDER BY clauses in subqueries"}}},
    {"22.12", {{"max_size_to_preallocate_for_aggregation", 10'000'000, 100'000'000, "This optimizes performance"},
               {"query_plan_aggregation_in_order", 0, 1, "Enable some refactoring around query plan"},
               {"format_binary_max_string_size", 0, 1_GiB, "Prevent allocating large amount of memory"}}},
    {"22.11", {{"use_structure_from_insertion_table_in_table_functions", 0, 2, "Improve using structure from insertion table in table functions"}}},
    {"23.4", {{"formatdatetime_f_prints_single_zero", true, false, "Improved compatibility with MySQL DATE_FORMAT()/STR_TO_DATE()"}}},
    {"23.4", {{"formatdatetime_parsedatetime_m_is_month_name", false, true, "Improved compatibility with MySQL DATE_FORMAT/STR_TO_DATE"}}},
    {"23.11", {{"parsedatetime_parse_without_leading_zeros", false, true, "Improved compatibility with MySQL DATE_FORMAT/STR_TO_DATE"}}},
    {"22.9", {{"force_grouping_standard_compatibility", false, true, "Make GROUPING function output the same as in SQL standard and other DBMS"}}},
    {"22.7", {{"cross_to_inner_join_rewrite", 1, 2, "Force rewrite comma join to inner"},
              {"enable_positional_arguments", false, true, "Enable positional arguments feature by default"},
              {"format_csv_allow_single_quotes", true, false, "Most tools don't treat single quote in CSV specially, don't do it by default too"}}},
    {"22.6", {{"output_format_json_named_tuples_as_objects", false, true, "Allow to serialize named tuples as JSON objects in JSON formats by default"},
              {"input_format_skip_unknown_fields", false, true, "Optimize reading subset of columns for some input formats"}}},
    {"22.5", {{"memory_overcommit_ratio_denominator", 0, 1073741824, "Enable memory overcommit feature by default"},
              {"memory_overcommit_ratio_denominator_for_user", 0, 1073741824, "Enable memory overcommit feature by default"}}},
    {"22.4", {{"allow_settings_after_format_in_insert", true, false, "Do not allow SETTINGS after FORMAT for INSERT queries because ClickHouse interpret SETTINGS as some values, which is misleading"}}},
    {"22.3", {{"cast_ipv4_ipv6_default_on_conversion_error", true, false, "Make functions cast(value, 'IPv4') and cast(value, 'IPv6') behave same as toIPv4 and toIPv6 functions"}}},
    {"21.12", {{"stream_like_engine_allow_direct_select", true, false, "Do not allow direct select for Kafka/RabbitMQ/FileLog by default"}}},
    {"21.9", {{"output_format_decimal_trailing_zeros", true, false, "Do not output trailing zeros in text representation of Decimal types by default for better looking output"},
              {"use_hedged_requests", false, true, "Enable Hedged Requests feature by default"}}},
    {"21.7", {{"legacy_column_name_of_tuple_literal", true, false, "Add this setting only for compatibility reasons. It makes sense to set to 'true', while doing rolling update of cluster from version lower than 21.7 to higher"}}},
    {"21.5", {{"async_socket_for_remote", false, true, "Fix all problems and turn on asynchronous reads from socket for remote queries by default again"}}},
    {"21.3", {{"async_socket_for_remote", true, false, "Turn off asynchronous reads from socket for remote queries because of some problems"},
              {"optimize_normalize_count_variants", false, true, "Rewrite aggregate functions that semantically equals to count() as count() by default"},
              {"normalize_function_names", false, true, "Normalize function names to their canonical names, this was needed for projection query routing"}}},
    {"21.2", {{"enable_global_with_statement", false, true, "Propagate WITH statements to UNION queries and all subqueries by default"}}},
    {"21.1", {{"insert_quorum_parallel", false, true, "Use parallel quorum inserts by default. It is significantly more convenient to use than sequential quorum inserts"},
              {"input_format_null_as_default", false, true, "Allow to insert NULL as default for input formats by default"},
              {"optimize_on_insert", false, true, "Enable data optimization on INSERT by default for better user experience"},
              {"use_compact_format_in_distributed_parts_names", false, true, "Use compact format for async INSERT into Distributed tables by default"}}},
    {"20.10", {{"format_regexp_escaping_rule", "Escaped", "Raw", "Use Raw as default escaping rule for Regexp format to male the behaviour more like to what users expect"}}},
    {"20.7", {{"show_table_uuid_in_table_create_query_if_not_nil", true, false, "Stop showing  UID of the table in its CREATE query for Engine=Atomic"}}},
    {"20.5", {{"input_format_with_names_use_header", false, true, "Enable using header with names for formats with WithNames/WithNamesAndTypes suffixes"},
              {"allow_suspicious_codecs", true, false, "Don't allow to specify meaningless compression codecs"}}},
    {"20.4", {{"validate_polygons", false, true, "Throw exception if polygon is invalid in function pointInPolygon by default instead of returning possibly wrong results"}}},
    {"19.18", {{"enable_scalar_subquery_optimization", false, true, "Prevent scalar subqueries from (de)serializing large scalar values and possibly avoid running the same subquery more than once"}}},
    {"19.14", {{"any_join_distinct_right_table_keys", true, false, "Disable ANY RIGHT and ANY FULL JOINs by default to avoid inconsistency"}}},
    {"19.12", {{"input_format_defaults_for_omitted_fields", false, true, "Enable calculation of complex default expressions for omitted fields for some input formats, because it should be the expected behaviour"}}},
    {"19.5", {{"max_partitions_per_insert_block", 0, 100, "Add a limit for the number of partitions in one block"}}},
    {"18.12.17", {{"enable_optimize_predicate_expression", 0, 1, "Optimize predicates to subqueries by default"}}},
};

}<|MERGE_RESOLUTION|>--- conflicted
+++ resolved
@@ -85,11 +85,8 @@
 /// It's used to implement `compatibility` setting (see https://github.com/ClickHouse/ClickHouse/issues/35972)
 static std::map<ClickHouseVersion, SettingsChangesHistory::SettingsChanges> settings_changes_history =
 {
-<<<<<<< HEAD
-    {"24.2", {
+    {"24.3", {{"s3_connect_timeout_ms", 1000, 1000, "Introduce new dedicated setting for s3 connection timeout"},
               {"input_format_avro_skip_columns_with_unsupported_types_in_schema_inference", false, false, "Allow to ignore nodes with unsupported types in Avro schema inference"},
-=======
-    {"24.3", {{"s3_connect_timeout_ms", 1000, 1000, "Introduce new dedicated setting for s3 connection timeout"},
               {"allow_experimental_shared_merge_tree", false, true, "The setting is obsolete"},
               {"use_page_cache_for_disks_without_file_cache", false, false, "Added userspace page cache"},
               {"read_from_page_cache_if_exists_otherwise_bypass_cache", false, false, "Added userspace page cache"},
@@ -99,7 +96,6 @@
               {"parallel_replicas_allow_in_with_subquery", false, true, "If true, subquery for IN will be executed on every follower replica"},
               }},
     {"24.2", {{"allow_suspicious_variant_types", true, false, "Don't allow creating Variant type with suspicious variants by default"},
->>>>>>> d1c5f35a
               {"validate_experimental_and_suspicious_types_inside_nested_types", false, true, "Validate usage of experimental and suspicious types inside nested types"},
               {"output_format_values_escape_quote_with_quote", false, false, "If true escape ' with '', otherwise quoted with \\'"},
               {"output_format_pretty_single_large_number_tip_threshold", 0, 1'000'000, "Print a readable number tip on the right side of the table if the block consists of a single number which exceeds this value (except 0)"},
