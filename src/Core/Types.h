--- conflicted
+++ resolved
@@ -92,16 +92,6 @@
 #pragma GCC diagnostic pop
 #endif
 
-<<<<<<< HEAD
-STRONG_TYPEDEF(UInt128, UUID)
-=======
-
-using UInt128 = ::UInt128;
-using UInt256 = ::UInt256;
-using Int128 = ::Int128;
-using Int256 = ::Int256;
->>>>>>> 3663d23e
-
 /// Not a data type in database, defined just for convenience.
 using Strings = std::vector<String>;
 }