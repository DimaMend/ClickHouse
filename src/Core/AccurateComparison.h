#pragma once

#include <cmath>
#include <limits>
#include "Defines.h"
#include "Types.h"
#include <Common/NaNUtils.h>
#include <Common/UInt128.h>

/** Preceptually-correct number comparisons.
  * Example: Int8(-1) != UInt8(255)
*/

namespace accurate
{

using DB::UInt64;

/** Cases:
    1) Safe conversion (in case of default C++ operators)
        a) int vs any int
        b) uint vs any uint
        c) float vs any float
    2) int vs uint
        a) sizeof(int) <= sizeof(uint). Accurate comparison with MAX_INT tresholds
        b) sizeof(int)  > sizeof(uint). Casting to int
    3) integral_type vs floating_type
        a) sizeof(integral_type) <= 4. Comparison via casting arguments to Float64
        b) sizeof(integral_type) == 8. Accurate comparison. Consider 3 sets of intervals:
            1) interval between adjacent floats less or equal 1
            2) interval between adjacent floats greater then 2
            3) float is outside [MIN_INT64; MAX_INT64]
*/

// Case 1. Is pair of floats or pair of ints or pair of uints
template <typename A, typename B>
constexpr bool is_safe_conversion = (std::is_floating_point_v<A> && std::is_floating_point_v<B>)
    || (is_integer_v<A> && is_integer_v<B> && !(is_signed_v<A> ^ is_signed_v<B>));
template <typename A, typename B>
using bool_if_safe_conversion = std::enable_if_t<is_safe_conversion<A, B>, bool>;
template <typename A, typename B>
using bool_if_not_safe_conversion = std::enable_if_t<!is_safe_conversion<A, B>, bool>;


/// Case 2. Are params IntXX and UIntYY ?
template <typename TInt, typename TUInt>
constexpr bool is_any_int_vs_uint
    = is_integer_v<TInt> && is_integer_v<TUInt> && is_signed_v<TInt> && is_unsigned_v<TUInt>;

// Case 2a. Are params IntXX and UIntYY and sizeof(IntXX) >= sizeof(UIntYY) (in such case will use accurate compare)
template <typename TInt, typename TUInt>
constexpr bool is_le_int_vs_uint = is_any_int_vs_uint<TInt, TUInt> && (sizeof(TInt) <= sizeof(TUInt));

static_assert(is_le_int_vs_uint<Int128, DB::UInt128>);
static_assert(is_le_int_vs_uint<Int128, DB::UInt256>);

template <typename TInt, typename TUInt>
using bool_if_le_int_vs_uint_t = std::enable_if_t<is_le_int_vs_uint<TInt, TUInt>, bool>;

template <typename TInt, typename TUInt>
inline bool_if_le_int_vs_uint_t<TInt, TUInt> greaterOpTmpl(TInt a, TUInt b)
{
    return bigint_cast<TUInt>(a) > b && a >= 0 && b <= bigint_cast<TUInt>(std::numeric_limits<TInt>::max());
}

template <typename TUInt, typename TInt>
inline bool_if_le_int_vs_uint_t<TInt, TUInt> greaterOpTmpl(TUInt a, TInt b)
{
    return a > bigint_cast<TUInt>(b) || b < 0 || a > bigint_cast<TUInt>(std::numeric_limits<TInt>::max());
}

template <typename TInt, typename TUInt>
inline bool_if_le_int_vs_uint_t<TInt, TUInt> equalsOpTmpl(TInt a, TUInt b)
{
    return bigint_cast<TUInt>(a) == b && a >= 0 && b <= bigint_cast<TUInt>(std::numeric_limits<TInt>::max());
}

template <typename TUInt, typename TInt>
inline bool_if_le_int_vs_uint_t<TInt, TUInt> equalsOpTmpl(TUInt a, TInt b)
{
    return a == bigint_cast<TUInt>(b) && b >= 0 && a <= bigint_cast<TUInt>(std::numeric_limits<TInt>::max());
}


// Case 2b. Are params IntXX and UIntYY and sizeof(IntXX) > sizeof(UIntYY) (in such case will cast UIntYY to IntXX and compare)
template <typename TInt, typename TUInt>
constexpr bool is_gt_int_vs_uint = is_any_int_vs_uint<TInt, TUInt> && (sizeof(TInt) > sizeof(TUInt));

template <typename TInt, typename TUInt>
using bool_if_gt_int_vs_uint = std::enable_if_t<is_gt_int_vs_uint<TInt, TUInt>, bool>;

template <typename TInt, typename TUInt>
inline bool_if_gt_int_vs_uint<TInt, TUInt> greaterOpTmpl(TInt a, TUInt b)
{
    return bigint_cast<TInt>(a) > bigint_cast<TInt>(b);
}

template <typename TInt, typename TUInt>
inline bool_if_gt_int_vs_uint<TInt, TUInt> greaterOpTmpl(TUInt a, TInt b)
{
<<<<<<< HEAD
    if constexpr (is_big_int_v<TInt> && std::is_same_v<TUInt, UInt8>)
        return bigint_cast<TInt>(a) > bigint_cast<UInt16>(b);
    else if constexpr (is_big_int_v<TInt> && std::is_same_v<TUInt, DB::UInt128>)
        return a > b;
    else
        return bigint_cast<TInt>(a) > b;
=======
    using CastA = std::conditional_t<is_big_int_v<TInt> && std::is_same_v<TUInt, DB::UInt128>, DB::UInt256, TInt>;

    return bigint_cast<CastA>(a) > b;
>>>>>>> d304d522
}

template <typename TInt, typename TUInt>
inline bool_if_gt_int_vs_uint<TInt, TUInt> equalsOpTmpl(TInt a, TUInt b)
{
    return bigint_cast<TInt>(a) == bigint_cast<TInt>(b);
}

template <typename TInt, typename TUInt>
inline bool_if_gt_int_vs_uint<TInt, TUInt> equalsOpTmpl(TUInt a, TInt b)
{
    return bigint_cast<TInt>(a) == bigint_cast<TInt>(b);
}


// Case 3a. Comparison via conversion to double.
template <typename TAInt, typename TAFloat>
using bool_if_double_can_be_used
    = std::enable_if_t<is_integer_v<TAInt> && (sizeof(TAInt) <= 4) && std::is_floating_point_v<TAFloat>, bool>;

template <typename TAInt, typename TAFloat>
inline bool_if_double_can_be_used<TAInt, TAFloat> greaterOpTmpl(TAInt a, TAFloat b)
{
    return bigint_cast<double>(a) > bigint_cast<double>(b);
}

template <typename TAInt, typename TAFloat>
inline bool_if_double_can_be_used<TAInt, TAFloat> greaterOpTmpl(TAFloat a, TAInt b)
{
    return bigint_cast<double>(a) > bigint_cast<double>(b);
}

template <typename TAInt, typename TAFloat>
inline bool_if_double_can_be_used<TAInt, TAFloat> equalsOpTmpl(TAInt a, TAFloat b)
{
    return bigint_cast<double>(a) == bigint_cast<double>(b);
}

template <typename TAInt, typename TAFloat>
inline bool_if_double_can_be_used<TAInt, TAFloat> equalsOpTmpl(TAFloat a, TAInt b)
{
    return bigint_cast<double>(a) == bigint_cast<double>(b);
}

// Big integers vs Float (not equal in any case for now, until big floats are introduced?)
template <typename TABigInt, typename TAFloat>
constexpr bool if_big_int_vs_float = (is_big_int_v<TABigInt> && std::is_floating_point_v<TAFloat>);

template <typename TABigInt, typename TAFloat>
using bool_if_big_int_vs_float = std::enable_if_t<if_big_int_vs_float<TABigInt, TAFloat>, bool>;

template <typename TABigInt, typename TAFloat>
inline bool_if_big_int_vs_float<TABigInt, TAFloat> greaterOpTmpl(TAFloat, TABigInt)
{
    return false;
}

template <typename TABigInt, typename TAFloat>
inline bool_if_big_int_vs_float<TABigInt, TAFloat> greaterOpTmpl(TABigInt, TAFloat)
{
    return false;
}

template <typename TABigInt, typename TAFloat>
inline bool_if_big_int_vs_float<TABigInt, TAFloat> equalsOpTmpl(TAFloat, TABigInt)
{
    return false;
}

template <typename TABigInt, typename TAFloat>
inline bool_if_big_int_vs_float<TABigInt, TAFloat> equalsOpTmpl(TABigInt, TAFloat)
{
    return false;
}

/* Final realiztions */


template <typename A, typename B>
inline bool_if_not_safe_conversion<A, B> greaterOp(A a, B b)
{
    return greaterOpTmpl(a, b);
}

template <typename A, typename B>
inline bool_if_safe_conversion<A, B> greaterOp(A a, B b)
{
<<<<<<< HEAD
    if constexpr (is_big_int_v<A> && std::is_same_v<B, UInt8>)
        return a > bigint_cast<UInt16>(b);
    else if constexpr (is_big_int_v<B> && std::is_same_v<A, UInt8>)
        return bigint_cast<UInt16>(a) > b;
=======
    using CastA1 = std::conditional_t<is_big_int_v<B> && std::is_same_v<A, UInt8>, uint8_t, A>;
    using CastB1 = std::conditional_t<is_big_int_v<A> && std::is_same_v<B, UInt8>, uint8_t, B>;

    using CastA = std::conditional_t<is_big_int_v<B> && std::is_same_v<A, DB::UInt128>, B, CastA1>;
    using CastB = std::conditional_t<is_big_int_v<A> && std::is_same_v<B, DB::UInt128>, A, CastB1>;

    if constexpr (is_big_int_v<A> || is_big_int_v<B>)
        return bigint_cast<CastA>(a) > bigint_cast<CastB>(b);
>>>>>>> d304d522
    else
        return a > b;
}

// Case 3b. 64-bit integers vs floats comparison.
// See hint at https://github.com/JuliaLang/julia/issues/257 (but it doesn't work properly for -2**63)

constexpr DB::Int64 MAX_INT64_WITH_EXACT_FLOAT64_REPR = 9007199254740992LL; // 2^53

template <>
inline bool greaterOp<DB::Float64, DB::Int64>(DB::Float64 f, DB::Int64 i)
{
    if (-MAX_INT64_WITH_EXACT_FLOAT64_REPR <= i && i <= MAX_INT64_WITH_EXACT_FLOAT64_REPR)
        return f > bigint_cast<DB::Float64>(i);

    return (f >= bigint_cast<DB::Float64>(std::numeric_limits<DB::Int64>::max())) // rhs is 2**63 (not 2^63 - 1)
            || (f > bigint_cast<DB::Float64>(std::numeric_limits<DB::Int64>::min()) && bigint_cast<DB::Int64>(f) > i);
}

template <>
inline bool greaterOp<DB::Int64, DB::Float64>(DB::Int64 i, DB::Float64 f)
{
    if (-MAX_INT64_WITH_EXACT_FLOAT64_REPR <= i && i <= MAX_INT64_WITH_EXACT_FLOAT64_REPR)
        return f < bigint_cast<DB::Float64>(i);

    return (f < bigint_cast<DB::Float64>(std::numeric_limits<DB::Int64>::min()))
            || (f < bigint_cast<DB::Float64>(std::numeric_limits<DB::Int64>::max()) && i > bigint_cast<DB::Int64>(f));
}

template <>
inline bool greaterOp<DB::Float64, DB::UInt64>(DB::Float64 f, DB::UInt64 u)
{
    if (u <= bigint_cast<DB::UInt64>(MAX_INT64_WITH_EXACT_FLOAT64_REPR))
        return f > bigint_cast<DB::Float64>(u);

    return (f >= bigint_cast<DB::Float64>(std::numeric_limits<DB::UInt64>::max()))
            || (f >= 0 && bigint_cast<DB::UInt64>(f) > u);
}

template <>
inline bool greaterOp<DB::UInt64, DB::Float64>(DB::UInt64 u, DB::Float64 f)
{
    if (u <= bigint_cast<DB::UInt64>(MAX_INT64_WITH_EXACT_FLOAT64_REPR))
        return bigint_cast<DB::Float64>(u) > f;

    return (f < 0)
            || (f < bigint_cast<DB::Float64>(std::numeric_limits<DB::UInt64>::max()) && u > bigint_cast<UInt64>(f));
}

// Case 3b for float32
template <>
inline bool greaterOp<DB::Float32, DB::Int64>(DB::Float32 f, DB::Int64 i)
{
    return greaterOp(bigint_cast<DB::Float64>(f), i);
}

template <>
inline bool greaterOp<DB::Int64, DB::Float32>(DB::Int64 i, DB::Float32 f)
{
    return greaterOp(i, bigint_cast<DB::Float64>(f));
}

template <>
inline bool greaterOp<DB::Float32, DB::UInt64>(DB::Float32 f, DB::UInt64 u)
{
    return greaterOp(bigint_cast<DB::Float64>(f), u);
}

template <>
inline bool greaterOp<DB::UInt64, DB::Float32>(DB::UInt64 u, DB::Float32 f)
{
    return greaterOp(u, bigint_cast<DB::Float64>(f));
}

template <>
inline bool greaterOp<DB::Float64, DB::UInt128>(DB::Float64 f, DB::UInt128 u)
{
    return u.low == 0 && greaterOp(f, u.high);
}

template <>
inline bool greaterOp<DB::UInt128, DB::Float64>(DB::UInt128 u, DB::Float64 f)
{
    return u.low != 0 || greaterOp(u.high, f);
}

template <>
inline bool greaterOp<DB::Float32, DB::UInt128>(DB::Float32 f, DB::UInt128 u)
{
    return greaterOp(bigint_cast<DB::Float64>(f), u);
}

template <>
inline bool greaterOp<DB::UInt128, DB::Float32>(DB::UInt128 u, DB::Float32 f)
{
    return greaterOp(u, bigint_cast<DB::Float64>(f));
}

template <typename A, typename B>
inline bool_if_not_safe_conversion<A, B> equalsOp(A a, B b)
{
    return equalsOpTmpl(a, b);
}

template <typename A, typename B>
inline bool_if_safe_conversion<A, B> equalsOp(A a, B b)
{
    using LargestType = std::conditional_t<(sizeof(A) > sizeof(B)) || ((sizeof(A) == sizeof(B)) && !std::is_same_v<A, DB::UInt128>), A, B>;

<<<<<<< HEAD
    if constexpr (std::is_same_v<LargestType, DB::UInt128> && is_big_int_v<B>)
        // hack for UInt128 and bUInt128
        return bigint_cast<B>(a) == bigint_cast<B>(b);
    else
        return bigint_cast<LargestType>(a) == bigint_cast<LargestType>(b);
=======
    return bigint_cast<LargestType>(a) == bigint_cast<LargestType>(b);
>>>>>>> d304d522
}

template <>
inline bool NO_SANITIZE_UNDEFINED equalsOp<DB::Float64, DB::UInt64>(DB::Float64 f, DB::UInt64 u)
{
    return bigint_cast<DB::UInt64>(f) == u && f == bigint_cast<DB::Float64>(u);
}

template <>
inline bool NO_SANITIZE_UNDEFINED equalsOp<DB::UInt64, DB::Float64>(DB::UInt64 u, DB::Float64 f)
{
    return u == bigint_cast<DB::UInt64>(f) && bigint_cast<DB::Float64>(u) == f;
}

template <>
inline bool NO_SANITIZE_UNDEFINED equalsOp<DB::Float64, DB::Int64>(DB::Float64 f, DB::Int64 u)
{
    return bigint_cast<DB::Int64>(f) == u && f == bigint_cast<DB::Float64>(u);
}

template <>
inline bool NO_SANITIZE_UNDEFINED equalsOp<DB::Int64, DB::Float64>(DB::Int64 u, DB::Float64 f)
{
    return u == bigint_cast<DB::Int64>(f) && bigint_cast<DB::Float64>(u) == f;
}

template <>
inline bool NO_SANITIZE_UNDEFINED equalsOp<DB::Float32, DB::UInt64>(DB::Float32 f, DB::UInt64 u)
{
    return bigint_cast<DB::UInt64>(f) == u && f == bigint_cast<DB::Float32>(u);
}

template <>
inline bool NO_SANITIZE_UNDEFINED equalsOp<DB::UInt64, DB::Float32>(DB::UInt64 u, DB::Float32 f)
{
    return u == bigint_cast<DB::UInt64>(f) && bigint_cast<DB::Float32>(u) == f;
}

template <>
inline bool NO_SANITIZE_UNDEFINED equalsOp<DB::Float32, DB::Int64>(DB::Float32 f, DB::Int64 u)
{
    return bigint_cast<DB::Int64>(f) == u && f == bigint_cast<DB::Float32>(u);
}

template <>
inline bool NO_SANITIZE_UNDEFINED equalsOp<DB::Int64, DB::Float32>(DB::Int64 u, DB::Float32 f)
{
    return u == bigint_cast<DB::Int64>(f) && bigint_cast<DB::Float32>(u) == f;
}

template <>
inline bool NO_SANITIZE_UNDEFINED equalsOp<DB::UInt128, DB::Float64>(DB::UInt128 u, DB::Float64 f)
{
    return u.low == 0 && equalsOp(bigint_cast<UInt64>(u.high), f);
}

template <>
inline bool equalsOp<DB::UInt128, DB::Float32>(DB::UInt128 u, DB::Float32 f)
{
    return equalsOp(u, bigint_cast<DB::Float64>(f));
}

template <>
inline bool equalsOp<DB::Float64, DB::UInt128>(DB::Float64 f, DB::UInt128 u)
{
    return equalsOp(u, f);
}

template <>
inline bool equalsOp<DB::Float32, DB::UInt128>(DB::Float32 f, DB::UInt128 u)
{
    return equalsOp(bigint_cast<DB::Float64>(f), u);
}

inline bool NO_SANITIZE_UNDEFINED greaterOp(DB::Int128 i, DB::Float64 f)
{
    static constexpr Int128 min_int128 = Int128(0x8000000000000000ll) << 64;
    static constexpr Int128 max_int128 = (Int128(0x7fffffffffffffffll) << 64) + 0xffffffffffffffffll;

    if (-MAX_INT64_WITH_EXACT_FLOAT64_REPR <= i && i <= MAX_INT64_WITH_EXACT_FLOAT64_REPR)
        return bigint_cast<DB::Float64>(i) > f;

    return (f < bigint_cast<DB::Float64>(min_int128))
        || (f < bigint_cast<DB::Float64>(max_int128) && i > bigint_cast<DB::Int128>(f));
}

inline bool NO_SANITIZE_UNDEFINED greaterOp(DB::Float64 f, DB::Int128 i)
{
    static constexpr Int128 min_int128 = Int128(0x8000000000000000ll) << 64;
    static constexpr Int128 max_int128 = (Int128(0x7fffffffffffffffll) << 64) + 0xffffffffffffffffll;

    if (-MAX_INT64_WITH_EXACT_FLOAT64_REPR <= i && i <= MAX_INT64_WITH_EXACT_FLOAT64_REPR)
        return f > bigint_cast<DB::Float64>(i);

    return (f >= bigint_cast<DB::Float64>(max_int128))
        || (f > bigint_cast<DB::Float64>(min_int128) && bigint_cast<DB::Int128>(f) > i);
}

inline bool greaterOp(DB::Int128 i, DB::Float32 f) { return greaterOp(i, bigint_cast<DB::Float64>(f)); }
inline bool greaterOp(DB::Float32 f, DB::Int128 i) { return greaterOp(bigint_cast<DB::Float64>(f), i); }

inline bool NO_SANITIZE_UNDEFINED equalsOp(DB::Int128 i, DB::Float64 f) { return i == bigint_cast<DB::Int128>(f) && bigint_cast<DB::Float64>(i) == f; }
inline bool NO_SANITIZE_UNDEFINED equalsOp(DB::Int128 i, DB::Float32 f) { return i == bigint_cast<DB::Int128>(f) && bigint_cast<DB::Float32>(i) == f; }
inline bool equalsOp(DB::Float64 f, DB::Int128 i) { return equalsOp(i, f); }
inline bool equalsOp(DB::Float32 f, DB::Int128 i) { return equalsOp(i, f); }

template <typename A, typename B>
inline bool_if_not_safe_conversion<A, B> notEqualsOp(A a, B b)
{
    return !equalsOp(a, b);
}

template <typename A, typename B>
inline bool_if_safe_conversion<A, B> notEqualsOp(A a, B b)
{
<<<<<<< HEAD
    if constexpr (std::is_same_v<A, UInt8> && is_big_int_v<B>)
        return bigint_cast<UInt16>(a) != b;
    else if constexpr (std::is_same_v<B, UInt8> && is_big_int_v<A>)
        return a != bigint_cast<UInt16>(b);
    else if constexpr (std::is_same_v<A, DB::UInt128> && is_big_int_v<B>)
        // hack for UInt128 and bUInt128
        return bigint_cast<B>(a) != b;
    else if constexpr (std::is_same_v<B, DB::UInt128> && is_big_int_v<A>)
        // hack for UInt128 and bUInt128
        return a != bigint_cast<A>(b);
=======
    using CastA1 = std::conditional_t<is_big_int_v<B> && std::is_same_v<A, UInt8>, uint8_t, A>;
    using CastB1 = std::conditional_t<is_big_int_v<A> && std::is_same_v<B, UInt8>, uint8_t, B>;

    using CastA = std::conditional_t<is_big_int_v<B> && std::is_same_v<A, DB::UInt128>, B, CastA1>;
    using CastB = std::conditional_t<is_big_int_v<A> && std::is_same_v<B, DB::UInt128>, A, CastB1>;

    if constexpr (is_big_int_v<A> || is_big_int_v<B>)
        return bigint_cast<CastA>(a) != bigint_cast<CastB>(b);
>>>>>>> d304d522
    else
        return a != b;
}


template <typename A, typename B>
inline bool_if_not_safe_conversion<A, B> lessOp(A a, B b)
{
    return greaterOp(b, a);
}

template <typename A, typename B>
inline bool_if_safe_conversion<A, B> lessOp(A a, B b)
{
<<<<<<< HEAD
    if constexpr (std::is_same_v<A, UInt8> && is_big_int_v<B>)
        return bigint_cast<UInt16>(a) < b;
    else if constexpr (std::is_same_v<B, UInt8> && is_big_int_v<A>)
        return a < bigint_cast<UInt16>(b);
    else if constexpr (std::is_same_v<A, DB::UInt128> && is_big_int_v<B>)
        // hack for UInt128 and bUInt128
        return bigint_cast<B>(a) < b;
    else if constexpr (std::is_same_v<B, DB::UInt128> && is_big_int_v<A>)
        // hack for UInt128 and bUInt128
        return a < bigint_cast<A>(b);
=======
    using CastA1 = std::conditional_t<is_big_int_v<B> && std::is_same_v<A, UInt8>, uint8_t, A>;
    using CastB1 = std::conditional_t<is_big_int_v<A> && std::is_same_v<B, UInt8>, uint8_t, B>;

    using CastA = std::conditional_t<is_big_int_v<B> && std::is_same_v<A, DB::UInt128>, B, CastA1>;
    using CastB = std::conditional_t<is_big_int_v<A> && std::is_same_v<B, DB::UInt128>, A, CastB1>;

    if constexpr (is_big_int_v<A> || is_big_int_v<B>)
        return bigint_cast<CastA>(a) < bigint_cast<CastB>(b);
>>>>>>> d304d522
    else
        return a < b;
}


template <typename A, typename B>
inline bool_if_not_safe_conversion<A, B> lessOrEqualsOp(A a, B b)
{
    if (isNaN(a) || isNaN(b))
        return false;
    return !greaterOp(a, b);
}

template <typename A, typename B>
inline bool_if_safe_conversion<A, B> lessOrEqualsOp(A a, B b)
{
<<<<<<< HEAD
    if constexpr (std::is_same_v<A, UInt8> && is_big_int_v<B>)
        return bigint_cast<UInt16>(a) <= b;
    else if constexpr (std::is_same_v<B, UInt8> && is_big_int_v<A>)
        return a <= bigint_cast<UInt16>(b);
    else if constexpr (std::is_same_v<A, DB::UInt128> && is_big_int_v<B>)
        // hack for UInt128 and bUInt128
        return bigint_cast<B>(a) <= b;
    else if constexpr (std::is_same_v<B, DB::UInt128> && is_big_int_v<A>)
        // hack for UInt128 and bUInt128
        return a <= bigint_cast<A>(b);
=======
    using CastA1 = std::conditional_t<is_big_int_v<B> && std::is_same_v<A, UInt8>, uint8_t, A>;
    using CastB1 = std::conditional_t<is_big_int_v<A> && std::is_same_v<B, UInt8>, uint8_t, B>;

    using CastA = std::conditional_t<is_big_int_v<B> && std::is_same_v<A, DB::UInt128>, B, CastA1>;
    using CastB = std::conditional_t<is_big_int_v<A> && std::is_same_v<B, DB::UInt128>, A, CastB1>;

    if constexpr (is_big_int_v<A> || is_big_int_v<B>)
        return bigint_cast<CastA>(a) <= bigint_cast<CastB>(b);
>>>>>>> d304d522
    else
        return a <= b;
}


template <typename A, typename B>
inline bool_if_not_safe_conversion<A, B> greaterOrEqualsOp(A a, B b)
{
    if (isNaN(a) || isNaN(b))
        return false;
    return !greaterOp(b, a);
}

template <typename A, typename B>
inline bool_if_safe_conversion<A, B> greaterOrEqualsOp(A a, B b)
{
<<<<<<< HEAD
    if constexpr (std::is_same_v<A, UInt8> && is_big_int_v<B>)
        return bigint_cast<UInt16>(a) >= b;
    else if constexpr (std::is_same_v<B, UInt8> && is_big_int_v<A>)
        return a >= bigint_cast<UInt16>(b);
    else if constexpr (std::is_same_v<A, DB::UInt128> && is_big_int_v<B>)
        // hack for UInt128 and bUInt128
        return bigint_cast<B>(a) >= b;
    else if constexpr (std::is_same_v<B, DB::UInt128> && is_big_int_v<A>)
        // hack for UInt128 and bUInt128
        return a >= bigint_cast<A>(b);
=======
    using CastA1 = std::conditional_t<is_big_int_v<B> && std::is_same_v<A, UInt8>, uint8_t, A>;
    using CastB1 = std::conditional_t<is_big_int_v<A> && std::is_same_v<B, UInt8>, uint8_t, B>;

    using CastA = std::conditional_t<is_big_int_v<B> && std::is_same_v<A, DB::UInt128>, B, CastA1>;
    using CastB = std::conditional_t<is_big_int_v<A> && std::is_same_v<B, DB::UInt128>, A, CastB1>;

    if constexpr (is_big_int_v<A> || is_big_int_v<B>)
        return bigint_cast<CastA>(a) >= bigint_cast<CastB>(b);
>>>>>>> d304d522
    else
        return a >= b;
}

/// Converts numeric to an equal numeric of other type.
template <typename From, typename To>
inline bool NO_SANITIZE_UNDEFINED convertNumeric(From value, To & result)
{
    /// If the type is actually the same it's not necessary to do any checks.
    if constexpr (std::is_same_v<From, To>)
    {
        result = value;
        return true;
    }

    /// Note that NaNs doesn't compare equal to anything, but they are still in range of any Float type.
    if (isNaN(value) && std::is_floating_point_v<To>)
    {
        result = value;
        return true;
    }

    result = bigint_cast<To>(value);
    return equalsOp(value, result);
}

}


namespace DB
{

template <typename A, typename B> struct EqualsOp
{
    /// An operation that gives the same result, if arguments are passed in reverse order.
    using SymmetricOp = EqualsOp<B, A>;

    static UInt8 apply(A a, B b) { return accurate::equalsOp(a, b); }
};

template <typename A, typename B> struct NotEqualsOp
{
    using SymmetricOp = NotEqualsOp<B, A>;
    static UInt8 apply(A a, B b) { return accurate::notEqualsOp(a, b); }
};

template <typename A, typename B> struct GreaterOp;

template <typename A, typename B> struct LessOp
{
    using SymmetricOp = GreaterOp<B, A>;
    static UInt8 apply(A a, B b) { return accurate::lessOp(a, b); }
};

template <typename A, typename B> struct GreaterOp
{
    using SymmetricOp = LessOp<B, A>;
    static UInt8 apply(A a, B b) { return accurate::greaterOp(a, b); }
};

template <typename A, typename B> struct GreaterOrEqualsOp;

template <typename A, typename B> struct LessOrEqualsOp
{
    using SymmetricOp = GreaterOrEqualsOp<B, A>;
    static UInt8 apply(A a, B b) { return accurate::lessOrEqualsOp(a, b); }
};

template <typename A, typename B> struct GreaterOrEqualsOp
{
    using SymmetricOp = LessOrEqualsOp<B, A>;
    static UInt8 apply(A a, B b) { return accurate::greaterOrEqualsOp(a, b); }
};

}<|MERGE_RESOLUTION|>--- conflicted
+++ resolved
@@ -98,18 +98,9 @@
 template <typename TInt, typename TUInt>
 inline bool_if_gt_int_vs_uint<TInt, TUInt> greaterOpTmpl(TUInt a, TInt b)
 {
-<<<<<<< HEAD
-    if constexpr (is_big_int_v<TInt> && std::is_same_v<TUInt, UInt8>)
-        return bigint_cast<TInt>(a) > bigint_cast<UInt16>(b);
-    else if constexpr (is_big_int_v<TInt> && std::is_same_v<TUInt, DB::UInt128>)
-        return a > b;
-    else
-        return bigint_cast<TInt>(a) > b;
-=======
     using CastA = std::conditional_t<is_big_int_v<TInt> && std::is_same_v<TUInt, DB::UInt128>, DB::UInt256, TInt>;
 
     return bigint_cast<CastA>(a) > b;
->>>>>>> d304d522
 }
 
 template <typename TInt, typename TUInt>
@@ -197,12 +188,6 @@
 template <typename A, typename B>
 inline bool_if_safe_conversion<A, B> greaterOp(A a, B b)
 {
-<<<<<<< HEAD
-    if constexpr (is_big_int_v<A> && std::is_same_v<B, UInt8>)
-        return a > bigint_cast<UInt16>(b);
-    else if constexpr (is_big_int_v<B> && std::is_same_v<A, UInt8>)
-        return bigint_cast<UInt16>(a) > b;
-=======
     using CastA1 = std::conditional_t<is_big_int_v<B> && std::is_same_v<A, UInt8>, uint8_t, A>;
     using CastB1 = std::conditional_t<is_big_int_v<A> && std::is_same_v<B, UInt8>, uint8_t, B>;
 
@@ -211,7 +196,6 @@
 
     if constexpr (is_big_int_v<A> || is_big_int_v<B>)
         return bigint_cast<CastA>(a) > bigint_cast<CastB>(b);
->>>>>>> d304d522
     else
         return a > b;
 }
@@ -321,15 +305,7 @@
 {
     using LargestType = std::conditional_t<(sizeof(A) > sizeof(B)) || ((sizeof(A) == sizeof(B)) && !std::is_same_v<A, DB::UInt128>), A, B>;
 
-<<<<<<< HEAD
-    if constexpr (std::is_same_v<LargestType, DB::UInt128> && is_big_int_v<B>)
-        // hack for UInt128 and bUInt128
-        return bigint_cast<B>(a) == bigint_cast<B>(b);
-    else
-        return bigint_cast<LargestType>(a) == bigint_cast<LargestType>(b);
-=======
     return bigint_cast<LargestType>(a) == bigint_cast<LargestType>(b);
->>>>>>> d304d522
 }
 
 template <>
@@ -445,18 +421,6 @@
 template <typename A, typename B>
 inline bool_if_safe_conversion<A, B> notEqualsOp(A a, B b)
 {
-<<<<<<< HEAD
-    if constexpr (std::is_same_v<A, UInt8> && is_big_int_v<B>)
-        return bigint_cast<UInt16>(a) != b;
-    else if constexpr (std::is_same_v<B, UInt8> && is_big_int_v<A>)
-        return a != bigint_cast<UInt16>(b);
-    else if constexpr (std::is_same_v<A, DB::UInt128> && is_big_int_v<B>)
-        // hack for UInt128 and bUInt128
-        return bigint_cast<B>(a) != b;
-    else if constexpr (std::is_same_v<B, DB::UInt128> && is_big_int_v<A>)
-        // hack for UInt128 and bUInt128
-        return a != bigint_cast<A>(b);
-=======
     using CastA1 = std::conditional_t<is_big_int_v<B> && std::is_same_v<A, UInt8>, uint8_t, A>;
     using CastB1 = std::conditional_t<is_big_int_v<A> && std::is_same_v<B, UInt8>, uint8_t, B>;
 
@@ -465,7 +429,6 @@
 
     if constexpr (is_big_int_v<A> || is_big_int_v<B>)
         return bigint_cast<CastA>(a) != bigint_cast<CastB>(b);
->>>>>>> d304d522
     else
         return a != b;
 }
@@ -480,18 +443,6 @@
 template <typename A, typename B>
 inline bool_if_safe_conversion<A, B> lessOp(A a, B b)
 {
-<<<<<<< HEAD
-    if constexpr (std::is_same_v<A, UInt8> && is_big_int_v<B>)
-        return bigint_cast<UInt16>(a) < b;
-    else if constexpr (std::is_same_v<B, UInt8> && is_big_int_v<A>)
-        return a < bigint_cast<UInt16>(b);
-    else if constexpr (std::is_same_v<A, DB::UInt128> && is_big_int_v<B>)
-        // hack for UInt128 and bUInt128
-        return bigint_cast<B>(a) < b;
-    else if constexpr (std::is_same_v<B, DB::UInt128> && is_big_int_v<A>)
-        // hack for UInt128 and bUInt128
-        return a < bigint_cast<A>(b);
-=======
     using CastA1 = std::conditional_t<is_big_int_v<B> && std::is_same_v<A, UInt8>, uint8_t, A>;
     using CastB1 = std::conditional_t<is_big_int_v<A> && std::is_same_v<B, UInt8>, uint8_t, B>;
 
@@ -500,7 +451,6 @@
 
     if constexpr (is_big_int_v<A> || is_big_int_v<B>)
         return bigint_cast<CastA>(a) < bigint_cast<CastB>(b);
->>>>>>> d304d522
     else
         return a < b;
 }
@@ -517,18 +467,6 @@
 template <typename A, typename B>
 inline bool_if_safe_conversion<A, B> lessOrEqualsOp(A a, B b)
 {
-<<<<<<< HEAD
-    if constexpr (std::is_same_v<A, UInt8> && is_big_int_v<B>)
-        return bigint_cast<UInt16>(a) <= b;
-    else if constexpr (std::is_same_v<B, UInt8> && is_big_int_v<A>)
-        return a <= bigint_cast<UInt16>(b);
-    else if constexpr (std::is_same_v<A, DB::UInt128> && is_big_int_v<B>)
-        // hack for UInt128 and bUInt128
-        return bigint_cast<B>(a) <= b;
-    else if constexpr (std::is_same_v<B, DB::UInt128> && is_big_int_v<A>)
-        // hack for UInt128 and bUInt128
-        return a <= bigint_cast<A>(b);
-=======
     using CastA1 = std::conditional_t<is_big_int_v<B> && std::is_same_v<A, UInt8>, uint8_t, A>;
     using CastB1 = std::conditional_t<is_big_int_v<A> && std::is_same_v<B, UInt8>, uint8_t, B>;
 
@@ -537,7 +475,6 @@
 
     if constexpr (is_big_int_v<A> || is_big_int_v<B>)
         return bigint_cast<CastA>(a) <= bigint_cast<CastB>(b);
->>>>>>> d304d522
     else
         return a <= b;
 }
@@ -554,18 +491,6 @@
 template <typename A, typename B>
 inline bool_if_safe_conversion<A, B> greaterOrEqualsOp(A a, B b)
 {
-<<<<<<< HEAD
-    if constexpr (std::is_same_v<A, UInt8> && is_big_int_v<B>)
-        return bigint_cast<UInt16>(a) >= b;
-    else if constexpr (std::is_same_v<B, UInt8> && is_big_int_v<A>)
-        return a >= bigint_cast<UInt16>(b);
-    else if constexpr (std::is_same_v<A, DB::UInt128> && is_big_int_v<B>)
-        // hack for UInt128 and bUInt128
-        return bigint_cast<B>(a) >= b;
-    else if constexpr (std::is_same_v<B, DB::UInt128> && is_big_int_v<A>)
-        // hack for UInt128 and bUInt128
-        return a >= bigint_cast<A>(b);
-=======
     using CastA1 = std::conditional_t<is_big_int_v<B> && std::is_same_v<A, UInt8>, uint8_t, A>;
     using CastB1 = std::conditional_t<is_big_int_v<A> && std::is_same_v<B, UInt8>, uint8_t, B>;
 
@@ -574,7 +499,6 @@
 
     if constexpr (is_big_int_v<A> || is_big_int_v<B>)
         return bigint_cast<CastA>(a) >= bigint_cast<CastB>(b);
->>>>>>> d304d522
     else
         return a >= b;
 }
