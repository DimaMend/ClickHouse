#include <Columns/ColumnArray.h>
#include <Columns/ColumnMap.h>
#include <Columns/ColumnTuple.h>
#include <Core/BaseSettings.h>
#include <Core/BaseSettingsFwdMacrosImpl.h>
#include <Core/BaseSettingsProgramOptions.h>
#include <Core/DistributedCacheDefines.h>
#include <Core/FormatFactorySettings.h>
#include <Core/Settings.h>
#include <Core/SettingsChangesHistory.h>
#include <Core/SettingsEnums.h>
#include <Core/SettingsFields.h>
#include <IO/ReadBufferFromString.h>
#include <IO/S3Defines.h>
#include <Storages/System/MutableColumnsAndConstraints.h>
#include <base/types.h>
#include <Common/NamePrompter.h>
#include <Common/typeid_cast.h>

#include <boost/program_options.hpp>
#include <Poco/Util/AbstractConfiguration.h>
#include <Poco/Util/Application.h>

#include <cstring>

#if !CLICKHOUSE_CLOUD
constexpr UInt64 default_max_size_to_drop = 50000000000lu;
constexpr UInt64 default_distributed_cache_connect_max_tries = 20lu;
#else
constexpr UInt64 default_max_size_to_drop = 0lu;
constexpr UInt64 default_distributed_cache_connect_max_tries = DistributedCache::DEFAULT_CONNECT_MAX_TRIES;
#endif

namespace DB
{

namespace ErrorCodes
{
    extern const int THERE_IS_NO_PROFILE;
    extern const int NO_ELEMENTS_IN_CONFIG;
    extern const int UNKNOWN_ELEMENT_IN_CONFIG;
    extern const int BAD_ARGUMENTS;
}

/** List of settings: type, name, default value, description, flags
  *
  * This looks rather inconvenient. It is done that way to avoid repeating settings in different places.
  * Note: as an alternative, we could implement settings to be completely dynamic in the form of the map: String -> Field,
  *  but we are not going to do it, because settings are used everywhere as static struct fields.
  *
  * `flags` can include a Tier (BETA | EXPERIMENTAL) and an optional bitwise AND with IMPORTANT.
  * The default (0) means a PRODUCTION ready setting
  *
  * A setting is "IMPORTANT" if it affects the results of queries and can't be ignored by older versions.
  * Tiers:
  * EXPERIMENTAL: The feature is in active development stage. Mostly for developers or for ClickHouse enthusiasts.
  * BETA: There are no known bugs problems in the functionality, but the outcome of using it together with other
  * features/components is unknown and correctness is not guaranteed.
  * PRODUCTION (Default): The feature is safe to use along with other features from the PRODUCTION tier.
  *
  * When adding new or changing existing settings add them to the settings changes history in SettingsChangesHistory.cpp
  * for tracking settings changes in different versions and for special `compatibility` settings to work correctly.
  *
  * The settings in this list are used to autogenerate the markdown documentation. You can find the script which
  * generates the markdown from source here: https://github.com/ClickHouse/clickhouse-docs/blob/main/scripts/settings/autogenerate-settings.sh
  *
  * If a setting has an effect only in ClickHouse Cloud, then please include in the description: "Only has an effect in ClickHouse Cloud."
  */

// clang-format off
#if defined(__CLION_IDE__)
/// CLion freezes for a minute every time it processes this
#define COMMON_SETTINGS(DECLARE, ALIAS)
#define OBSOLETE_SETTINGS(DECLARE, ALIAS)
#else
#define COMMON_SETTINGS(DECLARE, ALIAS) \
    DECLARE(Dialect, dialect, Dialect::clickhouse, R"(
Which dialect will be used to parse query
)", 0)\
    DECLARE(UInt64, min_compress_block_size, 65536, R"(
For [MergeTree](../../engines/table-engines/mergetree-family/mergetree.md) tables. In order to reduce latency when processing queries, a block is compressed when writing the next mark if its size is at least `min_compress_block_size`. By default, 65,536.

The actual size of the block, if the uncompressed data is less than `max_compress_block_size`, is no less than this value and no less than the volume of data for one mark.

Let's look at an example. Assume that `index_granularity` was set to 8192 during table creation.

We are writing a UInt32-type column (4 bytes per value). When writing 8192 rows, the total will be 32 KB of data. Since min_compress_block_size = 65,536, a compressed block will be formed for every two marks.

We are writing a URL column with the String type (average size of 60 bytes per value). When writing 8192 rows, the average will be slightly less than 500 KB of data. Since this is more than 65,536, a compressed block will be formed for each mark. In this case, when reading data from the disk in the range of a single mark, extra data won't be decompressed.

:::note
This is an expert-level setting, and you shouldn't change it if you're just getting started with ClickHouse.
:::
)", 0) \
    DECLARE(UInt64, max_compress_block_size, 1048576, R"(
The maximum size of blocks of uncompressed data before compressing for writing to a table. By default, 1,048,576 (1 MiB). Specifying a smaller block size generally leads to slightly reduced compression ratio, the compression and decompression speed increases slightly due to cache locality, and memory consumption is reduced.

:::note
This is an expert-level setting, and you shouldn't change it if you're just getting started with ClickHouse.
:::

Don't confuse blocks for compression (a chunk of memory consisting of bytes) with blocks for query processing (a set of rows from a table).
)", 0) \
    DECLARE(UInt64, max_block_size, DEFAULT_BLOCK_SIZE, R"(
In ClickHouse, data is processed by blocks, which are sets of column parts. The internal processing cycles for a single block are efficient but there are noticeable costs when processing each block.

The `max_block_size` setting indicates the recommended maximum number of rows to include in a single block when loading data from tables. Blocks the size of `max_block_size` are not always loaded from the table: if ClickHouse determines that less data needs to be retrieved, a smaller block is processed.

The block size should not be too small to avoid noticeable costs when processing each block. It should also not be too large to ensure that queries with a LIMIT clause execute quickly after processing the first block. When setting `max_block_size`, the goal should be to avoid consuming too much memory when extracting a large number of columns in multiple threads and to preserve at least some cache locality.
)", 0) \
    DECLARE(UInt64, max_insert_block_size, DEFAULT_INSERT_BLOCK_SIZE, R"(
The size of blocks (in a count of rows) to form for insertion into a table.
This setting only applies in cases when the server forms the blocks.
For example, for an INSERT via the HTTP interface, the server parses the data format and forms blocks of the specified size.
But when using clickhouse-client, the client parses the data itself, and the 'max_insert_block_size' setting on the server does not affect the size of the inserted blocks.
The setting also does not have a purpose when using INSERT SELECT, since data is inserted using the same blocks that are formed after SELECT.

The default is slightly more than `max_block_size`. The reason for this is that certain table engines (`*MergeTree`) form a data part on the disk for each inserted block, which is a fairly large entity. Similarly, `*MergeTree` tables sort data during insertion, and a large enough block size allow sorting more data in RAM.
)", 0) \
    DECLARE(UInt64, min_insert_block_size_rows, DEFAULT_INSERT_BLOCK_SIZE, R"(
Sets the minimum number of rows in the block that can be inserted into a table by an `INSERT` query. Smaller-sized blocks are squashed into bigger ones.

Possible values:

- Positive integer.
- 0 — Squashing disabled.
)", 0) \
    DECLARE(UInt64, min_insert_block_size_bytes, (DEFAULT_INSERT_BLOCK_SIZE * 256), R"(
Sets the minimum number of bytes in the block which can be inserted into a table by an `INSERT` query. Smaller-sized blocks are squashed into bigger ones.

Possible values:

- Positive integer.
- 0 — Squashing disabled.
)", 0) \
    DECLARE(UInt64, min_insert_block_size_rows_for_materialized_views, 0, R"(
Sets the minimum number of rows in the block which can be inserted into a table by an `INSERT` query. Smaller-sized blocks are squashed into bigger ones. This setting is applied only for blocks inserted into [materialized view](../../sql-reference/statements/create/view.md). By adjusting this setting, you control blocks squashing while pushing to materialized view and avoid excessive memory usage.

Possible values:

- Any positive integer.
- 0 — Squashing disabled.

**See Also**

- [min_insert_block_size_rows](#min_insert_block_size_rows)
)", 0) \
    DECLARE(UInt64, min_insert_block_size_bytes_for_materialized_views, 0, R"(
Sets the minimum number of bytes in the block which can be inserted into a table by an `INSERT` query. Smaller-sized blocks are squashed into bigger ones. This setting is applied only for blocks inserted into [materialized view](../../sql-reference/statements/create/view.md). By adjusting this setting, you control blocks squashing while pushing to materialized view and avoid excessive memory usage.

Possible values:

- Any positive integer.
- 0 — Squashing disabled.

**See also**

- [min_insert_block_size_bytes](#min_insert_block_size_bytes)
)", 0) \
    DECLARE(UInt64, min_external_table_block_size_rows, DEFAULT_INSERT_BLOCK_SIZE, R"(
Squash blocks passed to external table to specified size in rows, if blocks are not big enough.
)", 0) \
    DECLARE(UInt64, min_external_table_block_size_bytes, (DEFAULT_INSERT_BLOCK_SIZE * 256), R"(
Squash blocks passed to the external table to a specified size in bytes, if blocks are not big enough.
)", 0) \
    DECLARE(UInt64, max_joined_block_size_rows, DEFAULT_BLOCK_SIZE, R"(
Maximum block size for JOIN result (if join algorithm supports it). 0 means unlimited.
)", 0) \
    DECLARE(UInt64, min_joined_block_size_bytes, 524288, R"(
Minimum block size for JOIN result (if join algorithm supports it). 0 means unlimited.
)", 0) \
    DECLARE(UInt64, max_insert_threads, 0, R"(
The maximum number of threads to execute the `INSERT SELECT` query.

Possible values:

- 0 (or 1) — `INSERT SELECT` no parallel execution.
- Positive integer. Bigger than 1.

Cloud default value: from `2` to `4`, depending on the service size.

Parallel `INSERT SELECT` has effect only if the `SELECT` part is executed in parallel, see [max_threads](#max_threads) setting.
Higher values will lead to higher memory usage.
)", 0) \
    DECLARE(UInt64, max_insert_delayed_streams_for_parallel_write, 0, R"(
The maximum number of streams (columns) to delay final part flush. Default - auto (1000 in case of underlying storage supports parallel write, for example S3 and disabled otherwise)
)", 0) \
    DECLARE(MaxThreads, max_final_threads, 0, R"(
Sets the maximum number of parallel threads for the `SELECT` query data read phase with the [FINAL](/sql-reference/statements/select/from#final-modifier) modifier.

Possible values:

- Positive integer.
- 0 or 1 — Disabled. `SELECT` queries are executed in a single thread.
)", 0) \
    DECLARE(UInt64, max_threads_for_indexes, 0, R"(
The maximum number of threads process indices.
)", 0) \
    DECLARE(MaxThreads, max_threads, 0, R"(
The maximum number of query processing threads, excluding threads for retrieving data from remote servers (see the 'max_distributed_connections' parameter).

This parameter applies to threads that perform the same stages of the query processing pipeline in parallel.
For example, when reading from a table, if it is possible to evaluate expressions with functions, filter with WHERE and pre-aggregate for GROUP BY in parallel using at least 'max_threads' number of threads, then 'max_threads' are used.

For queries that are completed quickly because of a LIMIT, you can set a lower 'max_threads'. For example, if the necessary number of entries are located in every block and max_threads = 8, then 8 blocks are retrieved, although it would have been enough to read just one.

The smaller the `max_threads` value, the less memory is consumed.
)", 0) \
    DECLARE(Bool, use_concurrency_control, true, R"(
Respect the server's concurrency control (see the `concurrent_threads_soft_limit_num` and `concurrent_threads_soft_limit_ratio_to_cores` global server settings). If disabled, it allows using a larger number of threads even if the server is overloaded (not recommended for normal usage, and needed mostly for tests).
)", 0) \
    DECLARE(MaxThreads, max_download_threads, 4, R"(
The maximum number of threads to download data (e.g. for URL engine).
)", 0) \
    DECLARE(MaxThreads, max_parsing_threads, 0, R"(
The maximum number of threads to parse data in input formats that support parallel parsing. By default, it is determined automatically
)", 0) \
    DECLARE(UInt64, max_download_buffer_size, 10*1024*1024, R"(
The maximal size of buffer for parallel downloading (e.g. for URL engine) per each thread.
)", 0) \
    DECLARE(UInt64, max_read_buffer_size, DBMS_DEFAULT_BUFFER_SIZE, R"(
The maximum size of the buffer to read from the filesystem.
)", 0) \
    DECLARE(UInt64, max_read_buffer_size_local_fs, 128*1024, R"(
The maximum size of the buffer to read from local filesystem. If set to 0 then max_read_buffer_size will be used.
)", 0) \
    DECLARE(UInt64, max_read_buffer_size_remote_fs, 0, R"(
The maximum size of the buffer to read from remote filesystem. If set to 0 then max_read_buffer_size will be used.
)", 0) \
    DECLARE(UInt64, max_distributed_connections, 1024, R"(
The maximum number of simultaneous connections with remote servers for distributed processing of a single query to a single Distributed table. We recommend setting a value no less than the number of servers in the cluster.

The following parameters are only used when creating Distributed tables (and when launching a server), so there is no reason to change them at runtime.
)", 0) \
    DECLARE(UInt64, max_query_size, DBMS_DEFAULT_MAX_QUERY_SIZE, R"(
The maximum number of bytes of a query string parsed by the SQL parser.
Data in the VALUES clause of INSERT queries is processed by a separate stream parser (that consumes O(1) RAM) and not affected by this restriction.

:::note
`max_query_size` cannot be set within an SQL query (e.g., `SELECT now() SETTINGS max_query_size=10000`) because ClickHouse needs to allocate a buffer to parse the query, and this buffer size is determined by the `max_query_size` setting, which must be configured before the query is executed.
:::
)", 0) \
    DECLARE(UInt64, interactive_delay, 100000, R"(
The interval in microseconds for checking whether request execution has been canceled and sending the progress.
)", 0) \
    DECLARE(Seconds, connect_timeout, DBMS_DEFAULT_CONNECT_TIMEOUT_SEC, R"(
Connection timeout if there are no replicas.
)", 0) \
    DECLARE(Milliseconds, handshake_timeout_ms, 10000, R"(
Timeout in milliseconds for receiving Hello packet from replicas during handshake.
)", 0) \
    DECLARE(Milliseconds, connect_timeout_with_failover_ms, 1000, R"(
The timeout in milliseconds for connecting to a remote server for a Distributed table engine, if the 'shard' and 'replica' sections are used in the cluster definition.
If unsuccessful, several attempts are made to connect to various replicas.
)", 0) \
    DECLARE(Milliseconds, connect_timeout_with_failover_secure_ms, 1000, R"(
Connection timeout for selecting first healthy replica (for secure connections).
)", 0) \
    DECLARE(Seconds, receive_timeout, DBMS_DEFAULT_RECEIVE_TIMEOUT_SEC, R"(
Timeout for receiving data from the network, in seconds. If no bytes were received in this interval, the exception is thrown. If you set this setting on the client, the 'send_timeout' for the socket will also be set on the corresponding connection end on the server.
)", 0) \
    DECLARE(Seconds, send_timeout, DBMS_DEFAULT_SEND_TIMEOUT_SEC, R"(
Timeout for sending data to the network, in seconds. If a client needs to send some data but is not able to send any bytes in this interval, the exception is thrown. If you set this setting on the client, the 'receive_timeout' for the socket will also be set on the corresponding connection end on the server.
)", 0) \
    DECLARE(Seconds, tcp_keep_alive_timeout, DEFAULT_TCP_KEEP_ALIVE_TIMEOUT /* less than DBMS_DEFAULT_RECEIVE_TIMEOUT_SEC */, R"(
The time in seconds the connection needs to remain idle before TCP starts sending keepalive probes
)", 0) \
    DECLARE(Milliseconds, hedged_connection_timeout_ms, 50, R"(
Connection timeout for establishing connection with replica for Hedged requests
)", 0) \
    DECLARE(Milliseconds, receive_data_timeout_ms, 2000, R"(
Connection timeout for receiving first packet of data or packet with positive progress from replica
)", 0) \
    DECLARE(Bool, use_hedged_requests, true, R"(
Enables hedged requests logic for remote queries. It allows to establish many connections with different replicas for query.
New connection is enabled in case existent connection(s) with replica(s) were not established within `hedged_connection_timeout`
or no data was received within `receive_data_timeout`. Query uses the first connection which send non empty progress packet (or data packet, if `allow_changing_replica_until_first_data_packet`);
other connections are cancelled. Queries with `max_parallel_replicas > 1` are supported.

Enabled by default.

Disabled by default on Cloud.
)", 0) \
    DECLARE(Bool, allow_changing_replica_until_first_data_packet, false, R"(
If it's enabled, in hedged requests we can start new connection until receiving first data packet even if we have already made some progress
(but progress haven't updated for `receive_data_timeout` timeout), otherwise we disable changing replica after the first time we made progress.
)", 0) \
    DECLARE(Milliseconds, queue_max_wait_ms, 0, R"(
The wait time in the request queue, if the number of concurrent requests exceeds the maximum.
)", 0) \
    DECLARE(Milliseconds, connection_pool_max_wait_ms, 0, R"(
The wait time in milliseconds for a connection when the connection pool is full.

Possible values:

- Positive integer.
- 0 — Infinite timeout.
)", 0) \
    DECLARE(Milliseconds, replace_running_query_max_wait_ms, 5000, R"(
The wait time for running the query with the same `query_id` to finish, when the [replace_running_query](#replace_running_query) setting is active.

Possible values:

- Positive integer.
- 0 — Throwing an exception that does not allow to run a new query if the server already executes a query with the same `query_id`.
)", 0) \
    DECLARE(Milliseconds, kafka_max_wait_ms, 5000, R"(
The wait time in milliseconds for reading messages from [Kafka](/engines/table-engines/integrations/kafka) before retry.

Possible values:

- Positive integer.
- 0 — Infinite timeout.

See also:

- [Apache Kafka](https://kafka.apache.org/)
)", 0) \
    DECLARE(Milliseconds, rabbitmq_max_wait_ms, 5000, R"(
The wait time for reading from RabbitMQ before retry.
)", 0) \
    DECLARE(UInt64, poll_interval, DBMS_DEFAULT_POLL_INTERVAL, R"(
Block at the query wait loop on the server for the specified number of seconds.
)", 0) \
    DECLARE(UInt64, idle_connection_timeout, 3600, R"(
Timeout to close idle TCP connections after specified number of seconds.

Possible values:

- Positive integer (0 - close immediately, after 0 seconds).
)", 0) \
    DECLARE(UInt64, distributed_connections_pool_size, 1024, R"(
The maximum number of simultaneous connections with remote servers for distributed processing of all queries to a single Distributed table. We recommend setting a value no less than the number of servers in the cluster.
)", 0) \
    DECLARE(UInt64, connections_with_failover_max_tries, 3, R"(
The maximum number of connection attempts with each replica for the Distributed table engine.
)", 0) \
    DECLARE(UInt64, s3_strict_upload_part_size, S3::DEFAULT_STRICT_UPLOAD_PART_SIZE, R"(
The exact size of part to upload during multipart upload to S3 (some implementations does not supports variable size parts).
)", 0) \
    DECLARE(UInt64, azure_strict_upload_part_size, 0, R"(
The exact size of part to upload during multipart upload to Azure blob storage.
)", 0) \
    DECLARE(UInt64, azure_max_blocks_in_multipart_upload, 50000, R"(
Maximum number of blocks in multipart upload for Azure.
)", 0) \
    DECLARE(UInt64, s3_min_upload_part_size, S3::DEFAULT_MIN_UPLOAD_PART_SIZE, R"(
The minimum size of part to upload during multipart upload to S3.
)", 0) \
    DECLARE(UInt64, s3_max_upload_part_size, S3::DEFAULT_MAX_UPLOAD_PART_SIZE, R"(
The maximum size of part to upload during multipart upload to S3.
)", 0) \
    DECLARE(UInt64, azure_min_upload_part_size, 16*1024*1024, R"(
The minimum size of part to upload during multipart upload to Azure blob storage.
)", 0) \
    DECLARE(UInt64, azure_max_upload_part_size, 5ull*1024*1024*1024, R"(
The maximum size of part to upload during multipart upload to Azure blob storage.
)", 0) \
    DECLARE(UInt64, s3_upload_part_size_multiply_factor, S3::DEFAULT_UPLOAD_PART_SIZE_MULTIPLY_FACTOR, R"(
Multiply s3_min_upload_part_size by this factor each time s3_multiply_parts_count_threshold parts were uploaded from a single write to S3.
)", 0) \
    DECLARE(UInt64, s3_upload_part_size_multiply_parts_count_threshold, S3::DEFAULT_UPLOAD_PART_SIZE_MULTIPLY_PARTS_COUNT_THRESHOLD, R"(
Each time this number of parts was uploaded to S3, s3_min_upload_part_size is multiplied by s3_upload_part_size_multiply_factor.
)", 0) \
    DECLARE(UInt64, s3_max_part_number, S3::DEFAULT_MAX_PART_NUMBER, R"(
Maximum part number number for s3 upload part.
)", 0) \
    DECLARE(Bool, s3_allow_multipart_copy, true, R"(
Allow multipart copy in S3.
)", 0) \
    DECLARE(UInt64, s3_max_single_operation_copy_size, S3::DEFAULT_MAX_SINGLE_OPERATION_COPY_SIZE, R"(
Maximum size for single-operation copy in s3. This setting is used only if s3_allow_multipart_copy is true.
)", 0) \
    DECLARE(UInt64, azure_upload_part_size_multiply_factor, 2, R"(
Multiply azure_min_upload_part_size by this factor each time azure_multiply_parts_count_threshold parts were uploaded from a single write to Azure blob storage.
)", 0) \
    DECLARE(UInt64, azure_upload_part_size_multiply_parts_count_threshold, 500, R"(
Each time this number of parts was uploaded to Azure blob storage, azure_min_upload_part_size is multiplied by azure_upload_part_size_multiply_factor.
)", 0) \
    DECLARE(UInt64, s3_max_inflight_parts_for_one_file, S3::DEFAULT_MAX_INFLIGHT_PARTS_FOR_ONE_FILE, R"(
The maximum number of a concurrent loaded parts in multipart upload request. 0 means unlimited.
)", 0) \
    DECLARE(UInt64, azure_max_inflight_parts_for_one_file, 20, R"(
The maximum number of a concurrent loaded parts in multipart upload request. 0 means unlimited.
)", 0) \
    DECLARE(UInt64, s3_max_single_part_upload_size, S3::DEFAULT_MAX_SINGLE_PART_UPLOAD_SIZE, R"(
The maximum size of object to upload using singlepart upload to S3.
)", 0) \
    DECLARE(UInt64, azure_max_single_part_upload_size, 100*1024*1024, R"(
The maximum size of object to upload using singlepart upload to Azure blob storage.
)", 0)                                                                             \
    DECLARE(UInt64, azure_max_single_part_copy_size, 256*1024*1024, R"(
The maximum size of object to copy using single part copy to Azure blob storage.
)", 0) \
    DECLARE(UInt64, s3_max_single_read_retries, S3::DEFAULT_MAX_SINGLE_READ_TRIES, R"(
The maximum number of retries during single S3 read.
)", 0) \
    DECLARE(UInt64, azure_max_single_read_retries, 4, R"(
The maximum number of retries during single Azure blob storage read.
)", 0) \
    DECLARE(UInt64, azure_max_unexpected_write_error_retries, 4, R"(
The maximum number of retries in case of unexpected errors during Azure blob storage write
)", 0) \
    DECLARE(UInt64, s3_max_unexpected_write_error_retries, S3::DEFAULT_MAX_UNEXPECTED_WRITE_ERROR_RETRIES, R"(
The maximum number of retries in case of unexpected errors during S3 write.
)", 0) \
    DECLARE(UInt64, s3_max_redirects, S3::DEFAULT_MAX_REDIRECTS, R"(
Max number of S3 redirects hops allowed.
)", 0) \
    DECLARE(UInt64, s3_max_connections, S3::DEFAULT_MAX_CONNECTIONS, R"(
The maximum number of connections per server.
)", 0) \
    DECLARE(UInt64, s3_max_get_rps, 0, R"(
Limit on S3 GET request per second rate before throttling. Zero means unlimited.
)", 0) \
    DECLARE(UInt64, s3_max_get_burst, 0, R"(
Max number of requests that can be issued simultaneously before hitting request per second limit. By default (0) equals to `s3_max_get_rps`
)", 0) \
    DECLARE(UInt64, s3_max_put_rps, 0, R"(
Limit on S3 PUT request per second rate before throttling. Zero means unlimited.
)", 0) \
    DECLARE(UInt64, s3_max_put_burst, 0, R"(
Max number of requests that can be issued simultaneously before hitting request per second limit. By default (0) equals to `s3_max_put_rps`
)", 0) \
    DECLARE(UInt64, s3_list_object_keys_size, S3::DEFAULT_LIST_OBJECT_KEYS_SIZE, R"(
Maximum number of files that could be returned in batch by ListObject request
)", 0) \
    DECLARE(Bool, s3_use_adaptive_timeouts, S3::DEFAULT_USE_ADAPTIVE_TIMEOUTS, R"(
When set to `true` than for all s3 requests first two attempts are made with low send and receive timeouts.
When set to `false` than all attempts are made with identical timeouts.
)", 0) \
    DECLARE(UInt64, azure_list_object_keys_size, 1000, R"(
Maximum number of files that could be returned in batch by ListObject request
)", 0) \
    DECLARE(Bool, s3_truncate_on_insert, false, R"(
Enables or disables truncate before inserts in s3 engine tables. If disabled, an exception will be thrown on insert attempts if an S3 object already exists.

Possible values:
- 0 — `INSERT` query creates a new file or fail if file exists and s3_create_new_file_on_insert is not set.
- 1 — `INSERT` query replaces existing content of the file with the new data.

See more details [here](/integrations/s3#inserting-data).
)", 0) \
    DECLARE(Bool, azure_truncate_on_insert, false, R"(
Enables or disables truncate before insert in azure engine tables.
)", 0) \
    DECLARE(Bool, s3_create_new_file_on_insert, false, R"(
Enables or disables creating a new file on each insert in s3 engine tables. If enabled, on each insert a new S3 object will be created with the key, similar to this pattern:

initial: `data.Parquet.gz` -> `data.1.Parquet.gz` -> `data.2.Parquet.gz`, etc.

Possible values:
- 0 — `INSERT` query creates a new file or fail if file exists and s3_truncate_on_insert is not set.
- 1 — `INSERT` query creates a new file on each insert using suffix (from the second one) if s3_truncate_on_insert is not set.

See more details [here](/integrations/s3#inserting-data).
)", 0) \
    DECLARE(Bool, s3_skip_empty_files, true, R"(
Enables or disables skipping empty files in [S3](../../engines/table-engines/integrations/s3.md) engine tables.

Possible values:
- 0 — `SELECT` throws an exception if empty file is not compatible with requested format.
- 1 — `SELECT` returns empty result for empty file.
)", 0) \
    DECLARE(Bool, azure_create_new_file_on_insert, false, R"(
Enables or disables creating a new file on each insert in azure engine tables
)", 0) \
    DECLARE(Bool, s3_check_objects_after_upload, false, R"(
Check each uploaded object to s3 with head request to be sure that upload was successful
)", 0) \
    DECLARE(Bool, azure_check_objects_after_upload, false, R"(
Check each uploaded object in azure blob storage to be sure that upload was successful
)", 0) \
    DECLARE(Bool, s3_allow_parallel_part_upload, true, R"(
Use multiple threads for s3 multipart upload. It may lead to slightly higher memory usage
)", 0) \
    DECLARE(Bool, azure_allow_parallel_part_upload, true, R"(
Use multiple threads for azure multipart upload.
)", 0) \
    DECLARE(Bool, s3_throw_on_zero_files_match, false, R"(
Throw an error, when ListObjects request cannot match any files
)", 0) \
    DECLARE(Bool, hdfs_throw_on_zero_files_match, false, R"(
Throw an error if matched zero files according to glob expansion rules.

Possible values:
- 1 — `SELECT` throws an exception.
- 0 — `SELECT` returns empty result.
)", 0) \
    DECLARE(Bool, azure_throw_on_zero_files_match, false, R"(
Throw an error if matched zero files according to glob expansion rules.

Possible values:
- 1 — `SELECT` throws an exception.
- 0 — `SELECT` returns empty result.
)", 0) \
    DECLARE(Bool, s3_ignore_file_doesnt_exist, false, R"(
Ignore absence of file if it does not exist when reading certain keys.

Possible values:
- 1 — `SELECT` returns empty result.
- 0 — `SELECT` throws an exception.
)", 0) \
    DECLARE(Bool, hdfs_ignore_file_doesnt_exist, false, R"(
Ignore absence of file if it does not exist when reading certain keys.

Possible values:
- 1 — `SELECT` returns empty result.
- 0 — `SELECT` throws an exception.
)", 0) \
    DECLARE(Bool, azure_ignore_file_doesnt_exist, false, R"(
Ignore absence of file if it does not exist when reading certain keys.

Possible values:
- 1 — `SELECT` returns empty result.
- 0 — `SELECT` throws an exception.
)", 0) \
    DECLARE(UInt64, azure_sdk_max_retries, 10, R"(
Maximum number of retries in azure sdk
)", 0) \
    DECLARE(UInt64, azure_sdk_retry_initial_backoff_ms, 10, R"(
Minimal backoff between retries in azure sdk
)", 0) \
    DECLARE(UInt64, azure_sdk_retry_max_backoff_ms, 1000, R"(
Maximal backoff between retries in azure sdk
)", 0) \
    DECLARE(Bool, s3_validate_request_settings, true, R"(
Enables s3 request settings validation.

Possible values:
- 1 — validate settings.
- 0 — do not validate settings.
)", 0) \
    DECLARE(Bool, s3_disable_checksum, S3::DEFAULT_DISABLE_CHECKSUM, R"(
Do not calculate a checksum when sending a file to S3. This speeds up writes by avoiding excessive processing passes on a file. It is mostly safe as the data of MergeTree tables is checksummed by ClickHouse anyway, and when S3 is accessed with HTTPS, the TLS layer already provides integrity while transferring through the network. While additional checksums on S3 give defense in depth.
)", 0) \
    DECLARE(UInt64, s3_retry_attempts, S3::DEFAULT_RETRY_ATTEMPTS, R"(
Setting for Aws::Client::RetryStrategy, Aws::Client does retries itself, 0 means no retries
)", 0) \
    DECLARE(UInt64, s3_request_timeout_ms, S3::DEFAULT_REQUEST_TIMEOUT_MS, R"(
Idleness timeout for sending and receiving data to/from S3. Fail if a single TCP read or write call blocks for this long.
)", 0) \
    DECLARE(UInt64, s3_connect_timeout_ms, S3::DEFAULT_CONNECT_TIMEOUT_MS, R"(
Connection timeout for host from s3 disks.
)", 0) \
    DECLARE(Bool, enable_s3_requests_logging, false, R"(
Enable very explicit logging of S3 requests. Makes sense for debug only.
)", 0) \
    DECLARE(String, s3queue_default_zookeeper_path, "/clickhouse/s3queue/", R"(
Default zookeeper path prefix for S3Queue engine
)", 0) \
    DECLARE(Bool, s3queue_migrate_old_metadata_to_buckets, false, R"(
Migrate old metadata structure of S3Queue table to a new one
)", 0) \
    DECLARE(Bool, s3queue_enable_logging_to_s3queue_log, false, R"(
Enable writing to system.s3queue_log. The value can be overwritten per table with table settings
)", 0) \
    DECLARE(UInt64, hdfs_replication, 0, R"(
The actual number of replications can be specified when the hdfs file is created.
)", 0) \
    DECLARE(Bool, hdfs_truncate_on_insert, false, R"(
Enables or disables truncation before an insert in hdfs engine tables. If disabled, an exception will be thrown on an attempt to insert if a file in HDFS already exists.

Possible values:
- 0 — `INSERT` query appends new data to the end of the file.
- 1 — `INSERT` query replaces existing content of the file with the new data.
)", 0) \
    DECLARE(Bool, hdfs_create_new_file_on_insert, false, R"(
Enables or disables creating a new file on each insert in HDFS engine tables. If enabled, on each insert a new HDFS file will be created with the name, similar to this pattern:

initial: `data.Parquet.gz` -> `data.1.Parquet.gz` -> `data.2.Parquet.gz`, etc.

Possible values:
- 0 — `INSERT` query appends new data to the end of the file.
- 1 — `INSERT` query creates a new file.
)", 0) \
    DECLARE(Bool, hdfs_skip_empty_files, false, R"(
Enables or disables skipping empty files in [HDFS](../../engines/table-engines/integrations/hdfs.md) engine tables.

Possible values:
- 0 — `SELECT` throws an exception if empty file is not compatible with requested format.
- 1 — `SELECT` returns empty result for empty file.
)", 0) \
    DECLARE(Bool, azure_skip_empty_files, false, R"(
Enables or disables skipping empty files in S3 engine.

Possible values:
- 0 — `SELECT` throws an exception if empty file is not compatible with requested format.
- 1 — `SELECT` returns empty result for empty file.
)", 0) \
    DECLARE(UInt64, hsts_max_age, 0, R"(
Expired time for HSTS. 0 means disable HSTS.
)", 0) \
    DECLARE(Bool, extremes, false, R"(
Whether to count extreme values (the minimums and maximums in columns of a query result). Accepts 0 or 1. By default, 0 (disabled).
For more information, see the section "Extreme values".
)", IMPORTANT) \
    DECLARE(Bool, use_uncompressed_cache, false, R"(
Whether to use a cache of uncompressed blocks. Accepts 0 or 1. By default, 0 (disabled).
Using the uncompressed cache (only for tables in the MergeTree family) can significantly reduce latency and increase throughput when working with a large number of short queries. Enable this setting for users who send frequent short requests. Also pay attention to the [uncompressed_cache_size](/operations/server-configuration-parameters/settings#uncompressed_cache_size) configuration parameter (only set in the config file) – the size of uncompressed cache blocks. By default, it is 8 GiB. The uncompressed cache is filled in as needed and the least-used data is automatically deleted.

For queries that read at least a somewhat large volume of data (one million rows or more), the uncompressed cache is disabled automatically to save space for truly small queries. This means that you can keep the 'use_uncompressed_cache' setting always set to 1.
)", 0) \
    DECLARE(Bool, replace_running_query, false, R"(
When using the HTTP interface, the 'query_id' parameter can be passed. This is any string that serves as the query identifier.
If a query from the same user with the same 'query_id' already exists at this time, the behaviour depends on the 'replace_running_query' parameter.

`0` (default) – Throw an exception (do not allow the query to run if a query with the same 'query_id' is already running).

`1` – Cancel the old query and start running the new one.

Set this parameter to 1 for implementing suggestions for segmentation conditions. After entering the next character, if the old query hasn't finished yet, it should be cancelled.
)", 0) \
    DECLARE(UInt64, max_remote_read_network_bandwidth, 0, R"(
The maximum speed of data exchange over the network in bytes per second for read.
)", 0) \
    DECLARE(UInt64, max_remote_write_network_bandwidth, 0, R"(
The maximum speed of data exchange over the network in bytes per second for write.
)", 0) \
    DECLARE(UInt64, max_local_read_bandwidth, 0, R"(
The maximum speed of local reads in bytes per second.
)", 0) \
    DECLARE(UInt64, max_local_write_bandwidth, 0, R"(
The maximum speed of local writes in bytes per second.
)", 0) \
    DECLARE(Bool, stream_like_engine_allow_direct_select, false, R"(
Allow direct SELECT query for Kafka, RabbitMQ, FileLog, Redis Streams, and NATS engines. In case there are attached materialized views, SELECT query is not allowed even if this setting is enabled.
)", 0) \
    DECLARE(String, stream_like_engine_insert_queue, "", R"(
When stream-like engine reads from multiple queues, the user will need to select one queue to insert into when writing. Used by Redis Streams and NATS.
)", 0) \
    DECLARE(Bool, dictionary_validate_primary_key_type, false, R"(
Validate primary key type for dictionaries. By default id type for simple layouts will be implicitly converted to UInt64.
)", 0) \
    DECLARE(Bool, distributed_insert_skip_read_only_replicas, false, R"(
Enables skipping read-only replicas for INSERT queries into Distributed.

Possible values:

- 0 — INSERT was as usual, if it will go to read-only replica it will fail
- 1 — Initiator will skip read-only replicas before sending data to shards.
)", 0) \
    DECLARE(Bool, distributed_foreground_insert, false, R"(
Enables or disables synchronous data insertion into a [Distributed](/engines/table-engines/special/distributed) table.

By default, when inserting data into a `Distributed` table, the ClickHouse server sends data to cluster nodes in background mode. When `distributed_foreground_insert=1`, the data is processed synchronously, and the `INSERT` operation succeeds only after all the data is saved on all shards (at least one replica for each shard if `internal_replication` is true).

Possible values:

- 0 — Data is inserted in background mode.
- 1 — Data is inserted in synchronous mode.

Cloud default value: `1`.

**See Also**

- [Distributed Table Engine](/engines/table-engines/special/distributed)
- [Managing Distributed Tables](/sql-reference/statements/system#managing-distributed-tables)
)", 0) ALIAS(insert_distributed_sync) \
    DECLARE(UInt64, distributed_background_insert_timeout, 0, R"(
Timeout for insert query into distributed. Setting is used only with insert_distributed_sync enabled. Zero value means no timeout.
)", 0) ALIAS(insert_distributed_timeout) \
    DECLARE(Milliseconds, distributed_background_insert_sleep_time_ms, 100, R"(
Base interval for the [Distributed](../../engines/table-engines/special/distributed.md) table engine to send data. The actual interval grows exponentially in the event of errors.

Possible values:

- A positive integer number of milliseconds.
)", 0) ALIAS(distributed_directory_monitor_sleep_time_ms) \
    DECLARE(Milliseconds, distributed_background_insert_max_sleep_time_ms, 30000, R"(
Maximum interval for the [Distributed](../../engines/table-engines/special/distributed.md) table engine to send data. Limits exponential growth of the interval set in the [distributed_background_insert_sleep_time_ms](#distributed_background_insert_sleep_time_ms) setting.

Possible values:

- A positive integer number of milliseconds.
)", 0) ALIAS(distributed_directory_monitor_max_sleep_time_ms) \
    \
    DECLARE(Bool, distributed_background_insert_batch, false, R"(
Enables/disables inserted data sending in batches.

When batch sending is enabled, the [Distributed](../../engines/table-engines/special/distributed.md) table engine tries to send multiple files of inserted data in one operation instead of sending them separately. Batch sending improves cluster performance by better-utilizing server and network resources.

Possible values:

- 1 — Enabled.
- 0 — Disabled.
)", 0) ALIAS(distributed_directory_monitor_batch_inserts) \
    DECLARE(Bool, distributed_background_insert_split_batch_on_failure, false, R"(
Enables/disables splitting batches on failures.

Sometimes sending particular batch to the remote shard may fail, because of some complex pipeline after (i.e. `MATERIALIZED VIEW` with `GROUP BY`) due to `Memory limit exceeded` or similar errors. In this case, retrying will not help (and this will stuck distributed sends for the table) but sending files from that batch one by one may succeed INSERT.

So installing this setting to `1` will disable batching for such batches (i.e. temporary disables `distributed_background_insert_batch` for failed batches).

Possible values:

- 1 — Enabled.
- 0 — Disabled.

:::note
This setting also affects broken batches (that may appears because of abnormal server (machine) termination and no `fsync_after_insert`/`fsync_directories` for [Distributed](../../engines/table-engines/special/distributed.md) table engine).
:::

:::note
You should not rely on automatic batch splitting, since this may hurt performance.
:::
)", 0) ALIAS(distributed_directory_monitor_split_batch_on_failure) \
    \
    DECLARE(Bool, optimize_move_to_prewhere, true, R"(
Enables or disables automatic [PREWHERE](../../sql-reference/statements/select/prewhere.md) optimization in [SELECT](../../sql-reference/statements/select/index.md) queries.

Works only for [*MergeTree](../../engines/table-engines/mergetree-family/index.md) tables.

Possible values:

- 0 — Automatic `PREWHERE` optimization is disabled.
- 1 — Automatic `PREWHERE` optimization is enabled.
)", 0) \
    DECLARE(Bool, optimize_move_to_prewhere_if_final, false, R"(
Enables or disables automatic [PREWHERE](../../sql-reference/statements/select/prewhere.md) optimization in [SELECT](../../sql-reference/statements/select/index.md) queries with [FINAL](/sql-reference/statements/select/from#final-modifier) modifier.

Works only for [*MergeTree](../../engines/table-engines/mergetree-family/index.md) tables.

Possible values:

- 0 — Automatic `PREWHERE` optimization in `SELECT` queries with `FINAL` modifier is disabled.
- 1 — Automatic `PREWHERE` optimization in `SELECT` queries with `FINAL` modifier is enabled.

**See Also**

- [optimize_move_to_prewhere](#optimize_move_to_prewhere) setting
)", 0) \
    DECLARE(Bool, move_all_conditions_to_prewhere, true, R"(
Move all viable conditions from WHERE to PREWHERE
)", 0) \
    DECLARE(Bool, enable_multiple_prewhere_read_steps, true, R"(
Move more conditions from WHERE to PREWHERE and do reads from disk and filtering in multiple steps if there are multiple conditions combined with AND
)", 0) \
    DECLARE(Bool, move_primary_key_columns_to_end_of_prewhere, true, R"(
Move PREWHERE conditions containing primary key columns to the end of AND chain. It is likely that these conditions are taken into account during primary key analysis and thus will not contribute a lot to PREWHERE filtering.
)", 0) \
    DECLARE(Bool, allow_reorder_prewhere_conditions, true, R"(
When moving conditions from WHERE to PREWHERE, allow reordering them to optimize filtering
)", 0) \
    \
    DECLARE(UInt64, alter_sync, 1, R"(
Allows to set up waiting for actions to be executed on replicas by [ALTER](../../sql-reference/statements/alter/index.md), [OPTIMIZE](../../sql-reference/statements/optimize.md) or [TRUNCATE](../../sql-reference/statements/truncate.md) queries.

Possible values:

- 0 — Do not wait.
- 1 — Wait for own execution.
- 2 — Wait for everyone.

Cloud default value: `0`.

:::note
`alter_sync` is applicable to `Replicated` tables only, it does nothing to alters of not `Replicated` tables.
:::
)", 0) ALIAS(replication_alter_partitions_sync) \
    DECLARE(Int64, replication_wait_for_inactive_replica_timeout, 120, R"(
Specifies how long (in seconds) to wait for inactive replicas to execute [ALTER](../../sql-reference/statements/alter/index.md), [OPTIMIZE](../../sql-reference/statements/optimize.md) or [TRUNCATE](../../sql-reference/statements/truncate.md) queries.

Possible values:

- 0 — Do not wait.
- Negative integer — Wait for unlimited time.
- Positive integer — The number of seconds to wait.
)", 0) \
    DECLARE(Bool, alter_move_to_space_execute_async, false, R"(
Execute ALTER TABLE MOVE ... TO [DISK|VOLUME] asynchronously
)", 0) \
    \
    DECLARE(LoadBalancing, load_balancing, LoadBalancing::RANDOM, R"(
Specifies the algorithm of replicas selection that is used for distributed query processing.

ClickHouse supports the following algorithms of choosing replicas:

- [Random](#load_balancing-random) (by default)
- [Nearest hostname](#load_balancing-nearest_hostname)
- [Hostname levenshtein distance](#load_balancing-hostname_levenshtein_distance)
- [In order](#load_balancing-in_order)
- [First or random](#load_balancing-first_or_random)
- [Round robin](#load_balancing-round_robin)

See also:

- [distributed_replica_max_ignored_errors](#distributed_replica_max_ignored_errors)

### Random (by Default) {#load_balancing-random}

```sql
load_balancing = random
```

The number of errors is counted for each replica. The query is sent to the replica with the fewest errors, and if there are several of these, to anyone of them.
Disadvantages: Server proximity is not accounted for; if the replicas have different data, you will also get different data.

### Nearest Hostname {#load_balancing-nearest_hostname}

```sql
load_balancing = nearest_hostname
```

The number of errors is counted for each replica. Every 5 minutes, the number of errors is integrally divided by 2. Thus, the number of errors is calculated for a recent time with exponential smoothing. If there is one replica with a minimal number of errors (i.e. errors occurred recently on the other replicas), the query is sent to it. If there are multiple replicas with the same minimal number of errors, the query is sent to the replica with a hostname that is most similar to the server's hostname in the config file (for the number of different characters in identical positions, up to the minimum length of both hostnames).

For instance, example01-01-1 and example01-01-2 are different in one position, while example01-01-1 and example01-02-2 differ in two places.
This method might seem primitive, but it does not require external data about network topology, and it does not compare IP addresses, which would be complicated for our IPv6 addresses.

Thus, if there are equivalent replicas, the closest one by name is preferred.
We can also assume that when sending a query to the same server, in the absence of failures, a distributed query will also go to the same servers. So even if different data is placed on the replicas, the query will return mostly the same results.

### Hostname levenshtein distance {#load_balancing-hostname_levenshtein_distance}

```sql
load_balancing = hostname_levenshtein_distance
```

Just like `nearest_hostname`, but it compares hostname in a [levenshtein distance](https://en.wikipedia.org/wiki/Levenshtein_distance) manner. For example:

```text
example-clickhouse-0-0 ample-clickhouse-0-0
1

example-clickhouse-0-0 example-clickhouse-1-10
2

example-clickhouse-0-0 example-clickhouse-12-0
3
```

### In Order {#load_balancing-in_order}

```sql
load_balancing = in_order
```

Replicas with the same number of errors are accessed in the same order as they are specified in the configuration.
This method is appropriate when you know exactly which replica is preferable.

### First or Random {#load_balancing-first_or_random}

```sql
load_balancing = first_or_random
```

This algorithm chooses the first replica in the set or a random replica if the first is unavailable. It's effective in cross-replication topology setups, but useless in other configurations.

The `first_or_random` algorithm solves the problem of the `in_order` algorithm. With `in_order`, if one replica goes down, the next one gets a double load while the remaining replicas handle the usual amount of traffic. When using the `first_or_random` algorithm, the load is evenly distributed among replicas that are still available.

It's possible to explicitly define what the first replica is by using the setting `load_balancing_first_offset`. This gives more control to rebalance query workloads among replicas.

### Round Robin {#load_balancing-round_robin}

```sql
load_balancing = round_robin
```

This algorithm uses a round-robin policy across replicas with the same number of errors (only the queries with `round_robin` policy is accounted).
)", 0) \
    DECLARE(UInt64, load_balancing_first_offset, 0, R"(
Which replica to preferably send a query when FIRST_OR_RANDOM load balancing strategy is used.
)", 0) \
    \
    DECLARE(TotalsMode, totals_mode, TotalsMode::AFTER_HAVING_EXCLUSIVE, R"(
How to calculate TOTALS when HAVING is present, as well as when max_rows_to_group_by and group_by_overflow_mode = 'any' are present.
See the section "WITH TOTALS modifier".
)", IMPORTANT) \
    DECLARE(Float, totals_auto_threshold, 0.5, R"(
The threshold for `totals_mode = 'auto'`.
See the section "WITH TOTALS modifier".
)", 0) \
    \
    DECLARE(Bool, allow_suspicious_low_cardinality_types, false, R"(
Allows or restricts using [LowCardinality](../../sql-reference/data-types/lowcardinality.md) with data types with fixed size of 8 bytes or less: numeric data types and `FixedString(8_bytes_or_less)`.

For small fixed values using of `LowCardinality` is usually inefficient, because ClickHouse stores a numeric index for each row. As a result:

- Disk space usage can rise.
- RAM consumption can be higher, depending on a dictionary size.
- Some functions can work slower due to extra coding/encoding operations.

Merge times in [MergeTree](../../engines/table-engines/mergetree-family/mergetree.md)-engine tables can grow due to all the reasons described above.

Possible values:

- 1 — Usage of `LowCardinality` is not restricted.
- 0 — Usage of `LowCardinality` is restricted.
)", 0) \
    DECLARE(Bool, allow_suspicious_fixed_string_types, false, R"(
In CREATE TABLE statement allows creating columns of type FixedString(n) with n > 256. FixedString with length >= 256 is suspicious and most likely indicates a misuse
)", 0) \
    DECLARE(Bool, allow_suspicious_indices, false, R"(
Reject primary/secondary indexes and sorting keys with identical expressions
)", 0) \
    DECLARE(Bool, allow_suspicious_ttl_expressions, false, R"(
Reject TTL expressions that don't depend on any of table's columns. It indicates a user error most of the time.
)", 0) \
    DECLARE(Bool, allow_suspicious_variant_types, false, R"(
In CREATE TABLE statement allows specifying Variant type with similar variant types (for example, with different numeric or date types). Enabling this setting may introduce some ambiguity when working with values with similar types.
)", 0) \
    DECLARE(Bool, allow_suspicious_primary_key, false, R"(
Allow suspicious `PRIMARY KEY`/`ORDER BY` for MergeTree (i.e. SimpleAggregateFunction).
)", 0) \
    DECLARE(Bool, allow_suspicious_types_in_group_by, false, R"(
Allows or restricts using [Variant](../../sql-reference/data-types/variant.md) and [Dynamic](../../sql-reference/data-types/dynamic.md) types in GROUP BY keys.
)", 0) \
    DECLARE(Bool, allow_suspicious_types_in_order_by, false, R"(
Allows or restricts using [Variant](../../sql-reference/data-types/variant.md) and [Dynamic](../../sql-reference/data-types/dynamic.md) types in ORDER BY keys.
)", 0) \
    DECLARE(Bool, allow_not_comparable_types_in_order_by, false, R"(
Allows or restricts using not comparable types (like JSON/Object/AggregateFunction) in ORDER BY keys.
)", 0) \
    DECLARE(Bool, allow_not_comparable_types_in_comparison_functions, false, R"(
Allows or restricts using not comparable types (like JSON/Object/AggregateFunction) in comparison functions `equal/less/greater/etc`.
)", 0) \
    DECLARE(Bool, compile_expressions, false, R"(
Compile some scalar functions and operators to native code. Due to a bug in the LLVM compiler infrastructure, on AArch64 machines, it is known to lead to a nullptr dereference and, consequently, server crash. Do not enable this setting.
)", 0) \
    DECLARE(UInt64, min_count_to_compile_expression, 3, R"(
Minimum count of executing same expression before it is get compiled.
)", 0) \
    DECLARE(Bool, compile_aggregate_expressions, true, R"(
Enables or disables JIT-compilation of aggregate functions to native code. Enabling this setting can improve the performance.

Possible values:

- 0 — Aggregation is done without JIT compilation.
- 1 — Aggregation is done using JIT compilation.

**See Also**

- [min_count_to_compile_aggregate_expression](#min_count_to_compile_aggregate_expression)
)", 0) \
    DECLARE(UInt64, min_count_to_compile_aggregate_expression, 3, R"(
The minimum number of identical aggregate expressions to start JIT-compilation. Works only if the [compile_aggregate_expressions](#compile_aggregate_expressions) setting is enabled.

Possible values:

- Positive integer.
- 0 — Identical aggregate expressions are always JIT-compiled.
)", 0) \
    DECLARE(Bool, compile_sort_description, true, R"(
Compile sort description to native code.
)", 0) \
    DECLARE(UInt64, min_count_to_compile_sort_description, 3, R"(
The number of identical sort descriptions before they are JIT-compiled
)", 0) \
    DECLARE(UInt64, group_by_two_level_threshold, 100000, R"(
From what number of keys, a two-level aggregation starts. 0 - the threshold is not set.
)", 0) \
    DECLARE(UInt64, group_by_two_level_threshold_bytes, 50000000, R"(
From what size of the aggregation state in bytes, a two-level aggregation begins to be used. 0 - the threshold is not set. Two-level aggregation is used when at least one of the thresholds is triggered.
)", 0) \
    DECLARE(Bool, distributed_aggregation_memory_efficient, true, R"(
Is the memory-saving mode of distributed aggregation enabled.
)", 0) \
    DECLARE(UInt64, aggregation_memory_efficient_merge_threads, 0, R"(
Number of threads to use for merge intermediate aggregation results in memory efficient mode. When bigger, then more memory is consumed. 0 means - same as 'max_threads'.
)", 0) \
    DECLARE(Bool, enable_memory_bound_merging_of_aggregation_results, true, R"(
Enable memory bound merging strategy for aggregation.
)", 0) \
    DECLARE(Bool, enable_positional_arguments, true, R"(
Enables or disables supporting positional arguments for [GROUP BY](/sql-reference/statements/select/group-by), [LIMIT BY](../../sql-reference/statements/select/limit-by.md), [ORDER BY](../../sql-reference/statements/select/order-by.md) statements.

Possible values:

- 0 — Positional arguments aren't supported.
- 1 — Positional arguments are supported: column numbers can use instead of column names.

**Example**

Query:

```sql
CREATE TABLE positional_arguments(one Int, two Int, three Int) ENGINE=Memory();

INSERT INTO positional_arguments VALUES (10, 20, 30), (20, 20, 10), (30, 10, 20);

SELECT * FROM positional_arguments ORDER BY 2,3;
```

Result:

```text
┌─one─┬─two─┬─three─┐
│  30 │  10 │   20  │
│  20 │  20 │   10  │
│  10 │  20 │   30  │
└─────┴─────┴───────┘
```
)", 0) \
    DECLARE(Bool, enable_extended_results_for_datetime_functions, false, R"(
Enables or disables returning results of type:
- `Date32` with extended range (compared to type `Date`) for functions [toStartOfYear](../../sql-reference/functions/date-time-functions.md/#tostartofyear), [toStartOfISOYear](../../sql-reference/functions/date-time-functions.md/#tostartofisoyear), [toStartOfQuarter](../../sql-reference/functions/date-time-functions.md/#tostartofquarter), [toStartOfMonth](../../sql-reference/functions/date-time-functions.md/#tostartofmonth), [toLastDayOfMonth](../../sql-reference/functions/date-time-functions.md/#tolastdayofmonth), [toStartOfWeek](../../sql-reference/functions/date-time-functions.md/#tostartofweek), [toLastDayOfWeek](../../sql-reference/functions/date-time-functions.md/#tolastdayofweek) and [toMonday](../../sql-reference/functions/date-time-functions.md/#tomonday).
- `DateTime64` with extended range (compared to type `DateTime`) for functions [toStartOfDay](../../sql-reference/functions/date-time-functions.md/#tostartofday), [toStartOfHour](../../sql-reference/functions/date-time-functions.md/#tostartofhour), [toStartOfMinute](../../sql-reference/functions/date-time-functions.md/#tostartofminute), [toStartOfFiveMinutes](../../sql-reference/functions/date-time-functions.md/#tostartoffiveminutes), [toStartOfTenMinutes](../../sql-reference/functions/date-time-functions.md/#tostartoftenminutes), [toStartOfFifteenMinutes](../../sql-reference/functions/date-time-functions.md/#tostartoffifteenminutes) and [timeSlot](../../sql-reference/functions/date-time-functions.md/#timeslot).

Possible values:

- 0 — Functions return `Date` or `DateTime` for all types of arguments.
- 1 — Functions return `Date32` or `DateTime64` for `Date32` or `DateTime64` arguments and `Date` or `DateTime` otherwise.
)", 0) \
    DECLARE(Bool, allow_nonconst_timezone_arguments, false, R"(
Allow non-const timezone arguments in certain time-related functions like toTimeZone(), fromUnixTimestamp*(), snowflakeToDateTime*()
)", 0) \
    DECLARE(Bool, function_locate_has_mysql_compatible_argument_order, true, R"(
Controls the order of arguments in function [locate](../../sql-reference/functions/string-search-functions.md/#locate).

Possible values:

- 0 — Function `locate` accepts arguments `(haystack, needle[, start_pos])`.
- 1 — Function `locate` accepts arguments `(needle, haystack, [, start_pos])` (MySQL-compatible behavior)
)", 0) \
    \
    DECLARE(Bool, group_by_use_nulls, false, R"(
Changes the way the [GROUP BY clause](/sql-reference/statements/select/group-by) treats the types of aggregation keys.
When the `ROLLUP`, `CUBE`, or `GROUPING SETS` specifiers are used, some aggregation keys may not be used to produce some result rows.
Columns for these keys are filled with either default value or `NULL` in corresponding rows depending on this setting.

Possible values:

- 0 — The default value for the aggregation key type is used to produce missing values.
- 1 — ClickHouse executes `GROUP BY` the same way as the SQL standard says. The types of aggregation keys are converted to [Nullable](/sql-reference/data-types/nullable). Columns for corresponding aggregation keys are filled with [NULL](/sql-reference/syntax#null) for rows that didn't use it.

See also:

- [GROUP BY clause](/sql-reference/statements/select/group-by)
)", 0) \
    \
    DECLARE(Bool, skip_unavailable_shards, false, R"(
Enables or disables silently skipping of unavailable shards.

Shard is considered unavailable if all its replicas are unavailable. A replica is unavailable in the following cases:

- ClickHouse can't connect to replica for any reason.

    When connecting to a replica, ClickHouse performs several attempts. If all these attempts fail, the replica is considered unavailable.

- Replica can't be resolved through DNS.

    If replica's hostname can't be resolved through DNS, it can indicate the following situations:

    - Replica's host has no DNS record. It can occur in systems with dynamic DNS, for example, [Kubernetes](https://kubernetes.io), where nodes can be unresolvable during downtime, and this is not an error.

    - Configuration error. ClickHouse configuration file contains a wrong hostname.

Possible values:

- 1 — skipping enabled.

    If a shard is unavailable, ClickHouse returns a result based on partial data and does not report node availability issues.

- 0 — skipping disabled.

    If a shard is unavailable, ClickHouse throws an exception.
)", 0) \
    \
    DECLARE(UInt64, parallel_distributed_insert_select, 0, R"(
Enables parallel distributed `INSERT ... SELECT` query.

If we execute `INSERT INTO distributed_table_a SELECT ... FROM distributed_table_b` queries and both tables use the same cluster, and both tables are either [replicated](../../engines/table-engines/mergetree-family/replication.md) or non-replicated, then this query is processed locally on every shard.

Possible values:

- 0 — Disabled.
- 1 — `SELECT` will be executed on each shard from the underlying table of the distributed engine.
- 2 — `SELECT` and `INSERT` will be executed on each shard from/to the underlying table of the distributed engine.
)", 0) \
    DECLARE(UInt64, distributed_group_by_no_merge, 0, R"(
Do not merge aggregation states from different servers for distributed query processing, you can use this in case it is for certain that there are different keys on different shards

Possible values:

- `0` — Disabled (final query processing is done on the initiator node).
- `1` - Do not merge aggregation states from different servers for distributed query processing (query completely processed on the shard, initiator only proxy the data), can be used in case it is for certain that there are different keys on different shards.
- `2` - Same as `1` but applies `ORDER BY` and `LIMIT` (it is not possible when the query processed completely on the remote node, like for `distributed_group_by_no_merge=1`) on the initiator (can be used for queries with `ORDER BY` and/or `LIMIT`).

**Example**

```sql
SELECT *
FROM remote('127.0.0.{2,3}', system.one)
GROUP BY dummy
LIMIT 1
SETTINGS distributed_group_by_no_merge = 1
FORMAT PrettyCompactMonoBlock

┌─dummy─┐
│     0 │
│     0 │
└───────┘
```

```sql
SELECT *
FROM remote('127.0.0.{2,3}', system.one)
GROUP BY dummy
LIMIT 1
SETTINGS distributed_group_by_no_merge = 2
FORMAT PrettyCompactMonoBlock

┌─dummy─┐
│     0 │
└───────┘
```
)", 0) \
    DECLARE(UInt64, distributed_push_down_limit, 1, R"(
Enables or disables [LIMIT](#limit) applying on each shard separately.

This will allow to avoid:
- Sending extra rows over network;
- Processing rows behind the limit on the initiator.

Starting from 21.9 version you cannot get inaccurate results anymore, since `distributed_push_down_limit` changes query execution only if at least one of the conditions met:
- [distributed_group_by_no_merge](#distributed_group_by_no_merge) > 0.
- Query **does not have** `GROUP BY`/`DISTINCT`/`LIMIT BY`, but it has `ORDER BY`/`LIMIT`.
- Query **has** `GROUP BY`/`DISTINCT`/`LIMIT BY` with `ORDER BY`/`LIMIT` and:
    - [optimize_skip_unused_shards](#optimize_skip_unused_shards) is enabled.
    - [optimize_distributed_group_by_sharding_key](#optimize_distributed_group_by_sharding_key) is enabled.

Possible values:

- 0 — Disabled.
- 1 — Enabled.

See also:

- [distributed_group_by_no_merge](#distributed_group_by_no_merge)
- [optimize_skip_unused_shards](#optimize_skip_unused_shards)
- [optimize_distributed_group_by_sharding_key](#optimize_distributed_group_by_sharding_key)
)", 0) \
    DECLARE(Bool, optimize_distributed_group_by_sharding_key, true, R"(
Optimize `GROUP BY sharding_key` queries, by avoiding costly aggregation on the initiator server (which will reduce memory usage for the query on the initiator server).

The following types of queries are supported (and all combinations of them):

- `SELECT DISTINCT [..., ]sharding_key[, ...] FROM dist`
- `SELECT ... FROM dist GROUP BY sharding_key[, ...]`
- `SELECT ... FROM dist GROUP BY sharding_key[, ...] ORDER BY x`
- `SELECT ... FROM dist GROUP BY sharding_key[, ...] LIMIT 1`
- `SELECT ... FROM dist GROUP BY sharding_key[, ...] LIMIT 1 BY x`

The following types of queries are not supported (support for some of them may be added later):

- `SELECT ... GROUP BY sharding_key[, ...] WITH TOTALS`
- `SELECT ... GROUP BY sharding_key[, ...] WITH ROLLUP`
- `SELECT ... GROUP BY sharding_key[, ...] WITH CUBE`
- `SELECT ... GROUP BY sharding_key[, ...] SETTINGS extremes=1`

Possible values:

- 0 — Disabled.
- 1 — Enabled.

See also:

- [distributed_group_by_no_merge](#distributed_group_by_no_merge)
- [distributed_push_down_limit](#distributed_push_down_limit)
- [optimize_skip_unused_shards](#optimize_skip_unused_shards)

:::note
Right now it requires `optimize_skip_unused_shards` (the reason behind this is that one day it may be enabled by default, and it will work correctly only if data was inserted via Distributed table, i.e. data is distributed according to sharding_key).
:::
)", 0) \
    DECLARE(UInt64, optimize_skip_unused_shards_limit, 1000, R"(
Limit for number of sharding key values, turns off `optimize_skip_unused_shards` if the limit is reached.

Too many values may require significant amount for processing, while the benefit is doubtful, since if you have huge number of values in `IN (...)`, then most likely the query will be sent to all shards anyway.
)", 0) \
    DECLARE(Bool, optimize_skip_unused_shards, false, R"(
Enables or disables skipping of unused shards for [SELECT](../../sql-reference/statements/select/index.md) queries that have sharding key condition in `WHERE/PREWHERE` (assuming that the data is distributed by sharding key, otherwise a query yields incorrect result).

Possible values:

- 0 — Disabled.
- 1 — Enabled.
)", 0) \
    DECLARE(Bool, optimize_skip_unused_shards_rewrite_in, true, R"(
Rewrite IN in query for remote shards to exclude values that does not belong to the shard (requires optimize_skip_unused_shards).

Possible values:

- 0 — Disabled.
- 1 — Enabled.
)", 0) \
    DECLARE(Bool, allow_nondeterministic_optimize_skip_unused_shards, false, R"(
Allow nondeterministic (like `rand` or `dictGet`, since later has some caveats with updates) functions in sharding key.

Possible values:

- 0 — Disallowed.
- 1 — Allowed.
)", 0) \
    DECLARE(UInt64, force_optimize_skip_unused_shards, 0, R"(
Enables or disables query execution if [optimize_skip_unused_shards](#optimize_skip_unused_shards) is enabled and skipping of unused shards is not possible. If the skipping is not possible and the setting is enabled, an exception will be thrown.

Possible values:

- 0 — Disabled. ClickHouse does not throw an exception.
- 1 — Enabled. Query execution is disabled only if the table has a sharding key.
- 2 — Enabled. Query execution is disabled regardless of whether a sharding key is defined for the table.
)", 0) \
    DECLARE(UInt64, optimize_skip_unused_shards_nesting, 0, R"(
Controls [`optimize_skip_unused_shards`](#optimize_skip_unused_shards) (hence still requires [`optimize_skip_unused_shards`](#optimize_skip_unused_shards)) depends on the nesting level of the distributed query (case when you have `Distributed` table that look into another `Distributed` table).

Possible values:

- 0 — Disabled, `optimize_skip_unused_shards` works always.
- 1 — Enables `optimize_skip_unused_shards` only for the first level.
- 2 — Enables `optimize_skip_unused_shards` up to the second level.
)", 0) \
    DECLARE(UInt64, force_optimize_skip_unused_shards_nesting, 0, R"(
Controls [`force_optimize_skip_unused_shards`](#force_optimize_skip_unused_shards) (hence still requires [`force_optimize_skip_unused_shards`](#force_optimize_skip_unused_shards)) depends on the nesting level of the distributed query (case when you have `Distributed` table that look into another `Distributed` table).

Possible values:

- 0 - Disabled, `force_optimize_skip_unused_shards` works always.
- 1 — Enables `force_optimize_skip_unused_shards` only for the first level.
- 2 — Enables `force_optimize_skip_unused_shards` up to the second level.
)", 0) \
    \
    DECLARE(Bool, input_format_parallel_parsing, true, R"(
Enables or disables order-preserving parallel parsing of data formats. Supported only for [TSV](../../interfaces/formats.md/#tabseparated), [TSKV](../../interfaces/formats.md/#tskv), [CSV](../../interfaces/formats.md/#csv) and [JSONEachRow](../../interfaces/formats.md/#jsoneachrow) formats.

Possible values:

- 1 — Enabled.
- 0 — Disabled.
)", 0) \
    DECLARE(NonZeroUInt64, min_chunk_bytes_for_parallel_parsing, (10 * 1024 * 1024), R"(
- Type: unsigned int
- Default value: 1 MiB

The minimum chunk size in bytes, which each thread will parse in parallel.
)", 0) \
    DECLARE(Bool, output_format_parallel_formatting, true, R"(
Enables or disables parallel formatting of data formats. Supported only for [TSV](../../interfaces/formats.md/#tabseparated), [TSKV](../../interfaces/formats.md/#tskv), [CSV](../../interfaces/formats.md/#csv) and [JSONEachRow](../../interfaces/formats.md/#jsoneachrow) formats.

Possible values:

- 1 — Enabled.
- 0 — Disabled.
)", 0) \
    DECLARE(UInt64, output_format_compression_level, 3, R"(
Default compression level if query output is compressed. The setting is applied when `SELECT` query has `INTO OUTFILE` or when writing to table functions `file`, `url`, `hdfs`, `s3`, or `azureBlobStorage`.

Possible values: from `1` to `22`
)", 0) \
    DECLARE(UInt64, output_format_compression_zstd_window_log, 0, R"(
Can be used when the output compression method is `zstd`. If greater than `0`, this setting explicitly sets compression window size (power of `2`) and enables a long-range mode for zstd compression. This can help to achieve a better compression ratio.

Possible values: non-negative numbers. Note that if the value is too small or too big, `zstdlib` will throw an exception. Typical values are from `20` (window size = `1MB`) to `30` (window size = `1GB`).
)", 0) \
    DECLARE(Bool, enable_parsing_to_custom_serialization, true, R"(
If true then data can be parsed directly to columns with custom serialization (e.g. Sparse) according to hints for serialization got from the table.
)", 0) \
    \
    DECLARE(Bool, merge_tree_use_v1_object_and_dynamic_serialization, false, R"(
When enabled, V1 serialization version of JSON and Dynamic types will be used in MergeTree instead of V2. Changing this setting takes affect only after server restart.
)", 0) \
    DECLARE(UInt64, merge_tree_min_rows_for_concurrent_read, (20 * 8192), R"(
If the number of rows to be read from a file of a [MergeTree](../../engines/table-engines/mergetree-family/mergetree.md) table exceeds `merge_tree_min_rows_for_concurrent_read` then ClickHouse tries to perform a concurrent reading from this file on several threads.

Possible values:

- Positive integer.
)", 0) \
    DECLARE(UInt64, merge_tree_min_bytes_for_concurrent_read, (24 * 10 * 1024 * 1024), R"(
If the number of bytes to read from one file of a [MergeTree](../../engines/table-engines/mergetree-family/mergetree.md)-engine table exceeds `merge_tree_min_bytes_for_concurrent_read`, then ClickHouse tries to concurrently read from this file in several threads.

Possible value:

- Positive integer.
)", 0) \
    DECLARE(UInt64, merge_tree_min_rows_for_seek, 0, R"(
If the distance between two data blocks to be read in one file is less than `merge_tree_min_rows_for_seek` rows, then ClickHouse does not seek through the file but reads the data sequentially.

Possible values:

- Any positive integer.
)", 0) \
    DECLARE(UInt64, merge_tree_min_bytes_for_seek, 0, R"(
If the distance between two data blocks to be read in one file is less than `merge_tree_min_bytes_for_seek` bytes, then ClickHouse sequentially reads a range of file that contains both blocks, thus avoiding extra seek.

Possible values:

- Any positive integer.
)", 0) \
    DECLARE(UInt64, merge_tree_coarse_index_granularity, 8, R"(
When searching for data, ClickHouse checks the data marks in the index file. If ClickHouse finds that required keys are in some range, it divides this range into `merge_tree_coarse_index_granularity` subranges and searches the required keys there recursively.

Possible values:

- Any positive even integer.
)", 0) \
    DECLARE(UInt64, merge_tree_max_rows_to_use_cache, (128 * 8192), R"(
If ClickHouse should read more than `merge_tree_max_rows_to_use_cache` rows in one query, it does not use the cache of uncompressed blocks.

The cache of uncompressed blocks stores data extracted for queries. ClickHouse uses this cache to speed up responses to repeated small queries. This setting protects the cache from trashing by queries that read a large amount of data. The [uncompressed_cache_size](/operations/server-configuration-parameters/settings#uncompressed_cache_size) server setting defines the size of the cache of uncompressed blocks.

Possible values:

- Any positive integer.
)", 0) \
    DECLARE(UInt64, merge_tree_max_bytes_to_use_cache, (192 * 10 * 1024 * 1024), R"(
If ClickHouse should read more than `merge_tree_max_bytes_to_use_cache` bytes in one query, it does not use the cache of uncompressed blocks.

The cache of uncompressed blocks stores data extracted for queries. ClickHouse uses this cache to speed up responses to repeated small queries. This setting protects the cache from trashing by queries that read a large amount of data. The [uncompressed_cache_size](/operations/server-configuration-parameters/settings#uncompressed_cache_size) server setting defines the size of the cache of uncompressed blocks.

Possible values:

- Any positive integer.
)", 0) \
DECLARE(Bool, merge_tree_use_deserialization_prefixes_cache, true, R"(
Enables caching of columns metadata from the file prefixes during reading from Wide parts in MergeTree.
)", 0) \
DECLARE(Bool, merge_tree_use_prefixes_deserialization_thread_pool, true, R"(
Enables usage of the thread pool for parallel prefixes reading in Wide parts in MergeTree. Size of that thread pool is controlled by server setting `max_prefixes_deserialization_thread_pool_size`.
)", 0) \
    DECLARE(Bool, do_not_merge_across_partitions_select_final, false, R"(
Merge parts only in one partition in select final
)", 0) \
    DECLARE(Bool, split_parts_ranges_into_intersecting_and_non_intersecting_final, true, R"(
Split parts ranges into intersecting and non intersecting during FINAL optimization
)", 0) \
    DECLARE(Bool, split_intersecting_parts_ranges_into_layers_final, true, R"(
Split intersecting parts ranges into layers during FINAL optimization
)", 0) \
    \
    DECLARE(UInt64, mysql_max_rows_to_insert, 65536, R"(
The maximum number of rows in MySQL batch insertion of the MySQL storage engine
)", 0) \
    DECLARE(Bool, mysql_map_string_to_text_in_show_columns, true, R"(
When enabled, [String](../../sql-reference/data-types/string.md) ClickHouse data type will be displayed as `TEXT` in [SHOW COLUMNS](../../sql-reference/statements/show.md/#show_columns).

Has an effect only when the connection is made through the MySQL wire protocol.

- 0 - Use `BLOB`.
- 1 - Use `TEXT`.
)", 0) \
    DECLARE(Bool, mysql_map_fixed_string_to_text_in_show_columns, true, R"(
When enabled, [FixedString](../../sql-reference/data-types/fixedstring.md) ClickHouse data type will be displayed as `TEXT` in [SHOW COLUMNS](../../sql-reference/statements/show.md/#show_columns).

Has an effect only when the connection is made through the MySQL wire protocol.

- 0 - Use `BLOB`.
- 1 - Use `TEXT`.
)", 0) \
    \
    DECLARE(UInt64, optimize_min_equality_disjunction_chain_length, 3, R"(
The minimum length of the expression `expr = x1 OR ... expr = xN` for optimization
)", 0) \
    DECLARE(UInt64, optimize_min_inequality_conjunction_chain_length, 3, R"(
The minimum length of the expression `expr <> x1 AND ... expr <> xN` for optimization
)", 0) \
    \
    DECLARE(UInt64, min_bytes_to_use_direct_io, 0, R"(
The minimum data volume required for using direct I/O access to the storage disk.

ClickHouse uses this setting when reading data from tables. If the total storage volume of all the data to be read exceeds `min_bytes_to_use_direct_io` bytes, then ClickHouse reads the data from the storage disk with the `O_DIRECT` option.

Possible values:

- 0 — Direct I/O is disabled.
- Positive integer.
)", 0) \
    DECLARE(UInt64, min_bytes_to_use_mmap_io, 0, R"(
This is an experimental setting. Sets the minimum amount of memory for reading large files without copying data from the kernel to userspace. Recommended threshold is about 64 MB, because [mmap/munmap](https://en.wikipedia.org/wiki/Mmap) is slow. It makes sense only for large files and helps only if data reside in the page cache.

Possible values:

- Positive integer.
- 0 — Big files read with only copying data from kernel to userspace.
)", 0) \
    DECLARE(Bool, checksum_on_read, true, R"(
Validate checksums on reading. It is enabled by default and should be always enabled in production. Please do not expect any benefits in disabling this setting. It may only be used for experiments and benchmarks. The setting is only applicable for tables of MergeTree family. Checksums are always validated for other table engines and when receiving data over the network.
)", 0) \
    \
    DECLARE(Bool, force_index_by_date, false, R"(
Disables query execution if the index can't be used by date.

Works with tables in the MergeTree family.

If `force_index_by_date=1`, ClickHouse checks whether the query has a date key condition that can be used for restricting data ranges. If there is no suitable condition, it throws an exception. However, it does not check whether the condition reduces the amount of data to read. For example, the condition `Date != ' 2000-01-01 '` is acceptable even when it matches all the data in the table (i.e., running the query requires a full scan). For more information about ranges of data in MergeTree tables, see [MergeTree](../../engines/table-engines/mergetree-family/mergetree.md).
)", 0) \
    DECLARE(Bool, force_primary_key, false, R"(
Disables query execution if indexing by the primary key is not possible.

Works with tables in the MergeTree family.

If `force_primary_key=1`, ClickHouse checks to see if the query has a primary key condition that can be used for restricting data ranges. If there is no suitable condition, it throws an exception. However, it does not check whether the condition reduces the amount of data to read. For more information about data ranges in MergeTree tables, see [MergeTree](../../engines/table-engines/mergetree-family/mergetree.md).
)", 0) \
    DECLARE(Bool, use_skip_indexes, true, R"(
Use data skipping indexes during query execution.

Possible values:

- 0 — Disabled.
- 1 — Enabled.
)", 0) \
    DECLARE(Bool, use_skip_indexes_if_final, false, R"(
Controls whether skipping indexes are used when executing a query with the FINAL modifier.

By default, this setting is disabled because skip indexes may exclude rows (granules) containing the latest data, which could lead to incorrect results. When enabled, skipping indexes are applied even with the FINAL modifier, potentially improving performance but with the risk of missing recent updates.

Possible values:

- 0 — Disabled.
- 1 — Enabled.
)", 0) \
    DECLARE(Bool, materialize_skip_indexes_on_insert, true, R"(
If INSERTs build and store skip indexes. If disabled, skip indexes will be build and stored during merges or by explicit MATERIALIZE INDEX
)", 0) \
    DECLARE(Bool, materialize_statistics_on_insert, true, R"(
If INSERTs build and insert statistics. If disabled, statistics will be build and stored during merges or by explicit MATERIALIZE STATISTICS
)", 0) \
    DECLARE(String, ignore_data_skipping_indices, "", R"(
Ignores the skipping indexes specified if used by the query.

Consider the following example:

```sql
CREATE TABLE data
(
    key Int,
    x Int,
    y Int,
    INDEX x_idx x TYPE minmax GRANULARITY 1,
    INDEX y_idx y TYPE minmax GRANULARITY 1,
    INDEX xy_idx (x,y) TYPE minmax GRANULARITY 1
)
Engine=MergeTree()
ORDER BY key;

INSERT INTO data VALUES (1, 2, 3);

SELECT * FROM data;
SELECT * FROM data SETTINGS ignore_data_skipping_indices=''; -- query will produce CANNOT_PARSE_TEXT error.
SELECT * FROM data SETTINGS ignore_data_skipping_indices='x_idx'; -- Ok.
SELECT * FROM data SETTINGS ignore_data_skipping_indices='na_idx'; -- Ok.

SELECT * FROM data WHERE x = 1 AND y = 1 SETTINGS ignore_data_skipping_indices='xy_idx',force_data_skipping_indices='xy_idx' ; -- query will produce INDEX_NOT_USED error, since xy_idx is explicitly ignored.
SELECT * FROM data WHERE x = 1 AND y = 2 SETTINGS ignore_data_skipping_indices='xy_idx';
```

The query without ignoring any indexes:
```sql
EXPLAIN indexes = 1 SELECT * FROM data WHERE x = 1 AND y = 2;

Expression ((Projection + Before ORDER BY))
  Filter (WHERE)
    ReadFromMergeTree (default.data)
    Indexes:
      PrimaryKey
        Condition: true
        Parts: 1/1
        Granules: 1/1
      Skip
        Name: x_idx
        Description: minmax GRANULARITY 1
        Parts: 0/1
        Granules: 0/1
      Skip
        Name: y_idx
        Description: minmax GRANULARITY 1
        Parts: 0/0
        Granules: 0/0
      Skip
        Name: xy_idx
        Description: minmax GRANULARITY 1
        Parts: 0/0
        Granules: 0/0
```

Ignoring the `xy_idx` index:
```sql
EXPLAIN indexes = 1 SELECT * FROM data WHERE x = 1 AND y = 2 SETTINGS ignore_data_skipping_indices='xy_idx';

Expression ((Projection + Before ORDER BY))
  Filter (WHERE)
    ReadFromMergeTree (default.data)
    Indexes:
      PrimaryKey
        Condition: true
        Parts: 1/1
        Granules: 1/1
      Skip
        Name: x_idx
        Description: minmax GRANULARITY 1
        Parts: 0/1
        Granules: 0/1
      Skip
        Name: y_idx
        Description: minmax GRANULARITY 1
        Parts: 0/0
        Granules: 0/0
```

Works with tables in the MergeTree family.
)", 0) \
    \
    DECLARE(String, force_data_skipping_indices, "", R"(
Disables query execution if passed data skipping indices wasn't used.

Consider the following example:

```sql
CREATE TABLE data
(
    key Int,
    d1 Int,
    d1_null Nullable(Int),
    INDEX d1_idx d1 TYPE minmax GRANULARITY 1,
    INDEX d1_null_idx assumeNotNull(d1_null) TYPE minmax GRANULARITY 1
)
Engine=MergeTree()
ORDER BY key;

SELECT * FROM data_01515;
SELECT * FROM data_01515 SETTINGS force_data_skipping_indices=''; -- query will produce CANNOT_PARSE_TEXT error.
SELECT * FROM data_01515 SETTINGS force_data_skipping_indices='d1_idx'; -- query will produce INDEX_NOT_USED error.
SELECT * FROM data_01515 WHERE d1 = 0 SETTINGS force_data_skipping_indices='d1_idx'; -- Ok.
SELECT * FROM data_01515 WHERE d1 = 0 SETTINGS force_data_skipping_indices='`d1_idx`'; -- Ok (example of full featured parser).
SELECT * FROM data_01515 WHERE d1 = 0 SETTINGS force_data_skipping_indices='`d1_idx`, d1_null_idx'; -- query will produce INDEX_NOT_USED error, since d1_null_idx is not used.
SELECT * FROM data_01515 WHERE d1 = 0 AND assumeNotNull(d1_null) = 0 SETTINGS force_data_skipping_indices='`d1_idx`, d1_null_idx'; -- Ok.
```
)", 0) \
    \
    DECLARE(Float, max_streams_to_max_threads_ratio, 1, R"(
Allows you to use more sources than the number of threads - to more evenly distribute work across threads. It is assumed that this is a temporary solution since it will be possible in the future to make the number of sources equal to the number of threads, but for each source to dynamically select available work for itself.
)", 0) \
    DECLARE(Float, max_streams_multiplier_for_merge_tables, 5, R"(
Ask more streams when reading from Merge table. Streams will be spread across tables that Merge table will use. This allows more even distribution of work across threads and is especially helpful when merged tables differ in size.
)", 0) \
    \
    DECLARE(String, network_compression_method, "LZ4", R"(
Sets the method of data compression that is used for communication between servers and between server and [clickhouse-client](../../interfaces/cli.md).

Possible values:

- `LZ4` — sets LZ4 compression method.
- `ZSTD` — sets ZSTD compression method.

**See Also**

- [network_zstd_compression_level](#network_zstd_compression_level)
)", 0) \
    \
    DECLARE(Int64, network_zstd_compression_level, 1, R"(
Adjusts the level of ZSTD compression. Used only when [network_compression_method](#network_compression_method) is set to `ZSTD`.

Possible values:

- Positive integer from 1 to 15.
)", 0) \
    \
    DECLARE(Int64, zstd_window_log_max, 0, R"(
Allows you to select the max window log of ZSTD (it will not be used for MergeTree family)
)", 0) \
    \
    DECLARE(UInt64, priority, 0, R"(
Priority of the query. 1 - the highest, higher value - lower priority; 0 - do not use priorities.
)", 0) \
    DECLARE(Int64, os_thread_priority, 0, R"(
Sets the priority ([nice](https://en.wikipedia.org/wiki/Nice_(Unix))) for threads that execute queries. The OS scheduler considers this priority when choosing the next thread to run on each available CPU core.

:::note
To use this setting, you need to set the `CAP_SYS_NICE` capability. The `clickhouse-server` package sets it up during installation. Some virtual environments do not allow you to set the `CAP_SYS_NICE` capability. In this case, `clickhouse-server` shows a message about it at the start.
:::

Possible values:

- You can set values in the range `[-20, 19]`.

Lower values mean higher priority. Threads with low `nice` priority values are executed more frequently than threads with high values. High values are preferable for long-running non-interactive queries because it allows them to quickly give up resources in favour of short interactive queries when they arrive.
)", 0) \
    \
    DECLARE(Bool, log_queries, true, R"(
Setting up query logging.

Queries sent to ClickHouse with this setup are logged according to the rules in the [query_log](../../operations/server-configuration-parameters/settings.md/#query-log) server configuration parameter.

Example:

```text
log_queries=1
```
)", 0) \
    DECLARE(Bool, log_formatted_queries, false, R"(
Allows to log formatted queries to the [system.query_log](../../operations/system-tables/query_log.md) system table (populates `formatted_query` column in the [system.query_log](../../operations/system-tables/query_log.md)).

Possible values:

- 0 — Formatted queries are not logged in the system table.
- 1 — Formatted queries are logged in the system table.
)", 0) \
    DECLARE(LogQueriesType, log_queries_min_type, QueryLogElementType::QUERY_START, R"(
`query_log` minimal type to log.

Possible values:
- `QUERY_START` (`=1`)
- `QUERY_FINISH` (`=2`)
- `EXCEPTION_BEFORE_START` (`=3`)
- `EXCEPTION_WHILE_PROCESSING` (`=4`)

Can be used to limit which entities will go to `query_log`, say you are interested only in errors, then you can use `EXCEPTION_WHILE_PROCESSING`:

``` text
log_queries_min_type='EXCEPTION_WHILE_PROCESSING'
```
)", 0) \
    DECLARE(Milliseconds, log_queries_min_query_duration_ms, 0, R"(
If enabled (non-zero), queries faster than the value of this setting will not be logged (you can think about this as a `long_query_time` for [MySQL Slow Query Log](https://dev.mysql.com/doc/refman/5.7/slow-query-log.html)), and this basically means that you will not find them in the following tables:

- `system.query_log`
- `system.query_thread_log`

Only the queries with the following type will get to the log:

- `QUERY_FINISH`
- `EXCEPTION_WHILE_PROCESSING`

- Type: milliseconds
- Default value: 0 (any query)
)", 0) \
    DECLARE(UInt64, log_queries_cut_to_length, 100000, R"(
If query length is greater than a specified threshold (in bytes), then cut query when writing to query log. Also limit the length of printed query in ordinary text log.
)", 0) \
    DECLARE(Float, log_queries_probability, 1., R"(
Allows a user to write to [query_log](../../operations/system-tables/query_log.md), [query_thread_log](../../operations/system-tables/query_thread_log.md), and [query_views_log](../../operations/system-tables/query_views_log.md) system tables only a sample of queries selected randomly with the specified probability. It helps to reduce the load with a large volume of queries in a second.

Possible values:

- 0 — Queries are not logged in the system tables.
- Positive floating-point number in the range [0..1]. For example, if the setting value is `0.5`, about half of the queries are logged in the system tables.
- 1 — All queries are logged in the system tables.
)", 0) \
    \
    DECLARE(Bool, log_processors_profiles, true, R"(
Write time that processor spent during execution/waiting for data to `system.processors_profile_log` table.

See also:

- [`system.processors_profile_log`](../../operations/system-tables/processors_profile_log.md)
- [`EXPLAIN PIPELINE`](../../sql-reference/statements/explain.md/#explain-pipeline)
)", 0) \
    DECLARE(DistributedProductMode, distributed_product_mode, DistributedProductMode::DENY, R"(
Changes the behaviour of [distributed subqueries](../../sql-reference/operators/in.md).

ClickHouse applies this setting when the query contains the product of distributed tables, i.e. when the query for a distributed table contains a non-GLOBAL subquery for the distributed table.

Restrictions:

- Only applied for IN and JOIN subqueries.
- Only if the FROM section uses a distributed table containing more than one shard.
- If the subquery concerns a distributed table containing more than one shard.
- Not used for a table-valued [remote](../../sql-reference/table-functions/remote.md) function.

Possible values:

- `deny` — Default value. Prohibits using these types of subqueries (returns the "Double-distributed in/JOIN subqueries is denied" exception).
- `local` — Replaces the database and table in the subquery with local ones for the destination server (shard), leaving the normal `IN`/`JOIN.`
- `global` — Replaces the `IN`/`JOIN` query with `GLOBAL IN`/`GLOBAL JOIN.`
- `allow` — Allows the use of these types of subqueries.
)", IMPORTANT) \
    \
    DECLARE(UInt64, max_concurrent_queries_for_all_users, 0, R"(
Throw exception if the value of this setting is less or equal than the current number of simultaneously processed queries.

Example: `max_concurrent_queries_for_all_users` can be set to 99 for all users and database administrator can set it to 100 for itself to run queries for investigation even when the server is overloaded.

Modifying the setting for one query or user does not affect other queries.

Possible values:

- Positive integer.
- 0 — No limit.

**Example**

```xml
<max_concurrent_queries_for_all_users>99</max_concurrent_queries_for_all_users>
```

**See Also**

- [max_concurrent_queries](/operations/server-configuration-parameters/settings#max_concurrent_queries)
)", 0) \
    DECLARE(UInt64, max_concurrent_queries_for_user, 0, R"(
The maximum number of simultaneously processed queries per user.

Possible values:

- Positive integer.
- 0 — No limit.

**Example**

``` xml
<max_concurrent_queries_for_user>5</max_concurrent_queries_for_user>
```
)", 0) \
    \
    DECLARE(Bool, insert_deduplicate, true, R"(
Enables or disables block deduplication of `INSERT` (for Replicated\* tables).

Possible values:

- 0 — Disabled.
- 1 — Enabled.

By default, blocks inserted into replicated tables by the `INSERT` statement are deduplicated (see [Data Replication](../../engines/table-engines/mergetree-family/replication.md)).
For the replicated tables by default the only 100 of the most recent blocks for each partition are deduplicated (see [replicated_deduplication_window](merge-tree-settings.md/#replicated-deduplication-window), [replicated_deduplication_window_seconds](merge-tree-settings.md/#replicated-deduplication-window-seconds)).
For not replicated tables see [non_replicated_deduplication_window](merge-tree-settings.md/#non-replicated-deduplication-window).
)", 0) \
    DECLARE(Bool, async_insert_deduplicate, false, R"(
For async INSERT queries in the replicated table, specifies that deduplication of inserting blocks should be performed
)", 0) \
    \
    DECLARE(UInt64Auto, insert_quorum, 0, R"(
:::note
This setting is not applicable to SharedMergeTree, see [SharedMergeTree consistency](/cloud/reference/shared-merge-tree#consistency) for more information.
:::

Enables the quorum writes.

- If `insert_quorum < 2`, the quorum writes are disabled.
- If `insert_quorum >= 2`, the quorum writes are enabled.
- If `insert_quorum = 'auto'`, use majority number (`number_of_replicas / 2 + 1`) as quorum number.

Quorum writes

`INSERT` succeeds only when ClickHouse manages to correctly write data to the `insert_quorum` of replicas during the `insert_quorum_timeout`. If for any reason the number of replicas with successful writes does not reach the `insert_quorum`, the write is considered failed and ClickHouse will delete the inserted block from all the replicas where data has already been written.

When `insert_quorum_parallel` is disabled, all replicas in the quorum are consistent, i.e. they contain data from all previous `INSERT` queries (the `INSERT` sequence is linearized). When reading data written using `insert_quorum` and `insert_quorum_parallel` is disabled, you can turn on sequential consistency for `SELECT` queries using [select_sequential_consistency](#select_sequential_consistency).

ClickHouse generates an exception:

- If the number of available replicas at the time of the query is less than the `insert_quorum`.
- When `insert_quorum_parallel` is disabled and an attempt to write data is made when the previous block has not yet been inserted in `insert_quorum` of replicas. This situation may occur if the user tries to perform another `INSERT` query to the same table before the previous one with `insert_quorum` is completed.

See also:

- [insert_quorum_timeout](#insert_quorum_timeout)
- [insert_quorum_parallel](#insert_quorum_parallel)
- [select_sequential_consistency](#select_sequential_consistency)
)", 0) \
    DECLARE(Milliseconds, insert_quorum_timeout, 600000, R"(
Write to a quorum timeout in milliseconds. If the timeout has passed and no write has taken place yet, ClickHouse will generate an exception and the client must repeat the query to write the same block to the same or any other replica.

See also:

- [insert_quorum](#insert_quorum)
- [insert_quorum_parallel](#insert_quorum_parallel)
- [select_sequential_consistency](#select_sequential_consistency)
)", 0) \
    DECLARE(Bool, insert_quorum_parallel, true, R"(
:::note
This setting is not applicable to SharedMergeTree, see [SharedMergeTree consistency](/cloud/reference/shared-merge-tree#consistency) for more information.
:::

Enables or disables parallelism for quorum `INSERT` queries. If enabled, additional `INSERT` queries can be sent while previous queries have not yet finished. If disabled, additional writes to the same table will be rejected.

Possible values:

- 0 — Disabled.
- 1 — Enabled.

See also:

- [insert_quorum](#insert_quorum)
- [insert_quorum_timeout](#insert_quorum_timeout)
- [select_sequential_consistency](#select_sequential_consistency)
)", 0) \
    DECLARE(UInt64, select_sequential_consistency, 0, R"(
:::note
This setting differ in behavior between SharedMergeTree and ReplicatedMergeTree, see [SharedMergeTree consistency](/cloud/reference/shared-merge-tree#consistency) for more information about the behavior of `select_sequential_consistency` in SharedMergeTree.
:::

Enables or disables sequential consistency for `SELECT` queries. Requires `insert_quorum_parallel` to be disabled (enabled by default).

Possible values:

- 0 — Disabled.
- 1 — Enabled.

Usage

When sequential consistency is enabled, ClickHouse allows the client to execute the `SELECT` query only for those replicas that contain data from all previous `INSERT` queries executed with `insert_quorum`. If the client refers to a partial replica, ClickHouse will generate an exception. The SELECT query will not include data that has not yet been written to the quorum of replicas.

When `insert_quorum_parallel` is enabled (the default), then `select_sequential_consistency` does not work. This is because parallel `INSERT` queries can be written to different sets of quorum replicas so there is no guarantee a single replica will have received all writes.

See also:

- [insert_quorum](#insert_quorum)
- [insert_quorum_timeout](#insert_quorum_timeout)
- [insert_quorum_parallel](#insert_quorum_parallel)
)", 0) \
    DECLARE(UInt64, table_function_remote_max_addresses, 1000, R"(
Sets the maximum number of addresses generated from patterns for the [remote](../../sql-reference/table-functions/remote.md) function.

Possible values:

- Positive integer.
)", 0) \
    DECLARE(Milliseconds, read_backoff_min_latency_ms, 1000, R"(
Setting to reduce the number of threads in case of slow reads. Pay attention only to reads that took at least that much time.
)", 0) \
    DECLARE(UInt64, read_backoff_max_throughput, 1048576, R"(
Settings to reduce the number of threads in case of slow reads. Count events when the read bandwidth is less than that many bytes per second.
)", 0) \
    DECLARE(Milliseconds, read_backoff_min_interval_between_events_ms, 1000, R"(
Settings to reduce the number of threads in case of slow reads. Do not pay attention to the event, if the previous one has passed less than a certain amount of time.
)", 0) \
    DECLARE(UInt64, read_backoff_min_events, 2, R"(
Settings to reduce the number of threads in case of slow reads. The number of events after which the number of threads will be reduced.
)", 0) \
    \
    DECLARE(UInt64, read_backoff_min_concurrency, 1, R"(
Settings to try keeping the minimal number of threads in case of slow reads.
)", 0) \
    \
    DECLARE(Float, memory_tracker_fault_probability, 0., R"(
For testing of `exception safety` - throw an exception every time you allocate memory with the specified probability.
)", 0) \
    DECLARE(Float, merge_tree_read_split_ranges_into_intersecting_and_non_intersecting_injection_probability, 0.0, R"(
For testing of `PartsSplitter` - split read ranges into intersecting and non intersecting every time you read from MergeTree with the specified probability.
)", 0) \
    \
    DECLARE(Bool, enable_http_compression, false, R"(
Enables or disables data compression in the response to an HTTP request.

For more information, read the [HTTP interface description](../../interfaces/http.md).

Possible values:

- 0 — Disabled.
- 1 — Enabled.
)", 0) \
    DECLARE(Int64, http_zlib_compression_level, 3, R"(
Sets the level of data compression in the response to an HTTP request if [enable_http_compression = 1](#enable_http_compression).

Possible values: Numbers from 1 to 9.
)", 0) \
    \
    DECLARE(Bool, http_native_compression_disable_checksumming_on_decompress, false, R"(
Enables or disables checksum verification when decompressing the HTTP POST data from the client. Used only for ClickHouse native compression format (not used with `gzip` or `deflate`).

For more information, read the [HTTP interface description](../../interfaces/http.md).

Possible values:

- 0 — Disabled.
- 1 — Enabled.
)", 0) \
    DECLARE(Map, http_response_headers, "", R"(
Allows to add or override HTTP headers which the server will return in the response with a successful query result.
This only affects the HTTP interface.

If the header is already set by default, the provided value will override it.
If the header was not set by default, it will be added to the list of headers.
Headers that are set by the server by default and not overridden by this setting, will remain.

The setting allows you to set a header to a constant value. Currently there is no way to set a header to a dynamically calculated value.

Neither names or values can contain ASCII control characters.

If you implement a UI application which allows users to modify settings but at the same time makes decisions based on the returned headers, it is recommended to restrict this setting to readonly.

Example: `SET http_response_headers = '{"Content-Type": "image/png"}'`
)", 0) \
    \
    DECLARE(String, count_distinct_implementation, "uniqExact", R"(
Specifies which of the `uniq*` functions should be used to perform the [COUNT(DISTINCT ...)](/sql-reference/aggregate-functions/reference/count) construction.

Possible values:

- [uniq](/sql-reference/aggregate-functions/reference/uniq)
- [uniqCombined](/sql-reference/aggregate-functions/reference/uniqcombined)
- [uniqCombined64](/sql-reference/aggregate-functions/reference/uniqcombined64)
- [uniqHLL12](/sql-reference/aggregate-functions/reference/uniqhll12)
- [uniqExact](/sql-reference/aggregate-functions/reference/uniqexact)
)", 0) \
    \
    DECLARE(Bool, add_http_cors_header, false, R"(
Write add http CORS header.
)", 0) \
    \
    DECLARE(UInt64, max_http_get_redirects, 0, R"(
Max number of HTTP GET redirects hops allowed. Ensures additional security measures are in place to prevent a malicious server from redirecting your requests to unexpected services.\n\nIt is the case when an external server redirects to another address, but that address appears to be internal to the company's infrastructure, and by sending an HTTP request to an internal server, you could request an internal API from the internal network, bypassing the auth, or even query other services, such as Redis or Memcached. When you don't have an internal infrastructure (including something running on your localhost), or you trust the server, it is safe to allow redirects. Although keep in mind, that if the URL uses HTTP instead of HTTPS, and you will have to trust not only the remote server but also your ISP and every network in the middle.
)", 0) \
    \
    DECLARE(Bool, use_client_time_zone, false, R"(
Use client timezone for interpreting DateTime string values, instead of adopting server timezone.
)", 0) \
    \
    DECLARE(Bool, send_progress_in_http_headers, false, R"(
Enables or disables `X-ClickHouse-Progress` HTTP response headers in `clickhouse-server` responses.

For more information, read the [HTTP interface description](../../interfaces/http.md).

Possible values:

- 0 — Disabled.
- 1 — Enabled.
)", 0) \
    \
    DECLARE(UInt64, http_headers_progress_interval_ms, 100, R"(
Do not send HTTP headers X-ClickHouse-Progress more frequently than at each specified interval.
)", 0) \
    DECLARE(Bool, http_wait_end_of_query, false, R"(
Enable HTTP response buffering on the server-side.
)", 0) \
    DECLARE(Bool, http_write_exception_in_output_format, true, R"(
Write exception in output format to produce valid output. Works with JSON and XML formats.
)", 0) \
    DECLARE(UInt64, http_response_buffer_size, 0, R"(
The number of bytes to buffer in the server memory before sending a HTTP response to the client or flushing to disk (when http_wait_end_of_query is enabled).
)", 0) \
    \
    DECLARE(Bool, fsync_metadata, true, R"(
Enables or disables [fsync](http://pubs.opengroup.org/onlinepubs/9699919799/functions/fsync.html) when writing `.sql` files. Enabled by default.

It makes sense to disable it if the server has millions of tiny tables that are constantly being created and destroyed.
)", 0)    \
    \
    DECLARE(Bool, join_use_nulls, false, R"(
Sets the type of [JOIN](../../sql-reference/statements/select/join.md) behaviour. When merging tables, empty cells may appear. ClickHouse fills them differently based on this setting.

Possible values:

- 0 — The empty cells are filled with the default value of the corresponding field type.
- 1 — `JOIN` behaves the same way as in standard SQL. The type of the corresponding field is converted to [Nullable](/sql-reference/data-types/nullable), and empty cells are filled with [NULL](/sql-reference/syntax).
)", IMPORTANT) \
    \
    DECLARE(UInt64, join_output_by_rowlist_perkey_rows_threshold, 5, R"(
The lower limit of per-key average rows in the right table to determine whether to output by row list in hash join.
)", 0) \
    DECLARE(JoinStrictness, join_default_strictness, JoinStrictness::All, R"(
Sets default strictness for [JOIN clauses](/sql-reference/statements/select/join).

Possible values:

- `ALL` — If the right table has several matching rows, ClickHouse creates a [Cartesian product](https://en.wikipedia.org/wiki/Cartesian_product) from matching rows. This is the normal `JOIN` behaviour from standard SQL.
- `ANY` — If the right table has several matching rows, only the first one found is joined. If the right table has only one matching row, the results of `ANY` and `ALL` are the same.
- `ASOF` — For joining sequences with an uncertain match.
- `Empty string` — If `ALL` or `ANY` is not specified in the query, ClickHouse throws an exception.
)", 0) \
    DECLARE(Bool, any_join_distinct_right_table_keys, false, R"(
Enables legacy ClickHouse server behaviour in `ANY INNER|LEFT JOIN` operations.

:::note
Use this setting only for backward compatibility if your use cases depend on legacy `JOIN` behaviour.
:::

When the legacy behaviour is enabled:

- Results of `t1 ANY LEFT JOIN t2` and `t2 ANY RIGHT JOIN t1` operations are not equal because ClickHouse uses the logic with many-to-one left-to-right table keys mapping.
- Results of `ANY INNER JOIN` operations contain all rows from the left table like the `SEMI LEFT JOIN` operations do.

When the legacy behaviour is disabled:

- Results of `t1 ANY LEFT JOIN t2` and `t2 ANY RIGHT JOIN t1` operations are equal because ClickHouse uses the logic which provides one-to-many keys mapping in `ANY RIGHT JOIN` operations.
- Results of `ANY INNER JOIN` operations contain one row per key from both the left and right tables.

Possible values:

- 0 — Legacy behaviour is disabled.
- 1 — Legacy behaviour is enabled.

See also:

- [JOIN strictness](/sql-reference/statements/select/join#settings)
)", IMPORTANT) \
    DECLARE(Bool, single_join_prefer_left_table, true, R"(
For single JOIN in case of identifier ambiguity prefer left table
)", IMPORTANT) \
    \
DECLARE(BoolAuto, query_plan_join_swap_table, Field("auto"), R"(
    Determine which side of the join should be the build table (also called inner, the one inserted into the hash table for a hash join) in the query plan. This setting is supported only for `ALL` join strictness with the `JOIN ON` clause. Possible values are:
    - 'auto': Let the planner decide which table to use as the build table.
    - 'false': Never swap tables (the right table is the build table).
    - 'true': Always swap tables (the left table is the build table).
)", 0) \
    \
    DECLARE(UInt64, preferred_block_size_bytes, 1000000, R"(
This setting adjusts the data block size for query processing and represents additional fine-tuning to the more rough 'max_block_size' setting. If the columns are large and with 'max_block_size' rows the block size is likely to be larger than the specified amount of bytes, its size will be lowered for better CPU cache locality.
)", 0) \
    \
    DECLARE(UInt64, max_replica_delay_for_distributed_queries, 300, R"(
Disables lagging replicas for distributed queries. See [Replication](../../engines/table-engines/mergetree-family/replication.md).

Sets the time in seconds. If a replica's lag is greater than or equal to the set value, this replica is not used.

Possible values:

- Positive integer.
- 0 — Replica lags are not checked.

To prevent the use of any replica with a non-zero lag, set this parameter to 1.

Used when performing `SELECT` from a distributed table that points to replicated tables.
)", 0) \
    DECLARE(Bool, fallback_to_stale_replicas_for_distributed_queries, true, R"(
Forces a query to an out-of-date replica if updated data is not available. See [Replication](../../engines/table-engines/mergetree-family/replication.md).

ClickHouse selects the most relevant from the outdated replicas of the table.

Used when performing `SELECT` from a distributed table that points to replicated tables.

By default, 1 (enabled).
)", 0) \
    DECLARE(UInt64, preferred_max_column_in_block_size_bytes, 0, R"(
Limit on max column size in block while reading. Helps to decrease cache misses count. Should be close to L2 cache size.
)", 0) \
    \
    DECLARE(UInt64, parts_to_delay_insert, 0, R"(
If the destination table contains at least that many active parts in a single partition, artificially slow down insert into table.
)", 0) \
    DECLARE(UInt64, parts_to_throw_insert, 0, R"(
If more than this number active parts in a single partition of the destination table, throw 'Too many parts ...' exception.
)", 0) \
    DECLARE(UInt64, number_of_mutations_to_delay, 0, R"(
If the mutated table contains at least that many unfinished mutations, artificially slow down mutations of table. 0 - disabled
)", 0) \
    DECLARE(UInt64, number_of_mutations_to_throw, 0, R"(
If the mutated table contains at least that many unfinished mutations, throw 'Too many mutations ...' exception. 0 - disabled
)", 0) \
    DECLARE(Int64, distributed_ddl_task_timeout, 180, R"(
Sets timeout for DDL query responses from all hosts in cluster. If a DDL request has not been performed on all hosts, a response will contain a timeout error and a request will be executed in an async mode. Negative value means infinite.

Possible values:

- Positive integer.
- 0 — Async mode.
- Negative integer — infinite timeout.
)", 0) \
    DECLARE(Milliseconds, stream_flush_interval_ms, 7500, R"(
Works for tables with streaming in the case of a timeout, or when a thread generates [max_insert_block_size](#max_insert_block_size) rows.

The default value is 7500.

The smaller the value, the more often data is flushed into the table. Setting the value too low leads to poor performance.
)", 0) \
    DECLARE(Milliseconds, stream_poll_timeout_ms, 500, R"(
Timeout for polling data from/to streaming storages.
)", 0) \
    DECLARE(UInt64, min_free_disk_bytes_to_perform_insert, 0, R"(
Minimum free disk space bytes to perform an insert.
)", 0) \
    DECLARE(Float, min_free_disk_ratio_to_perform_insert, 0.0, R"(
Minimum free disk space ratio to perform an insert.
)", 0) \
    \
    DECLARE(Bool, final, false, R"(
Automatically applies [FINAL](../../sql-reference/statements/select/from.md/#final-modifier) modifier to all tables in a query, to tables where [FINAL](../../sql-reference/statements/select/from.md/#final-modifier) is applicable, including joined tables and tables in sub-queries, and
distributed tables.

Possible values:

- 0 - disabled
- 1 - enabled

Example:

```sql
CREATE TABLE test
(
    key Int64,
    some String
)
ENGINE = ReplacingMergeTree
ORDER BY key;

INSERT INTO test FORMAT Values (1, 'first');
INSERT INTO test FORMAT Values (1, 'second');

SELECT * FROM test;
┌─key─┬─some───┐
│   1 │ second │
└─────┴────────┘
┌─key─┬─some──┐
│   1 │ first │
└─────┴───────┘

SELECT * FROM test SETTINGS final = 1;
┌─key─┬─some───┐
│   1 │ second │
└─────┴────────┘

SET final = 1;
SELECT * FROM test;
┌─key─┬─some───┐
│   1 │ second │
└─────┴────────┘
```
)", 0) \
    \
    DECLARE(Bool, partial_result_on_first_cancel, false, R"(
Allows query to return a partial result after cancel.
)", 0) \
    \
    DECLARE(Bool, ignore_on_cluster_for_replicated_udf_queries, false, R"(
Ignore ON CLUSTER clause for replicated UDF management queries.
)", 0) \
    DECLARE(Bool, ignore_on_cluster_for_replicated_access_entities_queries, false, R"(
Ignore ON CLUSTER clause for replicated access entities management queries.
)", 0) \
    DECLARE(Bool, ignore_on_cluster_for_replicated_named_collections_queries, false, R"(
Ignore ON CLUSTER clause for replicated named collections management queries.
)", 0) \
    /** Settings for testing hedged requests */ \
    DECLARE(Milliseconds, sleep_in_send_tables_status_ms, 0, R"(
Time to sleep in sending tables status response in TCPHandler
)", 0) \
    DECLARE(Milliseconds, sleep_in_send_data_ms, 0, R"(
Time to sleep in sending data in TCPHandler
)", 0) \
    DECLARE(Milliseconds, sleep_after_receiving_query_ms, 0, R"(
Time to sleep after receiving query in TCPHandler
)", 0) \
    DECLARE(UInt64, unknown_packet_in_send_data, 0, R"(
Send unknown packet instead of data Nth data packet
)", 0) \
    \
    DECLARE(Bool, insert_allow_materialized_columns, false, R"(
If setting is enabled, Allow materialized columns in INSERT.
)", 0) \
    DECLARE(Seconds, http_connection_timeout, DEFAULT_HTTP_READ_BUFFER_CONNECTION_TIMEOUT, R"(
HTTP connection timeout (in seconds).

Possible values:

- Any positive integer.
- 0 - Disabled (infinite timeout).
)", 0) \
    DECLARE(Seconds, http_send_timeout, DEFAULT_HTTP_READ_BUFFER_TIMEOUT, R"(
HTTP send timeout (in seconds).

Possible values:

- Any positive integer.
- 0 - Disabled (infinite timeout).

:::note
It's applicable only to the default profile. A server reboot is required for the changes to take effect.
:::
)", 0) \
    DECLARE(Seconds, http_receive_timeout, DEFAULT_HTTP_READ_BUFFER_TIMEOUT, R"(
HTTP receive timeout (in seconds).

Possible values:

- Any positive integer.
- 0 - Disabled (infinite timeout).
)", 0) \
    DECLARE(UInt64, http_max_uri_size, 1048576, R"(
Sets the maximum URI length of an HTTP request.

Possible values:

- Positive integer.
)", 0) \
    DECLARE(UInt64, http_max_fields, 1000000, R"(
Maximum number of fields in HTTP header
)", 0) \
    DECLARE(UInt64, http_max_field_name_size, 128 * 1024, R"(
Maximum length of field name in HTTP header
)", 0) \
    DECLARE(UInt64, http_max_field_value_size, 128 * 1024, R"(
Maximum length of field value in HTTP header
)", 0) \
    DECLARE(Bool, http_skip_not_found_url_for_globs, true, R"(
Skip URLs for globs with HTTP_NOT_FOUND error
)", 0) \
    DECLARE(Bool, http_make_head_request, true, R"(
The `http_make_head_request` setting allows the execution of a `HEAD` request while reading data from HTTP to retrieve information about the file to be read, such as its size. Since it's enabled by default, it may be desirable to disable this setting in cases where the server does not support `HEAD` requests.
)", 0) \
    DECLARE(Bool, optimize_throw_if_noop, false, R"(
Enables or disables throwing an exception if an [OPTIMIZE](../../sql-reference/statements/optimize.md) query didn't perform a merge.

By default, `OPTIMIZE` returns successfully even if it didn't do anything. This setting lets you differentiate these situations and get the reason in an exception message.

Possible values:

- 1 — Throwing an exception is enabled.
- 0 — Throwing an exception is disabled.
)", 0) \
    DECLARE(Bool, use_index_for_in_with_subqueries, true, R"(
Try using an index if there is a subquery or a table expression on the right side of the IN operator.
)", 0) \
    DECLARE(UInt64, use_index_for_in_with_subqueries_max_values, 0, R"(
The maximum size of the set in the right-hand side of the IN operator to use table index for filtering. It allows to avoid performance degradation and higher memory usage due to the preparation of additional data structures for large queries. Zero means no limit.
)", 0) \
    DECLARE(Bool, analyze_index_with_space_filling_curves, true, R"(
If a table has a space-filling curve in its index, e.g. `ORDER BY mortonEncode(x, y)` or `ORDER BY hilbertEncode(x, y)`, and the query has conditions on its arguments, e.g. `x >= 10 AND x <= 20 AND y >= 20 AND y <= 30`, use the space-filling curve for index analysis.
)", 0) \
    DECLARE(Bool, joined_subquery_requires_alias, true, R"(
Force joined subqueries and table functions to have aliases for correct name qualification.
)", 0) \
    DECLARE(Bool, empty_result_for_aggregation_by_empty_set, false, R"(
Return empty result when aggregating without keys on empty set.
)", 0) \
    DECLARE(Bool, empty_result_for_aggregation_by_constant_keys_on_empty_set, true, R"(
Return empty result when aggregating by constant keys on empty set.
)", 0) \
    DECLARE(Bool, allow_distributed_ddl, true, R"(
If it is set to true, then a user is allowed to executed distributed DDL queries.
)", 0) \
    DECLARE(Bool, allow_suspicious_codecs, false, R"(
If it is set to true, allow to specify meaningless compression codecs.
)", 0) \
    DECLARE(Bool, enable_zstd_qat_codec, false, R"(
If turned on, the ZSTD_QAT codec may be used to compress columns.
)", 0) \
    DECLARE(Bool, enable_deflate_qpl_codec, false, R"(
If turned on, the DEFLATE_QPL codec may be used to compress columns.
)", 0) \
    DECLARE(UInt64, query_profiler_real_time_period_ns, QUERY_PROFILER_DEFAULT_SAMPLE_RATE_NS, R"(
Sets the period for a real clock timer of the [query profiler](../../operations/optimizing-performance/sampling-query-profiler.md). Real clock timer counts wall-clock time.

Possible values:

- Positive integer number, in nanoseconds.

    Recommended values:

            - 10000000 (100 times a second) nanoseconds and less for single queries.
            - 1000000000 (once a second) for cluster-wide profiling.

- 0 for turning off the timer.

**Temporarily disabled in ClickHouse Cloud.**

See also:

- System table [trace_log](/operations/system-tables/trace_log)
)", 0) \
    DECLARE(UInt64, query_profiler_cpu_time_period_ns, QUERY_PROFILER_DEFAULT_SAMPLE_RATE_NS, R"(
Sets the period for a CPU clock timer of the [query profiler](../../operations/optimizing-performance/sampling-query-profiler.md). This timer counts only CPU time.

Possible values:

- A positive integer number of nanoseconds.

    Recommended values:

            - 10000000 (100 times a second) nanoseconds and more for single queries.
            - 1000000000 (once a second) for cluster-wide profiling.

- 0 for turning off the timer.

**Temporarily disabled in ClickHouse Cloud.**

See also:

- System table [trace_log](/operations/system-tables/trace_log)
)", 0) \
    DECLARE(Bool, metrics_perf_events_enabled, false, R"(
If enabled, some of the perf events will be measured throughout queries' execution.
)", 0) \
    DECLARE(String, metrics_perf_events_list, "", R"(
Comma separated list of perf metrics that will be measured throughout queries' execution. Empty means all events. See PerfEventInfo in sources for the available events.
)", 0) \
    DECLARE(Float, opentelemetry_start_trace_probability, 0., R"(
Sets the probability that the ClickHouse can start a trace for executed queries (if no parent [trace context](https://www.w3.org/TR/trace-context/) is supplied).

Possible values:

- 0 — The trace for all executed queries is disabled (if no parent trace context is supplied).
- Positive floating-point number in the range [0..1]. For example, if the setting value is `0,5`, ClickHouse can start a trace on average for half of the queries.
- 1 — The trace for all executed queries is enabled.
)", 0) \
    DECLARE(Bool, opentelemetry_trace_processors, false, R"(
Collect OpenTelemetry spans for processors.
)", 0) \
    DECLARE(Bool, prefer_column_name_to_alias, false, R"(
Enables or disables using the original column names instead of aliases in query expressions and clauses. It especially matters when alias is the same as the column name, see [Expression Aliases](/sql-reference/syntax#notes-on-usage). Enable this setting to make aliases syntax rules in ClickHouse more compatible with most other database engines.

Possible values:

- 0 — The column name is substituted with the alias.
- 1 — The column name is not substituted with the alias.

**Example**

The difference between enabled and disabled:

Query:

```sql
SET prefer_column_name_to_alias = 0;
SELECT avg(number) AS number, max(number) FROM numbers(10);
```

Result:

```text
Received exception from server (version 21.5.1):
Code: 184. DB::Exception: Received from localhost:9000. DB::Exception: Aggregate function avg(number) is found inside another aggregate function in query: While processing avg(number) AS number.
```

Query:

```sql
SET prefer_column_name_to_alias = 1;
SELECT avg(number) AS number, max(number) FROM numbers(10);
```

Result:

```text
┌─number─┬─max(number)─┐
│    4.5 │           9 │
└────────┴─────────────┘
```
)", 0) \
    \
    DECLARE(Bool, skip_redundant_aliases_in_udf, false, R"(
Redundant aliases are not used (substituted) in user-defined functions in order to simplify it's usage.

Possible values:

- 1 — The aliases are skipped (substituted) in UDFs.
- 0 — The aliases are not skipped (substituted) in UDFs.

**Example**

The difference between enabled and disabled:

Query:

```sql
SET skip_redundant_aliases_in_udf = 0;
CREATE FUNCTION IF NOT EXISTS test_03274 AS ( x ) -> ((x + 1 as y, y + 2));

EXPLAIN SYNTAX SELECT test_03274(4 + 2);
```

Result:

```text
SELECT ((4 + 2) + 1 AS y, y + 2)
```

Query:

```sql
SET skip_redundant_aliases_in_udf = 1;
CREATE FUNCTION IF NOT EXISTS test_03274 AS ( x ) -> ((x + 1 as y, y + 2));

EXPLAIN SYNTAX SELECT test_03274(4 + 2);
```

Result:

```text
SELECT ((4 + 2) + 1, ((4 + 2) + 1) + 2)
```
)", 0) \
    DECLARE(Bool, prefer_global_in_and_join, false, R"(
Enables the replacement of `IN`/`JOIN` operators with `GLOBAL IN`/`GLOBAL JOIN`.

Possible values:

- 0 — Disabled. `IN`/`JOIN` operators are not replaced with `GLOBAL IN`/`GLOBAL JOIN`.
- 1 — Enabled. `IN`/`JOIN` operators are replaced with `GLOBAL IN`/`GLOBAL JOIN`.

**Usage**

Although `SET distributed_product_mode=global` can change the queries behavior for the distributed tables, it's not suitable for local tables or tables from external resources. Here is when the `prefer_global_in_and_join` setting comes into play.

For example, we have query serving nodes that contain local tables, which are not suitable for distribution. We need to scatter their data on the fly during distributed processing with the `GLOBAL` keyword — `GLOBAL IN`/`GLOBAL JOIN`.

Another use case of `prefer_global_in_and_join` is accessing tables created by external engines. This setting helps to reduce the number of calls to external sources while joining such tables: only one call per query.

**See also:**

- [Distributed subqueries](/sql-reference/operators/in#distributed-subqueries) for more information on how to use `GLOBAL IN`/`GLOBAL JOIN`
)", 0) \
    DECLARE(Bool, enable_vertical_final, true, R"(
If enable, remove duplicated rows during FINAL by marking rows as deleted and filtering them later instead of merging rows
)", 0) \
    \
    \
    /** Limits during query execution are part of the settings. \
      * Used to provide a more safe execution of queries from the user interface. \
      * Basically, limits are checked for each block (not every row). That is, the limits can be slightly violated. \
      * Almost all limits apply only to SELECTs. \
      * Almost all limits apply to each stream individually. \
      */ \
    \
    DECLARE(UInt64, max_rows_to_read, 0, R"(
Limit on read rows from the most 'deep' sources. That is, only in the deepest subquery. When reading from a remote server, it is only checked on a remote server.
)", 0) \
    DECLARE(UInt64, max_bytes_to_read, 0, R"(
Limit on read bytes (after decompression) from the most 'deep' sources. That is, only in the deepest subquery. When reading from a remote server, it is only checked on a remote server.
)", 0) \
    DECLARE(OverflowMode, read_overflow_mode, OverflowMode::THROW, R"(
What to do when the limit is exceeded.
)", 0) \
    \
    DECLARE(UInt64, max_rows_to_read_leaf, 0, R"(
Limit on read rows on the leaf nodes for distributed queries. Limit is applied for local reads only, excluding the final merge stage on the root node. Note, the setting is unstable with prefer_localhost_replica=1.
)", 0) \
    DECLARE(UInt64, max_bytes_to_read_leaf, 0, R"(
Limit on read bytes (after decompression) on the leaf nodes for distributed queries. Limit is applied for local reads only, excluding the final merge stage on the root node. Note, the setting is unstable with prefer_localhost_replica=1.
)", 0) \
    DECLARE(OverflowMode, read_overflow_mode_leaf, OverflowMode::THROW, R"(
What to do when the leaf limit is exceeded.
)", 0) \
    \
    DECLARE(UInt64, max_rows_to_group_by, 0, R"(
If aggregation during GROUP BY is generating more than the specified number of rows (unique GROUP BY keys), the behavior will be determined by the 'group_by_overflow_mode' which by default is - throw an exception, but can be also switched to an approximate GROUP BY mode.
)", 0) \
    DECLARE(OverflowModeGroupBy, group_by_overflow_mode, OverflowMode::THROW, R"(
What to do when the limit is exceeded.
)", 0) \
    DECLARE(UInt64, max_bytes_before_external_group_by, 0, R"(
If memory usage during GROUP BY operation is exceeding this threshold in bytes, activate the 'external aggregation' mode (spill data to disk). Recommended value is half of the available system memory.
)", 0) \
    DECLARE(Double, max_bytes_ratio_before_external_group_by, 0.5, R"(
Ratio of used memory before enabling external GROUP BY. If you set it to 0.6 the external GROUP BY will be used once the memory usage will reach 60% of allowed memory for query.
)", 0) \
    \
    DECLARE(UInt64, max_rows_to_sort, 0, R"(
If more than the specified amount of records have to be processed for ORDER BY operation, the behavior will be determined by the 'sort_overflow_mode' which by default is - throw an exception
)", 0) \
    DECLARE(UInt64, max_bytes_to_sort, 0, R"(
If more than the specified amount of (uncompressed) bytes have to be processed for ORDER BY operation, the behavior will be determined by the 'sort_overflow_mode' which by default is - throw an exception
)", 0) \
    DECLARE(OverflowMode, sort_overflow_mode, OverflowMode::THROW, R"(
What to do when the limit is exceeded.
)", 0) \
    DECLARE(UInt64, prefer_external_sort_block_bytes, DEFAULT_BLOCK_SIZE * 256, R"(
Prefer maximum block bytes for external sort, reduce the memory usage during merging.
)", 0) \
    DECLARE(UInt64, max_bytes_before_external_sort, 0, R"(
If memory usage during ORDER BY operation is exceeding this threshold in bytes, activate the 'external sorting' mode (spill data to disk). Recommended value is half of the available system memory.
)", 0) \
    DECLARE(Double, max_bytes_ratio_before_external_sort, 0.5, R"(
<<<<<<< HEAD
The ratio of available memory that is allowed for `ORDER BY`. Once reached, external sort is used.

For example, if set to `0.6`, `ORDER BY` will allow using `60%` of available memory (to server/user/merges) at the beginning of the execution, after that, it will start using external sort.

Note, that `max_bytes_before_external_sort` is still respected, spilling to disk will be done only if the sorting block is bigger then `max_bytes_before_external_sort`.
=======
Ratio of used memory before enabling external ORDER BY. If you set it to 0.6 the external ORDER BY will be used once the memory usage will reach 60% of allowed memory for query.
>>>>>>> 1cf6fcb0
)", 0) \
    DECLARE(UInt64, max_bytes_before_remerge_sort, 1000000000, R"(
In case of ORDER BY with LIMIT, when memory usage is higher than specified threshold, perform additional steps of merging blocks before final merge to keep just top LIMIT rows.
)", 0) \
    DECLARE(Float, remerge_sort_lowered_memory_bytes_ratio, 2., R"(
If memory usage after remerge does not reduced by this ratio, remerge will be disabled.
)", 0) \
    \
    DECLARE(UInt64, max_result_rows, 0, R"(
Limit on result size in rows. The query will stop after processing a block of data if the threshold is met, but it will not cut the last block of the result, therefore the result size can be larger than the threshold.
)", 0) \
    DECLARE(UInt64, max_result_bytes, 0, R"(
Limit on result size in bytes (uncompressed).  The query will stop after processing a block of data if the threshold is met, but it will not cut the last block of the result, therefore the result size can be larger than the threshold. Caveats: the result size in memory is taken into account for this threshold. Even if the result size is small, it can reference larger data structures in memory, representing dictionaries of LowCardinality columns, and Arenas of AggregateFunction columns, so the threshold can be exceeded despite the small result size. The setting is fairly low level and should be used with caution.
)", 0) \
    DECLARE(OverflowMode, result_overflow_mode, OverflowMode::THROW, R"(
What to do when the limit is exceeded.
)", 0) \
    \
    /* TODO: Check also when merging and finalizing aggregate functions. */ \
    DECLARE(Seconds, max_execution_time, 0, R"(
If query runtime exceeds the specified number of seconds, the behavior will be determined by the 'timeout_overflow_mode', which by default is - throw an exception. Note that the timeout is checked and the query can stop only in designated places during data processing. It currently cannot stop during merging of aggregation states or during query analysis, and the actual run time will be higher than the value of this setting.
)", 0) \
    DECLARE(OverflowMode, timeout_overflow_mode, OverflowMode::THROW, R"(
What to do when the limit is exceeded.
)", 0) \
    DECLARE(Seconds, max_execution_time_leaf, 0, R"(
Similar semantic to max_execution_time but only apply on leaf node for distributed queries, the time out behavior will be determined by 'timeout_overflow_mode_leaf' which by default is - throw an exception
)", 0) \
    DECLARE(OverflowMode, timeout_overflow_mode_leaf, OverflowMode::THROW, R"(
What to do when the leaf limit is exceeded.
)", 0) \
    \
    DECLARE(UInt64, min_execution_speed, 0, R"(
Minimum number of execution rows per second.
)", 0) \
    DECLARE(UInt64, max_execution_speed, 0, R"(
Maximum number of execution rows per second.
)", 0) \
    DECLARE(UInt64, min_execution_speed_bytes, 0, R"(
Minimum number of execution bytes per second.
)", 0) \
    DECLARE(UInt64, max_execution_speed_bytes, 0, R"(
Maximum number of execution bytes per second.
)", 0) \
    DECLARE(Seconds, timeout_before_checking_execution_speed, 10, R"(
Check that the speed is not too low after the specified time has elapsed.
)", 0) \
    DECLARE(Seconds, max_estimated_execution_time, 0, R"(
Maximum query estimate execution time in seconds.
)", 0) \
    \
    DECLARE(UInt64, max_columns_to_read, 0, R"(
If a query requires reading more than specified number of columns, exception is thrown. Zero value means unlimited. This setting is useful to prevent too complex queries.
)", 0) \
    DECLARE(UInt64, max_temporary_columns, 0, R"(
If a query generates more than the specified number of temporary columns in memory as a result of intermediate calculation, the exception is thrown. Zero value means unlimited. This setting is useful to prevent too complex queries.
)", 0) \
    DECLARE(UInt64, max_temporary_non_const_columns, 0, R"(
Similar to the 'max_temporary_columns' setting but applies only to non-constant columns. This makes sense because constant columns are cheap and it is reasonable to allow more of them.
)", 0) \
    \
    DECLARE(UInt64, max_sessions_for_user, 0, R"(
Maximum number of simultaneous sessions for a user.
)", 0) \
    \
    DECLARE(UInt64, max_subquery_depth, 100, R"(
If a query has more than the specified number of nested subqueries, throw an exception. This allows you to have a sanity check to protect the users of your cluster from going insane with their queries.
)", 0) \
    DECLARE(UInt64, max_analyze_depth, 5000, R"(
Maximum number of analyses performed by interpreter.
)", 0) \
    DECLARE(UInt64, max_ast_depth, 1000, R"(
Maximum depth of query syntax tree. Checked after parsing.
)", 0) \
    DECLARE(UInt64, max_ast_elements, 50000, R"(
Maximum size of query syntax tree in number of nodes. Checked after parsing.
)", 0) \
    DECLARE(UInt64, max_expanded_ast_elements, 500000, R"(
Maximum size of query syntax tree in number of nodes after expansion of aliases and the asterisk.
)", 0) \
    \
    DECLARE(UInt64, readonly, 0, R"(
0 - no read-only restrictions. 1 - only read requests, as well as changing explicitly allowed settings. 2 - only read requests, as well as changing settings, except for the 'readonly' setting.
)", 0) \
    \
    DECLARE(UInt64, max_rows_in_set, 0, R"(
Maximum size of the set (in number of elements) resulting from the execution of the IN section.
)", 0) \
    DECLARE(UInt64, max_bytes_in_set, 0, R"(
Maximum size of the set (in bytes in memory) resulting from the execution of the IN section.
)", 0) \
    DECLARE(OverflowMode, set_overflow_mode, OverflowMode::THROW, R"(
What to do when the limit is exceeded.
)", 0) \
    \
    DECLARE(UInt64, max_rows_in_join, 0, R"(
Maximum size of the hash table for JOIN (in number of rows).
)", 0) \
    DECLARE(UInt64, max_bytes_in_join, 0, R"(
Maximum size of the hash table for JOIN (in number of bytes in memory).
)", 0) \
    DECLARE(OverflowMode, join_overflow_mode, OverflowMode::THROW, R"(
What to do when the limit is exceeded.
)", 0) \
    DECLARE(Bool, join_any_take_last_row, false, R"(
Changes the behaviour of join operations with `ANY` strictness.

:::note
This setting applies only for `JOIN` operations with [Join](../../engines/table-engines/special/join.md) engine tables.
:::

Possible values:

- 0 — If the right table has more than one matching row, only the first one found is joined.
- 1 — If the right table has more than one matching row, only the last one found is joined.

See also:

- [JOIN clause](/sql-reference/statements/select/join)
- [Join table engine](../../engines/table-engines/special/join.md)
- [join_default_strictness](#join_default_strictness)
)", IMPORTANT) \
    DECLARE(JoinAlgorithm, join_algorithm, "direct,parallel_hash,hash", R"(
Specifies which [JOIN](../../sql-reference/statements/select/join.md) algorithm is used.

Several algorithms can be specified, and an available one would be chosen for a particular query based on kind/strictness and table engine.

Possible values:

- grace_hash

 [Grace hash join](https://en.wikipedia.org/wiki/Hash_join#Grace_hash_join) is used.  Grace hash provides an algorithm option that provides performant complex joins while limiting memory use.

 The first phase of a grace join reads the right table and splits it into N buckets depending on the hash value of key columns (initially, N is `grace_hash_join_initial_buckets`). This is done in a way to ensure that each bucket can be processed independently. Rows from the first bucket are added to an in-memory hash table while the others are saved to disk. If the hash table grows beyond the memory limit (e.g., as set by [`max_bytes_in_join`](/operations/settings/query-complexity#settings-max_bytes_in_join), the number of buckets is increased and the assigned bucket for each row. Any rows which don't belong to the current bucket are flushed and reassigned.

 Supports `INNER/LEFT/RIGHT/FULL ALL/ANY JOIN`.

- hash

 [Hash join algorithm](https://en.wikipedia.org/wiki/Hash_join) is used. The most generic implementation that supports all combinations of kind and strictness and multiple join keys that are combined with `OR` in the `JOIN ON` section.

 When using the `hash` algorithm, the right part of `JOIN` is uploaded into RAM.

- parallel_hash

 A variation of `hash` join that splits the data into buckets and builds several hashtables instead of one concurrently to speed up this process.

 When using the `parallel_hash` algorithm, the right part of `JOIN` is uploaded into RAM.

- partial_merge

 A variation of the [sort-merge algorithm](https://en.wikipedia.org/wiki/Sort-merge_join), where only the right table is fully sorted.

 The `RIGHT JOIN` and `FULL JOIN` are supported only with `ALL` strictness (`SEMI`, `ANTI`, `ANY`, and `ASOF` are not supported).

 When using the `partial_merge` algorithm, ClickHouse sorts the data and dumps it to the disk. The `partial_merge` algorithm in ClickHouse differs slightly from the classic realization. First, ClickHouse sorts the right table by joining keys in blocks and creates a min-max index for sorted blocks. Then it sorts parts of the left table by the `join key` and joins them over the right table. The min-max index is also used to skip unneeded right table blocks.

- direct

 This algorithm can be applied when the storage for the right table supports key-value requests.

 The `direct` algorithm performs a lookup in the right table using rows from the left table as keys. It's supported only by special storage such as [Dictionary](/engines/table-engines/special/dictionary) or [EmbeddedRocksDB](../../engines/table-engines/integrations/embedded-rocksdb.md) and only the `LEFT` and `INNER` JOINs.

- auto

 When set to `auto`, `hash` join is tried first, and the algorithm is switched on the fly to another algorithm if the memory limit is violated.

- full_sorting_merge

 [Sort-merge algorithm](https://en.wikipedia.org/wiki/Sort-merge_join) with full sorting joined tables before joining.

- prefer_partial_merge

 ClickHouse always tries to use `partial_merge` join if possible, otherwise, it uses `hash`. *Deprecated*, same as `partial_merge,hash`.

- default (deprecated)

 Legacy value, please don't use anymore.
 Same as `direct,hash`, i.e. try to use direct join and hash join join (in this order).

)", 0) \
    DECLARE(UInt64, cross_join_min_rows_to_compress, 10000000, R"(
Minimal count of rows to compress block in CROSS JOIN. Zero value means - disable this threshold. This block is compressed when any of the two thresholds (by rows or by bytes) are reached.
)", 0) \
    DECLARE(UInt64, cross_join_min_bytes_to_compress, 1_GiB, R"(
Minimal size of block to compress in CROSS JOIN. Zero value means - disable this threshold. This block is compressed when any of the two thresholds (by rows or by bytes) are reached.
)", 0) \
    DECLARE(UInt64, default_max_bytes_in_join, 1000000000, R"(
Maximum size of right-side table if limit is required but max_bytes_in_join is not set.
)", 0) \
    DECLARE(UInt64, partial_merge_join_left_table_buffer_bytes, 0, R"(
If not 0 group left table blocks in bigger ones for left-side table in partial merge join. It uses up to 2x of specified memory per joining thread.
)", 0) \
    DECLARE(UInt64, partial_merge_join_rows_in_right_blocks, 65536, R"(
Limits sizes of right-hand join data blocks in partial merge join algorithm for [JOIN](../../sql-reference/statements/select/join.md) queries.

ClickHouse server:

1.  Splits right-hand join data into blocks with up to the specified number of rows.
2.  Indexes each block with its minimum and maximum values.
3.  Unloads prepared blocks to disk if it is possible.

Possible values:

- Any positive integer. Recommended range of values: \[1000, 100000\].
)", 0) \
    DECLARE(UInt64, join_on_disk_max_files_to_merge, 64, R"(
Limits the number of files allowed for parallel sorting in MergeJoin operations when they are executed on disk.

The bigger the value of the setting, the more RAM is used and the less disk I/O is needed.

Possible values:

- Any positive integer, starting from 2.
)", 0) \
    DECLARE(UInt64, max_rows_in_set_to_optimize_join, 0, R"(
Maximal size of the set to filter joined tables by each other's row sets before joining.

Possible values:

- 0 — Disable.
- Any positive integer.
)", 0) \
    \
    DECLARE(Bool, compatibility_ignore_collation_in_create_table, true, R"(
Compatibility ignore collation in create table
)", 0) \
    \
    DECLARE(String, temporary_files_codec, "LZ4", R"(
Sets compression codec for temporary files used in sorting and joining operations on disk.

Possible values:

- LZ4 — [LZ4](https://en.wikipedia.org/wiki/LZ4_(compression_algorithm)) compression is applied.
- NONE — No compression is applied.
)", 0) \
    \
    DECLARE(UInt64, max_rows_to_transfer, 0, R"(
Maximum size (in rows) of the transmitted external table obtained when the GLOBAL IN/JOIN section is executed.
)", 0) \
    DECLARE(UInt64, max_bytes_to_transfer, 0, R"(
Maximum size (in uncompressed bytes) of the transmitted external table obtained when the GLOBAL IN/JOIN section is executed.
)", 0) \
    DECLARE(OverflowMode, transfer_overflow_mode, OverflowMode::THROW, R"(
What to do when the limit is exceeded.
)", 0) \
    \
    DECLARE(UInt64, max_rows_in_distinct, 0, R"(
Maximum number of elements during execution of DISTINCT.
)", 0) \
    DECLARE(UInt64, max_bytes_in_distinct, 0, R"(
Maximum total size of the state (in uncompressed bytes) in memory for the execution of DISTINCT.
)", 0) \
    DECLARE(OverflowMode, distinct_overflow_mode, OverflowMode::THROW, R"(
What to do when the limit is exceeded.
)", 0) \
    \
    DECLARE(UInt64, max_memory_usage, 0, R"(
Maximum memory usage for processing of single query. Zero means unlimited.
)", 0) \
    DECLARE(UInt64, memory_overcommit_ratio_denominator, 1_GiB, R"(
It represents the soft memory limit when the hard limit is reached on the global level.
This value is used to compute the overcommit ratio for the query.
Zero means skip the query.
Read more about [memory overcommit](memory-overcommit.md).
)", 0) \
    DECLARE(UInt64, max_memory_usage_for_user, 0, R"(
Maximum memory usage for processing all concurrently running queries for the user. Zero means unlimited.
)", 0) \
    DECLARE(UInt64, memory_overcommit_ratio_denominator_for_user, 1_GiB, R"(
It represents the soft memory limit when the hard limit is reached on the user level.
This value is used to compute the overcommit ratio for the query.
Zero means skip the query.
Read more about [memory overcommit](memory-overcommit.md).
)", 0) \
    DECLARE(UInt64, max_untracked_memory, (4 * 1024 * 1024), R"(
Small allocations and deallocations are grouped in thread local variable and tracked or profiled only when an amount (in absolute value) becomes larger than the specified value. If the value is higher than 'memory_profiler_step' it will be effectively lowered to 'memory_profiler_step'.
)", 0) \
    DECLARE(UInt64, memory_profiler_step, (4 * 1024 * 1024), R"(
Sets the step of memory profiler. Whenever query memory usage becomes larger than every next step in number of bytes the memory profiler will collect the allocating stacktrace and will write it into [trace_log](/operations/system-tables/trace_log).

Possible values:

- A positive integer number of bytes.

- 0 for turning off the memory profiler.
)", 0) \
    DECLARE(Float, memory_profiler_sample_probability, 0., R"(
Collect random allocations and deallocations and write them into system.trace_log with 'MemorySample' trace_type. The probability is for every alloc/free regardless of the size of the allocation (can be changed with `memory_profiler_sample_min_allocation_size` and `memory_profiler_sample_max_allocation_size`). Note that sampling happens only when the amount of untracked memory exceeds 'max_untracked_memory'. You may want to set 'max_untracked_memory' to 0 for extra fine-grained sampling.
)", 0) \
    DECLARE(UInt64, memory_profiler_sample_min_allocation_size, 0, R"(
Collect random allocations of size greater or equal than the specified value with probability equal to `memory_profiler_sample_probability`. 0 means disabled. You may want to set 'max_untracked_memory' to 0 to make this threshold work as expected.
)", 0) \
    DECLARE(UInt64, memory_profiler_sample_max_allocation_size, 0, R"(
Collect random allocations of size less or equal than the specified value with probability equal to `memory_profiler_sample_probability`. 0 means disabled. You may want to set 'max_untracked_memory' to 0 to make this threshold work as expected.
)", 0) \
    DECLARE(Bool, trace_profile_events, false, R"(
Enables or disables collecting stacktraces on each update of profile events along with the name of profile event and the value of increment and sending them into [trace_log](/operations/system-tables/trace_log).

Possible values:

- 1 — Tracing of profile events enabled.
- 0 — Tracing of profile events disabled.
)", 0) \
    \
    DECLARE(UInt64, memory_usage_overcommit_max_wait_microseconds, 5'000'000, R"(
Maximum time thread will wait for memory to be freed in the case of memory overcommit on a user level.
If the timeout is reached and memory is not freed, an exception is thrown.
Read more about [memory overcommit](memory-overcommit.md).
)", 0) \
    \
    DECLARE(UInt64, max_network_bandwidth, 0, R"(
Limits the speed of the data exchange over the network in bytes per second. This setting applies to every query.

Possible values:

- Positive integer.
- 0 — Bandwidth control is disabled.
)", 0) \
    DECLARE(UInt64, max_network_bytes, 0, R"(
Limits the data volume (in bytes) that is received or transmitted over the network when executing a query. This setting applies to every individual query.

Possible values:

- Positive integer.
- 0 — Data volume control is disabled.
)", 0) \
    DECLARE(UInt64, max_network_bandwidth_for_user, 0, R"(
Limits the speed of the data exchange over the network in bytes per second. This setting applies to all concurrently running queries performed by a single user.

Possible values:

- Positive integer.
- 0 — Control of the data speed is disabled.
)", 0)\
    DECLARE(UInt64, max_network_bandwidth_for_all_users, 0, R"(
Limits the speed that data is exchanged at over the network in bytes per second. This setting applies to all concurrently running queries on the server.

Possible values:

- Positive integer.
- 0 — Control of the data speed is disabled.
)", 0) \
    \
    DECLARE(UInt64, max_temporary_data_on_disk_size_for_user, 0, R"(
The maximum amount of data consumed by temporary files on disk in bytes for all concurrently running user queries. Zero means unlimited.
)", 0)\
    DECLARE(UInt64, max_temporary_data_on_disk_size_for_query, 0, R"(
The maximum amount of data consumed by temporary files on disk in bytes for all concurrently running queries. Zero means unlimited.
)", 0)\
    \
    DECLARE(UInt64, backup_restore_keeper_max_retries, 1000, R"(
Max retries for [Zoo]Keeper operations in the middle of a BACKUP or RESTORE operation.
Should be big enough so the whole operation won't fail because of a temporary [Zoo]Keeper failure.
)", 0) \
    DECLARE(UInt64, backup_restore_keeper_retry_initial_backoff_ms, 100, R"(
Initial backoff timeout for [Zoo]Keeper operations during backup or restore
)", 0) \
    DECLARE(UInt64, backup_restore_keeper_retry_max_backoff_ms, 5000, R"(
Max backoff timeout for [Zoo]Keeper operations during backup or restore
)", 0) \
    DECLARE(UInt64, backup_restore_failure_after_host_disconnected_for_seconds, 3600, R"(
If a host during a BACKUP ON CLUSTER or RESTORE ON CLUSTER operation doesn't recreate its ephemeral 'alive' node in ZooKeeper for this amount of time then the whole backup or restore is considered as failed.
This value should be bigger than any reasonable time for a host to reconnect to ZooKeeper after a failure.
Zero means unlimited.
)", 0) \
    DECLARE(UInt64, backup_restore_keeper_max_retries_while_initializing, 20, R"(
Max retries for [Zoo]Keeper operations during the initialization of a BACKUP ON CLUSTER or RESTORE ON CLUSTER operation.
)", 0) \
    DECLARE(UInt64, backup_restore_keeper_max_retries_while_handling_error, 20, R"(
Max retries for [Zoo]Keeper operations while handling an error of a BACKUP ON CLUSTER or RESTORE ON CLUSTER operation.
)", 0) \
    DECLARE(UInt64, backup_restore_finish_timeout_after_error_sec, 180, R"(
How long the initiator should wait for other host to react to the 'error' node and stop their work on the current BACKUP ON CLUSTER or RESTORE ON CLUSTER operation.
)", 0) \
    DECLARE(UInt64, backup_restore_keeper_value_max_size, 1048576, R"(
Maximum size of data of a [Zoo]Keeper's node during backup
)", 0) \
    DECLARE(UInt64, backup_restore_batch_size_for_keeper_multi, 1000, R"(
Maximum size of batch for multi request to [Zoo]Keeper during backup or restore
)", 0) \
    DECLARE(UInt64, backup_restore_batch_size_for_keeper_multiread, 10000, R"(
Maximum size of batch for multiread request to [Zoo]Keeper during backup or restore
)", 0) \
    DECLARE(Float, backup_restore_keeper_fault_injection_probability, 0.0f, R"(
Approximate probability of failure for a keeper request during backup or restore. Valid value is in interval [0.0f, 1.0f]
)", 0) \
    DECLARE(UInt64, backup_restore_keeper_fault_injection_seed, 0, R"(
0 - random seed, otherwise the setting value
)", 0) \
    DECLARE(UInt64, backup_restore_s3_retry_attempts, 1000, R"(
Setting for Aws::Client::RetryStrategy, Aws::Client does retries itself, 0 means no retries. It takes place only for backup/restore.
)", 0) \
    DECLARE(UInt64, max_backup_bandwidth, 0, R"(
The maximum read speed in bytes per second for particular backup on server. Zero means unlimited.
)", 0) \
    DECLARE(Bool, restore_replicated_merge_tree_to_shared_merge_tree, false, R"(
Replace table engine from Replicated*MergeTree -> Shared*MergeTree during RESTORE.
)", 0) \
    \
    DECLARE(Bool, log_profile_events, true, R"(
Log query performance statistics into the query_log, query_thread_log and query_views_log.
)", 0) \
    DECLARE(Bool, log_query_settings, true, R"(
Log query settings into the query_log and OpenTelemetry span log.
)", 0) \
    DECLARE(Bool, log_query_threads, false, R"(
Setting up query threads logging.

Query threads log into the [system.query_thread_log](../../operations/system-tables/query_thread_log.md) table. This setting has effect only when [log_queries](#log_queries) is true. Queries' threads run by ClickHouse with this setup are logged according to the rules in the [query_thread_log](/operations/server-configuration-parameters/settings#query_thread_log) server configuration parameter.

Possible values:

- 0 — Disabled.
- 1 — Enabled.

**Example**

``` text
log_query_threads=1
```
)", 0) \
    DECLARE(Bool, log_query_views, true, R"(
Setting up query views logging.

When a query run by ClickHouse with this setting enabled has associated views (materialized or live views), they are logged in the [query_views_log](/operations/server-configuration-parameters/settings#query_views_log) server configuration parameter.

Example:

``` text
log_query_views=1
```
)", 0) \
    DECLARE(String, log_comment, "", R"(
Specifies the value for the `log_comment` field of the [system.query_log](../system-tables/query_log.md) table and comment text for the server log.

It can be used to improve the readability of server logs. Additionally, it helps to select queries related to the test from the `system.query_log` after running [clickhouse-test](../../development/tests.md).

Possible values:

- Any string no longer than [max_query_size](#max_query_size). If the max_query_size is exceeded, the server throws an exception.

**Example**

Query:

``` sql
SET log_comment = 'log_comment test', log_queries = 1;
SELECT 1;
SYSTEM FLUSH LOGS;
SELECT type, query FROM system.query_log WHERE log_comment = 'log_comment test' AND event_date >= yesterday() ORDER BY event_time DESC LIMIT 2;
```

Result:

``` text
┌─type────────┬─query─────┐
│ QueryStart  │ SELECT 1; │
│ QueryFinish │ SELECT 1; │
└─────────────┴───────────┘
```
)", 0) \
    DECLARE(Int64, query_metric_log_interval, -1, R"(
The interval in milliseconds at which the [query_metric_log](../../operations/system-tables/query_metric_log.md) for individual queries is collected.

If set to any negative value, it will take the value `collect_interval_milliseconds` from the [query_metric_log setting](/operations/server-configuration-parameters/settings#query_metric_log) or default to 1000 if not present.

To disable the collection of a single query, set `query_metric_log_interval` to 0.

Default value: -1
    )", 0) \
    DECLARE(LogsLevel, send_logs_level, LogsLevel::fatal, R"(
Send server text logs with specified minimum level to client. Valid values: 'trace', 'debug', 'information', 'warning', 'error', 'fatal', 'none'
)", 0) \
    DECLARE(String, send_logs_source_regexp, "", R"(
Send server text logs with specified regexp to match log source name. Empty means all sources.
)", 0) \
    DECLARE(Bool, enable_optimize_predicate_expression, true, R"(
Turns on predicate pushdown in `SELECT` queries.

Predicate pushdown may significantly reduce network traffic for distributed queries.

Possible values:

- 0 — Disabled.
- 1 — Enabled.

Usage

Consider the following queries:

1.  `SELECT count() FROM test_table WHERE date = '2018-10-10'`
2.  `SELECT count() FROM (SELECT * FROM test_table) WHERE date = '2018-10-10'`

If `enable_optimize_predicate_expression = 1`, then the execution time of these queries is equal because ClickHouse applies `WHERE` to the subquery when processing it.

If `enable_optimize_predicate_expression = 0`, then the execution time of the second query is much longer because the `WHERE` clause applies to all the data after the subquery finishes.
)", 0) \
    DECLARE(Bool, enable_optimize_predicate_expression_to_final_subquery, true, R"(
Allow push predicate to final subquery.
)", 0) \
    DECLARE(Bool, allow_push_predicate_when_subquery_contains_with, true, R"(
Allows push predicate when subquery contains WITH clause
)", 0) \
    DECLARE(Bool, allow_push_predicate_ast_for_distributed_subqueries, true, R"(
Allows push predicate on AST level for distributed subqueries with enabled anlyzer
)", 0) \
    \
    DECLARE(UInt64, low_cardinality_max_dictionary_size, 8192, R"(
Sets a maximum size in rows of a shared global dictionary for the [LowCardinality](../../sql-reference/data-types/lowcardinality.md) data type that can be written to a storage file system. This setting prevents issues with RAM in case of unlimited dictionary growth. All the data that can't be encoded due to maximum dictionary size limitation ClickHouse writes in an ordinary method.

Possible values:

- Any positive integer.
)", 0) \
    DECLARE(Bool, low_cardinality_use_single_dictionary_for_part, false, R"(
Turns on or turns off using of single dictionary for the data part.

By default, the ClickHouse server monitors the size of dictionaries and if a dictionary overflows then the server starts to write the next one. To prohibit creating several dictionaries set `low_cardinality_use_single_dictionary_for_part = 1`.

Possible values:

- 1 — Creating several dictionaries for the data part is prohibited.
- 0 — Creating several dictionaries for the data part is not prohibited.
)", 0) \
    DECLARE(Bool, decimal_check_overflow, true, R"(
Check overflow of decimal arithmetic/comparison operations
)", 0) \
    DECLARE(Bool, allow_custom_error_code_in_throwif, false, R"(
Enable custom error code in function throwIf(). If true, thrown exceptions may have unexpected error codes.
)", 0) \
    \
    DECLARE(Bool, prefer_localhost_replica, true, R"(
Enables/disables preferable using the localhost replica when processing distributed queries.

Possible values:

- 1 — ClickHouse always sends a query to the localhost replica if it exists.
- 0 — ClickHouse uses the balancing strategy specified by the [load_balancing](#load_balancing) setting.

:::note
Disable this setting if you use [max_parallel_replicas](#max_parallel_replicas) without [parallel_replicas_custom_key](#parallel_replicas_custom_key).
If [parallel_replicas_custom_key](#parallel_replicas_custom_key) is set, disable this setting only if it's used on a cluster with multiple shards containing multiple replicas.
If it's used on a cluster with a single shard and multiple replicas, disabling this setting will have negative effects.
:::
)", 0) \
    DECLARE(UInt64, max_fetch_partition_retries_count, 5, R"(
Amount of retries while fetching partition from another host.
)", 0) \
    DECLARE(UInt64, http_max_multipart_form_data_size, 1024 * 1024 * 1024, R"(
Limit on size of multipart/form-data content. This setting cannot be parsed from URL parameters and should be set in a user profile. Note that content is parsed and external tables are created in memory before the start of query execution. And this is the only limit that has an effect on that stage (limits on max memory usage and max execution time have no effect while reading HTTP form data).
)", 0) \
    DECLARE(Bool, calculate_text_stack_trace, true, R"(
Calculate text stack trace in case of exceptions during query execution. This is the default. It requires symbol lookups that may slow down fuzzing tests when a huge amount of wrong queries are executed. In normal cases, you should not disable this option.
)", 0) \
    DECLARE(Bool, enable_job_stack_trace, true, R"(
Output stack trace of a job creator when job results in exception
)", 0) \
    DECLARE(Bool, allow_ddl, true, R"(
If it is set to true, then a user is allowed to executed DDL queries.
)", 0) \
    DECLARE(Bool, parallel_view_processing, false, R"(
Enables pushing to attached views concurrently instead of sequentially.
)", 0) \
    DECLARE(Bool, enable_unaligned_array_join, false, R"(
Allow ARRAY JOIN with multiple arrays that have different sizes. When this settings is enabled, arrays will be resized to the longest one.
)", 0) \
    DECLARE(Bool, optimize_read_in_order, true, R"(
Enables [ORDER BY](/sql-reference/statements/select/order-by#optimization-of-data-reading) optimization in [SELECT](../../sql-reference/statements/select/index.md) queries for reading data from [MergeTree](../../engines/table-engines/mergetree-family/mergetree.md) tables.

Possible values:

- 0 — `ORDER BY` optimization is disabled.
- 1 — `ORDER BY` optimization is enabled.

**See Also**

- [ORDER BY Clause](/sql-reference/statements/select/order-by#optimization-of-data-reading)
)", 0) \
    DECLARE(Bool, read_in_order_use_virtual_row, false, R"(
Use virtual row while reading in order of primary key or its monotonic function fashion. It is useful when searching over multiple parts as only relevant ones are touched.
)", 0) \
    DECLARE(Bool, optimize_read_in_window_order, true, R"(
Enable ORDER BY optimization in window clause for reading data in corresponding order in MergeTree tables.
)", 0) \
    DECLARE(Bool, optimize_aggregation_in_order, false, R"(
Enables [GROUP BY](/sql-reference/statements/select/group-by) optimization in [SELECT](../../sql-reference/statements/select/index.md) queries for aggregating data in corresponding order in [MergeTree](../../engines/table-engines/mergetree-family/mergetree.md) tables.

Possible values:

- 0 — `GROUP BY` optimization is disabled.
- 1 — `GROUP BY` optimization is enabled.

**See Also**

- [GROUP BY optimization](/sql-reference/statements/select/group-by#group-by-optimization-depending-on-table-sorting-key)
)", 0) \
    DECLARE(Bool, read_in_order_use_buffering, true, R"(
Use buffering before merging while reading in order of primary key. It increases the parallelism of query execution
)", 0) \
    DECLARE(UInt64, aggregation_in_order_max_block_bytes, 50000000, R"(
Maximal size of block in bytes accumulated during aggregation in order of primary key. Lower block size allows to parallelize more final merge stage of aggregation.
)", 0) \
    DECLARE(UInt64, read_in_order_two_level_merge_threshold, 100, R"(
Minimal number of parts to read to run preliminary merge step during multithread reading in order of primary key.
)", 0) \
    DECLARE(Bool, low_cardinality_allow_in_native_format, true, R"(
Allows or restricts using the [LowCardinality](../../sql-reference/data-types/lowcardinality.md) data type with the [Native](../../interfaces/formats.md/#native) format.

If usage of `LowCardinality` is restricted, ClickHouse server converts `LowCardinality`-columns to ordinary ones for `SELECT` queries, and convert ordinary columns to `LowCardinality`-columns for `INSERT` queries.

This setting is required mainly for third-party clients which do not support `LowCardinality` data type.

Possible values:

- 1 — Usage of `LowCardinality` is not restricted.
- 0 — Usage of `LowCardinality` is restricted.
)", 0) \
    DECLARE(Bool, cancel_http_readonly_queries_on_client_close, false, R"(
Cancels HTTP read-only queries (e.g. SELECT) when a client closes the connection without waiting for the response.

Cloud default value: `1`.
)", 0) \
    DECLARE(Bool, external_table_functions_use_nulls, true, R"(
Defines how [mysql](../../sql-reference/table-functions/mysql.md), [postgresql](../../sql-reference/table-functions/postgresql.md) and [odbc](../../sql-reference/table-functions/odbc.md) table functions use Nullable columns.

Possible values:

- 0 — The table function explicitly uses Nullable columns.
- 1 — The table function implicitly uses Nullable columns.

**Usage**

If the setting is set to `0`, the table function does not make Nullable columns and inserts default values instead of NULL. This is also applicable for NULL values inside arrays.
)", 0) \
    DECLARE(Bool, external_table_strict_query, false, R"(
If it is set to true, transforming expression to local filter is forbidden for queries to external tables.
)", 0) \
    \
    DECLARE(Bool, allow_hyperscan, true, R"(
Allow functions that use Hyperscan library. Disable to avoid potentially long compilation times and excessive resource usage.
)", 0) \
    DECLARE(UInt64, max_hyperscan_regexp_length, 0, R"(
Defines the maximum length for each regular expression in the [hyperscan multi-match functions](/sql-reference/functions/string-search-functions#multimatchany).

Possible values:

- Positive integer.
- 0 - The length is not limited.

**Example**

Query:

```sql
SELECT multiMatchAny('abcd', ['ab','bcd','c','d']) SETTINGS max_hyperscan_regexp_length = 3;
```

Result:

```text
┌─multiMatchAny('abcd', ['ab', 'bcd', 'c', 'd'])─┐
│                                              1 │
└────────────────────────────────────────────────┘
```

Query:

```sql
SELECT multiMatchAny('abcd', ['ab','bcd','c','d']) SETTINGS max_hyperscan_regexp_length = 2;
```

Result:

```text
Exception: Regexp length too large.
```

**See Also**

- [max_hyperscan_regexp_total_length](#max_hyperscan_regexp_total_length)
)", 0) \
    DECLARE(UInt64, max_hyperscan_regexp_total_length, 0, R"(
Sets the maximum length total of all regular expressions in each [hyperscan multi-match function](/sql-reference/functions/string-search-functions#multimatchany).

Possible values:

- Positive integer.
- 0 - The length is not limited.

**Example**

Query:

```sql
SELECT multiMatchAny('abcd', ['a','b','c','d']) SETTINGS max_hyperscan_regexp_total_length = 5;
```

Result:

```text
┌─multiMatchAny('abcd', ['a', 'b', 'c', 'd'])─┐
│                                           1 │
└─────────────────────────────────────────────┘
```

Query:

```sql
SELECT multiMatchAny('abcd', ['ab','bc','c','d']) SETTINGS max_hyperscan_regexp_total_length = 5;
```

Result:

```text
Exception: Total regexp lengths too large.
```

**See Also**

- [max_hyperscan_regexp_length](#max_hyperscan_regexp_length)
)", 0) \
    DECLARE(Bool, reject_expensive_hyperscan_regexps, true, R"(
Reject patterns which will likely be expensive to evaluate with hyperscan (due to NFA state explosion)
)", 0) \
    DECLARE(Bool, allow_simdjson, true, R"(
Allow using simdjson library in 'JSON*' functions if AVX2 instructions are available. If disabled rapidjson will be used.
)", 0) \
    DECLARE(Bool, allow_introspection_functions, false, R"(
Enables or disables [introspection functions](../../sql-reference/functions/introspection.md) for query profiling.

Possible values:

- 1 — Introspection functions enabled.
- 0 — Introspection functions disabled.

**See Also**

- [Sampling Query Profiler](../../operations/optimizing-performance/sampling-query-profiler.md)
- System table [trace_log](/operations/system-tables/trace_log)
)", 0) \
    DECLARE(Bool, splitby_max_substrings_includes_remaining_string, false, R"(
Controls whether function [splitBy*()](../../sql-reference/functions/splitting-merging-functions.md) with argument `max_substrings` > 0 will include the remaining string in the last element of the result array.

Possible values:

- `0` - The remaining string will not be included in the last element of the result array.
- `1` - The remaining string will be included in the last element of the result array. This is the behavior of Spark's [`split()`](https://spark.apache.org/docs/3.1.2/api/python/reference/api/pyspark.sql.functions.split.html) function and Python's ['string.split()'](https://docs.python.org/3/library/stdtypes.html#str.split) method.
)", 0) \
    \
    DECLARE(Bool, allow_execute_multiif_columnar, true, R"(
Allow execute multiIf function columnar
)", 0) \
    DECLARE(Bool, formatdatetime_f_prints_single_zero, false, R"(
Formatter '%f' in function 'formatDateTime' prints a single zero instead of six zeros if the formatted value has no fractional seconds.
)", 0) \
    DECLARE(Bool, formatdatetime_f_prints_scale_number_of_digits, false, R"(
Formatter '%f' in function 'formatDateTime' prints only the scale amount of digits for a DateTime64 instead of fixed 6 digits.
)", 0) \
    DECLARE(Bool, formatdatetime_parsedatetime_m_is_month_name, true, R"(
Formatter '%M' in functions 'formatDateTime' and 'parseDateTime' print/parse the month name instead of minutes.
)", 0) \
    DECLARE(Bool, parsedatetime_parse_without_leading_zeros, true, R"(
Formatters '%c', '%l' and '%k' in function 'parseDateTime' parse months and hours without leading zeros.
)", 0) \
    DECLARE(Bool, formatdatetime_format_without_leading_zeros, false, R"(
Formatters '%c', '%l' and '%k' in function 'formatDateTime' print months and hours without leading zeros.
)", 0) \
    DECLARE(Bool, least_greatest_legacy_null_behavior, false, R"(
If enabled, functions 'least' and 'greatest' return NULL if one of their arguments is NULL.
)", 0) \
    DECLARE(Bool, h3togeo_lon_lat_result_order, false, R"(
Function 'h3ToGeo' returns (lon, lat) if true, otherwise (lat, lon).
)", 0) \
    DECLARE(UInt64, max_partitions_per_insert_block, 100, R"(
Limit maximum number of partitions in the single INSERTed block. Zero means unlimited. Throw an exception if the block contains too many partitions. This setting is a safety threshold because using a large number of partitions is a common misconception.
)", 0) \
    DECLARE(Bool, throw_on_max_partitions_per_insert_block, true, R"(
Used with max_partitions_per_insert_block. If true (default), an exception will be thrown when max_partitions_per_insert_block is reached. If false, details of the insert query reaching this limit with the number of partitions will be logged. This can be useful if you're trying to understand the impact on users when changing max_partitions_per_insert_block.
)", 0) \
    DECLARE(Int64, max_partitions_to_read, -1, R"(
Limit the max number of partitions that can be accessed in one query. &lt;= 0 means unlimited.
)", 0) \
    DECLARE(Bool, check_query_single_value_result, true, R"(
Defines the level of detail for the [CHECK TABLE](/sql-reference/statements/check-table) query result for `MergeTree` family engines .

Possible values:

- 0 — the query shows a check status for every individual data part of a table.
- 1 — the query shows the general table check status.
)", 0) \
    DECLARE(Bool, allow_drop_detached, false, R"(
Allow ALTER TABLE ... DROP DETACHED PART[ITION] ... queries
)", 0) \
    DECLARE(UInt64, max_parts_to_move, 1000, "Limit the number of parts that can be moved in one query. Zero means unlimited.", 0) \
    \
    DECLARE(UInt64, max_table_size_to_drop, default_max_size_to_drop, R"(
Restriction on deleting tables in query time. The value 0 means that you can delete all tables without any restrictions.

Cloud default value: 1 TB.

:::note
This query setting overwrites its server setting equivalent, see [max_table_size_to_drop](/operations/server-configuration-parameters/settings#max_table_size_to_drop)
:::
)", 0) \
    DECLARE(UInt64, max_partition_size_to_drop, default_max_size_to_drop, R"(
Restriction on dropping partitions in query time. The value 0 means that you can drop partitions without any restrictions.

Cloud default value: 1 TB.

:::note
This query setting overwrites its server setting equivalent, see [max_partition_size_to_drop](/operations/server-configuration-parameters/settings#max_partition_size_to_drop)
:::
)", 0) \
    \
    DECLARE(UInt64, postgresql_connection_pool_size, 16, R"(
Connection pool size for PostgreSQL table engine and database engine.
)", 0) \
    DECLARE(UInt64, postgresql_connection_attempt_timeout, 2, R"(
Connection timeout in seconds of a single attempt to connect PostgreSQL end-point.
The value is passed as a `connect_timeout` parameter of the connection URL.
)", 0) \
    DECLARE(UInt64, postgresql_connection_pool_wait_timeout, 5000, R"(
Connection pool push/pop timeout on empty pool for PostgreSQL table engine and database engine. By default it will block on empty pool.
)", 0) \
    DECLARE(UInt64, postgresql_connection_pool_retries, 2, R"(
Connection pool push/pop retries number for PostgreSQL table engine and database engine.
)", 0) \
    DECLARE(Bool, postgresql_connection_pool_auto_close_connection, false, R"(
Close connection before returning connection to the pool.
)", 0) \
    DECLARE(Float, postgresql_fault_injection_probability, 0.0f, R"(
Approximate probability of failing internal (for replication) PostgreSQL queries. Valid value is in interval [0.0f, 1.0f]
)", 0) \
    DECLARE(UInt64, glob_expansion_max_elements, 1000, R"(
Maximum number of allowed addresses (For external storages, table functions, etc).
)", 0) \
    DECLARE(UInt64, odbc_bridge_connection_pool_size, 16, R"(
Connection pool size for each connection settings string in ODBC bridge.
)", 0) \
    DECLARE(Bool, odbc_bridge_use_connection_pooling, true, R"(
Use connection pooling in ODBC bridge. If set to false, a new connection is created every time.
)", 0) \
    \
    DECLARE(Seconds, distributed_replica_error_half_life, DBMS_CONNECTION_POOL_WITH_FAILOVER_DEFAULT_DECREASE_ERROR_PERIOD, R"(
- Type: seconds
- Default value: 60 seconds

Controls how fast errors in distributed tables are zeroed. If a replica is unavailable for some time, accumulates 5 errors, and distributed_replica_error_half_life is set to 1 second, then the replica is considered normal 3 seconds after the last error.

See also:

- [load_balancing](#load_balancing-round_robin)
- [Table engine Distributed](../../engines/table-engines/special/distributed.md)
- [distributed_replica_error_cap](#distributed_replica_error_cap)
- [distributed_replica_max_ignored_errors](#distributed_replica_max_ignored_errors)
)", 0) \
    DECLARE(UInt64, distributed_replica_error_cap, DBMS_CONNECTION_POOL_WITH_FAILOVER_MAX_ERROR_COUNT, R"(
- Type: unsigned int
- Default value: 1000

The error count of each replica is capped at this value, preventing a single replica from accumulating too many errors.

See also:

- [load_balancing](#load_balancing-round_robin)
- [Table engine Distributed](../../engines/table-engines/special/distributed.md)
- [distributed_replica_error_half_life](#distributed_replica_error_half_life)
- [distributed_replica_max_ignored_errors](#distributed_replica_max_ignored_errors)
)", 0) \
    DECLARE(UInt64, distributed_replica_max_ignored_errors, 0, R"(
- Type: unsigned int
- Default value: 0

The number of errors that will be ignored while choosing replicas (according to `load_balancing` algorithm).

See also:

- [load_balancing](#load_balancing-round_robin)
- [Table engine Distributed](../../engines/table-engines/special/distributed.md)
- [distributed_replica_error_cap](#distributed_replica_error_cap)
- [distributed_replica_error_half_life](#distributed_replica_error_half_life)
)", 0) \
    \
    DECLARE(UInt64, min_free_disk_space_for_temporary_data, 0, R"(
The minimum disk space to keep while writing temporary data used in external sorting and aggregation.
)", 0) \
    \
    DECLARE(DefaultTableEngine, default_temporary_table_engine, DefaultTableEngine::Memory, R"(
Same as [default_table_engine](#default_table_engine) but for temporary tables.

In this example, any new temporary table that does not specify an `Engine` will use the `Log` table engine:

Query:

```sql
SET default_temporary_table_engine = 'Log';

CREATE TEMPORARY TABLE my_table (
    x UInt32,
    y UInt32
);

SHOW CREATE TEMPORARY TABLE my_table;
```

Result:

```response
┌─statement────────────────────────────────────────────────────────────────┐
│ CREATE TEMPORARY TABLE default.my_table
(
    `x` UInt32,
    `y` UInt32
)
ENGINE = Log
└──────────────────────────────────────────────────────────────────────────┘
```
)", 0) \
    DECLARE(DefaultTableEngine, default_table_engine, DefaultTableEngine::MergeTree, R"(
Default table engine to use when `ENGINE` is not set in a `CREATE` statement.

Possible values:

- a string representing any valid table engine name

Cloud default value: `SharedMergeTree`.

**Example**

Query:

```sql
SET default_table_engine = 'Log';

SELECT name, value, changed FROM system.settings WHERE name = 'default_table_engine';
```

Result:

```response
┌─name─────────────────┬─value─┬─changed─┐
│ default_table_engine │ Log   │       1 │
└──────────────────────┴───────┴─────────┘
```

In this example, any new table that does not specify an `Engine` will use the `Log` table engine:

Query:

```sql
CREATE TABLE my_table (
    x UInt32,
    y UInt32
);

SHOW CREATE TABLE my_table;
```

Result:

```response
┌─statement────────────────────────────────────────────────────────────────┐
│ CREATE TABLE default.my_table
(
    `x` UInt32,
    `y` UInt32
)
ENGINE = Log
└──────────────────────────────────────────────────────────────────────────┘
```
)", 0) \
    DECLARE(Bool, show_table_uuid_in_table_create_query_if_not_nil, false, R"(
Sets the `SHOW TABLE` query display.

Possible values:

- 0 — The query will be displayed without table UUID.
- 1 — The query will be displayed with table UUID.
)", 0) \
    DECLARE(Bool, database_atomic_wait_for_drop_and_detach_synchronously, false, R"(
Adds a modifier `SYNC` to all `DROP` and `DETACH` queries.

Possible values:

- 0 — Queries will be executed with delay.
- 1 — Queries will be executed without delay.
)", 0) \
    DECLARE(Bool, enable_scalar_subquery_optimization, true, R"(
If it is set to true, prevent scalar subqueries from (de)serializing large scalar values and possibly avoid running the same subquery more than once.
)", 0) \
    DECLARE(Bool, optimize_trivial_count_query, true, R"(
Enables or disables the optimization to trivial query `SELECT count() FROM table` using metadata from MergeTree. If you need to use row-level security, disable this setting.

Possible values:

   - 0 — Optimization disabled.
   - 1 — Optimization enabled.

See also:

- [optimize_functions_to_subcolumns](#optimize_functions_to_subcolumns)
)", 0) \
    DECLARE(Bool, optimize_trivial_approximate_count_query, false, R"(
Use an approximate value for trivial count optimization of storages that support such estimation, for example, EmbeddedRocksDB.

Possible values:

   - 0 — Optimization disabled.
   - 1 — Optimization enabled.
)", 0) \
    DECLARE(Bool, optimize_count_from_files, true, R"(
Enables or disables the optimization of counting number of rows from files in different input formats. It applies to table functions/engines `file`/`s3`/`url`/`hdfs`/`azureBlobStorage`.

Possible values:

- 0 — Optimization disabled.
- 1 — Optimization enabled.
)", 0) \
    DECLARE(Bool, use_cache_for_count_from_files, true, R"(
Enables caching of rows number during count from files in table functions `file`/`s3`/`url`/`hdfs`/`azureBlobStorage`.

Enabled by default.
)", 0) \
    DECLARE(Bool, optimize_respect_aliases, true, R"(
If it is set to true, it will respect aliases in WHERE/GROUP BY/ORDER BY, that will help with partition pruning/secondary indexes/optimize_aggregation_in_order/optimize_read_in_order/optimize_trivial_count
)", 0) \
    DECLARE(UInt64, mutations_sync, 0, R"(
Allows to execute `ALTER TABLE ... UPDATE|DELETE|MATERIALIZE INDEX|MATERIALIZE PROJECTION|MATERIALIZE COLUMN|MATERIALIZE STATISTICS` queries ([mutations](../../sql-reference/statements/alter/index.md/#mutations)) synchronously.

Possible values:

- 0 - Mutations execute asynchronously.
- 1 - The query waits for all mutations to complete on the current server.
- 2 - The query waits for all mutations to complete on all replicas (if they exist).
)", 0) \
    DECLARE(Bool, enable_lightweight_delete, true, R"(
Enable lightweight DELETE mutations for mergetree tables.
)", 0) ALIAS(allow_experimental_lightweight_delete) \
    DECLARE(UInt64, lightweight_deletes_sync, 2, R"(
The same as [`mutations_sync`](#mutations_sync), but controls only execution of lightweight deletes.

Possible values:

- 0 - Mutations execute asynchronously.
- 1 - The query waits for the lightweight deletes to complete on the current server.
- 2 - The query waits for the lightweight deletes to complete on all replicas (if they exist).

**See Also**

- [Synchronicity of ALTER Queries](../../sql-reference/statements/alter/index.md/#synchronicity-of-alter-queries)
- [Mutations](../../sql-reference/statements/alter/index.md/#mutations)
)", 0) \
    DECLARE(Bool, apply_deleted_mask, true, R"(
Enables filtering out rows deleted with lightweight DELETE. If disabled, a query will be able to read those rows. This is useful for debugging and \"undelete\" scenarios
)", 0) \
    DECLARE(Bool, optimize_normalize_count_variants, true, R"(
Rewrite aggregate functions that semantically equals to count() as count().
)", 0) \
    DECLARE(Bool, optimize_injective_functions_inside_uniq, true, R"(
Delete injective functions of one argument inside uniq*() functions.
)", 0) \
    DECLARE(Bool, rewrite_count_distinct_if_with_count_distinct_implementation, false, R"(
Allows you to rewrite `countDistcintIf` with [count_distinct_implementation](#count_distinct_implementation) setting.

Possible values:

- true — Allow.
- false — Disallow.
)", 0) \
    DECLARE(Bool, convert_query_to_cnf, false, R"(
When set to `true`, a `SELECT` query will be converted to conjuctive normal form (CNF). There are scenarios where rewriting a query in CNF may execute faster (view this [Github issue](https://github.com/ClickHouse/ClickHouse/issues/11749) for an explanation).

For example, notice how the following `SELECT` query is not modified (the default behavior):

```sql
EXPLAIN SYNTAX
SELECT *
FROM
(
    SELECT number AS x
    FROM numbers(20)
) AS a
WHERE ((x >= 1) AND (x <= 5)) OR ((x >= 10) AND (x <= 15))
SETTINGS convert_query_to_cnf = false;
```

The result is:

```response
┌─explain────────────────────────────────────────────────────────┐
│ SELECT x                                                       │
│ FROM                                                           │
│ (                                                              │
│     SELECT number AS x                                         │
│     FROM numbers(20)                                           │
│     WHERE ((x >= 1) AND (x <= 5)) OR ((x >= 10) AND (x <= 15)) │
│ ) AS a                                                         │
│ WHERE ((x >= 1) AND (x <= 5)) OR ((x >= 10) AND (x <= 15))     │
│ SETTINGS convert_query_to_cnf = 0                              │
└────────────────────────────────────────────────────────────────┘
```

Let's set `convert_query_to_cnf` to `true` and see what changes:

```sql
EXPLAIN SYNTAX
SELECT *
FROM
(
    SELECT number AS x
    FROM numbers(20)
) AS a
WHERE ((x >= 1) AND (x <= 5)) OR ((x >= 10) AND (x <= 15))
SETTINGS convert_query_to_cnf = true;
```

Notice the `WHERE` clause is rewritten in CNF, but the result set is the identical - the Boolean logic is unchanged:

```response
┌─explain───────────────────────────────────────────────────────────────────────────────────────────────────────────────┐
│ SELECT x                                                                                                              │
│ FROM                                                                                                                  │
│ (                                                                                                                     │
│     SELECT number AS x                                                                                                │
│     FROM numbers(20)                                                                                                  │
│     WHERE ((x <= 15) OR (x <= 5)) AND ((x <= 15) OR (x >= 1)) AND ((x >= 10) OR (x <= 5)) AND ((x >= 10) OR (x >= 1)) │
│ ) AS a                                                                                                                │
│ WHERE ((x >= 10) OR (x >= 1)) AND ((x >= 10) OR (x <= 5)) AND ((x <= 15) OR (x >= 1)) AND ((x <= 15) OR (x <= 5))     │
│ SETTINGS convert_query_to_cnf = 1                                                                                     │
└───────────────────────────────────────────────────────────────────────────────────────────────────────────────────────┘
```

Possible values: true, false
)", 0) \
    DECLARE(Bool, optimize_or_like_chain, false, R"(
Optimize multiple OR LIKE into multiMatchAny. This optimization should not be enabled by default, because it defies index analysis in some cases.
)", 0) \
    DECLARE(Bool, optimize_arithmetic_operations_in_aggregate_functions, true, R"(
Move arithmetic operations out of aggregation functions
)", 0) \
    DECLARE(Bool, optimize_redundant_functions_in_order_by, true, R"(
Remove functions from ORDER BY if its argument is also in ORDER BY
)", 0) \
    DECLARE(Bool, optimize_if_chain_to_multiif, false, R"(
Replace if(cond1, then1, if(cond2, ...)) chains to multiIf. Currently it's not beneficial for numeric types.
)", 0) \
    DECLARE(Bool, optimize_multiif_to_if, true, R"(
Replace 'multiIf' with only one condition to 'if'.
)", 0) \
    DECLARE(Bool, optimize_if_transform_strings_to_enum, false, R"(
Replaces string-type arguments in If and Transform to enum. Disabled by default cause it could make inconsistent change in distributed query that would lead to its fail.
)", 0) \
    DECLARE(Bool, optimize_functions_to_subcolumns, true, R"(
Enables or disables optimization by transforming some functions to reading subcolumns. This reduces the amount of data to read.

These functions can be transformed:

- [length](/sql-reference/functions/array-functions#length) to read the [size0](../../sql-reference/data-types/array.md/#array-size) subcolumn.
- [empty](/sql-reference/functions/array-functions#empty) to read the [size0](../../sql-reference/data-types/array.md/#array-size) subcolumn.
- [notEmpty](/sql-reference/functions/array-functions#notempty) to read the [size0](../../sql-reference/data-types/array.md/#array-size) subcolumn.
- [isNull](/sql-reference/functions/functions-for-nulls#isnull) to read the [null](../../sql-reference/data-types/nullable.md/#finding-null) subcolumn.
- [isNotNull](/sql-reference/functions/functions-for-nulls#isnotnull) to read the [null](../../sql-reference/data-types/nullable.md/#finding-null) subcolumn.
- [count](/sql-reference/aggregate-functions/reference/count) to read the [null](../../sql-reference/data-types/nullable.md/#finding-null) subcolumn.
- [mapKeys](/sql-reference/functions/tuple-map-functions#mapkeys) to read the [keys](/sql-reference/data-types/map#reading-subcolumns-of-map) subcolumn.
- [mapValues](/sql-reference/functions/tuple-map-functions#mapvalues) to read the [values](/sql-reference/data-types/map#reading-subcolumns-of-map) subcolumn.

Possible values:

- 0 — Optimization disabled.
- 1 — Optimization enabled.
)", 0) \
    DECLARE(Bool, optimize_using_constraints, false, R"(
Use [constraints](../../sql-reference/statements/create/table.md/#constraints) for query optimization. The default is `false`.

Possible values:

- true, false
)", 0)                                                                                                                                           \
    DECLARE(Bool, optimize_substitute_columns, false, R"(
Use [constraints](../../sql-reference/statements/create/table.md/#constraints) for column substitution. The default is `false`.

Possible values:

- true, false
)", 0)                                                                                                                                         \
    DECLARE(Bool, optimize_append_index, false, R"(
Use [constraints](../../sql-reference/statements/create/table.md/#constraints) in order to append index condition. The default is `false`.

Possible values:

- true, false
)", 0) \
    DECLARE(Bool, optimize_time_filter_with_preimage, true, R"(
Optimize Date and DateTime predicates by converting functions into equivalent comparisons without conversions (e.g. `toYear(col) = 2023 -> col >= '2023-01-01' AND col <= '2023-12-31'`)
)", 0) \
    DECLARE(Bool, normalize_function_names, true, R"(
Normalize function names to their canonical names
)", 0) \
    DECLARE(Bool, enable_early_constant_folding, true, R"(
Enable query optimization where we analyze function and subqueries results and rewrite query if there are constants there
)", 0) \
    DECLARE(Bool, deduplicate_blocks_in_dependent_materialized_views, false, R"(
Enables or disables the deduplication check for materialized views that receive data from Replicated\* tables.

Possible values:

      0 — Disabled.
      1 — Enabled.

Usage

By default, deduplication is not performed for materialized views but is done upstream, in the source table.
If an INSERTed block is skipped due to deduplication in the source table, there will be no insertion into attached materialized views. This behaviour exists to enable the insertion of highly aggregated data into materialized views, for cases where inserted blocks are the same after materialized view aggregation but derived from different INSERTs into the source table.
At the same time, this behaviour "breaks" `INSERT` idempotency. If an `INSERT` into the main table was successful and `INSERT` into a materialized view failed (e.g. because of communication failure with ClickHouse Keeper) a client will get an error and can retry the operation. However, the materialized view won't receive the second insert because it will be discarded by deduplication in the main (source) table. The setting `deduplicate_blocks_in_dependent_materialized_views` allows for changing this behaviour. On retry, a materialized view will receive the repeat insert and will perform a deduplication check by itself,
ignoring check result for the source table, and will insert rows lost because of the first failure.
)", 0) \
    DECLARE(Bool, throw_if_deduplication_in_dependent_materialized_views_enabled_with_async_insert, true, R"(
Throw exception on INSERT query when the setting `deduplicate_blocks_in_dependent_materialized_views` is enabled along with `async_insert`. It guarantees correctness, because these features can't work together.
)", 0) \
    DECLARE(Bool, materialized_views_ignore_errors, false, R"(
Allows to ignore errors for MATERIALIZED VIEW, and deliver original block to the table regardless of MVs
)", 0) \
    DECLARE(Bool, ignore_materialized_views_with_dropped_target_table, false, R"(
Ignore MVs with dropped target table during pushing to views
)", 0) \
    DECLARE(Bool, allow_materialized_view_with_bad_select, true, R"(
Allow CREATE MATERIALIZED VIEW with SELECT query that references nonexistent tables or columns. It must still be syntactically valid. Doesn't apply to refreshable MVs. Doesn't apply if the MV schema needs to be inferred from the SELECT query (i.e. if the CREATE has no column list and no TO table). Can be used for creating MV before its source table.
)", 0) \
    DECLARE(Bool, use_compact_format_in_distributed_parts_names, true, R"(
Uses compact format for storing blocks for background (`distributed_foreground_insert`) INSERT into tables with `Distributed` engine.

Possible values:

- 0 — Uses `user[:password]@host:port#default_database` directory format.
- 1 — Uses `[shard{shard_index}[_replica{replica_index}]]` directory format.

:::note
- with `use_compact_format_in_distributed_parts_names=0` changes from cluster definition will not be applied for background INSERT.
- with `use_compact_format_in_distributed_parts_names=1` changing the order of the nodes in the cluster definition, will change the `shard_index`/`replica_index` so be aware.
:::
)", 0) \
    DECLARE(Bool, validate_polygons, true, R"(
Enables or disables throwing an exception in the [pointInPolygon](/sql-reference/functions/geo/coordinates#pointinpolygon) function, if the polygon is self-intersecting or self-tangent.

Possible values:

- 0 — Throwing an exception is disabled. `pointInPolygon` accepts invalid polygons and returns possibly incorrect results for them.
- 1 — Throwing an exception is enabled.
)", 0) \
    DECLARE(UInt64, max_parser_depth, DBMS_DEFAULT_MAX_PARSER_DEPTH, R"(
Limits maximum recursion depth in the recursive descent parser. Allows controlling the stack size.

Possible values:

- Positive integer.
- 0 — Recursion depth is unlimited.
)", 0) \
    DECLARE(UInt64, max_parser_backtracks, DBMS_DEFAULT_MAX_PARSER_BACKTRACKS, R"(
Maximum parser backtracking (how many times it tries different alternatives in the recursive descend parsing process).
)", 0) \
    DECLARE(UInt64, max_recursive_cte_evaluation_depth, DBMS_RECURSIVE_CTE_MAX_EVALUATION_DEPTH, R"(
Maximum limit on recursive CTE evaluation depth
)", 0) \
    DECLARE(Bool, allow_settings_after_format_in_insert, false, R"(
Control whether `SETTINGS` after `FORMAT` in `INSERT` queries is allowed or not. It is not recommended to use this, since this may interpret part of `SETTINGS` as values.

Example:

```sql
INSERT INTO FUNCTION null('foo String') SETTINGS max_threads=1 VALUES ('bar');
```

But the following query will work only with `allow_settings_after_format_in_insert`:

```sql
SET allow_settings_after_format_in_insert=1;
INSERT INTO FUNCTION null('foo String') VALUES ('bar') SETTINGS max_threads=1;
```

Possible values:

- 0 — Disallow.
- 1 — Allow.

:::note
Use this setting only for backward compatibility if your use cases depend on old syntax.
:::
)", 0) \
    DECLARE(Seconds, periodic_live_view_refresh, 60, R"(
Interval after which periodically refreshed live view is forced to refresh.
)", 0) \
    DECLARE(Bool, transform_null_in, false, R"(
Enables equality of [NULL](/sql-reference/syntax#null) values for [IN](../../sql-reference/operators/in.md) operator.

By default, `NULL` values can't be compared because `NULL` means undefined value. Thus, comparison `expr = NULL` must always return `false`. With this setting `NULL = NULL` returns `true` for `IN` operator.

Possible values:

- 0 — Comparison of `NULL` values in `IN` operator returns `false`.
- 1 — Comparison of `NULL` values in `IN` operator returns `true`.

**Example**

Consider the `null_in` table:

``` text
┌──idx─┬─────i─┐
│    1 │     1 │
│    2 │  NULL │
│    3 │     3 │
└──────┴───────┘
```

Query:

``` sql
SELECT idx, i FROM null_in WHERE i IN (1, NULL) SETTINGS transform_null_in = 0;
```

Result:

``` text
┌──idx─┬────i─┐
│    1 │    1 │
└──────┴──────┘
```

Query:

``` sql
SELECT idx, i FROM null_in WHERE i IN (1, NULL) SETTINGS transform_null_in = 1;
```

Result:

``` text
┌──idx─┬─────i─┐
│    1 │     1 │
│    2 │  NULL │
└──────┴───────┘
```

**See Also**

- [NULL Processing in IN Operators](/sql-reference/operators/in#null-processing)
)", 0) \
    DECLARE(Bool, allow_nondeterministic_mutations, false, R"(
User-level setting that allows mutations on replicated tables to make use of non-deterministic functions such as `dictGet`.

Given that, for example, dictionaries, can be out of sync across nodes, mutations that pull values from them are disallowed on replicated tables by default. Enabling this setting allows this behavior, making it the user's responsibility to ensure that the data used is in sync across all nodes.

**Example**

``` xml
<profiles>
    <default>
        <allow_nondeterministic_mutations>1</allow_nondeterministic_mutations>

        <!-- ... -->
    </default>

    <!-- ... -->

</profiles>
```
)", 0) \
 DECLARE(Bool, validate_mutation_query, true, R"(
Validate mutation queries before accepting them. Mutations are executed in the background, and running an invalid query will cause mutations to get stuck, requiring manual intervention.

Only change this setting if you encounter a backward-incompatible bug.
)", 0) \
    DECLARE(Seconds, lock_acquire_timeout, DBMS_DEFAULT_LOCK_ACQUIRE_TIMEOUT_SEC, R"(
Defines how many seconds a locking request waits before failing.

Locking timeout is used to protect from deadlocks while executing read/write operations with tables. When the timeout expires and the locking request fails, the ClickHouse server throws an exception "Locking attempt timed out! Possible deadlock avoided. Client should retry." with error code `DEADLOCK_AVOIDED`.

Possible values:

- Positive integer (in seconds).
- 0 — No locking timeout.
)", 0) \
    DECLARE(Bool, materialize_ttl_after_modify, true, R"(
Apply TTL for old data, after ALTER MODIFY TTL query
)", 0) \
    DECLARE(String, function_implementation, "", R"(
Choose function implementation for specific target or variant (experimental). If empty enable all of them.
)", 0) \
    DECLARE(Bool, data_type_default_nullable, false, R"(
Allows data types without explicit modifiers [NULL or NOT NULL](/sql-reference/statements/create/table#null-or-not-null-modifiers) in column definition will be [Nullable](/sql-reference/data-types/nullable).

Possible values:

- 1 — The data types in column definitions are set to `Nullable` by default.
- 0 — The data types in column definitions are set to not `Nullable` by default.
)", 0) \
    DECLARE(Bool, cast_keep_nullable, false, R"(
Enables or disables keeping of the `Nullable` data type in [CAST](/sql-reference/functions/type-conversion-functions#cast) operations.

When the setting is enabled and the argument of `CAST` function is `Nullable`, the result is also transformed to `Nullable` type. When the setting is disabled, the result always has the destination type exactly.

Possible values:

- 0 — The `CAST` result has exactly the destination type specified.
- 1 — If the argument type is `Nullable`, the `CAST` result is transformed to `Nullable(DestinationDataType)`.

**Examples**

The following query results in the destination data type exactly:

```sql
SET cast_keep_nullable = 0;
SELECT CAST(toNullable(toInt32(0)) AS Int32) as x, toTypeName(x);
```

Result:

```text
┌─x─┬─toTypeName(CAST(toNullable(toInt32(0)), 'Int32'))─┐
│ 0 │ Int32                                             │
└───┴───────────────────────────────────────────────────┘
```

The following query results in the `Nullable` modification on the destination data type:

```sql
SET cast_keep_nullable = 1;
SELECT CAST(toNullable(toInt32(0)) AS Int32) as x, toTypeName(x);
```

Result:

```text
┌─x─┬─toTypeName(CAST(toNullable(toInt32(0)), 'Int32'))─┐
│ 0 │ Nullable(Int32)                                   │
└───┴───────────────────────────────────────────────────┘
```

**See Also**

- [CAST](/sql-reference/functions/type-conversion-functions#cast) function
)", 0) \
    DECLARE(Bool, cast_ipv4_ipv6_default_on_conversion_error, false, R"(
CAST operator into IPv4, CAST operator into IPV6 type, toIPv4, toIPv6 functions will return default value instead of throwing exception on conversion error.
)", 0) \
    DECLARE(Bool, alter_partition_verbose_result, false, R"(
Enables or disables the display of information about the parts to which the manipulation operations with partitions and parts have been successfully applied.
Applicable to [ATTACH PARTITION|PART](/sql-reference/statements/alter/partition#attach-partitionpart) and to [FREEZE PARTITION](/sql-reference/statements/alter/partition#freeze-partition).

Possible values:

- 0 — disable verbosity.
- 1 — enable verbosity.

**Example**

```sql
CREATE TABLE test(a Int64, d Date, s String) ENGINE = MergeTree PARTITION BY toYYYYMDECLARE(d) ORDER BY a;
INSERT INTO test VALUES(1, '2021-01-01', '');
INSERT INTO test VALUES(1, '2021-01-01', '');
ALTER TABLE test DETACH PARTITION ID '202101';

ALTER TABLE test ATTACH PARTITION ID '202101' SETTINGS alter_partition_verbose_result = 1;

┌─command_type─────┬─partition_id─┬─part_name────┬─old_part_name─┐
│ ATTACH PARTITION │ 202101       │ 202101_7_7_0 │ 202101_5_5_0  │
│ ATTACH PARTITION │ 202101       │ 202101_8_8_0 │ 202101_6_6_0  │
└──────────────────┴──────────────┴──────────────┴───────────────┘

ALTER TABLE test FREEZE SETTINGS alter_partition_verbose_result = 1;

┌─command_type─┬─partition_id─┬─part_name────┬─backup_name─┬─backup_path───────────────────┬─part_backup_path────────────────────────────────────────────┐
│ FREEZE ALL   │ 202101       │ 202101_7_7_0 │ 8           │ /var/lib/clickhouse/shadow/8/ │ /var/lib/clickhouse/shadow/8/data/default/test/202101_7_7_0 │
│ FREEZE ALL   │ 202101       │ 202101_8_8_0 │ 8           │ /var/lib/clickhouse/shadow/8/ │ /var/lib/clickhouse/shadow/8/data/default/test/202101_8_8_0 │
└──────────────┴──────────────┴──────────────┴─────────────┴───────────────────────────────┴─────────────────────────────────────────────────────────────┘
```
)", 0) \
    DECLARE(Bool, system_events_show_zero_values, false, R"(
Allows to select zero-valued events from [`system.events`](../../operations/system-tables/events.md).

Some monitoring systems require passing all the metrics values to them for each checkpoint, even if the metric value is zero.

Possible values:

- 0 — Disabled.
- 1 — Enabled.

**Examples**

Query

```sql
SELECT * FROM system.events WHERE event='QueryMemoryLimitExceeded';
```

Result

```text
Ok.
```

Query
```sql
SET system_events_show_zero_values = 1;
SELECT * FROM system.events WHERE event='QueryMemoryLimitExceeded';
```

Result

```text
┌─event────────────────────┬─value─┬─description───────────────────────────────────────────┐
│ QueryMemoryLimitExceeded │     0 │ Number of times when memory limit exceeded for query. │
└──────────────────────────┴───────┴───────────────────────────────────────────────────────┘
```
)", 0) \
    DECLARE(MySQLDataTypesSupport, mysql_datatypes_support_level, MySQLDataTypesSupportList{}, R"(
Defines how MySQL types are converted to corresponding ClickHouse types. A comma separated list in any combination of `decimal`, `datetime64`, `date2Date32` or `date2String`.
- `decimal`: convert `NUMERIC` and `DECIMAL` types to `Decimal` when precision allows it.
- `datetime64`: convert `DATETIME` and `TIMESTAMP` types to `DateTime64` instead of `DateTime` when precision is not `0`.
- `date2Date32`: convert `DATE` to `Date32` instead of `Date`. Takes precedence over `date2String`.
- `date2String`: convert `DATE` to `String` instead of `Date`. Overridden by `datetime64`.
)", 0) \
    DECLARE(Bool, optimize_trivial_insert_select, false, R"(
Optimize trivial 'INSERT INTO table SELECT ... FROM TABLES' query
)", 0) \
    DECLARE(Bool, allow_non_metadata_alters, true, R"(
Allow to execute alters which affects not only tables metadata, but also data on disk
)", 0) \
    DECLARE(Bool, enable_global_with_statement, true, R"(
Propagate WITH statements to UNION queries and all subqueries
)", 0) \
    DECLARE(Bool, aggregate_functions_null_for_empty, false, R"(
Enables or disables rewriting all aggregate functions in a query, adding [-OrNull](/sql-reference/aggregate-functions/combinators#-ornull) suffix to them. Enable it for SQL standard compatibility.
It is implemented via query rewrite (similar to [count_distinct_implementation](#count_distinct_implementation) setting) to get consistent results for distributed queries.

Possible values:

- 0 — Disabled.
- 1 — Enabled.

**Example**

Consider the following query with aggregate functions:
```sql
SELECT SUM(-1), MAX(0) FROM system.one WHERE 0;
```

With `aggregate_functions_null_for_empty = 0` it would produce:
```text
┌─SUM(-1)─┬─MAX(0)─┐
│       0 │      0 │
└─────────┴────────┘
```

With `aggregate_functions_null_for_empty = 1` the result would be:
```text
┌─SUMOrNull(-1)─┬─MAXOrNull(0)─┐
│          NULL │         NULL │
└───────────────┴──────────────┘
```
)", 0) \
    DECLARE(Bool, optimize_syntax_fuse_functions, false, R"(
Enables to fuse aggregate functions with identical argument. It rewrites query contains at least two aggregate functions from [sum](/sql-reference/aggregate-functions/reference/sum), [count](/sql-reference/aggregate-functions/reference/count) or [avg](/sql-reference/aggregate-functions/reference/avg) with identical argument to [sumCount](/sql-reference/aggregate-functions/reference/sumcount).

Possible values:

- 0 — Functions with identical argument are not fused.
- 1 — Functions with identical argument are fused.

**Example**

Query:

``` sql
CREATE TABLE fuse_tbl(a Int8, b Int8) Engine = Log;
SET optimize_syntax_fuse_functions = 1;
EXPLAIN SYNTAX SELECT sum(a), sum(b), count(b), avg(b) from fuse_tbl FORMAT TSV;
```

Result:

``` text
SELECT
    sum(a),
    sumCount(b).1,
    sumCount(b).2,
    (sumCount(b).1) / (sumCount(b).2)
FROM fuse_tbl
```
)", 0) \
    DECLARE(Bool, flatten_nested, true, R"(
Sets the data format of a [nested](../../sql-reference/data-types/nested-data-structures/index.md) columns.

Possible values:

- 1 — Nested column is flattened to separate arrays.
- 0 — Nested column stays a single array of tuples.

**Usage**

If the setting is set to `0`, it is possible to use an arbitrary level of nesting.

**Examples**

Query:

``` sql
SET flatten_nested = 1;
CREATE TABLE t_nest (`n` Nested(a UInt32, b UInt32)) ENGINE = MergeTree ORDER BY tuple();

SHOW CREATE TABLE t_nest;
```

Result:

``` text
┌─statement───────────────────────────────────────────────────────────────────────────────────────────────────────────────────────────────────────┐
│ CREATE TABLE default.t_nest
(
    `n.a` Array(UInt32),
    `n.b` Array(UInt32)
)
ENGINE = MergeTree
ORDER BY tuple()
SETTINGS index_granularity = 8192 │
└─────────────────────────────────────────────────────────────────────────────────────────────────────────────────────────────────────────────────┘
```

Query:

``` sql
SET flatten_nested = 0;

CREATE TABLE t_nest (`n` Nested(a UInt32, b UInt32)) ENGINE = MergeTree ORDER BY tuple();

SHOW CREATE TABLE t_nest;
```

Result:

``` text
┌─statement──────────────────────────────────────────────────────────────────────────────────────────────────────────────────────────┐
│ CREATE TABLE default.t_nest
(
    `n` Nested(a UInt32, b UInt32)
)
ENGINE = MergeTree
ORDER BY tuple()
SETTINGS index_granularity = 8192 │
└────────────────────────────────────────────────────────────────────────────────────────────────────────────────────────────────────┘
```
)", 0) \
    DECLARE(Bool, asterisk_include_materialized_columns, false, R"(
Include [MATERIALIZED](/sql-reference/statements/create/view#materialized-view) columns for wildcard query (`SELECT *`).

Possible values:

- 0 - disabled
- 1 - enabled
)", 0) \
    DECLARE(Bool, asterisk_include_alias_columns, false, R"(
Include [ALIAS](../../sql-reference/statements/create/table.md/#alias) columns for wildcard query (`SELECT *`).

Possible values:

- 0 - disabled
- 1 - enabled
)", 0) \
    DECLARE(Bool, optimize_skip_merged_partitions, false, R"(
Enables or disables optimization for [OPTIMIZE TABLE ... FINAL](../../sql-reference/statements/optimize.md) query if there is only one part with level > 0 and it doesn't have expired TTL.

- `OPTIMIZE TABLE ... FINAL SETTINGS optimize_skip_merged_partitions=1`

By default, `OPTIMIZE TABLE ... FINAL` query rewrites the one part even if there is only a single part.

Possible values:

- 1 - Enable optimization.
- 0 - Disable optimization.
)", 0) \
    DECLARE(Bool, optimize_on_insert, true, R"(
Enables or disables data transformation before the insertion, as if merge was done on this block (according to table engine).

Possible values:

- 0 — Disabled.
- 1 — Enabled.

**Example**

The difference between enabled and disabled:

Query:

```sql
SET optimize_on_insert = 1;

CREATE TABLE test1 (`FirstTable` UInt32) ENGINE = ReplacingMergeTree ORDER BY FirstTable;

INSERT INTO test1 SELECT number % 2 FROM numbers(5);

SELECT * FROM test1;

SET optimize_on_insert = 0;

CREATE TABLE test2 (`SecondTable` UInt32) ENGINE = ReplacingMergeTree ORDER BY SecondTable;

INSERT INTO test2 SELECT number % 2 FROM numbers(5);

SELECT * FROM test2;
```

Result:

``` text
┌─FirstTable─┐
│          0 │
│          1 │
└────────────┘

┌─SecondTable─┐
│           0 │
│           0 │
│           0 │
│           1 │
│           1 │
└─────────────┘
```

Note that this setting influences [Materialized view](/sql-reference/statements/create/view#materialized-view) behaviour.
)", 0) \
    DECLARE(Bool, optimize_use_projections, true, R"(
Enables or disables [projection](../../engines/table-engines/mergetree-family/mergetree.md/#projections) optimization when processing `SELECT` queries.

Possible values:

- 0 — Projection optimization disabled.
- 1 — Projection optimization enabled.
)", 0) ALIAS(allow_experimental_projection_optimization) \
    DECLARE(Bool, optimize_use_implicit_projections, true, R"(
Automatically choose implicit projections to perform SELECT query
)", 0) \
    DECLARE(Bool, force_optimize_projection, false, R"(
Enables or disables the obligatory use of [projections](../../engines/table-engines/mergetree-family/mergetree.md/#projections) in `SELECT` queries, when projection optimization is enabled (see [optimize_use_projections](#optimize_use_projections) setting).

Possible values:

- 0 — Projection optimization is not obligatory.
- 1 — Projection optimization is obligatory.
)", 0) \
    DECLARE(String, force_optimize_projection_name, "", R"(
If it is set to a non-empty string, check that this projection is used in the query at least once.

Possible values:

- string: name of projection that used in a query
)", 0) \
    DECLARE(String, preferred_optimize_projection_name, "", R"(
If it is set to a non-empty string, ClickHouse will try to apply specified projection in query.


Possible values:

- string: name of preferred projection
)", 0) \
    DECLARE(Bool, async_socket_for_remote, true, R"(
Enables asynchronous read from socket while executing remote query.

Enabled by default.
)", 0) \
    DECLARE(Bool, async_query_sending_for_remote, true, R"(
Enables asynchronous connection creation and query sending while executing remote query.

Enabled by default.
)", 0) \
    DECLARE(Bool, insert_null_as_default, true, R"(
Enables or disables the insertion of [default values](/sql-reference/statements/create/table#default_values) instead of [NULL](/sql-reference/syntax#null) into columns with not [nullable](/sql-reference/data-types/nullable) data type.
If column type is not nullable and this setting is disabled, then inserting `NULL` causes an exception. If column type is nullable, then `NULL` values are inserted as is, regardless of this setting.

This setting is applicable to [INSERT ... SELECT](../../sql-reference/statements/insert-into.md/#inserting-the-results-of-select) queries. Note that `SELECT` subqueries may be concatenated with `UNION ALL` clause.

Possible values:

- 0 — Inserting `NULL` into a not nullable column causes an exception.
- 1 — Default column value is inserted instead of `NULL`.
)", 0) \
    DECLARE(Bool, describe_extend_object_types, false, R"(
Deduce concrete type of columns of type Object in DESCRIBE query
)", 0) \
    DECLARE(Bool, describe_include_subcolumns, false, R"(
Enables describing subcolumns for a [DESCRIBE](../../sql-reference/statements/describe-table.md) query. For example, members of a [Tuple](../../sql-reference/data-types/tuple.md) or subcolumns of a [Map](/sql-reference/data-types/map#reading-subcolumns-of-map), [Nullable](../../sql-reference/data-types/nullable.md/#finding-null) or an [Array](../../sql-reference/data-types/array.md/#array-size) data type.

Possible values:

- 0 — Subcolumns are not included in `DESCRIBE` queries.
- 1 — Subcolumns are included in `DESCRIBE` queries.

**Example**

See an example for the [DESCRIBE](../../sql-reference/statements/describe-table.md) statement.
)", 0) \
    DECLARE(Bool, describe_include_virtual_columns, false, R"(
If true, virtual columns of table will be included into result of DESCRIBE query
)", 0) \
    DECLARE(Bool, describe_compact_output, false, R"(
If true, include only column names and types into result of DESCRIBE query
)", 0) \
    DECLARE(Bool, apply_mutations_on_fly, false, R"(
If true, mutations (UPDATEs and DELETEs) which are not materialized in data part will be applied on SELECTs.
)", 0) \
    DECLARE(Bool, mutations_execute_nondeterministic_on_initiator, false, R"(
If true constant nondeterministic functions (e.g. function `now()`) are executed on initiator and replaced to literals in `UPDATE` and `DELETE` queries. It helps to keep data in sync on replicas while executing mutations with constant nondeterministic functions. Default value: `false`.
)", 0) \
    DECLARE(Bool, mutations_execute_subqueries_on_initiator, false, R"(
If true scalar subqueries are executed on initiator and replaced to literals in `UPDATE` and `DELETE` queries. Default value: `false`.
)", 0) \
    DECLARE(UInt64, mutations_max_literal_size_to_replace, 16384, R"(
The maximum size of serialized literal in bytes to replace in `UPDATE` and `DELETE` queries. Takes effect only if at least one the two settings above is enabled. Default value: 16384 (16 KiB).
)", 0) \
    \
    DECLARE(Float, create_replicated_merge_tree_fault_injection_probability, 0.0f, R"(
The probability of a fault injection during table creation after creating metadata in ZooKeeper
)", 0) \
    \
    DECLARE(Bool, use_query_cache, false, R"(
If turned on, `SELECT` queries may utilize the [query cache](../query-cache.md). Parameters [enable_reads_from_query_cache](#enable_reads_from_query_cache)
and [enable_writes_to_query_cache](#enable_writes_to_query_cache) control in more detail how the cache is used.

Possible values:

- 0 - Disabled
- 1 - Enabled
)", 0) \
    DECLARE(Bool, enable_writes_to_query_cache, true, R"(
If turned on, results of `SELECT` queries are stored in the [query cache](../query-cache.md).

Possible values:

- 0 - Disabled
- 1 - Enabled
)", 0) \
    DECLARE(Bool, enable_reads_from_query_cache, true, R"(
If turned on, results of `SELECT` queries are retrieved from the [query cache](../query-cache.md).

Possible values:

- 0 - Disabled
- 1 - Enabled
)", 0) \
    DECLARE(QueryResultCacheNondeterministicFunctionHandling, query_cache_nondeterministic_function_handling, QueryResultCacheNondeterministicFunctionHandling::Throw, R"(
Controls how the [query cache](../query-cache.md) handles `SELECT` queries with non-deterministic functions like `rand()` or `now()`.

Possible values:

- `'throw'` - Throw an exception and don't cache the query result.
- `'save'` - Cache the query result.
- `'ignore'` - Don't cache the query result and don't throw an exception.
)", 0) \
    DECLARE(QueryResultCacheSystemTableHandling, query_cache_system_table_handling, QueryResultCacheSystemTableHandling::Throw, R"(
Controls how the [query cache](../query-cache.md) handles `SELECT` queries against system tables, i.e. tables in databases `system.*` and `information_schema.*`.

Possible values:

- `'throw'` - Throw an exception and don't cache the query result.
- `'save'` - Cache the query result.
- `'ignore'` - Don't cache the query result and don't throw an exception.
)", 0) \
    DECLARE(UInt64, query_cache_max_size_in_bytes, 0, R"(
The maximum amount of memory (in bytes) the current user may allocate in the [query cache](../query-cache.md). 0 means unlimited.

Possible values:

- Positive integer >= 0.
)", 0) \
    DECLARE(UInt64, query_cache_max_entries, 0, R"(
The maximum number of query results the current user may store in the [query cache](../query-cache.md). 0 means unlimited.

Possible values:

- Positive integer >= 0.
)", 0) \
    DECLARE(UInt64, query_cache_min_query_runs, 0, R"(
Minimum number of times a `SELECT` query must run before its result is stored in the [query cache](../query-cache.md).

Possible values:

- Positive integer >= 0.
)", 0) \
    DECLARE(Milliseconds, query_cache_min_query_duration, 0, R"(
Minimum duration in milliseconds a query needs to run for its result to be stored in the [query cache](../query-cache.md).

Possible values:

- Positive integer >= 0.
)", 0) \
    DECLARE(Bool, query_cache_compress_entries, true, R"(
Compress entries in the [query cache](../query-cache.md). Lessens the memory consumption of the query cache at the cost of slower inserts into / reads from it.

Possible values:

- 0 - Disabled
- 1 - Enabled
)", 0) \
    DECLARE(Bool, query_cache_squash_partial_results, true, R"(
Squash partial result blocks to blocks of size [max_block_size](#max_block_size). Reduces performance of inserts into the [query cache](../query-cache.md) but improves the compressability of cache entries (see [query_cache_compress-entries](#query_cache_compress_entries)).

Possible values:

- 0 - Disabled
- 1 - Enabled
)", 0) \
    DECLARE(Seconds, query_cache_ttl, 60, R"(
After this time in seconds entries in the [query cache](../query-cache.md) become stale.

Possible values:

- Positive integer >= 0.
)", 0) \
    DECLARE(Bool, query_cache_share_between_users, false, R"(
If turned on, the result of `SELECT` queries cached in the [query cache](../query-cache.md) can be read by other users.
It is not recommended to enable this setting due to security reasons.

Possible values:

- 0 - Disabled
- 1 - Enabled
)", 0) \
    DECLARE(String, query_cache_tag, "", R"(
A string which acts as a label for [query cache](../query-cache.md) entries.
The same queries with different tags are considered different by the query cache.

Possible values:

- Any string
)", 0) \
    DECLARE(Bool, enable_sharing_sets_for_mutations, true, R"(
Allow sharing set objects build for IN subqueries between different tasks of the same mutation. This reduces memory usage and CPU consumption
)", 0) \
    DECLARE(Bool, use_query_condition_cache, false, R"(
Enable the query condition cache.

Possible values:

- 0 - Disabled
- 1 - Enabled
)", 0) \
    DECLARE(Bool, optimize_rewrite_sum_if_to_count_if, true, R"(
Rewrite sumIf() and sum(if()) function countIf() function when logically equivalent
)", 0) \
    DECLARE(Bool, optimize_rewrite_aggregate_function_with_if, true, R"(
Rewrite aggregate functions with if expression as argument when logically equivalent.
For example, `avg(if(cond, col, null))` can be rewritten to `avgOrNullIf(cond, col)`. It may improve performance.

:::note
Supported only with the analyzer (`enable_analyzer = 1`).
:::
)", 0) \
    DECLARE(Bool, optimize_rewrite_array_exists_to_has, false, R"(
Rewrite arrayExists() functions to has() when logically equivalent. For example, arrayExists(x -> x = 1, arr) can be rewritten to has(arr, 1)
)", 0) \
    DECLARE(UInt64, insert_shard_id, 0, R"(
If not `0`, specifies the shard of [Distributed](/engines/table-engines/special/distributed) table into which the data will be inserted synchronously.

If `insert_shard_id` value is incorrect, the server will throw an exception.

To get the number of shards on `requested_cluster`, you can check server config or use this query:

``` sql
SELECT uniq(shard_num) FROM system.clusters WHERE cluster = 'requested_cluster';
```

Possible values:

- 0 — Disabled.
- Any number from `1` to `shards_num` of corresponding [Distributed](/engines/table-engines/special/distributed) table.

**Example**

Query:

```sql
CREATE TABLE x AS system.numbers ENGINE = MergeTree ORDER BY number;
CREATE TABLE x_dist AS x ENGINE = Distributed('test_cluster_two_shards_localhost', currentDatabase(), x);
INSERT INTO x_dist SELECT * FROM numbers(5) SETTINGS insert_shard_id = 1;
SELECT * FROM x_dist ORDER BY number ASC;
```

Result:

``` text
┌─number─┐
│      0 │
│      0 │
│      1 │
│      1 │
│      2 │
│      2 │
│      3 │
│      3 │
│      4 │
│      4 │
└────────┘
```
)", 0) \
    \
    DECLARE(Bool, collect_hash_table_stats_during_aggregation, true, R"(
Enable collecting hash table statistics to optimize memory allocation
)", 0) \
    DECLARE(UInt64, max_size_to_preallocate_for_aggregation, 1'000'000'000'000, R"(
For how many elements it is allowed to preallocate space in all hash tables in total before aggregation
)", 0) \
    \
    DECLARE(Bool, collect_hash_table_stats_during_joins, true, R"(
Enable collecting hash table statistics to optimize memory allocation
)", 0) \
    DECLARE(UInt64, max_size_to_preallocate_for_joins, 1'000'000'000'000, R"(
For how many elements it is allowed to preallocate space in all hash tables in total before join
)", 0) \
    \
    DECLARE(Bool, kafka_disable_num_consumers_limit, false, R"(
Disable limit on kafka_num_consumers that depends on the number of available CPU cores.
)", 0) \
    DECLARE(Bool, allow_experimental_kafka_offsets_storage_in_keeper, false, R"(
Allow experimental feature to store Kafka related offsets in ClickHouse Keeper. When enabled a ClickHouse Keeper path and replica name can be specified to the Kafka table engine. As a result instead of the regular Kafka engine, a new type of storage engine will be used that stores the committed offsets primarily in ClickHouse Keeper
)", EXPERIMENTAL) \
    DECLARE(Bool, enable_software_prefetch_in_aggregation, true, R"(
Enable use of software prefetch in aggregation
)", 0) \
    DECLARE(Bool, allow_aggregate_partitions_independently, false, R"(
Enable independent aggregation of partitions on separate threads when partition key suits group by key. Beneficial when number of partitions close to number of cores and partitions have roughly the same size
)", 0) \
    DECLARE(Bool, force_aggregate_partitions_independently, false, R"(
Force the use of optimization when it is applicable, but heuristics decided not to use it
)", 0) \
    DECLARE(UInt64, max_number_of_partitions_for_independent_aggregation, 128, R"(
Maximal number of partitions in table to apply optimization
)", 0) \
    DECLARE(Float, min_hit_rate_to_use_consecutive_keys_optimization, 0.5, R"(
Minimal hit rate of a cache which is used for consecutive keys optimization in aggregation to keep it enabled
)", 0) \
    \
    DECLARE(Bool, engine_file_empty_if_not_exists, false, R"(
Allows to select data from a file engine table without file.

Possible values:
- 0 — `SELECT` throws exception.
- 1 — `SELECT` returns empty result.
)", 0) \
    DECLARE(Bool, engine_file_truncate_on_insert, false, R"(
Enables or disables truncate before insert in [File](../../engines/table-engines/special/file.md) engine tables.

Possible values:
- 0 — `INSERT` query appends new data to the end of the file.
- 1 — `INSERT` query replaces existing content of the file with the new data.
)", 0) \
    DECLARE(Bool, engine_file_allow_create_multiple_files, false, R"(
Enables or disables creating a new file on each insert in file engine tables if the format has the suffix (`JSON`, `ORC`, `Parquet`, etc.). If enabled, on each insert a new file will be created with a name following this pattern:

`data.Parquet` -> `data.1.Parquet` -> `data.2.Parquet`, etc.

Possible values:
- 0 — `INSERT` query appends new data to the end of the file.
- 1 — `INSERT` query creates a new file.
)", 0) \
    DECLARE(Bool, engine_file_skip_empty_files, false, R"(
Enables or disables skipping empty files in [File](../../engines/table-engines/special/file.md) engine tables.

Possible values:
- 0 — `SELECT` throws an exception if empty file is not compatible with requested format.
- 1 — `SELECT` returns empty result for empty file.
)", 0) \
    DECLARE(Bool, engine_url_skip_empty_files, false, R"(
Enables or disables skipping empty files in [URL](../../engines/table-engines/special/url.md) engine tables.

Possible values:
- 0 — `SELECT` throws an exception if empty file is not compatible with requested format.
- 1 — `SELECT` returns empty result for empty file.
)", 0) \
    DECLARE(Bool, enable_url_encoding, true, R"(
Allows to enable/disable decoding/encoding path in uri in [URL](../../engines/table-engines/special/url.md) engine tables.

Enabled by default.
)", 0) \
    DECLARE(UInt64, database_replicated_initial_query_timeout_sec, 300, R"(
Sets how long initial DDL query should wait for Replicated database to process previous DDL queue entries in seconds.

Possible values:

- Positive integer.
- 0 — Unlimited.
)", 0) \
    DECLARE(Bool, database_replicated_enforce_synchronous_settings, false, R"(
Enforces synchronous waiting for some queries (see also database_atomic_wait_for_drop_and_detach_synchronously, mutation_sync, alter_sync). Not recommended to enable these settings.
)", 0) \
    DECLARE(UInt64, max_distributed_depth, 5, R"(
Limits the maximum depth of recursive queries for [Distributed](../../engines/table-engines/special/distributed.md) tables.

If the value is exceeded, the server throws an exception.

Possible values:

- Positive integer.
- 0 — Unlimited depth.
)", 0) \
    DECLARE(Bool, database_replicated_always_detach_permanently, false, R"(
Execute DETACH TABLE as DETACH TABLE PERMANENTLY if database engine is Replicated
)", 0) \
    DECLARE(Bool, database_replicated_allow_only_replicated_engine, false, R"(
Allow to create only Replicated tables in database with engine Replicated
)", 0) \
    DECLARE(UInt64, database_replicated_allow_replicated_engine_arguments, 0, R"(
0 - Don't allow to explicitly specify ZooKeeper path and replica name for *MergeTree tables in Replicated databases. 1 - Allow. 2 - Allow, but ignore the specified path and use default one instead. 3 - Allow and don't log a warning.
)", 0) \
    DECLARE(UInt64, database_replicated_allow_explicit_uuid, 0, R"(
0 - Don't allow to explicitly specify UUIDs for tables in Replicated databases. 1 - Allow. 2 - Allow, but ignore the specified UUID and generate a random one instead.
)", 0) \
    DECLARE(Bool, database_replicated_allow_heavy_create, false, R"(
Allow long-running DDL queries (CREATE AS SELECT and POPULATE) in Replicated database engine. Note that it can block DDL queue for a long time.
)", 0) \
    DECLARE(Bool, cloud_mode, false, R"(
Cloud mode
)", 0) \
    DECLARE(UInt64, cloud_mode_engine, 1, R"(
The engine family allowed in Cloud.

- 0 - allow everything
- 1 - rewrite DDLs to use *ReplicatedMergeTree
- 2 - rewrite DDLs to use SharedMergeTree
- 3 - rewrite DDLs to use SharedMergeTree except when explicitly passed remote disk is specified

UInt64 to minimize public part
)", 0) \
    DECLARE(UInt64, cloud_mode_database_engine, 1, R"(
The database engine allowed in Cloud. 1 - rewrite DDLs to use Replicated database, 2 - rewrite DDLs to use Shared database
)", 0) \
    DECLARE(DistributedDDLOutputMode, distributed_ddl_output_mode, DistributedDDLOutputMode::THROW, R"(
Sets format of distributed DDL query result.

Possible values:

- `throw` — Returns result set with query execution status for all hosts where query is finished. If query has failed on some hosts, then it will rethrow the first exception. If query is not finished yet on some hosts and [distributed_ddl_task_timeout](#distributed_ddl_task_timeout) exceeded, then it throws `TIMEOUT_EXCEEDED` exception.
- `none` — Is similar to throw, but distributed DDL query returns no result set.
- `null_status_on_timeout` — Returns `NULL` as execution status in some rows of result set instead of throwing `TIMEOUT_EXCEEDED` if query is not finished on the corresponding hosts.
- `never_throw` — Do not throw `TIMEOUT_EXCEEDED` and do not rethrow exceptions if query has failed on some hosts.
- `none_only_active` - similar to `none`, but doesn't wait for inactive replicas of the `Replicated` database. Note: with this mode it's impossible to figure out that the query was not executed on some replica and will be executed in background.
- `null_status_on_timeout_only_active` — similar to `null_status_on_timeout`, but doesn't wait for inactive replicas of the `Replicated` database
- `throw_only_active` — similar to `throw`, but doesn't wait for inactive replicas of the `Replicated` database

Cloud default value: `none`.
)", 0) \
    DECLARE(UInt64, distributed_ddl_entry_format_version, 5, R"(
Compatibility version of distributed DDL (ON CLUSTER) queries
)", 0) \
    \
    DECLARE(UInt64, external_storage_max_read_rows, 0, R"(
Limit maximum number of rows when table with external engine should flush history data. Now supported only for MySQL table engine, database engine, and dictionary. If equal to 0, this setting is disabled
)", 0) \
    DECLARE(UInt64, external_storage_max_read_bytes, 0, R"(
Limit maximum number of bytes when table with external engine should flush history data. Now supported only for MySQL table engine, database engine, and dictionary. If equal to 0, this setting is disabled
)", 0)  \
    DECLARE(UInt64, external_storage_connect_timeout_sec, DBMS_DEFAULT_CONNECT_TIMEOUT_SEC, R"(
Connect timeout in seconds. Now supported only for MySQL
)", 0)  \
    DECLARE(UInt64, external_storage_rw_timeout_sec, DBMS_DEFAULT_RECEIVE_TIMEOUT_SEC, R"(
Read/write timeout in seconds. Now supported only for MySQL
)", 0)  \
    \
    DECLARE(SetOperationMode, union_default_mode, SetOperationMode::Unspecified, R"(
Sets a mode for combining `SELECT` query results. The setting is only used when shared with [UNION](../../sql-reference/statements/select/union.md) without explicitly specifying the `UNION ALL` or `UNION DISTINCT`.

Possible values:

- `'DISTINCT'` — ClickHouse outputs rows as a result of combining queries removing duplicate rows.
- `'ALL'` — ClickHouse outputs all rows as a result of combining queries including duplicate rows.
- `''` — ClickHouse generates an exception when used with `UNION`.

See examples in [UNION](../../sql-reference/statements/select/union.md).
)", 0) \
    DECLARE(SetOperationMode, intersect_default_mode, SetOperationMode::ALL, R"(
Set default mode in INTERSECT query. Possible values: empty string, 'ALL', 'DISTINCT'. If empty, query without mode will throw exception.
)", 0) \
    DECLARE(SetOperationMode, except_default_mode, SetOperationMode::ALL, R"(
Set default mode in EXCEPT query. Possible values: empty string, 'ALL', 'DISTINCT'. If empty, query without mode will throw exception.
)", 0) \
    DECLARE(Bool, optimize_aggregators_of_group_by_keys, true, R"(
Eliminates min/max/any/anyLast aggregators of GROUP BY keys in SELECT section
)", 0) \
    DECLARE(Bool, optimize_injective_functions_in_group_by, true, R"(
Replaces injective functions by it's arguments in GROUP BY section
)", 0) \
    DECLARE(Bool, optimize_group_by_function_keys, true, R"(
Eliminates functions of other keys in GROUP BY section
)", 0) \
    DECLARE(Bool, optimize_group_by_constant_keys, true, R"(
Optimize GROUP BY when all keys in block are constant
)", 0) \
    DECLARE(Bool, legacy_column_name_of_tuple_literal, false, R"(
List all names of element of large tuple literals in their column names instead of hash. This settings exists only for compatibility reasons. It makes sense to set to 'true', while doing rolling update of cluster from version lower than 21.7 to higher.
)", 0) \
    DECLARE(Bool, enable_named_columns_in_function_tuple, false, R"(
Generate named tuples in function tuple() when all names are unique and can be treated as unquoted identifiers.
)", 0) \
    \
    DECLARE(Bool, query_plan_enable_optimizations, true, R"(
Toggles query optimization at the query plan level.

:::note
This is an expert-level setting which should only be used for debugging by developers. The setting may change in future in backward-incompatible ways or be removed.
:::

Possible values:

- 0 - Disable all optimizations at the query plan level
- 1 - Enable optimizations at the query plan level (but individual optimizations may still be disabled via their individual settings)
)", 0) \
    DECLARE(UInt64, query_plan_max_optimizations_to_apply, 10'000, R"(
Limits the total number of optimizations applied to query plan, see setting [query_plan_enable_optimizations](#query_plan_enable_optimizations).
Useful to avoid long optimization times for complex queries.
In the EXPLAIN PLAN query, stop applying optimizations after this limit is reached and return the plan as is.
For regular query execution if the actual number of optimizations exceeds this setting, an exception is thrown.

:::note
This is an expert-level setting which should only be used for debugging by developers. The setting may change in future in backward-incompatible ways or be removed.
:::
)", 0) \
    DECLARE(Bool, query_plan_lift_up_array_join, true, R"(
Toggles a query-plan-level optimization which moves ARRAY JOINs up in the execution plan.
Only takes effect if setting [query_plan_enable_optimizations](#query_plan_enable_optimizations) is 1.

:::note
This is an expert-level setting which should only be used for debugging by developers. The setting may change in future in backward-incompatible ways or be removed.
:::

Possible values:

- 0 - Disable
- 1 - Enable
)", 0) \
    DECLARE(Bool, query_plan_push_down_limit, true, R"(
Toggles a query-plan-level optimization which moves LIMITs down in the execution plan.
Only takes effect if setting [query_plan_enable_optimizations](#query_plan_enable_optimizations) is 1.

:::note
This is an expert-level setting which should only be used for debugging by developers. The setting may change in future in backward-incompatible ways or be removed.
:::

Possible values:

- 0 - Disable
- 1 - Enable
)", 0) \
    DECLARE(Bool, query_plan_split_filter, true, R"(
:::note
This is an expert-level setting which should only be used for debugging by developers. The setting may change in future in backward-incompatible ways or be removed.
:::

Toggles a query-plan-level optimization which splits filters into expressions.
Only takes effect if setting [query_plan_enable_optimizations](#query_plan_enable_optimizations) is 1.

Possible values:

- 0 - Disable
- 1 - Enable
)", 0) \
    DECLARE(Bool, query_plan_merge_expressions, true, R"(
Toggles a query-plan-level optimization which merges consecutive filters.
Only takes effect if setting [query_plan_enable_optimizations](#query_plan_enable_optimizations) is 1.

:::note
This is an expert-level setting which should only be used for debugging by developers. The setting may change in future in backward-incompatible ways or be removed.
:::

Possible values:

- 0 - Disable
- 1 - Enable
)", 0) \
    DECLARE(Bool, query_plan_merge_filters, true, R"(
Allow to merge filters in the query plan
)", 0) \
    DECLARE(Bool, query_plan_filter_push_down, true, R"(
Toggles a query-plan-level optimization which moves filters down in the execution plan.
Only takes effect if setting [query_plan_enable_optimizations](#query_plan_enable_optimizations) is 1.

:::note
This is an expert-level setting which should only be used for debugging by developers. The setting may change in future in backward-incompatible ways or be removed.
:::

Possible values:

- 0 - Disable
- 1 - Enable
)", 0) \
    DECLARE(Bool, query_plan_convert_outer_join_to_inner_join, true, R"(
Allow to convert OUTER JOIN to INNER JOIN if filter after JOIN always filters default values
)", 0) \
    DECLARE(Bool, query_plan_optimize_prewhere, true, R"(
Allow to push down filter to PREWHERE expression for supported storages
)", 0) \
    DECLARE(Bool, query_plan_execute_functions_after_sorting, true, R"(
Toggles a query-plan-level optimization which moves expressions after sorting steps.
Only takes effect if setting [query_plan_enable_optimizations](#query_plan_enable_optimizations) is 1.

:::note
This is an expert-level setting which should only be used for debugging by developers. The setting may change in future in backward-incompatible ways or be removed.
:::

Possible values:

- 0 - Disable
- 1 - Enable
)", 0) \
    DECLARE(Bool, query_plan_reuse_storage_ordering_for_window_functions, true, R"(
Toggles a query-plan-level optimization which uses storage sorting when sorting for window functions.
Only takes effect if setting [query_plan_enable_optimizations](#query_plan_enable_optimizations) is 1.

:::note
This is an expert-level setting which should only be used for debugging by developers. The setting may change in future in backward-incompatible ways or be removed.
:::

Possible values:

- 0 - Disable
- 1 - Enable
)", 0) \
    DECLARE(Bool, query_plan_lift_up_union, true, R"(
Toggles a query-plan-level optimization which moves larger subtrees of the query plan into union to enable further optimizations.
Only takes effect if setting [query_plan_enable_optimizations](#query_plan_enable_optimizations) is 1.

:::note
This is an expert-level setting which should only be used for debugging by developers. The setting may change in future in backward-incompatible ways or be removed.
:::

Possible values:

- 0 - Disable
- 1 - Enable
)", 0) \
    DECLARE(Bool, query_plan_read_in_order, true, R"(
Toggles the read in-order optimization query-plan-level optimization.
Only takes effect if setting [query_plan_enable_optimizations](#query_plan_enable_optimizations) is 1.

:::note
This is an expert-level setting which should only be used for debugging by developers. The setting may change in future in backward-incompatible ways or be removed.
:::

Possible values:

- 0 - Disable
- 1 - Enable
)", 0) \
    DECLARE(Bool, query_plan_aggregation_in_order, true, R"(
Toggles the aggregation in-order query-plan-level optimization.
Only takes effect if setting [query_plan_enable_optimizations](#query_plan_enable_optimizations) is 1.

:::note
This is an expert-level setting which should only be used for debugging by developers. The setting may change in future in backward-incompatible ways or be removed.
:::

Possible values:

- 0 - Disable
- 1 - Enable
)", 0) \
    DECLARE(Bool, query_plan_remove_redundant_sorting, true, R"(
Toggles a query-plan-level optimization which removes redundant sorting steps, e.g. in subqueries.
Only takes effect if setting [query_plan_enable_optimizations](#query_plan_enable_optimizations) is 1.

:::note
This is an expert-level setting which should only be used for debugging by developers. The setting may change in future in backward-incompatible ways or be removed.
:::

Possible values:

- 0 - Disable
- 1 - Enable
)", 0) \
    DECLARE(Bool, query_plan_remove_redundant_distinct, true, R"(
Toggles a query-plan-level optimization which removes redundant DISTINCT steps.
Only takes effect if setting [query_plan_enable_optimizations](#query_plan_enable_optimizations) is 1.

:::note
This is an expert-level setting which should only be used for debugging by developers. The setting may change in future in backward-incompatible ways or be removed.
:::

Possible values:

- 0 - Disable
- 1 - Enable
)", 0) \
    DECLARE(Bool, query_plan_try_use_vector_search, true, R"(
Toggles a query-plan-level optimization which tries to use the vector similarity index.
Only takes effect if setting [query_plan_enable_optimizations](#query_plan_enable_optimizations) is 1.

:::note
This is an expert-level setting which should only be used for debugging by developers. The setting may change in future in backward-incompatible ways or be removed.
:::

Possible values:

- 0 - Disable
- 1 - Enable
)", 0) \
    DECLARE(Bool, query_plan_enable_multithreading_after_window_functions, true, R"(
Enable multithreading after evaluating window functions to allow parallel stream processing
)", 0) \
    DECLARE(Bool, query_plan_use_new_logical_join_step, true, "Use new logical join step in query plan", 0) \
    DECLARE(UInt64, regexp_max_matches_per_row, 1000, R"(
Sets the maximum number of matches for a single regular expression per row. Use it to protect against memory overload when using greedy regular expression in the [extractAllGroupsHorizontal](/sql-reference/functions/string-search-functions#extractallgroupshorizontal) function.

Possible values:

- Positive integer.
)", 0) \
    \
    DECLARE(UInt64, limit, 0, R"(
Sets the maximum number of rows to get from the query result. It adjusts the value set by the [LIMIT](/sql-reference/statements/select/limit) clause, so that the limit, specified in the query, cannot exceed the limit, set by this setting.

Possible values:

- 0 — The number of rows is not limited.
- Positive integer.
)", 0) \
    DECLARE(UInt64, offset, 0, R"(
Sets the number of rows to skip before starting to return rows from the query. It adjusts the offset set by the [OFFSET](/sql-reference/statements/select/offset) clause, so that these two values are summarized.

Possible values:

- 0 — No rows are skipped .
- Positive integer.

**Example**

Input table:

``` sql
CREATE TABLE test (i UInt64) ENGINE = MergeTree() ORDER BY i;
INSERT INTO test SELECT number FROM numbers(500);
```

Query:

``` sql
SET limit = 5;
SET offset = 7;
SELECT * FROM test LIMIT 10 OFFSET 100;
```
Result:

``` text
┌───i─┐
│ 107 │
│ 108 │
│ 109 │
└─────┘
```
)", 0) \
    \
    DECLARE(UInt64, function_range_max_elements_in_block, 500000000, R"(
Sets the safety threshold for data volume generated by function [range](/sql-reference/functions/array-functions#rangeend-rangestart--end--step). Defines the maximum number of values generated by function per block of data (sum of array sizes for every row in a block).

Possible values:

- Positive integer.

**See Also**

- [max_block_size](#max_block_size)
- [min_insert_block_size_rows](#min_insert_block_size_rows)
)", 0) \
    DECLARE(UInt64, function_sleep_max_microseconds_per_block, 3000000, R"(
Maximum number of microseconds the function `sleep` is allowed to sleep for each block. If a user called it with a larger value, it throws an exception. It is a safety threshold.
)", 0) \
    DECLARE(UInt64, function_visible_width_behavior, 1, R"(
The version of `visibleWidth` behavior. 0 - only count the number of code points; 1 - correctly count zero-width and combining characters, count full-width characters as two, estimate the tab width, count delete characters.
)", 0) \
    DECLARE(ShortCircuitFunctionEvaluation, short_circuit_function_evaluation, ShortCircuitFunctionEvaluation::ENABLE, R"(
Allows calculating the [if](../../sql-reference/functions/conditional-functions.md/#if), [multiIf](../../sql-reference/functions/conditional-functions.md/#multiif), [and](/sql-reference/functions/logical-functions#and), and [or](/sql-reference/functions/logical-functions#or) functions according to a [short scheme](https://en.wikipedia.org/wiki/Short-circuit_evaluation). This helps optimize the execution of complex expressions in these functions and prevent possible exceptions (such as division by zero when it is not expected).

Possible values:

- `enable` — Enables short-circuit function evaluation for functions that are suitable for it (can throw an exception or computationally heavy).
- `force_enable` — Enables short-circuit function evaluation for all functions.
- `disable` — Disables short-circuit function evaluation.
)", 0) \
    \
    DECLARE(LocalFSReadMethod, storage_file_read_method, LocalFSReadMethod::pread, R"(
Method of reading data from storage file, one of: `read`, `pread`, `mmap`. The mmap method does not apply to clickhouse-server (it's intended for clickhouse-local).
)", 0) \
    DECLARE(String, local_filesystem_read_method, "pread_threadpool", R"(
Method of reading data from local filesystem, one of: read, pread, mmap, io_uring, pread_threadpool. The 'io_uring' method is experimental and does not work for Log, TinyLog, StripeLog, File, Set and Join, and other tables with append-able files in presence of concurrent reads and writes.
)", 0) \
    DECLARE(String, remote_filesystem_read_method, "threadpool", R"(
Method of reading data from remote filesystem, one of: read, threadpool.
)", 0) \
    DECLARE(Bool, local_filesystem_read_prefetch, false, R"(
Should use prefetching when reading data from local filesystem.
)", 0) \
    DECLARE(Bool, remote_filesystem_read_prefetch, true, R"(
Should use prefetching when reading data from remote filesystem.
)", 0) \
    DECLARE(Int64, read_priority, 0, R"(
Priority to read data from local filesystem or remote filesystem. Only supported for 'pread_threadpool' method for local filesystem and for `threadpool` method for remote filesystem.
)", 0) \
    DECLARE(UInt64, merge_tree_min_rows_for_concurrent_read_for_remote_filesystem, 0, R"(
The minimum number of lines to read from one file before the [MergeTree](../../engines/table-engines/mergetree-family/mergetree.md) engine can parallelize reading, when reading from remote filesystem. We do not recommend using this setting.

Possible values:

- Positive integer.
)", 0) \
    DECLARE(UInt64, merge_tree_min_bytes_for_concurrent_read_for_remote_filesystem, 0, R"(
The minimum number of bytes to read from one file before [MergeTree](../../engines/table-engines/mergetree-family/mergetree.md) engine can parallelize reading, when reading from remote filesystem. We do not recommend using this setting.

Possible values:

- Positive integer.
)", 0) \
    DECLARE(UInt64, remote_read_min_bytes_for_seek, 4 * DBMS_DEFAULT_BUFFER_SIZE, R"(
Min bytes required for remote read (url, s3) to do seek, instead of read with ignore.
)", 0) \
    DECLARE(UInt64, merge_tree_min_bytes_per_task_for_remote_reading, 2 * DBMS_DEFAULT_BUFFER_SIZE, R"(
Min bytes to read per task.
)", 0) ALIAS(filesystem_prefetch_min_bytes_for_single_read_task) \
    DECLARE(Bool, merge_tree_use_const_size_tasks_for_remote_reading, true, R"(
Whether to use constant size tasks for reading from a remote table.
)", 0) \
    DECLARE(Bool, merge_tree_determine_task_size_by_prewhere_columns, true, R"(
Whether to use only prewhere columns size to determine reading task size.
)", 0) \
    DECLARE(UInt64, merge_tree_min_read_task_size, 8, R"(
Hard lower limit on the task size (even when the number of granules is low and the number of available threads is high we won't allocate smaller tasks
)", 0) \
    DECLARE(UInt64, merge_tree_compact_parts_min_granules_to_multibuffer_read, 16, R"(
Only has an effect in ClickHouse Cloud. Number of granules in stripe of compact part of MergeTree tables to use multibuffer reader, which supports parallel reading and prefetch. In case of reading from remote fs using of multibuffer reader increases number of read request.
)", 0) \
    \
    DECLARE(Bool, async_insert, false, R"(
If true, data from INSERT query is stored in queue and later flushed to table in background. If wait_for_async_insert is false, INSERT query is processed almost instantly, otherwise client will wait until data will be flushed to table
)", 0) \
    DECLARE(Bool, wait_for_async_insert, true, R"(
If true wait for processing of asynchronous insertion
)", 0) \
    DECLARE(Seconds, wait_for_async_insert_timeout, DBMS_DEFAULT_LOCK_ACQUIRE_TIMEOUT_SEC, R"(
Timeout for waiting for processing asynchronous insertion
)", 0) \
    DECLARE(UInt64, async_insert_max_data_size, 10485760, R"(
Maximum size in bytes of unparsed data collected per query before being inserted
)", 0) \
    DECLARE(UInt64, async_insert_max_query_number, 450, R"(
Maximum number of insert queries before being inserted
)", 0) \
    DECLARE(Milliseconds, async_insert_poll_timeout_ms, 10, R"(
Timeout for polling data from asynchronous insert queue
)", 0) \
    DECLARE(Bool, async_insert_use_adaptive_busy_timeout, true, R"(
If it is set to true, use adaptive busy timeout for asynchronous inserts
)", 0) \
    DECLARE(Milliseconds, async_insert_busy_timeout_min_ms, 50, R"(
If auto-adjusting is enabled through async_insert_use_adaptive_busy_timeout, minimum time to wait before dumping collected data per query since the first data appeared. It also serves as the initial value for the adaptive algorithm
)", 0) \
    DECLARE(Milliseconds, async_insert_busy_timeout_max_ms, 200, R"(
Maximum time to wait before dumping collected data per query since the first data appeared.
)", 0) ALIAS(async_insert_busy_timeout_ms) \
    DECLARE(Double, async_insert_busy_timeout_increase_rate, 0.2, R"(
The exponential growth rate at which the adaptive asynchronous insert timeout increases
)", 0) \
    DECLARE(Double, async_insert_busy_timeout_decrease_rate, 0.2, R"(
The exponential growth rate at which the adaptive asynchronous insert timeout decreases
)", 0) \
    \
    DECLARE(UInt64, remote_fs_read_max_backoff_ms, 10000, R"(
Max wait time when trying to read data for remote disk
)", 0) \
    DECLARE(UInt64, remote_fs_read_backoff_max_tries, 5, R"(
Max attempts to read with backoff
)", 0) \
    DECLARE(Bool, enable_filesystem_cache, true, R"(
Use cache for remote filesystem. This setting does not turn on/off cache for disks (must be done via disk config), but allows to bypass cache for some queries if intended
)", 0) \
    DECLARE(String, filesystem_cache_name, "", R"(
Filesystem cache name to use for stateless table engines or data lakes
)", 0) \
    DECLARE(Bool, enable_filesystem_cache_on_write_operations, false, R"(
Write into cache on write operations. To actually work this setting requires be added to disk config too
)", 0) \
    DECLARE(Bool, enable_filesystem_cache_log, false, R"(
Allows to record the filesystem caching log for each query
)", 0) \
    DECLARE(Bool, read_from_filesystem_cache_if_exists_otherwise_bypass_cache, false, R"(
Allow to use the filesystem cache in passive mode - benefit from the existing cache entries, but don't put more entries into the cache. If you set this setting for heavy ad-hoc queries and leave it disabled for short real-time queries, this will allows to avoid cache threshing by too heavy queries and to improve the overall system efficiency.
)", 0) \
    DECLARE(Bool, filesystem_cache_skip_download_if_exceeds_per_query_cache_write_limit, true, R"(
Skip download from remote filesystem if exceeds query cache size
)", 0)  ALIAS(skip_download_if_exceeds_query_cache) \
    DECLARE(UInt64, filesystem_cache_max_download_size, (128UL * 1024 * 1024 * 1024), R"(
Max remote filesystem cache size that can be downloaded by a single query
)", 0) \
    DECLARE(Bool, throw_on_error_from_cache_on_write_operations, false, R"(
Ignore error from cache when caching on write operations (INSERT, merges)
)", 0) \
    DECLARE(UInt64, filesystem_cache_segments_batch_size, 20, R"(
Limit on size of a single batch of file segments that a read buffer can request from cache. Too low value will lead to excessive requests to cache, too large may slow down eviction from cache
)", 0) \
    DECLARE(UInt64, filesystem_cache_reserve_space_wait_lock_timeout_milliseconds, 1000, R"(
Wait time to lock cache for space reservation in filesystem cache
)", 0) \
    DECLARE(Bool, filesystem_cache_prefer_bigger_buffer_size, true, R"(
Prefer bigger buffer size if filesystem cache is enabled to avoid writing small file segments which deteriorate cache performance. On the other hand, enabling this setting might increase memory usage.
)", 0) \
    DECLARE(UInt64, filesystem_cache_boundary_alignment, 0, R"(
Filesystem cache boundary alignment. This setting is applied only for non-disk read (e.g. for cache of remote table engines / table functions, but not for storage configuration of MergeTree tables). Value 0 means no alignment.
)", 0) \
    DECLARE(UInt64, temporary_data_in_cache_reserve_space_wait_lock_timeout_milliseconds, (10 * 60 * 1000), R"(
Wait time to lock cache for space reservation for temporary data in filesystem cache
)", 0) \
    \
    DECLARE(Bool, use_page_cache_for_disks_without_file_cache, false, R"(
Use userspace page cache for remote disks that don't have filesystem cache enabled.
)", 0) \
    DECLARE(Bool, use_page_cache_with_distributed_cache, false, R"(
Use userspace page cache when distributed cache is used.
)", 0) \
    DECLARE(Bool, read_from_page_cache_if_exists_otherwise_bypass_cache, false, R"(
Use userspace page cache in passive mode, similar to read_from_filesystem_cache_if_exists_otherwise_bypass_cache.
)", 0) \
    DECLARE(Bool, page_cache_inject_eviction, false, R"(
Userspace page cache will sometimes invalidate some pages at random. Intended for testing.
)", 0) \
    \
    DECLARE(Bool, load_marks_asynchronously, false, R"(
Load MergeTree marks asynchronously
)", 0) \
    DECLARE(Bool, enable_filesystem_read_prefetches_log, false, R"(
Log to system.filesystem prefetch_log during query. Should be used only for testing or debugging, not recommended to be turned on by default
)", 0) \
    DECLARE(Bool, allow_prefetched_read_pool_for_remote_filesystem, true, R"(
Prefer prefetched threadpool if all parts are on remote filesystem
)", 0) \
    DECLARE(Bool, allow_prefetched_read_pool_for_local_filesystem, false, R"(
Prefer prefetched threadpool if all parts are on local filesystem
)", 0) \
    \
    DECLARE(UInt64, prefetch_buffer_size, DBMS_DEFAULT_BUFFER_SIZE, R"(
The maximum size of the prefetch buffer to read from the filesystem.
)", 0) \
    DECLARE(UInt64, filesystem_prefetch_step_bytes, 0, R"(
Prefetch step in bytes. Zero means `auto` - approximately the best prefetch step will be auto deduced, but might not be 100% the best. The actual value might be different because of setting filesystem_prefetch_min_bytes_for_single_read_task
)", 0) \
    DECLARE(UInt64, filesystem_prefetch_step_marks, 0, R"(
Prefetch step in marks. Zero means `auto` - approximately the best prefetch step will be auto deduced, but might not be 100% the best. The actual value might be different because of setting filesystem_prefetch_min_bytes_for_single_read_task
)", 0) \
    DECLARE(UInt64, filesystem_prefetch_max_memory_usage, "1Gi", R"(
Maximum memory usage for prefetches.
)", 0) \
    DECLARE(UInt64, filesystem_prefetches_limit, 200, R"(
Maximum number of prefetches. Zero means unlimited. A setting `filesystem_prefetches_max_memory_usage` is more recommended if you want to limit the number of prefetches
)", 0) \
    \
    DECLARE(UInt64, use_structure_from_insertion_table_in_table_functions, 2, R"(
Use structure from insertion table instead of schema inference from data. Possible values: 0 - disabled, 1 - enabled, 2 - auto
)", 0) \
    \
    DECLARE(UInt64, http_max_tries, 10, R"(
Max attempts to read via http.
)", 0) \
    DECLARE(UInt64, http_retry_initial_backoff_ms, 100, R"(
Min milliseconds for backoff, when retrying read via http
)", 0) \
    DECLARE(UInt64, http_retry_max_backoff_ms, 10000, R"(
Max milliseconds for backoff, when retrying read via http
)", 0) \
    \
    DECLARE(Bool, force_remove_data_recursively_on_drop, false, R"(
Recursively remove data on DROP query. Avoids 'Directory not empty' error, but may silently remove detached data
)", 0) \
    DECLARE(Bool, check_table_dependencies, true, R"(
Check that DDL query (such as DROP TABLE or RENAME) will not break dependencies
)", 0) \
    DECLARE(Bool, check_referential_table_dependencies, false, R"(
Check that DDL query (such as DROP TABLE or RENAME) will not break referential dependencies
)", 0) \
    DECLARE(Bool, use_local_cache_for_remote_storage, true, R"(
Use local cache for remote storage like HDFS or S3, it's used for remote table engine only
)", 0) \
    \
    DECLARE(Bool, allow_unrestricted_reads_from_keeper, false, R"(
Allow unrestricted (without condition on path) reads from system.zookeeper table, can be handy, but is not safe for zookeeper
)", 0) \
    DECLARE(Bool, allow_deprecated_database_ordinary, false, R"(
Allow to create databases with deprecated Ordinary engine
)", 0) \
    DECLARE(Bool, allow_deprecated_syntax_for_merge_tree, false, R"(
Allow to create *MergeTree tables with deprecated engine definition syntax
)", 0) \
    DECLARE(Bool, allow_asynchronous_read_from_io_pool_for_merge_tree, false, R"(
Use background I/O pool to read from MergeTree tables. This setting may increase performance for I/O bound queries
)", 0) \
    DECLARE(UInt64, max_streams_for_merge_tree_reading, 0, R"(
If is not zero, limit the number of reading streams for MergeTree table.
)", 0) \
    \
    DECLARE(Bool, force_grouping_standard_compatibility, true, R"(
Make GROUPING function to return 1 when argument is not used as an aggregation key
)", 0) \
    \
    DECLARE(Bool, schema_inference_use_cache_for_file, true, R"(
Use cache in schema inference while using file table function
)", 0) \
    DECLARE(Bool, schema_inference_use_cache_for_s3, true, R"(
Use cache in schema inference while using s3 table function
)", 0) \
    DECLARE(Bool, schema_inference_use_cache_for_azure, true, R"(
Use cache in schema inference while using azure table function
)", 0) \
    DECLARE(Bool, schema_inference_use_cache_for_hdfs, true, R"(
Use cache in schema inference while using hdfs table function
)", 0) \
    DECLARE(Bool, schema_inference_use_cache_for_url, true, R"(
Use cache in schema inference while using url table function
)", 0) \
    DECLARE(Bool, schema_inference_cache_require_modification_time_for_url, true, R"(
Use schema from cache for URL with last modification time validation (for URLs with Last-Modified header)
)", 0) \
    \
    DECLARE(String, compatibility, "", R"(
The `compatibility` setting causes ClickHouse to use the default settings of a previous version of ClickHouse, where the previous version is provided as the setting.

If settings are set to non-default values, then those settings are honored (only settings that have not been modified are affected by the `compatibility` setting).

This setting takes a ClickHouse version number as a string, like `22.3`, `22.8`. An empty value means that this setting is disabled.

Disabled by default.

:::note
In ClickHouse Cloud the compatibility setting must be set by ClickHouse Cloud support.  Please [open a case](https://clickhouse.cloud/support) to have it set.
:::
)", 0) \
    \
    DECLARE(Map, additional_table_filters, "", R"(
An additional filter expression that is applied after reading
from the specified table.

**Example**

``` sql
INSERT INTO table_1 VALUES (1, 'a'), (2, 'bb'), (3, 'ccc'), (4, 'dddd');
SELECT * FROM table_1;
```
```response
┌─x─┬─y────┐
│ 1 │ a    │
│ 2 │ bb   │
│ 3 │ ccc  │
│ 4 │ dddd │
└───┴──────┘
```
```sql
SELECT *
FROM table_1
SETTINGS additional_table_filters = {'table_1': 'x != 2'}
```
```response
┌─x─┬─y────┐
│ 1 │ a    │
│ 3 │ ccc  │
│ 4 │ dddd │
└───┴──────┘
```
)", 0) \
    DECLARE(String, additional_result_filter, "", R"(
An additional filter expression to apply to the result of `SELECT` query.
This setting is not applied to any subquery.

**Example**

``` sql
INSERT INTO table_1 VALUES (1, 'a'), (2, 'bb'), (3, 'ccc'), (4, 'dddd');
SElECT * FROM table_1;
```
```response
┌─x─┬─y────┐
│ 1 │ a    │
│ 2 │ bb   │
│ 3 │ ccc  │
│ 4 │ dddd │
└───┴──────┘
```
```sql
SELECT *
FROM table_1
SETTINGS additional_result_filter = 'x != 2'
```
```response
┌─x─┬─y────┐
│ 1 │ a    │
│ 3 │ ccc  │
│ 4 │ dddd │
└───┴──────┘
```
)", 0) \
    \
    DECLARE(String, workload, "default", R"(
Name of workload to be used to access resources
)", 0) \
    DECLARE(Milliseconds, storage_system_stack_trace_pipe_read_timeout_ms, 100, R"(
Maximum time to read from a pipe for receiving information from the threads when querying the `system.stack_trace` table. This setting is used for testing purposes and not meant to be changed by users.
)", 0) \
    \
    DECLARE(String, rename_files_after_processing, "", R"(
- **Type:** String

- **Default value:** Empty string

This setting allows to specify renaming pattern for files processed by `file` table function. When option is set, all files read by `file` table function will be renamed according to specified pattern with placeholders, only if files processing was successful.

### Placeholders

- `%a` — Full original filename (e.g., "sample.csv").
- `%f` — Original filename without extension (e.g., "sample").
- `%e` — Original file extension with dot (e.g., ".csv").
- `%t` — Timestamp (in microseconds).
- `%%` — Percentage sign ("%").

### Example
- Option: `--rename_files_after_processing="processed_%f_%t%e"`

- Query: `SELECT * FROM file('sample.csv')`


If reading `sample.csv` is successful, file will be renamed to `processed_sample_1683473210851438.csv`
)", 0) \
    \
    /* CLOUD ONLY */ \
    DECLARE(Bool, read_through_distributed_cache, false, R"(
Only has an effect in ClickHouse Cloud. Allow reading from distributed cache
)", 0) \
    DECLARE(Bool, write_through_distributed_cache, false, R"(
Only has an effect in ClickHouse Cloud. Allow writing to distributed cache (writing to s3 will also be done by distributed cache)
)", 0) \
    DECLARE(Bool, distributed_cache_throw_on_error, false, R"(
Only has an effect in ClickHouse Cloud. Rethrow exception happened during communication with distributed cache or exception received from distributed cache. Otherwise fallback to skipping distributed cache on error
)", 0) \
    DECLARE(DistributedCacheLogMode, distributed_cache_log_mode, DistributedCacheLogMode::LOG_ON_ERROR, R"(
Only has an effect in ClickHouse Cloud. Mode for writing to system.distributed_cache_log
)", 0) \
    DECLARE(Bool, distributed_cache_fetch_metrics_only_from_current_az, true, R"(
Only has an effect in ClickHouse Cloud. Fetch metrics only from current availability zone in system.distributed_cache_metrics, system.distributed_cache_events
)", 0) \
    DECLARE(UInt64, distributed_cache_connect_max_tries, default_distributed_cache_connect_max_tries, R"(
Only has an effect in ClickHouse Cloud. Number of tries to connect to distributed cache if unsuccessful
)", 0) \
    DECLARE(UInt64, distributed_cache_receive_response_wait_milliseconds, 60000, R"(
Only has an effect in ClickHouse Cloud. Wait time in milliseconds to receive data for request from distributed cache
)", 0) \
    DECLARE(UInt64, distributed_cache_receive_timeout_milliseconds, 10000, R"(
Only has an effect in ClickHouse Cloud. Wait time in milliseconds to receive any kind of response from distributed cache
)", 0) \
    DECLARE(UInt64, distributed_cache_wait_connection_from_pool_milliseconds, 100, R"(
Only has an effect in ClickHouse Cloud. Wait time in milliseconds to receive connection from connection pool if distributed_cache_pool_behaviour_on_limit is wait
)", 0) \
    DECLARE(Bool, distributed_cache_bypass_connection_pool, false, R"(
Only has an effect in ClickHouse Cloud. Allow to bypass distributed cache connection pool
)", 0) \
    DECLARE(DistributedCachePoolBehaviourOnLimit, distributed_cache_pool_behaviour_on_limit, DistributedCachePoolBehaviourOnLimit::WAIT, R"(
Only has an effect in ClickHouse Cloud. Identifies behaviour of distributed cache connection on pool limit reached
)", 0) \
    DECLARE(UInt64, distributed_cache_read_alignment, 0, R"(
Only has an effect in ClickHouse Cloud. A setting for testing purposes, do not change it
)", 0) \
    DECLARE(UInt64, distributed_cache_max_unacked_inflight_packets, DistributedCache::MAX_UNACKED_INFLIGHT_PACKETS, R"(
Only has an effect in ClickHouse Cloud. A maximum number of unacknowledged in-flight packets in a single distributed cache read request
)", 0) \
    DECLARE(UInt64, distributed_cache_data_packet_ack_window, DistributedCache::ACK_DATA_PACKET_WINDOW, R"(
Only has an effect in ClickHouse Cloud. A window for sending ACK for DataPacket sequence in a single distributed cache read request
)", 0) \
    DECLARE(Bool, distributed_cache_discard_connection_if_unread_data, true, R"(
Only has an effect in ClickHouse Cloud. Discard connection if some data is unread.
)", 0) \
    DECLARE(UInt64, distributed_cache_min_bytes_for_seek, 0, R"(
Only has an effect in ClickHouse Cloud. Minimum number of bytes to do seek in distributed cache.
)", 0) \
    DECLARE(Bool, filesystem_cache_enable_background_download_for_metadata_files_in_packed_storage, true, R"(
Only has an effect in ClickHouse Cloud. Wait time to lock cache for space reservation in filesystem cache
)", 0) \
    DECLARE(Bool, filesystem_cache_enable_background_download_during_fetch, true, R"(
Only has an effect in ClickHouse Cloud. Wait time to lock cache for space reservation in filesystem cache
)", 0) \
    \
    DECLARE(Bool, parallelize_output_from_storages, true, R"(
Parallelize output for reading step from storage. It allows parallelization of  query processing right after reading from storage if possible
)", 0) \
    DECLARE(String, insert_deduplication_token, "", R"(
The setting allows a user to provide own deduplication semantic in MergeTree/ReplicatedMergeTree
For example, by providing a unique value for the setting in each INSERT statement,
user can avoid the same inserted data being deduplicated.


Possible values:

- Any string

`insert_deduplication_token` is used for deduplication _only_ when not empty.

For the replicated tables by default the only 100 of the most recent inserts for each partition are deduplicated (see [replicated_deduplication_window](merge-tree-settings.md/#replicated-deduplication-window), [replicated_deduplication_window_seconds](merge-tree-settings.md/#replicated-deduplication-window-seconds)).
For not replicated tables see [non_replicated_deduplication_window](merge-tree-settings.md/#non-replicated-deduplication-window).

:::note
`insert_deduplication_token` works on a partition level (the same as `insert_deduplication` checksum). Multiple partitions can have the same `insert_deduplication_token`.
:::

Example:

```sql
CREATE TABLE test_table
( A Int64 )
ENGINE = MergeTree
ORDER BY A
SETTINGS non_replicated_deduplication_window = 100;

INSERT INTO test_table SETTINGS insert_deduplication_token = 'test' VALUES (1);

-- the next insert won't be deduplicated because insert_deduplication_token is different
INSERT INTO test_table SETTINGS insert_deduplication_token = 'test1' VALUES (1);

-- the next insert will be deduplicated because insert_deduplication_token
-- is the same as one of the previous
INSERT INTO test_table SETTINGS insert_deduplication_token = 'test' VALUES (2);

SELECT * FROM test_table

┌─A─┐
│ 1 │
└───┘
┌─A─┐
│ 1 │
└───┘
```
)", 0) \
    DECLARE(Bool, count_distinct_optimization, false, R"(
Rewrite count distinct to subquery of group by
)", 0) \
    DECLARE(Bool, throw_if_no_data_to_insert, true, R"(
Allows or forbids empty INSERTs, enabled by default (throws an error on an empty insert). Only applies to INSERTs using [`clickhouse-client`](/interfaces/cli) or using the [gRPC interface](/interfaces/grpc).
)", 0) \
    DECLARE(Bool, compatibility_ignore_auto_increment_in_create_table, false, R"(
Ignore AUTO_INCREMENT keyword in column declaration if true, otherwise return error. It simplifies migration from MySQL
)", 0) \
    DECLARE(Bool, multiple_joins_try_to_keep_original_names, false, R"(
Do not add aliases to top level expression list on multiple joins rewrite
)", 0) \
    DECLARE(Bool, optimize_sorting_by_input_stream_properties, true, R"(
Optimize sorting by sorting properties of input stream
)", 0) \
    DECLARE(UInt64, keeper_max_retries, 10, R"(
Max retries for general keeper operations
)", 0) \
    DECLARE(UInt64, keeper_retry_initial_backoff_ms, 100, R"(
Initial backoff timeout for general keeper operations
)", 0) \
    DECLARE(UInt64, keeper_retry_max_backoff_ms, 5000, R"(
Max backoff timeout for general keeper operations
)", 0) \
    DECLARE(UInt64, insert_keeper_max_retries, 20, R"(
The setting sets the maximum number of retries for ClickHouse Keeper (or ZooKeeper) requests during insert into replicated MergeTree. Only Keeper requests which failed due to network error, Keeper session timeout, or request timeout are considered for retries.

Possible values:

- Positive integer.
- 0 — Retries are disabled

Cloud default value: `20`.

Keeper request retries are done after some timeout. The timeout is controlled by the following settings: `insert_keeper_retry_initial_backoff_ms`, `insert_keeper_retry_max_backoff_ms`.
The first retry is done after `insert_keeper_retry_initial_backoff_ms` timeout. The consequent timeouts will be calculated as follows:
```
timeout = min(insert_keeper_retry_max_backoff_ms, latest_timeout * 2)
```

For example, if `insert_keeper_retry_initial_backoff_ms=100`, `insert_keeper_retry_max_backoff_ms=10000` and `insert_keeper_max_retries=8` then timeouts will be `100, 200, 400, 800, 1600, 3200, 6400, 10000`.

Apart from fault tolerance, the retries aim to provide a better user experience - they allow to avoid returning an error during INSERT execution if Keeper is restarted, for example, due to an upgrade.
)", 0) \
    DECLARE(UInt64, insert_keeper_retry_initial_backoff_ms, 100, R"(
Initial timeout(in milliseconds) to retry a failed Keeper request during INSERT query execution

Possible values:

- Positive integer.
- 0 — No timeout
)", 0) \
    DECLARE(UInt64, insert_keeper_retry_max_backoff_ms, 10000, R"(
Maximum timeout (in milliseconds) to retry a failed Keeper request during INSERT query execution

Possible values:

- Positive integer.
- 0 — Maximum timeout is not limited
)", 0) \
    DECLARE(Float, insert_keeper_fault_injection_probability, 0.0f, R"(
Approximate probability of failure for a keeper request during insert. Valid value is in interval [0.0f, 1.0f]
)", 0) \
    DECLARE(UInt64, insert_keeper_fault_injection_seed, 0, R"(
0 - random seed, otherwise the setting value
)", 0) \
    DECLARE(Bool, force_aggregation_in_order, false, R"(
The setting is used by the server itself to support distributed queries. Do not change it manually, because it will break normal operations. (Forces use of aggregation in order on remote nodes during distributed aggregation).
)", IMPORTANT) \
    DECLARE(UInt64, http_max_request_param_data_size, 10_MiB, R"(
Limit on size of request data used as a query parameter in predefined HTTP requests.
)", 0) \
    DECLARE(Bool, function_json_value_return_type_allow_nullable, false, R"(
Control whether allow to return `NULL` when value is not exist for JSON_VALUE function.

```sql
SELECT JSON_VALUE('{"hello":"world"}', '$.b') settings function_json_value_return_type_allow_nullable=true;

┌─JSON_VALUE('{"hello":"world"}', '$.b')─┐
│ ᴺᵁᴸᴸ                                   │
└────────────────────────────────────────┘

1 row in set. Elapsed: 0.001 sec.
```

Possible values:

- true — Allow.
- false — Disallow.
)", 0) \
    DECLARE(Bool, function_json_value_return_type_allow_complex, false, R"(
Control whether allow to return complex type (such as: struct, array, map) for json_value function.

```sql
SELECT JSON_VALUE('{"hello":{"world":"!"}}', '$.hello') settings function_json_value_return_type_allow_complex=true

┌─JSON_VALUE('{"hello":{"world":"!"}}', '$.hello')─┐
│ {"world":"!"}                                    │
└──────────────────────────────────────────────────┘

1 row in set. Elapsed: 0.001 sec.
```

Possible values:

- true — Allow.
- false — Disallow.
)", 0) \
    DECLARE(Bool, use_with_fill_by_sorting_prefix, true, R"(
Columns preceding WITH FILL columns in ORDER BY clause form sorting prefix. Rows with different values in sorting prefix are filled independently
)", 0) \
    DECLARE(Bool, optimize_uniq_to_count, true, R"(
Rewrite uniq and its variants(except uniqUpTo) to count if subquery has distinct or group by clause.
)", 0) \
    DECLARE(Bool, use_variant_as_common_type, false, R"(
Allows to use `Variant` type as a result type for [if](../../sql-reference/functions/conditional-functions.md/#if)/[multiIf](../../sql-reference/functions/conditional-functions.md/#multiif)/[array](../../sql-reference/functions/array-functions.md)/[map](../../sql-reference/functions/tuple-map-functions.md) functions when there is no common type for argument types.

Example:

```sql
SET use_variant_as_common_type = 1;
SELECT toTypeName(if(number % 2, number, range(number))) as variant_type FROM numbers(1);
SELECT if(number % 2, number, range(number)) as variant FROM numbers(5);
```

```text
┌─variant_type───────────────────┐
│ Variant(Array(UInt64), UInt64) │
└────────────────────────────────┘
┌─variant───┐
│ []        │
│ 1         │
│ [0,1]     │
│ 3         │
│ [0,1,2,3] │
└───────────┘
```

```sql
SET use_variant_as_common_type = 1;
SELECT toTypeName(multiIf((number % 4) = 0, 42, (number % 4) = 1, [1, 2, 3], (number % 4) = 2, 'Hello, World!', NULL)) AS variant_type FROM numbers(1);
SELECT multiIf((number % 4) = 0, 42, (number % 4) = 1, [1, 2, 3], (number % 4) = 2, 'Hello, World!', NULL) AS variant FROM numbers(4);
```

```text
─variant_type─────────────────────────┐
│ Variant(Array(UInt8), String, UInt8) │
└──────────────────────────────────────┘

┌─variant───────┐
│ 42            │
│ [1,2,3]       │
│ Hello, World! │
│ ᴺᵁᴸᴸ          │
└───────────────┘
```

```sql
SET use_variant_as_common_type = 1;
SELECT toTypeName(array(range(number), number, 'str_' || toString(number))) as array_of_variants_type from numbers(1);
SELECT array(range(number), number, 'str_' || toString(number)) as array_of_variants FROM numbers(3);
```

```text
┌─array_of_variants_type────────────────────────┐
│ Array(Variant(Array(UInt64), String, UInt64)) │
└───────────────────────────────────────────────┘

┌─array_of_variants─┐
│ [[],0,'str_0']    │
│ [[0],1,'str_1']   │
│ [[0,1],2,'str_2'] │
└───────────────────┘
```

```sql
SET use_variant_as_common_type = 1;
SELECT toTypeName(map('a', range(number), 'b', number, 'c', 'str_' || toString(number))) as map_of_variants_type from numbers(1);
SELECT map('a', range(number), 'b', number, 'c', 'str_' || toString(number)) as map_of_variants FROM numbers(3);
```

```text
┌─map_of_variants_type────────────────────────────────┐
│ Map(String, Variant(Array(UInt64), String, UInt64)) │
└─────────────────────────────────────────────────────┘

┌─map_of_variants───────────────┐
│ {'a':[],'b':0,'c':'str_0'}    │
│ {'a':[0],'b':1,'c':'str_1'}   │
│ {'a':[0,1],'b':2,'c':'str_2'} │
└───────────────────────────────┘
```
)", 0) \
    DECLARE(Bool, enable_order_by_all, true, R"(
Enables or disables sorting with `ORDER BY ALL` syntax, see [ORDER BY](../../sql-reference/statements/select/order-by.md).

Possible values:

- 0 — Disable ORDER BY ALL.
- 1 — Enable ORDER BY ALL.

**Example**

Query:

```sql
CREATE TABLE TAB(C1 Int, C2 Int, ALL Int) ENGINE=Memory();

INSERT INTO TAB VALUES (10, 20, 30), (20, 20, 10), (30, 10, 20);

SELECT * FROM TAB ORDER BY ALL; -- returns an error that ALL is ambiguous

SELECT * FROM TAB ORDER BY ALL SETTINGS enable_order_by_all = 0;
```

Result:

```text
┌─C1─┬─C2─┬─ALL─┐
│ 20 │ 20 │  10 │
│ 30 │ 10 │  20 │
│ 10 │ 20 │  30 │
└────┴────┴─────┘
```
)", 0) \
    DECLARE(Float, ignore_drop_queries_probability, 0, R"(
If enabled, server will ignore all DROP table queries with specified probability (for Memory and JOIN engines it will replcase DROP to TRUNCATE). Used for testing purposes
)", 0) \
    DECLARE(Bool, traverse_shadow_remote_data_paths, false, R"(
Traverse frozen data (shadow directory) in addition to actual table data when query system.remote_data_paths
)", 0) \
    DECLARE(Bool, geo_distance_returns_float64_on_float64_arguments, true, R"(
If all four arguments to `geoDistance`, `greatCircleDistance`, `greatCircleAngle` functions are Float64, return Float64 and use double precision for internal calculations. In previous ClickHouse versions, the functions always returned Float32.
)", 0) \
    DECLARE(Bool, allow_get_client_http_header, false, R"(
Allow to use the function `getClientHTTPHeader` which lets to obtain a value of an the current HTTP request's header. It is not enabled by default for security reasons, because some headers, such as `Cookie`, could contain sensitive info. Note that the `X-ClickHouse-*` and `Authentication` headers are always restricted and cannot be obtained with this function.
)", 0) \
    DECLARE(Bool, cast_string_to_dynamic_use_inference, false, R"(
Use types inference during String to Dynamic conversion
)", 0) \
    DECLARE(Bool, enable_blob_storage_log, true, R"(
Write information about blob storage operations to system.blob_storage_log table
)", 0) \
    DECLARE(Bool, use_json_alias_for_old_object_type, false, R"(
When enabled, `JSON` data type alias will be used to create an old [Object('json')](../../sql-reference/data-types/json.md) type instead of the new [JSON](../../sql-reference/data-types/newjson.md) type.
)", 0) \
    DECLARE(Bool, allow_create_index_without_type, false, R"(
Allow CREATE INDEX query without TYPE. Query will be ignored. Made for SQL compatibility tests.
)", 0) \
    DECLARE(Bool, create_index_ignore_unique, false, R"(
Ignore UNIQUE keyword in CREATE UNIQUE INDEX. Made for SQL compatibility tests.
)", 0) \
    DECLARE(Bool, print_pretty_type_names, true, R"(
Allows to print deep-nested type names in a pretty way with indents in `DESCRIBE` query and in `toTypeName()` function.

Example:

```sql
CREATE TABLE test (a Tuple(b String, c Tuple(d Nullable(UInt64), e Array(UInt32), f Array(Tuple(g String, h Map(String, Array(Tuple(i String, j UInt64))))), k Date), l Nullable(String))) ENGINE=Memory;
DESCRIBE TABLE test FORMAT TSVRaw SETTINGS print_pretty_type_names=1;
```

```
a   Tuple(
    b String,
    c Tuple(
        d Nullable(UInt64),
        e Array(UInt32),
        f Array(Tuple(
            g String,
            h Map(
                String,
                Array(Tuple(
                    i String,
                    j UInt64
                ))
            )
        )),
        k Date
    ),
    l Nullable(String)
)
```
)", 0) \
    DECLARE(Bool, create_table_empty_primary_key_by_default, false, R"(
Allow to create *MergeTree tables with empty primary key when ORDER BY and PRIMARY KEY not specified
)", 0) \
    DECLARE(Bool, allow_named_collection_override_by_default, true, R"(
Allow named collections' fields override by default.
)", 0) \
    DECLARE(SQLSecurityType, default_normal_view_sql_security, SQLSecurityType::INVOKER, R"(
Allows to set default `SQL SECURITY` option while creating a normal view. [More about SQL security](../../sql-reference/statements/create/view.md/#sql_security).

The default value is `INVOKER`.
)", 0) \
    DECLARE(SQLSecurityType, default_materialized_view_sql_security, SQLSecurityType::DEFINER, R"(
Allows to set a default value for SQL SECURITY option when creating a materialized view. [More about SQL security](../../sql-reference/statements/create/view.md/#sql_security).

The default value is `DEFINER`.
)", 0) \
    DECLARE(String, default_view_definer, "CURRENT_USER", R"(
Allows to set default `DEFINER` option while creating a view. [More about SQL security](../../sql-reference/statements/create/view.md/#sql_security).

The default value is `CURRENT_USER`.
)", 0) \
    DECLARE(UInt64, cache_warmer_threads, 4, R"(
Only has an effect in ClickHouse Cloud. Number of background threads for speculatively downloading new data parts into file cache, when [cache_populated_by_fetch](merge-tree-settings.md/#cache_populated_by_fetch) is enabled. Zero to disable.
)", 0) \
    DECLARE(Bool, use_async_executor_for_materialized_views, false, R"(
Use async and potentially multithreaded execution of materialized view query, can speedup views processing during INSERT, but also consume more memory.)", 0) \
    DECLARE(Int64, ignore_cold_parts_seconds, 0, R"(
Only has an effect in ClickHouse Cloud. Exclude new data parts from SELECT queries until they're either pre-warmed (see [cache_populated_by_fetch](merge-tree-settings.md/#cache_populated_by_fetch)) or this many seconds old. Only for Replicated-/SharedMergeTree.
)", 0) \
    DECLARE(Bool, short_circuit_function_evaluation_for_nulls, true, R"(
Optimizes evaluation of functions that return NULL when any argument is NULL. When the percentage of NULL values in the function's arguments exceeds the short_circuit_function_evaluation_for_nulls_threshold, the system skips evaluating the function row-by-row. Instead, it immediately returns NULL for all rows, avoiding unnecessary computation.
)", 0) \
    DECLARE(Double, short_circuit_function_evaluation_for_nulls_threshold, 1.0, R"(
Ratio threshold of NULL values to execute functions with Nullable arguments only on rows with non-NULL values in all arguments. Applies when setting short_circuit_function_evaluation_for_nulls is enabled.
When the ratio of rows containing NULL values to the total number of rows exceeds this threshold, these rows containing NULL values will not be evaluated.
)", 0) \
    DECLARE(Int64, prefer_warmed_unmerged_parts_seconds, 0, R"(
Only has an effect in ClickHouse Cloud. If a merged part is less than this many seconds old and is not pre-warmed (see [cache_populated_by_fetch](merge-tree-settings.md/#cache_populated_by_fetch)), but all its source parts are available and pre-warmed, SELECT queries will read from those parts instead. Only for Replicated-/SharedMergeTree. Note that this only checks whether CacheWarmer processed the part; if the part was fetched into cache by something else, it'll still be considered cold until CacheWarmer gets to it; if it was warmed, then evicted from cache, it'll still be considered warm.
)", 0) \
    DECLARE(Bool, allow_deprecated_error_prone_window_functions, false, R"(
Allow usage of deprecated error prone window functions (neighbor, runningAccumulate, runningDifferenceStartingWithFirstValue, runningDifference)
)", 0) \
    DECLARE(Bool, use_iceberg_partition_pruning, false, R"(
Use Iceberg partition pruning for Iceberg tables
)", 0) \
    DECLARE(Bool, allow_deprecated_snowflake_conversion_functions, false, R"(
Functions `snowflakeToDateTime`, `snowflakeToDateTime64`, `dateTimeToSnowflake`, and `dateTime64ToSnowflake` are deprecated and disabled by default.
Please use functions `snowflakeIDToDateTime`, `snowflakeIDToDateTime64`, `dateTimeToSnowflakeID`, and `dateTime64ToSnowflakeID` instead.

To re-enable the deprecated functions (e.g., during a transition period), please set this setting to `true`.
)", 0) \
    DECLARE(Bool, optimize_distinct_in_order, true, R"(
Enable DISTINCT optimization if some columns in DISTINCT form a prefix of sorting. For example, prefix of sorting key in merge tree or ORDER BY statement
)", 0) \
    DECLARE(Bool, keeper_map_strict_mode, false, R"(
Enforce additional checks during operations on KeeperMap. E.g. throw an exception on an insert for already existing key
)", 0) \
    DECLARE(UInt64, extract_key_value_pairs_max_pairs_per_row, 1000, R"(
Max number of pairs that can be produced by the `extractKeyValuePairs` function. Used as a safeguard against consuming too much memory.
)", 0) ALIAS(extract_kvp_max_pairs_per_row) \
    DECLARE(Bool, restore_replace_external_engines_to_null, false, R"(
For testing purposes. Replaces all external engines to Null to not initiate external connections.
)", 0) \
    DECLARE(Bool, restore_replace_external_table_functions_to_null, false, R"(
For testing purposes. Replaces all external table functions to Null to not initiate external connections.
)", 0) \
    DECLARE(Bool, restore_replace_external_dictionary_source_to_null, false, R"(
Replace external dictionary sources to Null on restore. Useful for testing purposes
)", 0) \
        /* Parallel replicas */ \
    DECLARE(UInt64, allow_experimental_parallel_reading_from_replicas, 0, R"(
Use up to `max_parallel_replicas` the number of replicas from each shard for SELECT query execution. Reading is parallelized and coordinated dynamically. 0 - disabled, 1 - enabled, silently disable them in case of failure, 2 - enabled, throw an exception in case of failure
)", BETA) ALIAS(enable_parallel_replicas) \
    DECLARE(NonZeroUInt64, max_parallel_replicas, 1000, R"(
The maximum number of replicas for each shard when executing a query.

Possible values:

- Positive integer.

**Additional Info**

This options will produce different results depending on the settings used.

:::note
This setting will produce incorrect results when joins or subqueries are involved, and all tables don't meet certain requirements. See [Distributed Subqueries and max_parallel_replicas](/operations/settings/settings#max_parallel_replicas) for more details.
:::

### Parallel processing using `SAMPLE` key

A query may be processed faster if it is executed on several servers in parallel. But the query performance may degrade in the following cases:

- The position of the sampling key in the partitioning key does not allow efficient range scans.
- Adding a sampling key to the table makes filtering by other columns less efficient.
- The sampling key is an expression that is expensive to calculate.
- The cluster latency distribution has a long tail, so that querying more servers increases the query overall latency.

### Parallel processing using [parallel_replicas_custom_key](#parallel_replicas_custom_key)

This setting is useful for any replicated table.
)", 0) \
    DECLARE(ParallelReplicasMode, parallel_replicas_mode, ParallelReplicasMode::READ_TASKS, R"(
Type of filter to use with custom key for parallel replicas. default - use modulo operation on the custom key, range - use range filter on custom key using all possible values for the value type of custom key.
)", BETA) \
    DECLARE(UInt64, parallel_replicas_count, 0, R"(
This is internal setting that should not be used directly and represents an implementation detail of the 'parallel replicas' mode. This setting will be automatically set up by the initiator server for distributed queries to the number of parallel replicas participating in query processing.
)", BETA) \
    DECLARE(UInt64, parallel_replica_offset, 0, R"(
This is internal setting that should not be used directly and represents an implementation detail of the 'parallel replicas' mode. This setting will be automatically set up by the initiator server for distributed queries to the index of the replica participating in query processing among parallel replicas.
)", BETA) \
    DECLARE(String, parallel_replicas_custom_key, "", R"(
An arbitrary integer expression that can be used to split work between replicas for a specific table.
The value can be any integer expression.

Simple expressions using primary keys are preferred.

If the setting is used on a cluster that consists of a single shard with multiple replicas, those replicas will be converted into virtual shards.
Otherwise, it will behave same as for `SAMPLE` key, it will use multiple replicas of each shard.
)", BETA) \
    DECLARE(UInt64, parallel_replicas_custom_key_range_lower, 0, R"(
Allows the filter type `range` to split the work evenly between replicas based on the custom range `[parallel_replicas_custom_key_range_lower, INT_MAX]`.

When used in conjunction with [parallel_replicas_custom_key_range_upper](#parallel_replicas_custom_key_range_upper), it lets the filter evenly split the work over replicas for the range `[parallel_replicas_custom_key_range_lower, parallel_replicas_custom_key_range_upper]`.

Note: This setting will not cause any additional data to be filtered during query processing, rather it changes the points at which the range filter breaks up the range `[0, INT_MAX]` for parallel processing.
)", BETA) \
    DECLARE(UInt64, parallel_replicas_custom_key_range_upper, 0, R"(
Allows the filter type `range` to split the work evenly between replicas based on the custom range `[0, parallel_replicas_custom_key_range_upper]`. A value of 0 disables the upper bound, setting it the max value of the custom key expression.

When used in conjunction with [parallel_replicas_custom_key_range_lower](#parallel_replicas_custom_key_range_lower), it lets the filter evenly split the work over replicas for the range `[parallel_replicas_custom_key_range_lower, parallel_replicas_custom_key_range_upper]`.

Note: This setting will not cause any additional data to be filtered during query processing, rather it changes the points at which the range filter breaks up the range `[0, INT_MAX]` for parallel processing
)", BETA) \
    DECLARE(String, cluster_for_parallel_replicas, "", R"(
Cluster for a shard in which current server is located
)", BETA) \
    DECLARE(Bool, parallel_replicas_allow_in_with_subquery, true, R"(
If true, subquery for IN will be executed on every follower replica.
)", BETA) \
    DECLARE(Bool, parallel_replicas_for_non_replicated_merge_tree, false, R"(
If true, ClickHouse will use parallel replicas algorithm also for non-replicated MergeTree tables
)", BETA) \
    DECLARE(UInt64, parallel_replicas_min_number_of_rows_per_replica, 0, R"(
Limit the number of replicas used in a query to (estimated rows to read / min_number_of_rows_per_replica). The max is still limited by 'max_parallel_replicas'
)", BETA) \
    DECLARE(Bool, parallel_replicas_prefer_local_join, true, R"(
If true, and JOIN can be executed with parallel replicas algorithm, and all storages of right JOIN part are *MergeTree, local JOIN will be used instead of GLOBAL JOIN.
)", BETA) \
    DECLARE(UInt64, parallel_replicas_mark_segment_size, 0, R"(
Parts virtually divided into segments to be distributed between replicas for parallel reading. This setting controls the size of these segments. Not recommended to change until you're absolutely sure in what you're doing. Value should be in range [128; 16384]
)", BETA) \
    DECLARE(Bool, parallel_replicas_local_plan, true, R"(
Build local plan for local replica
)", BETA) \
    DECLARE(Bool, parallel_replicas_index_analysis_only_on_coordinator, true, R"(
Index analysis done only on replica-coordinator and skipped on other replicas. Effective only with enabled parallel_replicas_local_plan
)", BETA) \
    DECLARE(Bool, parallel_replicas_only_with_analyzer, true, R"(
The analyzer should be enabled to use parallel replicas. With disabled analyzer query execution fallbacks to local execution, even if parallel reading from replicas is enabled. Using parallel replicas without the analyzer enabled is not supported
)", BETA) \
    DECLARE(Bool, parallel_replicas_for_cluster_engines, true, R"(
Replace table function engines with their -Cluster alternatives
)", 0) \
    DECLARE(Bool, allow_experimental_analyzer, true, R"(
Allow new query analyzer.
)", IMPORTANT) ALIAS(enable_analyzer) \
    DECLARE(Bool, analyzer_compatibility_join_using_top_level_identifier, false, R"(
Force to resolve identifier in JOIN USING from projection (for example, in `SELECT a + 1 AS b FROM t1 JOIN t2 USING (b)` join will be performed by `t1.a + 1 = t2.b`, rather then `t1.b = t2.b`).
)", 0) \
    \
    DECLARE(Timezone, session_timezone, "", R"(
Sets the implicit time zone of the current session or query.
The implicit time zone is the time zone applied to values of type DateTime/DateTime64 which have no explicitly specified time zone.
The setting takes precedence over the globally configured (server-level) implicit time zone.
A value of '' (empty string) means that the implicit time zone of the current session or query is equal to the [server time zone](../server-configuration-parameters/settings.md/#timezone).

You can use functions `timeZone()` and `serverTimeZone()` to get the session time zone and server time zone.

Possible values:

-    Any time zone name from `system.time_zones`, e.g. `Europe/Berlin`, `UTC` or `Zulu`

Examples:

```sql
SELECT timeZone(), serverTimeZone() FORMAT CSV

"Europe/Berlin","Europe/Berlin"
```

```sql
SELECT timeZone(), serverTimeZone() SETTINGS session_timezone = 'Asia/Novosibirsk' FORMAT CSV

"Asia/Novosibirsk","Europe/Berlin"
```

Assign session time zone 'America/Denver' to the inner DateTime without explicitly specified time zone:

```sql
SELECT toDateTime64(toDateTime64('1999-12-12 23:23:23.123', 3), 3, 'Europe/Zurich') SETTINGS session_timezone = 'America/Denver' FORMAT TSV

1999-12-13 07:23:23.123
```

:::warning
Not all functions that parse DateTime/DateTime64 respect `session_timezone`. This can lead to subtle errors.
See the following example and explanation.
:::

```sql
CREATE TABLE test_tz (`d` DateTime('UTC')) ENGINE = Memory AS SELECT toDateTime('2000-01-01 00:00:00', 'UTC');

SELECT *, timeZone() FROM test_tz WHERE d = toDateTime('2000-01-01 00:00:00') SETTINGS session_timezone = 'Asia/Novosibirsk'
0 rows in set.

SELECT *, timeZone() FROM test_tz WHERE d = '2000-01-01 00:00:00' SETTINGS session_timezone = 'Asia/Novosibirsk'
┌───────────────────d─┬─timeZone()───────┐
│ 2000-01-01 00:00:00 │ Asia/Novosibirsk │
└─────────────────────┴──────────────────┘
```

This happens due to different parsing pipelines:

- `toDateTime()` without explicitly given time zone used in the first `SELECT` query honors setting `session_timezone` and the global time zone.
- In the second query, a DateTime is parsed from a String, and inherits the type and time zone of the existing column`d`. Thus, setting `session_timezone` and the global time zone are not honored.

**See also**

- [timezone](../server-configuration-parameters/settings.md/#timezone)
)", BETA) \
DECLARE(Bool, create_if_not_exists, false, R"(
Enable `IF NOT EXISTS` for `CREATE` statement by default. If either this setting or `IF NOT EXISTS` is specified and a table with the provided name already exists, no exception will be thrown.
)", 0) \
    DECLARE(Bool, enforce_strict_identifier_format, false, R"(
If enabled, only allow identifiers containing alphanumeric characters and underscores.
)", 0) \
    DECLARE(Bool, mongodb_throw_on_unsupported_query, true, R"(
If enabled, MongoDB tables will return an error when a MongoDB query cannot be built. Otherwise, ClickHouse reads the full table and processes it locally. This option does not apply to the legacy implementation or when 'allow_experimental_analyzer=0'.
)", 0) \
    DECLARE(Bool, implicit_select, false, R"(
Allow writing simple SELECT queries without the leading SELECT keyword, which makes it simple for calculator-style usage, e.g. `1 + 2` becomes a valid query.

In `clickhouse-local` it is enabled by default and can be explicitly disabled.
)", 0) \
    DECLARE(Bool, optimize_extract_common_expressions, true, R"(
Allow extracting common expressions from disjunctions in WHERE, PREWHERE, ON, HAVING and QUALIFY expressions. A logical expression like `(A AND B) OR (A AND C)` can be rewritten to `A AND (B OR C)`, which might help to utilize:
- indices in simple filtering expressions
- cross to inner join optimization
)", 0) \
    DECLARE(Bool, optimize_and_compare_chain, true, R"(
Populate constant comparison in AND chains to enhance filtering ability. Support operators `<`, `<=`, `>`, `>=`, `=` and mix of them. For example, `(a < b) AND (b < c) AND (c < 5)` would be `(a < b) AND (b < c) AND (c < 5) AND (b < 5) AND (a < 5)`.
)", 0) \
    DECLARE(Bool, push_external_roles_in_interserver_queries, true, R"(
Enable pushing user roles from originator to other nodes while performing a query.
)", 0) \
    DECLARE(Bool, shared_merge_tree_sync_parts_on_partition_operations, true, R"(
Automatically synchronize set of data parts after MOVE|REPLACE|ATTACH partition operations in SMT tables. Cloud only
)", 0) \
    \
    DECLARE(Bool, allow_experimental_variant_type, true, R"(
Allows creation of [Variant](../../sql-reference/data-types/variant.md) data type.
)", 0) ALIAS(enable_variant_type) \
    DECLARE(Bool, allow_experimental_dynamic_type, true, R"(
Allows creation of [Dynamic](../../sql-reference/data-types/dynamic.md) data type.
)", 0) ALIAS(enable_dynamic_type) \
    DECLARE(Bool, allow_experimental_json_type, true, R"(
Allows creation of [JSON](../../sql-reference/data-types/newjson.md) data type.
)", 0) ALIAS(enable_json_type) \
    DECLARE(Bool, allow_general_join_planning, true, R"(
Allows a more general join planning algorithm that can handle more complex conditions, but only works with hash join. If hash join is not enabled, then the usual join planning algorithm is used regardless of the value of this setting.
)", 0) \
    DECLARE(UInt64, merge_table_max_tables_to_look_for_schema_inference, 1000, R"(
When creating a `Merge` table without an explicit schema or when using the `merge` table function, infer schema as a union of not more than the specified number of matching tables.
If there is a larger number of tables, the schema will be inferred from the first specified number of tables.
)", 0) \
    DECLARE(Bool, validate_enum_literals_in_operators, false, R"(
If enabled, validate enum literals in operators like `IN`, `NOT IN`, `==`, `!=` against the enum type and throw an exception if the literal is not a valid enum value.
)", 0) \
    \
    DECLARE(UInt64, max_autoincrement_series, 1000, R"(
The limit on the number of series created by the `generateSeriesID` function.

As each series represents a node in Keeper, it is recommended to have no more than a couple of millions of them.
)", 0) \
    DECLARE(Bool, use_hive_partitioning, true, R"(
When enabled, ClickHouse will detect Hive-style partitioning in path (`/name=value/`) in file-like table engines [File](/sql-reference/table-functions/file#hive-style-partitioning)/[S3](/sql-reference/table-functions/s3#hive-style-partitioning)/[URL](/sql-reference/table-functions/url#hive-style-partitioning)/[HDFS](/sql-reference/table-functions/hdfs#hive-style-partitioning)/[AzureBlobStorage](/sql-reference/table-functions/azureBlobStorage#hive-style-partitioning) and will allow to use partition columns as virtual columns in the query. These virtual columns will have the same names as in the partitioned path, but starting with `_`.
)", 0) \
    DECLARE(UInt64, parallel_hash_join_threshold, 100'000, R"(
When hash-based join algorithm is applied, this threshold helps to decide between using `hash` and `parallel_hash` (only if estimation of the right table size is available).
The former is used when we know that the right table size is below the threshold.
)", 0) \
    DECLARE(Bool, apply_settings_from_server, true, R"(
Whether the client should accept settings from server.

This only affects operations performed on the client side, in particular parsing the INSERT input data and formatting the query result. Most of query execution happens on the server and is not affected by this setting.

Normally this setting should be set in user profile (users.xml or queries like `ALTER USER`), not through the client (client command line arguments, `SET` query, or `SETTINGS` section of `SELECT` query). Through the client it can be changed to false, but can't be changed to true (because the server won't send the settings if user profile has `apply_settings_from_server = false`).

Note that initially (24.12) there was a server setting (`send_settings_to_client`), but latter it got replaced with this client setting, for better usability.
)", 0) \
    \
    /* ####################################################### */ \
    /* ########### START OF EXPERIMENTAL FEATURES ############ */ \
    /* ## ADD PRODUCTION / BETA FEATURES BEFORE THIS BLOCK  ## */ \
    /* ####################################################### */ \
    \
    DECLARE(Bool, allow_experimental_materialized_postgresql_table, false, R"(
Allows to use the MaterializedPostgreSQL table engine. Disabled by default, because this feature is experimental
)", EXPERIMENTAL) \
    DECLARE(Bool, allow_experimental_funnel_functions, false, R"(
Enable experimental functions for funnel analysis.
)", EXPERIMENTAL) \
    DECLARE(Bool, allow_experimental_nlp_functions, false, R"(
Enable experimental functions for natural language processing.
)", EXPERIMENTAL) \
    DECLARE(Bool, allow_experimental_hash_functions, false, R"(
Enable experimental hash functions
)", EXPERIMENTAL) \
    DECLARE(Bool, allow_experimental_object_type, false, R"(
Allow the obsolete Object data type
)", EXPERIMENTAL) \
    DECLARE(Bool, allow_experimental_time_series_table, false, R"(
Allows creation of tables with the [TimeSeries](../../engines/table-engines/integrations/time-series.md) table engine.

Possible values:

- 0 — the [TimeSeries](../../engines/table-engines/integrations/time-series.md) table engine is disabled.
- 1 — the [TimeSeries](../../engines/table-engines/integrations/time-series.md) table engine is enabled.
)", EXPERIMENTAL) \
    DECLARE(Bool, allow_experimental_vector_similarity_index, false, R"(
Allow experimental vector similarity index
)", EXPERIMENTAL) \
    DECLARE(Bool, allow_experimental_codecs, false, R"(
If it is set to true, allow to specify experimental compression codecs (but we don't have those yet and this option does nothing).
)", EXPERIMENTAL) \
    DECLARE(Bool, allow_experimental_shared_set_join, false, R"(
Only has an effect in ClickHouse Cloud. Allow to create ShareSet and SharedJoin
)", EXPERIMENTAL) \
    DECLARE(UInt64, max_limit_for_ann_queries, 1'000'000, R"(
SELECT queries with LIMIT bigger than this setting cannot use vector similarity indices. Helps to prevent memory overflows in vector similarity indices.
)", EXPERIMENTAL) \
    DECLARE(UInt64, hnsw_candidate_list_size_for_search, 256, R"(
The size of the dynamic candidate list when searching the vector similarity index, also known as 'ef_search'.
)", EXPERIMENTAL) \
    DECLARE(Bool, throw_on_unsupported_query_inside_transaction, true, R"(
Throw exception if unsupported query is used inside transaction
)", EXPERIMENTAL) \
    DECLARE(TransactionsWaitCSNMode, wait_changes_become_visible_after_commit_mode, TransactionsWaitCSNMode::WAIT_UNKNOWN, R"(
Wait for committed changes to become actually visible in the latest snapshot
)", EXPERIMENTAL) \
    DECLARE(Bool, implicit_transaction, false, R"(
If enabled and not already inside a transaction, wraps the query inside a full transaction (begin + commit or rollback)
)", EXPERIMENTAL) \
    DECLARE(NonZeroUInt64, grace_hash_join_initial_buckets, 1, R"(
Initial number of grace hash join buckets
)", EXPERIMENTAL) \
    DECLARE(NonZeroUInt64, grace_hash_join_max_buckets, 1024, R"(
Limit on the number of grace hash join buckets
)", EXPERIMENTAL) \
    DECLARE(UInt64, join_to_sort_minimum_perkey_rows, 40, R"(
The lower limit of per-key average rows in the right table to determine whether to rerange the right table by key in left or inner join. This setting ensures that the optimization is not applied for sparse table keys
)", EXPERIMENTAL) \
    DECLARE(UInt64, join_to_sort_maximum_table_rows, 10000, R"(
The maximum number of rows in the right table to determine whether to rerange the right table by key in left or inner join.
)", EXPERIMENTAL) \
    DECLARE(Bool, allow_experimental_join_right_table_sorting, false, R"(
If it is set to true, and the conditions of `join_to_sort_minimum_perkey_rows` and `join_to_sort_maximum_table_rows` are met, rerange the right table by key to improve the performance in left or inner hash join.
)", EXPERIMENTAL) \
    \
    DECLARE(Bool, allow_statistics_optimize, false, R"(
Allows using statistics to optimize queries
)", EXPERIMENTAL) ALIAS(allow_statistic_optimize) \
    DECLARE(Bool, allow_experimental_statistics, false, R"(
Allows defining columns with [statistics](../../engines/table-engines/mergetree-family/mergetree.md/#table_engine-mergetree-creating-a-table) and [manipulate statistics](../../engines/table-engines/mergetree-family/mergetree.md/#column-statistics).
)", EXPERIMENTAL) ALIAS(allow_experimental_statistic) \
    \
    DECLARE(Bool, allow_archive_path_syntax, true, R"(
File/S3 engines/table function will parse paths with '::' as `<archive> :: <file>\` if archive has correct extension
)", EXPERIMENTAL) \
    \
    DECLARE(Bool, allow_experimental_inverted_index, false, R"(
If it is set to true, allow to use experimental inverted index.
)", EXPERIMENTAL) \
    DECLARE(Bool, allow_experimental_full_text_index, false, R"(
If it is set to true, allow to use experimental full-text index.
)", EXPERIMENTAL) \
    \
    DECLARE(Bool, allow_experimental_join_condition, false, R"(
Support join with inequal conditions which involve columns from both left and right table. e.g. `t1.y < t2.y`.
)", EXPERIMENTAL) \
    \
    DECLARE(Bool, allow_experimental_live_view, false, R"(
Allows creation of a deprecated LIVE VIEW.

Possible values:

- 0 — Working with live views is disabled.
- 1 — Working with live views is enabled.
)", EXPERIMENTAL) \
    DECLARE(Seconds, live_view_heartbeat_interval, 15, R"(
The heartbeat interval in seconds to indicate live query is alive.
)", EXPERIMENTAL) \
    DECLARE(UInt64, max_live_view_insert_blocks_before_refresh, 64, R"(
Limit maximum number of inserted blocks after which mergeable blocks are dropped and query is re-executed.
)", EXPERIMENTAL) \
    \
    DECLARE(Bool, allow_experimental_window_view, false, R"(
Enable WINDOW VIEW. Not mature enough.
)", EXPERIMENTAL) \
    DECLARE(Seconds, window_view_clean_interval, 60, R"(
The clean interval of window view in seconds to free outdated data.
)", EXPERIMENTAL) \
    DECLARE(Seconds, window_view_heartbeat_interval, 15, R"(
The heartbeat interval in seconds to indicate watch query is alive.
)", EXPERIMENTAL) \
    DECLARE(Seconds, wait_for_window_view_fire_signal_timeout, 10, R"(
Timeout for waiting for window view fire signal in event time processing
)", EXPERIMENTAL) \
    \
    DECLARE(Bool, stop_refreshable_materialized_views_on_startup, false, R"(
On server startup, prevent scheduling of refreshable materialized views, as if with SYSTEM STOP VIEWS. You can manually start them with `SYSTEM START VIEWS` or `SYSTEM START VIEW <name>` afterwards. Also applies to newly created views. Has no effect on non-refreshable materialized views.
)", EXPERIMENTAL) \
    \
    DECLARE(Bool, allow_experimental_database_materialized_postgresql, false, R"(
Allow to create database with Engine=MaterializedPostgreSQL(...).
)", EXPERIMENTAL) \
    \
    /** Experimental feature for moving data between shards. */ \
    DECLARE(Bool, allow_experimental_query_deduplication, false, R"(
Experimental data deduplication for SELECT queries based on part UUIDs
)", EXPERIMENTAL) \
    DECLARE(Bool, allow_experimental_database_iceberg, false, R"(
Allow experimental database engine DataLakeCatalog with catalog_type = 'iceberg'
)", EXPERIMENTAL) \
    DECLARE(Bool, allow_experimental_database_unity_catalog, false, R"(
Allow experimental database engine DataLakeCatalog with catalog_type = 'unity'
)", EXPERIMENTAL) \
    DECLARE(Bool, allow_experimental_database_glue_catalog, false, R"(
Allow experimental database engine DataLakeCatalog with catalog_type = 'glue'
)", EXPERIMENTAL) \
    DECLARE(Bool, allow_experimental_kusto_dialect, false, R"(
Enable Kusto Query Language (KQL) - an alternative to SQL.
)", EXPERIMENTAL) \
    DECLARE(Bool, allow_experimental_prql_dialect, false, R"(
Enable PRQL - an alternative to SQL.
)", EXPERIMENTAL) \
    DECLARE(Bool, enable_adaptive_memory_spill_scheduler, false, R"(
Trigger processor to spill data into external storage adpatively. grace join is supported at present.
)", EXPERIMENTAL) \
    \
    /** Experimental tsToGrid aggregate function. */ \
    DECLARE(Bool, allow_experimental_ts_to_grid_aggregate_function, false, R"(
Experimental tsToGrid aggregate function for Prometheus-like timeseries resampling. Cloud only
)", EXPERIMENTAL) \
    \
    /* ####################################################### */ \
    /* ############ END OF EXPERIMENTAL FEATURES ############# */ \
    /* ####################################################### */ \

// End of COMMON_SETTINGS
// Please add settings related to formats in Core/FormatFactorySettings.h, move obsolete settings to OBSOLETE_SETTINGS and obsolete format settings to OBSOLETE_FORMAT_SETTINGS.

#define OBSOLETE_SETTINGS(M, ALIAS) \
    /** Obsolete settings which are kept around for compatibility reasons. They have no effect anymore. */ \
    MAKE_OBSOLETE(M, Bool, update_insert_deduplication_token_in_dependent_materialized_views, 0) \
    MAKE_OBSOLETE(M, UInt64, max_memory_usage_for_all_queries, 0) \
    MAKE_OBSOLETE(M, UInt64, multiple_joins_rewriter_version, 0) \
    MAKE_OBSOLETE(M, Bool, enable_debug_queries, false) \
    MAKE_OBSOLETE(M, Bool, allow_experimental_database_atomic, true) \
    MAKE_OBSOLETE(M, Bool, allow_experimental_bigint_types, true) \
    MAKE_OBSOLETE(M, Bool, allow_experimental_window_functions, true) \
    MAKE_OBSOLETE(M, Bool, allow_experimental_geo_types, true) \
    MAKE_OBSOLETE(M, Bool, allow_experimental_query_cache, true) \
    MAKE_OBSOLETE(M, Bool, allow_experimental_alter_materialized_view_structure, true) \
    MAKE_OBSOLETE(M, Bool, allow_experimental_shared_merge_tree, true) \
    MAKE_OBSOLETE(M, Bool, allow_experimental_database_replicated, true) \
    MAKE_OBSOLETE(M, Bool, allow_experimental_refreshable_materialized_view, true) \
    MAKE_OBSOLETE(M, Bool, allow_experimental_bfloat16_type, true) \
    \
    MAKE_OBSOLETE(M, Milliseconds, async_insert_stale_timeout_ms, 0) \
    MAKE_OBSOLETE(M, StreamingHandleErrorMode, handle_kafka_error_mode, StreamingHandleErrorMode::DEFAULT) \
    MAKE_OBSOLETE(M, Bool, database_replicated_ddl_output, true) \
    MAKE_OBSOLETE(M, UInt64, replication_alter_columns_timeout, 60) \
    MAKE_OBSOLETE(M, UInt64, odbc_max_field_size, 0) \
    MAKE_OBSOLETE(M, Bool, allow_experimental_map_type, true) \
    MAKE_OBSOLETE(M, UInt64, merge_tree_clear_old_temporary_directories_interval_seconds, 60) \
    MAKE_OBSOLETE(M, UInt64, merge_tree_clear_old_parts_interval_seconds, 1) \
    MAKE_OBSOLETE(M, UInt64, partial_merge_join_optimizations, 0) \
    MAKE_OBSOLETE(M, MaxThreads, max_alter_threads, 0) \
    MAKE_OBSOLETE(M, Bool, use_mysql_types_in_show_columns, false) \
    MAKE_OBSOLETE(M, Bool, s3queue_allow_experimental_sharded_mode, false) \
    MAKE_OBSOLETE(M, LightweightMutationProjectionMode, lightweight_mutation_projection_mode, LightweightMutationProjectionMode::THROW) \
    /* moved to config.xml: see also src/Core/ServerSettings.h */ \
    MAKE_DEPRECATED_BY_SERVER_CONFIG(M, UInt64, background_buffer_flush_schedule_pool_size, 16) \
    MAKE_DEPRECATED_BY_SERVER_CONFIG(M, UInt64, background_pool_size, 16) \
    MAKE_DEPRECATED_BY_SERVER_CONFIG(M, Float, background_merges_mutations_concurrency_ratio, 2) \
    MAKE_DEPRECATED_BY_SERVER_CONFIG(M, UInt64, background_move_pool_size, 8) \
    MAKE_DEPRECATED_BY_SERVER_CONFIG(M, UInt64, background_fetches_pool_size, 8) \
    MAKE_DEPRECATED_BY_SERVER_CONFIG(M, UInt64, background_common_pool_size, 8) \
    MAKE_DEPRECATED_BY_SERVER_CONFIG(M, UInt64, background_schedule_pool_size, 128) \
    MAKE_DEPRECATED_BY_SERVER_CONFIG(M, UInt64, background_message_broker_schedule_pool_size, 16) \
    MAKE_DEPRECATED_BY_SERVER_CONFIG(M, UInt64, background_distributed_schedule_pool_size, 16) \
    MAKE_DEPRECATED_BY_SERVER_CONFIG(M, UInt64, max_remote_read_network_bandwidth_for_server, 0) \
    MAKE_DEPRECATED_BY_SERVER_CONFIG(M, UInt64, max_remote_write_network_bandwidth_for_server, 0) \
    MAKE_DEPRECATED_BY_SERVER_CONFIG(M, UInt64, async_insert_threads, 16) \
    MAKE_DEPRECATED_BY_SERVER_CONFIG(M, UInt64, max_replicated_fetches_network_bandwidth_for_server, 0) \
    MAKE_DEPRECATED_BY_SERVER_CONFIG(M, UInt64, max_replicated_sends_network_bandwidth_for_server, 0) \
    MAKE_DEPRECATED_BY_SERVER_CONFIG(M, UInt64, max_entries_for_hash_table_stats, 10'000) \
    /* ---- */ \
    MAKE_OBSOLETE(M, DefaultDatabaseEngine, default_database_engine, DefaultDatabaseEngine::Atomic) \
    MAKE_OBSOLETE(M, UInt64, max_pipeline_depth, 0) \
    MAKE_OBSOLETE(M, Seconds, temporary_live_view_timeout, 1) \
    MAKE_OBSOLETE(M, Milliseconds, async_insert_cleanup_timeout_ms, 1000) \
    MAKE_OBSOLETE(M, Bool, optimize_fuse_sum_count_avg, 0) \
    MAKE_OBSOLETE(M, Seconds, drain_timeout, 3) \
    MAKE_OBSOLETE(M, UInt64, backup_threads, 16) \
    MAKE_OBSOLETE(M, UInt64, restore_threads, 16) \
    MAKE_OBSOLETE(M, Bool, optimize_duplicate_order_by_and_distinct, false) \
    MAKE_OBSOLETE(M, UInt64, parallel_replicas_min_number_of_granules_to_enable, 0) \
    MAKE_OBSOLETE(M, ParallelReplicasCustomKeyFilterType, parallel_replicas_custom_key_filter_type, ParallelReplicasCustomKeyFilterType::DEFAULT) \
    MAKE_OBSOLETE(M, Bool, query_plan_optimize_projection, true) \
    MAKE_OBSOLETE(M, Bool, query_cache_store_results_of_queries_with_nondeterministic_functions, false) \
    MAKE_OBSOLETE(M, Bool, allow_experimental_annoy_index, false) \
    MAKE_OBSOLETE(M, UInt64, max_threads_for_annoy_index_creation, 4) \
    MAKE_OBSOLETE(M, Int64, annoy_index_search_k_nodes, -1) \
    MAKE_OBSOLETE(M, Bool, allow_experimental_usearch_index, false) \
    MAKE_OBSOLETE(M, Bool, optimize_move_functions_out_of_any, false) \
    MAKE_OBSOLETE(M, Bool, allow_experimental_undrop_table_query, true) \
    MAKE_OBSOLETE(M, Bool, allow_experimental_s3queue, true) \
    MAKE_OBSOLETE(M, Bool, query_plan_optimize_primary_key, true) \
    MAKE_OBSOLETE(M, Bool, optimize_monotonous_functions_in_order_by, false) \
    MAKE_OBSOLETE(M, UInt64, http_max_chunk_size, 100_GiB) \
    MAKE_OBSOLETE(M, Bool, iceberg_engine_ignore_schema_evolution, false) \
    MAKE_OBSOLETE(M, Float, parallel_replicas_single_task_marks_count_multiplier, 2) \
    MAKE_OBSOLETE(M, Bool, allow_experimental_database_materialized_mysql, false) \
<<<<<<< HEAD
    MAKE_OBSOLETE(M, Bool, allow_experimental_shared_set_join, true) \
    MAKE_OBSOLETE(M, UInt64, min_external_sort_block_bytes, 100_MiB) \
=======
>>>>>>> 1cf6fcb0
    /** The section above is for obsolete settings. Do not add anything there. */
#endif /// __CLION_IDE__

#define LIST_OF_SETTINGS(M, ALIAS)     \
    COMMON_SETTINGS(M, ALIAS)          \
    OBSOLETE_SETTINGS(M, ALIAS)        \
    FORMAT_FACTORY_SETTINGS(M, ALIAS)  \
    OBSOLETE_FORMAT_SETTINGS(M, ALIAS) \

// clang-format on

DECLARE_SETTINGS_TRAITS_ALLOW_CUSTOM_SETTINGS(SettingsTraits, LIST_OF_SETTINGS)
IMPLEMENT_SETTINGS_TRAITS(SettingsTraits, LIST_OF_SETTINGS)

/** Settings of query execution.
  * These settings go to users.xml.
  */
struct SettingsImpl : public BaseSettings<SettingsTraits>, public IHints<2>
{
    SettingsImpl() = default;

    /** Set multiple settings from "profile" (in server configuration file (users.xml), profiles contain groups of multiple settings).
        * The profile can also be set using the `set` functions, like the profile setting.
        */
    void setProfile(const String & profile_name, const Poco::Util::AbstractConfiguration & config);

    /// Load settings from configuration file, at "path" prefix in configuration.
    void loadSettingsFromConfig(const String & path, const Poco::Util::AbstractConfiguration & config);

    /// Dumps profile events to column of type Map(String, String)
    void dumpToMapColumn(IColumn * column, bool changed_only = true);

    /// Check that there is no user-level settings at the top level in config.
    /// This is a common source of mistake (user don't know where to write user-level setting).
    static void checkNoSettingNamesAtTopLevel(const Poco::Util::AbstractConfiguration & config, const String & config_path);

    std::vector<String> getAllRegisteredNames() const override;

    void set(std::string_view name, const Field & value) override;

private:
    void applyCompatibilitySetting(const String & compatibility);

    std::unordered_set<std::string_view> settings_changed_by_compatibility_setting;
};

/** Set the settings from the profile (in the server configuration, many settings can be listed in one profile).
    * The profile can also be set using the `set` functions, like the `profile` setting.
    */
void SettingsImpl::setProfile(const String & profile_name, const Poco::Util::AbstractConfiguration & config)
{
    String elem = "profiles." + profile_name;

    if (!config.has(elem))
        throw Exception(ErrorCodes::THERE_IS_NO_PROFILE, "There is no profile '{}' in configuration file.", profile_name);

    Poco::Util::AbstractConfiguration::Keys config_keys;
    config.keys(elem, config_keys);

    for (const std::string & key : config_keys)
    {
        if (key == "constraints")
            continue;
        if (key == "profile" || key.starts_with("profile["))   /// Inheritance of profiles from the current one.
            setProfile(config.getString(elem + "." + key), config);
        else
            set(key, config.getString(elem + "." + key));
    }
}

void SettingsImpl::loadSettingsFromConfig(const String & path, const Poco::Util::AbstractConfiguration & config)
{
    if (!config.has(path))
        throw Exception(ErrorCodes::NO_ELEMENTS_IN_CONFIG, "There is no path '{}' in configuration file.", path);

    Poco::Util::AbstractConfiguration::Keys config_keys;
    config.keys(path, config_keys);

    for (const std::string & key : config_keys)
    {
        set(key, config.getString(path + "." + key));
    }
}

void SettingsImpl::dumpToMapColumn(IColumn * column, bool changed_only)
{
    /// Convert ptr and make simple check
    auto * column_map = column ? &typeid_cast<ColumnMap &>(*column) : nullptr;
    if (!column_map)
        return;

    auto & offsets = column_map->getNestedColumn().getOffsets();
    auto & tuple_column = column_map->getNestedData();
    auto & key_column = tuple_column.getColumn(0);
    auto & value_column = tuple_column.getColumn(1);

    size_t size = 0;
    for (const auto & setting : all(changed_only ? SKIP_UNCHANGED : SKIP_NONE))
    {
        auto name = setting.getName();
        key_column.insertData(name.data(), name.size());
        value_column.insert(setting.getValueString());
        size++;
    }

    offsets.push_back(offsets.back() + size);
}

void SettingsImpl::checkNoSettingNamesAtTopLevel(const Poco::Util::AbstractConfiguration & config, const String & config_path)
{
    if (config.getBool("skip_check_for_incorrect_settings", false))
        return;

    SettingsImpl settings;
    for (const auto & setting : settings.all())
    {
        const auto & name = setting.getName();
        bool should_skip_check = name == "max_table_size_to_drop" || name == "max_partition_size_to_drop";
        if (config.has(name) && (setting.getTier() != SettingsTierType::OBSOLETE) && !should_skip_check)
        {
            throw Exception(ErrorCodes::UNKNOWN_ELEMENT_IN_CONFIG, "A setting '{}' appeared at top level in config {}."
                " But it is user-level setting that should be located in users.xml inside <profiles> section for specific profile."
                " You can add it to <profiles><default> if you want to change default value of this setting."
                " You can also disable the check - specify <skip_check_for_incorrect_settings>1</skip_check_for_incorrect_settings>"
                " in the main configuration file.",
                name, config_path);
        }
    }
}

std::vector<String> SettingsImpl::getAllRegisteredNames() const
{
    std::vector<String> all_settings;
    for (const auto & setting_field : all())
        all_settings.push_back(setting_field.getName());
    return all_settings;
}

void SettingsImpl::set(std::string_view name, const Field & value)
{
    if (name == "compatibility")
    {
        if (value.getType() != Field::Types::Which::String)
            throw Exception(ErrorCodes::BAD_ARGUMENTS, "Unexpected type of value for setting 'compatibility'. Expected String, got {}", value.getTypeName());
        applyCompatibilitySetting(value.safeGet<String>());
    }
    /// If we change setting that was changed by compatibility setting before
    /// we should remove it from settings_changed_by_compatibility_setting,
    /// otherwise the next time we will change compatibility setting
    /// this setting will be changed too (and we don't want it).
    else if (settings_changed_by_compatibility_setting.contains(name))
        settings_changed_by_compatibility_setting.erase(name);

    BaseSettings::set(name, value);
}

void SettingsImpl::applyCompatibilitySetting(const String & compatibility_value)
{
    /// First, revert all changes applied by previous compatibility setting
    for (const auto & setting_name : settings_changed_by_compatibility_setting)
        resetToDefault(setting_name);

    settings_changed_by_compatibility_setting.clear();
    /// If setting value is empty, we don't need to change settings
    if (compatibility_value.empty())
        return;

    ClickHouseVersion version(compatibility_value);
    const auto & settings_changes_history = getSettingsChangesHistory();
    /// Iterate through ClickHouse version in descending order and apply reversed
    /// changes for each version that is higher that version from compatibility setting
    for (auto it = settings_changes_history.rbegin(); it != settings_changes_history.rend(); ++it)
    {
        if (version >= it->first)
            break;

        /// Apply reversed changes from this version.
        for (const auto & change : it->second)
        {
            /// In case the alias is being used (e.g. use enable_analyzer) we must change the original setting
            auto final_name = SettingsTraits::resolveName(change.name);

            /// If this setting was changed manually, we don't change it
            if (isChanged(final_name) && !settings_changed_by_compatibility_setting.contains(final_name))
                continue;

            /// Don't mark as changed if the value isn't really changed
            if (get(final_name) == change.previous_value)
                continue;

            BaseSettings::set(final_name, change.previous_value);
            settings_changed_by_compatibility_setting.insert(final_name);
        }
    }
}

#define INITIALIZE_SETTING_EXTERN(TYPE, NAME, DEFAULT, DESCRIPTION, FLAGS) \
    Settings ## TYPE NAME = & SettingsImpl :: NAME;

namespace Setting
{
    LIST_OF_SETTINGS(INITIALIZE_SETTING_EXTERN, SKIP_ALIAS)  /// NOLINT (misc-use-internal-linkage)
}

#undef INITIALIZE_SETTING_EXTERN

Settings::Settings()
    : impl(std::make_unique<SettingsImpl>())
{}

Settings::Settings(const Settings & settings)
    : impl(std::make_unique<SettingsImpl>(*settings.impl))
{}

Settings::Settings(Settings && settings) noexcept
    : impl(std::make_unique<SettingsImpl>(std::move(*settings.impl)))
{}

Settings::~Settings() = default;

Settings & Settings::operator=(const Settings & other)
{
    if (&other == this)
        return *this;
    *impl = *other.impl;
    return *this;
}

bool Settings::operator==(const Settings & other) const
{
    return *impl == *other.impl;
}

COMMON_SETTINGS_SUPPORTED_TYPES(Settings, IMPLEMENT_SETTING_SUBSCRIPT_OPERATOR)

bool Settings::has(std::string_view name) const
{
    return impl->has(name);
}

bool Settings::isChanged(std::string_view name) const
{
    return impl->isChanged(name);
}

SettingsTierType Settings::getTier(std::string_view name) const
{
    return impl->getTier(name);
}

bool Settings::tryGet(std::string_view name, Field & value) const
{
    return impl->tryGet(name, value);
}

Field Settings::get(std::string_view name) const
{
    return impl->get(name);
}

void Settings::set(std::string_view name, const Field & value)
{
    impl->set(name, value);
}

void Settings::setDefaultValue(std::string_view name)
{
    impl->resetToDefault(name);
}

std::vector<String> Settings::getHints(const String & name) const
{
    return impl->getHints(name);
}

String Settings::toString() const
{
    return impl->toString();
}

SettingsChanges Settings::changes() const
{
    return impl->changes();
}

void Settings::applyChanges(const SettingsChanges & changes)
{
    impl->applyChanges(changes);
}

std::vector<std::string_view> Settings::getAllRegisteredNames() const
{
    std::vector<std::string_view> setting_names;
    for (const auto & setting : impl->all())
    {
        setting_names.emplace_back(setting.getName());
    }
    return setting_names;
}

std::vector<std::string_view> Settings::getChangedAndObsoleteNames() const
{
    std::vector<std::string_view> setting_names;
    for (const auto & setting : impl->allChanged())
    {
        if (setting.getTier() == SettingsTierType::OBSOLETE)
            setting_names.emplace_back(setting.getName());
    }
    return setting_names;
}

std::vector<std::string_view> Settings::getUnchangedNames() const
{
    std::vector<std::string_view> setting_names;
    for (const auto & setting : impl->allUnchanged())
    {
        setting_names.emplace_back(setting.getName());
    }
    return setting_names;
}

void Settings::dumpToSystemSettingsColumns(MutableColumnsAndConstraints & params) const
{
    MutableColumns & res_columns = params.res_columns;

    const auto fill_data_for_setting = [&](std::string_view setting_name, const auto & setting)
    {
        res_columns[1]->insert(setting.getValueString());
        res_columns[2]->insert(setting.isValueChanged());

        /// Trim starting/ending newline.
        std::string_view doc = setting.getDescription();
        if (!doc.empty() && doc[0] == '\n')
            doc = doc.substr(1);
        if (!doc.empty() && doc[doc.length() - 1] == '\n')
            doc = doc.substr(0, doc.length() - 1);

        res_columns[3]->insert(doc);

        Field min;
        Field max;
        SettingConstraintWritability writability = SettingConstraintWritability::WRITABLE;
        params.constraints.get(*this, setting_name, min, max, writability);

        /// These two columns can accept strings only.
        if (!min.isNull())
            min = Settings::valueToStringUtil(setting_name, min);
        if (!max.isNull())
            max = Settings::valueToStringUtil(setting_name, max);

        res_columns[4]->insert(min);
        res_columns[5]->insert(max);
        res_columns[6]->insert(writability == SettingConstraintWritability::CONST);
        res_columns[7]->insert(setting.getTypeName());
        res_columns[8]->insert(setting.getDefaultValueString());
        res_columns[10]->insert(setting.getTier() == SettingsTierType::OBSOLETE);
        res_columns[11]->insert(setting.getTier());
    };

    const auto & settings_to_aliases = SettingsImpl::Traits::settingsToAliases();
    for (const auto & setting : impl->all())
    {
        const auto & setting_name = setting.getName();
        res_columns[0]->insert(setting_name);

        fill_data_for_setting(setting_name, setting);
        res_columns[9]->insert("");

        if (auto it = settings_to_aliases.find(setting_name); it != settings_to_aliases.end())
        {
            for (const auto alias : it->second)
            {
                res_columns[0]->insert(alias);
                fill_data_for_setting(alias, setting);
                res_columns[9]->insert(setting_name);
            }
        }
    }
}

void Settings::dumpToMapColumn(IColumn * column, bool changed_only) const
{
    impl->dumpToMapColumn(column, changed_only);
}

NameToNameMap Settings::toNameToNameMap() const
{
    NameToNameMap query_parameters;
    for (const auto & param : *impl)
    {
        std::string value;
        ReadBufferFromOwnString buf(param.getValueString());
        readQuoted(value, buf);
        query_parameters.emplace(param.getName(), value);
    }
    return query_parameters;
}

void Settings::write(WriteBuffer & out, SettingsWriteFormat format) const
{
    impl->write(out, format);
}

void Settings::read(ReadBuffer & in, SettingsWriteFormat format)
{
    impl->read(in, format);
}

void Settings::writeEmpty(WriteBuffer & out)
{
    BaseSettingsHelpers::writeString("", out);
}

void Settings::addToProgramOptions(boost::program_options::options_description & options)
{
    addProgramOptions(*impl, options);
}

void Settings::addToProgramOptions(std::string_view setting_name, boost::program_options::options_description & options)
{
    const auto & accessor = SettingsImpl::Traits::Accessor::instance();
    size_t index = accessor.find(setting_name);
    chassert(index != static_cast<size_t>(-1));
    auto on_program_option = boost::function1<void, const std::string &>(
            [this, setting_name](const std::string & value)
            {
                this->set(setting_name, value);
            });
    options.add(boost::shared_ptr<boost::program_options::option_description>(new boost::program_options::option_description(
            setting_name.data(), boost::program_options::value<std::string>()->composing()->notifier(on_program_option), accessor.getDescription(index)))); // NOLINT
}

void Settings::addToProgramOptionsAsMultitokens(boost::program_options::options_description & options) const
{
    addProgramOptionsAsMultitokens(*impl, options);
}

void Settings::addToClientOptions(Poco::Util::LayeredConfiguration &config, const boost::program_options::variables_map &options, bool repeated_settings) const
{
    for (const auto & setting : impl->all())
    {
        const auto & name = setting.getName();
        if (options.count(name))
        {
            if (repeated_settings)
                config.setString(name, options[name].as<Strings>().back());
            else
                config.setString(name, options[name].as<String>());
        }
    }
}

Field Settings::castValueUtil(std::string_view name, const Field & value)
{
    return SettingsImpl::castValueUtil(name, value);
}

String Settings::valueToStringUtil(std::string_view name, const Field & value)
{
    return SettingsImpl::valueToStringUtil(name, value);
}

Field Settings::stringToValueUtil(std::string_view name, const String & str)
{
    return SettingsImpl::stringToValueUtil(name, str);
}

bool Settings::hasBuiltin(std::string_view name)
{
    return SettingsImpl::hasBuiltin(name);
}

std::string_view Settings::resolveName(std::string_view name)
{
    return SettingsImpl::Traits::resolveName(name);
}

void Settings::checkNoSettingNamesAtTopLevel(const Poco::Util::AbstractConfiguration & config, const String & config_path)
{
    SettingsImpl::checkNoSettingNamesAtTopLevel(config, config_path);
}

}<|MERGE_RESOLUTION|>--- conflicted
+++ resolved
@@ -2440,15 +2440,11 @@
 If memory usage during ORDER BY operation is exceeding this threshold in bytes, activate the 'external sorting' mode (spill data to disk). Recommended value is half of the available system memory.
 )", 0) \
     DECLARE(Double, max_bytes_ratio_before_external_sort, 0.5, R"(
-<<<<<<< HEAD
 The ratio of available memory that is allowed for `ORDER BY`. Once reached, external sort is used.
 
 For example, if set to `0.6`, `ORDER BY` will allow using `60%` of available memory (to server/user/merges) at the beginning of the execution, after that, it will start using external sort.
 
 Note, that `max_bytes_before_external_sort` is still respected, spilling to disk will be done only if the sorting block is bigger then `max_bytes_before_external_sort`.
-=======
-Ratio of used memory before enabling external ORDER BY. If you set it to 0.6 the external ORDER BY will be used once the memory usage will reach 60% of allowed memory for query.
->>>>>>> 1cf6fcb0
 )", 0) \
     DECLARE(UInt64, max_bytes_before_remerge_sort, 1000000000, R"(
 In case of ORDER BY with LIMIT, when memory usage is higher than specified threshold, perform additional steps of merging blocks before final merge to keep just top LIMIT rows.
@@ -6207,11 +6203,8 @@
     MAKE_OBSOLETE(M, Bool, iceberg_engine_ignore_schema_evolution, false) \
     MAKE_OBSOLETE(M, Float, parallel_replicas_single_task_marks_count_multiplier, 2) \
     MAKE_OBSOLETE(M, Bool, allow_experimental_database_materialized_mysql, false) \
-<<<<<<< HEAD
+    MAKE_OBSOLETE(M, UInt64, min_external_sort_block_bytes, 100_MiB) \
     MAKE_OBSOLETE(M, Bool, allow_experimental_shared_set_join, true) \
-    MAKE_OBSOLETE(M, UInt64, min_external_sort_block_bytes, 100_MiB) \
-=======
->>>>>>> 1cf6fcb0
     /** The section above is for obsolete settings. Do not add anything there. */
 #endif /// __CLION_IDE__
 
