#include <Columns/ColumnMap.h>
#include <Core/BaseSettings.h>
#include <Core/BaseSettingsFwdMacrosImpl.h>
#include <Core/BaseSettingsProgramOptions.h>
#include <Core/DistributedCacheProtocol.h>
#include <Core/FormatFactorySettings.h>
#include <Core/Settings.h>
#include <Core/SettingsChangesHistory.h>
#include <Core/SettingsEnums.h>
#include <Core/SettingsFields.h>
#include <IO/ReadBufferFromString.h>
#include <IO/S3Defines.h>
#include <Storages/System/MutableColumnsAndConstraints.h>
#include <base/types.h>
#include <Common/NamePrompter.h>
#include <Common/typeid_cast.h>

#include <boost/program_options.hpp>
#include <Poco/Util/AbstractConfiguration.h>
#include <Poco/Util/Application.h>

#include <cstring>

namespace DB
{

namespace ErrorCodes
{
    extern const int THERE_IS_NO_PROFILE;
    extern const int NO_ELEMENTS_IN_CONFIG;
    extern const int UNKNOWN_ELEMENT_IN_CONFIG;
    extern const int BAD_ARGUMENTS;
}

/** List of settings: type, name, default value, description, flags
  *
  * This looks rather inconvenient. It is done that way to avoid repeating settings in different places.
  * Note: as an alternative, we could implement settings to be completely dynamic in the form of the map: String -> Field,
  *  but we are not going to do it, because settings are used everywhere as static struct fields.
  *
  * `flags` can include a Tier (BETA | EXPERIMENTAL) and an optional bitwise AND with IMPORTANT.
  * The default (0) means a PRODUCTION ready setting
  *
  * A setting is "IMPORTANT" if it affects the results of queries and can't be ignored by older versions.
  * Tiers:
  * EXPERIMENTAL: The feature is in active development stage. Mostly for developers or for ClickHouse enthusiasts.
  * BETA: There are no known bugs problems in the functionality, but the outcome of using it together with other
  * features/components is unknown and correctness is not guaranteed.
  * PRODUCTION (Default): The feature is safe to use along with other features from the PRODUCTION tier.
  *
  * When adding new or changing existing settings add them to the settings changes history in SettingsChangesHistory.cpp
  * for tracking settings changes in different versions and for special `compatibility` settings to work correctly.
  */

// clang-format off
#if defined(__CLION_IDE__)
/// CLion freezes for a minute every time it processes this
#define COMMON_SETTINGS(DECLARE, ALIAS)
#define OBSOLETE_SETTINGS(DECLARE, ALIAS)
#else
#define COMMON_SETTINGS(DECLARE, ALIAS) \
    DECLARE(Dialect, dialect, Dialect::clickhouse, R"(
Which dialect will be used to parse query
)", 0)\
    DECLARE(UInt64, min_compress_block_size, 65536, R"(
For [MergeTree](../../engines/table-engines/mergetree-family/mergetree.md) tables. In order to reduce latency when processing queries, a block is compressed when writing the next mark if its size is at least `min_compress_block_size`. By default, 65,536.

The actual size of the block, if the uncompressed data is less than `max_compress_block_size`, is no less than this value and no less than the volume of data for one mark.

Let’s look at an example. Assume that `index_granularity` was set to 8192 during table creation.

We are writing a UInt32-type column (4 bytes per value). When writing 8192 rows, the total will be 32 KB of data. Since min_compress_block_size = 65,536, a compressed block will be formed for every two marks.

We are writing a URL column with the String type (average size of 60 bytes per value). When writing 8192 rows, the average will be slightly less than 500 KB of data. Since this is more than 65,536, a compressed block will be formed for each mark. In this case, when reading data from the disk in the range of a single mark, extra data won’t be decompressed.

:::note
This is an expert-level setting, and you shouldn't change it if you're just getting started with ClickHouse.
:::
)", 0) \
    DECLARE(UInt64, max_compress_block_size, 1048576, R"(
The maximum size of blocks of uncompressed data before compressing for writing to a table. By default, 1,048,576 (1 MiB). Specifying a smaller block size generally leads to slightly reduced compression ratio, the compression and decompression speed increases slightly due to cache locality, and memory consumption is reduced.

:::note
This is an expert-level setting, and you shouldn't change it if you're just getting started with ClickHouse.
:::

Don’t confuse blocks for compression (a chunk of memory consisting of bytes) with blocks for query processing (a set of rows from a table).
)", 0) \
    DECLARE(UInt64, max_block_size, DEFAULT_BLOCK_SIZE, R"(
In ClickHouse, data is processed by blocks, which are sets of column parts. The internal processing cycles for a single block are efficient but there are noticeable costs when processing each block.

The `max_block_size` setting indicates the recommended maximum number of rows to include in a single block when loading data from tables. Blocks the size of `max_block_size` are not always loaded from the table: if ClickHouse determines that less data needs to be retrieved, a smaller block is processed.

The block size should not be too small to avoid noticeable costs when processing each block. It should also not be too large to ensure that queries with a LIMIT clause execute quickly after processing the first block. When setting `max_block_size`, the goal should be to avoid consuming too much memory when extracting a large number of columns in multiple threads and to preserve at least some cache locality.
)", 0) \
    DECLARE(UInt64, max_insert_block_size, DEFAULT_INSERT_BLOCK_SIZE, R"(
The size of blocks (in a count of rows) to form for insertion into a table.
This setting only applies in cases when the server forms the blocks.
For example, for an INSERT via the HTTP interface, the server parses the data format and forms blocks of the specified size.
But when using clickhouse-client, the client parses the data itself, and the ‘max_insert_block_size’ setting on the server does not affect the size of the inserted blocks.
The setting also does not have a purpose when using INSERT SELECT, since data is inserted using the same blocks that are formed after SELECT.

The default is slightly more than `max_block_size`. The reason for this is that certain table engines (`*MergeTree`) form a data part on the disk for each inserted block, which is a fairly large entity. Similarly, `*MergeTree` tables sort data during insertion, and a large enough block size allow sorting more data in RAM.
)", 0) \
    DECLARE(UInt64, min_insert_block_size_rows, DEFAULT_INSERT_BLOCK_SIZE, R"(
Sets the minimum number of rows in the block that can be inserted into a table by an `INSERT` query. Smaller-sized blocks are squashed into bigger ones.

Possible values:

- Positive integer.
- 0 — Squashing disabled.
)", 0) \
    DECLARE(UInt64, min_insert_block_size_bytes, (DEFAULT_INSERT_BLOCK_SIZE * 256), R"(
Sets the minimum number of bytes in the block which can be inserted into a table by an `INSERT` query. Smaller-sized blocks are squashed into bigger ones.

Possible values:

- Positive integer.
- 0 — Squashing disabled.
)", 0) \
    DECLARE(UInt64, min_insert_block_size_rows_for_materialized_views, 0, R"(
Sets the minimum number of rows in the block which can be inserted into a table by an `INSERT` query. Smaller-sized blocks are squashed into bigger ones. This setting is applied only for blocks inserted into [materialized view](../../sql-reference/statements/create/view.md). By adjusting this setting, you control blocks squashing while pushing to materialized view and avoid excessive memory usage.

Possible values:

- Any positive integer.
- 0 — Squashing disabled.

**See Also**

- [min_insert_block_size_rows](#min-insert-block-size-rows)
)", 0) \
    DECLARE(UInt64, min_insert_block_size_bytes_for_materialized_views, 0, R"(
Sets the minimum number of bytes in the block which can be inserted into a table by an `INSERT` query. Smaller-sized blocks are squashed into bigger ones. This setting is applied only for blocks inserted into [materialized view](../../sql-reference/statements/create/view.md). By adjusting this setting, you control blocks squashing while pushing to materialized view and avoid excessive memory usage.

Possible values:

- Any positive integer.
- 0 — Squashing disabled.

**See also**

- [min_insert_block_size_bytes](#min-insert-block-size-bytes)
)", 0) \
    DECLARE(UInt64, min_external_table_block_size_rows, DEFAULT_INSERT_BLOCK_SIZE, R"(
Squash blocks passed to external table to specified size in rows, if blocks are not big enough.
)", 0) \
    DECLARE(UInt64, min_external_table_block_size_bytes, (DEFAULT_INSERT_BLOCK_SIZE * 256), R"(
Squash blocks passed to the external table to a specified size in bytes, if blocks are not big enough.
)", 0) \
    DECLARE(UInt64, max_joined_block_size_rows, DEFAULT_BLOCK_SIZE, R"(
Maximum block size for JOIN result (if join algorithm supports it). 0 means unlimited.
)", 0) \
    DECLARE(UInt64, min_joined_block_size_bytes, 524288, R"(
Minimum block size for JOIN result (if join algorithm supports it). 0 means unlimited.
)", 0) \
    DECLARE(UInt64, max_insert_threads, 0, R"(
The maximum number of threads to execute the `INSERT SELECT` query.

Possible values:

- 0 (or 1) — `INSERT SELECT` no parallel execution.
- Positive integer. Bigger than 1.

Cloud default value: from `2` to `4`, depending on the service size.

Parallel `INSERT SELECT` has effect only if the `SELECT` part is executed in parallel, see [max_threads](#max_threads) setting.
Higher values will lead to higher memory usage.
)", 0) \
    DECLARE(UInt64, max_insert_delayed_streams_for_parallel_write, 0, R"(
The maximum number of streams (columns) to delay final part flush. Default - auto (1000 in case of underlying storage supports parallel write, for example S3 and disabled otherwise)
)", 0) \
    DECLARE(MaxThreads, max_final_threads, 0, R"(
Sets the maximum number of parallel threads for the `SELECT` query data read phase with the [FINAL](../../sql-reference/statements/select/from.md#select-from-final) modifier.

Possible values:

- Positive integer.
- 0 or 1 — Disabled. `SELECT` queries are executed in a single thread.
)", 0) \
    DECLARE(UInt64, max_threads_for_indexes, 0, R"(
The maximum number of threads process indices.
)", 0) \
    DECLARE(MaxThreads, max_threads, 0, R"(
The maximum number of query processing threads, excluding threads for retrieving data from remote servers (see the ‘max_distributed_connections’ parameter).

This parameter applies to threads that perform the same stages of the query processing pipeline in parallel.
For example, when reading from a table, if it is possible to evaluate expressions with functions, filter with WHERE and pre-aggregate for GROUP BY in parallel using at least ‘max_threads’ number of threads, then ‘max_threads’ are used.

For queries that are completed quickly because of a LIMIT, you can set a lower ‘max_threads’. For example, if the necessary number of entries are located in every block and max_threads = 8, then 8 blocks are retrieved, although it would have been enough to read just one.

The smaller the `max_threads` value, the less memory is consumed.
)", 0) \
    DECLARE(Bool, use_concurrency_control, true, R"(
Respect the server's concurrency control (see the `concurrent_threads_soft_limit_num` and `concurrent_threads_soft_limit_ratio_to_cores` global server settings). If disabled, it allows using a larger number of threads even if the server is overloaded (not recommended for normal usage, and needed mostly for tests).
)", 0) \
    DECLARE(MaxThreads, max_download_threads, 4, R"(
The maximum number of threads to download data (e.g. for URL engine).
)", 0) \
    DECLARE(MaxThreads, max_parsing_threads, 0, R"(
The maximum number of threads to parse data in input formats that support parallel parsing. By default, it is determined automatically
)", 0) \
    DECLARE(UInt64, max_download_buffer_size, 10*1024*1024, R"(
The maximal size of buffer for parallel downloading (e.g. for URL engine) per each thread.
)", 0) \
    DECLARE(UInt64, max_read_buffer_size, DBMS_DEFAULT_BUFFER_SIZE, R"(
The maximum size of the buffer to read from the filesystem.
)", 0) \
    DECLARE(UInt64, max_read_buffer_size_local_fs, 128*1024, R"(
The maximum size of the buffer to read from local filesystem. If set to 0 then max_read_buffer_size will be used.
)", 0) \
    DECLARE(UInt64, max_read_buffer_size_remote_fs, 0, R"(
The maximum size of the buffer to read from remote filesystem. If set to 0 then max_read_buffer_size will be used.
)", 0) \
    DECLARE(UInt64, max_distributed_connections, 1024, R"(
The maximum number of simultaneous connections with remote servers for distributed processing of a single query to a single Distributed table. We recommend setting a value no less than the number of servers in the cluster.

The following parameters are only used when creating Distributed tables (and when launching a server), so there is no reason to change them at runtime.
)", 0) \
    DECLARE(UInt64, max_query_size, DBMS_DEFAULT_MAX_QUERY_SIZE, R"(
The maximum number of bytes of a query string parsed by the SQL parser.
Data in the VALUES clause of INSERT queries is processed by a separate stream parser (that consumes O(1) RAM) and not affected by this restriction.

:::note
`max_query_size` cannot be set within an SQL query (e.g., `SELECT now() SETTINGS max_query_size=10000`) because ClickHouse needs to allocate a buffer to parse the query, and this buffer size is determined by the `max_query_size` setting, which must be configured before the query is executed.
:::
)", 0) \
    DECLARE(UInt64, interactive_delay, 100000, R"(
The interval in microseconds for checking whether request execution has been canceled and sending the progress.
)", 0) \
    DECLARE(Seconds, connect_timeout, DBMS_DEFAULT_CONNECT_TIMEOUT_SEC, R"(
Connection timeout if there are no replicas.
)", 0) \
    DECLARE(Milliseconds, handshake_timeout_ms, 10000, R"(
Timeout in milliseconds for receiving Hello packet from replicas during handshake.
)", 0) \
    DECLARE(Milliseconds, connect_timeout_with_failover_ms, 1000, R"(
The timeout in milliseconds for connecting to a remote server for a Distributed table engine, if the ‘shard’ and ‘replica’ sections are used in the cluster definition.
If unsuccessful, several attempts are made to connect to various replicas.
)", 0) \
    DECLARE(Milliseconds, connect_timeout_with_failover_secure_ms, 1000, R"(
Connection timeout for selecting first healthy replica (for secure connections).
)", 0) \
    DECLARE(Seconds, receive_timeout, DBMS_DEFAULT_RECEIVE_TIMEOUT_SEC, R"(
Timeout for receiving data from the network, in seconds. If no bytes were received in this interval, the exception is thrown. If you set this setting on the client, the 'send_timeout' for the socket will also be set on the corresponding connection end on the server.
)", 0) \
    DECLARE(Seconds, send_timeout, DBMS_DEFAULT_SEND_TIMEOUT_SEC, R"(
Timeout for sending data to the network, in seconds. If a client needs to send some data but is not able to send any bytes in this interval, the exception is thrown. If you set this setting on the client, the 'receive_timeout' for the socket will also be set on the corresponding connection end on the server.
)", 0) \
    DECLARE(Seconds, tcp_keep_alive_timeout, DEFAULT_TCP_KEEP_ALIVE_TIMEOUT /* less than DBMS_DEFAULT_RECEIVE_TIMEOUT_SEC */, R"(
The time in seconds the connection needs to remain idle before TCP starts sending keepalive probes
)", 0) \
    DECLARE(Milliseconds, hedged_connection_timeout_ms, 50, R"(
Connection timeout for establishing connection with replica for Hedged requests
)", 0) \
    DECLARE(Milliseconds, receive_data_timeout_ms, 2000, R"(
Connection timeout for receiving first packet of data or packet with positive progress from replica
)", 0) \
    DECLARE(Bool, use_hedged_requests, true, R"(
Enables hedged requests logic for remote queries. It allows to establish many connections with different replicas for query.
New connection is enabled in case existent connection(s) with replica(s) were not established within `hedged_connection_timeout`
or no data was received within `receive_data_timeout`. Query uses the first connection which send non empty progress packet (or data packet, if `allow_changing_replica_until_first_data_packet`);
other connections are cancelled. Queries with `max_parallel_replicas > 1` are supported.

Enabled by default.

Disabled by default on Cloud.
)", 0) \
    DECLARE(Bool, allow_changing_replica_until_first_data_packet, false, R"(
If it's enabled, in hedged requests we can start new connection until receiving first data packet even if we have already made some progress
(but progress haven't updated for `receive_data_timeout` timeout), otherwise we disable changing replica after the first time we made progress.
)", 0) \
    DECLARE(Milliseconds, queue_max_wait_ms, 0, R"(
The wait time in the request queue, if the number of concurrent requests exceeds the maximum.
)", 0) \
    DECLARE(Milliseconds, connection_pool_max_wait_ms, 0, R"(
The wait time in milliseconds for a connection when the connection pool is full.

Possible values:

- Positive integer.
- 0 — Infinite timeout.
)", 0) \
    DECLARE(Milliseconds, replace_running_query_max_wait_ms, 5000, R"(
The wait time for running the query with the same `query_id` to finish, when the [replace_running_query](#replace-running-query) setting is active.

Possible values:

- Positive integer.
- 0 — Throwing an exception that does not allow to run a new query if the server already executes a query with the same `query_id`.
)", 0) \
    DECLARE(Milliseconds, kafka_max_wait_ms, 5000, R"(
The wait time in milliseconds for reading messages from [Kafka](../../engines/table-engines/integrations/kafka.md/#kafka) before retry.

Possible values:

- Positive integer.
- 0 — Infinite timeout.

See also:

- [Apache Kafka](https://kafka.apache.org/)
)", 0) \
    DECLARE(Milliseconds, rabbitmq_max_wait_ms, 5000, R"(
The wait time for reading from RabbitMQ before retry.
)", 0) \
    DECLARE(UInt64, poll_interval, DBMS_DEFAULT_POLL_INTERVAL, R"(
Block at the query wait loop on the server for the specified number of seconds.
)", 0) \
    DECLARE(UInt64, idle_connection_timeout, 3600, R"(
Timeout to close idle TCP connections after specified number of seconds.

Possible values:

- Positive integer (0 - close immediately, after 0 seconds).
)", 0) \
    DECLARE(UInt64, distributed_connections_pool_size, 1024, R"(
The maximum number of simultaneous connections with remote servers for distributed processing of all queries to a single Distributed table. We recommend setting a value no less than the number of servers in the cluster.
)", 0) \
    DECLARE(UInt64, connections_with_failover_max_tries, 3, R"(
The maximum number of connection attempts with each replica for the Distributed table engine.
)", 0) \
    DECLARE(UInt64, s3_strict_upload_part_size, S3::DEFAULT_STRICT_UPLOAD_PART_SIZE, R"(
The exact size of part to upload during multipart upload to S3 (some implementations does not supports variable size parts).
)", 0) \
    DECLARE(UInt64, azure_strict_upload_part_size, 0, R"(
The exact size of part to upload during multipart upload to Azure blob storage.
)", 0) \
    DECLARE(UInt64, azure_max_blocks_in_multipart_upload, 50000, R"(
Maximum number of blocks in multipart upload for Azure.
)", 0) \
    DECLARE(UInt64, s3_min_upload_part_size, S3::DEFAULT_MIN_UPLOAD_PART_SIZE, R"(
The minimum size of part to upload during multipart upload to S3.
)", 0) \
    DECLARE(UInt64, s3_max_upload_part_size, S3::DEFAULT_MAX_UPLOAD_PART_SIZE, R"(
The maximum size of part to upload during multipart upload to S3.
)", 0) \
    DECLARE(UInt64, azure_min_upload_part_size, 16*1024*1024, R"(
The minimum size of part to upload during multipart upload to Azure blob storage.
)", 0) \
    DECLARE(UInt64, azure_max_upload_part_size, 5ull*1024*1024*1024, R"(
The maximum size of part to upload during multipart upload to Azure blob storage.
)", 0) \
    DECLARE(UInt64, s3_upload_part_size_multiply_factor, S3::DEFAULT_UPLOAD_PART_SIZE_MULTIPLY_FACTOR, R"(
Multiply s3_min_upload_part_size by this factor each time s3_multiply_parts_count_threshold parts were uploaded from a single write to S3.
)", 0) \
    DECLARE(UInt64, s3_upload_part_size_multiply_parts_count_threshold, S3::DEFAULT_UPLOAD_PART_SIZE_MULTIPLY_PARTS_COUNT_THRESHOLD, R"(
Each time this number of parts was uploaded to S3, s3_min_upload_part_size is multiplied by s3_upload_part_size_multiply_factor.
)", 0) \
    DECLARE(UInt64, s3_max_part_number, S3::DEFAULT_MAX_PART_NUMBER, R"(
Maximum part number number for s3 upload part.
)", 0) \
    DECLARE(UInt64, s3_max_single_operation_copy_size, S3::DEFAULT_MAX_SINGLE_OPERATION_COPY_SIZE, R"(
Maximum size for a single copy operation in s3
)", 0) \
    DECLARE(UInt64, azure_upload_part_size_multiply_factor, 2, R"(
Multiply azure_min_upload_part_size by this factor each time azure_multiply_parts_count_threshold parts were uploaded from a single write to Azure blob storage.
)", 0) \
    DECLARE(UInt64, azure_upload_part_size_multiply_parts_count_threshold, 500, R"(
Each time this number of parts was uploaded to Azure blob storage, azure_min_upload_part_size is multiplied by azure_upload_part_size_multiply_factor.
)", 0) \
    DECLARE(UInt64, s3_max_inflight_parts_for_one_file, S3::DEFAULT_MAX_INFLIGHT_PARTS_FOR_ONE_FILE, R"(
The maximum number of a concurrent loaded parts in multipart upload request. 0 means unlimited.
)", 0) \
    DECLARE(UInt64, azure_max_inflight_parts_for_one_file, 20, R"(
The maximum number of a concurrent loaded parts in multipart upload request. 0 means unlimited.
)", 0) \
    DECLARE(UInt64, s3_max_single_part_upload_size, S3::DEFAULT_MAX_SINGLE_PART_UPLOAD_SIZE, R"(
The maximum size of object to upload using singlepart upload to S3.
)", 0) \
    DECLARE(UInt64, azure_max_single_part_upload_size, 100*1024*1024, R"(
The maximum size of object to upload using singlepart upload to Azure blob storage.
)", 0)                                                                             \
    DECLARE(UInt64, azure_max_single_part_copy_size, 256*1024*1024, R"(
The maximum size of object to copy using single part copy to Azure blob storage.
)", 0) \
    DECLARE(UInt64, s3_max_single_read_retries, S3::DEFAULT_MAX_SINGLE_READ_TRIES, R"(
The maximum number of retries during single S3 read.
)", 0) \
    DECLARE(UInt64, azure_max_single_read_retries, 4, R"(
The maximum number of retries during single Azure blob storage read.
)", 0) \
    DECLARE(UInt64, azure_max_unexpected_write_error_retries, 4, R"(
The maximum number of retries in case of unexpected errors during Azure blob storage write
)", 0) \
    DECLARE(UInt64, s3_max_unexpected_write_error_retries, S3::DEFAULT_MAX_UNEXPECTED_WRITE_ERROR_RETRIES, R"(
The maximum number of retries in case of unexpected errors during S3 write.
)", 0) \
    DECLARE(UInt64, s3_max_redirects, S3::DEFAULT_MAX_REDIRECTS, R"(
Max number of S3 redirects hops allowed.
)", 0) \
    DECLARE(UInt64, s3_max_connections, S3::DEFAULT_MAX_CONNECTIONS, R"(
The maximum number of connections per server.
)", 0) \
    DECLARE(UInt64, s3_max_get_rps, 0, R"(
Limit on S3 GET request per second rate before throttling. Zero means unlimited.
)", 0) \
    DECLARE(UInt64, s3_max_get_burst, 0, R"(
Max number of requests that can be issued simultaneously before hitting request per second limit. By default (0) equals to `s3_max_get_rps`
)", 0) \
    DECLARE(UInt64, s3_max_put_rps, 0, R"(
Limit on S3 PUT request per second rate before throttling. Zero means unlimited.
)", 0) \
    DECLARE(UInt64, s3_max_put_burst, 0, R"(
Max number of requests that can be issued simultaneously before hitting request per second limit. By default (0) equals to `s3_max_put_rps`
)", 0) \
    DECLARE(UInt64, s3_list_object_keys_size, S3::DEFAULT_LIST_OBJECT_KEYS_SIZE, R"(
Maximum number of files that could be returned in batch by ListObject request
)", 0) \
    DECLARE(Bool, s3_use_adaptive_timeouts, S3::DEFAULT_USE_ADAPTIVE_TIMEOUTS, R"(
When set to `true` than for all s3 requests first two attempts are made with low send and receive timeouts.
When set to `false` than all attempts are made with identical timeouts.
)", 0) \
    DECLARE(UInt64, azure_list_object_keys_size, 1000, R"(
Maximum number of files that could be returned in batch by ListObject request
)", 0) \
    DECLARE(Bool, s3_truncate_on_insert, false, R"(
Enables or disables truncate before inserts in s3 engine tables. If disabled, an exception will be thrown on insert attempts if an S3 object already exists.

Possible values:
- 0 — `INSERT` query appends new data to the end of the file.
- 1 — `INSERT` query replaces existing content of the file with the new data.
)", 0) \
    DECLARE(Bool, azure_truncate_on_insert, false, R"(
Enables or disables truncate before insert in azure engine tables.
)", 0) \
    DECLARE(Bool, s3_create_new_file_on_insert, false, R"(
Enables or disables creating a new file on each insert in s3 engine tables. If enabled, on each insert a new S3 object will be created with the key, similar to this pattern:

initial: `data.Parquet.gz` -> `data.1.Parquet.gz` -> `data.2.Parquet.gz`, etc.

Possible values:
- 0 — `INSERT` query appends new data to the end of the file.
- 1 — `INSERT` query creates a new file.
)", 0) \
    DECLARE(Bool, s3_skip_empty_files, true, R"(
Enables or disables skipping empty files in [S3](../../engines/table-engines/integrations/s3.md) engine tables.

Possible values:
- 0 — `SELECT` throws an exception if empty file is not compatible with requested format.
- 1 — `SELECT` returns empty result for empty file.
)", 0) \
    DECLARE(Bool, azure_create_new_file_on_insert, false, R"(
Enables or disables creating a new file on each insert in azure engine tables
)", 0) \
    DECLARE(Bool, s3_check_objects_after_upload, false, R"(
Check each uploaded object to s3 with head request to be sure that upload was successful
)", 0) \
    DECLARE(Bool, azure_check_objects_after_upload, false, R"(
Check each uploaded object in azure blob storage to be sure that upload was successful
)", 0) \
    DECLARE(Bool, s3_allow_parallel_part_upload, true, R"(
Use multiple threads for s3 multipart upload. It may lead to slightly higher memory usage
)", 0) \
    DECLARE(Bool, azure_allow_parallel_part_upload, true, R"(
Use multiple threads for azure multipart upload.
)", 0) \
    DECLARE(Bool, s3_throw_on_zero_files_match, false, R"(
Throw an error, when ListObjects request cannot match any files
)", 0) \
    DECLARE(Bool, hdfs_throw_on_zero_files_match, false, R"(
Throw an error if matched zero files according to glob expansion rules.

Possible values:
- 1 — `SELECT` throws an exception.
- 0 — `SELECT` returns empty result.
)", 0) \
    DECLARE(Bool, azure_throw_on_zero_files_match, false, R"(
Throw an error if matched zero files according to glob expansion rules.

Possible values:
- 1 — `SELECT` throws an exception.
- 0 — `SELECT` returns empty result.
)", 0) \
    DECLARE(Bool, s3_ignore_file_doesnt_exist, false, R"(
Ignore absence of file if it does not exist when reading certain keys.

Possible values:
- 1 — `SELECT` returns empty result.
- 0 — `SELECT` throws an exception.
)", 0) \
    DECLARE(Bool, hdfs_ignore_file_doesnt_exist, false, R"(
Ignore absence of file if it does not exist when reading certain keys.

Possible values:
- 1 — `SELECT` returns empty result.
- 0 — `SELECT` throws an exception.
)", 0) \
    DECLARE(Bool, azure_ignore_file_doesnt_exist, false, R"(
Ignore absence of file if it does not exist when reading certain keys.

Possible values:
- 1 — `SELECT` returns empty result.
- 0 — `SELECT` throws an exception.
)", 0) \
    DECLARE(UInt64, azure_sdk_max_retries, 10, R"(
Maximum number of retries in azure sdk
)", 0) \
    DECLARE(UInt64, azure_sdk_retry_initial_backoff_ms, 10, R"(
Minimal backoff between retries in azure sdk
)", 0) \
    DECLARE(UInt64, azure_sdk_retry_max_backoff_ms, 1000, R"(
Maximal backoff between retries in azure sdk
)", 0) \
    DECLARE(Bool, s3_validate_request_settings, true, R"(
Enables s3 request settings validation.

Possible values:
- 1 — validate settings.
- 0 — do not validate settings.
)", 0) \
    DECLARE(Bool, s3_disable_checksum, S3::DEFAULT_DISABLE_CHECKSUM, R"(
Do not calculate a checksum when sending a file to S3. This speeds up writes by avoiding excessive processing passes on a file. It is mostly safe as the data of MergeTree tables is checksummed by ClickHouse anyway, and when S3 is accessed with HTTPS, the TLS layer already provides integrity while transferring through the network. While additional checksums on S3 give defense in depth.
)", 0) \
    DECLARE(UInt64, s3_retry_attempts, S3::DEFAULT_RETRY_ATTEMPTS, R"(
Setting for Aws::Client::RetryStrategy, Aws::Client does retries itself, 0 means no retries
)", 0) \
    DECLARE(UInt64, s3_request_timeout_ms, S3::DEFAULT_REQUEST_TIMEOUT_MS, R"(
Idleness timeout for sending and receiving data to/from S3. Fail if a single TCP read or write call blocks for this long.
)", 0) \
    DECLARE(UInt64, s3_connect_timeout_ms, S3::DEFAULT_CONNECT_TIMEOUT_MS, R"(
Connection timeout for host from s3 disks.
)", 0) \
    DECLARE(Bool, enable_s3_requests_logging, false, R"(
Enable very explicit logging of S3 requests. Makes sense for debug only.
)", 0) \
    DECLARE(String, s3queue_default_zookeeper_path, "/clickhouse/s3queue/", R"(
Default zookeeper path prefix for S3Queue engine
)", 0) \
    DECLARE(Bool, s3queue_enable_logging_to_s3queue_log, false, R"(
Enable writing to system.s3queue_log. The value can be overwritten per table with table settings
)", 0) \
    DECLARE(UInt64, hdfs_replication, 0, R"(
The actual number of replications can be specified when the hdfs file is created.
)", 0) \
    DECLARE(Bool, hdfs_truncate_on_insert, false, R"(
Enables or disables truncation before an insert in hdfs engine tables. If disabled, an exception will be thrown on an attempt to insert if a file in HDFS already exists.

Possible values:
- 0 — `INSERT` query appends new data to the end of the file.
- 1 — `INSERT` query replaces existing content of the file with the new data.
)", 0) \
    DECLARE(Bool, hdfs_create_new_file_on_insert, false, R"(
Enables or disables creating a new file on each insert in HDFS engine tables. If enabled, on each insert a new HDFS file will be created with the name, similar to this pattern:

initial: `data.Parquet.gz` -> `data.1.Parquet.gz` -> `data.2.Parquet.gz`, etc.

Possible values:
- 0 — `INSERT` query appends new data to the end of the file.
- 1 — `INSERT` query creates a new file.
)", 0) \
    DECLARE(Bool, hdfs_skip_empty_files, false, R"(
Enables or disables skipping empty files in [HDFS](../../engines/table-engines/integrations/hdfs.md) engine tables.

Possible values:
- 0 — `SELECT` throws an exception if empty file is not compatible with requested format.
- 1 — `SELECT` returns empty result for empty file.
)", 0) \
    DECLARE(Bool, azure_skip_empty_files, false, R"(
Enables or disables skipping empty files in S3 engine.

Possible values:
- 0 — `SELECT` throws an exception if empty file is not compatible with requested format.
- 1 — `SELECT` returns empty result for empty file.
)", 0) \
    DECLARE(UInt64, hsts_max_age, 0, R"(
Expired time for HSTS. 0 means disable HSTS.
)", 0) \
    DECLARE(Bool, extremes, false, R"(
Whether to count extreme values (the minimums and maximums in columns of a query result). Accepts 0 or 1. By default, 0 (disabled).
For more information, see the section “Extreme values”.
)", IMPORTANT) \
    DECLARE(Bool, use_uncompressed_cache, false, R"(
Whether to use a cache of uncompressed blocks. Accepts 0 or 1. By default, 0 (disabled).
Using the uncompressed cache (only for tables in the MergeTree family) can significantly reduce latency and increase throughput when working with a large number of short queries. Enable this setting for users who send frequent short requests. Also pay attention to the [uncompressed_cache_size](../../operations/server-configuration-parameters/settings.md/#server-settings-uncompressed_cache_size) configuration parameter (only set in the config file) – the size of uncompressed cache blocks. By default, it is 8 GiB. The uncompressed cache is filled in as needed and the least-used data is automatically deleted.

For queries that read at least a somewhat large volume of data (one million rows or more), the uncompressed cache is disabled automatically to save space for truly small queries. This means that you can keep the ‘use_uncompressed_cache’ setting always set to 1.
)", 0) \
    DECLARE(Bool, replace_running_query, false, R"(
When using the HTTP interface, the ‘query_id’ parameter can be passed. This is any string that serves as the query identifier.
If a query from the same user with the same ‘query_id’ already exists at this time, the behaviour depends on the ‘replace_running_query’ parameter.

`0` (default) – Throw an exception (do not allow the query to run if a query with the same ‘query_id’ is already running).

`1` – Cancel the old query and start running the new one.

Set this parameter to 1 for implementing suggestions for segmentation conditions. After entering the next character, if the old query hasn’t finished yet, it should be cancelled.
)", 0) \
    DECLARE(UInt64, max_remote_read_network_bandwidth, 0, R"(
The maximum speed of data exchange over the network in bytes per second for read.
)", 0) \
    DECLARE(UInt64, max_remote_write_network_bandwidth, 0, R"(
The maximum speed of data exchange over the network in bytes per second for write.
)", 0) \
    DECLARE(UInt64, max_local_read_bandwidth, 0, R"(
The maximum speed of local reads in bytes per second.
)", 0) \
    DECLARE(UInt64, max_local_write_bandwidth, 0, R"(
The maximum speed of local writes in bytes per second.
)", 0) \
    DECLARE(Bool, stream_like_engine_allow_direct_select, false, R"(
Allow direct SELECT query for Kafka, RabbitMQ, FileLog, Redis Streams, and NATS engines. In case there are attached materialized views, SELECT query is not allowed even if this setting is enabled.
)", 0) \
    DECLARE(String, stream_like_engine_insert_queue, "", R"(
When stream-like engine reads from multiple queues, the user will need to select one queue to insert into when writing. Used by Redis Streams and NATS.
)", 0) \
    DECLARE(Bool, dictionary_validate_primary_key_type, false, R"(
Validate primary key type for dictionaries. By default id type for simple layouts will be implicitly converted to UInt64.
)", 0) \
    DECLARE(Bool, distributed_insert_skip_read_only_replicas, false, R"(
Enables skipping read-only replicas for INSERT queries into Distributed.

Possible values:

- 0 — INSERT was as usual, if it will go to read-only replica it will fail
- 1 — Initiator will skip read-only replicas before sending data to shards.
)", 0) \
    DECLARE(Bool, distributed_foreground_insert, false, R"(
Enables or disables synchronous data insertion into a [Distributed](../../engines/table-engines/special/distributed.md/#distributed) table.

By default, when inserting data into a `Distributed` table, the ClickHouse server sends data to cluster nodes in background mode. When `distributed_foreground_insert=1`, the data is processed synchronously, and the `INSERT` operation succeeds only after all the data is saved on all shards (at least one replica for each shard if `internal_replication` is true).

Possible values:

- 0 — Data is inserted in background mode.
- 1 — Data is inserted in synchronous mode.

Cloud default value: `1`.

**See Also**

- [Distributed Table Engine](../../engines/table-engines/special/distributed.md/#distributed)
- [Managing Distributed Tables](../../sql-reference/statements/system.md/#query-language-system-distributed)
)", 0) ALIAS(insert_distributed_sync) \
    DECLARE(UInt64, distributed_background_insert_timeout, 0, R"(
Timeout for insert query into distributed. Setting is used only with insert_distributed_sync enabled. Zero value means no timeout.
)", 0) ALIAS(insert_distributed_timeout) \
    DECLARE(Milliseconds, distributed_background_insert_sleep_time_ms, 100, R"(
Base interval for the [Distributed](../../engines/table-engines/special/distributed.md) table engine to send data. The actual interval grows exponentially in the event of errors.

Possible values:

- A positive integer number of milliseconds.
)", 0) ALIAS(distributed_directory_monitor_sleep_time_ms) \
    DECLARE(Milliseconds, distributed_background_insert_max_sleep_time_ms, 30000, R"(
Maximum interval for the [Distributed](../../engines/table-engines/special/distributed.md) table engine to send data. Limits exponential growth of the interval set in the [distributed_background_insert_sleep_time_ms](#distributed_background_insert_sleep_time_ms) setting.

Possible values:

- A positive integer number of milliseconds.
)", 0) ALIAS(distributed_directory_monitor_max_sleep_time_ms) \
    \
    DECLARE(Bool, distributed_background_insert_batch, false, R"(
Enables/disables inserted data sending in batches.

When batch sending is enabled, the [Distributed](../../engines/table-engines/special/distributed.md) table engine tries to send multiple files of inserted data in one operation instead of sending them separately. Batch sending improves cluster performance by better-utilizing server and network resources.

Possible values:

- 1 — Enabled.
- 0 — Disabled.
)", 0) ALIAS(distributed_directory_monitor_batch_inserts) \
    DECLARE(Bool, distributed_background_insert_split_batch_on_failure, false, R"(
Enables/disables splitting batches on failures.

Sometimes sending particular batch to the remote shard may fail, because of some complex pipeline after (i.e. `MATERIALIZED VIEW` with `GROUP BY`) due to `Memory limit exceeded` or similar errors. In this case, retrying will not help (and this will stuck distributed sends for the table) but sending files from that batch one by one may succeed INSERT.

So installing this setting to `1` will disable batching for such batches (i.e. temporary disables `distributed_background_insert_batch` for failed batches).

Possible values:

- 1 — Enabled.
- 0 — Disabled.

:::note
This setting also affects broken batches (that may appears because of abnormal server (machine) termination and no `fsync_after_insert`/`fsync_directories` for [Distributed](../../engines/table-engines/special/distributed.md) table engine).
:::

:::note
You should not rely on automatic batch splitting, since this may hurt performance.
:::
)", 0) ALIAS(distributed_directory_monitor_split_batch_on_failure) \
    \
    DECLARE(Bool, optimize_move_to_prewhere, true, R"(
Enables or disables automatic [PREWHERE](../../sql-reference/statements/select/prewhere.md) optimization in [SELECT](../../sql-reference/statements/select/index.md) queries.

Works only for [*MergeTree](../../engines/table-engines/mergetree-family/index.md) tables.

Possible values:

- 0 — Automatic `PREWHERE` optimization is disabled.
- 1 — Automatic `PREWHERE` optimization is enabled.
)", 0) \
    DECLARE(Bool, optimize_move_to_prewhere_if_final, false, R"(
Enables or disables automatic [PREWHERE](../../sql-reference/statements/select/prewhere.md) optimization in [SELECT](../../sql-reference/statements/select/index.md) queries with [FINAL](../../sql-reference/statements/select/from.md#select-from-final) modifier.

Works only for [*MergeTree](../../engines/table-engines/mergetree-family/index.md) tables.

Possible values:

- 0 — Automatic `PREWHERE` optimization in `SELECT` queries with `FINAL` modifier is disabled.
- 1 — Automatic `PREWHERE` optimization in `SELECT` queries with `FINAL` modifier is enabled.

**See Also**

- [optimize_move_to_prewhere](#optimize_move_to_prewhere) setting
)", 0) \
    DECLARE(Bool, move_all_conditions_to_prewhere, true, R"(
Move all viable conditions from WHERE to PREWHERE
)", 0) \
    DECLARE(Bool, enable_multiple_prewhere_read_steps, true, R"(
Move more conditions from WHERE to PREWHERE and do reads from disk and filtering in multiple steps if there are multiple conditions combined with AND
)", 0) \
    DECLARE(Bool, move_primary_key_columns_to_end_of_prewhere, true, R"(
Move PREWHERE conditions containing primary key columns to the end of AND chain. It is likely that these conditions are taken into account during primary key analysis and thus will not contribute a lot to PREWHERE filtering.
)", 0) \
    DECLARE(Bool, allow_reorder_prewhere_conditions, true, R"(
When moving conditions from WHERE to PREWHERE, allow reordering them to optimize filtering
)", 0) \
    \
    DECLARE(UInt64, alter_sync, 1, R"(
Allows to set up waiting for actions to be executed on replicas by [ALTER](../../sql-reference/statements/alter/index.md), [OPTIMIZE](../../sql-reference/statements/optimize.md) or [TRUNCATE](../../sql-reference/statements/truncate.md) queries.

Possible values:

- 0 — Do not wait.
- 1 — Wait for own execution.
- 2 — Wait for everyone.

Cloud default value: `0`.

:::note
`alter_sync` is applicable to `Replicated` tables only, it does nothing to alters of not `Replicated` tables.
:::
)", 0) ALIAS(replication_alter_partitions_sync) \
    DECLARE(Int64, replication_wait_for_inactive_replica_timeout, 120, R"(
Specifies how long (in seconds) to wait for inactive replicas to execute [ALTER](../../sql-reference/statements/alter/index.md), [OPTIMIZE](../../sql-reference/statements/optimize.md) or [TRUNCATE](../../sql-reference/statements/truncate.md) queries.

Possible values:

- 0 — Do not wait.
- Negative integer — Wait for unlimited time.
- Positive integer — The number of seconds to wait.
)", 0) \
    DECLARE(Bool, alter_move_to_space_execute_async, false, R"(
Execute ALTER TABLE MOVE ... TO [DISK|VOLUME] asynchronously
)", 0) \
    \
    DECLARE(LoadBalancing, load_balancing, LoadBalancing::RANDOM, R"(
Specifies the algorithm of replicas selection that is used for distributed query processing.

ClickHouse supports the following algorithms of choosing replicas:

- [Random](#load_balancing-random) (by default)
- [Nearest hostname](#load_balancing-nearest_hostname)
- [Hostname levenshtein distance](#load_balancing-hostname_levenshtein_distance)
- [In order](#load_balancing-in_order)
- [First or random](#load_balancing-first_or_random)
- [Round robin](#load_balancing-round_robin)

See also:

- [distributed_replica_max_ignored_errors](#distributed_replica_max_ignored_errors)

### Random (by Default) {#load_balancing-random}

``` sql
load_balancing = random
```

The number of errors is counted for each replica. The query is sent to the replica with the fewest errors, and if there are several of these, to anyone of them.
Disadvantages: Server proximity is not accounted for; if the replicas have different data, you will also get different data.

### Nearest Hostname {#load_balancing-nearest_hostname}

``` sql
load_balancing = nearest_hostname
```

The number of errors is counted for each replica. Every 5 minutes, the number of errors is integrally divided by 2. Thus, the number of errors is calculated for a recent time with exponential smoothing. If there is one replica with a minimal number of errors (i.e. errors occurred recently on the other replicas), the query is sent to it. If there are multiple replicas with the same minimal number of errors, the query is sent to the replica with a hostname that is most similar to the server’s hostname in the config file (for the number of different characters in identical positions, up to the minimum length of both hostnames).

For instance, example01-01-1 and example01-01-2 are different in one position, while example01-01-1 and example01-02-2 differ in two places.
This method might seem primitive, but it does not require external data about network topology, and it does not compare IP addresses, which would be complicated for our IPv6 addresses.

Thus, if there are equivalent replicas, the closest one by name is preferred.
We can also assume that when sending a query to the same server, in the absence of failures, a distributed query will also go to the same servers. So even if different data is placed on the replicas, the query will return mostly the same results.

### Hostname levenshtein distance {#load_balancing-hostname_levenshtein_distance}

``` sql
load_balancing = hostname_levenshtein_distance
```

Just like `nearest_hostname`, but it compares hostname in a [levenshtein distance](https://en.wikipedia.org/wiki/Levenshtein_distance) manner. For example:

``` text
example-clickhouse-0-0 ample-clickhouse-0-0
1

example-clickhouse-0-0 example-clickhouse-1-10
2

example-clickhouse-0-0 example-clickhouse-12-0
3
```

### In Order {#load_balancing-in_order}

``` sql
load_balancing = in_order
```

Replicas with the same number of errors are accessed in the same order as they are specified in the configuration.
This method is appropriate when you know exactly which replica is preferable.

### First or Random {#load_balancing-first_or_random}

``` sql
load_balancing = first_or_random
```

This algorithm chooses the first replica in the set or a random replica if the first is unavailable. It’s effective in cross-replication topology setups, but useless in other configurations.

The `first_or_random` algorithm solves the problem of the `in_order` algorithm. With `in_order`, if one replica goes down, the next one gets a double load while the remaining replicas handle the usual amount of traffic. When using the `first_or_random` algorithm, the load is evenly distributed among replicas that are still available.

It's possible to explicitly define what the first replica is by using the setting `load_balancing_first_offset`. This gives more control to rebalance query workloads among replicas.

### Round Robin {#load_balancing-round_robin}

``` sql
load_balancing = round_robin
```

This algorithm uses a round-robin policy across replicas with the same number of errors (only the queries with `round_robin` policy is accounted).
)", 0) \
    DECLARE(UInt64, load_balancing_first_offset, 0, R"(
Which replica to preferably send a query when FIRST_OR_RANDOM load balancing strategy is used.
)", 0) \
    \
    DECLARE(TotalsMode, totals_mode, TotalsMode::AFTER_HAVING_EXCLUSIVE, R"(
How to calculate TOTALS when HAVING is present, as well as when max_rows_to_group_by and group_by_overflow_mode = ‘any’ are present.
See the section “WITH TOTALS modifier”.
)", IMPORTANT) \
    DECLARE(Float, totals_auto_threshold, 0.5, R"(
The threshold for `totals_mode = 'auto'`.
See the section “WITH TOTALS modifier”.
)", 0) \
    \
    DECLARE(Bool, allow_suspicious_low_cardinality_types, false, R"(
Allows or restricts using [LowCardinality](../../sql-reference/data-types/lowcardinality.md) with data types with fixed size of 8 bytes or less: numeric data types and `FixedString(8_bytes_or_less)`.

For small fixed values using of `LowCardinality` is usually inefficient, because ClickHouse stores a numeric index for each row. As a result:

- Disk space usage can rise.
- RAM consumption can be higher, depending on a dictionary size.
- Some functions can work slower due to extra coding/encoding operations.

Merge times in [MergeTree](../../engines/table-engines/mergetree-family/mergetree.md)-engine tables can grow due to all the reasons described above.

Possible values:

- 1 — Usage of `LowCardinality` is not restricted.
- 0 — Usage of `LowCardinality` is restricted.
)", 0) \
    DECLARE(Bool, allow_suspicious_fixed_string_types, false, R"(
In CREATE TABLE statement allows creating columns of type FixedString(n) with n > 256. FixedString with length >= 256 is suspicious and most likely indicates a misuse
)", 0) \
    DECLARE(Bool, allow_suspicious_indices, false, R"(
Reject primary/secondary indexes and sorting keys with identical expressions
)", 0) \
    DECLARE(Bool, allow_suspicious_ttl_expressions, false, R"(
Reject TTL expressions that don't depend on any of table's columns. It indicates a user error most of the time.
)", 0) \
    DECLARE(Bool, allow_suspicious_variant_types, false, R"(
In CREATE TABLE statement allows specifying Variant type with similar variant types (for example, with different numeric or date types). Enabling this setting may introduce some ambiguity when working with values with similar types.
)", 0) \
    DECLARE(Bool, allow_suspicious_primary_key, false, R"(
Allow suspicious `PRIMARY KEY`/`ORDER BY` for MergeTree (i.e. SimpleAggregateFunction).
)", 0) \
    DECLARE(Bool, allow_suspicious_types_in_group_by, false, R"(
Allows or restricts using [Variant](../../sql-reference/data-types/variant.md) and [Dynamic](../../sql-reference/data-types/dynamic.md) types in GROUP BY keys.
)", 0) \
    DECLARE(Bool, allow_suspicious_types_in_order_by, false, R"(
Allows or restricts using [Variant](../../sql-reference/data-types/variant.md) and [Dynamic](../../sql-reference/data-types/dynamic.md) types in ORDER BY keys.
)", 0) \
    DECLARE(Bool, compile_expressions, false, R"(
Compile some scalar functions and operators to native code. Due to a bug in the LLVM compiler infrastructure, on AArch64 machines, it is known to lead to a nullptr dereference and, consequently, server crash. Do not enable this setting.
)", 0) \
    DECLARE(UInt64, min_count_to_compile_expression, 3, R"(
Minimum count of executing same expression before it is get compiled.
)", 0) \
    DECLARE(Bool, compile_aggregate_expressions, true, R"(
Enables or disables JIT-compilation of aggregate functions to native code. Enabling this setting can improve the performance.

Possible values:

- 0 — Aggregation is done without JIT compilation.
- 1 — Aggregation is done using JIT compilation.

**See Also**

- [min_count_to_compile_aggregate_expression](#min_count_to_compile_aggregate_expression)
)", 0) \
    DECLARE(UInt64, min_count_to_compile_aggregate_expression, 3, R"(
The minimum number of identical aggregate expressions to start JIT-compilation. Works only if the [compile_aggregate_expressions](#compile_aggregate_expressions) setting is enabled.

Possible values:

- Positive integer.
- 0 — Identical aggregate expressions are always JIT-compiled.
)", 0) \
    DECLARE(Bool, compile_sort_description, true, R"(
Compile sort description to native code.
)", 0) \
    DECLARE(UInt64, min_count_to_compile_sort_description, 3, R"(
The number of identical sort descriptions before they are JIT-compiled
)", 0) \
    DECLARE(UInt64, group_by_two_level_threshold, 100000, R"(
From what number of keys, a two-level aggregation starts. 0 - the threshold is not set.
)", 0) \
    DECLARE(UInt64, group_by_two_level_threshold_bytes, 50000000, R"(
From what size of the aggregation state in bytes, a two-level aggregation begins to be used. 0 - the threshold is not set. Two-level aggregation is used when at least one of the thresholds is triggered.
)", 0) \
    DECLARE(Bool, distributed_aggregation_memory_efficient, true, R"(
Is the memory-saving mode of distributed aggregation enabled.
)", 0) \
    DECLARE(UInt64, aggregation_memory_efficient_merge_threads, 0, R"(
Number of threads to use for merge intermediate aggregation results in memory efficient mode. When bigger, then more memory is consumed. 0 means - same as 'max_threads'.
)", 0) \
    DECLARE(Bool, enable_memory_bound_merging_of_aggregation_results, true, R"(
Enable memory bound merging strategy for aggregation.
)", 0) \
    DECLARE(Bool, enable_positional_arguments, true, R"(
Enables or disables supporting positional arguments for [GROUP BY](../../sql-reference/statements/select/group-by.md), [LIMIT BY](../../sql-reference/statements/select/limit-by.md), [ORDER BY](../../sql-reference/statements/select/order-by.md) statements.

Possible values:

- 0 — Positional arguments aren't supported.
- 1 — Positional arguments are supported: column numbers can use instead of column names.

**Example**

Query:

```sql
CREATE TABLE positional_arguments(one Int, two Int, three Int) ENGINE=Memory();

INSERT INTO positional_arguments VALUES (10, 20, 30), (20, 20, 10), (30, 10, 20);

SELECT * FROM positional_arguments ORDER BY 2,3;
```

Result:

```text
┌─one─┬─two─┬─three─┐
│  30 │  10 │   20  │
│  20 │  20 │   10  │
│  10 │  20 │   30  │
└─────┴─────┴───────┘
```
)", 0) \
    DECLARE(Bool, enable_extended_results_for_datetime_functions, false, R"(
Enables or disables returning results of type:
- `Date32` with extended range (compared to type `Date`) for functions [toStartOfYear](../../sql-reference/functions/date-time-functions.md#tostartofyear), [toStartOfISOYear](../../sql-reference/functions/date-time-functions.md#tostartofisoyear), [toStartOfQuarter](../../sql-reference/functions/date-time-functions.md#tostartofquarter), [toStartOfMonth](../../sql-reference/functions/date-time-functions.md#tostartofmonth), [toLastDayOfMonth](../../sql-reference/functions/date-time-functions.md#tolastdayofmonth), [toStartOfWeek](../../sql-reference/functions/date-time-functions.md#tostartofweek), [toLastDayOfWeek](../../sql-reference/functions/date-time-functions.md#tolastdayofweek) and [toMonday](../../sql-reference/functions/date-time-functions.md#tomonday).
- `DateTime64` with extended range (compared to type `DateTime`) for functions [toStartOfDay](../../sql-reference/functions/date-time-functions.md#tostartofday), [toStartOfHour](../../sql-reference/functions/date-time-functions.md#tostartofhour), [toStartOfMinute](../../sql-reference/functions/date-time-functions.md#tostartofminute), [toStartOfFiveMinutes](../../sql-reference/functions/date-time-functions.md#tostartoffiveminutes), [toStartOfTenMinutes](../../sql-reference/functions/date-time-functions.md#tostartoftenminutes), [toStartOfFifteenMinutes](../../sql-reference/functions/date-time-functions.md#tostartoffifteenminutes) and [timeSlot](../../sql-reference/functions/date-time-functions.md#timeslot).

Possible values:

- 0 — Functions return `Date` or `DateTime` for all types of arguments.
- 1 — Functions return `Date32` or `DateTime64` for `Date32` or `DateTime64` arguments and `Date` or `DateTime` otherwise.
)", 0) \
    DECLARE(Bool, allow_nonconst_timezone_arguments, false, R"(
Allow non-const timezone arguments in certain time-related functions like toTimeZone(), fromUnixTimestamp*(), snowflakeToDateTime*()
)", 0) \
    DECLARE(Bool, function_locate_has_mysql_compatible_argument_order, true, R"(
Controls the order of arguments in function [locate](../../sql-reference/functions/string-search-functions.md#locate).

Possible values:

- 0 — Function `locate` accepts arguments `(haystack, needle[, start_pos])`.
- 1 — Function `locate` accepts arguments `(needle, haystack, [, start_pos])` (MySQL-compatible behavior)
)", 0) \
    \
    DECLARE(Bool, group_by_use_nulls, false, R"(
Changes the way the [GROUP BY clause](/docs/en/sql-reference/statements/select/group-by.md) treats the types of aggregation keys.
When the `ROLLUP`, `CUBE`, or `GROUPING SETS` specifiers are used, some aggregation keys may not be used to produce some result rows.
Columns for these keys are filled with either default value or `NULL` in corresponding rows depending on this setting.

Possible values:

- 0 — The default value for the aggregation key type is used to produce missing values.
- 1 — ClickHouse executes `GROUP BY` the same way as the SQL standard says. The types of aggregation keys are converted to [Nullable](/docs/en/sql-reference/data-types/nullable.md/#data_type-nullable). Columns for corresponding aggregation keys are filled with [NULL](/docs/en/sql-reference/syntax.md) for rows that didn't use it.

See also:

- [GROUP BY clause](/docs/en/sql-reference/statements/select/group-by.md)
)", 0) \
    \
    DECLARE(Bool, skip_unavailable_shards, false, R"(
Enables or disables silently skipping of unavailable shards.

Shard is considered unavailable if all its replicas are unavailable. A replica is unavailable in the following cases:

- ClickHouse can’t connect to replica for any reason.

    When connecting to a replica, ClickHouse performs several attempts. If all these attempts fail, the replica is considered unavailable.

- Replica can’t be resolved through DNS.

    If replica’s hostname can’t be resolved through DNS, it can indicate the following situations:

    - Replica’s host has no DNS record. It can occur in systems with dynamic DNS, for example, [Kubernetes](https://kubernetes.io), where nodes can be unresolvable during downtime, and this is not an error.

    - Configuration error. ClickHouse configuration file contains a wrong hostname.

Possible values:

- 1 — skipping enabled.

    If a shard is unavailable, ClickHouse returns a result based on partial data and does not report node availability issues.

- 0 — skipping disabled.

    If a shard is unavailable, ClickHouse throws an exception.
)", 0) \
    \
    DECLARE(UInt64, parallel_distributed_insert_select, 0, R"(
Enables parallel distributed `INSERT ... SELECT` query.

If we execute `INSERT INTO distributed_table_a SELECT ... FROM distributed_table_b` queries and both tables use the same cluster, and both tables are either [replicated](../../engines/table-engines/mergetree-family/replication.md) or non-replicated, then this query is processed locally on every shard.

Possible values:

- 0 — Disabled.
- 1 — `SELECT` will be executed on each shard from the underlying table of the distributed engine.
- 2 — `SELECT` and `INSERT` will be executed on each shard from/to the underlying table of the distributed engine.
)", 0) \
    DECLARE(UInt64, distributed_group_by_no_merge, 0, R"(
Do not merge aggregation states from different servers for distributed query processing, you can use this in case it is for certain that there are different keys on different shards

Possible values:

- `0` — Disabled (final query processing is done on the initiator node).
- `1` - Do not merge aggregation states from different servers for distributed query processing (query completely processed on the shard, initiator only proxy the data), can be used in case it is for certain that there are different keys on different shards.
- `2` - Same as `1` but applies `ORDER BY` and `LIMIT` (it is not possible when the query processed completely on the remote node, like for `distributed_group_by_no_merge=1`) on the initiator (can be used for queries with `ORDER BY` and/or `LIMIT`).

**Example**

```sql
SELECT *
FROM remote('127.0.0.{2,3}', system.one)
GROUP BY dummy
LIMIT 1
SETTINGS distributed_group_by_no_merge = 1
FORMAT PrettyCompactMonoBlock

┌─dummy─┐
│     0 │
│     0 │
└───────┘
```

```sql
SELECT *
FROM remote('127.0.0.{2,3}', system.one)
GROUP BY dummy
LIMIT 1
SETTINGS distributed_group_by_no_merge = 2
FORMAT PrettyCompactMonoBlock

┌─dummy─┐
│     0 │
└───────┘
```
)", 0) \
    DECLARE(UInt64, distributed_push_down_limit, 1, R"(
Enables or disables [LIMIT](#limit) applying on each shard separately.

This will allow to avoid:
- Sending extra rows over network;
- Processing rows behind the limit on the initiator.

Starting from 21.9 version you cannot get inaccurate results anymore, since `distributed_push_down_limit` changes query execution only if at least one of the conditions met:
- [distributed_group_by_no_merge](#distributed-group-by-no-merge) > 0.
- Query **does not have** `GROUP BY`/`DISTINCT`/`LIMIT BY`, but it has `ORDER BY`/`LIMIT`.
- Query **has** `GROUP BY`/`DISTINCT`/`LIMIT BY` with `ORDER BY`/`LIMIT` and:
    - [optimize_skip_unused_shards](#optimize-skip-unused-shards) is enabled.
    - [optimize_distributed_group_by_sharding_key](#optimize-distributed-group-by-sharding-key) is enabled.

Possible values:

- 0 — Disabled.
- 1 — Enabled.

See also:

- [distributed_group_by_no_merge](#distributed-group-by-no-merge)
- [optimize_skip_unused_shards](#optimize-skip-unused-shards)
- [optimize_distributed_group_by_sharding_key](#optimize-distributed-group-by-sharding-key)
)", 0) \
    DECLARE(Bool, optimize_distributed_group_by_sharding_key, true, R"(
Optimize `GROUP BY sharding_key` queries, by avoiding costly aggregation on the initiator server (which will reduce memory usage for the query on the initiator server).

The following types of queries are supported (and all combinations of them):

- `SELECT DISTINCT [..., ]sharding_key[, ...] FROM dist`
- `SELECT ... FROM dist GROUP BY sharding_key[, ...]`
- `SELECT ... FROM dist GROUP BY sharding_key[, ...] ORDER BY x`
- `SELECT ... FROM dist GROUP BY sharding_key[, ...] LIMIT 1`
- `SELECT ... FROM dist GROUP BY sharding_key[, ...] LIMIT 1 BY x`

The following types of queries are not supported (support for some of them may be added later):

- `SELECT ... GROUP BY sharding_key[, ...] WITH TOTALS`
- `SELECT ... GROUP BY sharding_key[, ...] WITH ROLLUP`
- `SELECT ... GROUP BY sharding_key[, ...] WITH CUBE`
- `SELECT ... GROUP BY sharding_key[, ...] SETTINGS extremes=1`

Possible values:

- 0 — Disabled.
- 1 — Enabled.

See also:

- [distributed_group_by_no_merge](#distributed-group-by-no-merge)
- [distributed_push_down_limit](#distributed-push-down-limit)
- [optimize_skip_unused_shards](#optimize-skip-unused-shards)

:::note
Right now it requires `optimize_skip_unused_shards` (the reason behind this is that one day it may be enabled by default, and it will work correctly only if data was inserted via Distributed table, i.e. data is distributed according to sharding_key).
:::
)", 0) \
    DECLARE(UInt64, optimize_skip_unused_shards_limit, 1000, R"(
Limit for number of sharding key values, turns off `optimize_skip_unused_shards` if the limit is reached.

Too many values may require significant amount for processing, while the benefit is doubtful, since if you have huge number of values in `IN (...)`, then most likely the query will be sent to all shards anyway.
)", 0) \
    DECLARE(Bool, optimize_skip_unused_shards, false, R"(
Enables or disables skipping of unused shards for [SELECT](../../sql-reference/statements/select/index.md) queries that have sharding key condition in `WHERE/PREWHERE` (assuming that the data is distributed by sharding key, otherwise a query yields incorrect result).

Possible values:

- 0 — Disabled.
- 1 — Enabled.
)", 0) \
    DECLARE(Bool, optimize_skip_unused_shards_rewrite_in, true, R"(
Rewrite IN in query for remote shards to exclude values that does not belong to the shard (requires optimize_skip_unused_shards).

Possible values:

- 0 — Disabled.
- 1 — Enabled.
)", 0) \
    DECLARE(Bool, allow_nondeterministic_optimize_skip_unused_shards, false, R"(
Allow nondeterministic (like `rand` or `dictGet`, since later has some caveats with updates) functions in sharding key.

Possible values:

- 0 — Disallowed.
- 1 — Allowed.
)", 0) \
    DECLARE(UInt64, force_optimize_skip_unused_shards, 0, R"(
Enables or disables query execution if [optimize_skip_unused_shards](#optimize-skip-unused-shards) is enabled and skipping of unused shards is not possible. If the skipping is not possible and the setting is enabled, an exception will be thrown.

Possible values:

- 0 — Disabled. ClickHouse does not throw an exception.
- 1 — Enabled. Query execution is disabled only if the table has a sharding key.
- 2 — Enabled. Query execution is disabled regardless of whether a sharding key is defined for the table.
)", 0) \
    DECLARE(UInt64, optimize_skip_unused_shards_nesting, 0, R"(
Controls [`optimize_skip_unused_shards`](#optimize-skip-unused-shards) (hence still requires [`optimize_skip_unused_shards`](#optimize-skip-unused-shards)) depends on the nesting level of the distributed query (case when you have `Distributed` table that look into another `Distributed` table).

Possible values:

- 0 — Disabled, `optimize_skip_unused_shards` works always.
- 1 — Enables `optimize_skip_unused_shards` only for the first level.
- 2 — Enables `optimize_skip_unused_shards` up to the second level.
)", 0) \
    DECLARE(UInt64, force_optimize_skip_unused_shards_nesting, 0, R"(
Controls [`force_optimize_skip_unused_shards`](#force-optimize-skip-unused-shards) (hence still requires [`force_optimize_skip_unused_shards`](#force-optimize-skip-unused-shards)) depends on the nesting level of the distributed query (case when you have `Distributed` table that look into another `Distributed` table).

Possible values:

- 0 - Disabled, `force_optimize_skip_unused_shards` works always.
- 1 — Enables `force_optimize_skip_unused_shards` only for the first level.
- 2 — Enables `force_optimize_skip_unused_shards` up to the second level.
)", 0) \
    \
    DECLARE(Bool, input_format_parallel_parsing, true, R"(
Enables or disables order-preserving parallel parsing of data formats. Supported only for [TSV](../../interfaces/formats.md/#tabseparated), [TSKV](../../interfaces/formats.md/#tskv), [CSV](../../interfaces/formats.md/#csv) and [JSONEachRow](../../interfaces/formats.md/#jsoneachrow) formats.

Possible values:

- 1 — Enabled.
- 0 — Disabled.
)", 0) \
    DECLARE(UInt64, min_chunk_bytes_for_parallel_parsing, (10 * 1024 * 1024), R"(
- Type: unsigned int
- Default value: 1 MiB

The minimum chunk size in bytes, which each thread will parse in parallel.
)", 0) \
    DECLARE(Bool, output_format_parallel_formatting, true, R"(
Enables or disables parallel formatting of data formats. Supported only for [TSV](../../interfaces/formats.md/#tabseparated), [TSKV](../../interfaces/formats.md/#tskv), [CSV](../../interfaces/formats.md/#csv) and [JSONEachRow](../../interfaces/formats.md/#jsoneachrow) formats.

Possible values:

- 1 — Enabled.
- 0 — Disabled.
)", 0) \
    DECLARE(UInt64, output_format_compression_level, 3, R"(
Default compression level if query output is compressed. The setting is applied when `SELECT` query has `INTO OUTFILE` or when writing to table functions `file`, `url`, `hdfs`, `s3`, or `azureBlobStorage`.

Possible values: from `1` to `22`
)", 0) \
    DECLARE(UInt64, output_format_compression_zstd_window_log, 0, R"(
Can be used when the output compression method is `zstd`. If greater than `0`, this setting explicitly sets compression window size (power of `2`) and enables a long-range mode for zstd compression. This can help to achieve a better compression ratio.

Possible values: non-negative numbers. Note that if the value is too small or too big, `zstdlib` will throw an exception. Typical values are from `20` (window size = `1MB`) to `30` (window size = `1GB`).
)", 0) \
    DECLARE(Bool, enable_parsing_to_custom_serialization, true, R"(
If true then data can be parsed directly to columns with custom serialization (e.g. Sparse) according to hints for serialization got from the table.
)", 0) \
    \
    DECLARE(Bool, merge_tree_use_v1_object_and_dynamic_serialization, false, R"(
When enabled, V1 serialization version of JSON and Dynamic types will be used in MergeTree instead of V2. Changing this setting takes affect only after server restart.
)", 0) \
    DECLARE(UInt64, merge_tree_min_rows_for_concurrent_read, (20 * 8192), R"(
If the number of rows to be read from a file of a [MergeTree](../../engines/table-engines/mergetree-family/mergetree.md) table exceeds `merge_tree_min_rows_for_concurrent_read` then ClickHouse tries to perform a concurrent reading from this file on several threads.

Possible values:

- Positive integer.
)", 0) \
    DECLARE(UInt64, merge_tree_min_bytes_for_concurrent_read, (24 * 10 * 1024 * 1024), R"(
If the number of bytes to read from one file of a [MergeTree](../../engines/table-engines/mergetree-family/mergetree.md)-engine table exceeds `merge_tree_min_bytes_for_concurrent_read`, then ClickHouse tries to concurrently read from this file in several threads.

Possible value:

- Positive integer.
)", 0) \
    DECLARE(UInt64, merge_tree_min_rows_for_seek, 0, R"(
If the distance between two data blocks to be read in one file is less than `merge_tree_min_rows_for_seek` rows, then ClickHouse does not seek through the file but reads the data sequentially.

Possible values:

- Any positive integer.
)", 0) \
    DECLARE(UInt64, merge_tree_min_bytes_for_seek, 0, R"(
If the distance between two data blocks to be read in one file is less than `merge_tree_min_bytes_for_seek` bytes, then ClickHouse sequentially reads a range of file that contains both blocks, thus avoiding extra seek.

Possible values:

- Any positive integer.
)", 0) \
    DECLARE(UInt64, merge_tree_coarse_index_granularity, 8, R"(
When searching for data, ClickHouse checks the data marks in the index file. If ClickHouse finds that required keys are in some range, it divides this range into `merge_tree_coarse_index_granularity` subranges and searches the required keys there recursively.

Possible values:

- Any positive even integer.
)", 0) \
    DECLARE(UInt64, merge_tree_max_rows_to_use_cache, (128 * 8192), R"(
If ClickHouse should read more than `merge_tree_max_rows_to_use_cache` rows in one query, it does not use the cache of uncompressed blocks.

The cache of uncompressed blocks stores data extracted for queries. ClickHouse uses this cache to speed up responses to repeated small queries. This setting protects the cache from trashing by queries that read a large amount of data. The [uncompressed_cache_size](../../operations/server-configuration-parameters/settings.md/#server-settings-uncompressed_cache_size) server setting defines the size of the cache of uncompressed blocks.

Possible values:

- Any positive integer.
)", 0) \
    DECLARE(UInt64, merge_tree_max_bytes_to_use_cache, (192 * 10 * 1024 * 1024), R"(
If ClickHouse should read more than `merge_tree_max_bytes_to_use_cache` bytes in one query, it does not use the cache of uncompressed blocks.

The cache of uncompressed blocks stores data extracted for queries. ClickHouse uses this cache to speed up responses to repeated small queries. This setting protects the cache from trashing by queries that read a large amount of data. The [uncompressed_cache_size](../../operations/server-configuration-parameters/settings.md/#server-settings-uncompressed_cache_size) server setting defines the size of the cache of uncompressed blocks.

Possible values:

- Any positive integer.
)", 0) \
    DECLARE(Bool, do_not_merge_across_partitions_select_final, false, R"(
Merge parts only in one partition in select final
)", 0) \
    DECLARE(Bool, split_parts_ranges_into_intersecting_and_non_intersecting_final, true, R"(
Split parts ranges into intersecting and non intersecting during FINAL optimization
)", 0) \
    DECLARE(Bool, split_intersecting_parts_ranges_into_layers_final, true, R"(
Split intersecting parts ranges into layers during FINAL optimization
)", 0) \
    \
    DECLARE(UInt64, mysql_max_rows_to_insert, 65536, R"(
The maximum number of rows in MySQL batch insertion of the MySQL storage engine
)", 0) \
    DECLARE(Bool, mysql_map_string_to_text_in_show_columns, true, R"(
When enabled, [String](../../sql-reference/data-types/string.md) ClickHouse data type will be displayed as `TEXT` in [SHOW COLUMNS](../../sql-reference/statements/show.md#show_columns).

Has an effect only when the connection is made through the MySQL wire protocol.

- 0 - Use `BLOB`.
- 1 - Use `TEXT`.
)", 0) \
    DECLARE(Bool, mysql_map_fixed_string_to_text_in_show_columns, true, R"(
When enabled, [FixedString](../../sql-reference/data-types/fixedstring.md) ClickHouse data type will be displayed as `TEXT` in [SHOW COLUMNS](../../sql-reference/statements/show.md#show_columns).

Has an effect only when the connection is made through the MySQL wire protocol.

- 0 - Use `BLOB`.
- 1 - Use `TEXT`.
)", 0) \
    \
    DECLARE(UInt64, optimize_min_equality_disjunction_chain_length, 3, R"(
The minimum length of the expression `expr = x1 OR ... expr = xN` for optimization
)", 0) \
    DECLARE(UInt64, optimize_min_inequality_conjunction_chain_length, 3, R"(
The minimum length of the expression `expr <> x1 AND ... expr <> xN` for optimization
)", 0) \
    \
    DECLARE(UInt64, min_bytes_to_use_direct_io, 0, R"(
The minimum data volume required for using direct I/O access to the storage disk.

ClickHouse uses this setting when reading data from tables. If the total storage volume of all the data to be read exceeds `min_bytes_to_use_direct_io` bytes, then ClickHouse reads the data from the storage disk with the `O_DIRECT` option.

Possible values:

- 0 — Direct I/O is disabled.
- Positive integer.
)", 0) \
    DECLARE(UInt64, min_bytes_to_use_mmap_io, 0, R"(
This is an experimental setting. Sets the minimum amount of memory for reading large files without copying data from the kernel to userspace. Recommended threshold is about 64 MB, because [mmap/munmap](https://en.wikipedia.org/wiki/Mmap) is slow. It makes sense only for large files and helps only if data reside in the page cache.

Possible values:

- Positive integer.
- 0 — Big files read with only copying data from kernel to userspace.
)", 0) \
    DECLARE(Bool, checksum_on_read, true, R"(
Validate checksums on reading. It is enabled by default and should be always enabled in production. Please do not expect any benefits in disabling this setting. It may only be used for experiments and benchmarks. The setting is only applicable for tables of MergeTree family. Checksums are always validated for other table engines and when receiving data over the network.
)", 0) \
    \
    DECLARE(Bool, force_index_by_date, false, R"(
Disables query execution if the index can’t be used by date.

Works with tables in the MergeTree family.

If `force_index_by_date=1`, ClickHouse checks whether the query has a date key condition that can be used for restricting data ranges. If there is no suitable condition, it throws an exception. However, it does not check whether the condition reduces the amount of data to read. For example, the condition `Date != ' 2000-01-01 '` is acceptable even when it matches all the data in the table (i.e., running the query requires a full scan). For more information about ranges of data in MergeTree tables, see [MergeTree](../../engines/table-engines/mergetree-family/mergetree.md).
)", 0) \
    DECLARE(Bool, force_primary_key, false, R"(
Disables query execution if indexing by the primary key is not possible.

Works with tables in the MergeTree family.

If `force_primary_key=1`, ClickHouse checks to see if the query has a primary key condition that can be used for restricting data ranges. If there is no suitable condition, it throws an exception. However, it does not check whether the condition reduces the amount of data to read. For more information about data ranges in MergeTree tables, see [MergeTree](../../engines/table-engines/mergetree-family/mergetree.md).
)", 0) \
    DECLARE(Bool, use_skip_indexes, true, R"(
Use data skipping indexes during query execution.

Possible values:

- 0 — Disabled.
- 1 — Enabled.
)", 0) \
    DECLARE(Bool, use_skip_indexes_if_final, false, R"(
Controls whether skipping indexes are used when executing a query with the FINAL modifier.

By default, this setting is disabled because skip indexes may exclude rows (granules) containing the latest data, which could lead to incorrect results. When enabled, skipping indexes are applied even with the FINAL modifier, potentially improving performance but with the risk of missing recent updates.

Possible values:

- 0 — Disabled.
- 1 — Enabled.
)", 0) \
    DECLARE(Bool, materialize_skip_indexes_on_insert, true, R"(
If true skip indexes are calculated on inserts, otherwise skip indexes will be calculated only during merges
)", 0) \
    DECLARE(Bool, materialize_statistics_on_insert, true, R"(
If true statistics are calculated on inserts, otherwise statistics will be calculated only during merges
)", 0) \
    DECLARE(String, ignore_data_skipping_indices, "", R"(
Ignores the skipping indexes specified if used by the query.

Consider the following example:

```sql
CREATE TABLE data
(
    key Int,
    x Int,
    y Int,
    INDEX x_idx x TYPE minmax GRANULARITY 1,
    INDEX y_idx y TYPE minmax GRANULARITY 1,
    INDEX xy_idx (x,y) TYPE minmax GRANULARITY 1
)
Engine=MergeTree()
ORDER BY key;

INSERT INTO data VALUES (1, 2, 3);

SELECT * FROM data;
SELECT * FROM data SETTINGS ignore_data_skipping_indices=''; -- query will produce CANNOT_PARSE_TEXT error.
SELECT * FROM data SETTINGS ignore_data_skipping_indices='x_idx'; -- Ok.
SELECT * FROM data SETTINGS ignore_data_skipping_indices='na_idx'; -- Ok.

SELECT * FROM data WHERE x = 1 AND y = 1 SETTINGS ignore_data_skipping_indices='xy_idx',force_data_skipping_indices='xy_idx' ; -- query will produce INDEX_NOT_USED error, since xy_idx is explicitly ignored.
SELECT * FROM data WHERE x = 1 AND y = 2 SETTINGS ignore_data_skipping_indices='xy_idx';
```

The query without ignoring any indexes:
```sql
EXPLAIN indexes = 1 SELECT * FROM data WHERE x = 1 AND y = 2;

Expression ((Projection + Before ORDER BY))
  Filter (WHERE)
    ReadFromMergeTree (default.data)
    Indexes:
      PrimaryKey
        Condition: true
        Parts: 1/1
        Granules: 1/1
      Skip
        Name: x_idx
        Description: minmax GRANULARITY 1
        Parts: 0/1
        Granules: 0/1
      Skip
        Name: y_idx
        Description: minmax GRANULARITY 1
        Parts: 0/0
        Granules: 0/0
      Skip
        Name: xy_idx
        Description: minmax GRANULARITY 1
        Parts: 0/0
        Granules: 0/0
```

Ignoring the `xy_idx` index:
```sql
EXPLAIN indexes = 1 SELECT * FROM data WHERE x = 1 AND y = 2 SETTINGS ignore_data_skipping_indices='xy_idx';

Expression ((Projection + Before ORDER BY))
  Filter (WHERE)
    ReadFromMergeTree (default.data)
    Indexes:
      PrimaryKey
        Condition: true
        Parts: 1/1
        Granules: 1/1
      Skip
        Name: x_idx
        Description: minmax GRANULARITY 1
        Parts: 0/1
        Granules: 0/1
      Skip
        Name: y_idx
        Description: minmax GRANULARITY 1
        Parts: 0/0
        Granules: 0/0
```

Works with tables in the MergeTree family.
)", 0) \
    \
    DECLARE(String, force_data_skipping_indices, "", R"(
Disables query execution if passed data skipping indices wasn't used.

Consider the following example:

```sql
CREATE TABLE data
(
    key Int,
    d1 Int,
    d1_null Nullable(Int),
    INDEX d1_idx d1 TYPE minmax GRANULARITY 1,
    INDEX d1_null_idx assumeNotNull(d1_null) TYPE minmax GRANULARITY 1
)
Engine=MergeTree()
ORDER BY key;

SELECT * FROM data_01515;
SELECT * FROM data_01515 SETTINGS force_data_skipping_indices=''; -- query will produce CANNOT_PARSE_TEXT error.
SELECT * FROM data_01515 SETTINGS force_data_skipping_indices='d1_idx'; -- query will produce INDEX_NOT_USED error.
SELECT * FROM data_01515 WHERE d1 = 0 SETTINGS force_data_skipping_indices='d1_idx'; -- Ok.
SELECT * FROM data_01515 WHERE d1 = 0 SETTINGS force_data_skipping_indices='`d1_idx`'; -- Ok (example of full featured parser).
SELECT * FROM data_01515 WHERE d1 = 0 SETTINGS force_data_skipping_indices='`d1_idx`, d1_null_idx'; -- query will produce INDEX_NOT_USED error, since d1_null_idx is not used.
SELECT * FROM data_01515 WHERE d1 = 0 AND assumeNotNull(d1_null) = 0 SETTINGS force_data_skipping_indices='`d1_idx`, d1_null_idx'; -- Ok.
```
)", 0) \
    \
    DECLARE(Float, max_streams_to_max_threads_ratio, 1, R"(
Allows you to use more sources than the number of threads - to more evenly distribute work across threads. It is assumed that this is a temporary solution since it will be possible in the future to make the number of sources equal to the number of threads, but for each source to dynamically select available work for itself.
)", 0) \
    DECLARE(Float, max_streams_multiplier_for_merge_tables, 5, R"(
Ask more streams when reading from Merge table. Streams will be spread across tables that Merge table will use. This allows more even distribution of work across threads and is especially helpful when merged tables differ in size.
)", 0) \
    \
    DECLARE(String, network_compression_method, "LZ4", R"(
Sets the method of data compression that is used for communication between servers and between server and [clickhouse-client](../../interfaces/cli.md).

Possible values:

- `LZ4` — sets LZ4 compression method.
- `ZSTD` — sets ZSTD compression method.

**See Also**

- [network_zstd_compression_level](#network_zstd_compression_level)
)", 0) \
    \
    DECLARE(Int64, network_zstd_compression_level, 1, R"(
Adjusts the level of ZSTD compression. Used only when [network_compression_method](#network_compression_method) is set to `ZSTD`.

Possible values:

- Positive integer from 1 to 15.
)", 0) \
    \
    DECLARE(Int64, zstd_window_log_max, 0, R"(
Allows you to select the max window log of ZSTD (it will not be used for MergeTree family)
)", 0) \
    \
    DECLARE(UInt64, priority, 0, R"(
Priority of the query. 1 - the highest, higher value - lower priority; 0 - do not use priorities.
)", 0) \
    DECLARE(Int64, os_thread_priority, 0, R"(
Sets the priority ([nice](https://en.wikipedia.org/wiki/Nice_(Unix))) for threads that execute queries. The OS scheduler considers this priority when choosing the next thread to run on each available CPU core.

:::note
To use this setting, you need to set the `CAP_SYS_NICE` capability. The `clickhouse-server` package sets it up during installation. Some virtual environments do not allow you to set the `CAP_SYS_NICE` capability. In this case, `clickhouse-server` shows a message about it at the start.
:::

Possible values:

- You can set values in the range `[-20, 19]`.

Lower values mean higher priority. Threads with low `nice` priority values are executed more frequently than threads with high values. High values are preferable for long-running non-interactive queries because it allows them to quickly give up resources in favour of short interactive queries when they arrive.
)", 0) \
    \
    DECLARE(Bool, log_queries, true, R"(
Setting up query logging.

Queries sent to ClickHouse with this setup are logged according to the rules in the [query_log](../../operations/server-configuration-parameters/settings.md/#query-log) server configuration parameter.

Example:

``` text
log_queries=1
```
)", 0) \
    DECLARE(Bool, log_formatted_queries, false, R"(
Allows to log formatted queries to the [system.query_log](../../operations/system-tables/query_log.md) system table (populates `formatted_query` column in the [system.query_log](../../operations/system-tables/query_log.md)).

Possible values:

- 0 — Formatted queries are not logged in the system table.
- 1 — Formatted queries are logged in the system table.
)", 0) \
    DECLARE(LogQueriesType, log_queries_min_type, QueryLogElementType::QUERY_START, R"(
`query_log` minimal type to log.

Possible values:
- `QUERY_START` (`=1`)
- `QUERY_FINISH` (`=2`)
- `EXCEPTION_BEFORE_START` (`=3`)
- `EXCEPTION_WHILE_PROCESSING` (`=4`)

Can be used to limit which entities will go to `query_log`, say you are interested only in errors, then you can use `EXCEPTION_WHILE_PROCESSING`:

``` text
log_queries_min_type='EXCEPTION_WHILE_PROCESSING'
```
)", 0) \
    DECLARE(Milliseconds, log_queries_min_query_duration_ms, 0, R"(
If enabled (non-zero), queries faster than the value of this setting will not be logged (you can think about this as a `long_query_time` for [MySQL Slow Query Log](https://dev.mysql.com/doc/refman/5.7/en/slow-query-log.html)), and this basically means that you will not find them in the following tables:

- `system.query_log`
- `system.query_thread_log`

Only the queries with the following type will get to the log:

- `QUERY_FINISH`
- `EXCEPTION_WHILE_PROCESSING`

- Type: milliseconds
- Default value: 0 (any query)
)", 0) \
    DECLARE(UInt64, log_queries_cut_to_length, 100000, R"(
If query length is greater than a specified threshold (in bytes), then cut query when writing to query log. Also limit the length of printed query in ordinary text log.
)", 0) \
    DECLARE(Float, log_queries_probability, 1., R"(
Allows a user to write to [query_log](../../operations/system-tables/query_log.md), [query_thread_log](../../operations/system-tables/query_thread_log.md), and [query_views_log](../../operations/system-tables/query_views_log.md) system tables only a sample of queries selected randomly with the specified probability. It helps to reduce the load with a large volume of queries in a second.

Possible values:

- 0 — Queries are not logged in the system tables.
- Positive floating-point number in the range [0..1]. For example, if the setting value is `0.5`, about half of the queries are logged in the system tables.
- 1 — All queries are logged in the system tables.
)", 0) \
    \
    DECLARE(Bool, log_processors_profiles, true, R"(
Write time that processor spent during execution/waiting for data to `system.processors_profile_log` table.

See also:

- [`system.processors_profile_log`](../../operations/system-tables/processors_profile_log.md)
- [`EXPLAIN PIPELINE`](../../sql-reference/statements/explain.md#explain-pipeline)
)", 0) \
    DECLARE(DistributedProductMode, distributed_product_mode, DistributedProductMode::DENY, R"(
Changes the behaviour of [distributed subqueries](../../sql-reference/operators/in.md).

ClickHouse applies this setting when the query contains the product of distributed tables, i.e. when the query for a distributed table contains a non-GLOBAL subquery for the distributed table.

Restrictions:

- Only applied for IN and JOIN subqueries.
- Only if the FROM section uses a distributed table containing more than one shard.
- If the subquery concerns a distributed table containing more than one shard.
- Not used for a table-valued [remote](../../sql-reference/table-functions/remote.md) function.

Possible values:

- `deny` — Default value. Prohibits using these types of subqueries (returns the “Double-distributed in/JOIN subqueries is denied” exception).
- `local` — Replaces the database and table in the subquery with local ones for the destination server (shard), leaving the normal `IN`/`JOIN.`
- `global` — Replaces the `IN`/`JOIN` query with `GLOBAL IN`/`GLOBAL JOIN.`
- `allow` — Allows the use of these types of subqueries.
)", IMPORTANT) \
    \
    DECLARE(UInt64, max_concurrent_queries_for_all_users, 0, R"(
Throw exception if the value of this setting is less or equal than the current number of simultaneously processed queries.

Example: `max_concurrent_queries_for_all_users` can be set to 99 for all users and database administrator can set it to 100 for itself to run queries for investigation even when the server is overloaded.

Modifying the setting for one query or user does not affect other queries.

Possible values:

- Positive integer.
- 0 — No limit.

**Example**

``` xml
<max_concurrent_queries_for_all_users>99</max_concurrent_queries_for_all_users>
```

**See Also**

- [max_concurrent_queries](/docs/en/operations/server-configuration-parameters/settings.md/#max_concurrent_queries)
)", 0) \
    DECLARE(UInt64, max_concurrent_queries_for_user, 0, R"(
The maximum number of simultaneously processed queries per user.

Possible values:

- Positive integer.
- 0 — No limit.

**Example**

``` xml
<max_concurrent_queries_for_user>5</max_concurrent_queries_for_user>
```
)", 0) \
    \
    DECLARE(Bool, insert_deduplicate, true, R"(
Enables or disables block deduplication of `INSERT` (for Replicated\* tables).

Possible values:

- 0 — Disabled.
- 1 — Enabled.

By default, blocks inserted into replicated tables by the `INSERT` statement are deduplicated (see [Data Replication](../../engines/table-engines/mergetree-family/replication.md)).
For the replicated tables by default the only 100 of the most recent blocks for each partition are deduplicated (see [replicated_deduplication_window](merge-tree-settings.md/#replicated-deduplication-window), [replicated_deduplication_window_seconds](merge-tree-settings.md/#replicated-deduplication-window-seconds)).
For not replicated tables see [non_replicated_deduplication_window](merge-tree-settings.md/#non-replicated-deduplication-window).
)", 0) \
    DECLARE(Bool, async_insert_deduplicate, false, R"(
For async INSERT queries in the replicated table, specifies that deduplication of inserting blocks should be performed
)", 0) \
    \
    DECLARE(UInt64Auto, insert_quorum, 0, R"(
:::note
This setting is not applicable to SharedMergeTree, see [SharedMergeTree consistency](/docs/en/cloud/reference/shared-merge-tree/#consistency) for more information.
:::

Enables the quorum writes.

- If `insert_quorum < 2`, the quorum writes are disabled.
- If `insert_quorum >= 2`, the quorum writes are enabled.
- If `insert_quorum = 'auto'`, use majority number (`number_of_replicas / 2 + 1`) as quorum number.

Quorum writes

`INSERT` succeeds only when ClickHouse manages to correctly write data to the `insert_quorum` of replicas during the `insert_quorum_timeout`. If for any reason the number of replicas with successful writes does not reach the `insert_quorum`, the write is considered failed and ClickHouse will delete the inserted block from all the replicas where data has already been written.

When `insert_quorum_parallel` is disabled, all replicas in the quorum are consistent, i.e. they contain data from all previous `INSERT` queries (the `INSERT` sequence is linearized). When reading data written using `insert_quorum` and `insert_quorum_parallel` is disabled, you can turn on sequential consistency for `SELECT` queries using [select_sequential_consistency](#select_sequential_consistency).

ClickHouse generates an exception:

- If the number of available replicas at the time of the query is less than the `insert_quorum`.
- When `insert_quorum_parallel` is disabled and an attempt to write data is made when the previous block has not yet been inserted in `insert_quorum` of replicas. This situation may occur if the user tries to perform another `INSERT` query to the same table before the previous one with `insert_quorum` is completed.

See also:

- [insert_quorum_timeout](#insert_quorum_timeout)
- [insert_quorum_parallel](#insert_quorum_parallel)
- [select_sequential_consistency](#select_sequential_consistency)
)", 0) \
    DECLARE(Milliseconds, insert_quorum_timeout, 600000, R"(
Write to a quorum timeout in milliseconds. If the timeout has passed and no write has taken place yet, ClickHouse will generate an exception and the client must repeat the query to write the same block to the same or any other replica.

See also:

- [insert_quorum](#insert_quorum)
- [insert_quorum_parallel](#insert_quorum_parallel)
- [select_sequential_consistency](#select_sequential_consistency)
)", 0) \
    DECLARE(Bool, insert_quorum_parallel, true, R"(
:::note
This setting is not applicable to SharedMergeTree, see [SharedMergeTree consistency](/docs/en/cloud/reference/shared-merge-tree/#consistency) for more information.
:::

Enables or disables parallelism for quorum `INSERT` queries. If enabled, additional `INSERT` queries can be sent while previous queries have not yet finished. If disabled, additional writes to the same table will be rejected.

Possible values:

- 0 — Disabled.
- 1 — Enabled.

See also:

- [insert_quorum](#insert_quorum)
- [insert_quorum_timeout](#insert_quorum_timeout)
- [select_sequential_consistency](#select_sequential_consistency)
)", 0) \
    DECLARE(UInt64, select_sequential_consistency, 0, R"(
:::note
This setting differ in behavior between SharedMergeTree and ReplicatedMergeTree, see [SharedMergeTree consistency](/docs/en/cloud/reference/shared-merge-tree/#consistency) for more information about the behavior of `select_sequential_consistency` in SharedMergeTree.
:::

Enables or disables sequential consistency for `SELECT` queries. Requires `insert_quorum_parallel` to be disabled (enabled by default).

Possible values:

- 0 — Disabled.
- 1 — Enabled.

Usage

When sequential consistency is enabled, ClickHouse allows the client to execute the `SELECT` query only for those replicas that contain data from all previous `INSERT` queries executed with `insert_quorum`. If the client refers to a partial replica, ClickHouse will generate an exception. The SELECT query will not include data that has not yet been written to the quorum of replicas.

When `insert_quorum_parallel` is enabled (the default), then `select_sequential_consistency` does not work. This is because parallel `INSERT` queries can be written to different sets of quorum replicas so there is no guarantee a single replica will have received all writes.

See also:

- [insert_quorum](#insert_quorum)
- [insert_quorum_timeout](#insert_quorum_timeout)
- [insert_quorum_parallel](#insert_quorum_parallel)
)", 0) \
    DECLARE(UInt64, table_function_remote_max_addresses, 1000, R"(
Sets the maximum number of addresses generated from patterns for the [remote](../../sql-reference/table-functions/remote.md) function.

Possible values:

- Positive integer.
)", 0) \
    DECLARE(Milliseconds, read_backoff_min_latency_ms, 1000, R"(
Setting to reduce the number of threads in case of slow reads. Pay attention only to reads that took at least that much time.
)", 0) \
    DECLARE(UInt64, read_backoff_max_throughput, 1048576, R"(
Settings to reduce the number of threads in case of slow reads. Count events when the read bandwidth is less than that many bytes per second.
)", 0) \
    DECLARE(Milliseconds, read_backoff_min_interval_between_events_ms, 1000, R"(
Settings to reduce the number of threads in case of slow reads. Do not pay attention to the event, if the previous one has passed less than a certain amount of time.
)", 0) \
    DECLARE(UInt64, read_backoff_min_events, 2, R"(
Settings to reduce the number of threads in case of slow reads. The number of events after which the number of threads will be reduced.
)", 0) \
    \
    DECLARE(UInt64, read_backoff_min_concurrency, 1, R"(
Settings to try keeping the minimal number of threads in case of slow reads.
)", 0) \
    \
    DECLARE(Float, memory_tracker_fault_probability, 0., R"(
For testing of `exception safety` - throw an exception every time you allocate memory with the specified probability.
)", 0) \
    DECLARE(Float, merge_tree_read_split_ranges_into_intersecting_and_non_intersecting_injection_probability, 0.0, R"(
For testing of `PartsSplitter` - split read ranges into intersecting and non intersecting every time you read from MergeTree with the specified probability.
)", 0) \
    \
    DECLARE(Bool, enable_http_compression, false, R"(
Enables or disables data compression in the response to an HTTP request.

For more information, read the [HTTP interface description](../../interfaces/http.md).

Possible values:

- 0 — Disabled.
- 1 — Enabled.
)", 0) \
    DECLARE(Int64, http_zlib_compression_level, 3, R"(
Sets the level of data compression in the response to an HTTP request if [enable_http_compression = 1](#enable_http_compression).

Possible values: Numbers from 1 to 9.
)", 0) \
    \
    DECLARE(Bool, http_native_compression_disable_checksumming_on_decompress, false, R"(
Enables or disables checksum verification when decompressing the HTTP POST data from the client. Used only for ClickHouse native compression format (not used with `gzip` or `deflate`).

For more information, read the [HTTP interface description](../../interfaces/http.md).

Possible values:

- 0 — Disabled.
- 1 — Enabled.
)", 0) \
    DECLARE(Map, http_response_headers, "", R"(
Allows to add or override HTTP headers which the server will return in the response with a successful query result.
This only affects the HTTP interface.

If the header is already set by default, the provided value will override it.
If the header was not set by default, it will be added to the list of headers.
Headers that are set by the server by default and not overridden by this setting, will remain.

The setting allows you to set a header to a constant value. Currently there is no way to set a header to a dynamically calculated value.

Neither names or values can contain ASCII control characters.

If you implement a UI application which allows users to modify settings but at the same time makes decisions based on the returned headers, it is recommended to restrict this setting to readonly.

Example: `SET http_response_headers = '{"Content-Type": "image/png"}'`
)", 0) \
    \
    DECLARE(String, count_distinct_implementation, "uniqExact", R"(
Specifies which of the `uniq*` functions should be used to perform the [COUNT(DISTINCT ...)](../../sql-reference/aggregate-functions/reference/count.md/#agg_function-count) construction.

Possible values:

- [uniq](../../sql-reference/aggregate-functions/reference/uniq.md/#agg_function-uniq)
- [uniqCombined](../../sql-reference/aggregate-functions/reference/uniqcombined.md/#agg_function-uniqcombined)
- [uniqCombined64](../../sql-reference/aggregate-functions/reference/uniqcombined64.md/#agg_function-uniqcombined64)
- [uniqHLL12](../../sql-reference/aggregate-functions/reference/uniqhll12.md/#agg_function-uniqhll12)
- [uniqExact](../../sql-reference/aggregate-functions/reference/uniqexact.md/#agg_function-uniqexact)
)", 0) \
    \
    DECLARE(Bool, add_http_cors_header, false, R"(
Write add http CORS header.
)", 0) \
    \
    DECLARE(UInt64, max_http_get_redirects, 0, R"(
Max number of HTTP GET redirects hops allowed. Ensures additional security measures are in place to prevent a malicious server from redirecting your requests to unexpected services.\n\nIt is the case when an external server redirects to another address, but that address appears to be internal to the company's infrastructure, and by sending an HTTP request to an internal server, you could request an internal API from the internal network, bypassing the auth, or even query other services, such as Redis or Memcached. When you don't have an internal infrastructure (including something running on your localhost), or you trust the server, it is safe to allow redirects. Although keep in mind, that if the URL uses HTTP instead of HTTPS, and you will have to trust not only the remote server but also your ISP and every network in the middle.
)", 0) \
    \
    DECLARE(Bool, use_client_time_zone, false, R"(
Use client timezone for interpreting DateTime string values, instead of adopting server timezone.
)", 0) \
    \
    DECLARE(Bool, send_progress_in_http_headers, false, R"(
Enables or disables `X-ClickHouse-Progress` HTTP response headers in `clickhouse-server` responses.

For more information, read the [HTTP interface description](../../interfaces/http.md).

Possible values:

- 0 — Disabled.
- 1 — Enabled.
)", 0) \
    \
    DECLARE(UInt64, http_headers_progress_interval_ms, 100, R"(
Do not send HTTP headers X-ClickHouse-Progress more frequently than at each specified interval.
)", 0) \
    DECLARE(Bool, http_wait_end_of_query, false, R"(
Enable HTTP response buffering on the server-side.
)", 0) \
    DECLARE(Bool, http_write_exception_in_output_format, true, R"(
Write exception in output format to produce valid output. Works with JSON and XML formats.
)", 0) \
    DECLARE(UInt64, http_response_buffer_size, 0, R"(
The number of bytes to buffer in the server memory before sending a HTTP response to the client or flushing to disk (when http_wait_end_of_query is enabled).
)", 0) \
    \
    DECLARE(Bool, fsync_metadata, true, R"(
Enables or disables [fsync](http://pubs.opengroup.org/onlinepubs/9699919799/functions/fsync.html) when writing `.sql` files. Enabled by default.

It makes sense to disable it if the server has millions of tiny tables that are constantly being created and destroyed.
)", 0)    \
    \
    DECLARE(Bool, join_use_nulls, false, R"(
Sets the type of [JOIN](../../sql-reference/statements/select/join.md) behaviour. When merging tables, empty cells may appear. ClickHouse fills them differently based on this setting.

Possible values:

- 0 — The empty cells are filled with the default value of the corresponding field type.
- 1 — `JOIN` behaves the same way as in standard SQL. The type of the corresponding field is converted to [Nullable](../../sql-reference/data-types/nullable.md/#data_type-nullable), and empty cells are filled with [NULL](../../sql-reference/syntax.md).
)", IMPORTANT) \
    \
    DECLARE(UInt64, join_output_by_rowlist_perkey_rows_threshold, 5, R"(
The lower limit of per-key average rows in the right table to determine whether to output by row list in hash join.
)", 0) \
    DECLARE(JoinStrictness, join_default_strictness, JoinStrictness::All, R"(
Sets default strictness for [JOIN clauses](../../sql-reference/statements/select/join.md/#select-join).

Possible values:

- `ALL` — If the right table has several matching rows, ClickHouse creates a [Cartesian product](https://en.wikipedia.org/wiki/Cartesian_product) from matching rows. This is the normal `JOIN` behaviour from standard SQL.
- `ANY` — If the right table has several matching rows, only the first one found is joined. If the right table has only one matching row, the results of `ANY` and `ALL` are the same.
- `ASOF` — For joining sequences with an uncertain match.
- `Empty string` — If `ALL` or `ANY` is not specified in the query, ClickHouse throws an exception.
)", 0) \
    DECLARE(Bool, any_join_distinct_right_table_keys, false, R"(
Enables legacy ClickHouse server behaviour in `ANY INNER|LEFT JOIN` operations.

:::note
Use this setting only for backward compatibility if your use cases depend on legacy `JOIN` behaviour.
:::

When the legacy behaviour is enabled:

- Results of `t1 ANY LEFT JOIN t2` and `t2 ANY RIGHT JOIN t1` operations are not equal because ClickHouse uses the logic with many-to-one left-to-right table keys mapping.
- Results of `ANY INNER JOIN` operations contain all rows from the left table like the `SEMI LEFT JOIN` operations do.

When the legacy behaviour is disabled:

- Results of `t1 ANY LEFT JOIN t2` and `t2 ANY RIGHT JOIN t1` operations are equal because ClickHouse uses the logic which provides one-to-many keys mapping in `ANY RIGHT JOIN` operations.
- Results of `ANY INNER JOIN` operations contain one row per key from both the left and right tables.

Possible values:

- 0 — Legacy behaviour is disabled.
- 1 — Legacy behaviour is enabled.

See also:

- [JOIN strictness](../../sql-reference/statements/select/join.md/#join-settings)
)", IMPORTANT) \
    DECLARE(Bool, single_join_prefer_left_table, true, R"(
For single JOIN in case of identifier ambiguity prefer left table
)", IMPORTANT) \
    \
DECLARE(BoolAuto, query_plan_join_swap_table, Field("auto"), R"(
    Determine which side of the join should be the build table (also called inner, the one inserted into the hash table for a hash join) in the query plan. This setting is supported only for `ALL` join strictness with the `JOIN ON` clause. Possible values are:
    - 'auto': Let the planner decide which table to use as the build table.
    - 'false': Never swap tables (the right table is the build table).
    - 'true': Always swap tables (the left table is the build table).
)", 0) \
    \
    DECLARE(UInt64, preferred_block_size_bytes, 1000000, R"(
This setting adjusts the data block size for query processing and represents additional fine-tuning to the more rough 'max_block_size' setting. If the columns are large and with 'max_block_size' rows the block size is likely to be larger than the specified amount of bytes, its size will be lowered for better CPU cache locality.
)", 0) \
    \
    DECLARE(UInt64, max_replica_delay_for_distributed_queries, 300, R"(
Disables lagging replicas for distributed queries. See [Replication](../../engines/table-engines/mergetree-family/replication.md).

Sets the time in seconds. If a replica's lag is greater than or equal to the set value, this replica is not used.

Possible values:

- Positive integer.
- 0 — Replica lags are not checked.

To prevent the use of any replica with a non-zero lag, set this parameter to 1.

Used when performing `SELECT` from a distributed table that points to replicated tables.
)", 0) \
    DECLARE(Bool, fallback_to_stale_replicas_for_distributed_queries, true, R"(
Forces a query to an out-of-date replica if updated data is not available. See [Replication](../../engines/table-engines/mergetree-family/replication.md).

ClickHouse selects the most relevant from the outdated replicas of the table.

Used when performing `SELECT` from a distributed table that points to replicated tables.

By default, 1 (enabled).
)", 0) \
    DECLARE(UInt64, preferred_max_column_in_block_size_bytes, 0, R"(
Limit on max column size in block while reading. Helps to decrease cache misses count. Should be close to L2 cache size.
)", 0) \
    \
    DECLARE(UInt64, parts_to_delay_insert, 0, R"(
If the destination table contains at least that many active parts in a single partition, artificially slow down insert into table.
)", 0) \
    DECLARE(UInt64, parts_to_throw_insert, 0, R"(
If more than this number active parts in a single partition of the destination table, throw 'Too many parts ...' exception.
)", 0) \
    DECLARE(UInt64, number_of_mutations_to_delay, 0, R"(
If the mutated table contains at least that many unfinished mutations, artificially slow down mutations of table. 0 - disabled
)", 0) \
    DECLARE(UInt64, number_of_mutations_to_throw, 0, R"(
If the mutated table contains at least that many unfinished mutations, throw 'Too many mutations ...' exception. 0 - disabled
)", 0) \
    DECLARE(Int64, distributed_ddl_task_timeout, 180, R"(
Sets timeout for DDL query responses from all hosts in cluster. If a DDL request has not been performed on all hosts, a response will contain a timeout error and a request will be executed in an async mode. Negative value means infinite.

Possible values:

- Positive integer.
- 0 — Async mode.
- Negative integer — infinite timeout.
)", 0) \
    DECLARE(Milliseconds, stream_flush_interval_ms, 7500, R"(
Works for tables with streaming in the case of a timeout, or when a thread generates [max_insert_block_size](#max_insert_block_size) rows.

The default value is 7500.

The smaller the value, the more often data is flushed into the table. Setting the value too low leads to poor performance.
)", 0) \
    DECLARE(Milliseconds, stream_poll_timeout_ms, 500, R"(
Timeout for polling data from/to streaming storages.
)", 0) \
    DECLARE(UInt64, min_free_disk_bytes_to_perform_insert, 0, R"(
Minimum free disk space bytes to perform an insert.
)", 0) \
    DECLARE(Float, min_free_disk_ratio_to_perform_insert, 0.0, R"(
Minimum free disk space ratio to perform an insert.
)", 0) \
    \
    DECLARE(Bool, final, false, R"(
Automatically applies [FINAL](../../sql-reference/statements/select/from.md#final-modifier) modifier to all tables in a query, to tables where [FINAL](../../sql-reference/statements/select/from.md#final-modifier) is applicable, including joined tables and tables in sub-queries, and
distributed tables.

Possible values:

- 0 - disabled
- 1 - enabled

Example:

```sql
CREATE TABLE test
(
    key Int64,
    some String
)
ENGINE = ReplacingMergeTree
ORDER BY key;

INSERT INTO test FORMAT Values (1, 'first');
INSERT INTO test FORMAT Values (1, 'second');

SELECT * FROM test;
┌─key─┬─some───┐
│   1 │ second │
└─────┴────────┘
┌─key─┬─some──┐
│   1 │ first │
└─────┴───────┘

SELECT * FROM test SETTINGS final = 1;
┌─key─┬─some───┐
│   1 │ second │
└─────┴────────┘

SET final = 1;
SELECT * FROM test;
┌─key─┬─some───┐
│   1 │ second │
└─────┴────────┘
```
)", 0) \
    \
    DECLARE(Bool, partial_result_on_first_cancel, false, R"(
Allows query to return a partial result after cancel.
)", 0) \
    \
    DECLARE(Bool, ignore_on_cluster_for_replicated_udf_queries, false, R"(
Ignore ON CLUSTER clause for replicated UDF management queries.
)", 0) \
    DECLARE(Bool, ignore_on_cluster_for_replicated_access_entities_queries, false, R"(
Ignore ON CLUSTER clause for replicated access entities management queries.
)", 0) \
    DECLARE(Bool, ignore_on_cluster_for_replicated_named_collections_queries, false, R"(
Ignore ON CLUSTER clause for replicated named collections management queries.
)", 0) \
    /** Settings for testing hedged requests */ \
    DECLARE(Milliseconds, sleep_in_send_tables_status_ms, 0, R"(
Time to sleep in sending tables status response in TCPHandler
)", 0) \
    DECLARE(Milliseconds, sleep_in_send_data_ms, 0, R"(
Time to sleep in sending data in TCPHandler
)", 0) \
    DECLARE(Milliseconds, sleep_after_receiving_query_ms, 0, R"(
Time to sleep after receiving query in TCPHandler
)", 0) \
    DECLARE(UInt64, unknown_packet_in_send_data, 0, R"(
Send unknown packet instead of data Nth data packet
)", 0) \
    \
    DECLARE(Bool, insert_allow_materialized_columns, false, R"(
If setting is enabled, Allow materialized columns in INSERT.
)", 0) \
    DECLARE(Seconds, http_connection_timeout, DEFAULT_HTTP_READ_BUFFER_CONNECTION_TIMEOUT, R"(
HTTP connection timeout (in seconds).

Possible values:

- Any positive integer.
- 0 - Disabled (infinite timeout).
)", 0) \
    DECLARE(Seconds, http_send_timeout, DEFAULT_HTTP_READ_BUFFER_TIMEOUT, R"(
HTTP send timeout (in seconds).

Possible values:

- Any positive integer.
- 0 - Disabled (infinite timeout).

:::note
It's applicable only to the default profile. A server reboot is required for the changes to take effect.
:::
)", 0) \
    DECLARE(Seconds, http_receive_timeout, DEFAULT_HTTP_READ_BUFFER_TIMEOUT, R"(
HTTP receive timeout (in seconds).

Possible values:

- Any positive integer.
- 0 - Disabled (infinite timeout).
)", 0) \
    DECLARE(UInt64, http_max_uri_size, 1048576, R"(
Sets the maximum URI length of an HTTP request.

Possible values:

- Positive integer.
)", 0) \
    DECLARE(UInt64, http_max_fields, 1000000, R"(
Maximum number of fields in HTTP header
)", 0) \
    DECLARE(UInt64, http_max_field_name_size, 128 * 1024, R"(
Maximum length of field name in HTTP header
)", 0) \
    DECLARE(UInt64, http_max_field_value_size, 128 * 1024, R"(
Maximum length of field value in HTTP header
)", 0) \
    DECLARE(Bool, http_skip_not_found_url_for_globs, true, R"(
Skip URLs for globs with HTTP_NOT_FOUND error
)", 0) \
    DECLARE(Bool, http_make_head_request, true, R"(
The `http_make_head_request` setting allows the execution of a `HEAD` request while reading data from HTTP to retrieve information about the file to be read, such as its size. Since it's enabled by default, it may be desirable to disable this setting in cases where the server does not support `HEAD` requests.
)", 0) \
    DECLARE(Bool, optimize_throw_if_noop, false, R"(
Enables or disables throwing an exception if an [OPTIMIZE](../../sql-reference/statements/optimize.md) query didn’t perform a merge.

By default, `OPTIMIZE` returns successfully even if it didn’t do anything. This setting lets you differentiate these situations and get the reason in an exception message.

Possible values:

- 1 — Throwing an exception is enabled.
- 0 — Throwing an exception is disabled.
)", 0) \
    DECLARE(Bool, use_index_for_in_with_subqueries, true, R"(
Try using an index if there is a subquery or a table expression on the right side of the IN operator.
)", 0) \
    DECLARE(UInt64, use_index_for_in_with_subqueries_max_values, 0, R"(
The maximum size of the set in the right-hand side of the IN operator to use table index for filtering. It allows to avoid performance degradation and higher memory usage due to the preparation of additional data structures for large queries. Zero means no limit.
)", 0) \
    DECLARE(Bool, analyze_index_with_space_filling_curves, true, R"(
If a table has a space-filling curve in its index, e.g. `ORDER BY mortonEncode(x, y)` or `ORDER BY hilbertEncode(x, y)`, and the query has conditions on its arguments, e.g. `x >= 10 AND x <= 20 AND y >= 20 AND y <= 30`, use the space-filling curve for index analysis.
)", 0) \
    DECLARE(Bool, joined_subquery_requires_alias, true, R"(
Force joined subqueries and table functions to have aliases for correct name qualification.
)", 0) \
    DECLARE(Bool, empty_result_for_aggregation_by_empty_set, false, R"(
Return empty result when aggregating without keys on empty set.
)", 0) \
    DECLARE(Bool, empty_result_for_aggregation_by_constant_keys_on_empty_set, true, R"(
Return empty result when aggregating by constant keys on empty set.
)", 0) \
    DECLARE(Bool, allow_distributed_ddl, true, R"(
If it is set to true, then a user is allowed to executed distributed DDL queries.
)", 0) \
    DECLARE(Bool, allow_suspicious_codecs, false, R"(
If it is set to true, allow to specify meaningless compression codecs.
)", 0) \
    DECLARE(Bool, enable_zstd_qat_codec, false, R"(
If turned on, the ZSTD_QAT codec may be used to compress columns.
)", 0) \
    DECLARE(UInt64, query_profiler_real_time_period_ns, QUERY_PROFILER_DEFAULT_SAMPLE_RATE_NS, R"(
Sets the period for a real clock timer of the [query profiler](../../operations/optimizing-performance/sampling-query-profiler.md). Real clock timer counts wall-clock time.

Possible values:

- Positive integer number, in nanoseconds.

    Recommended values:

            - 10000000 (100 times a second) nanoseconds and less for single queries.
            - 1000000000 (once a second) for cluster-wide profiling.

- 0 for turning off the timer.

**Temporarily disabled in ClickHouse Cloud.**

See also:

- System table [trace_log](../../operations/system-tables/trace_log.md/#system_tables-trace_log)
)", 0) \
    DECLARE(UInt64, query_profiler_cpu_time_period_ns, QUERY_PROFILER_DEFAULT_SAMPLE_RATE_NS, R"(
Sets the period for a CPU clock timer of the [query profiler](../../operations/optimizing-performance/sampling-query-profiler.md). This timer counts only CPU time.

Possible values:

- A positive integer number of nanoseconds.

    Recommended values:

            - 10000000 (100 times a second) nanoseconds and more for single queries.
            - 1000000000 (once a second) for cluster-wide profiling.

- 0 for turning off the timer.

**Temporarily disabled in ClickHouse Cloud.**

See also:

- System table [trace_log](../../operations/system-tables/trace_log.md/#system_tables-trace_log)
)", 0) \
    DECLARE(Bool, metrics_perf_events_enabled, false, R"(
If enabled, some of the perf events will be measured throughout queries' execution.
)", 0) \
    DECLARE(String, metrics_perf_events_list, "", R"(
Comma separated list of perf metrics that will be measured throughout queries' execution. Empty means all events. See PerfEventInfo in sources for the available events.
)", 0) \
    DECLARE(Float, opentelemetry_start_trace_probability, 0., R"(
Sets the probability that the ClickHouse can start a trace for executed queries (if no parent [trace context](https://www.w3.org/TR/trace-context/) is supplied).

Possible values:

- 0 — The trace for all executed queries is disabled (if no parent trace context is supplied).
- Positive floating-point number in the range [0..1]. For example, if the setting value is `0,5`, ClickHouse can start a trace on average for half of the queries.
- 1 — The trace for all executed queries is enabled.
)", 0) \
    DECLARE(Bool, opentelemetry_trace_processors, false, R"(
Collect OpenTelemetry spans for processors.
)", 0) \
    DECLARE(Bool, prefer_column_name_to_alias, false, R"(
Enables or disables using the original column names instead of aliases in query expressions and clauses. It especially matters when alias is the same as the column name, see [Expression Aliases](../../sql-reference/syntax.md/#notes-on-usage). Enable this setting to make aliases syntax rules in ClickHouse more compatible with most other database engines.

Possible values:

- 0 — The column name is substituted with the alias.
- 1 — The column name is not substituted with the alias.

**Example**

The difference between enabled and disabled:

Query:

```sql
SET prefer_column_name_to_alias = 0;
SELECT avg(number) AS number, max(number) FROM numbers(10);
```

Result:

```text
Received exception from server (version 21.5.1):
Code: 184. DB::Exception: Received from localhost:9000. DB::Exception: Aggregate function avg(number) is found inside another aggregate function in query: While processing avg(number) AS number.
```

Query:

```sql
SET prefer_column_name_to_alias = 1;
SELECT avg(number) AS number, max(number) FROM numbers(10);
```

Result:

```text
┌─number─┬─max(number)─┐
│    4.5 │           9 │
└────────┴─────────────┘
```
)", 0) \
    \
    DECLARE(Bool, prefer_global_in_and_join, false, R"(
Enables the replacement of `IN`/`JOIN` operators with `GLOBAL IN`/`GLOBAL JOIN`.

Possible values:

- 0 — Disabled. `IN`/`JOIN` operators are not replaced with `GLOBAL IN`/`GLOBAL JOIN`.
- 1 — Enabled. `IN`/`JOIN` operators are replaced with `GLOBAL IN`/`GLOBAL JOIN`.

**Usage**

Although `SET distributed_product_mode=global` can change the queries behavior for the distributed tables, it's not suitable for local tables or tables from external resources. Here is when the `prefer_global_in_and_join` setting comes into play.

For example, we have query serving nodes that contain local tables, which are not suitable for distribution. We need to scatter their data on the fly during distributed processing with the `GLOBAL` keyword — `GLOBAL IN`/`GLOBAL JOIN`.

Another use case of `prefer_global_in_and_join` is accessing tables created by external engines. This setting helps to reduce the number of calls to external sources while joining such tables: only one call per query.

**See also:**

- [Distributed subqueries](../../sql-reference/operators/in.md/#select-distributed-subqueries) for more information on how to use `GLOBAL IN`/`GLOBAL JOIN`
)", 0) \
    DECLARE(Bool, enable_vertical_final, true, R"(
If enable, remove duplicated rows during FINAL by marking rows as deleted and filtering them later instead of merging rows
)", 0) \
    \
    \
    /** Limits during query execution are part of the settings. \
      * Used to provide a more safe execution of queries from the user interface. \
      * Basically, limits are checked for each block (not every row). That is, the limits can be slightly violated. \
      * Almost all limits apply only to SELECTs. \
      * Almost all limits apply to each stream individually. \
      */ \
    \
    DECLARE(UInt64, max_rows_to_read, 0, R"(
Limit on read rows from the most 'deep' sources. That is, only in the deepest subquery. When reading from a remote server, it is only checked on a remote server.
)", 0) \
    DECLARE(UInt64, max_bytes_to_read, 0, R"(
Limit on read bytes (after decompression) from the most 'deep' sources. That is, only in the deepest subquery. When reading from a remote server, it is only checked on a remote server.
)", 0) \
    DECLARE(OverflowMode, read_overflow_mode, OverflowMode::THROW, R"(
What to do when the limit is exceeded.
)", 0) \
    \
    DECLARE(UInt64, max_rows_to_read_leaf, 0, R"(
Limit on read rows on the leaf nodes for distributed queries. Limit is applied for local reads only, excluding the final merge stage on the root node. Note, the setting is unstable with prefer_localhost_replica=1.
)", 0) \
    DECLARE(UInt64, max_bytes_to_read_leaf, 0, R"(
Limit on read bytes (after decompression) on the leaf nodes for distributed queries. Limit is applied for local reads only, excluding the final merge stage on the root node. Note, the setting is unstable with prefer_localhost_replica=1.
)", 0) \
    DECLARE(OverflowMode, read_overflow_mode_leaf, OverflowMode::THROW, R"(
What to do when the leaf limit is exceeded.
)", 0) \
    \
    DECLARE(UInt64, max_rows_to_group_by, 0, R"(
If aggregation during GROUP BY is generating more than the specified number of rows (unique GROUP BY keys), the behavior will be determined by the 'group_by_overflow_mode' which by default is - throw an exception, but can be also switched to an approximate GROUP BY mode.
)", 0) \
    DECLARE(OverflowModeGroupBy, group_by_overflow_mode, OverflowMode::THROW, R"(
What to do when the limit is exceeded.
)", 0) \
    DECLARE(UInt64, max_bytes_before_external_group_by, 0, R"(
If memory usage during GROUP BY operation is exceeding this threshold in bytes, activate the 'external aggregation' mode (spill data to disk). Recommended value is half of the available system memory.
)", 0) \
    DECLARE(Double, max_bytes_ratio_before_external_group_by, 0., R"(
Ratio of used memory before enabling external GROUP BY. If you set it to 0.6 the external GROUP BY will be used once the memory usage will reach 60% of allowed memory for query.
)", 0) \
    \
    DECLARE(UInt64, max_rows_to_sort, 0, R"(
If more than the specified amount of records have to be processed for ORDER BY operation, the behavior will be determined by the 'sort_overflow_mode' which by default is - throw an exception
)", 0) \
    DECLARE(UInt64, max_bytes_to_sort, 0, R"(
If more than the specified amount of (uncompressed) bytes have to be processed for ORDER BY operation, the behavior will be determined by the 'sort_overflow_mode' which by default is - throw an exception
)", 0) \
    DECLARE(OverflowMode, sort_overflow_mode, OverflowMode::THROW, R"(
What to do when the limit is exceeded.
)", 0) \
    DECLARE(UInt64, prefer_external_sort_block_bytes, DEFAULT_BLOCK_SIZE * 256, R"(
Prefer maximum block bytes for external sort, reduce the memory usage during merging.
)", 0) \
    DECLARE(UInt64, max_bytes_before_external_sort, 0, R"(
If memory usage during ORDER BY operation is exceeding this threshold in bytes, activate the 'external sorting' mode (spill data to disk). Recommended value is half of the available system memory.
)", 0) \
    DECLARE(Double, max_bytes_ratio_before_external_sort, 0., R"(
Ratio of used memory before enabling external ORDER BY. If you set it to 0.6 the external ORDER BY will be used once the memory usage will reach 60% of allowed memory for query.
)", 0) \
    DECLARE(UInt64, max_bytes_before_remerge_sort, 1000000000, R"(
In case of ORDER BY with LIMIT, when memory usage is higher than specified threshold, perform additional steps of merging blocks before final merge to keep just top LIMIT rows.
)", 0) \
    DECLARE(Float, remerge_sort_lowered_memory_bytes_ratio, 2., R"(
If memory usage after remerge does not reduced by this ratio, remerge will be disabled.
)", 0) \
    \
    DECLARE(UInt64, max_result_rows, 0, R"(
Limit on result size in rows. The query will stop after processing a block of data if the threshold is met, but it will not cut the last block of the result, therefore the result size can be larger than the threshold.
)", 0) \
    DECLARE(UInt64, max_result_bytes, 0, R"(
Limit on result size in bytes (uncompressed).  The query will stop after processing a block of data if the threshold is met, but it will not cut the last block of the result, therefore the result size can be larger than the threshold. Caveats: the result size in memory is taken into account for this threshold. Even if the result size is small, it can reference larger data structures in memory, representing dictionaries of LowCardinality columns, and Arenas of AggregateFunction columns, so the threshold can be exceeded despite the small result size. The setting is fairly low level and should be used with caution.
)", 0) \
    DECLARE(OverflowMode, result_overflow_mode, OverflowMode::THROW, R"(
What to do when the limit is exceeded.
)", 0) \
    \
    /* TODO: Check also when merging and finalizing aggregate functions. */ \
    DECLARE(Seconds, max_execution_time, 0, R"(
If query runtime exceeds the specified number of seconds, the behavior will be determined by the 'timeout_overflow_mode', which by default is - throw an exception. Note that the timeout is checked and the query can stop only in designated places during data processing. It currently cannot stop during merging of aggregation states or during query analysis, and the actual run time will be higher than the value of this setting.
)", 0) \
    DECLARE(OverflowMode, timeout_overflow_mode, OverflowMode::THROW, R"(
What to do when the limit is exceeded.
)", 0) \
    DECLARE(Seconds, max_execution_time_leaf, 0, R"(
Similar semantic to max_execution_time but only apply on leaf node for distributed queries, the time out behavior will be determined by 'timeout_overflow_mode_leaf' which by default is - throw an exception
)", 0) \
    DECLARE(OverflowMode, timeout_overflow_mode_leaf, OverflowMode::THROW, R"(
What to do when the leaf limit is exceeded.
)", 0) \
    \
    DECLARE(UInt64, min_execution_speed, 0, R"(
Minimum number of execution rows per second.
)", 0) \
    DECLARE(UInt64, max_execution_speed, 0, R"(
Maximum number of execution rows per second.
)", 0) \
    DECLARE(UInt64, min_execution_speed_bytes, 0, R"(
Minimum number of execution bytes per second.
)", 0) \
    DECLARE(UInt64, max_execution_speed_bytes, 0, R"(
Maximum number of execution bytes per second.
)", 0) \
    DECLARE(Seconds, timeout_before_checking_execution_speed, 10, R"(
Check that the speed is not too low after the specified time has elapsed.
)", 0) \
    DECLARE(Seconds, max_estimated_execution_time, 0, R"(
Maximum query estimate execution time in seconds.
)", 0) \
    \
    DECLARE(UInt64, max_columns_to_read, 0, R"(
If a query requires reading more than specified number of columns, exception is thrown. Zero value means unlimited. This setting is useful to prevent too complex queries.
)", 0) \
    DECLARE(UInt64, max_temporary_columns, 0, R"(
If a query generates more than the specified number of temporary columns in memory as a result of intermediate calculation, the exception is thrown. Zero value means unlimited. This setting is useful to prevent too complex queries.
)", 0) \
    DECLARE(UInt64, max_temporary_non_const_columns, 0, R"(
Similar to the 'max_temporary_columns' setting but applies only to non-constant columns. This makes sense because constant columns are cheap and it is reasonable to allow more of them.
)", 0) \
    \
    DECLARE(UInt64, max_sessions_for_user, 0, R"(
Maximum number of simultaneous sessions for a user.
)", 0) \
    \
    DECLARE(UInt64, max_subquery_depth, 100, R"(
If a query has more than the specified number of nested subqueries, throw an exception. This allows you to have a sanity check to protect the users of your cluster from going insane with their queries.
)", 0) \
    DECLARE(UInt64, max_analyze_depth, 5000, R"(
Maximum number of analyses performed by interpreter.
)", 0) \
    DECLARE(UInt64, max_ast_depth, 1000, R"(
Maximum depth of query syntax tree. Checked after parsing.
)", 0) \
    DECLARE(UInt64, max_ast_elements, 50000, R"(
Maximum size of query syntax tree in number of nodes. Checked after parsing.
)", 0) \
    DECLARE(UInt64, max_expanded_ast_elements, 500000, R"(
Maximum size of query syntax tree in number of nodes after expansion of aliases and the asterisk.
)", 0) \
    \
    DECLARE(UInt64, readonly, 0, R"(
0 - no read-only restrictions. 1 - only read requests, as well as changing explicitly allowed settings. 2 - only read requests, as well as changing settings, except for the 'readonly' setting.
)", 0) \
    \
    DECLARE(UInt64, max_rows_in_set, 0, R"(
Maximum size of the set (in number of elements) resulting from the execution of the IN section.
)", 0) \
    DECLARE(UInt64, max_bytes_in_set, 0, R"(
Maximum size of the set (in bytes in memory) resulting from the execution of the IN section.
)", 0) \
    DECLARE(OverflowMode, set_overflow_mode, OverflowMode::THROW, R"(
What to do when the limit is exceeded.
)", 0) \
    \
    DECLARE(UInt64, max_rows_in_join, 0, R"(
Maximum size of the hash table for JOIN (in number of rows).
)", 0) \
    DECLARE(UInt64, max_bytes_in_join, 0, R"(
Maximum size of the hash table for JOIN (in number of bytes in memory).
)", 0) \
    DECLARE(OverflowMode, join_overflow_mode, OverflowMode::THROW, R"(
What to do when the limit is exceeded.
)", 0) \
    DECLARE(Bool, join_any_take_last_row, false, R"(
Changes the behaviour of join operations with `ANY` strictness.

:::note
This setting applies only for `JOIN` operations with [Join](../../engines/table-engines/special/join.md) engine tables.
:::

Possible values:

- 0 — If the right table has more than one matching row, only the first one found is joined.
- 1 — If the right table has more than one matching row, only the last one found is joined.

See also:

- [JOIN clause](../../sql-reference/statements/select/join.md/#select-join)
- [Join table engine](../../engines/table-engines/special/join.md)
- [join_default_strictness](#join_default_strictness)
)", IMPORTANT) \
    DECLARE(JoinAlgorithm, join_algorithm, JoinAlgorithm::DEFAULT, R"(
Specifies which [JOIN](../../sql-reference/statements/select/join.md) algorithm is used.

Several algorithms can be specified, and an available one would be chosen for a particular query based on kind/strictness and table engine.

Possible values:

- default

 This is the equivalent of `hash`, `parallel_hash` or `direct`, if possible (same as `direct,parallel_hash,hash`)

- grace_hash

 [Grace hash join](https://en.wikipedia.org/wiki/Hash_join#Grace_hash_join) is used.  Grace hash provides an algorithm option that provides performant complex joins while limiting memory use.

 The first phase of a grace join reads the right table and splits it into N buckets depending on the hash value of key columns (initially, N is `grace_hash_join_initial_buckets`). This is done in a way to ensure that each bucket can be processed independently. Rows from the first bucket are added to an in-memory hash table while the others are saved to disk. If the hash table grows beyond the memory limit (e.g., as set by [`max_bytes_in_join`](/docs/en/operations/settings/query-complexity.md/#max_bytes_in_join)), the number of buckets is increased and the assigned bucket for each row. Any rows which don’t belong to the current bucket are flushed and reassigned.

 Supports `INNER/LEFT/RIGHT/FULL ALL/ANY JOIN`.

- hash

 [Hash join algorithm](https://en.wikipedia.org/wiki/Hash_join) is used. The most generic implementation that supports all combinations of kind and strictness and multiple join keys that are combined with `OR` in the `JOIN ON` section.

 When using the `hash` algorithm, the right part of `JOIN` is uploaded into RAM.

- parallel_hash

 A variation of `hash` join that splits the data into buckets and builds several hashtables instead of one concurrently to speed up this process.

 When using the `parallel_hash` algorithm, the right part of `JOIN` is uploaded into RAM.

- partial_merge

 A variation of the [sort-merge algorithm](https://en.wikipedia.org/wiki/Sort-merge_join), where only the right table is fully sorted.

 The `RIGHT JOIN` and `FULL JOIN` are supported only with `ALL` strictness (`SEMI`, `ANTI`, `ANY`, and `ASOF` are not supported).

 When using the `partial_merge` algorithm, ClickHouse sorts the data and dumps it to the disk. The `partial_merge` algorithm in ClickHouse differs slightly from the classic realization. First, ClickHouse sorts the right table by joining keys in blocks and creates a min-max index for sorted blocks. Then it sorts parts of the left table by the `join key` and joins them over the right table. The min-max index is also used to skip unneeded right table blocks.

- direct

 This algorithm can be applied when the storage for the right table supports key-value requests.

 The `direct` algorithm performs a lookup in the right table using rows from the left table as keys. It's supported only by special storage such as [Dictionary](../../engines/table-engines/special/dictionary.md/#dictionary) or [EmbeddedRocksDB](../../engines/table-engines/integrations/embedded-rocksdb.md) and only the `LEFT` and `INNER` JOINs.

- auto

 When set to `auto`, `hash` join is tried first, and the algorithm is switched on the fly to another algorithm if the memory limit is violated.

- full_sorting_merge

 [Sort-merge algorithm](https://en.wikipedia.org/wiki/Sort-merge_join) with full sorting joined tables before joining.

- prefer_partial_merge

 ClickHouse always tries to use `partial_merge` join if possible, otherwise, it uses `hash`. *Deprecated*, same as `partial_merge,hash`.
)", 0) \
    DECLARE(UInt64, cross_join_min_rows_to_compress, 10000000, R"(
Minimal count of rows to compress block in CROSS JOIN. Zero value means - disable this threshold. This block is compressed when any of the two thresholds (by rows or by bytes) are reached.
)", 0) \
    DECLARE(UInt64, cross_join_min_bytes_to_compress, 1_GiB, R"(
Minimal size of block to compress in CROSS JOIN. Zero value means - disable this threshold. This block is compressed when any of the two thresholds (by rows or by bytes) are reached.
)", 0) \
    DECLARE(UInt64, default_max_bytes_in_join, 1000000000, R"(
Maximum size of right-side table if limit is required but max_bytes_in_join is not set.
)", 0) \
    DECLARE(UInt64, partial_merge_join_left_table_buffer_bytes, 0, R"(
If not 0 group left table blocks in bigger ones for left-side table in partial merge join. It uses up to 2x of specified memory per joining thread.
)", 0) \
    DECLARE(UInt64, partial_merge_join_rows_in_right_blocks, 65536, R"(
Limits sizes of right-hand join data blocks in partial merge join algorithm for [JOIN](../../sql-reference/statements/select/join.md) queries.

ClickHouse server:

1.  Splits right-hand join data into blocks with up to the specified number of rows.
2.  Indexes each block with its minimum and maximum values.
3.  Unloads prepared blocks to disk if it is possible.

Possible values:

- Any positive integer. Recommended range of values: \[1000, 100000\].
)", 0) \
    DECLARE(UInt64, join_on_disk_max_files_to_merge, 64, R"(
Limits the number of files allowed for parallel sorting in MergeJoin operations when they are executed on disk.

The bigger the value of the setting, the more RAM is used and the less disk I/O is needed.

Possible values:

- Any positive integer, starting from 2.
)", 0) \
    DECLARE(UInt64, max_rows_in_set_to_optimize_join, 0, R"(
Maximal size of the set to filter joined tables by each other's row sets before joining.

Possible values:

- 0 — Disable.
- Any positive integer.
)", 0) \
    \
    DECLARE(Bool, compatibility_ignore_collation_in_create_table, true, R"(
Compatibility ignore collation in create table
)", 0) \
    \
    DECLARE(String, temporary_files_codec, "LZ4", R"(
Sets compression codec for temporary files used in sorting and joining operations on disk.

Possible values:

- LZ4 — [LZ4](https://en.wikipedia.org/wiki/LZ4_(compression_algorithm)) compression is applied.
- NONE — No compression is applied.
)", 0) \
    \
    DECLARE(UInt64, max_rows_to_transfer, 0, R"(
Maximum size (in rows) of the transmitted external table obtained when the GLOBAL IN/JOIN section is executed.
)", 0) \
    DECLARE(UInt64, max_bytes_to_transfer, 0, R"(
Maximum size (in uncompressed bytes) of the transmitted external table obtained when the GLOBAL IN/JOIN section is executed.
)", 0) \
    DECLARE(OverflowMode, transfer_overflow_mode, OverflowMode::THROW, R"(
What to do when the limit is exceeded.
)", 0) \
    \
    DECLARE(UInt64, max_rows_in_distinct, 0, R"(
Maximum number of elements during execution of DISTINCT.
)", 0) \
    DECLARE(UInt64, max_bytes_in_distinct, 0, R"(
Maximum total size of the state (in uncompressed bytes) in memory for the execution of DISTINCT.
)", 0) \
    DECLARE(OverflowMode, distinct_overflow_mode, OverflowMode::THROW, R"(
What to do when the limit is exceeded.
)", 0) \
    \
    DECLARE(UInt64, max_memory_usage, 0, R"(
Maximum memory usage for processing of single query. Zero means unlimited.
)", 0) \
    DECLARE(UInt64, memory_overcommit_ratio_denominator, 1_GiB, R"(
It represents the soft memory limit when the hard limit is reached on the global level.
This value is used to compute the overcommit ratio for the query.
Zero means skip the query.
Read more about [memory overcommit](memory-overcommit.md).
)", 0) \
    DECLARE(UInt64, max_memory_usage_for_user, 0, R"(
Maximum memory usage for processing all concurrently running queries for the user. Zero means unlimited.
)", 0) \
    DECLARE(UInt64, memory_overcommit_ratio_denominator_for_user, 1_GiB, R"(
It represents the soft memory limit when the hard limit is reached on the user level.
This value is used to compute the overcommit ratio for the query.
Zero means skip the query.
Read more about [memory overcommit](memory-overcommit.md).
)", 0) \
    DECLARE(UInt64, max_untracked_memory, (4 * 1024 * 1024), R"(
Small allocations and deallocations are grouped in thread local variable and tracked or profiled only when an amount (in absolute value) becomes larger than the specified value. If the value is higher than 'memory_profiler_step' it will be effectively lowered to 'memory_profiler_step'.
)", 0) \
    DECLARE(UInt64, memory_profiler_step, (4 * 1024 * 1024), R"(
Sets the step of memory profiler. Whenever query memory usage becomes larger than every next step in number of bytes the memory profiler will collect the allocating stacktrace and will write it into [trace_log](../../operations/system-tables/trace_log.md#system_tables-trace_log).

Possible values:

- A positive integer number of bytes.

- 0 for turning off the memory profiler.
)", 0) \
    DECLARE(Float, memory_profiler_sample_probability, 0., R"(
Collect random allocations and deallocations and write them into system.trace_log with 'MemorySample' trace_type. The probability is for every alloc/free regardless of the size of the allocation (can be changed with `memory_profiler_sample_min_allocation_size` and `memory_profiler_sample_max_allocation_size`). Note that sampling happens only when the amount of untracked memory exceeds 'max_untracked_memory'. You may want to set 'max_untracked_memory' to 0 for extra fine-grained sampling.
)", 0) \
    DECLARE(UInt64, memory_profiler_sample_min_allocation_size, 0, R"(
Collect random allocations of size greater or equal than the specified value with probability equal to `memory_profiler_sample_probability`. 0 means disabled. You may want to set 'max_untracked_memory' to 0 to make this threshold work as expected.
)", 0) \
    DECLARE(UInt64, memory_profiler_sample_max_allocation_size, 0, R"(
Collect random allocations of size less or equal than the specified value with probability equal to `memory_profiler_sample_probability`. 0 means disabled. You may want to set 'max_untracked_memory' to 0 to make this threshold work as expected.
)", 0) \
    DECLARE(Bool, trace_profile_events, false, R"(
Enables or disables collecting stacktraces on each update of profile events along with the name of profile event and the value of increment and sending them into [trace_log](../../operations/system-tables/trace_log.md#system_tables-trace_log).

Possible values:

- 1 — Tracing of profile events enabled.
- 0 — Tracing of profile events disabled.
)", 0) \
    \
    DECLARE(UInt64, memory_usage_overcommit_max_wait_microseconds, 5'000'000, R"(
Maximum time thread will wait for memory to be freed in the case of memory overcommit on a user level.
If the timeout is reached and memory is not freed, an exception is thrown.
Read more about [memory overcommit](memory-overcommit.md).
)", 0) \
    \
    DECLARE(UInt64, max_network_bandwidth, 0, R"(
Limits the speed of the data exchange over the network in bytes per second. This setting applies to every query.

Possible values:

- Positive integer.
- 0 — Bandwidth control is disabled.
)", 0) \
    DECLARE(UInt64, max_network_bytes, 0, R"(
Limits the data volume (in bytes) that is received or transmitted over the network when executing a query. This setting applies to every individual query.

Possible values:

- Positive integer.
- 0 — Data volume control is disabled.
)", 0) \
    DECLARE(UInt64, max_network_bandwidth_for_user, 0, R"(
Limits the speed of the data exchange over the network in bytes per second. This setting applies to all concurrently running queries performed by a single user.

Possible values:

- Positive integer.
- 0 — Control of the data speed is disabled.
)", 0)\
    DECLARE(UInt64, max_network_bandwidth_for_all_users, 0, R"(
Limits the speed that data is exchanged at over the network in bytes per second. This setting applies to all concurrently running queries on the server.

Possible values:

- Positive integer.
- 0 — Control of the data speed is disabled.
)", 0) \
    \
    DECLARE(UInt64, max_temporary_data_on_disk_size_for_user, 0, R"(
The maximum amount of data consumed by temporary files on disk in bytes for all concurrently running user queries. Zero means unlimited.
)", 0)\
    DECLARE(UInt64, max_temporary_data_on_disk_size_for_query, 0, R"(
The maximum amount of data consumed by temporary files on disk in bytes for all concurrently running queries. Zero means unlimited.
)", 0)\
    \
    DECLARE(UInt64, backup_restore_keeper_max_retries, 1000, R"(
Max retries for [Zoo]Keeper operations in the middle of a BACKUP or RESTORE operation.
Should be big enough so the whole operation won't fail because of a temporary [Zoo]Keeper failure.
)", 0) \
    DECLARE(UInt64, backup_restore_keeper_retry_initial_backoff_ms, 100, R"(
Initial backoff timeout for [Zoo]Keeper operations during backup or restore
)", 0) \
    DECLARE(UInt64, backup_restore_keeper_retry_max_backoff_ms, 5000, R"(
Max backoff timeout for [Zoo]Keeper operations during backup or restore
)", 0) \
    DECLARE(UInt64, backup_restore_failure_after_host_disconnected_for_seconds, 3600, R"(
If a host during a BACKUP ON CLUSTER or RESTORE ON CLUSTER operation doesn't recreate its ephemeral 'alive' node in ZooKeeper for this amount of time then the whole backup or restore is considered as failed.
This value should be bigger than any reasonable time for a host to reconnect to ZooKeeper after a failure.
Zero means unlimited.
)", 0) \
    DECLARE(UInt64, backup_restore_keeper_max_retries_while_initializing, 20, R"(
Max retries for [Zoo]Keeper operations during the initialization of a BACKUP ON CLUSTER or RESTORE ON CLUSTER operation.
)", 0) \
    DECLARE(UInt64, backup_restore_keeper_max_retries_while_handling_error, 20, R"(
Max retries for [Zoo]Keeper operations while handling an error of a BACKUP ON CLUSTER or RESTORE ON CLUSTER operation.
)", 0) \
    DECLARE(UInt64, backup_restore_finish_timeout_after_error_sec, 180, R"(
How long the initiator should wait for other host to react to the 'error' node and stop their work on the current BACKUP ON CLUSTER or RESTORE ON CLUSTER operation.
)", 0) \
    DECLARE(UInt64, backup_restore_keeper_value_max_size, 1048576, R"(
Maximum size of data of a [Zoo]Keeper's node during backup
)", 0) \
    DECLARE(UInt64, backup_restore_batch_size_for_keeper_multi, 1000, R"(
Maximum size of batch for multi request to [Zoo]Keeper during backup or restore
)", 0) \
    DECLARE(UInt64, backup_restore_batch_size_for_keeper_multiread, 10000, R"(
Maximum size of batch for multiread request to [Zoo]Keeper during backup or restore
)", 0) \
    DECLARE(Float, backup_restore_keeper_fault_injection_probability, 0.0f, R"(
Approximate probability of failure for a keeper request during backup or restore. Valid value is in interval [0.0f, 1.0f]
)", 0) \
    DECLARE(UInt64, backup_restore_keeper_fault_injection_seed, 0, R"(
0 - random seed, otherwise the setting value
)", 0) \
    DECLARE(UInt64, backup_restore_s3_retry_attempts, 1000, R"(
Setting for Aws::Client::RetryStrategy, Aws::Client does retries itself, 0 means no retries. It takes place only for backup/restore.
)", 0) \
    DECLARE(UInt64, max_backup_bandwidth, 0, R"(
The maximum read speed in bytes per second for particular backup on server. Zero means unlimited.
)", 0) \
    \
    DECLARE(Bool, log_profile_events, true, R"(
Log query performance statistics into the query_log, query_thread_log and query_views_log.
)", 0) \
    DECLARE(Bool, log_query_settings, true, R"(
Log query settings into the query_log and OpenTelemetry span log.
)", 0) \
    DECLARE(Bool, log_query_threads, false, R"(
Setting up query threads logging.

Query threads log into the [system.query_thread_log](../../operations/system-tables/query_thread_log.md) table. This setting has effect only when [log_queries](#log-queries) is true. Queries’ threads run by ClickHouse with this setup are logged according to the rules in the [query_thread_log](../../operations/server-configuration-parameters/settings.md/#query_thread_log) server configuration parameter.

Possible values:

- 0 — Disabled.
- 1 — Enabled.

**Example**

``` text
log_query_threads=1
```
)", 0) \
    DECLARE(Bool, log_query_views, true, R"(
Setting up query views logging.

When a query run by ClickHouse with this setting enabled has associated views (materialized or live views), they are logged in the [query_views_log](../../operations/server-configuration-parameters/settings.md/#query_views_log) server configuration parameter.

Example:

``` text
log_query_views=1
```
)", 0) \
    DECLARE(String, log_comment, "", R"(
Specifies the value for the `log_comment` field of the [system.query_log](../system-tables/query_log.md) table and comment text for the server log.

It can be used to improve the readability of server logs. Additionally, it helps to select queries related to the test from the `system.query_log` after running [clickhouse-test](../../development/tests.md).

Possible values:

- Any string no longer than [max_query_size](#max_query_size). If the max_query_size is exceeded, the server throws an exception.

**Example**

Query:

``` sql
SET log_comment = 'log_comment test', log_queries = 1;
SELECT 1;
SYSTEM FLUSH LOGS;
SELECT type, query FROM system.query_log WHERE log_comment = 'log_comment test' AND event_date >= yesterday() ORDER BY event_time DESC LIMIT 2;
```

Result:

``` text
┌─type────────┬─query─────┐
│ QueryStart  │ SELECT 1; │
│ QueryFinish │ SELECT 1; │
└─────────────┴───────────┘
```
)", 0) \
    DECLARE(Int64, query_metric_log_interval, -1, R"(
The interval in milliseconds at which the [query_metric_log](../../operations/system-tables/query_metric_log.md) for individual queries is collected.

If set to any negative value, it will take the value `collect_interval_milliseconds` from the [query_metric_log setting](../../operations/server-configuration-parameters/settings.md#query_metric_log) or default to 1000 if not present.

To disable the collection of a single query, set `query_metric_log_interval` to 0.

Default value: -1
    )", 0) \
    DECLARE(LogsLevel, send_logs_level, LogsLevel::fatal, R"(
Send server text logs with specified minimum level to client. Valid values: 'trace', 'debug', 'information', 'warning', 'error', 'fatal', 'none'
)", 0) \
    DECLARE(String, send_logs_source_regexp, "", R"(
Send server text logs with specified regexp to match log source name. Empty means all sources.
)", 0) \
    DECLARE(Bool, enable_optimize_predicate_expression, true, R"(
Turns on predicate pushdown in `SELECT` queries.

Predicate pushdown may significantly reduce network traffic for distributed queries.

Possible values:

- 0 — Disabled.
- 1 — Enabled.

Usage

Consider the following queries:

1.  `SELECT count() FROM test_table WHERE date = '2018-10-10'`
2.  `SELECT count() FROM (SELECT * FROM test_table) WHERE date = '2018-10-10'`

If `enable_optimize_predicate_expression = 1`, then the execution time of these queries is equal because ClickHouse applies `WHERE` to the subquery when processing it.

If `enable_optimize_predicate_expression = 0`, then the execution time of the second query is much longer because the `WHERE` clause applies to all the data after the subquery finishes.
)", 0) \
    DECLARE(Bool, enable_optimize_predicate_expression_to_final_subquery, true, R"(
Allow push predicate to final subquery.
)", 0) \
    DECLARE(Bool, allow_push_predicate_when_subquery_contains_with, true, R"(
Allows push predicate when subquery contains WITH clause
)", 0) \
    \
    DECLARE(UInt64, low_cardinality_max_dictionary_size, 8192, R"(
Sets a maximum size in rows of a shared global dictionary for the [LowCardinality](../../sql-reference/data-types/lowcardinality.md) data type that can be written to a storage file system. This setting prevents issues with RAM in case of unlimited dictionary growth. All the data that can’t be encoded due to maximum dictionary size limitation ClickHouse writes in an ordinary method.

Possible values:

- Any positive integer.
)", 0) \
    DECLARE(Bool, low_cardinality_use_single_dictionary_for_part, false, R"(
Turns on or turns off using of single dictionary for the data part.

By default, the ClickHouse server monitors the size of dictionaries and if a dictionary overflows then the server starts to write the next one. To prohibit creating several dictionaries set `low_cardinality_use_single_dictionary_for_part = 1`.

Possible values:

- 1 — Creating several dictionaries for the data part is prohibited.
- 0 — Creating several dictionaries for the data part is not prohibited.
)", 0) \
    DECLARE(Bool, decimal_check_overflow, true, R"(
Check overflow of decimal arithmetic/comparison operations
)", 0) \
    DECLARE(Bool, allow_custom_error_code_in_throwif, false, R"(
Enable custom error code in function throwIf(). If true, thrown exceptions may have unexpected error codes.
)", 0) \
    \
    DECLARE(Bool, prefer_localhost_replica, true, R"(
Enables/disables preferable using the localhost replica when processing distributed queries.

Possible values:

- 1 — ClickHouse always sends a query to the localhost replica if it exists.
- 0 — ClickHouse uses the balancing strategy specified by the [load_balancing](#load_balancing) setting.

:::note
Disable this setting if you use [max_parallel_replicas](#max_parallel_replicas) without [parallel_replicas_custom_key](#parallel_replicas_custom_key).
If [parallel_replicas_custom_key](#parallel_replicas_custom_key) is set, disable this setting only if it's used on a cluster with multiple shards containing multiple replicas.
If it's used on a cluster with a single shard and multiple replicas, disabling this setting will have negative effects.
:::
)", 0) \
    DECLARE(UInt64, max_fetch_partition_retries_count, 5, R"(
Amount of retries while fetching partition from another host.
)", 0) \
    DECLARE(UInt64, http_max_multipart_form_data_size, 1024 * 1024 * 1024, R"(
Limit on size of multipart/form-data content. This setting cannot be parsed from URL parameters and should be set in a user profile. Note that content is parsed and external tables are created in memory before the start of query execution. And this is the only limit that has an effect on that stage (limits on max memory usage and max execution time have no effect while reading HTTP form data).
)", 0) \
    DECLARE(Bool, calculate_text_stack_trace, true, R"(
Calculate text stack trace in case of exceptions during query execution. This is the default. It requires symbol lookups that may slow down fuzzing tests when a huge amount of wrong queries are executed. In normal cases, you should not disable this option.
)", 0) \
    DECLARE(Bool, enable_job_stack_trace, true, R"(
Output stack trace of a job creator when job results in exception
)", 0) \
    DECLARE(Bool, allow_ddl, true, R"(
If it is set to true, then a user is allowed to executed DDL queries.
)", 0) \
    DECLARE(Bool, parallel_view_processing, false, R"(
Enables pushing to attached views concurrently instead of sequentially.
)", 0) \
    DECLARE(Bool, enable_unaligned_array_join, false, R"(
Allow ARRAY JOIN with multiple arrays that have different sizes. When this settings is enabled, arrays will be resized to the longest one.
)", 0) \
    DECLARE(Bool, optimize_read_in_order, true, R"(
Enables [ORDER BY](../../sql-reference/statements/select/order-by.md/#optimize_read_in_order) optimization in [SELECT](../../sql-reference/statements/select/index.md) queries for reading data from [MergeTree](../../engines/table-engines/mergetree-family/mergetree.md) tables.

Possible values:

- 0 — `ORDER BY` optimization is disabled.
- 1 — `ORDER BY` optimization is enabled.

**See Also**

- [ORDER BY Clause](../../sql-reference/statements/select/order-by.md/#optimize_read_in_order)
)", 0) \
    DECLARE(Bool, read_in_order_use_virtual_row, false, R"(
Use virtual row while reading in order of primary key or its monotonic function fashion. It is useful when searching over multiple parts as only relevant ones are touched.
)", 0) \
    DECLARE(Bool, optimize_read_in_window_order, true, R"(
Enable ORDER BY optimization in window clause for reading data in corresponding order in MergeTree tables.
)", 0) \
    DECLARE(Bool, optimize_aggregation_in_order, false, R"(
Enables [GROUP BY](../../sql-reference/statements/select/group-by.md) optimization in [SELECT](../../sql-reference/statements/select/index.md) queries for aggregating data in corresponding order in [MergeTree](../../engines/table-engines/mergetree-family/mergetree.md) tables.

Possible values:

- 0 — `GROUP BY` optimization is disabled.
- 1 — `GROUP BY` optimization is enabled.

**See Also**

- [GROUP BY optimization](../../sql-reference/statements/select/group-by.md/#aggregation-in-order)
)", 0) \
    DECLARE(Bool, read_in_order_use_buffering, true, R"(
Use buffering before merging while reading in order of primary key. It increases the parallelism of query execution
)", 0) \
    DECLARE(UInt64, aggregation_in_order_max_block_bytes, 50000000, R"(
Maximal size of block in bytes accumulated during aggregation in order of primary key. Lower block size allows to parallelize more final merge stage of aggregation.
)", 0) \
    DECLARE(UInt64, read_in_order_two_level_merge_threshold, 100, R"(
Minimal number of parts to read to run preliminary merge step during multithread reading in order of primary key.
)", 0) \
    DECLARE(Bool, low_cardinality_allow_in_native_format, true, R"(
Allows or restricts using the [LowCardinality](../../sql-reference/data-types/lowcardinality.md) data type with the [Native](../../interfaces/formats.md/#native) format.

If usage of `LowCardinality` is restricted, ClickHouse server converts `LowCardinality`-columns to ordinary ones for `SELECT` queries, and convert ordinary columns to `LowCardinality`-columns for `INSERT` queries.

This setting is required mainly for third-party clients which do not support `LowCardinality` data type.

Possible values:

- 1 — Usage of `LowCardinality` is not restricted.
- 0 — Usage of `LowCardinality` is restricted.
)", 0) \
    DECLARE(Bool, cancel_http_readonly_queries_on_client_close, false, R"(
Cancels HTTP read-only queries (e.g. SELECT) when a client closes the connection without waiting for the response.

Cloud default value: `1`.
)", 0) \
    DECLARE(Bool, external_table_functions_use_nulls, true, R"(
Defines how [mysql](../../sql-reference/table-functions/mysql.md), [postgresql](../../sql-reference/table-functions/postgresql.md) and [odbc](../../sql-reference/table-functions/odbc.md) table functions use Nullable columns.

Possible values:

- 0 — The table function explicitly uses Nullable columns.
- 1 — The table function implicitly uses Nullable columns.

**Usage**

If the setting is set to `0`, the table function does not make Nullable columns and inserts default values instead of NULL. This is also applicable for NULL values inside arrays.
)", 0) \
    DECLARE(Bool, external_table_strict_query, false, R"(
If it is set to true, transforming expression to local filter is forbidden for queries to external tables.
)", 0) \
    \
    DECLARE(Bool, allow_hyperscan, true, R"(
Allow functions that use Hyperscan library. Disable to avoid potentially long compilation times and excessive resource usage.
)", 0) \
    DECLARE(UInt64, max_hyperscan_regexp_length, 0, R"(
Defines the maximum length for each regular expression in the [hyperscan multi-match functions](../../sql-reference/functions/string-search-functions.md/#multimatchanyhaystack-pattern1-pattern2-patternn).

Possible values:

- Positive integer.
- 0 - The length is not limited.

**Example**

Query:

```sql
SELECT multiMatchAny('abcd', ['ab','bcd','c','d']) SETTINGS max_hyperscan_regexp_length = 3;
```

Result:

```text
┌─multiMatchAny('abcd', ['ab', 'bcd', 'c', 'd'])─┐
│                                              1 │
└────────────────────────────────────────────────┘
```

Query:

```sql
SELECT multiMatchAny('abcd', ['ab','bcd','c','d']) SETTINGS max_hyperscan_regexp_length = 2;
```

Result:

```text
Exception: Regexp length too large.
```

**See Also**

- [max_hyperscan_regexp_total_length](#max-hyperscan-regexp-total-length)
)", 0) \
    DECLARE(UInt64, max_hyperscan_regexp_total_length, 0, R"(
Sets the maximum length total of all regular expressions in each [hyperscan multi-match function](../../sql-reference/functions/string-search-functions.md/#multimatchanyhaystack-pattern1-pattern2-patternn).

Possible values:

- Positive integer.
- 0 - The length is not limited.

**Example**

Query:

```sql
SELECT multiMatchAny('abcd', ['a','b','c','d']) SETTINGS max_hyperscan_regexp_total_length = 5;
```

Result:

```text
┌─multiMatchAny('abcd', ['a', 'b', 'c', 'd'])─┐
│                                           1 │
└─────────────────────────────────────────────┘
```

Query:

```sql
SELECT multiMatchAny('abcd', ['ab','bc','c','d']) SETTINGS max_hyperscan_regexp_total_length = 5;
```

Result:

```text
Exception: Total regexp lengths too large.
```

**See Also**

- [max_hyperscan_regexp_length](#max-hyperscan-regexp-length)
)", 0) \
    DECLARE(Bool, reject_expensive_hyperscan_regexps, true, R"(
Reject patterns which will likely be expensive to evaluate with hyperscan (due to NFA state explosion)
)", 0) \
    DECLARE(Bool, allow_simdjson, true, R"(
Allow using simdjson library in 'JSON*' functions if AVX2 instructions are available. If disabled rapidjson will be used.
)", 0) \
    DECLARE(Bool, allow_introspection_functions, false, R"(
Enables or disables [introspection functions](../../sql-reference/functions/introspection.md) for query profiling.

Possible values:

- 1 — Introspection functions enabled.
- 0 — Introspection functions disabled.

**See Also**

- [Sampling Query Profiler](../../operations/optimizing-performance/sampling-query-profiler.md)
- System table [trace_log](../../operations/system-tables/trace_log.md/#system_tables-trace_log)
)", 0) \
    DECLARE(Bool, splitby_max_substrings_includes_remaining_string, false, R"(
Controls whether function [splitBy*()](../../sql-reference/functions/splitting-merging-functions.md) with argument `max_substrings` > 0 will include the remaining string in the last element of the result array.

Possible values:

- `0` - The remaining string will not be included in the last element of the result array.
- `1` - The remaining string will be included in the last element of the result array. This is the behavior of Spark's [`split()`](https://spark.apache.org/docs/3.1.2/api/python/reference/api/pyspark.sql.functions.split.html) function and Python's ['string.split()'](https://docs.python.org/3/library/stdtypes.html#str.split) method.
)", 0) \
    \
    DECLARE(Bool, allow_execute_multiif_columnar, true, R"(
Allow execute multiIf function columnar
)", 0) \
    DECLARE(Bool, formatdatetime_f_prints_single_zero, false, R"(
Formatter '%f' in function 'formatDateTime' prints a single zero instead of six zeros if the formatted value has no fractional seconds.
)", 0) \
    DECLARE(Bool, formatdatetime_parsedatetime_m_is_month_name, true, R"(
Formatter '%M' in functions 'formatDateTime' and 'parseDateTime' print/parse the month name instead of minutes.
)", 0) \
    DECLARE(Bool, parsedatetime_parse_without_leading_zeros, true, R"(
Formatters '%c', '%l' and '%k' in function 'parseDateTime' parse months and hours without leading zeros.
)", 0) \
    DECLARE(Bool, formatdatetime_format_without_leading_zeros, false, R"(
Formatters '%c', '%l' and '%k' in function 'formatDateTime' print months and hours without leading zeros.
)", 0) \
    DECLARE(Bool, least_greatest_legacy_null_behavior, false, R"(
If enabled, functions 'least' and 'greatest' return NULL if one of their arguments is NULL.
)", 0) \
    \
    DECLARE(UInt64, max_partitions_per_insert_block, 100, R"(
Limit maximum number of partitions in the single INSERTed block. Zero means unlimited. Throw an exception if the block contains too many partitions. This setting is a safety threshold because using a large number of partitions is a common misconception.
)", 0) \
    DECLARE(Bool, throw_on_max_partitions_per_insert_block, true, R"(
Used with max_partitions_per_insert_block. If true (default), an exception will be thrown when max_partitions_per_insert_block is reached. If false, details of the insert query reaching this limit with the number of partitions will be logged. This can be useful if you're trying to understand the impact on users when changing max_partitions_per_insert_block.
)", 0) \
    DECLARE(Int64, max_partitions_to_read, -1, R"(
Limit the max number of partitions that can be accessed in one query. <= 0 means unlimited.
)", 0) \
    DECLARE(Bool, check_query_single_value_result, true, R"(
Defines the level of detail for the [CHECK TABLE](../../sql-reference/statements/check-table.md/#checking-mergetree-tables) query result for `MergeTree` family engines .

Possible values:

- 0 — the query shows a check status for every individual data part of a table.
- 1 — the query shows the general table check status.
)", 0) \
    DECLARE(Bool, allow_drop_detached, false, R"(
Allow ALTER TABLE ... DROP DETACHED PART[ITION] ... queries
)", 0) \
    DECLARE(UInt64, max_parts_to_move, 1000, "Limit the number of parts that can be moved in one query. Zero means unlimited.", 0) \
    \
    DECLARE(UInt64, max_table_size_to_drop, 50000000000lu, R"(
Restriction on deleting tables in query time. The value 0 means that you can delete all tables without any restrictions.

Cloud default value: 1 TB.

:::note
This query setting overwrites its server setting equivalent, see [max_table_size_to_drop](/docs/en/operations/server-configuration-parameters/settings.md/#max-table-size-to-drop)
:::
)", 0) \
    DECLARE(UInt64, max_partition_size_to_drop, 50000000000lu, R"(
Restriction on dropping partitions in query time. The value 0 means that you can drop partitions without any restrictions.

Cloud default value: 1 TB.

:::note
This query setting overwrites its server setting equivalent, see [max_partition_size_to_drop](/docs/en/operations/server-configuration-parameters/settings.md/#max-partition-size-to-drop)
:::
)", 0) \
    \
    DECLARE(UInt64, postgresql_connection_pool_size, 16, R"(
Connection pool size for PostgreSQL table engine and database engine.
)", 0) \
    DECLARE(UInt64, postgresql_connection_attempt_timeout, 2, R"(
Connection timeout in seconds of a single attempt to connect PostgreSQL end-point.
The value is passed as a `connect_timeout` parameter of the connection URL.
)", 0) \
    DECLARE(UInt64, postgresql_connection_pool_wait_timeout, 5000, R"(
Connection pool push/pop timeout on empty pool for PostgreSQL table engine and database engine. By default it will block on empty pool.
)", 0) \
    DECLARE(UInt64, postgresql_connection_pool_retries, 2, R"(
Connection pool push/pop retries number for PostgreSQL table engine and database engine.
)", 0) \
    DECLARE(Bool, postgresql_connection_pool_auto_close_connection, false, R"(
Close connection before returning connection to the pool.
)", 0) \
    DECLARE(UInt64, glob_expansion_max_elements, 1000, R"(
Maximum number of allowed addresses (For external storages, table functions, etc).
)", 0) \
    DECLARE(UInt64, odbc_bridge_connection_pool_size, 16, R"(
Connection pool size for each connection settings string in ODBC bridge.
)", 0) \
    DECLARE(Bool, odbc_bridge_use_connection_pooling, true, R"(
Use connection pooling in ODBC bridge. If set to false, a new connection is created every time.
)", 0) \
    \
    DECLARE(Seconds, distributed_replica_error_half_life, DBMS_CONNECTION_POOL_WITH_FAILOVER_DEFAULT_DECREASE_ERROR_PERIOD, R"(
- Type: seconds
- Default value: 60 seconds

Controls how fast errors in distributed tables are zeroed. If a replica is unavailable for some time, accumulates 5 errors, and distributed_replica_error_half_life is set to 1 second, then the replica is considered normal 3 seconds after the last error.

See also:

- [load_balancing](#load_balancing-round_robin)
- [Table engine Distributed](../../engines/table-engines/special/distributed.md)
- [distributed_replica_error_cap](#distributed_replica_error_cap)
- [distributed_replica_max_ignored_errors](#distributed_replica_max_ignored_errors)
)", 0) \
    DECLARE(UInt64, distributed_replica_error_cap, DBMS_CONNECTION_POOL_WITH_FAILOVER_MAX_ERROR_COUNT, R"(
- Type: unsigned int
- Default value: 1000

The error count of each replica is capped at this value, preventing a single replica from accumulating too many errors.

See also:

- [load_balancing](#load_balancing-round_robin)
- [Table engine Distributed](../../engines/table-engines/special/distributed.md)
- [distributed_replica_error_half_life](#distributed_replica_error_half_life)
- [distributed_replica_max_ignored_errors](#distributed_replica_max_ignored_errors)
)", 0) \
    DECLARE(UInt64, distributed_replica_max_ignored_errors, 0, R"(
- Type: unsigned int
- Default value: 0

The number of errors that will be ignored while choosing replicas (according to `load_balancing` algorithm).

See also:

- [load_balancing](#load_balancing-round_robin)
- [Table engine Distributed](../../engines/table-engines/special/distributed.md)
- [distributed_replica_error_cap](#distributed_replica_error_cap)
- [distributed_replica_error_half_life](#distributed_replica_error_half_life)
)", 0) \
    \
    DECLARE(UInt64, min_free_disk_space_for_temporary_data, 0, R"(
The minimum disk space to keep while writing temporary data used in external sorting and aggregation.
)", 0) \
    \
    DECLARE(DefaultTableEngine, default_temporary_table_engine, DefaultTableEngine::Memory, R"(
Same as [default_table_engine](#default_table_engine) but for temporary tables.

In this example, any new temporary table that does not specify an `Engine` will use the `Log` table engine:

Query:

```sql
SET default_temporary_table_engine = 'Log';

CREATE TEMPORARY TABLE my_table (
    x UInt32,
    y UInt32
);

SHOW CREATE TEMPORARY TABLE my_table;
```

Result:

```response
┌─statement────────────────────────────────────────────────────────────────┐
│ CREATE TEMPORARY TABLE default.my_table
(
    `x` UInt32,
    `y` UInt32
)
ENGINE = Log
└──────────────────────────────────────────────────────────────────────────┘
```
)", 0) \
    DECLARE(DefaultTableEngine, default_table_engine, DefaultTableEngine::MergeTree, R"(
Default table engine to use when `ENGINE` is not set in a `CREATE` statement.

Possible values:

- a string representing any valid table engine name

Cloud default value: `SharedMergeTree`.

**Example**

Query:

```sql
SET default_table_engine = 'Log';

SELECT name, value, changed FROM system.settings WHERE name = 'default_table_engine';
```

Result:

```response
┌─name─────────────────┬─value─┬─changed─┐
│ default_table_engine │ Log   │       1 │
└──────────────────────┴───────┴─────────┘
```

In this example, any new table that does not specify an `Engine` will use the `Log` table engine:

Query:

```sql
CREATE TABLE my_table (
    x UInt32,
    y UInt32
);

SHOW CREATE TABLE my_table;
```

Result:

```response
┌─statement────────────────────────────────────────────────────────────────┐
│ CREATE TABLE default.my_table
(
    `x` UInt32,
    `y` UInt32
)
ENGINE = Log
└──────────────────────────────────────────────────────────────────────────┘
```
)", 0) \
    DECLARE(Bool, show_table_uuid_in_table_create_query_if_not_nil, false, R"(
Sets the `SHOW TABLE` query display.

Possible values:

- 0 — The query will be displayed without table UUID.
- 1 — The query will be displayed with table UUID.
)", 0) \
    DECLARE(Bool, database_atomic_wait_for_drop_and_detach_synchronously, false, R"(
Adds a modifier `SYNC` to all `DROP` and `DETACH` queries.

Possible values:

- 0 — Queries will be executed with delay.
- 1 — Queries will be executed without delay.
)", 0) \
    DECLARE(Bool, enable_scalar_subquery_optimization, true, R"(
If it is set to true, prevent scalar subqueries from (de)serializing large scalar values and possibly avoid running the same subquery more than once.
)", 0) \
    DECLARE(Bool, optimize_trivial_count_query, true, R"(
Enables or disables the optimization to trivial query `SELECT count() FROM table` using metadata from MergeTree. If you need to use row-level security, disable this setting.

Possible values:

   - 0 — Optimization disabled.
   - 1 — Optimization enabled.

See also:

- [optimize_functions_to_subcolumns](#optimize-functions-to-subcolumns)
)", 0) \
    DECLARE(Bool, optimize_trivial_approximate_count_query, false, R"(
Use an approximate value for trivial count optimization of storages that support such estimation, for example, EmbeddedRocksDB.

Possible values:

   - 0 — Optimization disabled.
   - 1 — Optimization enabled.
)", 0) \
    DECLARE(Bool, optimize_count_from_files, true, R"(
Enables or disables the optimization of counting number of rows from files in different input formats. It applies to table functions/engines `file`/`s3`/`url`/`hdfs`/`azureBlobStorage`.

Possible values:

- 0 — Optimization disabled.
- 1 — Optimization enabled.
)", 0) \
    DECLARE(Bool, use_cache_for_count_from_files, true, R"(
Enables caching of rows number during count from files in table functions `file`/`s3`/`url`/`hdfs`/`azureBlobStorage`.

Enabled by default.
)", 0) \
    DECLARE(Bool, optimize_respect_aliases, true, R"(
If it is set to true, it will respect aliases in WHERE/GROUP BY/ORDER BY, that will help with partition pruning/secondary indexes/optimize_aggregation_in_order/optimize_read_in_order/optimize_trivial_count
)", 0) \
    DECLARE(UInt64, mutations_sync, 0, R"(
Allows to execute `ALTER TABLE ... UPDATE|DELETE|MATERIALIZE INDEX|MATERIALIZE PROJECTION|MATERIALIZE COLUMN` queries ([mutations](../../sql-reference/statements/alter/index.md#mutations)) synchronously.

Possible values:

- 0 - Mutations execute asynchronously.
- 1 - The query waits for all mutations to complete on the current server.
- 2 - The query waits for all mutations to complete on all replicas (if they exist).
)", 0) \
    DECLARE(Bool, enable_lightweight_delete, true, R"(
Enable lightweight DELETE mutations for mergetree tables.
)", 0) ALIAS(allow_experimental_lightweight_delete) \
    DECLARE(UInt64, lightweight_deletes_sync, 2, R"(
The same as [`mutations_sync`](#mutations_sync), but controls only execution of lightweight deletes.

Possible values:

- 0 - Mutations execute asynchronously.
- 1 - The query waits for the lightweight deletes to complete on the current server.
- 2 - The query waits for the lightweight deletes to complete on all replicas (if they exist).

**See Also**

- [Synchronicity of ALTER Queries](../../sql-reference/statements/alter/index.md#synchronicity-of-alter-queries)
- [Mutations](../../sql-reference/statements/alter/index.md#mutations)
)", 0) \
    DECLARE(Bool, apply_deleted_mask, true, R"(
Enables filtering out rows deleted with lightweight DELETE. If disabled, a query will be able to read those rows. This is useful for debugging and \"undelete\" scenarios
)", 0) \
    DECLARE(Bool, optimize_normalize_count_variants, true, R"(
Rewrite aggregate functions that semantically equals to count() as count().
)", 0) \
    DECLARE(Bool, optimize_injective_functions_inside_uniq, true, R"(
Delete injective functions of one argument inside uniq*() functions.
)", 0) \
    DECLARE(Bool, rewrite_count_distinct_if_with_count_distinct_implementation, false, R"(
Allows you to rewrite `countDistcintIf` with [count_distinct_implementation](#count_distinct_implementation) setting.

Possible values:

- true — Allow.
- false — Disallow.
)", 0) \
    DECLARE(Bool, convert_query_to_cnf, false, R"(
When set to `true`, a `SELECT` query will be converted to conjuctive normal form (CNF). There are scenarios where rewriting a query in CNF may execute faster (view this [Github issue](https://github.com/ClickHouse/ClickHouse/issues/11749) for an explanation).

For example, notice how the following `SELECT` query is not modified (the default behavior):

```sql
EXPLAIN SYNTAX
SELECT *
FROM
(
    SELECT number AS x
    FROM numbers(20)
) AS a
WHERE ((x >= 1) AND (x <= 5)) OR ((x >= 10) AND (x <= 15))
SETTINGS convert_query_to_cnf = false;
```

The result is:

```response
┌─explain────────────────────────────────────────────────────────┐
│ SELECT x                                                       │
│ FROM                                                           │
│ (                                                              │
│     SELECT number AS x                                         │
│     FROM numbers(20)                                           │
│     WHERE ((x >= 1) AND (x <= 5)) OR ((x >= 10) AND (x <= 15)) │
│ ) AS a                                                         │
│ WHERE ((x >= 1) AND (x <= 5)) OR ((x >= 10) AND (x <= 15))     │
│ SETTINGS convert_query_to_cnf = 0                              │
└────────────────────────────────────────────────────────────────┘
```

Let's set `convert_query_to_cnf` to `true` and see what changes:

```sql
EXPLAIN SYNTAX
SELECT *
FROM
(
    SELECT number AS x
    FROM numbers(20)
) AS a
WHERE ((x >= 1) AND (x <= 5)) OR ((x >= 10) AND (x <= 15))
SETTINGS convert_query_to_cnf = true;
```

Notice the `WHERE` clause is rewritten in CNF, but the result set is the identical - the Boolean logic is unchanged:

```response
┌─explain───────────────────────────────────────────────────────────────────────────────────────────────────────────────┐
│ SELECT x                                                                                                              │
│ FROM                                                                                                                  │
│ (                                                                                                                     │
│     SELECT number AS x                                                                                                │
│     FROM numbers(20)                                                                                                  │
│     WHERE ((x <= 15) OR (x <= 5)) AND ((x <= 15) OR (x >= 1)) AND ((x >= 10) OR (x <= 5)) AND ((x >= 10) OR (x >= 1)) │
│ ) AS a                                                                                                                │
│ WHERE ((x >= 10) OR (x >= 1)) AND ((x >= 10) OR (x <= 5)) AND ((x <= 15) OR (x >= 1)) AND ((x <= 15) OR (x <= 5))     │
│ SETTINGS convert_query_to_cnf = 1                                                                                     │
└───────────────────────────────────────────────────────────────────────────────────────────────────────────────────────┘
```

Possible values: true, false
)", 0) \
    DECLARE(Bool, optimize_or_like_chain, false, R"(
Optimize multiple OR LIKE into multiMatchAny. This optimization should not be enabled by default, because it defies index analysis in some cases.
)", 0) \
    DECLARE(Bool, optimize_arithmetic_operations_in_aggregate_functions, true, R"(
Move arithmetic operations out of aggregation functions
)", 0) \
    DECLARE(Bool, optimize_redundant_functions_in_order_by, true, R"(
Remove functions from ORDER BY if its argument is also in ORDER BY
)", 0) \
    DECLARE(Bool, optimize_if_chain_to_multiif, false, R"(
Replace if(cond1, then1, if(cond2, ...)) chains to multiIf. Currently it's not beneficial for numeric types.
)", 0) \
    DECLARE(Bool, optimize_multiif_to_if, true, R"(
Replace 'multiIf' with only one condition to 'if'.
)", 0) \
    DECLARE(Bool, optimize_if_transform_strings_to_enum, false, R"(
Replaces string-type arguments in If and Transform to enum. Disabled by default cause it could make inconsistent change in distributed query that would lead to its fail.
)", 0) \
    DECLARE(Bool, optimize_functions_to_subcolumns, true, R"(
Enables or disables optimization by transforming some functions to reading subcolumns. This reduces the amount of data to read.

These functions can be transformed:

- [length](../../sql-reference/functions/array-functions.md/#array_functions-length) to read the [size0](../../sql-reference/data-types/array.md/#array-size) subcolumn.
- [empty](../../sql-reference/functions/array-functions.md/#function-empty) to read the [size0](../../sql-reference/data-types/array.md/#array-size) subcolumn.
- [notEmpty](../../sql-reference/functions/array-functions.md/#function-notempty) to read the [size0](../../sql-reference/data-types/array.md/#array-size) subcolumn.
- [isNull](../../sql-reference/operators/index.md#operator-is-null) to read the [null](../../sql-reference/data-types/nullable.md/#finding-null) subcolumn.
- [isNotNull](../../sql-reference/operators/index.md#is-not-null) to read the [null](../../sql-reference/data-types/nullable.md/#finding-null) subcolumn.
- [count](../../sql-reference/aggregate-functions/reference/count.md) to read the [null](../../sql-reference/data-types/nullable.md/#finding-null) subcolumn.
- [mapKeys](../../sql-reference/functions/tuple-map-functions.md/#mapkeys) to read the [keys](../../sql-reference/data-types/map.md/#map-subcolumns) subcolumn.
- [mapValues](../../sql-reference/functions/tuple-map-functions.md/#mapvalues) to read the [values](../../sql-reference/data-types/map.md/#map-subcolumns) subcolumn.

Possible values:

- 0 — Optimization disabled.
- 1 — Optimization enabled.
)", 0) \
    DECLARE(Bool, optimize_using_constraints, false, R"(
Use [constraints](../../sql-reference/statements/create/table.md#constraints) for query optimization. The default is `false`.

Possible values:

- true, false
)", 0)                                                                                                                                           \
    DECLARE(Bool, optimize_substitute_columns, false, R"(
Use [constraints](../../sql-reference/statements/create/table.md#constraints) for column substitution. The default is `false`.

Possible values:

- true, false
)", 0)                                                                                                                                         \
    DECLARE(Bool, optimize_append_index, false, R"(
Use [constraints](../../sql-reference/statements/create/table.md#constraints) in order to append index condition. The default is `false`.

Possible values:

- true, false
)", 0) \
    DECLARE(Bool, optimize_time_filter_with_preimage, true, R"(
Optimize Date and DateTime predicates by converting functions into equivalent comparisons without conversions (e.g. toYear(col) = 2023 -> col >= '2023-01-01' AND col <= '2023-12-31')
)", 0) \
    DECLARE(Bool, normalize_function_names, true, R"(
Normalize function names to their canonical names
)", 0) \
    DECLARE(Bool, enable_early_constant_folding, true, R"(
Enable query optimization where we analyze function and subqueries results and rewrite query if there are constants there
)", 0) \
    DECLARE(Bool, deduplicate_blocks_in_dependent_materialized_views, false, R"(
Enables or disables the deduplication check for materialized views that receive data from Replicated\* tables.

Possible values:

      0 — Disabled.
      1 — Enabled.

Usage

By default, deduplication is not performed for materialized views but is done upstream, in the source table.
If an INSERTed block is skipped due to deduplication in the source table, there will be no insertion into attached materialized views. This behaviour exists to enable the insertion of highly aggregated data into materialized views, for cases where inserted blocks are the same after materialized view aggregation but derived from different INSERTs into the source table.
At the same time, this behaviour “breaks” `INSERT` idempotency. If an `INSERT` into the main table was successful and `INSERT` into a materialized view failed (e.g. because of communication failure with ClickHouse Keeper) a client will get an error and can retry the operation. However, the materialized view won’t receive the second insert because it will be discarded by deduplication in the main (source) table. The setting `deduplicate_blocks_in_dependent_materialized_views` allows for changing this behaviour. On retry, a materialized view will receive the repeat insert and will perform a deduplication check by itself,
ignoring check result for the source table, and will insert rows lost because of the first failure.
)", 0) \
    DECLARE(Bool, throw_if_deduplication_in_dependent_materialized_views_enabled_with_async_insert, true, R"(
Throw exception on INSERT query when the setting `deduplicate_blocks_in_dependent_materialized_views` is enabled along with `async_insert`. It guarantees correctness, because these features can't work together.
)", 0) \
    DECLARE(Bool, materialized_views_ignore_errors, false, R"(
Allows to ignore errors for MATERIALIZED VIEW, and deliver original block to the table regardless of MVs
)", 0) \
    DECLARE(Bool, ignore_materialized_views_with_dropped_target_table, false, R"(
Ignore MVs with dropped target table during pushing to views
)", 0) \
    DECLARE(Bool, allow_materialized_view_with_bad_select, true, R"(
Allow CREATE MATERIALIZED VIEW with SELECT query that references nonexistent tables or columns. It must still be syntactically valid. Doesn't apply to refreshable MVs. Doesn't apply if the MV schema needs to be inferred from the SELECT query (i.e. if the CREATE has no column list and no TO table). Can be used for creating MV before its source table.
)", 0) \
    DECLARE(Bool, use_compact_format_in_distributed_parts_names, true, R"(
Uses compact format for storing blocks for background (`distributed_foreground_insert`) INSERT into tables with `Distributed` engine.

Possible values:

- 0 — Uses `user[:password]@host:port#default_database` directory format.
- 1 — Uses `[shard{shard_index}[_replica{replica_index}]]` directory format.

:::note
- with `use_compact_format_in_distributed_parts_names=0` changes from cluster definition will not be applied for background INSERT.
- with `use_compact_format_in_distributed_parts_names=1` changing the order of the nodes in the cluster definition, will change the `shard_index`/`replica_index` so be aware.
:::
)", 0) \
    DECLARE(Bool, validate_polygons, true, R"(
Enables or disables throwing an exception in the [pointInPolygon](../../sql-reference/functions/geo/index.md#pointinpolygon) function, if the polygon is self-intersecting or self-tangent.

Possible values:

- 0 — Throwing an exception is disabled. `pointInPolygon` accepts invalid polygons and returns possibly incorrect results for them.
- 1 — Throwing an exception is enabled.
)", 0) \
    DECLARE(UInt64, max_parser_depth, DBMS_DEFAULT_MAX_PARSER_DEPTH, R"(
Limits maximum recursion depth in the recursive descent parser. Allows controlling the stack size.

Possible values:

- Positive integer.
- 0 — Recursion depth is unlimited.
)", 0) \
    DECLARE(UInt64, max_parser_backtracks, DBMS_DEFAULT_MAX_PARSER_BACKTRACKS, R"(
Maximum parser backtracking (how many times it tries different alternatives in the recursive descend parsing process).
)", 0) \
    DECLARE(UInt64, max_recursive_cte_evaluation_depth, DBMS_RECURSIVE_CTE_MAX_EVALUATION_DEPTH, R"(
Maximum limit on recursive CTE evaluation depth
)", 0) \
    DECLARE(Bool, allow_settings_after_format_in_insert, false, R"(
Control whether `SETTINGS` after `FORMAT` in `INSERT` queries is allowed or not. It is not recommended to use this, since this may interpret part of `SETTINGS` as values.

Example:

```sql
INSERT INTO FUNCTION null('foo String') SETTINGS max_threads=1 VALUES ('bar');
```

But the following query will work only with `allow_settings_after_format_in_insert`:

```sql
SET allow_settings_after_format_in_insert=1;
INSERT INTO FUNCTION null('foo String') VALUES ('bar') SETTINGS max_threads=1;
```

Possible values:

- 0 — Disallow.
- 1 — Allow.

:::note
Use this setting only for backward compatibility if your use cases depend on old syntax.
:::
)", 0) \
    DECLARE(Seconds, periodic_live_view_refresh, 60, R"(
Interval after which periodically refreshed live view is forced to refresh.
)", 0) \
    DECLARE(Bool, transform_null_in, false, R"(
Enables equality of [NULL](../../sql-reference/syntax.md/#null-literal) values for [IN](../../sql-reference/operators/in.md) operator.

By default, `NULL` values can’t be compared because `NULL` means undefined value. Thus, comparison `expr = NULL` must always return `false`. With this setting `NULL = NULL` returns `true` for `IN` operator.

Possible values:

- 0 — Comparison of `NULL` values in `IN` operator returns `false`.
- 1 — Comparison of `NULL` values in `IN` operator returns `true`.

**Example**

Consider the `null_in` table:

``` text
┌──idx─┬─────i─┐
│    1 │     1 │
│    2 │  NULL │
│    3 │     3 │
└──────┴───────┘
```

Query:

``` sql
SELECT idx, i FROM null_in WHERE i IN (1, NULL) SETTINGS transform_null_in = 0;
```

Result:

``` text
┌──idx─┬────i─┐
│    1 │    1 │
└──────┴──────┘
```

Query:

``` sql
SELECT idx, i FROM null_in WHERE i IN (1, NULL) SETTINGS transform_null_in = 1;
```

Result:

``` text
┌──idx─┬─────i─┐
│    1 │     1 │
│    2 │  NULL │
└──────┴───────┘
```

**See Also**

- [NULL Processing in IN Operators](../../sql-reference/operators/in.md/#in-null-processing)
)", 0) \
    DECLARE(Bool, allow_nondeterministic_mutations, false, R"(
User-level setting that allows mutations on replicated tables to make use of non-deterministic functions such as `dictGet`.

Given that, for example, dictionaries, can be out of sync across nodes, mutations that pull values from them are disallowed on replicated tables by default. Enabling this setting allows this behavior, making it the user's responsibility to ensure that the data used is in sync across all nodes.

**Example**

``` xml
<profiles>
    <default>
        <allow_nondeterministic_mutations>1</allow_nondeterministic_mutations>

        <!-- ... -->
    </default>

    <!-- ... -->

</profiles>
```
)", 0) \
 DECLARE(Bool, validate_mutation_query, true, R"(
Validate mutation queries before accepting them. Mutations are executed in the background, and running an invalid query will cause mutations to get stuck, requiring manual intervention.

Only change this setting if you encounter a backward-incompatible bug.
)", 0) \
    DECLARE(Seconds, lock_acquire_timeout, DBMS_DEFAULT_LOCK_ACQUIRE_TIMEOUT_SEC, R"(
Defines how many seconds a locking request waits before failing.

Locking timeout is used to protect from deadlocks while executing read/write operations with tables. When the timeout expires and the locking request fails, the ClickHouse server throws an exception "Locking attempt timed out! Possible deadlock avoided. Client should retry." with error code `DEADLOCK_AVOIDED`.

Possible values:

- Positive integer (in seconds).
- 0 — No locking timeout.
)", 0) \
    DECLARE(Bool, materialize_ttl_after_modify, true, R"(
Apply TTL for old data, after ALTER MODIFY TTL query
)", 0) \
    DECLARE(String, function_implementation, "", R"(
Choose function implementation for specific target or variant (experimental). If empty enable all of them.
)", 0) \
    DECLARE(Bool, data_type_default_nullable, false, R"(
Allows data types without explicit modifiers [NULL or NOT NULL](../../sql-reference/statements/create/table.md/#null-modifiers) in column definition will be [Nullable](../../sql-reference/data-types/nullable.md/#data_type-nullable).

Possible values:

- 1 — The data types in column definitions are set to `Nullable` by default.
- 0 — The data types in column definitions are set to not `Nullable` by default.
)", 0) \
    DECLARE(Bool, cast_keep_nullable, false, R"(
Enables or disables keeping of the `Nullable` data type in [CAST](../../sql-reference/functions/type-conversion-functions.md/#castx-t) operations.

When the setting is enabled and the argument of `CAST` function is `Nullable`, the result is also transformed to `Nullable` type. When the setting is disabled, the result always has the destination type exactly.

Possible values:

- 0 — The `CAST` result has exactly the destination type specified.
- 1 — If the argument type is `Nullable`, the `CAST` result is transformed to `Nullable(DestinationDataType)`.

**Examples**

The following query results in the destination data type exactly:

```sql
SET cast_keep_nullable = 0;
SELECT CAST(toNullable(toInt32(0)) AS Int32) as x, toTypeName(x);
```

Result:

```text
┌─x─┬─toTypeName(CAST(toNullable(toInt32(0)), 'Int32'))─┐
│ 0 │ Int32                                             │
└───┴───────────────────────────────────────────────────┘
```

The following query results in the `Nullable` modification on the destination data type:

```sql
SET cast_keep_nullable = 1;
SELECT CAST(toNullable(toInt32(0)) AS Int32) as x, toTypeName(x);
```

Result:

```text
┌─x─┬─toTypeName(CAST(toNullable(toInt32(0)), 'Int32'))─┐
│ 0 │ Nullable(Int32)                                   │
└───┴───────────────────────────────────────────────────┘
```

**See Also**

- [CAST](../../sql-reference/functions/type-conversion-functions.md/#type_conversion_function-cast) function
)", 0) \
    DECLARE(Bool, cast_ipv4_ipv6_default_on_conversion_error, false, R"(
CAST operator into IPv4, CAST operator into IPV6 type, toIPv4, toIPv6 functions will return default value instead of throwing exception on conversion error.
)", 0) \
    DECLARE(Bool, alter_partition_verbose_result, false, R"(
Enables or disables the display of information about the parts to which the manipulation operations with partitions and parts have been successfully applied.
Applicable to [ATTACH PARTITION|PART](../../sql-reference/statements/alter/partition.md/#alter_attach-partition) and to [FREEZE PARTITION](../../sql-reference/statements/alter/partition.md/#alter_freeze-partition).

Possible values:

- 0 — disable verbosity.
- 1 — enable verbosity.

**Example**

```sql
CREATE TABLE test(a Int64, d Date, s String) ENGINE = MergeTree PARTITION BY toYYYYMDECLARE(d) ORDER BY a;
INSERT INTO test VALUES(1, '2021-01-01', '');
INSERT INTO test VALUES(1, '2021-01-01', '');
ALTER TABLE test DETACH PARTITION ID '202101';

ALTER TABLE test ATTACH PARTITION ID '202101' SETTINGS alter_partition_verbose_result = 1;

┌─command_type─────┬─partition_id─┬─part_name────┬─old_part_name─┐
│ ATTACH PARTITION │ 202101       │ 202101_7_7_0 │ 202101_5_5_0  │
│ ATTACH PARTITION │ 202101       │ 202101_8_8_0 │ 202101_6_6_0  │
└──────────────────┴──────────────┴──────────────┴───────────────┘

ALTER TABLE test FREEZE SETTINGS alter_partition_verbose_result = 1;

┌─command_type─┬─partition_id─┬─part_name────┬─backup_name─┬─backup_path───────────────────┬─part_backup_path────────────────────────────────────────────┐
│ FREEZE ALL   │ 202101       │ 202101_7_7_0 │ 8           │ /var/lib/clickhouse/shadow/8/ │ /var/lib/clickhouse/shadow/8/data/default/test/202101_7_7_0 │
│ FREEZE ALL   │ 202101       │ 202101_8_8_0 │ 8           │ /var/lib/clickhouse/shadow/8/ │ /var/lib/clickhouse/shadow/8/data/default/test/202101_8_8_0 │
└──────────────┴──────────────┴──────────────┴─────────────┴───────────────────────────────┴─────────────────────────────────────────────────────────────┘
```
)", 0) \
    DECLARE(Bool, system_events_show_zero_values, false, R"(
Allows to select zero-valued events from [`system.events`](../../operations/system-tables/events.md).

Some monitoring systems require passing all the metrics values to them for each checkpoint, even if the metric value is zero.

Possible values:

- 0 — Disabled.
- 1 — Enabled.

**Examples**

Query

```sql
SELECT * FROM system.events WHERE event='QueryMemoryLimitExceeded';
```

Result

```text
Ok.
```

Query
```sql
SET system_events_show_zero_values = 1;
SELECT * FROM system.events WHERE event='QueryMemoryLimitExceeded';
```

Result

```text
┌─event────────────────────┬─value─┬─description───────────────────────────────────────────┐
│ QueryMemoryLimitExceeded │     0 │ Number of times when memory limit exceeded for query. │
└──────────────────────────┴───────┴───────────────────────────────────────────────────────┘
```
)", 0) \
    DECLARE(MySQLDataTypesSupport, mysql_datatypes_support_level, MySQLDataTypesSupportList{}, R"(
Defines how MySQL types are converted to corresponding ClickHouse types. A comma separated list in any combination of `decimal`, `datetime64`, `date2Date32` or `date2String`.
- `decimal`: convert `NUMERIC` and `DECIMAL` types to `Decimal` when precision allows it.
- `datetime64`: convert `DATETIME` and `TIMESTAMP` types to `DateTime64` instead of `DateTime` when precision is not `0`.
- `date2Date32`: convert `DATE` to `Date32` instead of `Date`. Takes precedence over `date2String`.
- `date2String`: convert `DATE` to `String` instead of `Date`. Overridden by `datetime64`.
)", 0) \
    DECLARE(Bool, optimize_trivial_insert_select, false, R"(
Optimize trivial 'INSERT INTO table SELECT ... FROM TABLES' query
)", 0) \
    DECLARE(Bool, allow_non_metadata_alters, true, R"(
Allow to execute alters which affects not only tables metadata, but also data on disk
)", 0) \
    DECLARE(Bool, enable_global_with_statement, true, R"(
Propagate WITH statements to UNION queries and all subqueries
)", 0) \
    DECLARE(Bool, aggregate_functions_null_for_empty, false, R"(
Enables or disables rewriting all aggregate functions in a query, adding [-OrNull](../../sql-reference/aggregate-functions/combinators.md/#agg-functions-combinator-ornull) suffix to them. Enable it for SQL standard compatibility.
It is implemented via query rewrite (similar to [count_distinct_implementation](#count_distinct_implementation) setting) to get consistent results for distributed queries.

Possible values:

- 0 — Disabled.
- 1 — Enabled.

**Example**

Consider the following query with aggregate functions:
```sql
SELECT SUM(-1), MAX(0) FROM system.one WHERE 0;
```

With `aggregate_functions_null_for_empty = 0` it would produce:
```text
┌─SUM(-1)─┬─MAX(0)─┐
│       0 │      0 │
└─────────┴────────┘
```

With `aggregate_functions_null_for_empty = 1` the result would be:
```text
┌─SUMOrNull(-1)─┬─MAXOrNull(0)─┐
│          NULL │         NULL │
└───────────────┴──────────────┘
```
)", 0) \
    DECLARE(Bool, optimize_syntax_fuse_functions, false, R"(
Enables to fuse aggregate functions with identical argument. It rewrites query contains at least two aggregate functions from [sum](../../sql-reference/aggregate-functions/reference/sum.md/#agg_function-sum), [count](../../sql-reference/aggregate-functions/reference/count.md/#agg_function-count) or [avg](../../sql-reference/aggregate-functions/reference/avg.md/#agg_function-avg) with identical argument to [sumCount](../../sql-reference/aggregate-functions/reference/sumcount.md/#agg_function-sumCount).

Possible values:

- 0 — Functions with identical argument are not fused.
- 1 — Functions with identical argument are fused.

**Example**

Query:

``` sql
CREATE TABLE fuse_tbl(a Int8, b Int8) Engine = Log;
SET optimize_syntax_fuse_functions = 1;
EXPLAIN SYNTAX SELECT sum(a), sum(b), count(b), avg(b) from fuse_tbl FORMAT TSV;
```

Result:

``` text
SELECT
    sum(a),
    sumCount(b).1,
    sumCount(b).2,
    (sumCount(b).1) / (sumCount(b).2)
FROM fuse_tbl
```
)", 0) \
    DECLARE(Bool, flatten_nested, true, R"(
Sets the data format of a [nested](../../sql-reference/data-types/nested-data-structures/index.md) columns.

Possible values:

- 1 — Nested column is flattened to separate arrays.
- 0 — Nested column stays a single array of tuples.

**Usage**

If the setting is set to `0`, it is possible to use an arbitrary level of nesting.

**Examples**

Query:

``` sql
SET flatten_nested = 1;
CREATE TABLE t_nest (`n` Nested(a UInt32, b UInt32)) ENGINE = MergeTree ORDER BY tuple();

SHOW CREATE TABLE t_nest;
```

Result:

``` text
┌─statement───────────────────────────────────────────────────────────────────────────────────────────────────────────────────────────────────────┐
│ CREATE TABLE default.t_nest
(
    `n.a` Array(UInt32),
    `n.b` Array(UInt32)
)
ENGINE = MergeTree
ORDER BY tuple()
SETTINGS index_granularity = 8192 │
└─────────────────────────────────────────────────────────────────────────────────────────────────────────────────────────────────────────────────┘
```

Query:

``` sql
SET flatten_nested = 0;

CREATE TABLE t_nest (`n` Nested(a UInt32, b UInt32)) ENGINE = MergeTree ORDER BY tuple();

SHOW CREATE TABLE t_nest;
```

Result:

``` text
┌─statement──────────────────────────────────────────────────────────────────────────────────────────────────────────────────────────┐
│ CREATE TABLE default.t_nest
(
    `n` Nested(a UInt32, b UInt32)
)
ENGINE = MergeTree
ORDER BY tuple()
SETTINGS index_granularity = 8192 │
└────────────────────────────────────────────────────────────────────────────────────────────────────────────────────────────────────┘
```
)", 0) \
    DECLARE(Bool, asterisk_include_materialized_columns, false, R"(
Include [MATERIALIZED](../../sql-reference/statements/create/table.md#materialized) columns for wildcard query (`SELECT *`).

Possible values:

- 0 - disabled
- 1 - enabled
)", 0) \
    DECLARE(Bool, asterisk_include_alias_columns, false, R"(
Include [ALIAS](../../sql-reference/statements/create/table.md#alias) columns for wildcard query (`SELECT *`).

Possible values:

- 0 - disabled
- 1 - enabled
)", 0) \
    DECLARE(Bool, optimize_skip_merged_partitions, false, R"(
Enables or disables optimization for [OPTIMIZE TABLE ... FINAL](../../sql-reference/statements/optimize.md) query if there is only one part with level > 0 and it doesn't have expired TTL.

- `OPTIMIZE TABLE ... FINAL SETTINGS optimize_skip_merged_partitions=1`

By default, `OPTIMIZE TABLE ... FINAL` query rewrites the one part even if there is only a single part.

Possible values:

- 1 - Enable optimization.
- 0 - Disable optimization.
)", 0) \
    DECLARE(Bool, optimize_on_insert, true, R"(
Enables or disables data transformation before the insertion, as if merge was done on this block (according to table engine).

Possible values:

- 0 — Disabled.
- 1 — Enabled.

**Example**

The difference between enabled and disabled:

Query:

```sql
SET optimize_on_insert = 1;

CREATE TABLE test1 (`FirstTable` UInt32) ENGINE = ReplacingMergeTree ORDER BY FirstTable;

INSERT INTO test1 SELECT number % 2 FROM numbers(5);

SELECT * FROM test1;

SET optimize_on_insert = 0;

CREATE TABLE test2 (`SecondTable` UInt32) ENGINE = ReplacingMergeTree ORDER BY SecondTable;

INSERT INTO test2 SELECT number % 2 FROM numbers(5);

SELECT * FROM test2;
```

Result:

``` text
┌─FirstTable─┐
│          0 │
│          1 │
└────────────┘

┌─SecondTable─┐
│           0 │
│           0 │
│           0 │
│           1 │
│           1 │
└─────────────┘
```

Note that this setting influences [Materialized view](../../sql-reference/statements/create/view.md/#materialized) and [MaterializedMySQL](../../engines/database-engines/materialized-mysql.md) behaviour.
)", 0) \
    DECLARE(Bool, optimize_use_projections, true, R"(
Enables or disables [projection](../../engines/table-engines/mergetree-family/mergetree.md/#projections) optimization when processing `SELECT` queries.

Possible values:

- 0 — Projection optimization disabled.
- 1 — Projection optimization enabled.
)", 0) ALIAS(allow_experimental_projection_optimization) \
    DECLARE(Bool, optimize_use_implicit_projections, true, R"(
Automatically choose implicit projections to perform SELECT query
)", 0) \
    DECLARE(Bool, force_optimize_projection, false, R"(
Enables or disables the obligatory use of [projections](../../engines/table-engines/mergetree-family/mergetree.md/#projections) in `SELECT` queries, when projection optimization is enabled (see [optimize_use_projections](#optimize_use_projections) setting).

Possible values:

- 0 — Projection optimization is not obligatory.
- 1 — Projection optimization is obligatory.
)", 0) \
    DECLARE(String, force_optimize_projection_name, "", R"(
If it is set to a non-empty string, check that this projection is used in the query at least once.

Possible values:

- string: name of projection that used in a query
)", 0) \
    DECLARE(String, preferred_optimize_projection_name, "", R"(
If it is set to a non-empty string, ClickHouse will try to apply specified projection in query.


Possible values:

- string: name of preferred projection
)", 0) \
    DECLARE(Bool, async_socket_for_remote, true, R"(
Enables asynchronous read from socket while executing remote query.

Enabled by default.
)", 0) \
    DECLARE(Bool, async_query_sending_for_remote, true, R"(
Enables asynchronous connection creation and query sending while executing remote query.

Enabled by default.
)", 0) \
    DECLARE(Bool, insert_null_as_default, true, R"(
Enables or disables the insertion of [default values](../../sql-reference/statements/create/table.md/#create-default-values) instead of [NULL](../../sql-reference/syntax.md/#null-literal) into columns with not [nullable](../../sql-reference/data-types/nullable.md/#data_type-nullable) data type.
If column type is not nullable and this setting is disabled, then inserting `NULL` causes an exception. If column type is nullable, then `NULL` values are inserted as is, regardless of this setting.

This setting is applicable to [INSERT ... SELECT](../../sql-reference/statements/insert-into.md/#inserting-the-results-of-select) queries. Note that `SELECT` subqueries may be concatenated with `UNION ALL` clause.

Possible values:

- 0 — Inserting `NULL` into a not nullable column causes an exception.
- 1 — Default column value is inserted instead of `NULL`.
)", 0) \
    DECLARE(Bool, describe_extend_object_types, false, R"(
Deduce concrete type of columns of type Object in DESCRIBE query
)", 0) \
    DECLARE(Bool, describe_include_subcolumns, false, R"(
Enables describing subcolumns for a [DESCRIBE](../../sql-reference/statements/describe-table.md) query. For example, members of a [Tuple](../../sql-reference/data-types/tuple.md) or subcolumns of a [Map](../../sql-reference/data-types/map.md/#map-subcolumns), [Nullable](../../sql-reference/data-types/nullable.md/#finding-null) or an [Array](../../sql-reference/data-types/array.md/#array-size) data type.

Possible values:

- 0 — Subcolumns are not included in `DESCRIBE` queries.
- 1 — Subcolumns are included in `DESCRIBE` queries.

**Example**

See an example for the [DESCRIBE](../../sql-reference/statements/describe-table.md) statement.
)", 0) \
    DECLARE(Bool, describe_include_virtual_columns, false, R"(
If true, virtual columns of table will be included into result of DESCRIBE query
)", 0) \
    DECLARE(Bool, describe_compact_output, false, R"(
If true, include only column names and types into result of DESCRIBE query
)", 0) \
    DECLARE(Bool, apply_mutations_on_fly, false, R"(
If true, mutations (UPDATEs and DELETEs) which are not materialized in data part will be applied on SELECTs. Only available in ClickHouse Cloud.
)", 0) \
    DECLARE(Bool, mutations_execute_nondeterministic_on_initiator, false, R"(
If true constant nondeterministic functions (e.g. function `now()`) are executed on initiator and replaced to literals in `UPDATE` and `DELETE` queries. It helps to keep data in sync on replicas while executing mutations with constant nondeterministic functions. Default value: `false`.
)", 0) \
    DECLARE(Bool, mutations_execute_subqueries_on_initiator, false, R"(
If true scalar subqueries are executed on initiator and replaced to literals in `UPDATE` and `DELETE` queries. Default value: `false`.
)", 0) \
    DECLARE(UInt64, mutations_max_literal_size_to_replace, 16384, R"(
The maximum size of serialized literal in bytes to replace in `UPDATE` and `DELETE` queries. Takes effect only if at least one the two settings above is enabled. Default value: 16384 (16 KiB).
)", 0) \
    \
    DECLARE(Float, create_replicated_merge_tree_fault_injection_probability, 0.0f, R"(
The probability of a fault injection during table creation after creating metadata in ZooKeeper
)", 0) \
    \
    DECLARE(Bool, use_query_cache, false, R"(
If turned on, `SELECT` queries may utilize the [query cache](../query-cache.md). Parameters [enable_reads_from_query_cache](#enable-reads-from-query-cache)
and [enable_writes_to_query_cache](#enable-writes-to-query-cache) control in more detail how the cache is used.

Possible values:

- 0 - Disabled
- 1 - Enabled
)", 0) \
    DECLARE(Bool, enable_writes_to_query_cache, true, R"(
If turned on, results of `SELECT` queries are stored in the [query cache](../query-cache.md).

Possible values:

- 0 - Disabled
- 1 - Enabled
)", 0) \
    DECLARE(Bool, enable_reads_from_query_cache, true, R"(
If turned on, results of `SELECT` queries are retrieved from the [query cache](../query-cache.md).

Possible values:

- 0 - Disabled
- 1 - Enabled
)", 0) \
    DECLARE(QueryCacheNondeterministicFunctionHandling, query_cache_nondeterministic_function_handling, QueryCacheNondeterministicFunctionHandling::Throw, R"(
Controls how the [query cache](../query-cache.md) handles `SELECT` queries with non-deterministic functions like `rand()` or `now()`.

Possible values:

- `'throw'` - Throw an exception and don't cache the query result.
- `'save'` - Cache the query result.
- `'ignore'` - Don't cache the query result and don't throw an exception.
)", 0) \
    DECLARE(QueryCacheSystemTableHandling, query_cache_system_table_handling, QueryCacheSystemTableHandling::Throw, R"(
Controls how the [query cache](../query-cache.md) handles `SELECT` queries against system tables, i.e. tables in databases `system.*` and `information_schema.*`.

Possible values:

- `'throw'` - Throw an exception and don't cache the query result.
- `'save'` - Cache the query result.
- `'ignore'` - Don't cache the query result and don't throw an exception.
)", 0) \
    DECLARE(UInt64, query_cache_max_size_in_bytes, 0, R"(
The maximum amount of memory (in bytes) the current user may allocate in the [query cache](../query-cache.md). 0 means unlimited.

Possible values:

- Positive integer >= 0.
)", 0) \
    DECLARE(UInt64, query_cache_max_entries, 0, R"(
The maximum number of query results the current user may store in the [query cache](../query-cache.md). 0 means unlimited.

Possible values:

- Positive integer >= 0.
)", 0) \
    DECLARE(UInt64, query_cache_min_query_runs, 0, R"(
Minimum number of times a `SELECT` query must run before its result is stored in the [query cache](../query-cache.md).

Possible values:

- Positive integer >= 0.
)", 0) \
    DECLARE(Milliseconds, query_cache_min_query_duration, 0, R"(
Minimum duration in milliseconds a query needs to run for its result to be stored in the [query cache](../query-cache.md).

Possible values:

- Positive integer >= 0.
)", 0) \
    DECLARE(Bool, query_cache_compress_entries, true, R"(
Compress entries in the [query cache](../query-cache.md). Lessens the memory consumption of the query cache at the cost of slower inserts into / reads from it.

Possible values:

- 0 - Disabled
- 1 - Enabled
)", 0) \
    DECLARE(Bool, query_cache_squash_partial_results, true, R"(
Squash partial result blocks to blocks of size [max_block_size](#setting-max_block_size). Reduces performance of inserts into the [query cache](../query-cache.md) but improves the compressability of cache entries (see [query_cache_compress-entries](#query-cache-compress-entries)).

Possible values:

- 0 - Disabled
- 1 - Enabled
)", 0) \
    DECLARE(Seconds, query_cache_ttl, 60, R"(
After this time in seconds entries in the [query cache](../query-cache.md) become stale.

Possible values:

- Positive integer >= 0.
)", 0) \
    DECLARE(Bool, query_cache_share_between_users, false, R"(
If turned on, the result of `SELECT` queries cached in the [query cache](../query-cache.md) can be read by other users.
It is not recommended to enable this setting due to security reasons.

Possible values:

- 0 - Disabled
- 1 - Enabled
)", 0) \
    DECLARE(String, query_cache_tag, "", R"(
A string which acts as a label for [query cache](../query-cache.md) entries.
The same queries with different tags are considered different by the query cache.

Possible values:

- Any string
)", 0) \
    DECLARE(Bool, enable_sharing_sets_for_mutations, true, R"(
Allow sharing set objects build for IN subqueries between different tasks of the same mutation. This reduces memory usage and CPU consumption
)", 0) \
    \
    DECLARE(Bool, optimize_rewrite_sum_if_to_count_if, true, R"(
Rewrite sumIf() and sum(if()) function countIf() function when logically equivalent
)", 0) \
    DECLARE(Bool, optimize_rewrite_aggregate_function_with_if, true, R"(
Rewrite aggregate functions with if expression as argument when logically equivalent.
For example, `avg(if(cond, col, null))` can be rewritten to `avgOrNullIf(cond, col)`. It may improve performance.

:::note
Supported only with the analyzer (`enable_analyzer = 1`).
:::
)", 0) \
    DECLARE(Bool, optimize_rewrite_array_exists_to_has, false, R"(
Rewrite arrayExists() functions to has() when logically equivalent. For example, arrayExists(x -> x = 1, arr) can be rewritten to has(arr, 1)
)", 0) \
    DECLARE(UInt64, insert_shard_id, 0, R"(
If not `0`, specifies the shard of [Distributed](../../engines/table-engines/special/distributed.md/#distributed) table into which the data will be inserted synchronously.

If `insert_shard_id` value is incorrect, the server will throw an exception.

To get the number of shards on `requested_cluster`, you can check server config or use this query:

``` sql
SELECT uniq(shard_num) FROM system.clusters WHERE cluster = 'requested_cluster';
```

Possible values:

- 0 — Disabled.
- Any number from `1` to `shards_num` of corresponding [Distributed](../../engines/table-engines/special/distributed.md/#distributed) table.

**Example**

Query:

```sql
CREATE TABLE x AS system.numbers ENGINE = MergeTree ORDER BY number;
CREATE TABLE x_dist AS x ENGINE = Distributed('test_cluster_two_shards_localhost', currentDatabase(), x);
INSERT INTO x_dist SELECT * FROM numbers(5) SETTINGS insert_shard_id = 1;
SELECT * FROM x_dist ORDER BY number ASC;
```

Result:

``` text
┌─number─┐
│      0 │
│      0 │
│      1 │
│      1 │
│      2 │
│      2 │
│      3 │
│      3 │
│      4 │
│      4 │
└────────┘
```
)", 0) \
    \
    DECLARE(Bool, collect_hash_table_stats_during_aggregation, true, R"(
Enable collecting hash table statistics to optimize memory allocation
)", 0) \
    DECLARE(UInt64, max_size_to_preallocate_for_aggregation, 1'000'000'000'000, R"(
For how many elements it is allowed to preallocate space in all hash tables in total before aggregation
)", 0) \
    \
    DECLARE(Bool, collect_hash_table_stats_during_joins, true, R"(
Enable collecting hash table statistics to optimize memory allocation
)", 0) \
    DECLARE(UInt64, max_size_to_preallocate_for_joins, 1'000'000'000'000, R"(
For how many elements it is allowed to preallocate space in all hash tables in total before join
)", 0) \
    \
    DECLARE(Bool, kafka_disable_num_consumers_limit, false, R"(
Disable limit on kafka_num_consumers that depends on the number of available CPU cores.
)", 0) \
    DECLARE(Bool, allow_experimental_kafka_offsets_storage_in_keeper, false, R"(
Allow experimental feature to store Kafka related offsets in ClickHouse Keeper. When enabled a ClickHouse Keeper path and replica name can be specified to the Kafka table engine. As a result instead of the regular Kafka engine, a new type of storage engine will be used that stores the committed offsets primarily in ClickHouse Keeper
)", EXPERIMENTAL) \
    DECLARE(Bool, enable_software_prefetch_in_aggregation, true, R"(
Enable use of software prefetch in aggregation
)", 0) \
    DECLARE(Bool, allow_aggregate_partitions_independently, false, R"(
Enable independent aggregation of partitions on separate threads when partition key suits group by key. Beneficial when number of partitions close to number of cores and partitions have roughly the same size
)", 0) \
    DECLARE(Bool, force_aggregate_partitions_independently, false, R"(
Force the use of optimization when it is applicable, but heuristics decided not to use it
)", 0) \
    DECLARE(UInt64, max_number_of_partitions_for_independent_aggregation, 128, R"(
Maximal number of partitions in table to apply optimization
)", 0) \
    DECLARE(Float, min_hit_rate_to_use_consecutive_keys_optimization, 0.5, R"(
Minimal hit rate of a cache which is used for consecutive keys optimization in aggregation to keep it enabled
)", 0) \
    \
    DECLARE(Bool, engine_file_empty_if_not_exists, false, R"(
Allows to select data from a file engine table without file.

Possible values:
- 0 — `SELECT` throws exception.
- 1 — `SELECT` returns empty result.
)", 0) \
    DECLARE(Bool, engine_file_truncate_on_insert, false, R"(
Enables or disables truncate before insert in [File](../../engines/table-engines/special/file.md) engine tables.

Possible values:
- 0 — `INSERT` query appends new data to the end of the file.
- 1 — `INSERT` query replaces existing content of the file with the new data.
)", 0) \
    DECLARE(Bool, engine_file_allow_create_multiple_files, false, R"(
Enables or disables creating a new file on each insert in file engine tables if the format has the suffix (`JSON`, `ORC`, `Parquet`, etc.). If enabled, on each insert a new file will be created with a name following this pattern:

`data.Parquet` -> `data.1.Parquet` -> `data.2.Parquet`, etc.

Possible values:
- 0 — `INSERT` query appends new data to the end of the file.
- 1 — `INSERT` query creates a new file.
)", 0) \
    DECLARE(Bool, engine_file_skip_empty_files, false, R"(
Enables or disables skipping empty files in [File](../../engines/table-engines/special/file.md) engine tables.

Possible values:
- 0 — `SELECT` throws an exception if empty file is not compatible with requested format.
- 1 — `SELECT` returns empty result for empty file.
)", 0) \
    DECLARE(Bool, engine_url_skip_empty_files, false, R"(
Enables or disables skipping empty files in [URL](../../engines/table-engines/special/url.md) engine tables.

Possible values:
- 0 — `SELECT` throws an exception if empty file is not compatible with requested format.
- 1 — `SELECT` returns empty result for empty file.
)", 0) \
    DECLARE(Bool, enable_url_encoding, true, R"(
Allows to enable/disable decoding/encoding path in uri in [URL](../../engines/table-engines/special/url.md) engine tables.

Enabled by default.
)", 0) \
    DECLARE(UInt64, database_replicated_initial_query_timeout_sec, 300, R"(
Sets how long initial DDL query should wait for Replicated database to process previous DDL queue entries in seconds.

Possible values:

- Positive integer.
- 0 — Unlimited.
)", 0) \
    DECLARE(Bool, database_replicated_enforce_synchronous_settings, false, R"(
Enforces synchronous waiting for some queries (see also database_atomic_wait_for_drop_and_detach_synchronously, mutation_sync, alter_sync). Not recommended to enable these settings.
)", 0) \
    DECLARE(UInt64, max_distributed_depth, 5, R"(
Limits the maximum depth of recursive queries for [Distributed](../../engines/table-engines/special/distributed.md) tables.

If the value is exceeded, the server throws an exception.

Possible values:

- Positive integer.
- 0 — Unlimited depth.
)", 0) \
    DECLARE(Bool, database_replicated_always_detach_permanently, false, R"(
Execute DETACH TABLE as DETACH TABLE PERMANENTLY if database engine is Replicated
)", 0) \
    DECLARE(Bool, database_replicated_allow_only_replicated_engine, false, R"(
Allow to create only Replicated tables in database with engine Replicated
)", 0) \
    DECLARE(UInt64, database_replicated_allow_replicated_engine_arguments, 0, R"(
0 - Don't allow to explicitly specify ZooKeeper path and replica name for *MergeTree tables in Replicated databases. 1 - Allow. 2 - Allow, but ignore the specified path and use default one instead. 3 - Allow and don't log a warning.
)", 0) \
    DECLARE(UInt64, database_replicated_allow_explicit_uuid, 0, R"(
0 - Don't allow to explicitly specify UUIDs for tables in Replicated databases. 1 - Allow. 2 - Allow, but ignore the specified UUID and generate a random one instead.
)", 0) \
    DECLARE(Bool, database_replicated_allow_heavy_create, false, R"(
Allow long-running DDL queries (CREATE AS SELECT and POPULATE) in Replicated database engine. Note that it can block DDL queue for a long time.
)", 0) \
    DECLARE(Bool, cloud_mode, false, R"(
Cloud mode
)", 0) \
    DECLARE(UInt64, cloud_mode_engine, 1, R"(
The engine family allowed in Cloud. 0 - allow everything, 1 - rewrite DDLs to use *ReplicatedMergeTree, 2 - rewrite DDLs to use SharedMergeTree. UInt64 to minimize public part
)", 0) \
    DECLARE(UInt64, cloud_mode_database_engine, 1, R"(
The database engine allowed in Cloud. 1 - rewrite DDLs to use Replicated database, 2 - rewrite DDLs to use Shared database
)", 0) \
    DECLARE(DistributedDDLOutputMode, distributed_ddl_output_mode, DistributedDDLOutputMode::THROW, R"(
Sets format of distributed DDL query result.

Possible values:

- `throw` — Returns result set with query execution status for all hosts where query is finished. If query has failed on some hosts, then it will rethrow the first exception. If query is not finished yet on some hosts and [distributed_ddl_task_timeout](#distributed_ddl_task_timeout) exceeded, then it throws `TIMEOUT_EXCEEDED` exception.
- `none` — Is similar to throw, but distributed DDL query returns no result set.
- `null_status_on_timeout` — Returns `NULL` as execution status in some rows of result set instead of throwing `TIMEOUT_EXCEEDED` if query is not finished on the corresponding hosts.
- `never_throw` — Do not throw `TIMEOUT_EXCEEDED` and do not rethrow exceptions if query has failed on some hosts.
- `none_only_active` - similar to `none`, but doesn't wait for inactive replicas of the `Replicated` database. Note: with this mode it's impossible to figure out that the query was not executed on some replica and will be executed in background.
- `null_status_on_timeout_only_active` — similar to `null_status_on_timeout`, but doesn't wait for inactive replicas of the `Replicated` database
- `throw_only_active` — similar to `throw`, but doesn't wait for inactive replicas of the `Replicated` database

Cloud default value: `none`.
)", 0) \
    DECLARE(UInt64, distributed_ddl_entry_format_version, 5, R"(
Compatibility version of distributed DDL (ON CLUSTER) queries
)", 0) \
    \
    DECLARE(UInt64, external_storage_max_read_rows, 0, R"(
Limit maximum number of rows when table with external engine should flush history data. Now supported only for MySQL table engine, database engine, dictionary and MaterializedMySQL. If equal to 0, this setting is disabled
)", 0) \
    DECLARE(UInt64, external_storage_max_read_bytes, 0, R"(
Limit maximum number of bytes when table with external engine should flush history data. Now supported only for MySQL table engine, database engine, dictionary and MaterializedMySQL. If equal to 0, this setting is disabled
)", 0)  \
    DECLARE(UInt64, external_storage_connect_timeout_sec, DBMS_DEFAULT_CONNECT_TIMEOUT_SEC, R"(
Connect timeout in seconds. Now supported only for MySQL
)", 0)  \
    DECLARE(UInt64, external_storage_rw_timeout_sec, DBMS_DEFAULT_RECEIVE_TIMEOUT_SEC, R"(
Read/write timeout in seconds. Now supported only for MySQL
)", 0)  \
    \
    DECLARE(SetOperationMode, union_default_mode, SetOperationMode::Unspecified, R"(
Sets a mode for combining `SELECT` query results. The setting is only used when shared with [UNION](../../sql-reference/statements/select/union.md) without explicitly specifying the `UNION ALL` or `UNION DISTINCT`.

Possible values:

- `'DISTINCT'` — ClickHouse outputs rows as a result of combining queries removing duplicate rows.
- `'ALL'` — ClickHouse outputs all rows as a result of combining queries including duplicate rows.
- `''` — ClickHouse generates an exception when used with `UNION`.

See examples in [UNION](../../sql-reference/statements/select/union.md).
)", 0) \
    DECLARE(SetOperationMode, intersect_default_mode, SetOperationMode::ALL, R"(
Set default mode in INTERSECT query. Possible values: empty string, 'ALL', 'DISTINCT'. If empty, query without mode will throw exception.
)", 0) \
    DECLARE(SetOperationMode, except_default_mode, SetOperationMode::ALL, R"(
Set default mode in EXCEPT query. Possible values: empty string, 'ALL', 'DISTINCT'. If empty, query without mode will throw exception.
)", 0) \
    DECLARE(Bool, optimize_aggregators_of_group_by_keys, true, R"(
Eliminates min/max/any/anyLast aggregators of GROUP BY keys in SELECT section
)", 0) \
    DECLARE(Bool, optimize_injective_functions_in_group_by, true, R"(
Replaces injective functions by it's arguments in GROUP BY section
)", 0) \
    DECLARE(Bool, optimize_group_by_function_keys, true, R"(
Eliminates functions of other keys in GROUP BY section
)", 0) \
    DECLARE(Bool, optimize_group_by_constant_keys, true, R"(
Optimize GROUP BY when all keys in block are constant
)", 0) \
    DECLARE(Bool, legacy_column_name_of_tuple_literal, false, R"(
List all names of element of large tuple literals in their column names instead of hash. This settings exists only for compatibility reasons. It makes sense to set to 'true', while doing rolling update of cluster from version lower than 21.7 to higher.
)", 0) \
    DECLARE(Bool, enable_named_columns_in_function_tuple, false, R"(
Generate named tuples in function tuple() when all names are unique and can be treated as unquoted identifiers.
)", 0) \
    \
    DECLARE(Bool, query_plan_enable_optimizations, true, R"(
Toggles query optimization at the query plan level.

:::note
This is an expert-level setting which should only be used for debugging by developers. The setting may change in future in backward-incompatible ways or be removed.
:::

Possible values:

- 0 - Disable all optimizations at the query plan level
- 1 - Enable optimizations at the query plan level (but individual optimizations may still be disabled via their individual settings)
)", 0) \
    DECLARE(UInt64, query_plan_max_optimizations_to_apply, 10000, R"(
Limits the total number of optimizations applied to query plan, see setting [query_plan_enable_optimizations](#query_plan_enable_optimizations).
Useful to avoid long optimization times for complex queries.
If the actual number of optimizations exceeds this setting, an exception is thrown.

:::note
This is an expert-level setting which should only be used for debugging by developers. The setting may change in future in backward-incompatible ways or be removed.
:::
)", 0) \
    DECLARE(Bool, query_plan_lift_up_array_join, true, R"(
Toggles a query-plan-level optimization which moves ARRAY JOINs up in the execution plan.
Only takes effect if setting [query_plan_enable_optimizations](#query_plan_enable_optimizations) is 1.

:::note
This is an expert-level setting which should only be used for debugging by developers. The setting may change in future in backward-incompatible ways or be removed.
:::

Possible values:

- 0 - Disable
- 1 - Enable
)", 0) \
    DECLARE(Bool, query_plan_push_down_limit, true, R"(
Toggles a query-plan-level optimization which moves LIMITs down in the execution plan.
Only takes effect if setting [query_plan_enable_optimizations](#query_plan_enable_optimizations) is 1.

:::note
This is an expert-level setting which should only be used for debugging by developers. The setting may change in future in backward-incompatible ways or be removed.
:::

Possible values:

- 0 - Disable
- 1 - Enable
)", 0) \
    DECLARE(Bool, query_plan_split_filter, true, R"(
:::note
This is an expert-level setting which should only be used for debugging by developers. The setting may change in future in backward-incompatible ways or be removed.
:::

Toggles a query-plan-level optimization which splits filters into expressions.
Only takes effect if setting [query_plan_enable_optimizations](#query_plan_enable_optimizations) is 1.

Possible values:

- 0 - Disable
- 1 - Enable
)", 0) \
    DECLARE(Bool, query_plan_merge_expressions, true, R"(
Toggles a query-plan-level optimization which merges consecutive filters.
Only takes effect if setting [query_plan_enable_optimizations](#query_plan_enable_optimizations) is 1.

:::note
This is an expert-level setting which should only be used for debugging by developers. The setting may change in future in backward-incompatible ways or be removed.
:::

Possible values:

- 0 - Disable
- 1 - Enable
)", 0) \
    DECLARE(Bool, query_plan_merge_filters, true, R"(
Allow to merge filters in the query plan
)", 0) \
    DECLARE(Bool, query_plan_filter_push_down, true, R"(
Toggles a query-plan-level optimization which moves filters down in the execution plan.
Only takes effect if setting [query_plan_enable_optimizations](#query_plan_enable_optimizations) is 1.

:::note
This is an expert-level setting which should only be used for debugging by developers. The setting may change in future in backward-incompatible ways or be removed.
:::

Possible values:

- 0 - Disable
- 1 - Enable
)", 0) \
    DECLARE(Bool, query_plan_convert_outer_join_to_inner_join, true, R"(
Allow to convert OUTER JOIN to INNER JOIN if filter after JOIN always filters default values
)", 0) \
    DECLARE(Bool, query_plan_optimize_prewhere, true, R"(
Allow to push down filter to PREWHERE expression for supported storages
)", 0) \
    DECLARE(Bool, query_plan_execute_functions_after_sorting, true, R"(
Toggles a query-plan-level optimization which moves expressions after sorting steps.
Only takes effect if setting [query_plan_enable_optimizations](#query_plan_enable_optimizations) is 1.

:::note
This is an expert-level setting which should only be used for debugging by developers. The setting may change in future in backward-incompatible ways or be removed.
:::

Possible values:

- 0 - Disable
- 1 - Enable
)", 0) \
    DECLARE(Bool, query_plan_reuse_storage_ordering_for_window_functions, true, R"(
Toggles a query-plan-level optimization which uses storage sorting when sorting for window functions.
Only takes effect if setting [query_plan_enable_optimizations](#query_plan_enable_optimizations) is 1.

:::note
This is an expert-level setting which should only be used for debugging by developers. The setting may change in future in backward-incompatible ways or be removed.
:::

Possible values:

- 0 - Disable
- 1 - Enable
)", 0) \
    DECLARE(Bool, query_plan_lift_up_union, true, R"(
Toggles a query-plan-level optimization which moves larger subtrees of the query plan into union to enable further optimizations.
Only takes effect if setting [query_plan_enable_optimizations](#query_plan_enable_optimizations) is 1.

:::note
This is an expert-level setting which should only be used for debugging by developers. The setting may change in future in backward-incompatible ways or be removed.
:::

Possible values:

- 0 - Disable
- 1 - Enable
)", 0) \
    DECLARE(Bool, query_plan_read_in_order, true, R"(
Toggles the read in-order optimization query-plan-level optimization.
Only takes effect if setting [query_plan_enable_optimizations](#query_plan_enable_optimizations) is 1.

:::note
This is an expert-level setting which should only be used for debugging by developers. The setting may change in future in backward-incompatible ways or be removed.
:::

Possible values:

- 0 - Disable
- 1 - Enable
)", 0) \
    DECLARE(Bool, query_plan_aggregation_in_order, true, R"(
Toggles the aggregation in-order query-plan-level optimization.
Only takes effect if setting [query_plan_enable_optimizations](#query_plan_enable_optimizations) is 1.

:::note
This is an expert-level setting which should only be used for debugging by developers. The setting may change in future in backward-incompatible ways or be removed.
:::

Possible values:

- 0 - Disable
- 1 - Enable
)", 0) \
    DECLARE(Bool, query_plan_remove_redundant_sorting, true, R"(
Toggles a query-plan-level optimization which removes redundant sorting steps, e.g. in subqueries.
Only takes effect if setting [query_plan_enable_optimizations](#query_plan_enable_optimizations) is 1.

:::note
This is an expert-level setting which should only be used for debugging by developers. The setting may change in future in backward-incompatible ways or be removed.
:::

Possible values:

- 0 - Disable
- 1 - Enable
)", 0) \
    DECLARE(Bool, query_plan_remove_redundant_distinct, true, R"(
Toggles a query-plan-level optimization which removes redundant DISTINCT steps.
Only takes effect if setting [query_plan_enable_optimizations](#query_plan_enable_optimizations) is 1.

:::note
This is an expert-level setting which should only be used for debugging by developers. The setting may change in future in backward-incompatible ways or be removed.
:::

Possible values:

- 0 - Disable
- 1 - Enable
)", 0) \
    DECLARE(Bool, query_plan_enable_multithreading_after_window_functions, true, R"(
Enable multithreading after evaluating window functions to allow parallel stream processing
)", 0) \
    DECLARE(UInt64, regexp_max_matches_per_row, 1000, R"(
Sets the maximum number of matches for a single regular expression per row. Use it to protect against memory overload when using greedy regular expression in the [extractAllGroupsHorizontal](../../sql-reference/functions/string-search-functions.md/#extractallgroups-horizontal) function.

Possible values:

- Positive integer.
)", 0) \
    \
    DECLARE(UInt64, limit, 0, R"(
Sets the maximum number of rows to get from the query result. It adjusts the value set by the [LIMIT](../../sql-reference/statements/select/limit.md/#limit-clause) clause, so that the limit, specified in the query, cannot exceed the limit, set by this setting.

Possible values:

- 0 — The number of rows is not limited.
- Positive integer.
)", 0) \
    DECLARE(UInt64, offset, 0, R"(
Sets the number of rows to skip before starting to return rows from the query. It adjusts the offset set by the [OFFSET](../../sql-reference/statements/select/offset.md/#offset-fetch) clause, so that these two values are summarized.

Possible values:

- 0 — No rows are skipped .
- Positive integer.

**Example**

Input table:

``` sql
CREATE TABLE test (i UInt64) ENGINE = MergeTree() ORDER BY i;
INSERT INTO test SELECT number FROM numbers(500);
```

Query:

``` sql
SET limit = 5;
SET offset = 7;
SELECT * FROM test LIMIT 10 OFFSET 100;
```
Result:

``` text
┌───i─┐
│ 107 │
│ 108 │
│ 109 │
└─────┘
```
)", 0) \
    \
    DECLARE(UInt64, function_range_max_elements_in_block, 500000000, R"(
Sets the safety threshold for data volume generated by function [range](../../sql-reference/functions/array-functions.md/#range). Defines the maximum number of values generated by function per block of data (sum of array sizes for every row in a block).

Possible values:

- Positive integer.

**See Also**

- [max_block_size](#setting-max_block_size)
- [min_insert_block_size_rows](#min-insert-block-size-rows)
)", 0) \
    DECLARE(UInt64, function_sleep_max_microseconds_per_block, 3000000, R"(
Maximum number of microseconds the function `sleep` is allowed to sleep for each block. If a user called it with a larger value, it throws an exception. It is a safety threshold.
)", 0) \
    DECLARE(UInt64, function_visible_width_behavior, 1, R"(
The version of `visibleWidth` behavior. 0 - only count the number of code points; 1 - correctly count zero-width and combining characters, count full-width characters as two, estimate the tab width, count delete characters.
)", 0) \
    DECLARE(ShortCircuitFunctionEvaluation, short_circuit_function_evaluation, ShortCircuitFunctionEvaluation::ENABLE, R"(
Allows calculating the [if](../../sql-reference/functions/conditional-functions.md/#if), [multiIf](../../sql-reference/functions/conditional-functions.md/#multiif), [and](../../sql-reference/functions/logical-functions.md/#logical-and-function), and [or](../../sql-reference/functions/logical-functions.md/#logical-or-function) functions according to a [short scheme](https://en.wikipedia.org/wiki/Short-circuit_evaluation). This helps optimize the execution of complex expressions in these functions and prevent possible exceptions (such as division by zero when it is not expected).

Possible values:

- `enable` — Enables short-circuit function evaluation for functions that are suitable for it (can throw an exception or computationally heavy).
- `force_enable` — Enables short-circuit function evaluation for all functions.
- `disable` — Disables short-circuit function evaluation.
)", 0) \
    \
    DECLARE(LocalFSReadMethod, storage_file_read_method, LocalFSReadMethod::pread, R"(
Method of reading data from storage file, one of: `read`, `pread`, `mmap`. The mmap method does not apply to clickhouse-server (it's intended for clickhouse-local).
)", 0) \
    DECLARE(String, local_filesystem_read_method, "pread_threadpool", R"(
Method of reading data from local filesystem, one of: read, pread, mmap, io_uring, pread_threadpool. The 'io_uring' method is experimental and does not work for Log, TinyLog, StripeLog, File, Set and Join, and other tables with append-able files in presence of concurrent reads and writes.
)", 0) \
    DECLARE(String, remote_filesystem_read_method, "threadpool", R"(
Method of reading data from remote filesystem, one of: read, threadpool.
)", 0) \
    DECLARE(Bool, local_filesystem_read_prefetch, false, R"(
Should use prefetching when reading data from local filesystem.
)", 0) \
    DECLARE(Bool, remote_filesystem_read_prefetch, true, R"(
Should use prefetching when reading data from remote filesystem.
)", 0) \
    DECLARE(Int64, read_priority, 0, R"(
Priority to read data from local filesystem or remote filesystem. Only supported for 'pread_threadpool' method for local filesystem and for `threadpool` method for remote filesystem.
)", 0) \
    DECLARE(UInt64, merge_tree_min_rows_for_concurrent_read_for_remote_filesystem, 0, R"(
The minimum number of lines to read from one file before the [MergeTree](../../engines/table-engines/mergetree-family/mergetree.md) engine can parallelize reading, when reading from remote filesystem. We do not recommend using this setting.

Possible values:

- Positive integer.
)", 0) \
    DECLARE(UInt64, merge_tree_min_bytes_for_concurrent_read_for_remote_filesystem, 0, R"(
The minimum number of bytes to read from one file before [MergeTree](../../engines/table-engines/mergetree-family/mergetree.md) engine can parallelize reading, when reading from remote filesystem. We do not recommend using this setting.

Possible values:

- Positive integer.
)", 0) \
    DECLARE(UInt64, remote_read_min_bytes_for_seek, 4 * DBMS_DEFAULT_BUFFER_SIZE, R"(
Min bytes required for remote read (url, s3) to do seek, instead of read with ignore.
)", 0) \
    DECLARE(UInt64, merge_tree_min_bytes_per_task_for_remote_reading, 2 * DBMS_DEFAULT_BUFFER_SIZE, R"(
Min bytes to read per task.
)", 0) ALIAS(filesystem_prefetch_min_bytes_for_single_read_task) \
    DECLARE(Bool, merge_tree_use_const_size_tasks_for_remote_reading, true, R"(
Whether to use constant size tasks for reading from a remote table.
)", 0) \
    DECLARE(Bool, merge_tree_determine_task_size_by_prewhere_columns, true, R"(
Whether to use only prewhere columns size to determine reading task size.
)", 0) \
    DECLARE(UInt64, merge_tree_min_read_task_size, 8, R"(
Hard lower limit on the task size (even when the number of granules is low and the number of available threads is high we won't allocate smaller tasks
)", 0) \
    DECLARE(UInt64, merge_tree_compact_parts_min_granules_to_multibuffer_read, 16, R"(
Only available in ClickHouse Cloud. Number of granules in stripe of compact part of MergeTree tables to use multibuffer reader, which supports parallel reading and prefetch. In case of reading from remote fs using of multibuffer reader increases number of read request.
)", 0) \
    \
    DECLARE(Bool, async_insert, false, R"(
If true, data from INSERT query is stored in queue and later flushed to table in background. If wait_for_async_insert is false, INSERT query is processed almost instantly, otherwise client will wait until data will be flushed to table
)", 0) \
    DECLARE(Bool, wait_for_async_insert, true, R"(
If true wait for processing of asynchronous insertion
)", 0) \
    DECLARE(Seconds, wait_for_async_insert_timeout, DBMS_DEFAULT_LOCK_ACQUIRE_TIMEOUT_SEC, R"(
Timeout for waiting for processing asynchronous insertion
)", 0) \
    DECLARE(UInt64, async_insert_max_data_size, 10485760, R"(
Maximum size in bytes of unparsed data collected per query before being inserted
)", 0) \
    DECLARE(UInt64, async_insert_max_query_number, 450, R"(
Maximum number of insert queries before being inserted
)", 0) \
    DECLARE(Milliseconds, async_insert_poll_timeout_ms, 10, R"(
Timeout for polling data from asynchronous insert queue
)", 0) \
    DECLARE(Bool, async_insert_use_adaptive_busy_timeout, true, R"(
If it is set to true, use adaptive busy timeout for asynchronous inserts
)", 0) \
    DECLARE(Milliseconds, async_insert_busy_timeout_min_ms, 50, R"(
If auto-adjusting is enabled through async_insert_use_adaptive_busy_timeout, minimum time to wait before dumping collected data per query since the first data appeared. It also serves as the initial value for the adaptive algorithm
)", 0) \
    DECLARE(Milliseconds, async_insert_busy_timeout_max_ms, 200, R"(
Maximum time to wait before dumping collected data per query since the first data appeared.
)", 0) ALIAS(async_insert_busy_timeout_ms) \
    DECLARE(Double, async_insert_busy_timeout_increase_rate, 0.2, R"(
The exponential growth rate at which the adaptive asynchronous insert timeout increases
)", 0) \
    DECLARE(Double, async_insert_busy_timeout_decrease_rate, 0.2, R"(
The exponential growth rate at which the adaptive asynchronous insert timeout decreases
)", 0) \
    \
    DECLARE(UInt64, remote_fs_read_max_backoff_ms, 10000, R"(
Max wait time when trying to read data for remote disk
)", 0) \
    DECLARE(UInt64, remote_fs_read_backoff_max_tries, 5, R"(
Max attempts to read with backoff
)", 0) \
    DECLARE(Bool, enable_filesystem_cache, true, R"(
Use cache for remote filesystem. This setting does not turn on/off cache for disks (must be done via disk config), but allows to bypass cache for some queries if intended
)", 0) \
    DECLARE(String, filesystem_cache_name, "", R"(
Filesystem cache name to use for stateless table engines or data lakes
)", 0) \
    DECLARE(Bool, enable_filesystem_cache_on_write_operations, false, R"(
Write into cache on write operations. To actually work this setting requires be added to disk config too
)", 0) \
    DECLARE(Bool, enable_filesystem_cache_log, false, R"(
Allows to record the filesystem caching log for each query
)", 0) \
    DECLARE(Bool, read_from_filesystem_cache_if_exists_otherwise_bypass_cache, false, R"(
Allow to use the filesystem cache in passive mode - benefit from the existing cache entries, but don't put more entries into the cache. If you set this setting for heavy ad-hoc queries and leave it disabled for short real-time queries, this will allows to avoid cache threshing by too heavy queries and to improve the overall system efficiency.
)", 0) \
    DECLARE(Bool, filesystem_cache_skip_download_if_exceeds_per_query_cache_write_limit, true, R"(
Skip download from remote filesystem if exceeds query cache size
)", 0)  ALIAS(skip_download_if_exceeds_query_cache) \
    DECLARE(UInt64, filesystem_cache_max_download_size, (128UL * 1024 * 1024 * 1024), R"(
Max remote filesystem cache size that can be downloaded by a single query
)", 0) \
    DECLARE(Bool, throw_on_error_from_cache_on_write_operations, false, R"(
Ignore error from cache when caching on write operations (INSERT, merges)
)", 0) \
    DECLARE(UInt64, filesystem_cache_segments_batch_size, 20, R"(
Limit on size of a single batch of file segments that a read buffer can request from cache. Too low value will lead to excessive requests to cache, too large may slow down eviction from cache
)", 0) \
    DECLARE(UInt64, filesystem_cache_reserve_space_wait_lock_timeout_milliseconds, 1000, R"(
Wait time to lock cache for space reservation in filesystem cache
)", 0) \
    DECLARE(Bool, filesystem_cache_prefer_bigger_buffer_size, true, R"(
Prefer bigger buffer size if filesystem cache is enabled to avoid writing small file segments which deteriorate cache performance. On the other hand, enabling this setting might increase memory usage.
)", 0) \
    DECLARE(UInt64, filesystem_cache_boundary_alignment, 0, R"(
Filesystem cache boundary alignment. This setting is applied only for non-disk read (e.g. for cache of remote table engines / table functions, but not for storage configuration of MergeTree tables). Value 0 means no alignment.
)", 0) \
    DECLARE(UInt64, temporary_data_in_cache_reserve_space_wait_lock_timeout_milliseconds, (10 * 60 * 1000), R"(
Wait time to lock cache for space reservation for temporary data in filesystem cache
)", 0) \
    \
    DECLARE(Bool, use_page_cache_for_disks_without_file_cache, false, R"(
Use userspace page cache for remote disks that don't have filesystem cache enabled.
)", 0) \
    DECLARE(Bool, read_from_page_cache_if_exists_otherwise_bypass_cache, false, R"(
Use userspace page cache in passive mode, similar to read_from_filesystem_cache_if_exists_otherwise_bypass_cache.
)", 0) \
    DECLARE(Bool, page_cache_inject_eviction, false, R"(
Userspace page cache will sometimes invalidate some pages at random. Intended for testing.
)", 0) \
    \
    DECLARE(Bool, load_marks_asynchronously, false, R"(
Load MergeTree marks asynchronously
)", 0) \
    DECLARE(Bool, enable_filesystem_read_prefetches_log, false, R"(
Log to system.filesystem prefetch_log during query. Should be used only for testing or debugging, not recommended to be turned on by default
)", 0) \
    DECLARE(Bool, allow_prefetched_read_pool_for_remote_filesystem, true, R"(
Prefer prefetched threadpool if all parts are on remote filesystem
)", 0) \
    DECLARE(Bool, allow_prefetched_read_pool_for_local_filesystem, false, R"(
Prefer prefetched threadpool if all parts are on local filesystem
)", 0) \
    \
    DECLARE(UInt64, prefetch_buffer_size, DBMS_DEFAULT_BUFFER_SIZE, R"(
The maximum size of the prefetch buffer to read from the filesystem.
)", 0) \
    DECLARE(UInt64, filesystem_prefetch_step_bytes, 0, R"(
Prefetch step in bytes. Zero means `auto` - approximately the best prefetch step will be auto deduced, but might not be 100% the best. The actual value might be different because of setting filesystem_prefetch_min_bytes_for_single_read_task
)", 0) \
    DECLARE(UInt64, filesystem_prefetch_step_marks, 0, R"(
Prefetch step in marks. Zero means `auto` - approximately the best prefetch step will be auto deduced, but might not be 100% the best. The actual value might be different because of setting filesystem_prefetch_min_bytes_for_single_read_task
)", 0) \
    DECLARE(UInt64, filesystem_prefetch_max_memory_usage, "1Gi", R"(
Maximum memory usage for prefetches.
)", 0) \
    DECLARE(UInt64, filesystem_prefetches_limit, 200, R"(
Maximum number of prefetches. Zero means unlimited. A setting `filesystem_prefetches_max_memory_usage` is more recommended if you want to limit the number of prefetches
)", 0) \
    \
    DECLARE(UInt64, use_structure_from_insertion_table_in_table_functions, 2, R"(
Use structure from insertion table instead of schema inference from data. Possible values: 0 - disabled, 1 - enabled, 2 - auto
)", 0) \
    \
    DECLARE(UInt64, http_max_tries, 10, R"(
Max attempts to read via http.
)", 0) \
    DECLARE(UInt64, http_retry_initial_backoff_ms, 100, R"(
Min milliseconds for backoff, when retrying read via http
)", 0) \
    DECLARE(UInt64, http_retry_max_backoff_ms, 10000, R"(
Max milliseconds for backoff, when retrying read via http
)", 0) \
    \
    DECLARE(Bool, force_remove_data_recursively_on_drop, false, R"(
Recursively remove data on DROP query. Avoids 'Directory not empty' error, but may silently remove detached data
)", 0) \
    DECLARE(Bool, check_table_dependencies, true, R"(
Check that DDL query (such as DROP TABLE or RENAME) will not break dependencies
)", 0) \
    DECLARE(Bool, check_referential_table_dependencies, false, R"(
Check that DDL query (such as DROP TABLE or RENAME) will not break referential dependencies
)", 0) \
    DECLARE(Bool, use_local_cache_for_remote_storage, true, R"(
Use local cache for remote storage like HDFS or S3, it's used for remote table engine only
)", 0) \
    \
    DECLARE(Bool, allow_unrestricted_reads_from_keeper, false, R"(
Allow unrestricted (without condition on path) reads from system.zookeeper table, can be handy, but is not safe for zookeeper
)", 0) \
    DECLARE(Bool, allow_deprecated_database_ordinary, false, R"(
Allow to create databases with deprecated Ordinary engine
)", 0) \
    DECLARE(Bool, allow_deprecated_syntax_for_merge_tree, false, R"(
Allow to create *MergeTree tables with deprecated engine definition syntax
)", 0) \
    DECLARE(Bool, allow_asynchronous_read_from_io_pool_for_merge_tree, false, R"(
Use background I/O pool to read from MergeTree tables. This setting may increase performance for I/O bound queries
)", 0) \
    DECLARE(UInt64, max_streams_for_merge_tree_reading, 0, R"(
If is not zero, limit the number of reading streams for MergeTree table.
)", 0) \
    \
    DECLARE(Bool, force_grouping_standard_compatibility, true, R"(
Make GROUPING function to return 1 when argument is not used as an aggregation key
)", 0) \
    \
    DECLARE(Bool, schema_inference_use_cache_for_file, true, R"(
Use cache in schema inference while using file table function
)", 0) \
    DECLARE(Bool, schema_inference_use_cache_for_s3, true, R"(
Use cache in schema inference while using s3 table function
)", 0) \
    DECLARE(Bool, schema_inference_use_cache_for_azure, true, R"(
Use cache in schema inference while using azure table function
)", 0) \
    DECLARE(Bool, schema_inference_use_cache_for_hdfs, true, R"(
Use cache in schema inference while using hdfs table function
)", 0) \
    DECLARE(Bool, schema_inference_use_cache_for_url, true, R"(
Use cache in schema inference while using url table function
)", 0) \
    DECLARE(Bool, schema_inference_cache_require_modification_time_for_url, true, R"(
Use schema from cache for URL with last modification time validation (for URLs with Last-Modified header)
)", 0) \
    \
    DECLARE(String, compatibility, "", R"(
The `compatibility` setting causes ClickHouse to use the default settings of a previous version of ClickHouse, where the previous version is provided as the setting.

If settings are set to non-default values, then those settings are honored (only settings that have not been modified are affected by the `compatibility` setting).

This setting takes a ClickHouse version number as a string, like `22.3`, `22.8`. An empty value means that this setting is disabled.

Disabled by default.

:::note
In ClickHouse Cloud the compatibility setting must be set by ClickHouse Cloud support.  Please [open a case](https://clickhouse.cloud/support) to have it set.
:::
)", 0) \
    \
    DECLARE(Map, additional_table_filters, "", R"(
An additional filter expression that is applied after reading
from the specified table.

**Example**

``` sql
INSERT INTO table_1 VALUES (1, 'a'), (2, 'bb'), (3, 'ccc'), (4, 'dddd');
SELECT * FROM table_1;
```
```response
┌─x─┬─y────┐
│ 1 │ a    │
│ 2 │ bb   │
│ 3 │ ccc  │
│ 4 │ dddd │
└───┴──────┘
```
```sql
SELECT *
FROM table_1
SETTINGS additional_table_filters = {'table_1': 'x != 2'}
```
```response
┌─x─┬─y────┐
│ 1 │ a    │
│ 3 │ ccc  │
│ 4 │ dddd │
└───┴──────┘
```
)", 0) \
    DECLARE(String, additional_result_filter, "", R"(
An additional filter expression to apply to the result of `SELECT` query.
This setting is not applied to any subquery.

**Example**

``` sql
INSERT INTO table_1 VALUES (1, 'a'), (2, 'bb'), (3, 'ccc'), (4, 'dddd');
SElECT * FROM table_1;
```
```response
┌─x─┬─y────┐
│ 1 │ a    │
│ 2 │ bb   │
│ 3 │ ccc  │
│ 4 │ dddd │
└───┴──────┘
```
```sql
SELECT *
FROM table_1
SETTINGS additional_result_filter = 'x != 2'
```
```response
┌─x─┬─y────┐
│ 1 │ a    │
│ 3 │ ccc  │
│ 4 │ dddd │
└───┴──────┘
```
)", 0) \
    \
    DECLARE(String, workload, "default", R"(
Name of workload to be used to access resources
)", 0) \
    DECLARE(Milliseconds, storage_system_stack_trace_pipe_read_timeout_ms, 100, R"(
Maximum time to read from a pipe for receiving information from the threads when querying the `system.stack_trace` table. This setting is used for testing purposes and not meant to be changed by users.
)", 0) \
    \
    DECLARE(String, rename_files_after_processing, "", R"(
- **Type:** String

- **Default value:** Empty string

This setting allows to specify renaming pattern for files processed by `file` table function. When option is set, all files read by `file` table function will be renamed according to specified pattern with placeholders, only if files processing was successful.

### Placeholders

- `%a` — Full original filename (e.g., "sample.csv").
- `%f` — Original filename without extension (e.g., "sample").
- `%e` — Original file extension with dot (e.g., ".csv").
- `%t` — Timestamp (in microseconds).
- `%%` — Percentage sign ("%").

### Example
- Option: `--rename_files_after_processing="processed_%f_%t%e"`

- Query: `SELECT * FROM file('sample.csv')`


If reading `sample.csv` is successful, file will be renamed to `processed_sample_1683473210851438.csv`
)", 0) \
    \
    /* CLOUD ONLY */ \
    DECLARE(Bool, read_through_distributed_cache, false, R"(
Only in ClickHouse Cloud. Allow reading from distributed cache
)", 0) \
    DECLARE(Bool, write_through_distributed_cache, false, R"(
Only in ClickHouse Cloud. Allow writing to distributed cache (writing to s3 will also be done by distributed cache)
)", 0) \
    DECLARE(Bool, distributed_cache_throw_on_error, false, R"(
Only in ClickHouse Cloud. Rethrow exception happened during communication with distributed cache or exception received from distributed cache. Otherwise fallback to skipping distributed cache on error
)", 0) \
    DECLARE(DistributedCacheLogMode, distributed_cache_log_mode, DistributedCacheLogMode::LOG_ON_ERROR, R"(
Only in ClickHouse Cloud. Mode for writing to system.distributed_cache_log
)", 0) \
    DECLARE(Bool, distributed_cache_fetch_metrics_only_from_current_az, true, R"(
Only in ClickHouse Cloud. Fetch metrics only from current availability zone in system.distributed_cache_metrics, system.distributed_cache_events
)", 0) \
    DECLARE(UInt64, distributed_cache_connect_max_tries, 100, R"(
Only in ClickHouse Cloud. Number of tries to connect to distributed cache if unsuccessful
)", 0) \
    DECLARE(UInt64, distributed_cache_receive_response_wait_milliseconds, 60000, R"(
Only in ClickHouse Cloud. Wait time in milliseconds to receive data for request from distributed cache
)", 0) \
    DECLARE(UInt64, distributed_cache_receive_timeout_milliseconds, 10000, R"(
Only in ClickHouse Cloud. Wait time in milliseconds to receive any kind of response from distributed cache
)", 0) \
    DECLARE(UInt64, distributed_cache_wait_connection_from_pool_milliseconds, 100, R"(
Only in ClickHouse Cloud. Wait time in milliseconds to receive connection from connection pool if distributed_cache_pool_behaviour_on_limit is wait
)", 0) \
    DECLARE(Bool, distributed_cache_bypass_connection_pool, false, R"(
Only in ClickHouse Cloud. Allow to bypass distributed cache connection pool
)", 0) \
    DECLARE(DistributedCachePoolBehaviourOnLimit, distributed_cache_pool_behaviour_on_limit, DistributedCachePoolBehaviourOnLimit::WAIT, R"(
Only in ClickHouse Cloud. Identifies behaviour of distributed cache connection on pool limit reached
)", 0) \
    DECLARE(UInt64, distributed_cache_read_alignment, 0, R"(
Only in ClickHouse Cloud. A setting for testing purposes, do not change it
)", 0) \
    DECLARE(UInt64, distributed_cache_max_unacked_inflight_packets, DistributedCache::MAX_UNACKED_INFLIGHT_PACKETS, R"(
Only in ClickHouse Cloud. A maximum number of unacknowledged in-flight packets in a single distributed cache read request
)", 0) \
    DECLARE(UInt64, distributed_cache_data_packet_ack_window, DistributedCache::ACK_DATA_PACKET_WINDOW, R"(
Only in ClickHouse Cloud. A window for sending ACK for DataPacket sequence in a single distributed cache read request
)", 0) \
    DECLARE(Bool, distributed_cache_discard_connection_if_unread_data, true, R"(
Only in ClickHouse Cloud. Discard connection if some data is unread.
)", 0) \
    DECLARE(Bool, distributed_cache_min_bytes_for_seek, 0, R"(
Only in ClickHouse Cloud. Minimum number of bytes to do seek in distributed cache.
)", 0) \
    DECLARE(Bool, filesystem_cache_enable_background_download_for_metadata_files_in_packed_storage, true, R"(
Only in ClickHouse Cloud. Wait time to lock cache for space reservation in filesystem cache
)", 0) \
    DECLARE(Bool, filesystem_cache_enable_background_download_during_fetch, true, R"(
Only in ClickHouse Cloud. Wait time to lock cache for space reservation in filesystem cache
)", 0) \
    \
    DECLARE(Bool, parallelize_output_from_storages, true, R"(
Parallelize output for reading step from storage. It allows parallelization of  query processing right after reading from storage if possible
)", 0) \
    DECLARE(String, insert_deduplication_token, "", R"(
The setting allows a user to provide own deduplication semantic in MergeTree/ReplicatedMergeTree
For example, by providing a unique value for the setting in each INSERT statement,
user can avoid the same inserted data being deduplicated.


Possible values:

- Any string

`insert_deduplication_token` is used for deduplication _only_ when not empty.

For the replicated tables by default the only 100 of the most recent inserts for each partition are deduplicated (see [replicated_deduplication_window](merge-tree-settings.md/#replicated-deduplication-window), [replicated_deduplication_window_seconds](merge-tree-settings.md/#replicated-deduplication-window-seconds)).
For not replicated tables see [non_replicated_deduplication_window](merge-tree-settings.md/#non-replicated-deduplication-window).

:::note
`insert_deduplication_token` works on a partition level (the same as `insert_deduplication` checksum). Multiple partitions can have the same `insert_deduplication_token`.
:::

Example:

```sql
CREATE TABLE test_table
( A Int64 )
ENGINE = MergeTree
ORDER BY A
SETTINGS non_replicated_deduplication_window = 100;

INSERT INTO test_table SETTINGS insert_deduplication_token = 'test' VALUES (1);

-- the next insert won't be deduplicated because insert_deduplication_token is different
INSERT INTO test_table SETTINGS insert_deduplication_token = 'test1' VALUES (1);

-- the next insert will be deduplicated because insert_deduplication_token
-- is the same as one of the previous
INSERT INTO test_table SETTINGS insert_deduplication_token = 'test' VALUES (2);

SELECT * FROM test_table

┌─A─┐
│ 1 │
└───┘
┌─A─┐
│ 1 │
└───┘
```
)", 0) \
    DECLARE(Bool, count_distinct_optimization, false, R"(
Rewrite count distinct to subquery of group by
)", 0) \
    DECLARE(Bool, throw_if_no_data_to_insert, true, R"(
Allows or forbids empty INSERTs, enabled by default (throws an error on an empty insert). Only applies to INSERTs using [`clickhouse-client`](/docs/en/interfaces/cli) or using the [gRPC interface](/docs/en/interfaces/grpc).
)", 0) \
    DECLARE(Bool, compatibility_ignore_auto_increment_in_create_table, false, R"(
Ignore AUTO_INCREMENT keyword in column declaration if true, otherwise return error. It simplifies migration from MySQL
)", 0) \
    DECLARE(Bool, multiple_joins_try_to_keep_original_names, false, R"(
Do not add aliases to top level expression list on multiple joins rewrite
)", 0) \
    DECLARE(Bool, optimize_sorting_by_input_stream_properties, true, R"(
Optimize sorting by sorting properties of input stream
)", 0) \
    DECLARE(UInt64, keeper_max_retries, 10, R"(
Max retries for general keeper operations
)", 0) \
    DECLARE(UInt64, keeper_retry_initial_backoff_ms, 100, R"(
Initial backoff timeout for general keeper operations
)", 0) \
    DECLARE(UInt64, keeper_retry_max_backoff_ms, 5000, R"(
Max backoff timeout for general keeper operations
)", 0) \
    DECLARE(UInt64, insert_keeper_max_retries, 20, R"(
The setting sets the maximum number of retries for ClickHouse Keeper (or ZooKeeper) requests during insert into replicated MergeTree. Only Keeper requests which failed due to network error, Keeper session timeout, or request timeout are considered for retries.

Possible values:

- Positive integer.
- 0 — Retries are disabled

Cloud default value: `20`.

Keeper request retries are done after some timeout. The timeout is controlled by the following settings: `insert_keeper_retry_initial_backoff_ms`, `insert_keeper_retry_max_backoff_ms`.
The first retry is done after `insert_keeper_retry_initial_backoff_ms` timeout. The consequent timeouts will be calculated as follows:
```
timeout = min(insert_keeper_retry_max_backoff_ms, latest_timeout * 2)
```

For example, if `insert_keeper_retry_initial_backoff_ms=100`, `insert_keeper_retry_max_backoff_ms=10000` and `insert_keeper_max_retries=8` then timeouts will be `100, 200, 400, 800, 1600, 3200, 6400, 10000`.

Apart from fault tolerance, the retries aim to provide a better user experience - they allow to avoid returning an error during INSERT execution if Keeper is restarted, for example, due to an upgrade.
)", 0) \
    DECLARE(UInt64, insert_keeper_retry_initial_backoff_ms, 100, R"(
Initial timeout(in milliseconds) to retry a failed Keeper request during INSERT query execution

Possible values:

- Positive integer.
- 0 — No timeout
)", 0) \
    DECLARE(UInt64, insert_keeper_retry_max_backoff_ms, 10000, R"(
Maximum timeout (in milliseconds) to retry a failed Keeper request during INSERT query execution

Possible values:

- Positive integer.
- 0 — Maximum timeout is not limited
)", 0) \
    DECLARE(Float, insert_keeper_fault_injection_probability, 0.0f, R"(
Approximate probability of failure for a keeper request during insert. Valid value is in interval [0.0f, 1.0f]
)", 0) \
    DECLARE(UInt64, insert_keeper_fault_injection_seed, 0, R"(
0 - random seed, otherwise the setting value
)", 0) \
    DECLARE(Bool, force_aggregation_in_order, false, R"(
The setting is used by the server itself to support distributed queries. Do not change it manually, because it will break normal operations. (Forces use of aggregation in order on remote nodes during distributed aggregation).
)", IMPORTANT) \
    DECLARE(UInt64, http_max_request_param_data_size, 10_MiB, R"(
Limit on size of request data used as a query parameter in predefined HTTP requests.
)", 0) \
    DECLARE(Bool, function_json_value_return_type_allow_nullable, false, R"(
Control whether allow to return `NULL` when value is not exist for JSON_VALUE function.

```sql
SELECT JSON_VALUE('{"hello":"world"}', '$.b') settings function_json_value_return_type_allow_nullable=true;

┌─JSON_VALUE('{"hello":"world"}', '$.b')─┐
│ ᴺᵁᴸᴸ                                   │
└────────────────────────────────────────┘

1 row in set. Elapsed: 0.001 sec.
```

Possible values:

- true — Allow.
- false — Disallow.
)", 0) \
    DECLARE(Bool, function_json_value_return_type_allow_complex, false, R"(
Control whether allow to return complex type (such as: struct, array, map) for json_value function.

```sql
SELECT JSON_VALUE('{"hello":{"world":"!"}}', '$.hello') settings function_json_value_return_type_allow_complex=true

┌─JSON_VALUE('{"hello":{"world":"!"}}', '$.hello')─┐
│ {"world":"!"}                                    │
└──────────────────────────────────────────────────┘

1 row in set. Elapsed: 0.001 sec.
```

Possible values:

- true — Allow.
- false — Disallow.
)", 0) \
    DECLARE(Bool, use_with_fill_by_sorting_prefix, true, R"(
Columns preceding WITH FILL columns in ORDER BY clause form sorting prefix. Rows with different values in sorting prefix are filled independently
)", 0) \
    DECLARE(Bool, optimize_uniq_to_count, true, R"(
Rewrite uniq and its variants(except uniqUpTo) to count if subquery has distinct or group by clause.
)", 0) \
    DECLARE(Bool, use_variant_as_common_type, false, R"(
Allows to use `Variant` type as a result type for [if](../../sql-reference/functions/conditional-functions.md/#if)/[multiIf](../../sql-reference/functions/conditional-functions.md/#multiif)/[array](../../sql-reference/functions/array-functions.md)/[map](../../sql-reference/functions/tuple-map-functions.md) functions when there is no common type for argument types.

Example:

```sql
SET use_variant_as_common_type = 1;
SELECT toTypeName(if(number % 2, number, range(number))) as variant_type FROM numbers(1);
SELECT if(number % 2, number, range(number)) as variant FROM numbers(5);
```

```text
┌─variant_type───────────────────┐
│ Variant(Array(UInt64), UInt64) │
└────────────────────────────────┘
┌─variant───┐
│ []        │
│ 1         │
│ [0,1]     │
│ 3         │
│ [0,1,2,3] │
└───────────┘
```

```sql
SET use_variant_as_common_type = 1;
SELECT toTypeName(multiIf((number % 4) = 0, 42, (number % 4) = 1, [1, 2, 3], (number % 4) = 2, 'Hello, World!', NULL)) AS variant_type FROM numbers(1);
SELECT multiIf((number % 4) = 0, 42, (number % 4) = 1, [1, 2, 3], (number % 4) = 2, 'Hello, World!', NULL) AS variant FROM numbers(4);
```

```text
─variant_type─────────────────────────┐
│ Variant(Array(UInt8), String, UInt8) │
└──────────────────────────────────────┘

┌─variant───────┐
│ 42            │
│ [1,2,3]       │
│ Hello, World! │
│ ᴺᵁᴸᴸ          │
└───────────────┘
```

```sql
SET use_variant_as_common_type = 1;
SELECT toTypeName(array(range(number), number, 'str_' || toString(number))) as array_of_variants_type from numbers(1);
SELECT array(range(number), number, 'str_' || toString(number)) as array_of_variants FROM numbers(3);
```

```text
┌─array_of_variants_type────────────────────────┐
│ Array(Variant(Array(UInt64), String, UInt64)) │
└───────────────────────────────────────────────┘

┌─array_of_variants─┐
│ [[],0,'str_0']    │
│ [[0],1,'str_1']   │
│ [[0,1],2,'str_2'] │
└───────────────────┘
```

```sql
SET use_variant_as_common_type = 1;
SELECT toTypeName(map('a', range(number), 'b', number, 'c', 'str_' || toString(number))) as map_of_variants_type from numbers(1);
SELECT map('a', range(number), 'b', number, 'c', 'str_' || toString(number)) as map_of_variants FROM numbers(3);
```

```text
┌─map_of_variants_type────────────────────────────────┐
│ Map(String, Variant(Array(UInt64), String, UInt64)) │
└─────────────────────────────────────────────────────┘

┌─map_of_variants───────────────┐
│ {'a':[],'b':0,'c':'str_0'}    │
│ {'a':[0],'b':1,'c':'str_1'}   │
│ {'a':[0,1],'b':2,'c':'str_2'} │
└───────────────────────────────┘
```
)", 0) \
    DECLARE(Bool, enable_order_by_all, true, R"(
Enables or disables sorting with `ORDER BY ALL` syntax, see [ORDER BY](../../sql-reference/statements/select/order-by.md).

Possible values:

- 0 — Disable ORDER BY ALL.
- 1 — Enable ORDER BY ALL.

**Example**

Query:

```sql
CREATE TABLE TAB(C1 Int, C2 Int, ALL Int) ENGINE=Memory();

INSERT INTO TAB VALUES (10, 20, 30), (20, 20, 10), (30, 10, 20);

SELECT * FROM TAB ORDER BY ALL; -- returns an error that ALL is ambiguous

SELECT * FROM TAB ORDER BY ALL SETTINGS enable_order_by_all = 0;
```

Result:

```text
┌─C1─┬─C2─┬─ALL─┐
│ 20 │ 20 │  10 │
│ 30 │ 10 │  20 │
│ 10 │ 20 │  30 │
└────┴────┴─────┘
```
)", 0) \
    DECLARE(Float, ignore_drop_queries_probability, 0, R"(
If enabled, server will ignore all DROP table queries with specified probability (for Memory and JOIN engines it will replcase DROP to TRUNCATE). Used for testing purposes
)", 0) \
    DECLARE(Bool, traverse_shadow_remote_data_paths, false, R"(
Traverse frozen data (shadow directory) in addition to actual table data when query system.remote_data_paths
)", 0) \
    DECLARE(Bool, geo_distance_returns_float64_on_float64_arguments, true, R"(
If all four arguments to `geoDistance`, `greatCircleDistance`, `greatCircleAngle` functions are Float64, return Float64 and use double precision for internal calculations. In previous ClickHouse versions, the functions always returned Float32.
)", 0) \
    DECLARE(Bool, allow_get_client_http_header, false, R"(
Allow to use the function `getClientHTTPHeader` which lets to obtain a value of an the current HTTP request's header. It is not enabled by default for security reasons, because some headers, such as `Cookie`, could contain sensitive info. Note that the `X-ClickHouse-*` and `Authentication` headers are always restricted and cannot be obtained with this function.
)", 0) \
    DECLARE(Bool, cast_string_to_dynamic_use_inference, false, R"(
Use types inference during String to Dynamic conversion
)", 0) \
    DECLARE(Bool, enable_blob_storage_log, true, R"(
Write information about blob storage operations to system.blob_storage_log table
)", 0) \
    DECLARE(Bool, use_json_alias_for_old_object_type, false, R"(
When enabled, `JSON` data type alias will be used to create an old [Object('json')](../../sql-reference/data-types/json.md) type instead of the new [JSON](../../sql-reference/data-types/newjson.md) type.
)", 0) \
    DECLARE(Bool, allow_create_index_without_type, false, R"(
Allow CREATE INDEX query without TYPE. Query will be ignored. Made for SQL compatibility tests.
)", 0) \
    DECLARE(Bool, create_index_ignore_unique, false, R"(
Ignore UNIQUE keyword in CREATE UNIQUE INDEX. Made for SQL compatibility tests.
)", 0) \
    DECLARE(Bool, print_pretty_type_names, true, R"(
Allows to print deep-nested type names in a pretty way with indents in `DESCRIBE` query and in `toTypeName()` function.

Example:

```sql
CREATE TABLE test (a Tuple(b String, c Tuple(d Nullable(UInt64), e Array(UInt32), f Array(Tuple(g String, h Map(String, Array(Tuple(i String, j UInt64))))), k Date), l Nullable(String))) ENGINE=Memory;
DESCRIBE TABLE test FORMAT TSVRaw SETTINGS print_pretty_type_names=1;
```

```
a   Tuple(
    b String,
    c Tuple(
        d Nullable(UInt64),
        e Array(UInt32),
        f Array(Tuple(
            g String,
            h Map(
                String,
                Array(Tuple(
                    i String,
                    j UInt64
                ))
            )
        )),
        k Date
    ),
    l Nullable(String)
)
```
)", 0) \
    DECLARE(Bool, create_table_empty_primary_key_by_default, false, R"(
Allow to create *MergeTree tables with empty primary key when ORDER BY and PRIMARY KEY not specified
)", 0) \
    DECLARE(Bool, allow_named_collection_override_by_default, true, R"(
Allow named collections' fields override by default.
)", 0) \
    DECLARE(SQLSecurityType, default_normal_view_sql_security, SQLSecurityType::INVOKER, R"(
Allows to set default `SQL SECURITY` option while creating a normal view. [More about SQL security](../../sql-reference/statements/create/view.md#sql_security).

The default value is `INVOKER`.
)", 0) \
    DECLARE(SQLSecurityType, default_materialized_view_sql_security, SQLSecurityType::DEFINER, R"(
Allows to set a default value for SQL SECURITY option when creating a materialized view. [More about SQL security](../../sql-reference/statements/create/view.md#sql_security).

The default value is `DEFINER`.
)", 0) \
    DECLARE(String, default_view_definer, "CURRENT_USER", R"(
Allows to set default `DEFINER` option while creating a view. [More about SQL security](../../sql-reference/statements/create/view.md#sql_security).

The default value is `CURRENT_USER`.
)", 0) \
    DECLARE(UInt64, cache_warmer_threads, 4, R"(
Only available in ClickHouse Cloud. Number of background threads for speculatively downloading new data parts into file cache, when cache_populated_by_fetch is enabled. Zero to disable.
)", 0) \
    DECLARE(Bool, use_async_executor_for_materialized_views, false, R"(
Use async and potentially multithreaded execution of materialized view query, can speedup views processing during INSERT, but also consume more memory.)", 0) \
    DECLARE(Int64, ignore_cold_parts_seconds, 0, R"(
Only available in ClickHouse Cloud. Exclude new data parts from SELECT queries until they're either pre-warmed (see cache_populated_by_fetch) or this many seconds old. Only for Replicated-/SharedMergeTree.
)", 0) \
    DECLARE(Int64, prefer_warmed_unmerged_parts_seconds, 0, R"(
Only available in ClickHouse Cloud. If a merged part is less than this many seconds old and is not pre-warmed (see cache_populated_by_fetch), but all its source parts are available and pre-warmed, SELECT queries will read from those parts instead. Only for ReplicatedMergeTree. Note that this only checks whether CacheWarmer processed the part; if the part was fetched into cache by something else, it'll still be considered cold until CacheWarmer gets to it; if it was warmed, then evicted from cache, it'll still be considered warm.
)", 0) \
    DECLARE(Bool, allow_experimental_database_iceberg, false, R"(
Allow experimental database engine Iceberg
)", 0) \
    DECLARE(Bool, allow_deprecated_error_prone_window_functions, false, R"(
Allow usage of deprecated error prone window functions (neighbor, runningAccumulate, runningDifferenceStartingWithFirstValue, runningDifference)
)", 0) \
    DECLARE(Bool, allow_deprecated_snowflake_conversion_functions, false, R"(
Functions `snowflakeToDateTime`, `snowflakeToDateTime64`, `dateTimeToSnowflake`, and `dateTime64ToSnowflake` are deprecated and disabled by default.
Please use functions `snowflakeIDToDateTime`, `snowflakeIDToDateTime64`, `dateTimeToSnowflakeID`, and `dateTime64ToSnowflakeID` instead.

To re-enable the deprecated functions (e.g., during a transition period), please set this setting to `true`.
)", 0) \
    DECLARE(Bool, optimize_distinct_in_order, true, R"(
Enable DISTINCT optimization if some columns in DISTINCT form a prefix of sorting. For example, prefix of sorting key in merge tree or ORDER BY statement
)", 0) \
    DECLARE(Bool, keeper_map_strict_mode, false, R"(
Enforce additional checks during operations on KeeperMap. E.g. throw an exception on an insert for already existing key
)", 0) \
    DECLARE(UInt64, extract_key_value_pairs_max_pairs_per_row, 1000, R"(
Max number of pairs that can be produced by the `extractKeyValuePairs` function. Used as a safeguard against consuming too much memory.
)", 0) ALIAS(extract_kvp_max_pairs_per_row) \
    DECLARE(Bool, restore_replace_external_engines_to_null, false, R"(
For testing purposes. Replaces all external engines to Null to not initiate external connections.
)", 0) \
    DECLARE(Bool, restore_replace_external_table_functions_to_null, false, R"(
For testing purposes. Replaces all external table functions to Null to not initiate external connections.
)", 0) \
    DECLARE(Bool, restore_replace_external_dictionary_source_to_null, false, R"(
Replace external dictionary sources to Null on restore. Useful for testing purposes
)", 0) \
        /* Parallel replicas */ \
    DECLARE(UInt64, allow_experimental_parallel_reading_from_replicas, 0, R"(
Use up to `max_parallel_replicas` the number of replicas from each shard for SELECT query execution. Reading is parallelized and coordinated dynamically. 0 - disabled, 1 - enabled, silently disable them in case of failure, 2 - enabled, throw an exception in case of failure
)", BETA) ALIAS(enable_parallel_replicas) \
    DECLARE(NonZeroUInt64, max_parallel_replicas, 1, R"(
The maximum number of replicas for each shard when executing a query.

Possible values:

- Positive integer.

**Additional Info**

This options will produce different results depending on the settings used.

:::note
This setting will produce incorrect results when joins or subqueries are involved, and all tables don't meet certain requirements. See [Distributed Subqueries and max_parallel_replicas](../../sql-reference/operators/in.md/#max_parallel_replica-subqueries) for more details.
:::

### Parallel processing using `SAMPLE` key

A query may be processed faster if it is executed on several servers in parallel. But the query performance may degrade in the following cases:

- The position of the sampling key in the partitioning key does not allow efficient range scans.
- Adding a sampling key to the table makes filtering by other columns less efficient.
- The sampling key is an expression that is expensive to calculate.
- The cluster latency distribution has a long tail, so that querying more servers increases the query overall latency.

### Parallel processing using [parallel_replicas_custom_key](#parallel_replicas_custom_key)

This setting is useful for any replicated table.
)", 0) \
    DECLARE(ParallelReplicasMode, parallel_replicas_mode, ParallelReplicasMode::READ_TASKS, R"(
Type of filter to use with custom key for parallel replicas. default - use modulo operation on the custom key, range - use range filter on custom key using all possible values for the value type of custom key.
)", BETA) \
    DECLARE(UInt64, parallel_replicas_count, 0, R"(
This is internal setting that should not be used directly and represents an implementation detail of the 'parallel replicas' mode. This setting will be automatically set up by the initiator server for distributed queries to the number of parallel replicas participating in query processing.
)", BETA) \
    DECLARE(UInt64, parallel_replica_offset, 0, R"(
This is internal setting that should not be used directly and represents an implementation detail of the 'parallel replicas' mode. This setting will be automatically set up by the initiator server for distributed queries to the index of the replica participating in query processing among parallel replicas.
)", BETA) \
    DECLARE(String, parallel_replicas_custom_key, "", R"(
An arbitrary integer expression that can be used to split work between replicas for a specific table.
The value can be any integer expression.

Simple expressions using primary keys are preferred.

If the setting is used on a cluster that consists of a single shard with multiple replicas, those replicas will be converted into virtual shards.
Otherwise, it will behave same as for `SAMPLE` key, it will use multiple replicas of each shard.
)", BETA) \
    DECLARE(UInt64, parallel_replicas_custom_key_range_lower, 0, R"(
Allows the filter type `range` to split the work evenly between replicas based on the custom range `[parallel_replicas_custom_key_range_lower, INT_MAX]`.

When used in conjunction with [parallel_replicas_custom_key_range_upper](#parallel_replicas_custom_key_range_upper), it lets the filter evenly split the work over replicas for the range `[parallel_replicas_custom_key_range_lower, parallel_replicas_custom_key_range_upper]`.

Note: This setting will not cause any additional data to be filtered during query processing, rather it changes the points at which the range filter breaks up the range `[0, INT_MAX]` for parallel processing.
)", BETA) \
    DECLARE(UInt64, parallel_replicas_custom_key_range_upper, 0, R"(
Allows the filter type `range` to split the work evenly between replicas based on the custom range `[0, parallel_replicas_custom_key_range_upper]`. A value of 0 disables the upper bound, setting it the max value of the custom key expression.

When used in conjunction with [parallel_replicas_custom_key_range_lower](#parallel_replicas_custom_key_range_lower), it lets the filter evenly split the work over replicas for the range `[parallel_replicas_custom_key_range_lower, parallel_replicas_custom_key_range_upper]`.

Note: This setting will not cause any additional data to be filtered during query processing, rather it changes the points at which the range filter breaks up the range `[0, INT_MAX]` for parallel processing
)", BETA) \
    DECLARE(String, cluster_for_parallel_replicas, "", R"(
Cluster for a shard in which current server is located
)", BETA) \
    DECLARE(Bool, parallel_replicas_allow_in_with_subquery, true, R"(
If true, subquery for IN will be executed on every follower replica.
)", BETA) \
    DECLARE(Float, parallel_replicas_single_task_marks_count_multiplier, 2, R"(
A multiplier which will be added during calculation for minimal number of marks to retrieve from coordinator. This will be applied only for remote replicas.
)", BETA) \
    DECLARE(Bool, parallel_replicas_for_non_replicated_merge_tree, false, R"(
If true, ClickHouse will use parallel replicas algorithm also for non-replicated MergeTree tables
)", BETA) \
    DECLARE(UInt64, parallel_replicas_min_number_of_rows_per_replica, 0, R"(
Limit the number of replicas used in a query to (estimated rows to read / min_number_of_rows_per_replica). The max is still limited by 'max_parallel_replicas'
)", BETA) \
    DECLARE(Bool, parallel_replicas_prefer_local_join, true, R"(
If true, and JOIN can be executed with parallel replicas algorithm, and all storages of right JOIN part are *MergeTree, local JOIN will be used instead of GLOBAL JOIN.
)", BETA) \
    DECLARE(UInt64, parallel_replicas_mark_segment_size, 0, R"(
Parts virtually divided into segments to be distributed between replicas for parallel reading. This setting controls the size of these segments. Not recommended to change until you're absolutely sure in what you're doing. Value should be in range [128; 16384]
)", BETA) \
    DECLARE(Bool, parallel_replicas_local_plan, true, R"(
Build local plan for local replica
)", BETA) \
    DECLARE(Bool, parallel_replicas_index_analysis_only_on_coordinator, true, R"(
Index analysis done only on replica-coordinator and skipped on other replicas. Effective only with enabled parallel_replicas_local_plan
)", BETA) \
    \
    DECLARE(Bool, allow_experimental_analyzer, true, R"(
Allow new query analyzer.
)", IMPORTANT) ALIAS(enable_analyzer) \
    DECLARE(Bool, analyzer_compatibility_join_using_top_level_identifier, false, R"(
Force to resolve identifier in JOIN USING from projection (for example, in `SELECT a + 1 AS b FROM t1 JOIN t2 USING (b)` join will be performed by `t1.a + 1 = t2.b`, rather then `t1.b = t2.b`).
)", 0) \
    \
    DECLARE(Timezone, session_timezone, "", R"(
Sets the implicit time zone of the current session or query.
The implicit time zone is the time zone applied to values of type DateTime/DateTime64 which have no explicitly specified time zone.
The setting takes precedence over the globally configured (server-level) implicit time zone.
A value of '' (empty string) means that the implicit time zone of the current session or query is equal to the [server time zone](../server-configuration-parameters/settings.md#timezone).

You can use functions `timeZone()` and `serverTimeZone()` to get the session time zone and server time zone.

Possible values:

-    Any time zone name from `system.time_zones`, e.g. `Europe/Berlin`, `UTC` or `Zulu`

Examples:

```sql
SELECT timeZone(), serverTimeZone() FORMAT CSV

"Europe/Berlin","Europe/Berlin"
```

```sql
SELECT timeZone(), serverTimeZone() SETTINGS session_timezone = 'Asia/Novosibirsk' FORMAT CSV

"Asia/Novosibirsk","Europe/Berlin"
```

Assign session time zone 'America/Denver' to the inner DateTime without explicitly specified time zone:

```sql
SELECT toDateTime64(toDateTime64('1999-12-12 23:23:23.123', 3), 3, 'Europe/Zurich') SETTINGS session_timezone = 'America/Denver' FORMAT TSV

1999-12-13 07:23:23.123
```

:::warning
Not all functions that parse DateTime/DateTime64 respect `session_timezone`. This can lead to subtle errors.
See the following example and explanation.
:::

```sql
CREATE TABLE test_tz (`d` DateTime('UTC')) ENGINE = Memory AS SELECT toDateTime('2000-01-01 00:00:00', 'UTC');

SELECT *, timeZone() FROM test_tz WHERE d = toDateTime('2000-01-01 00:00:00') SETTINGS session_timezone = 'Asia/Novosibirsk'
0 rows in set.

SELECT *, timeZone() FROM test_tz WHERE d = '2000-01-01 00:00:00' SETTINGS session_timezone = 'Asia/Novosibirsk'
┌───────────────────d─┬─timeZone()───────┐
│ 2000-01-01 00:00:00 │ Asia/Novosibirsk │
└─────────────────────┴──────────────────┘
```

This happens due to different parsing pipelines:

- `toDateTime()` without explicitly given time zone used in the first `SELECT` query honors setting `session_timezone` and the global time zone.
- In the second query, a DateTime is parsed from a String, and inherits the type and time zone of the existing column`d`. Thus, setting `session_timezone` and the global time zone are not honored.

**See also**

- [timezone](../server-configuration-parameters/settings.md#timezone)
)", BETA) \
DECLARE(Bool, create_if_not_exists, false, R"(
Enable `IF NOT EXISTS` for `CREATE` statement by default. If either this setting or `IF NOT EXISTS` is specified and a table with the provided name already exists, no exception will be thrown.
)", 0) \
    DECLARE(Bool, enforce_strict_identifier_format, false, R"(
If enabled, only allow identifiers containing alphanumeric characters and underscores.
)", 0) \
    DECLARE(Bool, mongodb_throw_on_unsupported_query, true, R"(
If enabled, MongoDB tables will return an error when a MongoDB query cannot be built. Otherwise, ClickHouse reads the full table and processes it locally. This option does not apply to the legacy implementation or when 'allow_experimental_analyzer=0'.
)", 0) \
    DECLARE(Bool, implicit_select, false, R"(
Allow writing simple SELECT queries without the leading SELECT keyword, which makes it simple for calculator-style usage, e.g. `1 + 2` becomes a valid query.

In `clickhouse-local` it is enabled by default and can be explicitly disabled.
)", 0) \
    DECLARE(Bool, optimize_extract_common_expressions, false, R"(
Allow extracting common expressions from disjunctions in WHERE, PREWHERE, ON, HAVING and QUALIFY expressions. A logical expression like `(A AND B) OR (A AND C)` can be rewritten to `A AND (B OR C)`, which might help to utilize:
- indices in simple filtering expressions
- cross to inner join optimization
)", 0) \
    DECLARE(Bool, push_external_roles_in_interserver_queries, true, R"(
Enable pushing user roles from originator to other nodes while performing a query.
)", 0) \
    \
    DECLARE(Bool, allow_experimental_variant_type, false, R"(
Allows creation of [Variant](../../sql-reference/data-types/variant.md) data type.
)", BETA) ALIAS(enable_variant_type) \
    DECLARE(Bool, allow_experimental_dynamic_type, false, R"(
Allows creation of [Dynamic](../../sql-reference/data-types/dynamic.md) data type.
)", BETA) ALIAS(enable_dynamic_type) \
    DECLARE(Bool, allow_experimental_json_type, false, R"(
Allows creation of [JSON](../../sql-reference/data-types/newjson.md) data type.
)", BETA) ALIAS(enable_json_type) \
<<<<<<< HEAD
    DECLARE(Bool, allow_general_join_planning, true, R"(
Allows a more general join planning algorithm that can handle more complex conditions, but only works with hash join. If hash join is not enabled, then the usual join planning algorithm is used regardless of the value of this setting.
)", 0) \
    DECLARE(Bool, validate_enum_literals_in_opearators, false, R"(
If enabled, validate enum literals in operators like `IN`, `NOT IN`, `==`, `!=` against the enum type and throw an exception if the literal is not a valid enum value.
)", 0) \
=======
>>>>>>> 8856dc38
    \
    \
    /* ####################################################### */ \
    /* ########### START OF EXPERIMENTAL FEATURES ############ */ \
    /* ## ADD PRODUCTION / BETA FEATURES BEFORE THIS BLOCK  ## */ \
    /* ####################################################### */ \
    \
    DECLARE(Bool, allow_experimental_materialized_postgresql_table, false, R"(
Allows to use the MaterializedPostgreSQL table engine. Disabled by default, because this feature is experimental
)", EXPERIMENTAL) \
    DECLARE(Bool, allow_experimental_funnel_functions, false, R"(
Enable experimental functions for funnel analysis.
)", EXPERIMENTAL) \
    DECLARE(Bool, allow_experimental_nlp_functions, false, R"(
Enable experimental functions for natural language processing.
)", EXPERIMENTAL) \
    DECLARE(Bool, allow_experimental_hash_functions, false, R"(
Enable experimental hash functions
)", EXPERIMENTAL) \
    DECLARE(Bool, allow_experimental_object_type, false, R"(
Allow the obsolete Object data type
)", EXPERIMENTAL) \
    DECLARE(Bool, allow_experimental_bfloat16_type, false, R"(
Allow BFloat16 data type (under development).
)", EXPERIMENTAL) \
    DECLARE(Bool, allow_experimental_time_series_table, false, R"(
Allows creation of tables with the [TimeSeries](../../engines/table-engines/integrations/time-series.md) table engine.

Possible values:

- 0 — the [TimeSeries](../../engines/table-engines/integrations/time-series.md) table engine is disabled.
- 1 — the [TimeSeries](../../engines/table-engines/integrations/time-series.md) table engine is enabled.
)", EXPERIMENTAL) \
    DECLARE(Bool, allow_experimental_vector_similarity_index, false, R"(
Allow experimental vector similarity index
)", EXPERIMENTAL) \
    DECLARE(Bool, allow_experimental_codecs, false, R"(
If it is set to true, allow to specify experimental compression codecs (but we don't have those yet and this option does nothing).
)", EXPERIMENTAL) \
    DECLARE(Bool, allow_experimental_shared_set_join, false, R"(
Only in ClickHouse Cloud. Allow to create ShareSet and SharedJoin
)", EXPERIMENTAL) \
    DECLARE(UInt64, max_limit_for_ann_queries, 1'000'000, R"(
SELECT queries with LIMIT bigger than this setting cannot use vector similarity indexes. Helps to prevent memory overflows in vector similarity indexes.
)", EXPERIMENTAL) \
    DECLARE(UInt64, hnsw_candidate_list_size_for_search, 256, R"(
The size of the dynamic candidate list when searching the vector similarity index, also known as 'ef_search'.
)", EXPERIMENTAL) \
    DECLARE(Bool, throw_on_unsupported_query_inside_transaction, true, R"(
Throw exception if unsupported query is used inside transaction
)", EXPERIMENTAL) \
    DECLARE(TransactionsWaitCSNMode, wait_changes_become_visible_after_commit_mode, TransactionsWaitCSNMode::WAIT_UNKNOWN, R"(
Wait for committed changes to become actually visible in the latest snapshot
)", EXPERIMENTAL) \
    DECLARE(Bool, implicit_transaction, false, R"(
If enabled and not already inside a transaction, wraps the query inside a full transaction (begin + commit or rollback)
)", EXPERIMENTAL) \
    DECLARE(UInt64, grace_hash_join_initial_buckets, 1, R"(
Initial number of grace hash join buckets
)", EXPERIMENTAL) \
    DECLARE(UInt64, grace_hash_join_max_buckets, 1024, R"(
Limit on the number of grace hash join buckets
)", EXPERIMENTAL) \
    DECLARE(UInt64, join_to_sort_minimum_perkey_rows, 40, R"(
The lower limit of per-key average rows in the right table to determine whether to rerange the right table by key in left or inner join. This setting ensures that the optimization is not applied for sparse table keys
)", EXPERIMENTAL) \
    DECLARE(UInt64, join_to_sort_maximum_table_rows, 10000, R"(
The maximum number of rows in the right table to determine whether to rerange the right table by key in left or inner join.
)", EXPERIMENTAL) \
    DECLARE(Bool, allow_experimental_join_right_table_sorting, false, R"(
If it is set to true, and the conditions of `join_to_sort_minimum_perkey_rows` and `join_to_sort_maximum_table_rows` are met, rerange the right table by key to improve the performance in left or inner hash join.
)", EXPERIMENTAL) \
    DECLARE(Bool, use_hive_partitioning, false, R"(
When enabled, ClickHouse will detect Hive-style partitioning in path (`/name=value/`) in file-like table engines [File](../../engines/table-engines/special/file.md#hive-style-partitioning)/[S3](../../engines/table-engines/integrations/s3.md#hive-style-partitioning)/[URL](../../engines/table-engines/special/url.md#hive-style-partitioning)/[HDFS](../../engines/table-engines/integrations/hdfs.md#hive-style-partitioning)/[AzureBlobStorage](../../engines/table-engines/integrations/azureBlobStorage.md#hive-style-partitioning) and will allow to use partition columns as virtual columns in the query. These virtual columns will have the same names as in the partitioned path, but starting with `_`.
)", EXPERIMENTAL)\
    \
    DECLARE(Bool, allow_statistics_optimize, false, R"(
Allows using statistics to optimize queries
)", EXPERIMENTAL) ALIAS(allow_statistic_optimize) \
    DECLARE(Bool, allow_experimental_statistics, false, R"(
Allows defining columns with [statistics](../../engines/table-engines/mergetree-family/mergetree.md#table_engine-mergetree-creating-a-table) and [manipulate statistics](../../engines/table-engines/mergetree-family/mergetree.md#column-statistics).
)", EXPERIMENTAL) ALIAS(allow_experimental_statistic) \
    \
    DECLARE(Bool, allow_archive_path_syntax, true, R"(
File/S3 engines/table function will parse paths with '::' as '\\<archive\\> :: \\<file\\>' if archive has correct extension
)", EXPERIMENTAL) \
    \
    DECLARE(Bool, allow_experimental_inverted_index, false, R"(
If it is set to true, allow to use experimental inverted index.
)", EXPERIMENTAL) \
    DECLARE(Bool, allow_experimental_full_text_index, false, R"(
If it is set to true, allow to use experimental full-text index.
)", EXPERIMENTAL) \
    \
    DECLARE(Bool, allow_experimental_join_condition, false, R"(
Support join with inequal conditions which involve columns from both left and right table. e.g. t1.y < t2.y.
)", EXPERIMENTAL) \
    \
    DECLARE(Bool, allow_experimental_live_view, false, R"(
Allows creation of a deprecated LIVE VIEW.

Possible values:

- 0 — Working with live views is disabled.
- 1 — Working with live views is enabled.
)", EXPERIMENTAL) \
    DECLARE(Seconds, live_view_heartbeat_interval, 15, R"(
The heartbeat interval in seconds to indicate live query is alive.
)", EXPERIMENTAL) \
    DECLARE(UInt64, max_live_view_insert_blocks_before_refresh, 64, R"(
Limit maximum number of inserted blocks after which mergeable blocks are dropped and query is re-executed.
)", EXPERIMENTAL) \
    \
    DECLARE(Bool, allow_experimental_window_view, false, R"(
Enable WINDOW VIEW. Not mature enough.
)", EXPERIMENTAL) \
    DECLARE(Seconds, window_view_clean_interval, 60, R"(
The clean interval of window view in seconds to free outdated data.
)", EXPERIMENTAL) \
    DECLARE(Seconds, window_view_heartbeat_interval, 15, R"(
The heartbeat interval in seconds to indicate watch query is alive.
)", EXPERIMENTAL) \
    DECLARE(Seconds, wait_for_window_view_fire_signal_timeout, 10, R"(
Timeout for waiting for window view fire signal in event time processing
)", EXPERIMENTAL) \
    \
    DECLARE(Bool, stop_refreshable_materialized_views_on_startup, false, R"(
On server startup, prevent scheduling of refreshable materialized views, as if with SYSTEM STOP VIEWS. You can manually start them with SYSTEM START VIEWS or SYSTEM START VIEW \\<name\\> afterwards. Also applies to newly created views. Has no effect on non-refreshable materialized views.
)", EXPERIMENTAL) \
    \
    DECLARE(Bool, allow_experimental_database_materialized_mysql, false, R"(
Allow to create database with Engine=MaterializedMySQL(...).
)", EXPERIMENTAL) \
    DECLARE(Bool, allow_experimental_database_materialized_postgresql, false, R"(
Allow to create database with Engine=MaterializedPostgreSQL(...).
)", EXPERIMENTAL) \
    \
    /** Experimental feature for moving data between shards. */ \
    DECLARE(Bool, allow_experimental_query_deduplication, false, R"(
Experimental data deduplication for SELECT queries based on part UUIDs
)", EXPERIMENTAL) \
    \
    /* ####################################################### */ \
    /* ############ END OF EXPERIMENTAL FEATURES ############# */ \
    /* ####################################################### */ \

// End of COMMON_SETTINGS
// Please add settings related to formats in Core/FormatFactorySettings.h, move obsolete settings to OBSOLETE_SETTINGS and obsolete format settings to OBSOLETE_FORMAT_SETTINGS.

#define OBSOLETE_SETTINGS(M, ALIAS) \
    /** Obsolete settings which are kept around for compatibility reasons. They have no effect anymore. */ \
    MAKE_OBSOLETE(M, Bool, update_insert_deduplication_token_in_dependent_materialized_views, 0) \
    MAKE_OBSOLETE(M, UInt64, max_memory_usage_for_all_queries, 0) \
    MAKE_OBSOLETE(M, UInt64, multiple_joins_rewriter_version, 0) \
    MAKE_OBSOLETE(M, Bool, enable_debug_queries, false) \
    MAKE_OBSOLETE(M, Bool, allow_experimental_database_atomic, true) \
    MAKE_OBSOLETE(M, Bool, allow_experimental_bigint_types, true) \
    MAKE_OBSOLETE(M, Bool, allow_experimental_window_functions, true) \
    MAKE_OBSOLETE(M, Bool, allow_experimental_geo_types, true) \
    MAKE_OBSOLETE(M, Bool, allow_experimental_query_cache, true) \
    MAKE_OBSOLETE(M, Bool, allow_experimental_alter_materialized_view_structure, true) \
    MAKE_OBSOLETE(M, Bool, allow_experimental_shared_merge_tree, true) \
    MAKE_OBSOLETE(M, Bool, allow_experimental_database_replicated, true) \
    MAKE_OBSOLETE(M, Bool, allow_experimental_refreshable_materialized_view, true) \
    \
    MAKE_OBSOLETE(M, Milliseconds, async_insert_stale_timeout_ms, 0) \
    MAKE_OBSOLETE(M, StreamingHandleErrorMode, handle_kafka_error_mode, StreamingHandleErrorMode::DEFAULT) \
    MAKE_OBSOLETE(M, Bool, database_replicated_ddl_output, true) \
    MAKE_OBSOLETE(M, UInt64, replication_alter_columns_timeout, 60) \
    MAKE_OBSOLETE(M, UInt64, odbc_max_field_size, 0) \
    MAKE_OBSOLETE(M, Bool, allow_experimental_map_type, true) \
    MAKE_OBSOLETE(M, UInt64, merge_tree_clear_old_temporary_directories_interval_seconds, 60) \
    MAKE_OBSOLETE(M, UInt64, merge_tree_clear_old_parts_interval_seconds, 1) \
    MAKE_OBSOLETE(M, UInt64, partial_merge_join_optimizations, 0) \
    MAKE_OBSOLETE(M, MaxThreads, max_alter_threads, 0) \
    MAKE_OBSOLETE(M, Bool, use_mysql_types_in_show_columns, false) \
    MAKE_OBSOLETE(M, Bool, s3queue_allow_experimental_sharded_mode, false) \
    MAKE_OBSOLETE(M, LightweightMutationProjectionMode, lightweight_mutation_projection_mode, LightweightMutationProjectionMode::THROW) \
    /* moved to config.xml: see also src/Core/ServerSettings.h */ \
    MAKE_DEPRECATED_BY_SERVER_CONFIG(M, UInt64, background_buffer_flush_schedule_pool_size, 16) \
    MAKE_DEPRECATED_BY_SERVER_CONFIG(M, UInt64, background_pool_size, 16) \
    MAKE_DEPRECATED_BY_SERVER_CONFIG(M, Float, background_merges_mutations_concurrency_ratio, 2) \
    MAKE_DEPRECATED_BY_SERVER_CONFIG(M, UInt64, background_move_pool_size, 8) \
    MAKE_DEPRECATED_BY_SERVER_CONFIG(M, UInt64, background_fetches_pool_size, 8) \
    MAKE_DEPRECATED_BY_SERVER_CONFIG(M, UInt64, background_common_pool_size, 8) \
    MAKE_DEPRECATED_BY_SERVER_CONFIG(M, UInt64, background_schedule_pool_size, 128) \
    MAKE_DEPRECATED_BY_SERVER_CONFIG(M, UInt64, background_message_broker_schedule_pool_size, 16) \
    MAKE_DEPRECATED_BY_SERVER_CONFIG(M, UInt64, background_distributed_schedule_pool_size, 16) \
    MAKE_DEPRECATED_BY_SERVER_CONFIG(M, UInt64, max_remote_read_network_bandwidth_for_server, 0) \
    MAKE_DEPRECATED_BY_SERVER_CONFIG(M, UInt64, max_remote_write_network_bandwidth_for_server, 0) \
    MAKE_DEPRECATED_BY_SERVER_CONFIG(M, UInt64, async_insert_threads, 16) \
    MAKE_DEPRECATED_BY_SERVER_CONFIG(M, UInt64, max_replicated_fetches_network_bandwidth_for_server, 0) \
    MAKE_DEPRECATED_BY_SERVER_CONFIG(M, UInt64, max_replicated_sends_network_bandwidth_for_server, 0) \
    MAKE_DEPRECATED_BY_SERVER_CONFIG(M, UInt64, max_entries_for_hash_table_stats, 10'000) \
    /* ---- */ \
    MAKE_OBSOLETE(M, DefaultDatabaseEngine, default_database_engine, DefaultDatabaseEngine::Atomic) \
    MAKE_OBSOLETE(M, UInt64, max_pipeline_depth, 0) \
    MAKE_OBSOLETE(M, Seconds, temporary_live_view_timeout, 1) \
    MAKE_OBSOLETE(M, Milliseconds, async_insert_cleanup_timeout_ms, 1000) \
    MAKE_OBSOLETE(M, Bool, optimize_fuse_sum_count_avg, 0) \
    MAKE_OBSOLETE(M, Seconds, drain_timeout, 3) \
    MAKE_OBSOLETE(M, UInt64, backup_threads, 16) \
    MAKE_OBSOLETE(M, UInt64, restore_threads, 16) \
    MAKE_OBSOLETE(M, Bool, optimize_duplicate_order_by_and_distinct, false) \
    MAKE_OBSOLETE(M, UInt64, parallel_replicas_min_number_of_granules_to_enable, 0) \
    MAKE_OBSOLETE(M, ParallelReplicasCustomKeyFilterType, parallel_replicas_custom_key_filter_type, ParallelReplicasCustomKeyFilterType::DEFAULT) \
    MAKE_OBSOLETE(M, Bool, query_plan_optimize_projection, true) \
    MAKE_OBSOLETE(M, Bool, query_cache_store_results_of_queries_with_nondeterministic_functions, false) \
    MAKE_OBSOLETE(M, Bool, allow_experimental_annoy_index, false) \
    MAKE_OBSOLETE(M, UInt64, max_threads_for_annoy_index_creation, 4) \
    MAKE_OBSOLETE(M, Int64, annoy_index_search_k_nodes, -1) \
    MAKE_OBSOLETE(M, Bool, allow_experimental_usearch_index, false) \
    MAKE_OBSOLETE(M, Bool, optimize_move_functions_out_of_any, false) \
    MAKE_OBSOLETE(M, Bool, allow_experimental_undrop_table_query, true) \
    MAKE_OBSOLETE(M, Bool, allow_experimental_s3queue, true) \
    MAKE_OBSOLETE(M, Bool, query_plan_optimize_primary_key, true) \
    MAKE_OBSOLETE(M, Bool, optimize_monotonous_functions_in_order_by, false) \
    MAKE_OBSOLETE(M, UInt64, http_max_chunk_size, 100_GiB) \
    MAKE_OBSOLETE(M, Bool, enable_deflate_qpl_codec, false) \
    MAKE_OBSOLETE(M, Bool, iceberg_engine_ignore_schema_evolution, false) \

    /** The section above is for obsolete settings. Do not add anything there. */
#endif /// __CLION_IDE__

#define LIST_OF_SETTINGS(M, ALIAS)     \
    COMMON_SETTINGS(M, ALIAS)          \
    OBSOLETE_SETTINGS(M, ALIAS)        \
    FORMAT_FACTORY_SETTINGS(M, ALIAS)  \
    OBSOLETE_FORMAT_SETTINGS(M, ALIAS) \

// clang-format on

DECLARE_SETTINGS_TRAITS_ALLOW_CUSTOM_SETTINGS(SettingsTraits, LIST_OF_SETTINGS)
IMPLEMENT_SETTINGS_TRAITS(SettingsTraits, LIST_OF_SETTINGS)

/** Settings of query execution.
  * These settings go to users.xml.
  */
struct SettingsImpl : public BaseSettings<SettingsTraits>, public IHints<2>
{
    SettingsImpl() = default;

    /** Set multiple settings from "profile" (in server configuration file (users.xml), profiles contain groups of multiple settings).
        * The profile can also be set using the `set` functions, like the profile setting.
        */
    void setProfile(const String & profile_name, const Poco::Util::AbstractConfiguration & config);

    /// Load settings from configuration file, at "path" prefix in configuration.
    void loadSettingsFromConfig(const String & path, const Poco::Util::AbstractConfiguration & config);

    /// Dumps profile events to column of type Map(String, String)
    void dumpToMapColumn(IColumn * column, bool changed_only = true);

    /// Check that there is no user-level settings at the top level in config.
    /// This is a common source of mistake (user don't know where to write user-level setting).
    static void checkNoSettingNamesAtTopLevel(const Poco::Util::AbstractConfiguration & config, const String & config_path);

    std::vector<String> getAllRegisteredNames() const override;

    void set(std::string_view name, const Field & value) override;

private:
    void applyCompatibilitySetting(const String & compatibility);

    std::unordered_set<std::string_view> settings_changed_by_compatibility_setting;
};

/** Set the settings from the profile (in the server configuration, many settings can be listed in one profile).
    * The profile can also be set using the `set` functions, like the `profile` setting.
    */
void SettingsImpl::setProfile(const String & profile_name, const Poco::Util::AbstractConfiguration & config)
{
    String elem = "profiles." + profile_name;

    if (!config.has(elem))
        throw Exception(ErrorCodes::THERE_IS_NO_PROFILE, "There is no profile '{}' in configuration file.", profile_name);

    Poco::Util::AbstractConfiguration::Keys config_keys;
    config.keys(elem, config_keys);

    for (const std::string & key : config_keys)
    {
        if (key == "constraints")
            continue;
        if (key == "profile" || key.starts_with("profile["))   /// Inheritance of profiles from the current one.
            setProfile(config.getString(elem + "." + key), config);
        else
            set(key, config.getString(elem + "." + key));
    }
}

void SettingsImpl::loadSettingsFromConfig(const String & path, const Poco::Util::AbstractConfiguration & config)
{
    if (!config.has(path))
        throw Exception(ErrorCodes::NO_ELEMENTS_IN_CONFIG, "There is no path '{}' in configuration file.", path);

    Poco::Util::AbstractConfiguration::Keys config_keys;
    config.keys(path, config_keys);

    for (const std::string & key : config_keys)
    {
        set(key, config.getString(path + "." + key));
    }
}

void SettingsImpl::dumpToMapColumn(IColumn * column, bool changed_only)
{
    /// Convert ptr and make simple check
    auto * column_map = column ? &typeid_cast<ColumnMap &>(*column) : nullptr;
    if (!column_map)
        return;

    auto & offsets = column_map->getNestedColumn().getOffsets();
    auto & tuple_column = column_map->getNestedData();
    auto & key_column = tuple_column.getColumn(0);
    auto & value_column = tuple_column.getColumn(1);

    size_t size = 0;
    for (const auto & setting : all(changed_only ? SKIP_UNCHANGED : SKIP_NONE))
    {
        auto name = setting.getName();
        key_column.insertData(name.data(), name.size());
        value_column.insert(setting.getValueString());
        size++;
    }

    offsets.push_back(offsets.back() + size);
}

void SettingsImpl::checkNoSettingNamesAtTopLevel(const Poco::Util::AbstractConfiguration & config, const String & config_path)
{
    if (config.getBool("skip_check_for_incorrect_settings", false))
        return;

    SettingsImpl settings;
    for (const auto & setting : settings.all())
    {
        const auto & name = setting.getName();
        bool should_skip_check = name == "max_table_size_to_drop" || name == "max_partition_size_to_drop";
        if (config.has(name) && (setting.getTier() != SettingsTierType::OBSOLETE) && !should_skip_check)
        {
            throw Exception(ErrorCodes::UNKNOWN_ELEMENT_IN_CONFIG, "A setting '{}' appeared at top level in config {}."
                " But it is user-level setting that should be located in users.xml inside <profiles> section for specific profile."
                " You can add it to <profiles><default> if you want to change default value of this setting."
                " You can also disable the check - specify <skip_check_for_incorrect_settings>1</skip_check_for_incorrect_settings>"
                " in the main configuration file.",
                name, config_path);
        }
    }
}

std::vector<String> SettingsImpl::getAllRegisteredNames() const
{
    std::vector<String> all_settings;
    for (const auto & setting_field : all())
        all_settings.push_back(setting_field.getName());
    return all_settings;
}

void SettingsImpl::set(std::string_view name, const Field & value)
{
    if (name == "compatibility")
    {
        if (value.getType() != Field::Types::Which::String)
            throw Exception(ErrorCodes::BAD_ARGUMENTS, "Unexpected type of value for setting 'compatibility'. Expected String, got {}", value.getTypeName());
        applyCompatibilitySetting(value.safeGet<String>());
    }
    /// If we change setting that was changed by compatibility setting before
    /// we should remove it from settings_changed_by_compatibility_setting,
    /// otherwise the next time we will change compatibility setting
    /// this setting will be changed too (and we don't want it).
    else if (settings_changed_by_compatibility_setting.contains(name))
        settings_changed_by_compatibility_setting.erase(name);

    BaseSettings::set(name, value);
}

void SettingsImpl::applyCompatibilitySetting(const String & compatibility_value)
{
    /// First, revert all changes applied by previous compatibility setting
    for (const auto & setting_name : settings_changed_by_compatibility_setting)
        resetToDefault(setting_name);

    settings_changed_by_compatibility_setting.clear();
    /// If setting value is empty, we don't need to change settings
    if (compatibility_value.empty())
        return;

    ClickHouseVersion version(compatibility_value);
    const auto & settings_changes_history = getSettingsChangesHistory();
    /// Iterate through ClickHouse version in descending order and apply reversed
    /// changes for each version that is higher that version from compatibility setting
    for (auto it = settings_changes_history.rbegin(); it != settings_changes_history.rend(); ++it)
    {
        if (version >= it->first)
            break;

        /// Apply reversed changes from this version.
        for (const auto & change : it->second)
        {
            /// In case the alias is being used (e.g. use enable_analyzer) we must change the original setting
            auto final_name = SettingsTraits::resolveName(change.name);

            /// If this setting was changed manually, we don't change it
            if (isChanged(final_name) && !settings_changed_by_compatibility_setting.contains(final_name))
                continue;

            BaseSettings::set(final_name, change.previous_value);
            settings_changed_by_compatibility_setting.insert(final_name);
        }
    }
}

#define INITIALIZE_SETTING_EXTERN(TYPE, NAME, DEFAULT, DESCRIPTION, FLAGS) \
    Settings ## TYPE NAME = & SettingsImpl :: NAME;

namespace Setting
{
    LIST_OF_SETTINGS(INITIALIZE_SETTING_EXTERN, SKIP_ALIAS)  /// NOLINT (misc-use-internal-linkage)
}

#undef INITIALIZE_SETTING_EXTERN

Settings::Settings()
    : impl(std::make_unique<SettingsImpl>())
{}

Settings::Settings(const Settings & settings)
    : impl(std::make_unique<SettingsImpl>(*settings.impl))
{}

Settings::Settings(Settings && settings) noexcept
    : impl(std::make_unique<SettingsImpl>(std::move(*settings.impl)))
{}

Settings::~Settings() = default;

Settings & Settings::operator=(const Settings & other)
{
    *impl = *other.impl;
    return *this;
}

bool Settings::operator==(const Settings & other) const
{
    return *impl == *other.impl;
}

COMMON_SETTINGS_SUPPORTED_TYPES(Settings, IMPLEMENT_SETTING_SUBSCRIPT_OPERATOR)

bool Settings::has(std::string_view name) const
{
    return impl->has(name);
}

bool Settings::isChanged(std::string_view name) const
{
    return impl->isChanged(name);
}

SettingsTierType Settings::getTier(std::string_view name) const
{
    return impl->getTier(name);
}

bool Settings::tryGet(std::string_view name, Field & value) const
{
    return impl->tryGet(name, value);
}

Field Settings::get(std::string_view name) const
{
    return impl->get(name);
}

void Settings::set(std::string_view name, const Field & value)
{
    impl->set(name, value);
}

void Settings::setDefaultValue(std::string_view name)
{
    impl->resetToDefault(name);
}

std::vector<String> Settings::getHints(const String & name) const
{
    return impl->getHints(name);
}

String Settings::toString() const
{
    return impl->toString();
}

SettingsChanges Settings::changes() const
{
    return impl->changes();
}

void Settings::applyChanges(const SettingsChanges & changes)
{
    impl->applyChanges(changes);
}

std::vector<std::string_view> Settings::getAllRegisteredNames() const
{
    std::vector<std::string_view> setting_names;
    for (const auto & setting : impl->all())
    {
        setting_names.emplace_back(setting.getName());
    }
    return setting_names;
}

std::vector<std::string_view> Settings::getChangedAndObsoleteNames() const
{
    std::vector<std::string_view> setting_names;
    for (const auto & setting : impl->allChanged())
    {
        if (setting.getTier() == SettingsTierType::OBSOLETE)
            setting_names.emplace_back(setting.getName());
    }
    return setting_names;
}

std::vector<std::string_view> Settings::getUnchangedNames() const
{
    std::vector<std::string_view> setting_names;
    for (const auto & setting : impl->allUnchanged())
    {
        setting_names.emplace_back(setting.getName());
    }
    return setting_names;
}

void Settings::dumpToSystemSettingsColumns(MutableColumnsAndConstraints & params) const
{
    MutableColumns & res_columns = params.res_columns;

    const auto fill_data_for_setting = [&](std::string_view setting_name, const auto & setting)
    {
        res_columns[1]->insert(setting.getValueString());
        res_columns[2]->insert(setting.isValueChanged());

        /// Trim starting/ending newline.
        std::string_view doc = setting.getDescription();
        if (!doc.empty() && doc[0] == '\n')
            doc = doc.substr(1);
        if (!doc.empty() && doc[doc.length() - 1] == '\n')
            doc = doc.substr(0, doc.length() - 1);

        res_columns[3]->insert(doc);

        Field min, max;
        SettingConstraintWritability writability = SettingConstraintWritability::WRITABLE;
        params.constraints.get(*this, setting_name, min, max, writability);

        /// These two columns can accept strings only.
        if (!min.isNull())
            min = Settings::valueToStringUtil(setting_name, min);
        if (!max.isNull())
            max = Settings::valueToStringUtil(setting_name, max);

        res_columns[4]->insert(min);
        res_columns[5]->insert(max);
        res_columns[6]->insert(writability == SettingConstraintWritability::CONST);
        res_columns[7]->insert(setting.getTypeName());
        res_columns[8]->insert(setting.getDefaultValueString());
        res_columns[10]->insert(setting.getTier() == SettingsTierType::OBSOLETE);
        res_columns[11]->insert(setting.getTier());
    };

    const auto & settings_to_aliases = SettingsImpl::Traits::settingsToAliases();
    for (const auto & setting : impl->all())
    {
        const auto & setting_name = setting.getName();
        res_columns[0]->insert(setting_name);

        fill_data_for_setting(setting_name, setting);
        res_columns[9]->insert("");

        if (auto it = settings_to_aliases.find(setting_name); it != settings_to_aliases.end())
        {
            for (const auto alias : it->second)
            {
                res_columns[0]->insert(alias);
                fill_data_for_setting(alias, setting);
                res_columns[9]->insert(setting_name);
            }
        }
    }
}

void Settings::dumpToMapColumn(IColumn * column, bool changed_only) const
{
    impl->dumpToMapColumn(column, changed_only);
}

NameToNameMap Settings::toNameToNameMap() const
{
    NameToNameMap query_parameters;
    for (const auto & param : *impl)
    {
        std::string value;
        ReadBufferFromOwnString buf(param.getValueString());
        readQuoted(value, buf);
        query_parameters.emplace(param.getName(), value);
    }
    return query_parameters;
}

void Settings::write(WriteBuffer & out, SettingsWriteFormat format) const
{
    impl->write(out, format);
}

void Settings::read(ReadBuffer & in, SettingsWriteFormat format)
{
    impl->read(in, format);
}

void Settings::writeEmpty(WriteBuffer & out)
{
    BaseSettingsHelpers::writeString("", out);
}

void Settings::addToProgramOptions(boost::program_options::options_description & options)
{
    addProgramOptions(*impl, options);
}

void Settings::addToProgramOptions(std::string_view setting_name, boost::program_options::options_description & options)
{
    const auto & accessor = SettingsImpl::Traits::Accessor::instance();
    size_t index = accessor.find(setting_name);
    chassert(index != static_cast<size_t>(-1));
    auto on_program_option = boost::function1<void, const std::string &>(
            [this, setting_name](const std::string & value)
            {
                this->set(setting_name, value);
            });
    options.add(boost::shared_ptr<boost::program_options::option_description>(new boost::program_options::option_description(
            setting_name.data(), boost::program_options::value<std::string>()->composing()->notifier(on_program_option), accessor.getDescription(index)))); // NOLINT
}

void Settings::addToProgramOptionsAsMultitokens(boost::program_options::options_description & options) const
{
    addProgramOptionsAsMultitokens(*impl, options);
}

void Settings::addToClientOptions(Poco::Util::LayeredConfiguration &config, const boost::program_options::variables_map &options, bool repeated_settings) const
{
    for (const auto & setting : impl->all())
    {
        const auto & name = setting.getName();
        if (options.count(name))
        {
            if (repeated_settings)
                config.setString(name, options[name].as<Strings>().back());
            else
                config.setString(name, options[name].as<String>());
        }
    }
}

Field Settings::castValueUtil(std::string_view name, const Field & value)
{
    return SettingsImpl::castValueUtil(name, value);
}

String Settings::valueToStringUtil(std::string_view name, const Field & value)
{
    return SettingsImpl::valueToStringUtil(name, value);
}

Field Settings::stringToValueUtil(std::string_view name, const String & str)
{
    return SettingsImpl::stringToValueUtil(name, str);
}

bool Settings::hasBuiltin(std::string_view name)
{
    return SettingsImpl::hasBuiltin(name);
}

std::string_view Settings::resolveName(std::string_view name)
{
    return SettingsImpl::Traits::resolveName(name);
}

void Settings::checkNoSettingNamesAtTopLevel(const Poco::Util::AbstractConfiguration & config, const String & config_path)
{
    SettingsImpl::checkNoSettingNamesAtTopLevel(config, config_path);
}

}<|MERGE_RESOLUTION|>--- conflicted
+++ resolved
@@ -5787,15 +5787,6 @@
     DECLARE(Bool, allow_experimental_json_type, false, R"(
 Allows creation of [JSON](../../sql-reference/data-types/newjson.md) data type.
 )", BETA) ALIAS(enable_json_type) \
-<<<<<<< HEAD
-    DECLARE(Bool, allow_general_join_planning, true, R"(
-Allows a more general join planning algorithm that can handle more complex conditions, but only works with hash join. If hash join is not enabled, then the usual join planning algorithm is used regardless of the value of this setting.
-)", 0) \
-    DECLARE(Bool, validate_enum_literals_in_opearators, false, R"(
-If enabled, validate enum literals in operators like `IN`, `NOT IN`, `==`, `!=` against the enum type and throw an exception if the literal is not a valid enum value.
-)", 0) \
-=======
->>>>>>> 8856dc38
     \
     \
     /* ####################################################### */ \
