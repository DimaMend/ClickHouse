--- conflicted
+++ resolved
@@ -5538,73 +5538,6 @@
 - 0 — the [TimeSeries](../../engines/table-engines/integrations/time-series.md) table engine is disabled.
 - 1 — the [TimeSeries](../../engines/table-engines/integrations/time-series.md) table engine is enabled.
 )", 0) \
-<<<<<<< HEAD
-    DECLARE(ParallelReplicasMode, parallel_replicas_mode, ParallelReplicasMode::READ_TASKS, R"(
-Type of filter to use with custom key for parallel replicas. default - use modulo operation on the custom key, range - use range filter on custom key using all possible values for the value type of custom key.
-)", BETA) \
-    DECLARE(UInt64, parallel_replicas_count, 0, R"(
-This is internal setting that should not be used directly and represents an implementation detail of the 'parallel replicas' mode. This setting will be automatically set up by the initiator server for distributed queries to the number of parallel replicas participating in query processing.
-)", BETA) \
-    DECLARE(UInt64, parallel_replica_offset, 0, R"(
-This is internal setting that should not be used directly and represents an implementation detail of the 'parallel replicas' mode. This setting will be automatically set up by the initiator server for distributed queries to the index of the replica participating in query processing among parallel replicas.
-)", BETA) \
-    DECLARE(String, parallel_replicas_custom_key, "", R"(
-An arbitrary integer expression that can be used to split work between replicas for a specific table.
-The value can be any integer expression.
-
-Simple expressions using primary keys are preferred.
-
-If the setting is used on a cluster that consists of a single shard with multiple replicas, those replicas will be converted into virtual shards.
-Otherwise, it will behave same as for `SAMPLE` key, it will use multiple replicas of each shard.
-)", BETA) \
-    DECLARE(UInt64, parallel_replicas_custom_key_range_lower, 0, R"(
-Allows the filter type `range` to split the work evenly between replicas based on the custom range `[parallel_replicas_custom_key_range_lower, INT_MAX]`.
-
-When used in conjunction with [parallel_replicas_custom_key_range_upper](#parallel_replicas_custom_key_range_upper), it lets the filter evenly split the work over replicas for the range `[parallel_replicas_custom_key_range_lower, parallel_replicas_custom_key_range_upper]`.
-
-Note: This setting will not cause any additional data to be filtered during query processing, rather it changes the points at which the range filter breaks up the range `[0, INT_MAX]` for parallel processing.
-)", BETA) \
-    DECLARE(UInt64, parallel_replicas_custom_key_range_upper, 0, R"(
-Allows the filter type `range` to split the work evenly between replicas based on the custom range `[0, parallel_replicas_custom_key_range_upper]`. A value of 0 disables the upper bound, setting it the max value of the custom key expression.
-
-When used in conjunction with [parallel_replicas_custom_key_range_lower](#parallel_replicas_custom_key_range_lower), it lets the filter evenly split the work over replicas for the range `[parallel_replicas_custom_key_range_lower, parallel_replicas_custom_key_range_upper]`.
-
-Note: This setting will not cause any additional data to be filtered during query processing, rather it changes the points at which the range filter breaks up the range `[0, INT_MAX]` for parallel processing
-)", BETA) \
-    DECLARE(String, cluster_for_parallel_replicas, "", R"(
-Cluster for a shard in which current server is located
-)", BETA) \
-    DECLARE(Bool, parallel_replicas_allow_in_with_subquery, true, R"(
-If true, subquery for IN will be executed on every follower replica.
-)", BETA) \
-    DECLARE(Float, parallel_replicas_single_task_marks_count_multiplier, 2, R"(
-A multiplier which will be added during calculation for minimal number of marks to retrieve from coordinator. This will be applied only for remote replicas.
-)", BETA) \
-    DECLARE(Bool, parallel_replicas_for_non_replicated_merge_tree, false, R"(
-If true, ClickHouse will use parallel replicas algorithm also for non-replicated MergeTree tables
-)", BETA) \
-    DECLARE(UInt64, parallel_replicas_min_number_of_rows_per_replica, 0, R"(
-Limit the number of replicas used in a query to (estimated rows to read / min_number_of_rows_per_replica). The max is still limited by 'max_parallel_replicas'
-)", BETA) \
-    DECLARE(Bool, parallel_replicas_prefer_local_join, true, R"(
-If true, and JOIN can be executed with parallel replicas algorithm, and all storages of right JOIN part are *MergeTree, local JOIN will be used instead of GLOBAL JOIN.
-)", BETA) \
-    DECLARE(UInt64, parallel_replicas_mark_segment_size, 0, R"(
-Parts virtually divided into segments to be distributed between replicas for parallel reading. This setting controls the size of these segments. Not recommended to change until you're absolutely sure in what you're doing. Value should be in range [128; 16384]
-)", BETA) \
-    DECLARE(Bool, parallel_replicas_local_plan, true, R"(
-Build local plan for local replica
-)", BETA) \
-    DECLARE(Bool, parallel_replicas_index_analysis_only_on_coordinator, true, R"(
-Index analysis done only on replica-coordinator and skipped on other replicas. Effective only with enabled parallel_replicas_local_plan
-)", BETA) \
-    \
-    DECLARE(Bool, allow_experimental_analyzer, true, R"(
-Allow new query analyzer.
-)", IMPORTANT) ALIAS(enable_analyzer) \
-    DECLARE(Bool, analyzer_compatibility_join_using_top_level_identifier, false, R"(
-Force to resolve identifier in JOIN USING from projection (for example, in `SELECT a + 1 AS b FROM t1 JOIN t2 USING (b)` join will be performed by `t1.a + 1 = t2.b`, rather then `t1.b = t2.b`).
-=======
     DECLARE(Bool, allow_experimental_vector_similarity_index, false, R"(
 Allow experimental vector similarity index
 )", 0) \
@@ -5652,7 +5585,6 @@
 )", 0) \
     DECLARE(Bool, allow_experimental_join_right_table_sorting, false, R"(
 If it is set to true, and the conditions of `join_to_sort_minimum_perkey_rows` and `join_to_sort_maximum_table_rows` are met, rerange the right table by key to improve the performance in left or inner hash join.
->>>>>>> 90283a5f
 )", 0) \
     DECLARE(Timezone, session_timezone, "", R"(
 Sets the implicit time zone of the current session or query.
