#include <Core/SettingsChangesHistory.h>
#include <Core/Defines.h>
#include <IO/ReadBufferFromString.h>
#include <IO/ReadHelpers.h>
#include <boost/algorithm/string.hpp>

namespace DB
{

namespace ErrorCodes
{
    extern const int BAD_ARGUMENTS;
    extern const int LOGICAL_ERROR;
}

ClickHouseVersion::ClickHouseVersion(const String & version)
{
    Strings split;
    boost::split(split, version, [](char c){ return c == '.'; });
    components.reserve(split.size());
    if (split.empty())
        throw Exception{ErrorCodes::BAD_ARGUMENTS, "Cannot parse ClickHouse version here: {}", version};

    for (const auto & split_element : split)
    {
        size_t component;
        ReadBufferFromString buf(split_element);
        if (!tryReadIntText(component, buf) || !buf.eof())
            throw Exception{ErrorCodes::BAD_ARGUMENTS, "Cannot parse ClickHouse version here: {}", version};
        components.push_back(component);
    }
}

ClickHouseVersion::ClickHouseVersion(const char * version)
    : ClickHouseVersion(String(version))
{
}

String ClickHouseVersion::toString() const
{
    String version = std::to_string(components[0]);
    for (size_t i = 1; i < components.size(); ++i)
        version += "." + std::to_string(components[i]);

    return version;
}

// clang-format off
/// History of settings changes that controls some backward incompatible changes
/// across all ClickHouse versions. It maps ClickHouse version to settings changes that were done
/// in this version. This history contains both changes to existing settings and newly added settings.
/// Settings changes is a vector of structs
///     {setting_name, previous_value, new_value, reason}.
/// For newly added setting choose the most appropriate previous_value (for example, if new setting
/// controls new feature and it's 'true' by default, use 'false' as previous_value).
/// It's used to implement `compatibility` setting (see https://github.com/ClickHouse/ClickHouse/issues/35972)
/// Note: please check if the key already exists to prevent duplicate entries.
static std::initializer_list<std::pair<ClickHouseVersion, SettingsChangesHistory::SettingsChanges>> settings_changes_history_initializer =
{
<<<<<<< HEAD
    {"24.7", {{"output_format_parquet_write_page_index", false, true, "Add a possibility to write page index into parquet files."},
              {"output_format_binary_encode_types_in_binary_format", false, false, "Added new setting to allow to write type names in binary format in RowBinaryWithNamesAndTypes output format"},
              {"input_format_binary_decode_types_in_binary_format", false, false, "Added new setting to allow to read type names in binary format in RowBinaryWithNamesAndTypes input format"},
              {"output_format_native_encode_types_in_binary_format", false, false, "Added new setting to allow to write type names in binary format in Native output format"},
              {"input_format_native_decode_types_in_binary_format", false, false, "Added new setting to allow to read type names in binary format in Native output format"},
              {"read_in_order_use_buffering", false, true, "Use buffering before merging while reading in order of primary key"},
              {"optimize_functions_to_subcolumns", false, true, "Enable optimization by default"},
              {"enable_named_columns_in_function_tuple", false, true, "Generate named tuples in function tuple() when all names are unique and can be treated as unquoted identifiers."},
              {"input_format_json_ignore_key_case", false, false, "Ignore json key case while read json field from string."},
              {"optimize_trivial_insert_select", true, false, "The optimization does not make sense in many cases."},
              {"dictionary_validate_primary_key_type", false, false, "Validate primary key type for dictionaries. By default id type for simple layouts will be implicitly converted to UInt64."},
              {"collect_hash_table_stats_during_joins", false, true, "New setting."},
              {"max_size_to_preallocate_for_joins", 0, 100'000'000, "New setting."},
              {"input_format_orc_read_use_writer_time_zone", false, false, "Whether use the writer's time zone in ORC stripe for ORC row reader, the default ORC row reader's time zone is GMT."},
              {"lightweight_mutation_projection_mode", "throw", "throw", "When lightweight delete happens on a table with projection(s), the possible operations include throw the exception as projection exists, or drop all projection related to this table then do lightweight delete."},
              {"database_replicated_allow_heavy_create", true, false, "Long-running DDL queries (CREATE AS SELECT and POPULATE) for Replicated database engine was forbidden"},
              {"query_plan_merge_filters", false, false, "Allow to merge filters in the query plan"},
              {"azure_sdk_max_retries", 10, 10, "Maximum number of retries in azure sdk"},
              {"azure_sdk_retry_initial_backoff_ms", 10, 10, "Minimal backoff between retries in azure sdk"},
              {"azure_sdk_retry_max_backoff_ms", 1000, 1000, "Maximal backoff between retries in azure sdk"},
              {"ignore_on_cluster_for_replicated_named_collections_queries", false, false, "Ignore ON CLUSTER clause for replicated named collections management queries."},
              {"backup_restore_s3_retry_attempts", 1000,1000, "Setting for Aws::Client::RetryStrategy, Aws::Client does retries itself, 0 means no retries. It takes place only for backup/restore."},
              {"postgresql_connection_attempt_timeout", 2, 2, "Allow to control 'connect_timeout' parameter of PostgreSQL connection."},
              {"postgresql_connection_pool_retries", 2, 2, "Allow to control the number of retries in PostgreSQL connection pool."},
              {"local_create_new_file_on_insert", false, false, "Enables or disables creating a new file on each insert in local object storage engine tables"},
              {"local_truncate_on_insert", false, false, "Enables or disables truncating the file on each insert in local object storage engine tables"},
        }},
    {"24.6", {{"materialize_skip_indexes_on_insert", true, true, "Added new setting to allow to disable materialization of skip indexes on insert"},
              {"materialize_statistics_on_insert", true, true, "Added new setting to allow to disable materialization of statistics on insert"},
              {"input_format_parquet_use_native_reader", false, false, "When reading Parquet files, to use native reader instead of arrow reader."},
              {"hdfs_throw_on_zero_files_match", false, false, "Allow to throw an error when ListObjects request cannot match any files in HDFS engine instead of empty query result"},
              {"azure_throw_on_zero_files_match", false, false, "Allow to throw an error when ListObjects request cannot match any files in AzureBlobStorage engine instead of empty query result"},
              {"s3_validate_request_settings", true, true, "Allow to disable S3 request settings validation"},
              {"allow_experimental_full_text_index", false, false, "Enable experimental full-text index"},
              {"azure_skip_empty_files", false, false, "Allow to skip empty files in azure table engine"},
              {"hdfs_ignore_file_doesnt_exist", false, false, "Allow to return 0 rows when the requested files don't exist instead of throwing an exception in HDFS table engine"},
              {"azure_ignore_file_doesnt_exist", false, false, "Allow to return 0 rows when the requested files don't exist instead of throwing an exception in AzureBlobStorage table engine"},
              {"s3_ignore_file_doesnt_exist", false, false, "Allow to return 0 rows when the requested files don't exist instead of throwing an exception in S3 table engine"},
              {"s3_max_part_number", 10000, 10000, "Maximum part number number for s3 upload part"},
              {"s3_max_single_operation_copy_size", 32 * 1024 * 1024, 32 * 1024 * 1024, "Maximum size for a single copy operation in s3"},
              {"input_format_parquet_max_block_size", 8192, DEFAULT_BLOCK_SIZE, "Increase block size for parquet reader."},
              {"input_format_parquet_prefer_block_bytes", 0, DEFAULT_BLOCK_SIZE * 256, "Average block bytes output by parquet reader."},
              {"enable_blob_storage_log", true, true, "Write information about blob storage operations to system.blob_storage_log table"},
              {"allow_deprecated_snowflake_conversion_functions", true, false, "Disabled deprecated functions snowflakeToDateTime[64] and dateTime[64]ToSnowflake."},
              {"allow_statistic_optimize", false, false, "Old setting which popped up here being renamed."},
              {"allow_experimental_statistic", false, false, "Old setting which popped up here being renamed."},
              {"allow_statistics_optimize", false, false, "The setting was renamed. The previous name is `allow_statistic_optimize`."},
              {"allow_experimental_statistics", false, false, "The setting was renamed. The previous name is `allow_experimental_statistic`."},
              {"enable_vertical_final", false, true, "Enable vertical final by default again after fixing bug"},
              {"parallel_replicas_custom_key_range_lower", 0, 0, "Add settings to control the range filter when using parallel replicas with dynamic shards"},
              {"parallel_replicas_custom_key_range_upper", 0, 0, "Add settings to control the range filter when using parallel replicas with dynamic shards. A value of 0 disables the upper limit"},
              {"output_format_pretty_display_footer_column_names", 0, 1, "Add a setting to display column names in the footer if there are many rows. Threshold value is controlled by output_format_pretty_display_footer_column_names_min_rows."},
              {"output_format_pretty_display_footer_column_names_min_rows", 0, 50, "Add a setting to control the threshold value for setting output_format_pretty_display_footer_column_names_min_rows. Default 50."},
              {"output_format_csv_serialize_tuple_into_separate_columns", true, true, "A new way of how interpret tuples in CSV format was added."},
              {"input_format_csv_deserialize_separate_columns_into_tuple", true, true, "A new way of how interpret tuples in CSV format was added."},
              {"input_format_csv_try_infer_strings_from_quoted_tuples", true, true, "A new way of how interpret tuples in CSV format was added."},
              }},
    {"24.5", {{"allow_deprecated_error_prone_window_functions", true, false, "Allow usage of deprecated error prone window functions (neighbor, runningAccumulate, runningDifferenceStartingWithFirstValue, runningDifference)"},
              {"allow_experimental_join_condition", false, false, "Support join with inequal conditions which involve columns from both left and right table. e.g. t1.y < t2.y."},
              {"input_format_tsv_crlf_end_of_line", false, false, "Enables reading of CRLF line endings with TSV formats"},
              {"output_format_parquet_use_custom_encoder", false, true, "Enable custom Parquet encoder."},
              {"cross_join_min_rows_to_compress", 0, 10000000, "Minimal count of rows to compress block in CROSS JOIN. Zero value means - disable this threshold. This block is compressed when any of the two thresholds (by rows or by bytes) are reached."},
              {"cross_join_min_bytes_to_compress", 0, 1_GiB, "Minimal size of block to compress in CROSS JOIN. Zero value means - disable this threshold. This block is compressed when any of the two thresholds (by rows or by bytes) are reached."},
              {"http_max_chunk_size", 0, 0, "Internal limitation"},
              {"prefer_external_sort_block_bytes", 0, DEFAULT_BLOCK_SIZE * 256, "Prefer maximum block bytes for external sort, reduce the memory usage during merging."},
              {"input_format_force_null_for_omitted_fields", false, false, "Disable type-defaults for omitted fields when needed"},
              {"cast_string_to_dynamic_use_inference", false, false, "Add setting to allow converting String to Dynamic through parsing"},
              {"allow_experimental_dynamic_type", false, false, "Add new experimental Dynamic type"},
              {"azure_max_blocks_in_multipart_upload", 50000, 50000, "Maximum number of blocks in multipart upload for Azure."},
              }},
    {"24.4", {{"input_format_json_throw_on_bad_escape_sequence", true, true, "Allow to save JSON strings with bad escape sequences"},
              {"max_parsing_threads", 0, 0, "Add a separate setting to control number of threads in parallel parsing from files"},
              {"ignore_drop_queries_probability", 0, 0, "Allow to ignore drop queries in server with specified probability for testing purposes"},
              {"lightweight_deletes_sync", 2, 2, "The same as 'mutation_sync', but controls only execution of lightweight deletes"},
              {"query_cache_system_table_handling", "save", "throw", "The query cache no longer caches results of queries against system tables"},
              {"input_format_json_ignore_unnecessary_fields", false, true, "Ignore unnecessary fields and not parse them. Enabling this may not throw exceptions on json strings of invalid format or with duplicated fields"},
              {"input_format_hive_text_allow_variable_number_of_columns", false, true, "Ignore extra columns in Hive Text input (if file has more columns than expected) and treat missing fields in Hive Text input as default values."},
              {"allow_experimental_database_replicated", false, true, "Database engine Replicated is now in Beta stage"},
              {"temporary_data_in_cache_reserve_space_wait_lock_timeout_milliseconds", (10 * 60 * 1000), (10 * 60 * 1000), "Wait time to lock cache for sapce reservation in temporary data in filesystem cache"},
              {"optimize_rewrite_sum_if_to_count_if", false, true, "Only available for the analyzer, where it works correctly"},
              {"azure_allow_parallel_part_upload", "true", "true", "Use multiple threads for azure multipart upload."},
              {"max_recursive_cte_evaluation_depth", DBMS_RECURSIVE_CTE_MAX_EVALUATION_DEPTH, DBMS_RECURSIVE_CTE_MAX_EVALUATION_DEPTH, "Maximum limit on recursive CTE evaluation depth"},
              {"query_plan_convert_outer_join_to_inner_join", false, true, "Allow to convert OUTER JOIN to INNER JOIN if filter after JOIN always filters default values"},
              }},
    {"24.3", {{"s3_connect_timeout_ms", 1000, 1000, "Introduce new dedicated setting for s3 connection timeout"},
              {"allow_experimental_shared_merge_tree", false, true, "The setting is obsolete"},
              {"use_page_cache_for_disks_without_file_cache", false, false, "Added userspace page cache"},
              {"read_from_page_cache_if_exists_otherwise_bypass_cache", false, false, "Added userspace page cache"},
              {"page_cache_inject_eviction", false, false, "Added userspace page cache"},
              {"default_table_engine", "None", "MergeTree", "Set default table engine to MergeTree for better usability"},
              {"input_format_json_use_string_type_for_ambiguous_paths_in_named_tuples_inference_from_objects", false, false, "Allow to use String type for ambiguous paths during named tuple inference from JSON objects"},
              {"traverse_shadow_remote_data_paths", false, false, "Traverse shadow directory when query system.remote_data_paths."},
              {"throw_if_deduplication_in_dependent_materialized_views_enabled_with_async_insert", false, true, "Deduplication is dependent materialized view cannot work together with async inserts."},
              {"parallel_replicas_allow_in_with_subquery", false, true, "If true, subquery for IN will be executed on every follower replica"},
              {"log_processors_profiles", false, true, "Enable by default"},
              {"function_locate_has_mysql_compatible_argument_order", false, true, "Increase compatibility with MySQL's locate function."},
              {"allow_suspicious_primary_key", true, false, "Forbid suspicious PRIMARY KEY/ORDER BY for MergeTree (i.e. SimpleAggregateFunction)"},
              {"filesystem_cache_reserve_space_wait_lock_timeout_milliseconds", 1000, 1000, "Wait time to lock cache for sapce reservation in filesystem cache"},
              {"max_parser_backtracks", 0, 1000000, "Limiting the complexity of parsing"},
              {"analyzer_compatibility_join_using_top_level_identifier", false, false, "Force to resolve identifier in JOIN USING from projection"},
              {"distributed_insert_skip_read_only_replicas", false, false, "If true, INSERT into Distributed will skip read-only replicas"},
              {"keeper_max_retries", 10, 10, "Max retries for general keeper operations"},
              {"keeper_retry_initial_backoff_ms", 100, 100, "Initial backoff timeout for general keeper operations"},
              {"keeper_retry_max_backoff_ms", 5000, 5000, "Max backoff timeout for general keeper operations"},
              {"s3queue_allow_experimental_sharded_mode", false, false, "Enable experimental sharded mode of S3Queue table engine. It is experimental because it will be rewritten"},
              {"allow_experimental_analyzer", false, true, "Enable analyzer and planner by default."},
              {"merge_tree_read_split_ranges_into_intersecting_and_non_intersecting_injection_probability", 0.0, 0.0, "For testing of `PartsSplitter` - split read ranges into intersecting and non intersecting every time you read from MergeTree with the specified probability."},
              {"allow_get_client_http_header", false, false, "Introduced a new function."},
              {"output_format_pretty_row_numbers", false, true, "It is better for usability."},
              {"output_format_pretty_max_value_width_apply_for_single_value", true, false, "Single values in Pretty formats won't be cut."},
              {"output_format_parquet_string_as_string", false, true, "ClickHouse allows arbitrary binary data in the String data type, which is typically UTF-8. Parquet/ORC/Arrow Strings only support UTF-8. That's why you can choose which Arrow's data type to use for the ClickHouse String data type - String or Binary. While Binary would be more correct and compatible, using String by default will correspond to user expectations in most cases."},
              {"output_format_orc_string_as_string", false, true, "ClickHouse allows arbitrary binary data in the String data type, which is typically UTF-8. Parquet/ORC/Arrow Strings only support UTF-8. That's why you can choose which Arrow's data type to use for the ClickHouse String data type - String or Binary. While Binary would be more correct and compatible, using String by default will correspond to user expectations in most cases."},
              {"output_format_arrow_string_as_string", false, true, "ClickHouse allows arbitrary binary data in the String data type, which is typically UTF-8. Parquet/ORC/Arrow Strings only support UTF-8. That's why you can choose which Arrow's data type to use for the ClickHouse String data type - String or Binary. While Binary would be more correct and compatible, using String by default will correspond to user expectations in most cases."},
              {"output_format_parquet_compression_method", "lz4", "zstd", "Parquet/ORC/Arrow support many compression methods, including lz4 and zstd. ClickHouse supports each and every compression method. Some inferior tools, such as 'duckdb', lack support for the faster `lz4` compression method, that's why we set zstd by default."},
              {"output_format_orc_compression_method", "lz4", "zstd", "Parquet/ORC/Arrow support many compression methods, including lz4 and zstd. ClickHouse supports each and every compression method. Some inferior tools, such as 'duckdb', lack support for the faster `lz4` compression method, that's why we set zstd by default."},
              {"output_format_pretty_highlight_digit_groups", false, true, "If enabled and if output is a terminal, highlight every digit corresponding to the number of thousands, millions, etc. with underline."},
              {"geo_distance_returns_float64_on_float64_arguments", false, true, "Increase the default precision."},
              {"azure_max_inflight_parts_for_one_file", 20, 20, "The maximum number of a concurrent loaded parts in multipart upload request. 0 means unlimited."},
              {"azure_strict_upload_part_size", 0, 0, "The exact size of part to upload during multipart upload to Azure blob storage."},
              {"azure_min_upload_part_size", 16*1024*1024, 16*1024*1024, "The minimum size of part to upload during multipart upload to Azure blob storage."},
              {"azure_max_upload_part_size", 5ull*1024*1024*1024, 5ull*1024*1024*1024, "The maximum size of part to upload during multipart upload to Azure blob storage."},
              {"azure_upload_part_size_multiply_factor", 2, 2, "Multiply azure_min_upload_part_size by this factor each time azure_multiply_parts_count_threshold parts were uploaded from a single write to Azure blob storage."},
              {"azure_upload_part_size_multiply_parts_count_threshold", 500, 500, "Each time this number of parts was uploaded to Azure blob storage, azure_min_upload_part_size is multiplied by azure_upload_part_size_multiply_factor."},
              {"output_format_csv_serialize_tuple_into_separate_columns", true, true, "A new way of how interpret tuples in CSV format was added."},
              {"input_format_csv_deserialize_separate_columns_into_tuple", true, true, "A new way of how interpret tuples in CSV format was added."},
              {"input_format_csv_try_infer_strings_from_quoted_tuples", true, true, "A new way of how interpret tuples in CSV format was added."},
              }},
    {"24.2", {{"allow_suspicious_variant_types", true, false, "Don't allow creating Variant type with suspicious variants by default"},
              {"validate_experimental_and_suspicious_types_inside_nested_types", false, true, "Validate usage of experimental and suspicious types inside nested types"},
              {"output_format_values_escape_quote_with_quote", false, false, "If true escape ' with '', otherwise quoted with \\'"},
              {"output_format_pretty_single_large_number_tip_threshold", 0, 1'000'000, "Print a readable number tip on the right side of the table if the block consists of a single number which exceeds this value (except 0)"},
              {"input_format_try_infer_exponent_floats", true, false, "Don't infer floats in exponential notation by default"},
              {"query_plan_optimize_prewhere", true, true, "Allow to push down filter to PREWHERE expression for supported storages"},
              {"async_insert_max_data_size", 1000000, 10485760, "The previous value appeared to be too small."},
              {"async_insert_poll_timeout_ms", 10, 10, "Timeout in milliseconds for polling data from asynchronous insert queue"},
              {"async_insert_use_adaptive_busy_timeout", false, true, "Use adaptive asynchronous insert timeout"},
              {"async_insert_busy_timeout_min_ms", 50, 50, "The minimum value of the asynchronous insert timeout in milliseconds; it also serves as the initial value, which may be increased later by the adaptive algorithm"},
              {"async_insert_busy_timeout_max_ms", 200, 200, "The minimum value of the asynchronous insert timeout in milliseconds; async_insert_busy_timeout_ms is aliased to async_insert_busy_timeout_max_ms"},
              {"async_insert_busy_timeout_increase_rate", 0.2, 0.2, "The exponential growth rate at which the adaptive asynchronous insert timeout increases"},
              {"async_insert_busy_timeout_decrease_rate", 0.2, 0.2, "The exponential growth rate at which the adaptive asynchronous insert timeout decreases"},
              {"format_template_row_format", "", "", "Template row format string can be set directly in query"},
              {"format_template_resultset_format", "", "", "Template result set format string can be set in query"},
              {"split_parts_ranges_into_intersecting_and_non_intersecting_final", true, true, "Allow to split parts ranges into intersecting and non intersecting during FINAL optimization"},
              {"split_intersecting_parts_ranges_into_layers_final", true, true, "Allow to split intersecting parts ranges into layers during FINAL optimization"},
              {"azure_max_single_part_copy_size", 256*1024*1024, 256*1024*1024, "The maximum size of object to copy using single part copy to Azure blob storage."},
              {"min_external_table_block_size_rows", DEFAULT_INSERT_BLOCK_SIZE, DEFAULT_INSERT_BLOCK_SIZE, "Squash blocks passed to external table to specified size in rows, if blocks are not big enough"},
              {"min_external_table_block_size_bytes", DEFAULT_INSERT_BLOCK_SIZE * 256, DEFAULT_INSERT_BLOCK_SIZE * 256, "Squash blocks passed to external table to specified size in bytes, if blocks are not big enough."},
              {"parallel_replicas_prefer_local_join", true, true, "If true, and JOIN can be executed with parallel replicas algorithm, and all storages of right JOIN part are *MergeTree, local JOIN will be used instead of GLOBAL JOIN."},
              {"optimize_time_filter_with_preimage", true, true, "Optimize Date and DateTime predicates by converting functions into equivalent comparisons without conversions (e.g. toYear(col) = 2023 -> col >= '2023-01-01' AND col <= '2023-12-31')"},
              {"extract_key_value_pairs_max_pairs_per_row", 0, 0, "Max number of pairs that can be produced by the `extractKeyValuePairs` function. Used as a safeguard against consuming too much memory."},
              {"default_view_definer", "CURRENT_USER", "CURRENT_USER", "Allows to set default `DEFINER` option while creating a view"},
              {"default_materialized_view_sql_security", "DEFINER", "DEFINER", "Allows to set a default value for SQL SECURITY option when creating a materialized view"},
              {"default_normal_view_sql_security", "INVOKER", "INVOKER", "Allows to set default `SQL SECURITY` option while creating a normal view"},
              {"mysql_map_string_to_text_in_show_columns", false, true, "Reduce the configuration effort to connect ClickHouse with BI tools."},
              {"mysql_map_fixed_string_to_text_in_show_columns", false, true, "Reduce the configuration effort to connect ClickHouse with BI tools."},
              }},
    {"24.1", {{"print_pretty_type_names", false, true, "Better user experience."},
              {"input_format_json_read_bools_as_strings", false, true, "Allow to read bools as strings in JSON formats by default"},
              {"output_format_arrow_use_signed_indexes_for_dictionary", false, true, "Use signed indexes type for Arrow dictionaries by default as it's recommended"},
              {"allow_experimental_variant_type", false, false, "Add new experimental Variant type"},
              {"use_variant_as_common_type", false, false, "Allow to use Variant in if/multiIf if there is no common type"},
              {"output_format_arrow_use_64_bit_indexes_for_dictionary", false, false, "Allow to use 64 bit indexes type in Arrow dictionaries"},
              {"parallel_replicas_mark_segment_size", 128, 128, "Add new setting to control segment size in new parallel replicas coordinator implementation"},
              {"ignore_materialized_views_with_dropped_target_table", false, false, "Add new setting to allow to ignore materialized views with dropped target table"},
              {"output_format_compression_level", 3, 3, "Allow to change compression level in the query output"},
              {"output_format_compression_zstd_window_log", 0, 0, "Allow to change zstd window log in the query output when zstd compression is used"},
              {"enable_zstd_qat_codec", false, false, "Add new ZSTD_QAT codec"},
              {"enable_vertical_final", false, true, "Use vertical final by default"},
              {"output_format_arrow_use_64_bit_indexes_for_dictionary", false, false, "Allow to use 64 bit indexes type in Arrow dictionaries"},
              {"max_rows_in_set_to_optimize_join", 100000, 0, "Disable join optimization as it prevents from read in order optimization"},
              {"output_format_pretty_color", true, "auto", "Setting is changed to allow also for auto value, disabling ANSI escapes if output is not a tty"},
              {"function_visible_width_behavior", 0, 1, "We changed the default behavior of `visibleWidth` to be more precise"},
              {"max_estimated_execution_time", 0, 0, "Separate max_execution_time and max_estimated_execution_time"},
              {"iceberg_engine_ignore_schema_evolution", false, false, "Allow to ignore schema evolution in Iceberg table engine"},
              {"optimize_injective_functions_in_group_by", false, true, "Replace injective functions by it's arguments in GROUP BY section in analyzer"},
              {"update_insert_deduplication_token_in_dependent_materialized_views", false, false, "Allow to update insert deduplication token with table identifier during insert in dependent materialized views"},
              {"azure_max_unexpected_write_error_retries", 4, 4, "The maximum number of retries in case of unexpected errors during Azure blob storage write"},
              {"split_parts_ranges_into_intersecting_and_non_intersecting_final", false, true, "Allow to split parts ranges into intersecting and non intersecting during FINAL optimization"},
              {"split_intersecting_parts_ranges_into_layers_final", true, true, "Allow to split intersecting parts ranges into layers during FINAL optimization"}}},
    {"23.12", {{"allow_suspicious_ttl_expressions", true, false, "It is a new setting, and in previous versions the behavior was equivalent to allowing."},
              {"input_format_parquet_allow_missing_columns", false, true, "Allow missing columns in Parquet files by default"},
              {"input_format_orc_allow_missing_columns", false, true, "Allow missing columns in ORC files by default"},
              {"input_format_arrow_allow_missing_columns", false, true, "Allow missing columns in Arrow files by default"}}},
    {"23.11", {{"parsedatetime_parse_without_leading_zeros", false, true, "Improved compatibility with MySQL DATE_FORMAT/STR_TO_DATE"}}},
    {"23.9", {{"optimize_group_by_constant_keys", false, true, "Optimize group by constant keys by default"},
              {"input_format_json_try_infer_named_tuples_from_objects", false, true, "Try to infer named Tuples from JSON objects by default"},
              {"input_format_json_read_numbers_as_strings", false, true, "Allow to read numbers as strings in JSON formats by default"},
              {"input_format_json_read_arrays_as_strings", false, true, "Allow to read arrays as strings in JSON formats by default"},
              {"input_format_json_infer_incomplete_types_as_strings", false, true, "Allow to infer incomplete types as Strings in JSON formats by default"},
              {"input_format_json_try_infer_numbers_from_strings", true, false, "Don't infer numbers from strings in JSON formats by default to prevent possible parsing errors"},
              {"http_write_exception_in_output_format", false, true, "Output valid JSON/XML on exception in HTTP streaming."}}},
    {"23.8", {{"rewrite_count_distinct_if_with_count_distinct_implementation", false, true, "Rewrite countDistinctIf with count_distinct_implementation configuration"}}},
    {"23.7", {{"function_sleep_max_microseconds_per_block", 0, 3000000, "In previous versions, the maximum sleep time of 3 seconds was applied only for `sleep`, but not for `sleepEachRow` function. In the new version, we introduce this setting. If you set compatibility with the previous versions, we will disable the limit altogether."}}},
    {"23.6", {{"http_send_timeout", 180, 30, "3 minutes seems crazy long. Note that this is timeout for a single network write call, not for the whole upload operation."},
              {"http_receive_timeout", 180, 30, "See http_send_timeout."}}},
    {"23.5", {{"input_format_parquet_preserve_order", true, false, "Allow Parquet reader to reorder rows for better parallelism."},
              {"parallelize_output_from_storages", false, true, "Allow parallelism when executing queries that read from file/url/s3/etc. This may reorder rows."},
              {"use_with_fill_by_sorting_prefix", false, true, "Columns preceding WITH FILL columns in ORDER BY clause form sorting prefix. Rows with different values in sorting prefix are filled independently"},
              {"output_format_parquet_compliant_nested_types", false, true, "Change an internal field name in output Parquet file schema."}}},
    {"23.4", {{"allow_suspicious_indices", true, false, "If true, index can defined with identical expressions"},
              {"allow_nonconst_timezone_arguments", true, false, "Allow non-const timezone arguments in certain time-related functions like toTimeZone(), fromUnixTimestamp*(), snowflakeToDateTime*()."},
              {"connect_timeout_with_failover_ms", 50, 1000, "Increase default connect timeout because of async connect"},
              {"connect_timeout_with_failover_secure_ms", 100, 1000, "Increase default secure connect timeout because of async connect"},
              {"hedged_connection_timeout_ms", 100, 50, "Start new connection in hedged requests after 50 ms instead of 100 to correspond with previous connect timeout"},
              {"formatdatetime_f_prints_single_zero", true, false, "Improved compatibility with MySQL DATE_FORMAT()/STR_TO_DATE()"},
              {"formatdatetime_parsedatetime_m_is_month_name", false, true, "Improved compatibility with MySQL DATE_FORMAT/STR_TO_DATE"}}},
    {"23.3", {{"output_format_parquet_version", "1.0", "2.latest", "Use latest Parquet format version for output format"},
              {"input_format_json_ignore_unknown_keys_in_named_tuple", false, true, "Improve parsing JSON objects as named tuples"},
              {"input_format_native_allow_types_conversion", false, true, "Allow types conversion in Native input forma"},
              {"output_format_arrow_compression_method", "none", "lz4_frame", "Use lz4 compression in Arrow output format by default"},
              {"output_format_parquet_compression_method", "snappy", "lz4", "Use lz4 compression in Parquet output format by default"},
              {"output_format_orc_compression_method", "none", "lz4_frame", "Use lz4 compression in ORC output format by default"},
              {"async_query_sending_for_remote", false, true, "Create connections and send query async across shards"}}},
    {"23.2", {{"output_format_parquet_fixed_string_as_fixed_byte_array", false, true, "Use Parquet FIXED_LENGTH_BYTE_ARRAY type for FixedString by default"},
              {"output_format_arrow_fixed_string_as_fixed_byte_array", false, true, "Use Arrow FIXED_SIZE_BINARY type for FixedString by default"},
              {"query_plan_remove_redundant_distinct", false, true, "Remove redundant Distinct step in query plan"},
              {"optimize_duplicate_order_by_and_distinct", true, false, "Remove duplicate ORDER BY and DISTINCT if it's possible"},
              {"insert_keeper_max_retries", 0, 20, "Enable reconnections to Keeper on INSERT, improve reliability"}}},
    {"23.1", {{"input_format_json_read_objects_as_strings", 0, 1, "Enable reading nested json objects as strings while object type is experimental"},
              {"input_format_json_defaults_for_missing_elements_in_named_tuple", false, true, "Allow missing elements in JSON objects while reading named tuples by default"},
              {"input_format_csv_detect_header", false, true, "Detect header in CSV format by default"},
              {"input_format_tsv_detect_header", false, true, "Detect header in TSV format by default"},
              {"input_format_custom_detect_header", false, true, "Detect header in CustomSeparated format by default"},
              {"query_plan_remove_redundant_sorting", false, true, "Remove redundant sorting in query plan. For example, sorting steps related to ORDER BY clauses in subqueries"}}},
    {"22.12", {{"max_size_to_preallocate_for_aggregation", 10'000'000, 100'000'000, "This optimizes performance"},
               {"query_plan_aggregation_in_order", 0, 1, "Enable some refactoring around query plan"},
               {"format_binary_max_string_size", 0, 1_GiB, "Prevent allocating large amount of memory"}}},
    {"22.11", {{"use_structure_from_insertion_table_in_table_functions", 0, 2, "Improve using structure from insertion table in table functions"}}},
    {"22.9", {{"force_grouping_standard_compatibility", false, true, "Make GROUPING function output the same as in SQL standard and other DBMS"}}},
    {"22.7", {{"cross_to_inner_join_rewrite", 1, 2, "Force rewrite comma join to inner"},
              {"enable_positional_arguments", false, true, "Enable positional arguments feature by default"},
              {"format_csv_allow_single_quotes", true, false, "Most tools don't treat single quote in CSV specially, don't do it by default too"}}},
    {"22.6", {{"output_format_json_named_tuples_as_objects", false, true, "Allow to serialize named tuples as JSON objects in JSON formats by default"},
              {"input_format_skip_unknown_fields", false, true, "Optimize reading subset of columns for some input formats"}}},
    {"22.5", {{"memory_overcommit_ratio_denominator", 0, 1073741824, "Enable memory overcommit feature by default"},
              {"memory_overcommit_ratio_denominator_for_user", 0, 1073741824, "Enable memory overcommit feature by default"}}},
    {"22.4", {{"allow_settings_after_format_in_insert", true, false, "Do not allow SETTINGS after FORMAT for INSERT queries because ClickHouse interpret SETTINGS as some values, which is misleading"}}},
    {"22.3", {{"cast_ipv4_ipv6_default_on_conversion_error", true, false, "Make functions cast(value, 'IPv4') and cast(value, 'IPv6') behave same as toIPv4 and toIPv6 functions"}}},
    {"21.12", {{"stream_like_engine_allow_direct_select", true, false, "Do not allow direct select for Kafka/RabbitMQ/FileLog by default"}}},
    {"21.9", {{"output_format_decimal_trailing_zeros", true, false, "Do not output trailing zeros in text representation of Decimal types by default for better looking output"},
              {"use_hedged_requests", false, true, "Enable Hedged Requests feature by default"}}},
    {"21.7", {{"legacy_column_name_of_tuple_literal", true, false, "Add this setting only for compatibility reasons. It makes sense to set to 'true', while doing rolling update of cluster from version lower than 21.7 to higher"}}},
    {"21.5", {{"async_socket_for_remote", false, true, "Fix all problems and turn on asynchronous reads from socket for remote queries by default again"}}},
    {"21.3", {{"async_socket_for_remote", true, false, "Turn off asynchronous reads from socket for remote queries because of some problems"},
              {"optimize_normalize_count_variants", false, true, "Rewrite aggregate functions that semantically equals to count() as count() by default"},
              {"normalize_function_names", false, true, "Normalize function names to their canonical names, this was needed for projection query routing"}}},
    {"21.2", {{"enable_global_with_statement", false, true, "Propagate WITH statements to UNION queries and all subqueries by default"}}},
    {"21.1", {{"insert_quorum_parallel", false, true, "Use parallel quorum inserts by default. It is significantly more convenient to use than sequential quorum inserts"},
              {"input_format_null_as_default", false, true, "Allow to insert NULL as default for input formats by default"},
              {"optimize_on_insert", false, true, "Enable data optimization on INSERT by default for better user experience"},
              {"use_compact_format_in_distributed_parts_names", false, true, "Use compact format for async INSERT into Distributed tables by default"}}},
    {"20.10", {{"format_regexp_escaping_rule", "Escaped", "Raw", "Use Raw as default escaping rule for Regexp format to male the behaviour more like to what users expect"}}},
    {"20.7", {{"show_table_uuid_in_table_create_query_if_not_nil", true, false, "Stop showing  UID of the table in its CREATE query for Engine=Atomic"}}},
    {"20.5", {{"input_format_with_names_use_header", false, true, "Enable using header with names for formats with WithNames/WithNamesAndTypes suffixes"},
              {"allow_suspicious_codecs", true, false, "Don't allow to specify meaningless compression codecs"}}},
    {"20.4", {{"validate_polygons", false, true, "Throw exception if polygon is invalid in function pointInPolygon by default instead of returning possibly wrong results"}}},
    {"19.18", {{"enable_scalar_subquery_optimization", false, true, "Prevent scalar subqueries from (de)serializing large scalar values and possibly avoid running the same subquery more than once"}}},
    {"19.14", {{"any_join_distinct_right_table_keys", true, false, "Disable ANY RIGHT and ANY FULL JOINs by default to avoid inconsistency"}}},
    {"19.12", {{"input_format_defaults_for_omitted_fields", false, true, "Enable calculation of complex default expressions for omitted fields for some input formats, because it should be the expected behaviour"}}},
    {"19.5", {{"max_partitions_per_insert_block", 0, 100, "Add a limit for the number of partitions in one block"}}},
    {"18.12.17", {{"enable_optimize_predicate_expression", 0, 1, "Optimize predicates to subqueries by default"}}},
=======
    {"24.12",
        {
        }
    },
    {"24.11",
        {
        }
    },
    {"24.10",
        {
        }
    },
    {"24.9",
        {
        }
    },
    {"24.8",
        {
            {"rows_before_aggregation", true, true, "Provide exact value for rows_before_aggregation statistic, represents the number of rows read before aggregation"},
            {"restore_replace_external_table_functions_to_null", false, false, "New setting."},
            {"restore_replace_external_engines_to_null", false, false, "New setting."},
            {"input_format_json_max_depth", 1000000, 1000, "It was unlimited in previous versions, but that was unsafe."},
            {"merge_tree_min_bytes_per_task_for_remote_reading", 4194304, 2097152, "Value is unified with `filesystem_prefetch_min_bytes_for_single_read_task`"},
            {"use_hive_partitioning", false, false, "Allows to use hive partitioning for File, URL, S3, AzureBlobStorage and HDFS engines."},
            {"allow_experimental_kafka_offsets_storage_in_keeper", false, false, "Allow the usage of experimental Kafka storage engine that stores the committed offsets in ClickHouse Keeper"},
            {"allow_archive_path_syntax", true, true, "Added new setting to allow disabling archive path syntax."},
            {"query_cache_tag", "", "", "New setting for labeling query cache settings."},
            {"allow_experimental_time_series_table", false, false, "Added new setting to allow the TimeSeries table engine"},
            {"enable_analyzer", 1, 1, "Added an alias to a setting `allow_experimental_analyzer`."},
            {"optimize_functions_to_subcolumns", false, true, "Enabled settings by default"},
            {"allow_experimental_vector_similarity_index", false, false, "Added new setting to allow experimental vector similarity indexes"},
        }
    },
    {"24.7",
        {
            {"output_format_parquet_write_page_index", false, true, "Add a possibility to write page index into parquet files."},
            {"output_format_binary_encode_types_in_binary_format", false, false, "Added new setting to allow to write type names in binary format in RowBinaryWithNamesAndTypes output format"},
            {"input_format_binary_decode_types_in_binary_format", false, false, "Added new setting to allow to read type names in binary format in RowBinaryWithNamesAndTypes input format"},
            {"output_format_native_encode_types_in_binary_format", false, false, "Added new setting to allow to write type names in binary format in Native output format"},
            {"input_format_native_decode_types_in_binary_format", false, false, "Added new setting to allow to read type names in binary format in Native output format"},
            {"read_in_order_use_buffering", false, true, "Use buffering before merging while reading in order of primary key"},
            {"enable_named_columns_in_function_tuple", false, true, "Generate named tuples in function tuple() when all names are unique and can be treated as unquoted identifiers."},
            {"optimize_trivial_insert_select", true, false, "The optimization does not make sense in many cases."},
            {"dictionary_validate_primary_key_type", false, false, "Validate primary key type for dictionaries. By default id type for simple layouts will be implicitly converted to UInt64."},
            {"collect_hash_table_stats_during_joins", false, true, "New setting."},
            {"max_size_to_preallocate_for_joins", 0, 100'000'000, "New setting."},
            {"input_format_orc_reader_time_zone_name", "GMT", "GMT", "The time zone name for ORC row reader, the default ORC row reader's time zone is GMT."},
            {"database_replicated_allow_heavy_create", true, false, "Long-running DDL queries (CREATE AS SELECT and POPULATE) for Replicated database engine was forbidden"},
            {"query_plan_merge_filters", false, false, "Allow to merge filters in the query plan"},
            {"azure_sdk_max_retries", 10, 10, "Maximum number of retries in azure sdk"},
            {"azure_sdk_retry_initial_backoff_ms", 10, 10, "Minimal backoff between retries in azure sdk"},
            {"azure_sdk_retry_max_backoff_ms", 1000, 1000, "Maximal backoff between retries in azure sdk"},
            {"ignore_on_cluster_for_replicated_named_collections_queries", false, false, "Ignore ON CLUSTER clause for replicated named collections management queries."},
            {"backup_restore_s3_retry_attempts", 1000,1000, "Setting for Aws::Client::RetryStrategy, Aws::Client does retries itself, 0 means no retries. It takes place only for backup/restore."},
            {"postgresql_connection_attempt_timeout", 2, 2, "Allow to control 'connect_timeout' parameter of PostgreSQL connection."},
            {"postgresql_connection_pool_retries", 2, 2, "Allow to control the number of retries in PostgreSQL connection pool."}
        }
    },
    {"24.6",
        {
            {"materialize_skip_indexes_on_insert", true, true, "Added new setting to allow to disable materialization of skip indexes on insert"},
            {"materialize_statistics_on_insert", true, true, "Added new setting to allow to disable materialization of statistics on insert"},
            {"input_format_parquet_use_native_reader", false, false, "When reading Parquet files, to use native reader instead of arrow reader."},
            {"hdfs_throw_on_zero_files_match", false, false, "Allow to throw an error when ListObjects request cannot match any files in HDFS engine instead of empty query result"},
            {"azure_throw_on_zero_files_match", false, false, "Allow to throw an error when ListObjects request cannot match any files in AzureBlobStorage engine instead of empty query result"},
            {"s3_validate_request_settings", true, true, "Allow to disable S3 request settings validation"},
            {"allow_experimental_full_text_index", false, false, "Enable experimental full-text index"},
            {"azure_skip_empty_files", false, false, "Allow to skip empty files in azure table engine"},
            {"hdfs_ignore_file_doesnt_exist", false, false, "Allow to return 0 rows when the requested files don't exist instead of throwing an exception in HDFS table engine"},
            {"azure_ignore_file_doesnt_exist", false, false, "Allow to return 0 rows when the requested files don't exist instead of throwing an exception in AzureBlobStorage table engine"},
            {"s3_ignore_file_doesnt_exist", false, false, "Allow to return 0 rows when the requested files don't exist instead of throwing an exception in S3 table engine"},
            {"s3_max_part_number", 10000, 10000, "Maximum part number number for s3 upload part"},
            {"s3_max_single_operation_copy_size", 32 * 1024 * 1024, 32 * 1024 * 1024, "Maximum size for a single copy operation in s3"},
            {"input_format_parquet_max_block_size", 8192, DEFAULT_BLOCK_SIZE, "Increase block size for parquet reader."},
            {"input_format_parquet_prefer_block_bytes", 0, DEFAULT_BLOCK_SIZE * 256, "Average block bytes output by parquet reader."},
            {"enable_blob_storage_log", true, true, "Write information about blob storage operations to system.blob_storage_log table"},
            {"allow_deprecated_snowflake_conversion_functions", true, false, "Disabled deprecated functions snowflakeToDateTime[64] and dateTime[64]ToSnowflake."},
            {"allow_statistic_optimize", false, false, "Old setting which popped up here being renamed."},
            {"allow_experimental_statistic", false, false, "Old setting which popped up here being renamed."},
            {"allow_statistics_optimize", false, false, "The setting was renamed. The previous name is `allow_statistic_optimize`."},
            {"allow_experimental_statistics", false, false, "The setting was renamed. The previous name is `allow_experimental_statistic`."},
            {"enable_vertical_final", false, true, "Enable vertical final by default again after fixing bug"},
            {"parallel_replicas_custom_key_range_lower", 0, 0, "Add settings to control the range filter when using parallel replicas with dynamic shards"},
            {"parallel_replicas_custom_key_range_upper", 0, 0, "Add settings to control the range filter when using parallel replicas with dynamic shards. A value of 0 disables the upper limit"},
            {"output_format_pretty_display_footer_column_names", 0, 1, "Add a setting to display column names in the footer if there are many rows. Threshold value is controlled by output_format_pretty_display_footer_column_names_min_rows."},
            {"output_format_pretty_display_footer_column_names_min_rows", 0, 50, "Add a setting to control the threshold value for setting output_format_pretty_display_footer_column_names_min_rows. Default 50."},
            {"output_format_csv_serialize_tuple_into_separate_columns", true, true, "A new way of how interpret tuples in CSV format was added."},
            {"input_format_csv_deserialize_separate_columns_into_tuple", true, true, "A new way of how interpret tuples in CSV format was added."},
            {"input_format_csv_try_infer_strings_from_quoted_tuples", true, true, "A new way of how interpret tuples in CSV format was added."},
        }
    },
    {"24.5",
        {
            {"allow_deprecated_error_prone_window_functions", true, false, "Allow usage of deprecated error prone window functions (neighbor, runningAccumulate, runningDifferenceStartingWithFirstValue, runningDifference)"},
            {"allow_experimental_join_condition", false, false, "Support join with inequal conditions which involve columns from both left and right table. e.g. t1.y < t2.y."},
            {"input_format_tsv_crlf_end_of_line", false, false, "Enables reading of CRLF line endings with TSV formats"},
            {"output_format_parquet_use_custom_encoder", false, true, "Enable custom Parquet encoder."},
            {"cross_join_min_rows_to_compress", 0, 10000000, "Minimal count of rows to compress block in CROSS JOIN. Zero value means - disable this threshold. This block is compressed when any of the two thresholds (by rows or by bytes) are reached."},
            {"cross_join_min_bytes_to_compress", 0, 1_GiB, "Minimal size of block to compress in CROSS JOIN. Zero value means - disable this threshold. This block is compressed when any of the two thresholds (by rows or by bytes) are reached."},
            {"http_max_chunk_size", 0, 0, "Internal limitation"},
            {"prefer_external_sort_block_bytes", 0, DEFAULT_BLOCK_SIZE * 256, "Prefer maximum block bytes for external sort, reduce the memory usage during merging."},
            {"input_format_force_null_for_omitted_fields", false, false, "Disable type-defaults for omitted fields when needed"},
            {"cast_string_to_dynamic_use_inference", false, false, "Add setting to allow converting String to Dynamic through parsing"},
            {"allow_experimental_dynamic_type", false, false, "Add new experimental Dynamic type"},
            {"azure_max_blocks_in_multipart_upload", 50000, 50000, "Maximum number of blocks in multipart upload for Azure."},
            {"allow_archive_path_syntax", false, true, "Added new setting to allow disabling archive path syntax."},
        }
    },
    {"24.4",
        {
            {"input_format_json_throw_on_bad_escape_sequence", true, true, "Allow to save JSON strings with bad escape sequences"},
            {"max_parsing_threads", 0, 0, "Add a separate setting to control number of threads in parallel parsing from files"},
            {"ignore_drop_queries_probability", 0, 0, "Allow to ignore drop queries in server with specified probability for testing purposes"},
            {"lightweight_deletes_sync", 2, 2, "The same as 'mutation_sync', but controls only execution of lightweight deletes"},
            {"query_cache_system_table_handling", "save", "throw", "The query cache no longer caches results of queries against system tables"},
            {"input_format_json_ignore_unnecessary_fields", false, true, "Ignore unnecessary fields and not parse them. Enabling this may not throw exceptions on json strings of invalid format or with duplicated fields"},
            {"input_format_hive_text_allow_variable_number_of_columns", false, true, "Ignore extra columns in Hive Text input (if file has more columns than expected) and treat missing fields in Hive Text input as default values."},
            {"allow_experimental_database_replicated", false, true, "Database engine Replicated is now in Beta stage"},
            {"temporary_data_in_cache_reserve_space_wait_lock_timeout_milliseconds", (10 * 60 * 1000), (10 * 60 * 1000), "Wait time to lock cache for sapce reservation in temporary data in filesystem cache"},
            {"optimize_rewrite_sum_if_to_count_if", false, true, "Only available for the analyzer, where it works correctly"},
            {"azure_allow_parallel_part_upload", "true", "true", "Use multiple threads for azure multipart upload."},
            {"max_recursive_cte_evaluation_depth", DBMS_RECURSIVE_CTE_MAX_EVALUATION_DEPTH, DBMS_RECURSIVE_CTE_MAX_EVALUATION_DEPTH, "Maximum limit on recursive CTE evaluation depth"},
            {"query_plan_convert_outer_join_to_inner_join", false, true, "Allow to convert OUTER JOIN to INNER JOIN if filter after JOIN always filters default values"},
        }
    },
    {"24.3",
        {
            {"s3_connect_timeout_ms", 1000, 1000, "Introduce new dedicated setting for s3 connection timeout"},
            {"allow_experimental_shared_merge_tree", false, true, "The setting is obsolete"},
            {"use_page_cache_for_disks_without_file_cache", false, false, "Added userspace page cache"},
            {"read_from_page_cache_if_exists_otherwise_bypass_cache", false, false, "Added userspace page cache"},
            {"page_cache_inject_eviction", false, false, "Added userspace page cache"},
            {"default_table_engine", "None", "MergeTree", "Set default table engine to MergeTree for better usability"},
            {"input_format_json_use_string_type_for_ambiguous_paths_in_named_tuples_inference_from_objects", false, false, "Allow to use String type for ambiguous paths during named tuple inference from JSON objects"},
            {"traverse_shadow_remote_data_paths", false, false, "Traverse shadow directory when query system.remote_data_paths."},
            {"throw_if_deduplication_in_dependent_materialized_views_enabled_with_async_insert", false, true, "Deduplication in dependent materialized view cannot work together with async inserts."},
            {"parallel_replicas_allow_in_with_subquery", false, true, "If true, subquery for IN will be executed on every follower replica"},
            {"log_processors_profiles", false, true, "Enable by default"},
            {"function_locate_has_mysql_compatible_argument_order", false, true, "Increase compatibility with MySQL's locate function."},
            {"allow_suspicious_primary_key", true, false, "Forbid suspicious PRIMARY KEY/ORDER BY for MergeTree (i.e. SimpleAggregateFunction)"},
            {"filesystem_cache_reserve_space_wait_lock_timeout_milliseconds", 1000, 1000, "Wait time to lock cache for sapce reservation in filesystem cache"},
            {"max_parser_backtracks", 0, 1000000, "Limiting the complexity of parsing"},
            {"analyzer_compatibility_join_using_top_level_identifier", false, false, "Force to resolve identifier in JOIN USING from projection"},
            {"distributed_insert_skip_read_only_replicas", false, false, "If true, INSERT into Distributed will skip read-only replicas"},
            {"keeper_max_retries", 10, 10, "Max retries for general keeper operations"},
            {"keeper_retry_initial_backoff_ms", 100, 100, "Initial backoff timeout for general keeper operations"},
            {"keeper_retry_max_backoff_ms", 5000, 5000, "Max backoff timeout for general keeper operations"},
            {"s3queue_allow_experimental_sharded_mode", false, false, "Enable experimental sharded mode of S3Queue table engine. It is experimental because it will be rewritten"},
            {"allow_experimental_analyzer", false, true, "Enable analyzer and planner by default."},
            {"merge_tree_read_split_ranges_into_intersecting_and_non_intersecting_injection_probability", 0.0, 0.0, "For testing of `PartsSplitter` - split read ranges into intersecting and non intersecting every time you read from MergeTree with the specified probability."},
            {"allow_get_client_http_header", false, false, "Introduced a new function."},
            {"output_format_pretty_row_numbers", false, true, "It is better for usability."},
            {"output_format_pretty_max_value_width_apply_for_single_value", true, false, "Single values in Pretty formats won't be cut."},
            {"output_format_parquet_string_as_string", false, true, "ClickHouse allows arbitrary binary data in the String data type, which is typically UTF-8. Parquet/ORC/Arrow Strings only support UTF-8. That's why you can choose which Arrow's data type to use for the ClickHouse String data type - String or Binary. While Binary would be more correct and compatible, using String by default will correspond to user expectations in most cases."},
            {"output_format_orc_string_as_string", false, true, "ClickHouse allows arbitrary binary data in the String data type, which is typically UTF-8. Parquet/ORC/Arrow Strings only support UTF-8. That's why you can choose which Arrow's data type to use for the ClickHouse String data type - String or Binary. While Binary would be more correct and compatible, using String by default will correspond to user expectations in most cases."},
            {"output_format_arrow_string_as_string", false, true, "ClickHouse allows arbitrary binary data in the String data type, which is typically UTF-8. Parquet/ORC/Arrow Strings only support UTF-8. That's why you can choose which Arrow's data type to use for the ClickHouse String data type - String or Binary. While Binary would be more correct and compatible, using String by default will correspond to user expectations in most cases."},
            {"output_format_parquet_compression_method", "lz4", "zstd", "Parquet/ORC/Arrow support many compression methods, including lz4 and zstd. ClickHouse supports each and every compression method. Some inferior tools, such as 'duckdb', lack support for the faster `lz4` compression method, that's why we set zstd by default."},
            {"output_format_orc_compression_method", "lz4", "zstd", "Parquet/ORC/Arrow support many compression methods, including lz4 and zstd. ClickHouse supports each and every compression method. Some inferior tools, such as 'duckdb', lack support for the faster `lz4` compression method, that's why we set zstd by default."},
            {"output_format_pretty_highlight_digit_groups", false, true, "If enabled and if output is a terminal, highlight every digit corresponding to the number of thousands, millions, etc. with underline."},
            {"geo_distance_returns_float64_on_float64_arguments", false, true, "Increase the default precision."},
            {"azure_max_inflight_parts_for_one_file", 20, 20, "The maximum number of a concurrent loaded parts in multipart upload request. 0 means unlimited."},
            {"azure_strict_upload_part_size", 0, 0, "The exact size of part to upload during multipart upload to Azure blob storage."},
            {"azure_min_upload_part_size", 16*1024*1024, 16*1024*1024, "The minimum size of part to upload during multipart upload to Azure blob storage."},
            {"azure_max_upload_part_size", 5ull*1024*1024*1024, 5ull*1024*1024*1024, "The maximum size of part to upload during multipart upload to Azure blob storage."},
            {"azure_upload_part_size_multiply_factor", 2, 2, "Multiply azure_min_upload_part_size by this factor each time azure_multiply_parts_count_threshold parts were uploaded from a single write to Azure blob storage."},
            {"azure_upload_part_size_multiply_parts_count_threshold", 500, 500, "Each time this number of parts was uploaded to Azure blob storage, azure_min_upload_part_size is multiplied by azure_upload_part_size_multiply_factor."},
            {"output_format_csv_serialize_tuple_into_separate_columns", true, true, "A new way of how interpret tuples in CSV format was added."},
            {"input_format_csv_deserialize_separate_columns_into_tuple", true, true, "A new way of how interpret tuples in CSV format was added."},
            {"input_format_csv_try_infer_strings_from_quoted_tuples", true, true, "A new way of how interpret tuples in CSV format was added."},
        }
    },
    {"24.2",
        {
            {"allow_suspicious_variant_types", true, false, "Don't allow creating Variant type with suspicious variants by default"},
            {"validate_experimental_and_suspicious_types_inside_nested_types", false, true, "Validate usage of experimental and suspicious types inside nested types"},
            {"output_format_values_escape_quote_with_quote", false, false, "If true escape ' with '', otherwise quoted with \\'"},
            {"output_format_pretty_single_large_number_tip_threshold", 0, 1'000'000, "Print a readable number tip on the right side of the table if the block consists of a single number which exceeds this value (except 0)"},
            {"input_format_try_infer_exponent_floats", true, false, "Don't infer floats in exponential notation by default"},
            {"query_plan_optimize_prewhere", true, true, "Allow to push down filter to PREWHERE expression for supported storages"},
            {"async_insert_max_data_size", 1000000, 10485760, "The previous value appeared to be too small."},
            {"async_insert_poll_timeout_ms", 10, 10, "Timeout in milliseconds for polling data from asynchronous insert queue"},
            {"async_insert_use_adaptive_busy_timeout", false, true, "Use adaptive asynchronous insert timeout"},
            {"async_insert_busy_timeout_min_ms", 50, 50, "The minimum value of the asynchronous insert timeout in milliseconds; it also serves as the initial value, which may be increased later by the adaptive algorithm"},
            {"async_insert_busy_timeout_max_ms", 200, 200, "The minimum value of the asynchronous insert timeout in milliseconds; async_insert_busy_timeout_ms is aliased to async_insert_busy_timeout_max_ms"},
            {"async_insert_busy_timeout_increase_rate", 0.2, 0.2, "The exponential growth rate at which the adaptive asynchronous insert timeout increases"},
            {"async_insert_busy_timeout_decrease_rate", 0.2, 0.2, "The exponential growth rate at which the adaptive asynchronous insert timeout decreases"},
            {"format_template_row_format", "", "", "Template row format string can be set directly in query"},
            {"format_template_resultset_format", "", "", "Template result set format string can be set in query"},
            {"split_parts_ranges_into_intersecting_and_non_intersecting_final", true, true, "Allow to split parts ranges into intersecting and non intersecting during FINAL optimization"},
            {"split_intersecting_parts_ranges_into_layers_final", true, true, "Allow to split intersecting parts ranges into layers during FINAL optimization"},
            {"azure_max_single_part_copy_size", 256*1024*1024, 256*1024*1024, "The maximum size of object to copy using single part copy to Azure blob storage."},
            {"min_external_table_block_size_rows", DEFAULT_INSERT_BLOCK_SIZE, DEFAULT_INSERT_BLOCK_SIZE, "Squash blocks passed to external table to specified size in rows, if blocks are not big enough"},
            {"min_external_table_block_size_bytes", DEFAULT_INSERT_BLOCK_SIZE * 256, DEFAULT_INSERT_BLOCK_SIZE * 256, "Squash blocks passed to external table to specified size in bytes, if blocks are not big enough."},
            {"parallel_replicas_prefer_local_join", true, true, "If true, and JOIN can be executed with parallel replicas algorithm, and all storages of right JOIN part are *MergeTree, local JOIN will be used instead of GLOBAL JOIN."},
            {"optimize_time_filter_with_preimage", true, true, "Optimize Date and DateTime predicates by converting functions into equivalent comparisons without conversions (e.g. toYear(col) = 2023 -> col >= '2023-01-01' AND col <= '2023-12-31')"},
            {"extract_key_value_pairs_max_pairs_per_row", 0, 0, "Max number of pairs that can be produced by the `extractKeyValuePairs` function. Used as a safeguard against consuming too much memory."},
            {"default_view_definer", "CURRENT_USER", "CURRENT_USER", "Allows to set default `DEFINER` option while creating a view"},
            {"default_materialized_view_sql_security", "DEFINER", "DEFINER", "Allows to set a default value for SQL SECURITY option when creating a materialized view"},
            {"default_normal_view_sql_security", "INVOKER", "INVOKER", "Allows to set default `SQL SECURITY` option while creating a normal view"},
            {"mysql_map_string_to_text_in_show_columns", false, true, "Reduce the configuration effort to connect ClickHouse with BI tools."},
            {"mysql_map_fixed_string_to_text_in_show_columns", false, true, "Reduce the configuration effort to connect ClickHouse with BI tools."},
        }
    },
    {"24.1",
        {
            {"print_pretty_type_names", false, true, "Better user experience."},
            {"input_format_json_read_bools_as_strings", false, true, "Allow to read bools as strings in JSON formats by default"},
            {"output_format_arrow_use_signed_indexes_for_dictionary", false, true, "Use signed indexes type for Arrow dictionaries by default as it's recommended"},
            {"allow_experimental_variant_type", false, false, "Add new experimental Variant type"},
            {"use_variant_as_common_type", false, false, "Allow to use Variant in if/multiIf if there is no common type"},
            {"output_format_arrow_use_64_bit_indexes_for_dictionary", false, false, "Allow to use 64 bit indexes type in Arrow dictionaries"},
            {"parallel_replicas_mark_segment_size", 128, 128, "Add new setting to control segment size in new parallel replicas coordinator implementation"},
            {"ignore_materialized_views_with_dropped_target_table", false, false, "Add new setting to allow to ignore materialized views with dropped target table"},
            {"output_format_compression_level", 3, 3, "Allow to change compression level in the query output"},
            {"output_format_compression_zstd_window_log", 0, 0, "Allow to change zstd window log in the query output when zstd compression is used"},
            {"enable_zstd_qat_codec", false, false, "Add new ZSTD_QAT codec"},
            {"enable_vertical_final", false, true, "Use vertical final by default"},
            {"output_format_arrow_use_64_bit_indexes_for_dictionary", false, false, "Allow to use 64 bit indexes type in Arrow dictionaries"},
            {"max_rows_in_set_to_optimize_join", 100000, 0, "Disable join optimization as it prevents from read in order optimization"},
            {"output_format_pretty_color", true, "auto", "Setting is changed to allow also for auto value, disabling ANSI escapes if output is not a tty"},
            {"function_visible_width_behavior", 0, 1, "We changed the default behavior of `visibleWidth` to be more precise"},
            {"max_estimated_execution_time", 0, 0, "Separate max_execution_time and max_estimated_execution_time"},
            {"iceberg_engine_ignore_schema_evolution", false, false, "Allow to ignore schema evolution in Iceberg table engine"},
            {"optimize_injective_functions_in_group_by", false, true, "Replace injective functions by it's arguments in GROUP BY section in analyzer"},
            {"update_insert_deduplication_token_in_dependent_materialized_views", false, false, "Allow to update insert deduplication token with table identifier during insert in dependent materialized views"},
            {"azure_max_unexpected_write_error_retries", 4, 4, "The maximum number of retries in case of unexpected errors during Azure blob storage write"},
            {"split_parts_ranges_into_intersecting_and_non_intersecting_final", false, true, "Allow to split parts ranges into intersecting and non intersecting during FINAL optimization"},
            {"split_intersecting_parts_ranges_into_layers_final", true, true, "Allow to split intersecting parts ranges into layers during FINAL optimization"}
        }
    },
    {"23.12",
        {
            {"allow_suspicious_ttl_expressions", true, false, "It is a new setting, and in previous versions the behavior was equivalent to allowing."},
            {"input_format_parquet_allow_missing_columns", false, true, "Allow missing columns in Parquet files by default"},
            {"input_format_orc_allow_missing_columns", false, true, "Allow missing columns in ORC files by default"},
            {"input_format_arrow_allow_missing_columns", false, true, "Allow missing columns in Arrow files by default"}
        }
    },
    {"23.11",
        {
            {"parsedatetime_parse_without_leading_zeros", false, true, "Improved compatibility with MySQL DATE_FORMAT/STR_TO_DATE"}
        }
    },
    {"23.9",
        {
            {"optimize_group_by_constant_keys", false, true, "Optimize group by constant keys by default"},
            {"input_format_json_try_infer_named_tuples_from_objects", false, true, "Try to infer named Tuples from JSON objects by default"},
            {"input_format_json_read_numbers_as_strings", false, true, "Allow to read numbers as strings in JSON formats by default"},
            {"input_format_json_read_arrays_as_strings", false, true, "Allow to read arrays as strings in JSON formats by default"},
            {"input_format_json_infer_incomplete_types_as_strings", false, true, "Allow to infer incomplete types as Strings in JSON formats by default"},
            {"input_format_json_try_infer_numbers_from_strings", true, false, "Don't infer numbers from strings in JSON formats by default to prevent possible parsing errors"},
            {"http_write_exception_in_output_format", false, true, "Output valid JSON/XML on exception in HTTP streaming."}
        }
    },
    {"23.8",
        {
            {"rewrite_count_distinct_if_with_count_distinct_implementation", false, true, "Rewrite countDistinctIf with count_distinct_implementation configuration"}
        }
    },
    {"23.7",
        {
            {"function_sleep_max_microseconds_per_block", 0, 3000000, "In previous versions, the maximum sleep time of 3 seconds was applied only for `sleep`, but not for `sleepEachRow` function. In the new version, we introduce this setting. If you set compatibility with the previous versions, we will disable the limit altogether."}
        }
    },
    {"23.6",
        {
            {"http_send_timeout", 180, 30, "3 minutes seems crazy long. Note that this is timeout for a single network write call, not for the whole upload operation."},
            {"http_receive_timeout", 180, 30, "See http_send_timeout."}
        }
    },
    {"23.5",
        {
            {"input_format_parquet_preserve_order", true, false, "Allow Parquet reader to reorder rows for better parallelism."},
            {"parallelize_output_from_storages", false, true, "Allow parallelism when executing queries that read from file/url/s3/etc. This may reorder rows."},
            {"use_with_fill_by_sorting_prefix", false, true, "Columns preceding WITH FILL columns in ORDER BY clause form sorting prefix. Rows with different values in sorting prefix are filled independently"},
            {"output_format_parquet_compliant_nested_types", false, true, "Change an internal field name in output Parquet file schema."}
        }
    },
    {"23.4",
        {
            {"allow_suspicious_indices", true, false, "If true, index can defined with identical expressions"},
            {"allow_nonconst_timezone_arguments", true, false, "Allow non-const timezone arguments in certain time-related functions like toTimeZone(), fromUnixTimestamp*(), snowflakeToDateTime*()."},
            {"connect_timeout_with_failover_ms", 50, 1000, "Increase default connect timeout because of async connect"},
            {"connect_timeout_with_failover_secure_ms", 100, 1000, "Increase default secure connect timeout because of async connect"},
            {"hedged_connection_timeout_ms", 100, 50, "Start new connection in hedged requests after 50 ms instead of 100 to correspond with previous connect timeout"},
            {"formatdatetime_f_prints_single_zero", true, false, "Improved compatibility with MySQL DATE_FORMAT()/STR_TO_DATE()"},
            {"formatdatetime_parsedatetime_m_is_month_name", false, true, "Improved compatibility with MySQL DATE_FORMAT/STR_TO_DATE"}
        }
    },
    {"23.3",
        {
            {"output_format_parquet_version", "1.0", "2.latest", "Use latest Parquet format version for output format"},
            {"input_format_json_ignore_unknown_keys_in_named_tuple", false, true, "Improve parsing JSON objects as named tuples"},
            {"input_format_native_allow_types_conversion", false, true, "Allow types conversion in Native input forma"},
            {"output_format_arrow_compression_method", "none", "lz4_frame", "Use lz4 compression in Arrow output format by default"},
            {"output_format_parquet_compression_method", "snappy", "lz4", "Use lz4 compression in Parquet output format by default"},
            {"output_format_orc_compression_method", "none", "lz4_frame", "Use lz4 compression in ORC output format by default"},
            {"async_query_sending_for_remote", false, true, "Create connections and send query async across shards"}
        }
    },
    {"23.2",
        {
            {"output_format_parquet_fixed_string_as_fixed_byte_array", false, true, "Use Parquet FIXED_LENGTH_BYTE_ARRAY type for FixedString by default"},
            {"output_format_arrow_fixed_string_as_fixed_byte_array", false, true, "Use Arrow FIXED_SIZE_BINARY type for FixedString by default"},
            {"query_plan_remove_redundant_distinct", false, true, "Remove redundant Distinct step in query plan"},
            {"optimize_duplicate_order_by_and_distinct", true, false, "Remove duplicate ORDER BY and DISTINCT if it's possible"},
            {"insert_keeper_max_retries", 0, 20, "Enable reconnections to Keeper on INSERT, improve reliability"}
        }
    },
    {"23.1",
        {
            {"input_format_json_read_objects_as_strings", 0, 1, "Enable reading nested json objects as strings while object type is experimental"},
            {"input_format_json_defaults_for_missing_elements_in_named_tuple", false, true, "Allow missing elements in JSON objects while reading named tuples by default"},
            {"input_format_csv_detect_header", false, true, "Detect header in CSV format by default"},
            {"input_format_tsv_detect_header", false, true, "Detect header in TSV format by default"},
            {"input_format_custom_detect_header", false, true, "Detect header in CustomSeparated format by default"},
            {"query_plan_remove_redundant_sorting", false, true, "Remove redundant sorting in query plan. For example, sorting steps related to ORDER BY clauses in subqueries"}
        }
    },
    {"22.12",
        {
            {"max_size_to_preallocate_for_aggregation", 10'000'000, 100'000'000, "This optimizes performance"},
            {"query_plan_aggregation_in_order", 0, 1, "Enable some refactoring around query plan"},
            {"format_binary_max_string_size", 0, 1_GiB, "Prevent allocating large amount of memory"}
        }
    },
    {"22.11",
        {
            {"use_structure_from_insertion_table_in_table_functions", 0, 2, "Improve using structure from insertion table in table functions"}
        }
    },
    {"22.9",
        {
            {"force_grouping_standard_compatibility", false, true, "Make GROUPING function output the same as in SQL standard and other DBMS"}
        }
    },
    {"22.7",
        {
            {"cross_to_inner_join_rewrite", 1, 2, "Force rewrite comma join to inner"},
            {"enable_positional_arguments", false, true, "Enable positional arguments feature by default"},
            {"format_csv_allow_single_quotes", true, false, "Most tools don't treat single quote in CSV specially, don't do it by default too"}
        }
    },
    {"22.6",
        {
            {"output_format_json_named_tuples_as_objects", false, true, "Allow to serialize named tuples as JSON objects in JSON formats by default"},
            {"input_format_skip_unknown_fields", false, true, "Optimize reading subset of columns for some input formats"}
        }
    },
    {"22.5",
        {
            {"memory_overcommit_ratio_denominator", 0, 1073741824, "Enable memory overcommit feature by default"},
            {"memory_overcommit_ratio_denominator_for_user", 0, 1073741824, "Enable memory overcommit feature by default"}
        }
    },
    {"22.4",
        {
            {"allow_settings_after_format_in_insert", true, false, "Do not allow SETTINGS after FORMAT for INSERT queries because ClickHouse interpret SETTINGS as some values, which is misleading"}
        }
    },
    {"22.3",
        {
            {"cast_ipv4_ipv6_default_on_conversion_error", true, false, "Make functions cast(value, 'IPv4') and cast(value, 'IPv6') behave same as toIPv4 and toIPv6 functions"}
        }
    },
    {"21.12",
        {
            {"stream_like_engine_allow_direct_select", true, false, "Do not allow direct select for Kafka/RabbitMQ/FileLog by default"}
        }
    },
    {"21.9",
        {
            {"output_format_decimal_trailing_zeros", true, false, "Do not output trailing zeros in text representation of Decimal types by default for better looking output"},
            {"use_hedged_requests", false, true, "Enable Hedged Requests feature by default"}
        }
    },
    {"21.7",
        {
            {"legacy_column_name_of_tuple_literal", true, false, "Add this setting only for compatibility reasons. It makes sense to set to 'true', while doing rolling update of cluster from version lower than 21.7 to higher"}
        }
    },
    {"21.5",
        {
            {"async_socket_for_remote", false, true, "Fix all problems and turn on asynchronous reads from socket for remote queries by default again"}
        }
    },
    {"21.3",
        {
            {"async_socket_for_remote", true, false, "Turn off asynchronous reads from socket for remote queries because of some problems"},
            {"optimize_normalize_count_variants", false, true, "Rewrite aggregate functions that semantically equals to count() as count() by default"},
            {"normalize_function_names", false, true, "Normalize function names to their canonical names, this was needed for projection query routing"}
        }
    },
    {"21.2",
        {
            {"enable_global_with_statement", false, true, "Propagate WITH statements to UNION queries and all subqueries by default"}
        }
    },
    {"21.1",
        {
            {"insert_quorum_parallel", false, true, "Use parallel quorum inserts by default. It is significantly more convenient to use than sequential quorum inserts"},
            {"input_format_null_as_default", false, true, "Allow to insert NULL as default for input formats by default"},
            {"optimize_on_insert", false, true, "Enable data optimization on INSERT by default for better user experience"},
            {"use_compact_format_in_distributed_parts_names", false, true, "Use compact format for async INSERT into Distributed tables by default"}
        }
    },
    {"20.10",
        {
            {"format_regexp_escaping_rule", "Escaped", "Raw", "Use Raw as default escaping rule for Regexp format to male the behaviour more like to what users expect"}
        }
    },
    {"20.7",
        {
            {"show_table_uuid_in_table_create_query_if_not_nil", true, false, "Stop showing  UID of the table in its CREATE query for Engine=Atomic"}
        }
    },
    {"20.5",
        {
            {"input_format_with_names_use_header", false, true, "Enable using header with names for formats with WithNames/WithNamesAndTypes suffixes"},
            {"allow_suspicious_codecs", true, false, "Don't allow to specify meaningless compression codecs"}
        }
    },
    {"20.4",
        {
            {"validate_polygons", false, true, "Throw exception if polygon is invalid in function pointInPolygon by default instead of returning possibly wrong results"}
        }
    },
    {"19.18",
        {
            {"enable_scalar_subquery_optimization", false, true, "Prevent scalar subqueries from (de)serializing large scalar values and possibly avoid running the same subquery more than once"}
        }
    },
    {"19.14",
        {
            {"any_join_distinct_right_table_keys", true, false, "Disable ANY RIGHT and ANY FULL JOINs by default to avoid inconsistency"}
        }
    },
    {"19.12",
        {
            {"input_format_defaults_for_omitted_fields", false, true, "Enable calculation of complex default expressions for omitted fields for some input formats, because it should be the expected behaviour"}
        }
    },
    {"19.5",
        {
            {"max_partitions_per_insert_block", 0, 100, "Add a limit for the number of partitions in one block"}
        }
    },
    {"18.12.17",
        {
            {"enable_optimize_predicate_expression", 0, 1, "Optimize predicates to subqueries by default"}
        }
    },
>>>>>>> 014c1650
};


const std::map<ClickHouseVersion, SettingsChangesHistory::SettingsChanges> & getSettingsChangesHistory()
{
    static std::map<ClickHouseVersion, SettingsChangesHistory::SettingsChanges> settings_changes_history;

    static std::once_flag initialized_flag;
    std::call_once(initialized_flag, []()
    {
        for (const auto & setting_change : settings_changes_history_initializer)
        {
            /// Disallow duplicate keys in the settings changes history. Example:
            ///     {"21.2", {{"some_setting_1", false, true, "[...]"}}},
            ///     [...]
            ///     {"21.2", {{"some_setting_2", false, true, "[...]"}}},
            /// As std::set has unique keys, one of the entries would be overwritten.
            if (settings_changes_history.contains(setting_change.first))
                throw Exception{ErrorCodes::LOGICAL_ERROR, "Detected duplicate version '{}'", setting_change.first.toString()};

            settings_changes_history[setting_change.first] = setting_change.second;
        }
    });

    return settings_changes_history;
}
}<|MERGE_RESOLUTION|>--- conflicted
+++ resolved
@@ -57,7 +57,6 @@
 /// Note: please check if the key already exists to prevent duplicate entries.
 static std::initializer_list<std::pair<ClickHouseVersion, SettingsChangesHistory::SettingsChanges>> settings_changes_history_initializer =
 {
-<<<<<<< HEAD
     {"24.7", {{"output_format_parquet_write_page_index", false, true, "Add a possibility to write page index into parquet files."},
               {"output_format_binary_encode_types_in_binary_format", false, false, "Added new setting to allow to write type names in binary format in RowBinaryWithNamesAndTypes output format"},
               {"input_format_binary_decode_types_in_binary_format", false, false, "Added new setting to allow to read type names in binary format in RowBinaryWithNamesAndTypes input format"},
@@ -319,7 +318,6 @@
     {"19.12", {{"input_format_defaults_for_omitted_fields", false, true, "Enable calculation of complex default expressions for omitted fields for some input formats, because it should be the expected behaviour"}}},
     {"19.5", {{"max_partitions_per_insert_block", 0, 100, "Add a limit for the number of partitions in one block"}}},
     {"18.12.17", {{"enable_optimize_predicate_expression", 0, 1, "Optimize predicates to subqueries by default"}}},
-=======
     {"24.12",
         {
         }
@@ -772,7 +770,6 @@
             {"enable_optimize_predicate_expression", 0, 1, "Optimize predicates to subqueries by default"}
         }
     },
->>>>>>> 014c1650
 };
 
 
