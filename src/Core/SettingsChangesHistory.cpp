#include <Core/Defines.h>
#include <Core/SettingsChangesHistory.h>
#include <IO/ReadBufferFromString.h>
#include <IO/ReadHelpers.h>
#include <boost/algorithm/string.hpp>

#include <fmt/ranges.h>


namespace DB
{

namespace ErrorCodes
{
    extern const int BAD_ARGUMENTS;
    extern const int LOGICAL_ERROR;
}

ClickHouseVersion::ClickHouseVersion(std::string_view version)
{
    Strings split;
    boost::split(split, version, [](char c){ return c == '.'; });
    components.reserve(split.size());
    if (split.empty())
        throw Exception{ErrorCodes::BAD_ARGUMENTS, "Cannot parse ClickHouse version here: {}", version};

    for (const auto & split_element : split)
    {
        size_t component;
        ReadBufferFromString buf(split_element);
        if (!tryReadIntText(component, buf) || !buf.eof())
            throw Exception{ErrorCodes::BAD_ARGUMENTS, "Cannot parse ClickHouse version here: {}", version};
        components.push_back(component);
    }
}

String ClickHouseVersion::toString() const
{
    return fmt::format("{}", fmt::join(components, "."));
}

static void addSettingsChanges(
    VersionToSettingsChangesMap & settings_changes_history,
    std::string_view version,
    SettingsChangesHistory::SettingsChanges && changes)
{
    /// Forbid duplicate versions
    auto [_, inserted] = settings_changes_history.emplace(ClickHouseVersion(version), std::move(changes));
    if (!inserted)
        throw Exception{ErrorCodes::LOGICAL_ERROR, "Detected duplicate version '{}'", ClickHouseVersion(version).toString()};
}

const VersionToSettingsChangesMap & getSettingsChangesHistory()
{
    static VersionToSettingsChangesMap settings_changes_history;
    static std::once_flag initialized_flag;
    std::call_once(initialized_flag, [&]
    {
        // clang-format off
        /// History of settings changes that controls some backward incompatible changes
        /// across all ClickHouse versions. It maps ClickHouse version to settings changes that were done
        /// in this version. This history contains both changes to existing settings and newly added settings.
        /// Settings changes is a vector of structs
        ///     {setting_name, previous_value, new_value, reason}.
        /// For newly added setting choose the most appropriate previous_value (for example, if new setting
        /// controls new feature and it's 'true' by default, use 'false' as previous_value).
        /// It's used to implement `compatibility` setting (see https://github.com/ClickHouse/ClickHouse/issues/35972)
        /// Note: please check if the key already exists to prevent duplicate entries.
        addSettingsChanges(settings_changes_history, "25.5",
        {
            {"secondary_indices_enable_bulk_filtering", false, true, "A new algorithm for filtering by data skipping indices"},
        });
        addSettingsChanges(settings_changes_history, "25.4",
        {
            /// Release closed. Please use 25.5
            {"allow_materialized_view_with_bad_select", true, false, "Don't allow creating MVs referencing nonexistent columns or tables"},
            {"query_plan_optimize_lazy_materialization", false, true, "Added new setting to use query plan for lazy materialization optimisation"},
            {"query_plan_max_limit_for_lazy_materialization", 10, 10, "Added new setting to control maximum limit value that allows to use query plan for lazy materialization optimisation. If zero, there is no limit"},
            {"query_plan_convert_join_to_in", false, false, "New setting"},
            {"enable_hdfs_pread", true, true, "New setting."},
            {"low_priority_query_wait_time_ms", 1000, 1000, "New setting."},
            {"serialize_query_plan", false, false, "NewSetting"},
            {"allow_experimental_shared_set_join", 0, 1, "A setting for ClickHouse Cloud to enable SharedSet and SharedJoin"},
            {"allow_special_bool_values_inside_variant", true, false, "Don't allow special bool values during Variant type parsing"},
            {"cast_string_to_variant_use_inference", true, true, "New setting to enable/disable types inference during CAST from String to Variant"},
            {"distributed_cache_read_request_max_tries", 20, 20, "New setting"},
            {"query_condition_cache_store_conditions_as_plaintext", false, false, "New setting"},
            {"min_os_cpu_wait_time_ratio_to_throw", 0, 2, "New setting"},
            {"max_os_cpu_wait_time_ratio_to_throw", 0, 6, "New setting"},
            /// Release closed. Please use 25.5
        });
        addSettingsChanges(settings_changes_history, "25.3",
        {
            /// Release closed. Please use 25.4
            {"enable_json_type", false, true, "JSON data type is production-ready"},
            {"enable_dynamic_type", false, true, "Dynamic data type is production-ready"},
            {"enable_variant_type", false, true, "Variant data type is production-ready"},
            {"allow_experimental_json_type", false, true, "JSON data type is production-ready"},
            {"allow_experimental_dynamic_type", false, true, "Dynamic data type is production-ready"},
            {"allow_experimental_variant_type", false, true, "Variant data type is production-ready"},
            {"allow_experimental_database_unity_catalog", false, false, "Allow experimental database engine DataLakeCatalog with catalog_type = 'unity'"},
            {"allow_experimental_database_glue_catalog", false, false, "Allow experimental database engine DataLakeCatalog with catalog_type = 'glue'"},
            {"use_page_cache_with_distributed_cache", false, false, "New setting"},
            {"use_iceberg_metadata_files_cache", true, true, "New setting"},
            {"use_query_condition_cache", false, false, "New setting."},
            {"query_plan_join_shard_by_pk_ranges", false, false, "New setting"},
            {"iceberg_timestamp_ms", 0, 0, "New setting."},
            {"iceberg_snapshot_id", 0, 0, "New setting."},
            {"parallel_replicas_for_cluster_engines", false, true, "New setting."},
            /// Release closed. Please use 25.4
            {"use_local_cache_for_remote_storage", true, false, "Obsolete setting."},
        });
        addSettingsChanges(settings_changes_history, "25.2",
        {
            /// Release closed. Please use 25.3
            {"schema_inference_make_json_columns_nullable", false, false, "Allow to infer Nullable(JSON) during schema inference"},
            {"query_plan_use_new_logical_join_step", false, true, "Enable new step"},
            {"postgresql_fault_injection_probability", 0., 0., "New setting"},
            {"apply_settings_from_server", false, true, "Client-side code (e.g. INSERT input parsing and query output formatting) will use the same settings as the server, including settings from server config."},
            {"merge_tree_use_deserialization_prefixes_cache", true, true, "A new setting to control the usage of deserialization prefixes cache in MergeTree"},
            {"merge_tree_use_prefixes_deserialization_thread_pool", true, true, "A new setting controlling the usage of the thread pool for parallel prefixes deserialization in MergeTree"},
            {"optimize_and_compare_chain", false, true, "A new setting"},
            {"enable_adaptive_memory_spill_scheduler", false, false, "New setting. Enable spill memory data into external storage adaptively."},
            {"output_format_parquet_write_bloom_filter", false, true, "Added support for writing Parquet bloom filters."},
            {"output_format_parquet_bloom_filter_bits_per_value", 10.5, 10.5, "New setting."},
            {"output_format_parquet_bloom_filter_flush_threshold_bytes", 128 * 1024 * 1024, 128 * 1024 * 1024, "New setting."},
            {"output_format_pretty_max_rows", 10000, 1000, "It is better for usability - less amount to scroll."},
            {"restore_replicated_merge_tree_to_shared_merge_tree", false, false, "New setting."},
            {"parallel_replicas_only_with_analyzer", true, true, "Parallel replicas is supported only with analyzer enabled"},
            {"s3_allow_multipart_copy", true, true, "New setting."},
            /// Release closed. Please use 25.3
        });
        addSettingsChanges(settings_changes_history, "25.1",
        {
            /// Release closed. Please use 25.2
            {"allow_not_comparable_types_in_order_by", true, false, "Don't allow not comparable types in order by by default"},
            {"allow_not_comparable_types_in_comparison_functions", true, false, "Don't allow not comparable types in comparison functions by default"},
            {"output_format_json_pretty_print", false, true, "Print values in a pretty format in JSON output format by default"},
            {"allow_experimental_ts_to_grid_aggregate_function", false, false, "Cloud only"},
            {"formatdatetime_f_prints_scale_number_of_digits", true, false, "New setting."},
            {"distributed_cache_connect_max_tries", 20, 20, "Cloud only"},
            {"query_plan_use_new_logical_join_step", false, false, "New join step, internal change"},
            {"distributed_cache_min_bytes_for_seek", 0, 0, "New private setting."},
            {"use_iceberg_partition_pruning", false, false, "New setting"},
            {"max_bytes_ratio_before_external_group_by", 0.0, 0.5, "Enable automatic spilling to disk by default."},
            {"max_bytes_ratio_before_external_sort", 0.0, 0.5, "Enable automatic spilling to disk by default."},
            {"min_external_sort_block_bytes", 0., 100_MiB, "New setting."},
            {"s3queue_migrate_old_metadata_to_buckets", false, false, "New setting."},
            {"distributed_cache_pool_behaviour_on_limit", "allocate_bypassing_pool", "wait", "Cloud only"},
            {"use_hive_partitioning", false, true, "Enabled the setting by default."},
            {"query_plan_try_use_vector_search", false, true, "New setting."},
            {"short_circuit_function_evaluation_for_nulls", false, true, "Allow to execute functions with Nullable arguments only on rows with non-NULL values in all arguments"},
            {"short_circuit_function_evaluation_for_nulls_threshold", 1.0, 1.0, "Ratio threshold of NULL values to execute functions with Nullable arguments only on rows with non-NULL values in all arguments. Applies when setting short_circuit_function_evaluation_for_nulls is enabled."},
            {"output_format_orc_writer_time_zone_name", "GMT", "GMT", "The time zone name for ORC writer, the default ORC writer's time zone is GMT."},
            {"output_format_pretty_highlight_trailing_spaces", false, true, "A new setting."},
            {"allow_experimental_bfloat16_type", false, true, "Add new BFloat16 type"},
            {"allow_push_predicate_ast_for_distributed_subqueries", false, true, "A new setting"},
            {"output_format_pretty_squash_consecutive_ms", 0, 50, "Add new setting"},
            {"output_format_pretty_squash_max_wait_ms", 0, 1000, "Add new setting"},
            {"output_format_pretty_max_column_name_width_cut_to", 0, 24, "A new setting"},
            {"output_format_pretty_max_column_name_width_min_chars_to_cut", 0, 4, "A new setting"},
            {"output_format_pretty_multiline_fields", false, true, "A new setting"},
            {"output_format_pretty_fallback_to_vertical", false, true, "A new setting"},
            {"output_format_pretty_fallback_to_vertical_max_rows_per_chunk", 0, 100, "A new setting"},
            {"output_format_pretty_fallback_to_vertical_min_columns", 0, 5, "A new setting"},
            {"output_format_pretty_fallback_to_vertical_min_table_width", 0, 250, "A new setting"},
            {"merge_table_max_tables_to_look_for_schema_inference", 1, 1000, "A new setting"},
            {"max_autoincrement_series", 1000, 1000, "A new setting"},
            {"validate_enum_literals_in_operators", false, false, "A new setting"},
            {"allow_experimental_kusto_dialect", true, false, "A new setting"},
            {"allow_experimental_prql_dialect", true, false, "A new setting"},
            {"h3togeo_lon_lat_result_order", true, false, "A new setting"},
            {"max_parallel_replicas", 1, 1000, "Use up to 1000 parallel replicas by default."},
            {"allow_general_join_planning", false, true, "Allow more general join planning algorithm when hash join algorithm is enabled."},
            {"optimize_extract_common_expressions", false, true, "Optimize WHERE, PREWHERE, ON, HAVING and QUALIFY expressions by extracting common expressions out from disjunction of conjunctions."},
            /// Release closed. Please use 25.2
        });
        addSettingsChanges(settings_changes_history, "24.12",
        {
            /// Release closed. Please use 25.1
            {"allow_experimental_database_iceberg", false, false, "New setting."},
            {"shared_merge_tree_sync_parts_on_partition_operations", 1, 1, "New setting. By default parts are always synchronized"},
            {"query_plan_join_swap_table", "false", "auto", "New setting. Right table was always chosen before."},
            {"max_size_to_preallocate_for_aggregation", 100'000'000, 1'000'000'000'000, "Enable optimisation for bigger tables."},
            {"max_size_to_preallocate_for_joins", 100'000'000, 1'000'000'000'000, "Enable optimisation for bigger tables."},
            {"max_bytes_ratio_before_external_group_by", 0., 0., "New setting."},
            {"optimize_extract_common_expressions", false, false, "Introduce setting to optimize WHERE, PREWHERE, ON, HAVING and QUALIFY expressions by extracting common expressions out from disjunction of conjunctions."},
            {"max_bytes_ratio_before_external_sort", 0., 0., "New setting."},
            {"use_async_executor_for_materialized_views", false, false, "New setting."},
            {"http_response_headers", "", "", "New setting."},
            {"output_format_parquet_datetime_as_uint32", true, false, "Write DateTime as DateTime64(3) instead of UInt32 (these are the two Parquet types closest to DateTime)."},
            {"skip_redundant_aliases_in_udf", false, false, "When enabled, this allows you to use the same user defined function several times for several materialized columns in the same table."},
            {"parallel_replicas_index_analysis_only_on_coordinator", true, true, "Index analysis done only on replica-coordinator and skipped on other replicas. Effective only with enabled parallel_replicas_local_plan"}, // enabling it was moved to 24.10
            {"least_greatest_legacy_null_behavior", true, false, "New setting"},
            {"use_concurrency_control", false, true, "Enable concurrency control by default"},
            {"join_algorithm", "default", "direct,parallel_hash,hash", "'default' was deprecated in favor of explicitly specified join algorithms, also parallel_hash is now preferred over hash"},
            /// Release closed. Please use 25.1
        });
        addSettingsChanges(settings_changes_history, "24.11",
        {
            {"validate_mutation_query", false, true, "New setting to validate mutation queries by default."},
            {"enable_job_stack_trace", false, true, "Enable by default collecting stack traces from job's scheduling."},
            {"allow_suspicious_types_in_group_by", true, false, "Don't allow Variant/Dynamic types in GROUP BY by default"},
            {"allow_suspicious_types_in_order_by", true, false, "Don't allow Variant/Dynamic types in ORDER BY by default"},
            {"distributed_cache_discard_connection_if_unread_data", true, true, "New setting"},
            {"filesystem_cache_enable_background_download_for_metadata_files_in_packed_storage", true, true, "New setting"},
            {"filesystem_cache_enable_background_download_during_fetch", true, true, "New setting"},
            {"azure_check_objects_after_upload", false, false, "Check each uploaded object in azure blob storage to be sure that upload was successful"},
            {"backup_restore_keeper_max_retries", 20, 1000, "Should be big enough so the whole operation BACKUP or RESTORE operation won't fail because of a temporary [Zoo]Keeper failure in the middle of it."},
            {"backup_restore_failure_after_host_disconnected_for_seconds", 0, 3600, "New setting."},
            {"backup_restore_keeper_max_retries_while_initializing", 0, 20, "New setting."},
            {"backup_restore_keeper_max_retries_while_handling_error", 0, 20, "New setting."},
            {"backup_restore_finish_timeout_after_error_sec", 0, 180, "New setting."},
            {"query_plan_merge_filters", false, true, "Allow to merge filters in the query plan. This is required to properly support filter-push-down with a new analyzer."},
            {"parallel_replicas_local_plan", false, true, "Use local plan for local replica in a query with parallel replicas"},
            {"merge_tree_use_v1_object_and_dynamic_serialization", true, false, "Add new serialization V2 version for JSON and Dynamic types"},
            {"min_joined_block_size_bytes", 524288, 524288, "New setting."},
            {"allow_experimental_bfloat16_type", false, false, "Add new experimental BFloat16 type"},
            {"filesystem_cache_skip_download_if_exceeds_per_query_cache_write_limit", 1, 1, "Rename of setting skip_download_if_exceeds_query_cache_limit"},
            {"filesystem_cache_prefer_bigger_buffer_size", true, true, "New setting"},
            {"read_in_order_use_virtual_row", false, false, "Use virtual row while reading in order of primary key or its monotonic function fashion. It is useful when searching over multiple parts as only relevant ones are touched."},
            {"s3_skip_empty_files", false, true, "We hope it will provide better UX"},
            {"filesystem_cache_boundary_alignment", 0, 0, "New setting"},
            {"push_external_roles_in_interserver_queries", false, true, "New setting."},
            {"enable_variant_type", false, false, "Add alias to allow_experimental_variant_type"},
            {"enable_dynamic_type", false, false, "Add alias to allow_experimental_dynamic_type"},
            {"enable_json_type", false, false, "Add alias to allow_experimental_json_type"},
        });
        addSettingsChanges(settings_changes_history, "24.10",
        {
            {"query_metric_log_interval", 0, -1, "New setting."},
            {"enforce_strict_identifier_format", false, false, "New setting."},
            {"enable_parsing_to_custom_serialization", false, true, "New setting"},
            {"mongodb_throw_on_unsupported_query", false, true, "New setting."},
            {"enable_parallel_replicas", false, false, "Parallel replicas with read tasks became the Beta tier feature."},
            {"parallel_replicas_mode", "read_tasks", "read_tasks", "This setting was introduced as a part of making parallel replicas feature Beta"},
            {"filesystem_cache_name", "", "", "Filesystem cache name to use for stateless table engines or data lakes"},
            {"restore_replace_external_dictionary_source_to_null", false, false, "New setting."},
            {"show_create_query_identifier_quoting_rule", "when_necessary", "when_necessary", "New setting."},
            {"show_create_query_identifier_quoting_style", "Backticks", "Backticks", "New setting."},
            {"merge_tree_min_read_task_size", 8, 8, "New setting"},
            {"merge_tree_min_rows_for_concurrent_read_for_remote_filesystem", (20 * 8192), 0, "Setting is deprecated"},
            {"merge_tree_min_bytes_for_concurrent_read_for_remote_filesystem", (24 * 10 * 1024 * 1024), 0, "Setting is deprecated"},
            {"implicit_select", false, false, "A new setting."},
            {"output_format_native_write_json_as_string", false, false, "Add new setting to allow write JSON column as single String column in Native format"},
            {"output_format_binary_write_json_as_string", false, false, "Add new setting to write values of JSON type as JSON string in RowBinary output format"},
            {"input_format_binary_read_json_as_string", false, false, "Add new setting to read values of JSON type as JSON string in RowBinary input format"},
            {"min_free_disk_bytes_to_perform_insert", 0, 0, "New setting."},
            {"min_free_disk_ratio_to_perform_insert", 0.0, 0.0, "New setting."},
            {"parallel_replicas_local_plan", false, true, "Use local plan for local replica in a query with parallel replicas"},
            {"enable_named_columns_in_function_tuple", false, false, "Disabled pending usability improvements"},
            {"cloud_mode_database_engine", 1, 1, "A setting for ClickHouse Cloud"},
            {"allow_experimental_shared_set_join", 0, 0, "A setting for ClickHouse Cloud"},
            {"read_through_distributed_cache", 0, 0, "A setting for ClickHouse Cloud"},
            {"write_through_distributed_cache", 0, 0, "A setting for ClickHouse Cloud"},
            {"distributed_cache_throw_on_error", 0, 0, "A setting for ClickHouse Cloud"},
            {"distributed_cache_log_mode", "on_error", "on_error", "A setting for ClickHouse Cloud"},
            {"distributed_cache_fetch_metrics_only_from_current_az", 1, 1, "A setting for ClickHouse Cloud"},
            {"distributed_cache_connect_max_tries", 20, 20, "A setting for ClickHouse Cloud"},
            {"distributed_cache_receive_response_wait_milliseconds", 60000, 60000, "A setting for ClickHouse Cloud"},
            {"distributed_cache_receive_timeout_milliseconds", 10000, 10000, "A setting for ClickHouse Cloud"},
            {"distributed_cache_wait_connection_from_pool_milliseconds", 100, 100, "A setting for ClickHouse Cloud"},
            {"distributed_cache_bypass_connection_pool", 0, 0, "A setting for ClickHouse Cloud"},
            {"distributed_cache_pool_behaviour_on_limit", "allocate_bypassing_pool", "allocate_bypassing_pool", "A setting for ClickHouse Cloud"},
            {"distributed_cache_read_alignment", 0, 0, "A setting for ClickHouse Cloud"},
            {"distributed_cache_max_unacked_inflight_packets", 10, 10, "A setting for ClickHouse Cloud"},
            {"distributed_cache_data_packet_ack_window", 5, 5, "A setting for ClickHouse Cloud"},
            {"input_format_parquet_enable_row_group_prefetch", false, true, "Enable row group prefetching during parquet parsing. Currently, only single-threaded parsing can prefetch."},
            {"input_format_orc_dictionary_as_low_cardinality", false, true, "Treat ORC dictionary encoded columns as LowCardinality columns while reading ORC files"},
            {"allow_experimental_refreshable_materialized_view", false, true, "Not experimental anymore"},
            {"max_parts_to_move", 0, 1000, "New setting"},
            {"hnsw_candidate_list_size_for_search", 64, 256, "New setting. Previously, the value was optionally specified in CREATE INDEX and 64 by default."},
            {"allow_reorder_prewhere_conditions", true, true, "New setting"},
            {"input_format_parquet_bloom_filter_push_down", false, true, "When reading Parquet files, skip whole row groups based on the WHERE/PREWHERE expressions and bloom filter in the Parquet metadata."},
            {"date_time_64_output_format_cut_trailing_zeros_align_to_groups_of_thousands", false, false, "Dynamically trim the trailing zeros of datetime64 values to adjust the output scale to (0, 3, 6), corresponding to 'seconds', 'milliseconds', and 'microseconds'."},
            {"parallel_replicas_index_analysis_only_on_coordinator", false, true, "Index analysis done only on replica-coordinator and skipped on other replicas. Effective only with enabled parallel_replicas_local_plan"},
            {"distributed_cache_discard_connection_if_unread_data", true, true, "New setting"},
            {"azure_check_objects_after_upload", false, false, "Check each uploaded object in azure blob storage to be sure that upload was successful"},
            {"backup_restore_keeper_max_retries", 20, 1000, "Should be big enough so the whole operation BACKUP or RESTORE operation won't fail because of a temporary [Zoo]Keeper failure in the middle of it."},
            {"backup_restore_failure_after_host_disconnected_for_seconds", 0, 3600, "New setting."},
            {"backup_restore_keeper_max_retries_while_initializing", 0, 20, "New setting."},
            {"backup_restore_keeper_max_retries_while_handling_error", 0, 20, "New setting."},
            {"backup_restore_finish_timeout_after_error_sec", 0, 180, "New setting."},
        });
        addSettingsChanges(settings_changes_history, "24.9",
        {
            {"output_format_orc_dictionary_key_size_threshold", 0.0, 0.0, "For a string column in ORC output format, if the number of distinct values is greater than this fraction of the total number of non-null rows, turn off dictionary encoding. Otherwise dictionary encoding is enabled"},
            {"input_format_json_empty_as_default", false, false, "Added new setting to allow to treat empty fields in JSON input as default values."},
            {"input_format_try_infer_variants", false, false, "Try to infer Variant type in text formats when there is more than one possible type for column/array elements"},
            {"join_output_by_rowlist_perkey_rows_threshold", 0, 5, "The lower limit of per-key average rows in the right table to determine whether to output by row list in hash join."},
            {"create_if_not_exists", false, false, "New setting."},
            {"allow_materialized_view_with_bad_select", true, true, "Support (but not enable yet) stricter validation in CREATE MATERIALIZED VIEW"},
            {"parallel_replicas_mark_segment_size", 128, 0, "Value for this setting now determined automatically"},
            {"database_replicated_allow_replicated_engine_arguments", 1, 0, "Don't allow explicit arguments by default"},
            {"database_replicated_allow_explicit_uuid", 1, 0, "Added a new setting to disallow explicitly specifying table UUID"},
            {"parallel_replicas_local_plan", false, false, "Use local plan for local replica in a query with parallel replicas"},
            {"join_to_sort_minimum_perkey_rows", 0, 40, "The lower limit of per-key average rows in the right table to determine whether to rerange the right table by key in left or inner join. This setting ensures that the optimization is not applied for sparse table keys"},
            {"join_to_sort_maximum_table_rows", 0, 10000, "The maximum number of rows in the right table to determine whether to rerange the right table by key in left or inner join"},
            {"allow_experimental_join_right_table_sorting", false, false, "If it is set to true, and the conditions of `join_to_sort_minimum_perkey_rows` and `join_to_sort_maximum_table_rows` are met, rerange the right table by key to improve the performance in left or inner hash join"},
            {"mongodb_throw_on_unsupported_query", false, true, "New setting."},
            {"min_free_disk_bytes_to_perform_insert", 0, 0, "Maintain some free disk space bytes from inserts while still allowing for temporary writing."},
            {"min_free_disk_ratio_to_perform_insert", 0.0, 0.0, "Maintain some free disk space bytes expressed as ratio to total disk space from inserts while still allowing for temporary writing."},
        });
        addSettingsChanges(settings_changes_history, "24.8",
        {
            {"rows_before_aggregation", false, false, "Provide exact value for rows_before_aggregation statistic, represents the number of rows read before aggregation"},
            {"restore_replace_external_table_functions_to_null", false, false, "New setting."},
            {"restore_replace_external_engines_to_null", false, false, "New setting."},
            {"input_format_json_max_depth", 1000000, 1000, "It was unlimited in previous versions, but that was unsafe."},
            {"merge_tree_min_bytes_per_task_for_remote_reading", 4194304, 2097152, "Value is unified with `filesystem_prefetch_min_bytes_for_single_read_task`"},
            {"use_hive_partitioning", false, false, "Allows to use hive partitioning for File, URL, S3, AzureBlobStorage and HDFS engines."},
            {"allow_experimental_kafka_offsets_storage_in_keeper", false, false, "Allow the usage of experimental Kafka storage engine that stores the committed offsets in ClickHouse Keeper"},
            {"allow_archive_path_syntax", true, true, "Added new setting to allow disabling archive path syntax."},
            {"query_cache_tag", "", "", "New setting for labeling query cache settings."},
            {"allow_experimental_time_series_table", false, false, "Added new setting to allow the TimeSeries table engine"},
            {"enable_analyzer", 1, 1, "Added an alias to a setting `allow_experimental_analyzer`."},
            {"optimize_functions_to_subcolumns", false, true, "Enabled settings by default"},
            {"allow_experimental_json_type", false, false, "Add new experimental JSON type"},
            {"use_json_alias_for_old_object_type", true, false, "Use JSON type alias to create new JSON type"},
            {"type_json_skip_duplicated_paths", false, false, "Allow to skip duplicated paths during JSON parsing"},
            {"allow_experimental_vector_similarity_index", false, false, "Added new setting to allow experimental vector similarity indexes"},
            {"input_format_try_infer_datetimes_only_datetime64", true, false, "Allow to infer DateTime instead of DateTime64 in data formats"},
        });
        addSettingsChanges(settings_changes_history, "24.7",
        {
            {"output_format_parquet_write_page_index", false, true, "Add a possibility to write page index into parquet files."},
            {"output_format_binary_encode_types_in_binary_format", false, false, "Added new setting to allow to write type names in binary format in RowBinaryWithNamesAndTypes output format"},
            {"input_format_binary_decode_types_in_binary_format", false, false, "Added new setting to allow to read type names in binary format in RowBinaryWithNamesAndTypes input format"},
            {"output_format_native_encode_types_in_binary_format", false, false, "Added new setting to allow to write type names in binary format in Native output format"},
            {"input_format_native_decode_types_in_binary_format", false, false, "Added new setting to allow to read type names in binary format in Native output format"},
            {"read_in_order_use_buffering", false, true, "Use buffering before merging while reading in order of primary key"},
            {"enable_named_columns_in_function_tuple", false, false, "Generate named tuples in function tuple() when all names are unique and can be treated as unquoted identifiers."},
            {"optimize_trivial_insert_select", true, false, "The optimization does not make sense in many cases."},
            {"dictionary_validate_primary_key_type", false, false, "Validate primary key type for dictionaries. By default id type for simple layouts will be implicitly converted to UInt64."},
            {"collect_hash_table_stats_during_joins", false, true, "New setting."},
            {"max_size_to_preallocate_for_joins", 0, 100'000'000, "New setting."},
            {"input_format_orc_reader_time_zone_name", "GMT", "GMT", "The time zone name for ORC row reader, the default ORC row reader's time zone is GMT."},
            {"database_replicated_allow_heavy_create", true, false, "Long-running DDL queries (CREATE AS SELECT and POPULATE) for Replicated database engine was forbidden"},
            {"query_plan_merge_filters", false, false, "Allow to merge filters in the query plan"},
            {"azure_sdk_max_retries", 10, 10, "Maximum number of retries in azure sdk"},
            {"azure_sdk_retry_initial_backoff_ms", 10, 10, "Minimal backoff between retries in azure sdk"},
            {"azure_sdk_retry_max_backoff_ms", 1000, 1000, "Maximal backoff between retries in azure sdk"},
            {"ignore_on_cluster_for_replicated_named_collections_queries", false, false, "Ignore ON CLUSTER clause for replicated named collections management queries."},
            {"backup_restore_s3_retry_attempts", 1000,1000, "Setting for Aws::Client::RetryStrategy, Aws::Client does retries itself, 0 means no retries. It takes place only for backup/restore."},
            {"postgresql_connection_attempt_timeout", 2, 2, "Allow to control 'connect_timeout' parameter of PostgreSQL connection."},
            {"postgresql_connection_pool_retries", 2, 2, "Allow to control the number of retries in PostgreSQL connection pool."}
        });
        addSettingsChanges(settings_changes_history, "24.6",
        {
            {"materialize_skip_indexes_on_insert", true, true, "Added new setting to allow to disable materialization of skip indexes on insert"},
            {"materialize_statistics_on_insert", true, true, "Added new setting to allow to disable materialization of statistics on insert"},
            {"input_format_parquet_use_native_reader", false, false, "When reading Parquet files, to use native reader instead of arrow reader."},
            {"hdfs_throw_on_zero_files_match", false, false, "Allow to throw an error when ListObjects request cannot match any files in HDFS engine instead of empty query result"},
            {"azure_throw_on_zero_files_match", false, false, "Allow to throw an error when ListObjects request cannot match any files in AzureBlobStorage engine instead of empty query result"},
            {"s3_validate_request_settings", true, true, "Allow to disable S3 request settings validation"},
            {"allow_experimental_full_text_index", false, false, "Enable experimental full-text index"},
            {"azure_skip_empty_files", false, false, "Allow to skip empty files in azure table engine"},
            {"hdfs_ignore_file_doesnt_exist", false, false, "Allow to return 0 rows when the requested files don't exist instead of throwing an exception in HDFS table engine"},
            {"azure_ignore_file_doesnt_exist", false, false, "Allow to return 0 rows when the requested files don't exist instead of throwing an exception in AzureBlobStorage table engine"},
            {"s3_ignore_file_doesnt_exist", false, false, "Allow to return 0 rows when the requested files don't exist instead of throwing an exception in S3 table engine"},
            {"s3_max_part_number", 10000, 10000, "Maximum part number number for s3 upload part"},
            {"s3_max_single_operation_copy_size", 32 * 1024 * 1024, 32 * 1024 * 1024, "Maximum size for a single copy operation in s3"},
            {"input_format_parquet_max_block_size", 8192, DEFAULT_BLOCK_SIZE, "Increase block size for parquet reader."},
            {"input_format_parquet_prefer_block_bytes", 0, DEFAULT_BLOCK_SIZE * 256, "Average block bytes output by parquet reader."},
            {"enable_blob_storage_log", true, true, "Write information about blob storage operations to system.blob_storage_log table"},
            {"allow_deprecated_snowflake_conversion_functions", true, false, "Disabled deprecated functions snowflakeToDateTime[64] and dateTime[64]ToSnowflake."},
            {"allow_statistic_optimize", false, false, "Old setting which popped up here being renamed."},
            {"allow_experimental_statistic", false, false, "Old setting which popped up here being renamed."},
            {"allow_statistics_optimize", false, false, "The setting was renamed. The previous name is `allow_statistic_optimize`."},
            {"allow_experimental_statistics", false, false, "The setting was renamed. The previous name is `allow_experimental_statistic`."},
            {"enable_vertical_final", false, true, "Enable vertical final by default again after fixing bug"},
            {"parallel_replicas_custom_key_range_lower", 0, 0, "Add settings to control the range filter when using parallel replicas with dynamic shards"},
            {"parallel_replicas_custom_key_range_upper", 0, 0, "Add settings to control the range filter when using parallel replicas with dynamic shards. A value of 0 disables the upper limit"},
            {"output_format_pretty_display_footer_column_names", 0, 1, "Add a setting to display column names in the footer if there are many rows. Threshold value is controlled by output_format_pretty_display_footer_column_names_min_rows."},
            {"output_format_pretty_display_footer_column_names_min_rows", 0, 50, "Add a setting to control the threshold value for setting output_format_pretty_display_footer_column_names_min_rows. Default 50."},
            {"output_format_csv_serialize_tuple_into_separate_columns", true, true, "A new way of how interpret tuples in CSV format was added."},
            {"input_format_csv_deserialize_separate_columns_into_tuple", true, true, "A new way of how interpret tuples in CSV format was added."},
            {"input_format_csv_try_infer_strings_from_quoted_tuples", true, true, "A new way of how interpret tuples in CSV format was added."},
        });
        addSettingsChanges(settings_changes_history, "24.5",
        {
            {"allow_deprecated_error_prone_window_functions", true, false, "Allow usage of deprecated error prone window functions (neighbor, runningAccumulate, runningDifferenceStartingWithFirstValue, runningDifference)"},
            {"allow_experimental_join_condition", false, false, "Support join with inequal conditions which involve columns from both left and right table. e.g. t1.y < t2.y."},
            {"input_format_tsv_crlf_end_of_line", false, false, "Enables reading of CRLF line endings with TSV formats"},
            {"output_format_parquet_use_custom_encoder", false, true, "Enable custom Parquet encoder."},
            {"cross_join_min_rows_to_compress", 0, 10000000, "Minimal count of rows to compress block in CROSS JOIN. Zero value means - disable this threshold. This block is compressed when any of the two thresholds (by rows or by bytes) are reached."},
            {"cross_join_min_bytes_to_compress", 0, 1_GiB, "Minimal size of block to compress in CROSS JOIN. Zero value means - disable this threshold. This block is compressed when any of the two thresholds (by rows or by bytes) are reached."},
            {"http_max_chunk_size", 0, 0, "Internal limitation"},
            {"prefer_external_sort_block_bytes", 0, DEFAULT_BLOCK_SIZE * 256, "Prefer maximum block bytes for external sort, reduce the memory usage during merging."},
            {"input_format_force_null_for_omitted_fields", false, false, "Disable type-defaults for omitted fields when needed"},
            {"cast_string_to_dynamic_use_inference", false, false, "Add setting to allow converting String to Dynamic through parsing"},
            {"allow_experimental_dynamic_type", false, false, "Add new experimental Dynamic type"},
            {"azure_max_blocks_in_multipart_upload", 50000, 50000, "Maximum number of blocks in multipart upload for Azure."},
            {"allow_archive_path_syntax", false, true, "Added new setting to allow disabling archive path syntax."},
        });
        addSettingsChanges(settings_changes_history, "24.4",
        {
            {"input_format_json_throw_on_bad_escape_sequence", true, true, "Allow to save JSON strings with bad escape sequences"},
            {"max_parsing_threads", 0, 0, "Add a separate setting to control number of threads in parallel parsing from files"},
            {"ignore_drop_queries_probability", 0, 0, "Allow to ignore drop queries in server with specified probability for testing purposes"},
            {"lightweight_deletes_sync", 2, 2, "The same as 'mutation_sync', but controls only execution of lightweight deletes"},
            {"query_cache_system_table_handling", "save", "throw", "The query cache no longer caches results of queries against system tables"},
            {"input_format_json_ignore_unnecessary_fields", false, true, "Ignore unnecessary fields and not parse them. Enabling this may not throw exceptions on json strings of invalid format or with duplicated fields"},
            {"input_format_hive_text_allow_variable_number_of_columns", false, true, "Ignore extra columns in Hive Text input (if file has more columns than expected) and treat missing fields in Hive Text input as default values."},
            {"allow_experimental_database_replicated", false, true, "Database engine Replicated is now in Beta stage"},
            {"temporary_data_in_cache_reserve_space_wait_lock_timeout_milliseconds", (10 * 60 * 1000), (10 * 60 * 1000), "Wait time to lock cache for sapce reservation in temporary data in filesystem cache"},
            {"optimize_rewrite_sum_if_to_count_if", false, true, "Only available for the analyzer, where it works correctly"},
            {"azure_allow_parallel_part_upload", "true", "true", "Use multiple threads for azure multipart upload."},
            {"max_recursive_cte_evaluation_depth", DBMS_RECURSIVE_CTE_MAX_EVALUATION_DEPTH, DBMS_RECURSIVE_CTE_MAX_EVALUATION_DEPTH, "Maximum limit on recursive CTE evaluation depth"},
            {"query_plan_convert_outer_join_to_inner_join", false, true, "Allow to convert OUTER JOIN to INNER JOIN if filter after JOIN always filters default values"},
        });
        addSettingsChanges(settings_changes_history, "24.3",
        {
            {"s3_connect_timeout_ms", 1000, 1000, "Introduce new dedicated setting for s3 connection timeout"},
            {"allow_experimental_shared_merge_tree", false, true, "The setting is obsolete"},
            {"use_page_cache_for_disks_without_file_cache", false, false, "Added userspace page cache"},
            {"read_from_page_cache_if_exists_otherwise_bypass_cache", false, false, "Added userspace page cache"},
            {"page_cache_inject_eviction", false, false, "Added userspace page cache"},
            {"default_table_engine", "None", "MergeTree", "Set default table engine to MergeTree for better usability"},
            {"input_format_json_use_string_type_for_ambiguous_paths_in_named_tuples_inference_from_objects", false, false, "Allow to use String type for ambiguous paths during named tuple inference from JSON objects"},
            {"traverse_shadow_remote_data_paths", false, false, "Traverse shadow directory when query system.remote_data_paths."},
            {"throw_if_deduplication_in_dependent_materialized_views_enabled_with_async_insert", false, true, "Deduplication in dependent materialized view cannot work together with async inserts."},
            {"parallel_replicas_allow_in_with_subquery", false, true, "If true, subquery for IN will be executed on every follower replica"},
            {"log_processors_profiles", false, true, "Enable by default"},
            {"function_locate_has_mysql_compatible_argument_order", false, true, "Increase compatibility with MySQL's locate function."},
            {"allow_suspicious_primary_key", true, false, "Forbid suspicious PRIMARY KEY/ORDER BY for MergeTree (i.e. SimpleAggregateFunction)"},
            {"filesystem_cache_reserve_space_wait_lock_timeout_milliseconds", 1000, 1000, "Wait time to lock cache for sapce reservation in filesystem cache"},
            {"max_parser_backtracks", 0, 1000000, "Limiting the complexity of parsing"},
            {"analyzer_compatibility_join_using_top_level_identifier", false, false, "Force to resolve identifier in JOIN USING from projection"},
            {"distributed_insert_skip_read_only_replicas", false, false, "If true, INSERT into Distributed will skip read-only replicas"},
            {"keeper_max_retries", 10, 10, "Max retries for general keeper operations"},
            {"keeper_retry_initial_backoff_ms", 100, 100, "Initial backoff timeout for general keeper operations"},
            {"keeper_retry_max_backoff_ms", 5000, 5000, "Max backoff timeout for general keeper operations"},
            {"s3queue_allow_experimental_sharded_mode", false, false, "Enable experimental sharded mode of S3Queue table engine. It is experimental because it will be rewritten"},
            {"allow_experimental_analyzer", false, true, "Enable analyzer and planner by default."},
            {"merge_tree_read_split_ranges_into_intersecting_and_non_intersecting_injection_probability", 0.0, 0.0, "For testing of `PartsSplitter` - split read ranges into intersecting and non intersecting every time you read from MergeTree with the specified probability."},
            {"allow_get_client_http_header", false, false, "Introduced a new function."},
            {"output_format_pretty_row_numbers", false, true, "It is better for usability."},
            {"output_format_pretty_max_value_width_apply_for_single_value", true, false, "Single values in Pretty formats won't be cut."},
            {"output_format_parquet_string_as_string", false, true, "ClickHouse allows arbitrary binary data in the String data type, which is typically UTF-8. Parquet/ORC/Arrow Strings only support UTF-8. That's why you can choose which Arrow's data type to use for the ClickHouse String data type - String or Binary. While Binary would be more correct and compatible, using String by default will correspond to user expectations in most cases."},
            {"output_format_orc_string_as_string", false, true, "ClickHouse allows arbitrary binary data in the String data type, which is typically UTF-8. Parquet/ORC/Arrow Strings only support UTF-8. That's why you can choose which Arrow's data type to use for the ClickHouse String data type - String or Binary. While Binary would be more correct and compatible, using String by default will correspond to user expectations in most cases."},
            {"output_format_arrow_string_as_string", false, true, "ClickHouse allows arbitrary binary data in the String data type, which is typically UTF-8. Parquet/ORC/Arrow Strings only support UTF-8. That's why you can choose which Arrow's data type to use for the ClickHouse String data type - String or Binary. While Binary would be more correct and compatible, using String by default will correspond to user expectations in most cases."},
            {"output_format_parquet_compression_method", "lz4", "zstd", "Parquet/ORC/Arrow support many compression methods, including lz4 and zstd. ClickHouse supports each and every compression method. Some inferior tools, such as 'duckdb', lack support for the faster `lz4` compression method, that's why we set zstd by default."},
            {"output_format_orc_compression_method", "lz4", "zstd", "Parquet/ORC/Arrow support many compression methods, including lz4 and zstd. ClickHouse supports each and every compression method. Some inferior tools, such as 'duckdb', lack support for the faster `lz4` compression method, that's why we set zstd by default."},
            {"output_format_pretty_highlight_digit_groups", false, true, "If enabled and if output is a terminal, highlight every digit corresponding to the number of thousands, millions, etc. with underline."},
            {"geo_distance_returns_float64_on_float64_arguments", false, true, "Increase the default precision."},
            {"azure_max_inflight_parts_for_one_file", 20, 20, "The maximum number of a concurrent loaded parts in multipart upload request. 0 means unlimited."},
            {"azure_strict_upload_part_size", 0, 0, "The exact size of part to upload during multipart upload to Azure blob storage."},
            {"azure_min_upload_part_size", 16*1024*1024, 16*1024*1024, "The minimum size of part to upload during multipart upload to Azure blob storage."},
            {"azure_max_upload_part_size", 5ull*1024*1024*1024, 5ull*1024*1024*1024, "The maximum size of part to upload during multipart upload to Azure blob storage."},
            {"azure_upload_part_size_multiply_factor", 2, 2, "Multiply azure_min_upload_part_size by this factor each time azure_multiply_parts_count_threshold parts were uploaded from a single write to Azure blob storage."},
            {"azure_upload_part_size_multiply_parts_count_threshold", 500, 500, "Each time this number of parts was uploaded to Azure blob storage, azure_min_upload_part_size is multiplied by azure_upload_part_size_multiply_factor."},
            {"output_format_csv_serialize_tuple_into_separate_columns", true, true, "A new way of how interpret tuples in CSV format was added."},
            {"input_format_csv_deserialize_separate_columns_into_tuple", true, true, "A new way of how interpret tuples in CSV format was added."},
            {"input_format_csv_try_infer_strings_from_quoted_tuples", true, true, "A new way of how interpret tuples in CSV format was added."},
        });
        addSettingsChanges(settings_changes_history, "24.2",
        {
            {"allow_suspicious_variant_types", true, false, "Don't allow creating Variant type with suspicious variants by default"},
            {"validate_experimental_and_suspicious_types_inside_nested_types", false, true, "Validate usage of experimental and suspicious types inside nested types"},
            {"output_format_values_escape_quote_with_quote", false, false, "If true escape ' with '', otherwise quoted with \\'"},
            {"output_format_pretty_single_large_number_tip_threshold", 0, 1'000'000, "Print a readable number tip on the right side of the table if the block consists of a single number which exceeds this value (except 0)"},
            {"input_format_try_infer_exponent_floats", true, false, "Don't infer floats in exponential notation by default"},
            {"query_plan_optimize_prewhere", true, true, "Allow to push down filter to PREWHERE expression for supported storages"},
            {"async_insert_max_data_size", 1000000, 10485760, "The previous value appeared to be too small."},
            {"async_insert_poll_timeout_ms", 10, 10, "Timeout in milliseconds for polling data from asynchronous insert queue"},
            {"async_insert_use_adaptive_busy_timeout", false, true, "Use adaptive asynchronous insert timeout"},
            {"async_insert_busy_timeout_min_ms", 50, 50, "The minimum value of the asynchronous insert timeout in milliseconds; it also serves as the initial value, which may be increased later by the adaptive algorithm"},
            {"async_insert_busy_timeout_max_ms", 200, 200, "The minimum value of the asynchronous insert timeout in milliseconds; async_insert_busy_timeout_ms is aliased to async_insert_busy_timeout_max_ms"},
            {"async_insert_busy_timeout_increase_rate", 0.2, 0.2, "The exponential growth rate at which the adaptive asynchronous insert timeout increases"},
            {"async_insert_busy_timeout_decrease_rate", 0.2, 0.2, "The exponential growth rate at which the adaptive asynchronous insert timeout decreases"},
            {"format_template_row_format", "", "", "Template row format string can be set directly in query"},
            {"format_template_resultset_format", "", "", "Template result set format string can be set in query"},
            {"split_parts_ranges_into_intersecting_and_non_intersecting_final", true, true, "Allow to split parts ranges into intersecting and non intersecting during FINAL optimization"},
            {"split_intersecting_parts_ranges_into_layers_final", true, true, "Allow to split intersecting parts ranges into layers during FINAL optimization"},
            {"azure_max_single_part_copy_size", 256*1024*1024, 256*1024*1024, "The maximum size of object to copy using single part copy to Azure blob storage."},
            {"min_external_table_block_size_rows", DEFAULT_INSERT_BLOCK_SIZE, DEFAULT_INSERT_BLOCK_SIZE, "Squash blocks passed to external table to specified size in rows, if blocks are not big enough"},
            {"min_external_table_block_size_bytes", DEFAULT_INSERT_BLOCK_SIZE * 256, DEFAULT_INSERT_BLOCK_SIZE * 256, "Squash blocks passed to external table to specified size in bytes, if blocks are not big enough."},
            {"parallel_replicas_prefer_local_join", true, true, "If true, and JOIN can be executed with parallel replicas algorithm, and all storages of right JOIN part are *MergeTree, local JOIN will be used instead of GLOBAL JOIN."},
            {"optimize_time_filter_with_preimage", true, true, "Optimize Date and DateTime predicates by converting functions into equivalent comparisons without conversions (e.g. toYear(col) = 2023 -> col >= '2023-01-01' AND col <= '2023-12-31')"},
            {"extract_key_value_pairs_max_pairs_per_row", 0, 0, "Max number of pairs that can be produced by the `extractKeyValuePairs` function. Used as a safeguard against consuming too much memory."},
            {"default_view_definer", "CURRENT_USER", "CURRENT_USER", "Allows to set default `DEFINER` option while creating a view"},
            {"default_materialized_view_sql_security", "DEFINER", "DEFINER", "Allows to set a default value for SQL SECURITY option when creating a materialized view"},
            {"default_normal_view_sql_security", "INVOKER", "INVOKER", "Allows to set default `SQL SECURITY` option while creating a normal view"},
            {"mysql_map_string_to_text_in_show_columns", false, true, "Reduce the configuration effort to connect ClickHouse with BI tools."},
            {"mysql_map_fixed_string_to_text_in_show_columns", false, true, "Reduce the configuration effort to connect ClickHouse with BI tools."},
        });
        addSettingsChanges(settings_changes_history, "24.1",
        {
            {"print_pretty_type_names", false, true, "Better user experience."},
            {"input_format_json_read_bools_as_strings", false, true, "Allow to read bools as strings in JSON formats by default"},
            {"output_format_arrow_use_signed_indexes_for_dictionary", false, true, "Use signed indexes type for Arrow dictionaries by default as it's recommended"},
            {"allow_experimental_variant_type", false, false, "Add new experimental Variant type"},
            {"use_variant_as_common_type", false, false, "Allow to use Variant in if/multiIf if there is no common type"},
            {"output_format_arrow_use_64_bit_indexes_for_dictionary", false, false, "Allow to use 64 bit indexes type in Arrow dictionaries"},
            {"parallel_replicas_mark_segment_size", 128, 128, "Add new setting to control segment size in new parallel replicas coordinator implementation"},
            {"ignore_materialized_views_with_dropped_target_table", false, false, "Add new setting to allow to ignore materialized views with dropped target table"},
            {"output_format_compression_level", 3, 3, "Allow to change compression level in the query output"},
            {"output_format_compression_zstd_window_log", 0, 0, "Allow to change zstd window log in the query output when zstd compression is used"},
            {"enable_zstd_qat_codec", false, false, "Add new ZSTD_QAT codec"},
            {"enable_vertical_final", false, true, "Use vertical final by default"},
            {"output_format_arrow_use_64_bit_indexes_for_dictionary", false, false, "Allow to use 64 bit indexes type in Arrow dictionaries"},
            {"max_rows_in_set_to_optimize_join", 100000, 0, "Disable join optimization as it prevents from read in order optimization"},
            {"output_format_pretty_color", true, "auto", "Setting is changed to allow also for auto value, disabling ANSI escapes if output is not a tty"},
            {"function_visible_width_behavior", 0, 1, "We changed the default behavior of `visibleWidth` to be more precise"},
            {"max_estimated_execution_time", 0, 0, "Separate max_execution_time and max_estimated_execution_time"},
            {"iceberg_engine_ignore_schema_evolution", false, false, "Allow to ignore schema evolution in Iceberg table engine"},
            {"optimize_injective_functions_in_group_by", false, true, "Replace injective functions by it's arguments in GROUP BY section in analyzer"},
            {"update_insert_deduplication_token_in_dependent_materialized_views", false, false, "Allow to update insert deduplication token with table identifier during insert in dependent materialized views"},
            {"azure_max_unexpected_write_error_retries", 4, 4, "The maximum number of retries in case of unexpected errors during Azure blob storage write"},
            {"split_parts_ranges_into_intersecting_and_non_intersecting_final", false, true, "Allow to split parts ranges into intersecting and non intersecting during FINAL optimization"},
            {"split_intersecting_parts_ranges_into_layers_final", true, true, "Allow to split intersecting parts ranges into layers during FINAL optimization"}
        });
        addSettingsChanges(settings_changes_history, "23.12",
        {
            {"allow_suspicious_ttl_expressions", true, false, "It is a new setting, and in previous versions the behavior was equivalent to allowing."},
            {"input_format_parquet_allow_missing_columns", false, true, "Allow missing columns in Parquet files by default"},
            {"input_format_orc_allow_missing_columns", false, true, "Allow missing columns in ORC files by default"},
            {"input_format_arrow_allow_missing_columns", false, true, "Allow missing columns in Arrow files by default"}
        });
        addSettingsChanges(settings_changes_history, "23.11",
        {
            {"parsedatetime_parse_without_leading_zeros", false, true, "Improved compatibility with MySQL DATE_FORMAT/STR_TO_DATE"}
        });
        addSettingsChanges(settings_changes_history, "23.9",
        {
            {"optimize_group_by_constant_keys", false, true, "Optimize group by constant keys by default"},
            {"input_format_json_try_infer_named_tuples_from_objects", false, true, "Try to infer named Tuples from JSON objects by default"},
            {"input_format_json_read_numbers_as_strings", false, true, "Allow to read numbers as strings in JSON formats by default"},
            {"input_format_json_read_arrays_as_strings", false, true, "Allow to read arrays as strings in JSON formats by default"},
            {"input_format_json_infer_incomplete_types_as_strings", false, true, "Allow to infer incomplete types as Strings in JSON formats by default"},
            {"input_format_json_try_infer_numbers_from_strings", true, false, "Don't infer numbers from strings in JSON formats by default to prevent possible parsing errors"},
            {"http_write_exception_in_output_format", false, true, "Output valid JSON/XML on exception in HTTP streaming."}
        });
        addSettingsChanges(settings_changes_history, "23.8",
        {
            {"rewrite_count_distinct_if_with_count_distinct_implementation", false, true, "Rewrite countDistinctIf with count_distinct_implementation configuration"}
        });
        addSettingsChanges(settings_changes_history, "23.7",
        {
            {"function_sleep_max_microseconds_per_block", 0, 3000000, "In previous versions, the maximum sleep time of 3 seconds was applied only for `sleep`, but not for `sleepEachRow` function. In the new version, we introduce this setting. If you set compatibility with the previous versions, we will disable the limit altogether."}
        });
        addSettingsChanges(settings_changes_history, "23.6",
        {
            {"http_send_timeout", 180, 30, "3 minutes seems crazy long. Note that this is timeout for a single network write call, not for the whole upload operation."},
            {"http_receive_timeout", 180, 30, "See http_send_timeout."}
        });
        addSettingsChanges(settings_changes_history, "23.5",
        {
            {"input_format_parquet_preserve_order", true, false, "Allow Parquet reader to reorder rows for better parallelism."},
            {"parallelize_output_from_storages", false, true, "Allow parallelism when executing queries that read from file/url/s3/etc. This may reorder rows."},
            {"use_with_fill_by_sorting_prefix", false, true, "Columns preceding WITH FILL columns in ORDER BY clause form sorting prefix. Rows with different values in sorting prefix are filled independently"},
            {"output_format_parquet_compliant_nested_types", false, true, "Change an internal field name in output Parquet file schema."}
        });
        addSettingsChanges(settings_changes_history, "23.4",
        {
            {"allow_suspicious_indices", true, false, "If true, index can defined with identical expressions"},
            {"allow_nonconst_timezone_arguments", true, false, "Allow non-const timezone arguments in certain time-related functions like toTimeZone(), fromUnixTimestamp*(), snowflakeToDateTime*()."},
            {"connect_timeout_with_failover_ms", 50, 1000, "Increase default connect timeout because of async connect"},
            {"connect_timeout_with_failover_secure_ms", 100, 1000, "Increase default secure connect timeout because of async connect"},
            {"hedged_connection_timeout_ms", 100, 50, "Start new connection in hedged requests after 50 ms instead of 100 to correspond with previous connect timeout"},
            {"formatdatetime_f_prints_single_zero", true, false, "Improved compatibility with MySQL DATE_FORMAT()/STR_TO_DATE()"},
            {"formatdatetime_parsedatetime_m_is_month_name", false, true, "Improved compatibility with MySQL DATE_FORMAT/STR_TO_DATE"}
        });
        addSettingsChanges(settings_changes_history, "23.3",
        {
            {"output_format_parquet_version", "1.0", "2.latest", "Use latest Parquet format version for output format"},
            {"input_format_json_ignore_unknown_keys_in_named_tuple", false, true, "Improve parsing JSON objects as named tuples"},
            {"input_format_native_allow_types_conversion", false, true, "Allow types conversion in Native input forma"},
            {"output_format_arrow_compression_method", "none", "lz4_frame", "Use lz4 compression in Arrow output format by default"},
            {"output_format_parquet_compression_method", "snappy", "lz4", "Use lz4 compression in Parquet output format by default"},
            {"output_format_orc_compression_method", "none", "lz4_frame", "Use lz4 compression in ORC output format by default"},
            {"async_query_sending_for_remote", false, true, "Create connections and send query async across shards"}
        });
        addSettingsChanges(settings_changes_history, "23.2",
        {
            {"output_format_parquet_fixed_string_as_fixed_byte_array", false, true, "Use Parquet FIXED_LENGTH_BYTE_ARRAY type for FixedString by default"},
            {"output_format_arrow_fixed_string_as_fixed_byte_array", false, true, "Use Arrow FIXED_SIZE_BINARY type for FixedString by default"},
            {"query_plan_remove_redundant_distinct", false, true, "Remove redundant Distinct step in query plan"},
            {"optimize_duplicate_order_by_and_distinct", true, false, "Remove duplicate ORDER BY and DISTINCT if it's possible"},
            {"insert_keeper_max_retries", 0, 20, "Enable reconnections to Keeper on INSERT, improve reliability"}
        });
        addSettingsChanges(settings_changes_history, "23.1",
        {
            {"input_format_json_read_objects_as_strings", 0, 1, "Enable reading nested json objects as strings while object type is experimental"},
            {"input_format_json_defaults_for_missing_elements_in_named_tuple", false, true, "Allow missing elements in JSON objects while reading named tuples by default"},
            {"input_format_csv_detect_header", false, true, "Detect header in CSV format by default"},
            {"input_format_tsv_detect_header", false, true, "Detect header in TSV format by default"},
            {"input_format_custom_detect_header", false, true, "Detect header in CustomSeparated format by default"},
            {"query_plan_remove_redundant_sorting", false, true, "Remove redundant sorting in query plan. For example, sorting steps related to ORDER BY clauses in subqueries"}
        });
        addSettingsChanges(settings_changes_history, "22.12",
        {
            {"max_size_to_preallocate_for_aggregation", 10'000'000, 100'000'000, "This optimizes performance"},
            {"query_plan_aggregation_in_order", 0, 1, "Enable some refactoring around query plan"},
            {"format_binary_max_string_size", 0, 1_GiB, "Prevent allocating large amount of memory"}
        });
        addSettingsChanges(settings_changes_history, "22.11",
        {
            {"use_structure_from_insertion_table_in_table_functions", 0, 2, "Improve using structure from insertion table in table functions"}
        });
        addSettingsChanges(settings_changes_history, "22.9",
        {
            {"force_grouping_standard_compatibility", false, true, "Make GROUPING function output the same as in SQL standard and other DBMS"}
        });
        addSettingsChanges(settings_changes_history, "22.7",
        {
            {"cross_to_inner_join_rewrite", 1, 2, "Force rewrite comma join to inner"},
            {"enable_positional_arguments", false, true, "Enable positional arguments feature by default"},
            {"format_csv_allow_single_quotes", true, false, "Most tools don't treat single quote in CSV specially, don't do it by default too"}
        });
        addSettingsChanges(settings_changes_history, "22.6",
        {
            {"output_format_json_named_tuples_as_objects", false, true, "Allow to serialize named tuples as JSON objects in JSON formats by default"},
            {"input_format_skip_unknown_fields", false, true, "Optimize reading subset of columns for some input formats"}
        });
        addSettingsChanges(settings_changes_history, "22.5",
        {
            {"memory_overcommit_ratio_denominator", 0, 1073741824, "Enable memory overcommit feature by default"},
            {"memory_overcommit_ratio_denominator_for_user", 0, 1073741824, "Enable memory overcommit feature by default"}
        });
        addSettingsChanges(settings_changes_history, "22.4",
        {
            {"allow_settings_after_format_in_insert", true, false, "Do not allow SETTINGS after FORMAT for INSERT queries because ClickHouse interpret SETTINGS as some values, which is misleading"}
        });
        addSettingsChanges(settings_changes_history, "22.3",
        {
            {"cast_ipv4_ipv6_default_on_conversion_error", true, false, "Make functions cast(value, 'IPv4') and cast(value, 'IPv6') behave same as toIPv4 and toIPv6 functions"}
        });
        addSettingsChanges(settings_changes_history, "21.12",
        {
            {"stream_like_engine_allow_direct_select", true, false, "Do not allow direct select for Kafka/RabbitMQ/FileLog by default"}
        });
        addSettingsChanges(settings_changes_history, "21.9",
        {
            {"output_format_decimal_trailing_zeros", true, false, "Do not output trailing zeros in text representation of Decimal types by default for better looking output"},
            {"use_hedged_requests", false, true, "Enable Hedged Requests feature by default"}
        });
        addSettingsChanges(settings_changes_history, "21.7",
        {
            {"legacy_column_name_of_tuple_literal", true, false, "Add this setting only for compatibility reasons. It makes sense to set to 'true', while doing rolling update of cluster from version lower than 21.7 to higher"}
        });
        addSettingsChanges(settings_changes_history, "21.5",
        {
            {"async_socket_for_remote", false, true, "Fix all problems and turn on asynchronous reads from socket for remote queries by default again"}
        });
        addSettingsChanges(settings_changes_history, "21.3",
        {
            {"async_socket_for_remote", true, false, "Turn off asynchronous reads from socket for remote queries because of some problems"},
            {"optimize_normalize_count_variants", false, true, "Rewrite aggregate functions that semantically equals to count() as count() by default"},
            {"normalize_function_names", false, true, "Normalize function names to their canonical names, this was needed for projection query routing"}
        });
        addSettingsChanges(settings_changes_history, "21.2",
        {
            {"enable_global_with_statement", false, true, "Propagate WITH statements to UNION queries and all subqueries by default"}
        });
        addSettingsChanges(settings_changes_history, "21.1",
        {
            {"insert_quorum_parallel", false, true, "Use parallel quorum inserts by default. It is significantly more convenient to use than sequential quorum inserts"},
            {"input_format_null_as_default", false, true, "Allow to insert NULL as default for input formats by default"},
            {"optimize_on_insert", false, true, "Enable data optimization on INSERT by default for better user experience"},
            {"use_compact_format_in_distributed_parts_names", false, true, "Use compact format for async INSERT into Distributed tables by default"}
        });
        addSettingsChanges(settings_changes_history, "20.10",
        {
            {"format_regexp_escaping_rule", "Escaped", "Raw", "Use Raw as default escaping rule for Regexp format to male the behaviour more like to what users expect"}
        });
        addSettingsChanges(settings_changes_history, "20.7",
        {
            {"show_table_uuid_in_table_create_query_if_not_nil", true, false, "Stop showing  UID of the table in its CREATE query for Engine=Atomic"}
        });
        addSettingsChanges(settings_changes_history, "20.5",
        {
            {"input_format_with_names_use_header", false, true, "Enable using header with names for formats with WithNames/WithNamesAndTypes suffixes"},
            {"allow_suspicious_codecs", true, false, "Don't allow to specify meaningless compression codecs"}
        });
        addSettingsChanges(settings_changes_history, "20.4",
        {
            {"validate_polygons", false, true, "Throw exception if polygon is invalid in function pointInPolygon by default instead of returning possibly wrong results"}
        });
        addSettingsChanges(settings_changes_history, "19.18",
        {
            {"enable_scalar_subquery_optimization", false, true, "Prevent scalar subqueries from (de)serializing large scalar values and possibly avoid running the same subquery more than once"}
        });
        addSettingsChanges(settings_changes_history, "19.14",
        {
            {"any_join_distinct_right_table_keys", true, false, "Disable ANY RIGHT and ANY FULL JOINs by default to avoid inconsistency"}
        });
        addSettingsChanges(settings_changes_history, "19.12",
        {
            {"input_format_defaults_for_omitted_fields", false, true, "Enable calculation of complex default expressions for omitted fields for some input formats, because it should be the expected behaviour"}
        });
        addSettingsChanges(settings_changes_history, "19.5",
        {
            {"max_partitions_per_insert_block", 0, 100, "Add a limit for the number of partitions in one block"}
        });
        addSettingsChanges(settings_changes_history, "18.12.17",
        {
            {"enable_optimize_predicate_expression", 0, 1, "Optimize predicates to subqueries by default"}
        });
    });
    return settings_changes_history;
}

const VersionToSettingsChangesMap & getMergeTreeSettingsChangesHistory()
{
    static VersionToSettingsChangesMap merge_tree_settings_changes_history;
    static std::once_flag initialized_flag;
    std::call_once(initialized_flag, [&]
    {
        addSettingsChanges(merge_tree_settings_changes_history, "25.5",
        {
<<<<<<< HEAD
            {"secondary_indices_on_columns_alter", "throw", "throw", "New setting"}
=======
>>>>>>> 93140709
        });
        addSettingsChanges(merge_tree_settings_changes_history, "25.4",
        {
            /// Release closed. Please use 25.5
            {"refresh_parts_interval", 0, 0, "A new setting"},
            {"max_merge_delayed_streams_for_parallel_write", 1000, 40, "New setting"},
            {"max_postpone_time_for_failed_replicated_fetches_ms", 1ULL * 60 * 1000, 1ULL * 60 * 1000, "Added new setting to enable postponing fetch tasks in the replication queue."},
            {"max_postpone_time_for_failed_replicated_merges_ms", 1ULL * 60 * 1000, 1ULL * 60 * 1000, "Added new setting to enable postponing merge tasks in the replication queue."},
            {"max_postpone_time_for_failed_replicated_tasks_ms", 5ULL * 60 * 1000, 5ULL * 60 * 1000, "Added new setting to enable postponing tasks in the replication queue."},
            {"allow_summing_columns_in_partition_or_order_key", true, false, "New setting to allow summing of partition or sorting key columns"},
            /// Release closed. Please use 25.5
        });
        addSettingsChanges(merge_tree_settings_changes_history, "25.3",
        {
            /// Release closed. Please use 25.4
            {"shared_merge_tree_enable_keeper_parts_extra_data", false, false, "New setting"},
            {"zero_copy_merge_mutation_min_parts_size_sleep_no_scale_before_lock", 0, 0, "New setting"},
            {"enable_replacing_merge_with_cleanup_for_min_age_to_force_merge", false, false, "New setting to allow automatic cleanup merges for ReplacingMergeTree"},
            /// Release closed. Please use 25.4
        });
        addSettingsChanges(merge_tree_settings_changes_history, "25.2",
        {
            /// Release closed. Please use 25.3
            {"shared_merge_tree_initial_parts_update_backoff_ms", 50, 50, "New setting"},
            {"shared_merge_tree_max_parts_update_backoff_ms", 5000, 5000, "New setting"},
            {"shared_merge_tree_interserver_http_connection_timeout_ms", 100, 100, "New setting"},
            {"columns_and_secondary_indices_sizes_lazy_calculation", true, true, "New setting to calculate columns and indices sizes lazily"},
            {"table_disk", false, false, "New setting"},
            {"allow_reduce_blocking_parts_task", false, true, "Now SMT will remove stale blocking parts from ZooKeeper by default"},
            {"shared_merge_tree_max_suspicious_broken_parts", 0, 0, "Max broken parts for SMT, if more - deny automatic detach"},
            {"shared_merge_tree_max_suspicious_broken_parts_bytes", 0, 0, "Max size of all broken parts for SMT, if more - deny automatic detach"},
            /// Release closed. Please use 25.3
        });
        addSettingsChanges(merge_tree_settings_changes_history, "25.1",
        {
            /// Release closed. Please use 25.2
            {"shared_merge_tree_try_fetch_part_in_memory_data_from_replicas", false, false, "New setting to fetch parts data from other replicas"},
            {"enable_max_bytes_limit_for_min_age_to_force_merge", false, false, "Added new setting to limit max bytes for min_age_to_force_merge."},
            {"enable_max_bytes_limit_for_min_age_to_force_merge", false, false, "New setting"},
            {"add_minmax_index_for_numeric_columns", false, false, "New setting"},
            {"add_minmax_index_for_string_columns", false, false, "New setting"},
            {"materialize_skip_indexes_on_merge", true, true, "New setting"},
            {"merge_max_bytes_to_prewarm_cache", 1ULL * 1024 * 1024 * 1024, 1ULL * 1024 * 1024 * 1024, "Cloud sync"},
            {"merge_total_max_bytes_to_prewarm_cache", 15ULL * 1024 * 1024 * 1024, 15ULL * 1024 * 1024 * 1024, "Cloud sync"},
            {"reduce_blocking_parts_sleep_ms", 5000, 5000, "Cloud sync"},
            {"number_of_partitions_to_consider_for_merge", 10, 10, "Cloud sync"},
            {"shared_merge_tree_enable_outdated_parts_check", true, true, "Cloud sync"},
            {"shared_merge_tree_max_parts_update_leaders_in_total", 6, 6, "Cloud sync"},
            {"shared_merge_tree_max_parts_update_leaders_per_az", 2, 2, "Cloud sync"},
            {"shared_merge_tree_leader_update_period_seconds", 30, 30, "Cloud sync"},
            {"shared_merge_tree_leader_update_period_random_add_seconds", 10, 10, "Cloud sync"},
            {"shared_merge_tree_read_virtual_parts_from_leader", true, true, "Cloud sync"},
            {"shared_merge_tree_interserver_http_timeout_ms", 10000, 10000, "Cloud sync"},
            {"shared_merge_tree_max_replicas_for_parts_deletion", 10, 10, "Cloud sync"},
            {"shared_merge_tree_max_replicas_to_merge_parts_for_each_parts_range", 5, 5, "Cloud sync"},
            {"shared_merge_tree_use_outdated_parts_compact_format", false, false, "Cloud sync"},
            {"shared_merge_tree_memo_ids_remove_timeout_seconds", 1800, 1800, "Cloud sync"},
            {"shared_merge_tree_idle_parts_update_seconds", 3600, 3600, "Cloud sync"},
            {"shared_merge_tree_max_outdated_parts_to_process_at_once", 1000, 1000, "Cloud sync"},
            {"shared_merge_tree_postpone_next_merge_for_locally_merged_parts_rows_threshold", 1000000, 1000000, "Cloud sync"},
            {"shared_merge_tree_postpone_next_merge_for_locally_merged_parts_ms", 0, 0, "Cloud sync"},
            {"shared_merge_tree_range_for_merge_window_size", 10, 10, "Cloud sync"},
            {"shared_merge_tree_use_too_many_parts_count_from_virtual_parts", 0, 0, "Cloud sync"},
            {"shared_merge_tree_create_per_replica_metadata_nodes", true, true, "Cloud sync"},
            {"shared_merge_tree_use_metadata_hints_cache", true, true, "Cloud sync"},
            {"notify_newest_block_number", false, false, "Cloud sync"},
            {"allow_reduce_blocking_parts_task", false, false, "Cloud sync"},
            /// Release closed. Please use 25.2
        });
        addSettingsChanges(merge_tree_settings_changes_history, "24.12",
        {
            /// Release closed. Please use 25.1
            {"enforce_index_structure_match_on_partition_manipulation", true, false, "New setting"},
            {"use_primary_key_cache", false, false, "New setting"},
            {"prewarm_primary_key_cache", false, false, "New setting"},
            {"min_bytes_to_prewarm_caches", 0, 0, "New setting"},
            {"allow_experimental_reverse_key", false, false, "New setting"},
            /// Release closed. Please use 25.1
        });
        addSettingsChanges(merge_tree_settings_changes_history, "24.11",
        {
        });
        addSettingsChanges(merge_tree_settings_changes_history, "24.10",
        {
        });
        addSettingsChanges(merge_tree_settings_changes_history, "24.9",
        {
        });
        addSettingsChanges(merge_tree_settings_changes_history, "24.8",
        {
            {"deduplicate_merge_projection_mode", "ignore", "throw", "Do not allow to create inconsistent projection"}
        });
    });

    return merge_tree_settings_changes_history;
}

}<|MERGE_RESOLUTION|>--- conflicted
+++ resolved
@@ -710,10 +710,7 @@
     {
         addSettingsChanges(merge_tree_settings_changes_history, "25.5",
         {
-<<<<<<< HEAD
             {"secondary_indices_on_columns_alter", "throw", "throw", "New setting"}
-=======
->>>>>>> 93140709
         });
         addSettingsChanges(merge_tree_settings_changes_history, "25.4",
         {
