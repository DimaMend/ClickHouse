--- conflicted
+++ resolved
@@ -727,11 +727,8 @@
     {
         addSettingsChanges(merge_tree_settings_changes_history, "25.5",
         {
-<<<<<<< HEAD
             {"default_compression_codec", "", "", "New setting"},
             {"write_marks_for_substreams_in_compact_parts", false, true, "New setting"},
-=======
->>>>>>> 6dbee721
         });
         addSettingsChanges(merge_tree_settings_changes_history, "25.4",
         {
