#include <Core/Defines.h>
#include <Core/SettingsChangesHistory.h>
#include <IO/ReadBufferFromString.h>
#include <IO/ReadHelpers.h>
#include <boost/algorithm/string.hpp>


namespace DB
{

namespace ErrorCodes
{
    extern const int BAD_ARGUMENTS;
    extern const int LOGICAL_ERROR;
}

ClickHouseVersion::ClickHouseVersion(const String & version)
{
    Strings split;
    boost::split(split, version, [](char c){ return c == '.'; });
    components.reserve(split.size());
    if (split.empty())
        throw Exception{ErrorCodes::BAD_ARGUMENTS, "Cannot parse ClickHouse version here: {}", version};

    for (const auto & split_element : split)
    {
        size_t component;
        ReadBufferFromString buf(split_element);
        if (!tryReadIntText(component, buf) || !buf.eof())
            throw Exception{ErrorCodes::BAD_ARGUMENTS, "Cannot parse ClickHouse version here: {}", version};
        components.push_back(component);
    }
}

ClickHouseVersion::ClickHouseVersion(const char * version)
    : ClickHouseVersion(String(version))
{
}

String ClickHouseVersion::toString() const
{
    String version = std::to_string(components[0]);
    for (size_t i = 1; i < components.size(); ++i)
        version += "." + std::to_string(components[i]);

    return version;
}

// clang-format off
/// History of settings changes that controls some backward incompatible changes
/// across all ClickHouse versions. It maps ClickHouse version to settings changes that were done
/// in this version. This history contains both changes to existing settings and newly added settings.
/// Settings changes is a vector of structs
///     {setting_name, previous_value, new_value, reason}.
/// For newly added setting choose the most appropriate previous_value (for example, if new setting
/// controls new feature and it's 'true' by default, use 'false' as previous_value).
/// It's used to implement `compatibility` setting (see https://github.com/ClickHouse/ClickHouse/issues/35972)
/// Note: please check if the key already exists to prevent duplicate entries.
static std::initializer_list<std::pair<ClickHouseVersion, SettingsChangesHistory::SettingsChanges>> settings_changes_history_initializer =
{
    {"24.12",
        {
<<<<<<< HEAD
            {"parallel_replicas_index_analysis_only_on_coordinator", false, true, "Index analysis done only on replica-coordinator and skipped on other replicas. Effective only with enabled parallel_replicas_local_plan"},
            {"use_async_executor_for_materialized_views", false, false, "New setting."},
=======
>>>>>>> 64fca2e9
        }
    },
    {"24.11",
        {
            {"validate_mutation_query", false, true, "New setting to validate mutation queries by default."},
            {"enable_job_stack_trace", false, true, "Enable by default collecting stack traces from job's scheduling."},
            {"allow_suspicious_types_in_group_by", true, false, "Don't allow Variant/Dynamic types in GROUP BY by default"},
            {"allow_suspicious_types_in_order_by", true, false, "Don't allow Variant/Dynamic types in ORDER BY by default"},
            {"distributed_cache_discard_connection_if_unread_data", true, true, "New setting"},
            {"filesystem_cache_enable_background_download_for_metadata_files_in_packed_storage", true, true, "New setting"},
            {"filesystem_cache_enable_background_download_during_fetch", true, true, "New setting"},
            {"azure_check_objects_after_upload", false, false, "Check each uploaded object in azure blob storage to be sure that upload was successful"},
            {"backup_restore_keeper_max_retries", 20, 1000, "Should be big enough so the whole operation BACKUP or RESTORE operation won't fail because of a temporary [Zoo]Keeper failure in the middle of it."},
            {"backup_restore_failure_after_host_disconnected_for_seconds", 0, 3600, "New setting."},
            {"backup_restore_keeper_max_retries_while_initializing", 0, 20, "New setting."},
            {"backup_restore_keeper_max_retries_while_handling_error", 0, 20, "New setting."},
            {"backup_restore_finish_timeout_after_error_sec", 0, 180, "New setting."},
            {"query_plan_merge_filters", false, true, "Allow to merge filters in the query plan. This is required to properly support filter-push-down with a new analyzer."},
            {"parallel_replicas_local_plan", false, true, "Use local plan for local replica in a query with parallel replicas"},
            {"allow_experimental_shared_set_join", 1, 0, "Disable a setting for ClickHouse Cloud"},
            {"merge_tree_use_v1_object_and_dynamic_serialization", true, false, "Add new serialization V2 version for JSON and Dynamic types"},
            {"min_joined_block_size_bytes", 524288, 524288, "New setting."},
            {"allow_experimental_bfloat16_type", false, false, "Add new experimental BFloat16 type"},
            {"filesystem_cache_skip_download_if_exceeds_per_query_cache_write_limit", 1, 1, "Rename of setting skip_download_if_exceeds_query_cache_limit"},
            {"filesystem_cache_prefer_bigger_buffer_size", true, true, "New setting"},
            {"read_in_order_use_virtual_row", false, false, "Use virtual row while reading in order of primary key or its monotonic function fashion. It is useful when searching over multiple parts as only relevant ones are touched."},
            {"s3_skip_empty_files", false, true, "We hope it will provide better UX"},
            {"filesystem_cache_boundary_alignment", 0, 0, "New setting"},
            {"push_external_roles_in_interserver_queries", false, false, "New setting."},
            {"enable_variant_type", false, false, "Add alias to allow_experimental_variant_type"},
            {"enable_dynamic_type", false, false, "Add alias to allow_experimental_dynamic_type"},
            {"enable_json_type", false, false, "Add alias to allow_experimental_json_type"},
        }
    },
    {"24.10",
        {
            {"query_metric_log_interval", 0, -1, "New setting."},
            {"enforce_strict_identifier_format", false, false, "New setting."},
            {"enable_parsing_to_custom_serialization", false, true, "New setting"},
            {"mongodb_throw_on_unsupported_query", false, true, "New setting."},
            {"enable_parallel_replicas", false, false, "Parallel replicas with read tasks became the Beta tier feature."},
            {"parallel_replicas_mode", "read_tasks", "read_tasks", "This setting was introduced as a part of making parallel replicas feature Beta"},
            {"filesystem_cache_name", "", "", "Filesystem cache name to use for stateless table engines or data lakes"},
            {"restore_replace_external_dictionary_source_to_null", false, false, "New setting."},
            {"show_create_query_identifier_quoting_rule", "when_necessary", "when_necessary", "New setting."},
            {"show_create_query_identifier_quoting_style", "Backticks", "Backticks", "New setting."},
            {"merge_tree_min_read_task_size", 8, 8, "New setting"},
            {"merge_tree_min_rows_for_concurrent_read_for_remote_filesystem", (20 * 8192), 0, "Setting is deprecated"},
            {"merge_tree_min_bytes_for_concurrent_read_for_remote_filesystem", (24 * 10 * 1024 * 1024), 0, "Setting is deprecated"},
            {"implicit_select", false, false, "A new setting."},
            {"output_format_native_write_json_as_string", false, false, "Add new setting to allow write JSON column as single String column in Native format"},
            {"output_format_binary_write_json_as_string", false, false, "Add new setting to write values of JSON type as JSON string in RowBinary output format"},
            {"input_format_binary_read_json_as_string", false, false, "Add new setting to read values of JSON type as JSON string in RowBinary input format"},
            {"min_free_disk_bytes_to_perform_insert", 0, 0, "New setting."},
            {"min_free_disk_ratio_to_perform_insert", 0.0, 0.0, "New setting."},
            {"enable_named_columns_in_function_tuple", false, false, "Disabled pending usability improvements"},
            {"cloud_mode_database_engine", 1, 1, "A setting for ClickHouse Cloud"},
            {"allow_experimental_shared_set_join", 1, 1, "A setting for ClickHouse Cloud"},
            {"read_through_distributed_cache", 0, 0, "A setting for ClickHouse Cloud"},
            {"write_through_distributed_cache", 0, 0, "A setting for ClickHouse Cloud"},
            {"distributed_cache_throw_on_error", 0, 0, "A setting for ClickHouse Cloud"},
            {"distributed_cache_log_mode", "on_error", "on_error", "A setting for ClickHouse Cloud"},
            {"distributed_cache_fetch_metrics_only_from_current_az", 1, 1, "A setting for ClickHouse Cloud"},
            {"distributed_cache_connect_max_tries", 100, 100, "A setting for ClickHouse Cloud"},
            {"distributed_cache_receive_response_wait_milliseconds", 60000, 60000, "A setting for ClickHouse Cloud"},
            {"distributed_cache_receive_timeout_milliseconds", 10000, 10000, "A setting for ClickHouse Cloud"},
            {"distributed_cache_wait_connection_from_pool_milliseconds", 100, 100, "A setting for ClickHouse Cloud"},
            {"distributed_cache_bypass_connection_pool", 0, 0, "A setting for ClickHouse Cloud"},
            {"distributed_cache_pool_behaviour_on_limit", "allocate_bypassing_pool", "allocate_bypassing_pool", "A setting for ClickHouse Cloud"},
            {"distributed_cache_read_alignment", 0, 0, "A setting for ClickHouse Cloud"},
            {"distributed_cache_max_unacked_inflight_packets", 10, 10, "A setting for ClickHouse Cloud"},
            {"distributed_cache_data_packet_ack_window", 5, 5, "A setting for ClickHouse Cloud"},
            {"input_format_parquet_enable_row_group_prefetch", false, true, "Enable row group prefetching during parquet parsing. Currently, only single-threaded parsing can prefetch."},
            {"input_format_orc_dictionary_as_low_cardinality", false, true, "Treat ORC dictionary encoded columns as LowCardinality columns while reading ORC files"},
            {"allow_experimental_refreshable_materialized_view", false, true, "Not experimental anymore"},
            {"max_parts_to_move", 0, 1000, "New setting"},
            {"hnsw_candidate_list_size_for_search", 64, 256, "New setting. Previously, the value was optionally specified in CREATE INDEX and 64 by default."},
            {"allow_reorder_prewhere_conditions", true, true, "New setting"},
            {"input_format_parquet_bloom_filter_push_down", false, true, "When reading Parquet files, skip whole row groups based on the WHERE/PREWHERE expressions and bloom filter in the Parquet metadata."},
            {"date_time_64_output_format_cut_trailing_zeros_align_to_groups_of_thousands", false, false, "Dynamically trim the trailing zeros of datetime64 values to adjust the output scale to (0, 3, 6), corresponding to 'seconds', 'milliseconds', and 'microseconds'."},
        }
    },
    {"24.9",
        {
            {"output_format_orc_dictionary_key_size_threshold", 0.0, 0.0, "For a string column in ORC output format, if the number of distinct values is greater than this fraction of the total number of non-null rows, turn off dictionary encoding. Otherwise dictionary encoding is enabled"},
            {"input_format_json_empty_as_default", false, false, "Added new setting to allow to treat empty fields in JSON input as default values."},
            {"input_format_try_infer_variants", false, false, "Try to infer Variant type in text formats when there is more than one possible type for column/array elements"},
            {"join_output_by_rowlist_perkey_rows_threshold", 0, 5, "The lower limit of per-key average rows in the right table to determine whether to output by row list in hash join."},
            {"create_if_not_exists", false, false, "New setting."},
            {"allow_materialized_view_with_bad_select", true, true, "Support (but not enable yet) stricter validation in CREATE MATERIALIZED VIEW"},
            {"parallel_replicas_mark_segment_size", 128, 0, "Value for this setting now determined automatically"},
            {"database_replicated_allow_replicated_engine_arguments", 1, 0, "Don't allow explicit arguments by default"},
            {"database_replicated_allow_explicit_uuid", 1, 0, "Added a new setting to disallow explicitly specifying table UUID"},
            {"parallel_replicas_local_plan", false, false, "Use local plan for local replica in a query with parallel replicas"},
            {"join_to_sort_minimum_perkey_rows", 0, 40, "The lower limit of per-key average rows in the right table to determine whether to rerange the right table by key in left or inner join. This setting ensures that the optimization is not applied for sparse table keys"},
            {"join_to_sort_maximum_table_rows", 0, 10000, "The maximum number of rows in the right table to determine whether to rerange the right table by key in left or inner join"},
            {"allow_experimental_join_right_table_sorting", false, false, "If it is set to true, and the conditions of `join_to_sort_minimum_perkey_rows` and `join_to_sort_maximum_table_rows` are met, rerange the right table by key to improve the performance in left or inner hash join"},
            {"mongodb_throw_on_unsupported_query", false, true, "New setting."},
            {"min_free_disk_bytes_to_perform_insert", 0, 0, "Maintain some free disk space bytes from inserts while still allowing for temporary writing."},
            {"min_free_disk_ratio_to_perform_insert", 0.0, 0.0, "Maintain some free disk space bytes expressed as ratio to total disk space from inserts while still allowing for temporary writing."},
        }
    },
    {"24.8",
        {
            {"rows_before_aggregation", false, false, "Provide exact value for rows_before_aggregation statistic, represents the number of rows read before aggregation"},
            {"restore_replace_external_table_functions_to_null", false, false, "New setting."},
            {"restore_replace_external_engines_to_null", false, false, "New setting."},
            {"input_format_json_max_depth", 1000000, 1000, "It was unlimited in previous versions, but that was unsafe."},
            {"merge_tree_min_bytes_per_task_for_remote_reading", 4194304, 2097152, "Value is unified with `filesystem_prefetch_min_bytes_for_single_read_task`"},
            {"use_hive_partitioning", false, false, "Allows to use hive partitioning for File, URL, S3, AzureBlobStorage and HDFS engines."},
            {"allow_experimental_kafka_offsets_storage_in_keeper", false, false, "Allow the usage of experimental Kafka storage engine that stores the committed offsets in ClickHouse Keeper"},
            {"allow_archive_path_syntax", true, true, "Added new setting to allow disabling archive path syntax."},
            {"query_cache_tag", "", "", "New setting for labeling query cache settings."},
            {"allow_experimental_time_series_table", false, false, "Added new setting to allow the TimeSeries table engine"},
            {"enable_analyzer", 1, 1, "Added an alias to a setting `allow_experimental_analyzer`."},
            {"optimize_functions_to_subcolumns", false, true, "Enabled settings by default"},
            {"allow_experimental_json_type", false, false, "Add new experimental JSON type"},
            {"use_json_alias_for_old_object_type", true, false, "Use JSON type alias to create new JSON type"},
            {"type_json_skip_duplicated_paths", false, false, "Allow to skip duplicated paths during JSON parsing"},
            {"allow_experimental_vector_similarity_index", false, false, "Added new setting to allow experimental vector similarity indexes"},
            {"input_format_try_infer_datetimes_only_datetime64", true, false, "Allow to infer DateTime instead of DateTime64 in data formats"},
        }
    },
    {"24.7",
        {
            {"output_format_parquet_write_page_index", false, true, "Add a possibility to write page index into parquet files."},
            {"output_format_binary_encode_types_in_binary_format", false, false, "Added new setting to allow to write type names in binary format in RowBinaryWithNamesAndTypes output format"},
            {"input_format_binary_decode_types_in_binary_format", false, false, "Added new setting to allow to read type names in binary format in RowBinaryWithNamesAndTypes input format"},
            {"output_format_native_encode_types_in_binary_format", false, false, "Added new setting to allow to write type names in binary format in Native output format"},
            {"input_format_native_decode_types_in_binary_format", false, false, "Added new setting to allow to read type names in binary format in Native output format"},
            {"read_in_order_use_buffering", false, true, "Use buffering before merging while reading in order of primary key"},
            {"enable_named_columns_in_function_tuple", false, false, "Generate named tuples in function tuple() when all names are unique and can be treated as unquoted identifiers."},
            {"optimize_trivial_insert_select", true, false, "The optimization does not make sense in many cases."},
            {"dictionary_validate_primary_key_type", false, false, "Validate primary key type for dictionaries. By default id type for simple layouts will be implicitly converted to UInt64."},
            {"collect_hash_table_stats_during_joins", false, true, "New setting."},
            {"max_size_to_preallocate_for_joins", 0, 100'000'000, "New setting."},
            {"input_format_orc_reader_time_zone_name", "GMT", "GMT", "The time zone name for ORC row reader, the default ORC row reader's time zone is GMT."},
            {"database_replicated_allow_heavy_create", true, false, "Long-running DDL queries (CREATE AS SELECT and POPULATE) for Replicated database engine was forbidden"},
            {"query_plan_merge_filters", false, false, "Allow to merge filters in the query plan"},
            {"azure_sdk_max_retries", 10, 10, "Maximum number of retries in azure sdk"},
            {"azure_sdk_retry_initial_backoff_ms", 10, 10, "Minimal backoff between retries in azure sdk"},
            {"azure_sdk_retry_max_backoff_ms", 1000, 1000, "Maximal backoff between retries in azure sdk"},
            {"ignore_on_cluster_for_replicated_named_collections_queries", false, false, "Ignore ON CLUSTER clause for replicated named collections management queries."},
            {"backup_restore_s3_retry_attempts", 1000,1000, "Setting for Aws::Client::RetryStrategy, Aws::Client does retries itself, 0 means no retries. It takes place only for backup/restore."},
            {"postgresql_connection_attempt_timeout", 2, 2, "Allow to control 'connect_timeout' parameter of PostgreSQL connection."},
            {"postgresql_connection_pool_retries", 2, 2, "Allow to control the number of retries in PostgreSQL connection pool."}
        }
    },
    {"24.6",
        {
            {"materialize_skip_indexes_on_insert", true, true, "Added new setting to allow to disable materialization of skip indexes on insert"},
            {"materialize_statistics_on_insert", true, true, "Added new setting to allow to disable materialization of statistics on insert"},
            {"input_format_parquet_use_native_reader", false, false, "When reading Parquet files, to use native reader instead of arrow reader."},
            {"hdfs_throw_on_zero_files_match", false, false, "Allow to throw an error when ListObjects request cannot match any files in HDFS engine instead of empty query result"},
            {"azure_throw_on_zero_files_match", false, false, "Allow to throw an error when ListObjects request cannot match any files in AzureBlobStorage engine instead of empty query result"},
            {"s3_validate_request_settings", true, true, "Allow to disable S3 request settings validation"},
            {"allow_experimental_full_text_index", false, false, "Enable experimental full-text index"},
            {"azure_skip_empty_files", false, false, "Allow to skip empty files in azure table engine"},
            {"hdfs_ignore_file_doesnt_exist", false, false, "Allow to return 0 rows when the requested files don't exist instead of throwing an exception in HDFS table engine"},
            {"azure_ignore_file_doesnt_exist", false, false, "Allow to return 0 rows when the requested files don't exist instead of throwing an exception in AzureBlobStorage table engine"},
            {"s3_ignore_file_doesnt_exist", false, false, "Allow to return 0 rows when the requested files don't exist instead of throwing an exception in S3 table engine"},
            {"s3_max_part_number", 10000, 10000, "Maximum part number number for s3 upload part"},
            {"s3_max_single_operation_copy_size", 32 * 1024 * 1024, 32 * 1024 * 1024, "Maximum size for a single copy operation in s3"},
            {"input_format_parquet_max_block_size", 8192, DEFAULT_BLOCK_SIZE, "Increase block size for parquet reader."},
            {"input_format_parquet_prefer_block_bytes", 0, DEFAULT_BLOCK_SIZE * 256, "Average block bytes output by parquet reader."},
            {"enable_blob_storage_log", true, true, "Write information about blob storage operations to system.blob_storage_log table"},
            {"allow_deprecated_snowflake_conversion_functions", true, false, "Disabled deprecated functions snowflakeToDateTime[64] and dateTime[64]ToSnowflake."},
            {"allow_statistic_optimize", false, false, "Old setting which popped up here being renamed."},
            {"allow_experimental_statistic", false, false, "Old setting which popped up here being renamed."},
            {"allow_statistics_optimize", false, false, "The setting was renamed. The previous name is `allow_statistic_optimize`."},
            {"allow_experimental_statistics", false, false, "The setting was renamed. The previous name is `allow_experimental_statistic`."},
            {"enable_vertical_final", false, true, "Enable vertical final by default again after fixing bug"},
            {"parallel_replicas_custom_key_range_lower", 0, 0, "Add settings to control the range filter when using parallel replicas with dynamic shards"},
            {"parallel_replicas_custom_key_range_upper", 0, 0, "Add settings to control the range filter when using parallel replicas with dynamic shards. A value of 0 disables the upper limit"},
            {"output_format_pretty_display_footer_column_names", 0, 1, "Add a setting to display column names in the footer if there are many rows. Threshold value is controlled by output_format_pretty_display_footer_column_names_min_rows."},
            {"output_format_pretty_display_footer_column_names_min_rows", 0, 50, "Add a setting to control the threshold value for setting output_format_pretty_display_footer_column_names_min_rows. Default 50."},
            {"output_format_csv_serialize_tuple_into_separate_columns", true, true, "A new way of how interpret tuples in CSV format was added."},
            {"input_format_csv_deserialize_separate_columns_into_tuple", true, true, "A new way of how interpret tuples in CSV format was added."},
            {"input_format_csv_try_infer_strings_from_quoted_tuples", true, true, "A new way of how interpret tuples in CSV format was added."},
        }
    },
    {"24.5",
        {
            {"allow_deprecated_error_prone_window_functions", true, false, "Allow usage of deprecated error prone window functions (neighbor, runningAccumulate, runningDifferenceStartingWithFirstValue, runningDifference)"},
            {"allow_experimental_join_condition", false, false, "Support join with inequal conditions which involve columns from both left and right table. e.g. t1.y < t2.y."},
            {"input_format_tsv_crlf_end_of_line", false, false, "Enables reading of CRLF line endings with TSV formats"},
            {"output_format_parquet_use_custom_encoder", false, true, "Enable custom Parquet encoder."},
            {"cross_join_min_rows_to_compress", 0, 10000000, "Minimal count of rows to compress block in CROSS JOIN. Zero value means - disable this threshold. This block is compressed when any of the two thresholds (by rows or by bytes) are reached."},
            {"cross_join_min_bytes_to_compress", 0, 1_GiB, "Minimal size of block to compress in CROSS JOIN. Zero value means - disable this threshold. This block is compressed when any of the two thresholds (by rows or by bytes) are reached."},
            {"http_max_chunk_size", 0, 0, "Internal limitation"},
            {"prefer_external_sort_block_bytes", 0, DEFAULT_BLOCK_SIZE * 256, "Prefer maximum block bytes for external sort, reduce the memory usage during merging."},
            {"input_format_force_null_for_omitted_fields", false, false, "Disable type-defaults for omitted fields when needed"},
            {"cast_string_to_dynamic_use_inference", false, false, "Add setting to allow converting String to Dynamic through parsing"},
            {"allow_experimental_dynamic_type", false, false, "Add new experimental Dynamic type"},
            {"azure_max_blocks_in_multipart_upload", 50000, 50000, "Maximum number of blocks in multipart upload for Azure."},
            {"allow_archive_path_syntax", false, true, "Added new setting to allow disabling archive path syntax."},
        }
    },
    {"24.4",
        {
            {"input_format_json_throw_on_bad_escape_sequence", true, true, "Allow to save JSON strings with bad escape sequences"},
            {"max_parsing_threads", 0, 0, "Add a separate setting to control number of threads in parallel parsing from files"},
            {"ignore_drop_queries_probability", 0, 0, "Allow to ignore drop queries in server with specified probability for testing purposes"},
            {"lightweight_deletes_sync", 2, 2, "The same as 'mutation_sync', but controls only execution of lightweight deletes"},
            {"query_cache_system_table_handling", "save", "throw", "The query cache no longer caches results of queries against system tables"},
            {"input_format_json_ignore_unnecessary_fields", false, true, "Ignore unnecessary fields and not parse them. Enabling this may not throw exceptions on json strings of invalid format or with duplicated fields"},
            {"input_format_hive_text_allow_variable_number_of_columns", false, true, "Ignore extra columns in Hive Text input (if file has more columns than expected) and treat missing fields in Hive Text input as default values."},
            {"allow_experimental_database_replicated", false, true, "Database engine Replicated is now in Beta stage"},
            {"temporary_data_in_cache_reserve_space_wait_lock_timeout_milliseconds", (10 * 60 * 1000), (10 * 60 * 1000), "Wait time to lock cache for sapce reservation in temporary data in filesystem cache"},
            {"optimize_rewrite_sum_if_to_count_if", false, true, "Only available for the analyzer, where it works correctly"},
            {"azure_allow_parallel_part_upload", "true", "true", "Use multiple threads for azure multipart upload."},
            {"max_recursive_cte_evaluation_depth", DBMS_RECURSIVE_CTE_MAX_EVALUATION_DEPTH, DBMS_RECURSIVE_CTE_MAX_EVALUATION_DEPTH, "Maximum limit on recursive CTE evaluation depth"},
            {"query_plan_convert_outer_join_to_inner_join", false, true, "Allow to convert OUTER JOIN to INNER JOIN if filter after JOIN always filters default values"},
        }
    },
    {"24.3",
        {
            {"s3_connect_timeout_ms", 1000, 1000, "Introduce new dedicated setting for s3 connection timeout"},
            {"allow_experimental_shared_merge_tree", false, true, "The setting is obsolete"},
            {"use_page_cache_for_disks_without_file_cache", false, false, "Added userspace page cache"},
            {"read_from_page_cache_if_exists_otherwise_bypass_cache", false, false, "Added userspace page cache"},
            {"page_cache_inject_eviction", false, false, "Added userspace page cache"},
            {"default_table_engine", "None", "MergeTree", "Set default table engine to MergeTree for better usability"},
            {"input_format_json_use_string_type_for_ambiguous_paths_in_named_tuples_inference_from_objects", false, false, "Allow to use String type for ambiguous paths during named tuple inference from JSON objects"},
            {"traverse_shadow_remote_data_paths", false, false, "Traverse shadow directory when query system.remote_data_paths."},
            {"throw_if_deduplication_in_dependent_materialized_views_enabled_with_async_insert", false, true, "Deduplication in dependent materialized view cannot work together with async inserts."},
            {"parallel_replicas_allow_in_with_subquery", false, true, "If true, subquery for IN will be executed on every follower replica"},
            {"log_processors_profiles", false, true, "Enable by default"},
            {"function_locate_has_mysql_compatible_argument_order", false, true, "Increase compatibility with MySQL's locate function."},
            {"allow_suspicious_primary_key", true, false, "Forbid suspicious PRIMARY KEY/ORDER BY for MergeTree (i.e. SimpleAggregateFunction)"},
            {"filesystem_cache_reserve_space_wait_lock_timeout_milliseconds", 1000, 1000, "Wait time to lock cache for sapce reservation in filesystem cache"},
            {"max_parser_backtracks", 0, 1000000, "Limiting the complexity of parsing"},
            {"analyzer_compatibility_join_using_top_level_identifier", false, false, "Force to resolve identifier in JOIN USING from projection"},
            {"distributed_insert_skip_read_only_replicas", false, false, "If true, INSERT into Distributed will skip read-only replicas"},
            {"keeper_max_retries", 10, 10, "Max retries for general keeper operations"},
            {"keeper_retry_initial_backoff_ms", 100, 100, "Initial backoff timeout for general keeper operations"},
            {"keeper_retry_max_backoff_ms", 5000, 5000, "Max backoff timeout for general keeper operations"},
            {"s3queue_allow_experimental_sharded_mode", false, false, "Enable experimental sharded mode of S3Queue table engine. It is experimental because it will be rewritten"},
            {"allow_experimental_analyzer", false, true, "Enable analyzer and planner by default."},
            {"merge_tree_read_split_ranges_into_intersecting_and_non_intersecting_injection_probability", 0.0, 0.0, "For testing of `PartsSplitter` - split read ranges into intersecting and non intersecting every time you read from MergeTree with the specified probability."},
            {"allow_get_client_http_header", false, false, "Introduced a new function."},
            {"output_format_pretty_row_numbers", false, true, "It is better for usability."},
            {"output_format_pretty_max_value_width_apply_for_single_value", true, false, "Single values in Pretty formats won't be cut."},
            {"output_format_parquet_string_as_string", false, true, "ClickHouse allows arbitrary binary data in the String data type, which is typically UTF-8. Parquet/ORC/Arrow Strings only support UTF-8. That's why you can choose which Arrow's data type to use for the ClickHouse String data type - String or Binary. While Binary would be more correct and compatible, using String by default will correspond to user expectations in most cases."},
            {"output_format_orc_string_as_string", false, true, "ClickHouse allows arbitrary binary data in the String data type, which is typically UTF-8. Parquet/ORC/Arrow Strings only support UTF-8. That's why you can choose which Arrow's data type to use for the ClickHouse String data type - String or Binary. While Binary would be more correct and compatible, using String by default will correspond to user expectations in most cases."},
            {"output_format_arrow_string_as_string", false, true, "ClickHouse allows arbitrary binary data in the String data type, which is typically UTF-8. Parquet/ORC/Arrow Strings only support UTF-8. That's why you can choose which Arrow's data type to use for the ClickHouse String data type - String or Binary. While Binary would be more correct and compatible, using String by default will correspond to user expectations in most cases."},
            {"output_format_parquet_compression_method", "lz4", "zstd", "Parquet/ORC/Arrow support many compression methods, including lz4 and zstd. ClickHouse supports each and every compression method. Some inferior tools, such as 'duckdb', lack support for the faster `lz4` compression method, that's why we set zstd by default."},
            {"output_format_orc_compression_method", "lz4", "zstd", "Parquet/ORC/Arrow support many compression methods, including lz4 and zstd. ClickHouse supports each and every compression method. Some inferior tools, such as 'duckdb', lack support for the faster `lz4` compression method, that's why we set zstd by default."},
            {"output_format_pretty_highlight_digit_groups", false, true, "If enabled and if output is a terminal, highlight every digit corresponding to the number of thousands, millions, etc. with underline."},
            {"geo_distance_returns_float64_on_float64_arguments", false, true, "Increase the default precision."},
            {"azure_max_inflight_parts_for_one_file", 20, 20, "The maximum number of a concurrent loaded parts in multipart upload request. 0 means unlimited."},
            {"azure_strict_upload_part_size", 0, 0, "The exact size of part to upload during multipart upload to Azure blob storage."},
            {"azure_min_upload_part_size", 16*1024*1024, 16*1024*1024, "The minimum size of part to upload during multipart upload to Azure blob storage."},
            {"azure_max_upload_part_size", 5ull*1024*1024*1024, 5ull*1024*1024*1024, "The maximum size of part to upload during multipart upload to Azure blob storage."},
            {"azure_upload_part_size_multiply_factor", 2, 2, "Multiply azure_min_upload_part_size by this factor each time azure_multiply_parts_count_threshold parts were uploaded from a single write to Azure blob storage."},
            {"azure_upload_part_size_multiply_parts_count_threshold", 500, 500, "Each time this number of parts was uploaded to Azure blob storage, azure_min_upload_part_size is multiplied by azure_upload_part_size_multiply_factor."},
            {"output_format_csv_serialize_tuple_into_separate_columns", true, true, "A new way of how interpret tuples in CSV format was added."},
            {"input_format_csv_deserialize_separate_columns_into_tuple", true, true, "A new way of how interpret tuples in CSV format was added."},
            {"input_format_csv_try_infer_strings_from_quoted_tuples", true, true, "A new way of how interpret tuples in CSV format was added."},
        }
    },
    {"24.2",
        {
            {"allow_suspicious_variant_types", true, false, "Don't allow creating Variant type with suspicious variants by default"},
            {"validate_experimental_and_suspicious_types_inside_nested_types", false, true, "Validate usage of experimental and suspicious types inside nested types"},
            {"output_format_values_escape_quote_with_quote", false, false, "If true escape ' with '', otherwise quoted with \\'"},
            {"output_format_pretty_single_large_number_tip_threshold", 0, 1'000'000, "Print a readable number tip on the right side of the table if the block consists of a single number which exceeds this value (except 0)"},
            {"input_format_try_infer_exponent_floats", true, false, "Don't infer floats in exponential notation by default"},
            {"query_plan_optimize_prewhere", true, true, "Allow to push down filter to PREWHERE expression for supported storages"},
            {"async_insert_max_data_size", 1000000, 10485760, "The previous value appeared to be too small."},
            {"async_insert_poll_timeout_ms", 10, 10, "Timeout in milliseconds for polling data from asynchronous insert queue"},
            {"async_insert_use_adaptive_busy_timeout", false, true, "Use adaptive asynchronous insert timeout"},
            {"async_insert_busy_timeout_min_ms", 50, 50, "The minimum value of the asynchronous insert timeout in milliseconds; it also serves as the initial value, which may be increased later by the adaptive algorithm"},
            {"async_insert_busy_timeout_max_ms", 200, 200, "The minimum value of the asynchronous insert timeout in milliseconds; async_insert_busy_timeout_ms is aliased to async_insert_busy_timeout_max_ms"},
            {"async_insert_busy_timeout_increase_rate", 0.2, 0.2, "The exponential growth rate at which the adaptive asynchronous insert timeout increases"},
            {"async_insert_busy_timeout_decrease_rate", 0.2, 0.2, "The exponential growth rate at which the adaptive asynchronous insert timeout decreases"},
            {"format_template_row_format", "", "", "Template row format string can be set directly in query"},
            {"format_template_resultset_format", "", "", "Template result set format string can be set in query"},
            {"split_parts_ranges_into_intersecting_and_non_intersecting_final", true, true, "Allow to split parts ranges into intersecting and non intersecting during FINAL optimization"},
            {"split_intersecting_parts_ranges_into_layers_final", true, true, "Allow to split intersecting parts ranges into layers during FINAL optimization"},
            {"azure_max_single_part_copy_size", 256*1024*1024, 256*1024*1024, "The maximum size of object to copy using single part copy to Azure blob storage."},
            {"min_external_table_block_size_rows", DEFAULT_INSERT_BLOCK_SIZE, DEFAULT_INSERT_BLOCK_SIZE, "Squash blocks passed to external table to specified size in rows, if blocks are not big enough"},
            {"min_external_table_block_size_bytes", DEFAULT_INSERT_BLOCK_SIZE * 256, DEFAULT_INSERT_BLOCK_SIZE * 256, "Squash blocks passed to external table to specified size in bytes, if blocks are not big enough."},
            {"parallel_replicas_prefer_local_join", true, true, "If true, and JOIN can be executed with parallel replicas algorithm, and all storages of right JOIN part are *MergeTree, local JOIN will be used instead of GLOBAL JOIN."},
            {"optimize_time_filter_with_preimage", true, true, "Optimize Date and DateTime predicates by converting functions into equivalent comparisons without conversions (e.g. toYear(col) = 2023 -> col >= '2023-01-01' AND col <= '2023-12-31')"},
            {"extract_key_value_pairs_max_pairs_per_row", 0, 0, "Max number of pairs that can be produced by the `extractKeyValuePairs` function. Used as a safeguard against consuming too much memory."},
            {"default_view_definer", "CURRENT_USER", "CURRENT_USER", "Allows to set default `DEFINER` option while creating a view"},
            {"default_materialized_view_sql_security", "DEFINER", "DEFINER", "Allows to set a default value for SQL SECURITY option when creating a materialized view"},
            {"default_normal_view_sql_security", "INVOKER", "INVOKER", "Allows to set default `SQL SECURITY` option while creating a normal view"},
            {"mysql_map_string_to_text_in_show_columns", false, true, "Reduce the configuration effort to connect ClickHouse with BI tools."},
            {"mysql_map_fixed_string_to_text_in_show_columns", false, true, "Reduce the configuration effort to connect ClickHouse with BI tools."},
        }
    },
    {"24.1",
        {
            {"print_pretty_type_names", false, true, "Better user experience."},
            {"input_format_json_read_bools_as_strings", false, true, "Allow to read bools as strings in JSON formats by default"},
            {"output_format_arrow_use_signed_indexes_for_dictionary", false, true, "Use signed indexes type for Arrow dictionaries by default as it's recommended"},
            {"allow_experimental_variant_type", false, false, "Add new experimental Variant type"},
            {"use_variant_as_common_type", false, false, "Allow to use Variant in if/multiIf if there is no common type"},
            {"output_format_arrow_use_64_bit_indexes_for_dictionary", false, false, "Allow to use 64 bit indexes type in Arrow dictionaries"},
            {"parallel_replicas_mark_segment_size", 128, 128, "Add new setting to control segment size in new parallel replicas coordinator implementation"},
            {"ignore_materialized_views_with_dropped_target_table", false, false, "Add new setting to allow to ignore materialized views with dropped target table"},
            {"output_format_compression_level", 3, 3, "Allow to change compression level in the query output"},
            {"output_format_compression_zstd_window_log", 0, 0, "Allow to change zstd window log in the query output when zstd compression is used"},
            {"enable_zstd_qat_codec", false, false, "Add new ZSTD_QAT codec"},
            {"enable_vertical_final", false, true, "Use vertical final by default"},
            {"output_format_arrow_use_64_bit_indexes_for_dictionary", false, false, "Allow to use 64 bit indexes type in Arrow dictionaries"},
            {"max_rows_in_set_to_optimize_join", 100000, 0, "Disable join optimization as it prevents from read in order optimization"},
            {"output_format_pretty_color", true, "auto", "Setting is changed to allow also for auto value, disabling ANSI escapes if output is not a tty"},
            {"function_visible_width_behavior", 0, 1, "We changed the default behavior of `visibleWidth` to be more precise"},
            {"max_estimated_execution_time", 0, 0, "Separate max_execution_time and max_estimated_execution_time"},
            {"iceberg_engine_ignore_schema_evolution", false, false, "Allow to ignore schema evolution in Iceberg table engine"},
            {"optimize_injective_functions_in_group_by", false, true, "Replace injective functions by it's arguments in GROUP BY section in analyzer"},
            {"update_insert_deduplication_token_in_dependent_materialized_views", false, false, "Allow to update insert deduplication token with table identifier during insert in dependent materialized views"},
            {"azure_max_unexpected_write_error_retries", 4, 4, "The maximum number of retries in case of unexpected errors during Azure blob storage write"},
            {"split_parts_ranges_into_intersecting_and_non_intersecting_final", false, true, "Allow to split parts ranges into intersecting and non intersecting during FINAL optimization"},
            {"split_intersecting_parts_ranges_into_layers_final", true, true, "Allow to split intersecting parts ranges into layers during FINAL optimization"}
        }
    },
    {"23.12",
        {
            {"allow_suspicious_ttl_expressions", true, false, "It is a new setting, and in previous versions the behavior was equivalent to allowing."},
            {"input_format_parquet_allow_missing_columns", false, true, "Allow missing columns in Parquet files by default"},
            {"input_format_orc_allow_missing_columns", false, true, "Allow missing columns in ORC files by default"},
            {"input_format_arrow_allow_missing_columns", false, true, "Allow missing columns in Arrow files by default"}
        }
    },
    {"23.11",
        {
            {"parsedatetime_parse_without_leading_zeros", false, true, "Improved compatibility with MySQL DATE_FORMAT/STR_TO_DATE"}
        }
    },
    {"23.9",
        {
            {"optimize_group_by_constant_keys", false, true, "Optimize group by constant keys by default"},
            {"input_format_json_try_infer_named_tuples_from_objects", false, true, "Try to infer named Tuples from JSON objects by default"},
            {"input_format_json_read_numbers_as_strings", false, true, "Allow to read numbers as strings in JSON formats by default"},
            {"input_format_json_read_arrays_as_strings", false, true, "Allow to read arrays as strings in JSON formats by default"},
            {"input_format_json_infer_incomplete_types_as_strings", false, true, "Allow to infer incomplete types as Strings in JSON formats by default"},
            {"input_format_json_try_infer_numbers_from_strings", true, false, "Don't infer numbers from strings in JSON formats by default to prevent possible parsing errors"},
            {"http_write_exception_in_output_format", false, true, "Output valid JSON/XML on exception in HTTP streaming."}
        }
    },
    {"23.8",
        {
            {"rewrite_count_distinct_if_with_count_distinct_implementation", false, true, "Rewrite countDistinctIf with count_distinct_implementation configuration"}
        }
    },
    {"23.7",
        {
            {"function_sleep_max_microseconds_per_block", 0, 3000000, "In previous versions, the maximum sleep time of 3 seconds was applied only for `sleep`, but not for `sleepEachRow` function. In the new version, we introduce this setting. If you set compatibility with the previous versions, we will disable the limit altogether."}
        }
    },
    {"23.6",
        {
            {"http_send_timeout", 180, 30, "3 minutes seems crazy long. Note that this is timeout for a single network write call, not for the whole upload operation."},
            {"http_receive_timeout", 180, 30, "See http_send_timeout."}
        }
    },
    {"23.5",
        {
            {"input_format_parquet_preserve_order", true, false, "Allow Parquet reader to reorder rows for better parallelism."},
            {"parallelize_output_from_storages", false, true, "Allow parallelism when executing queries that read from file/url/s3/etc. This may reorder rows."},
            {"use_with_fill_by_sorting_prefix", false, true, "Columns preceding WITH FILL columns in ORDER BY clause form sorting prefix. Rows with different values in sorting prefix are filled independently"},
            {"output_format_parquet_compliant_nested_types", false, true, "Change an internal field name in output Parquet file schema."}
        }
    },
    {"23.4",
        {
            {"allow_suspicious_indices", true, false, "If true, index can defined with identical expressions"},
            {"allow_nonconst_timezone_arguments", true, false, "Allow non-const timezone arguments in certain time-related functions like toTimeZone(), fromUnixTimestamp*(), snowflakeToDateTime*()."},
            {"connect_timeout_with_failover_ms", 50, 1000, "Increase default connect timeout because of async connect"},
            {"connect_timeout_with_failover_secure_ms", 100, 1000, "Increase default secure connect timeout because of async connect"},
            {"hedged_connection_timeout_ms", 100, 50, "Start new connection in hedged requests after 50 ms instead of 100 to correspond with previous connect timeout"},
            {"formatdatetime_f_prints_single_zero", true, false, "Improved compatibility with MySQL DATE_FORMAT()/STR_TO_DATE()"},
            {"formatdatetime_parsedatetime_m_is_month_name", false, true, "Improved compatibility with MySQL DATE_FORMAT/STR_TO_DATE"}
        }
    },
    {"23.3",
        {
            {"output_format_parquet_version", "1.0", "2.latest", "Use latest Parquet format version for output format"},
            {"input_format_json_ignore_unknown_keys_in_named_tuple", false, true, "Improve parsing JSON objects as named tuples"},
            {"input_format_native_allow_types_conversion", false, true, "Allow types conversion in Native input forma"},
            {"output_format_arrow_compression_method", "none", "lz4_frame", "Use lz4 compression in Arrow output format by default"},
            {"output_format_parquet_compression_method", "snappy", "lz4", "Use lz4 compression in Parquet output format by default"},
            {"output_format_orc_compression_method", "none", "lz4_frame", "Use lz4 compression in ORC output format by default"},
            {"async_query_sending_for_remote", false, true, "Create connections and send query async across shards"}
        }
    },
    {"23.2",
        {
            {"output_format_parquet_fixed_string_as_fixed_byte_array", false, true, "Use Parquet FIXED_LENGTH_BYTE_ARRAY type for FixedString by default"},
            {"output_format_arrow_fixed_string_as_fixed_byte_array", false, true, "Use Arrow FIXED_SIZE_BINARY type for FixedString by default"},
            {"query_plan_remove_redundant_distinct", false, true, "Remove redundant Distinct step in query plan"},
            {"optimize_duplicate_order_by_and_distinct", true, false, "Remove duplicate ORDER BY and DISTINCT if it's possible"},
            {"insert_keeper_max_retries", 0, 20, "Enable reconnections to Keeper on INSERT, improve reliability"}
        }
    },
    {"23.1",
        {
            {"input_format_json_read_objects_as_strings", 0, 1, "Enable reading nested json objects as strings while object type is experimental"},
            {"input_format_json_defaults_for_missing_elements_in_named_tuple", false, true, "Allow missing elements in JSON objects while reading named tuples by default"},
            {"input_format_csv_detect_header", false, true, "Detect header in CSV format by default"},
            {"input_format_tsv_detect_header", false, true, "Detect header in TSV format by default"},
            {"input_format_custom_detect_header", false, true, "Detect header in CustomSeparated format by default"},
            {"query_plan_remove_redundant_sorting", false, true, "Remove redundant sorting in query plan. For example, sorting steps related to ORDER BY clauses in subqueries"}
        }
    },
    {"22.12",
        {
            {"max_size_to_preallocate_for_aggregation", 10'000'000, 100'000'000, "This optimizes performance"},
            {"query_plan_aggregation_in_order", 0, 1, "Enable some refactoring around query plan"},
            {"format_binary_max_string_size", 0, 1_GiB, "Prevent allocating large amount of memory"}
        }
    },
    {"22.11",
        {
            {"use_structure_from_insertion_table_in_table_functions", 0, 2, "Improve using structure from insertion table in table functions"}
        }
    },
    {"22.9",
        {
            {"force_grouping_standard_compatibility", false, true, "Make GROUPING function output the same as in SQL standard and other DBMS"}
        }
    },
    {"22.7",
        {
            {"cross_to_inner_join_rewrite", 1, 2, "Force rewrite comma join to inner"},
            {"enable_positional_arguments", false, true, "Enable positional arguments feature by default"},
            {"format_csv_allow_single_quotes", true, false, "Most tools don't treat single quote in CSV specially, don't do it by default too"}
        }
    },
    {"22.6",
        {
            {"output_format_json_named_tuples_as_objects", false, true, "Allow to serialize named tuples as JSON objects in JSON formats by default"},
            {"input_format_skip_unknown_fields", false, true, "Optimize reading subset of columns for some input formats"}
        }
    },
    {"22.5",
        {
            {"memory_overcommit_ratio_denominator", 0, 1073741824, "Enable memory overcommit feature by default"},
            {"memory_overcommit_ratio_denominator_for_user", 0, 1073741824, "Enable memory overcommit feature by default"}
        }
    },
    {"22.4",
        {
            {"allow_settings_after_format_in_insert", true, false, "Do not allow SETTINGS after FORMAT for INSERT queries because ClickHouse interpret SETTINGS as some values, which is misleading"}
        }
    },
    {"22.3",
        {
            {"cast_ipv4_ipv6_default_on_conversion_error", true, false, "Make functions cast(value, 'IPv4') and cast(value, 'IPv6') behave same as toIPv4 and toIPv6 functions"}
        }
    },
    {"21.12",
        {
            {"stream_like_engine_allow_direct_select", true, false, "Do not allow direct select for Kafka/RabbitMQ/FileLog by default"}
        }
    },
    {"21.9",
        {
            {"output_format_decimal_trailing_zeros", true, false, "Do not output trailing zeros in text representation of Decimal types by default for better looking output"},
            {"use_hedged_requests", false, true, "Enable Hedged Requests feature by default"}
        }
    },
    {"21.7",
        {
            {"legacy_column_name_of_tuple_literal", true, false, "Add this setting only for compatibility reasons. It makes sense to set to 'true', while doing rolling update of cluster from version lower than 21.7 to higher"}
        }
    },
    {"21.5",
        {
            {"async_socket_for_remote", false, true, "Fix all problems and turn on asynchronous reads from socket for remote queries by default again"}
        }
    },
    {"21.3",
        {
            {"async_socket_for_remote", true, false, "Turn off asynchronous reads from socket for remote queries because of some problems"},
            {"optimize_normalize_count_variants", false, true, "Rewrite aggregate functions that semantically equals to count() as count() by default"},
            {"normalize_function_names", false, true, "Normalize function names to their canonical names, this was needed for projection query routing"}
        }
    },
    {"21.2",
        {
            {"enable_global_with_statement", false, true, "Propagate WITH statements to UNION queries and all subqueries by default"}
        }
    },
    {"21.1",
        {
            {"insert_quorum_parallel", false, true, "Use parallel quorum inserts by default. It is significantly more convenient to use than sequential quorum inserts"},
            {"input_format_null_as_default", false, true, "Allow to insert NULL as default for input formats by default"},
            {"optimize_on_insert", false, true, "Enable data optimization on INSERT by default for better user experience"},
            {"use_compact_format_in_distributed_parts_names", false, true, "Use compact format for async INSERT into Distributed tables by default"}
        }
    },
    {"20.10",
        {
            {"format_regexp_escaping_rule", "Escaped", "Raw", "Use Raw as default escaping rule for Regexp format to male the behaviour more like to what users expect"}
        }
    },
    {"20.7",
        {
            {"show_table_uuid_in_table_create_query_if_not_nil", true, false, "Stop showing  UID of the table in its CREATE query for Engine=Atomic"}
        }
    },
    {"20.5",
        {
            {"input_format_with_names_use_header", false, true, "Enable using header with names for formats with WithNames/WithNamesAndTypes suffixes"},
            {"allow_suspicious_codecs", true, false, "Don't allow to specify meaningless compression codecs"}
        }
    },
    {"20.4",
        {
            {"validate_polygons", false, true, "Throw exception if polygon is invalid in function pointInPolygon by default instead of returning possibly wrong results"}
        }
    },
    {"19.18",
        {
            {"enable_scalar_subquery_optimization", false, true, "Prevent scalar subqueries from (de)serializing large scalar values and possibly avoid running the same subquery more than once"}
        }
    },
    {"19.14",
        {
            {"any_join_distinct_right_table_keys", true, false, "Disable ANY RIGHT and ANY FULL JOINs by default to avoid inconsistency"}
        }
    },
    {"19.12",
        {
            {"input_format_defaults_for_omitted_fields", false, true, "Enable calculation of complex default expressions for omitted fields for some input formats, because it should be the expected behaviour"}
        }
    },
    {"19.5",
        {
            {"max_partitions_per_insert_block", 0, 100, "Add a limit for the number of partitions in one block"}
        }
    },
    {"18.12.17",
        {
            {"enable_optimize_predicate_expression", 0, 1, "Optimize predicates to subqueries by default"}
        }
    },
};

static std::initializer_list<std::pair<ClickHouseVersion, SettingsChangesHistory::SettingsChanges>> merge_tree_settings_changes_history_initializer =
{
    {"24.12",
        {
        }
    },
    {"24.11",
        {
        }
    },
    {"24.10",
        {
        }
    },
    {"24.9",
        {
        }
    },
    {"24.8",
        {
            {"deduplicate_merge_projection_mode", "ignore", "throw", "Do not allow to create inconsistent projection"}
        }
    },
};

static void initSettingsChangesHistory(
    std::map<ClickHouseVersion, SettingsChangesHistory::SettingsChanges> & settings_changes_history,
    std::once_flag & initialized_flag,
    std::initializer_list<std::pair<ClickHouseVersion, SettingsChangesHistory::SettingsChanges>> & initializer
)
{
    std::call_once(initialized_flag, [&]()
    {
        for (const auto & setting_change : initializer)
        {
            /// Disallow duplicate keys in the settings changes history. Example:
            ///     {"21.2", {{"some_setting_1", false, true, "[...]"}}},
            ///     [...]
            ///     {"21.2", {{"some_setting_2", false, true, "[...]"}}},
            /// As std::set has unique keys, one of the entries would be overwritten.
            if (settings_changes_history.contains(setting_change.first))
                throw Exception{ErrorCodes::LOGICAL_ERROR, "Detected duplicate version '{}'", setting_change.first.toString()};

            settings_changes_history[setting_change.first] = setting_change.second;
        }
    });
}

const std::map<ClickHouseVersion, SettingsChangesHistory::SettingsChanges> & getSettingsChangesHistory()
{
    static std::map<ClickHouseVersion, SettingsChangesHistory::SettingsChanges> settings_changes_history;
    static std::once_flag initialized_flag;
    initSettingsChangesHistory(settings_changes_history, initialized_flag, settings_changes_history_initializer);

    return settings_changes_history;
}

const std::map<ClickHouseVersion, SettingsChangesHistory::SettingsChanges> & getMergeTreeSettingsChangesHistory()
{
    static std::map<ClickHouseVersion, SettingsChangesHistory::SettingsChanges> merge_tree_settings_changes_history;
    static std::once_flag initialized_flag;
    initSettingsChangesHistory(merge_tree_settings_changes_history, initialized_flag, merge_tree_settings_changes_history_initializer);

    return merge_tree_settings_changes_history;
}

}<|MERGE_RESOLUTION|>--- conflicted
+++ resolved
@@ -60,11 +60,6 @@
 {
     {"24.12",
         {
-<<<<<<< HEAD
-            {"parallel_replicas_index_analysis_only_on_coordinator", false, true, "Index analysis done only on replica-coordinator and skipped on other replicas. Effective only with enabled parallel_replicas_local_plan"},
-            {"use_async_executor_for_materialized_views", false, false, "New setting."},
-=======
->>>>>>> 64fca2e9
         }
     },
     {"24.11",
@@ -145,6 +140,7 @@
             {"allow_reorder_prewhere_conditions", true, true, "New setting"},
             {"input_format_parquet_bloom_filter_push_down", false, true, "When reading Parquet files, skip whole row groups based on the WHERE/PREWHERE expressions and bloom filter in the Parquet metadata."},
             {"date_time_64_output_format_cut_trailing_zeros_align_to_groups_of_thousands", false, false, "Dynamically trim the trailing zeros of datetime64 values to adjust the output scale to (0, 3, 6), corresponding to 'seconds', 'milliseconds', and 'microseconds'."},
+            {"parallel_replicas_index_analysis_only_on_coordinator", false, true, "Index analysis done only on replica-coordinator and skipped on other replicas. Effective only with enabled parallel_replicas_local_plan"},
         }
     },
     {"24.9",
