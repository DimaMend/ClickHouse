--- conflicted
+++ resolved
@@ -60,11 +60,8 @@
 {
     {"24.12",
         {
-<<<<<<< HEAD
             {"output_format_json_pretty_print", false, true, "Print values in a pretty format in JSON output format by default"},
-=======
             {"allow_experimental_database_iceberg", false, false, "New setting."},
->>>>>>> 204fd5b5
             {"query_plan_join_swap_table", "false", "auto", "New setting. Right table was always chosen before."},
             {"max_size_to_preallocate_for_aggregation", 100'000'000, 1'000'000'000'000, "Enable optimisation for bigger tables."},
             {"max_size_to_preallocate_for_joins", 100'000'000, 1'000'000'000'000, "Enable optimisation for bigger tables."},
