--- conflicted
+++ resolved
@@ -172,11 +172,8 @@
             {"restore_replicated_merge_tree_to_shared_merge_tree", false, false, "New setting."},
             {"parallel_replicas_only_with_analyzer", true, true, "Parallel replicas is supported only with analyzer enabled"},
             {"s3_allow_multipart_copy", true, true, "New setting."},
-<<<<<<< HEAD
             {"input_format_parquet_use_native_reader_v2", false, false, "A new parquet reader support full filter push down"},
             /// Release closed. Please use 25.3
-=======
->>>>>>> fe0dbbee
         });
         addSettingsChanges(settings_changes_history, "25.1",
         {
