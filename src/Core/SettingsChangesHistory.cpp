#include <Core/Defines.h>
#include <Core/SettingsChangesHistory.h>
#include <IO/ReadBufferFromString.h>
#include <IO/ReadHelpers.h>
#include <boost/algorithm/string.hpp>


namespace DB
{

namespace ErrorCodes
{
    extern const int BAD_ARGUMENTS;
    extern const int LOGICAL_ERROR;
}

ClickHouseVersion::ClickHouseVersion(const String & version)
{
    Strings split;
    boost::split(split, version, [](char c){ return c == '.'; });
    components.reserve(split.size());
    if (split.empty())
        throw Exception{ErrorCodes::BAD_ARGUMENTS, "Cannot parse ClickHouse version here: {}", version};

    for (const auto & split_element : split)
    {
        size_t component;
        ReadBufferFromString buf(split_element);
        if (!tryReadIntText(component, buf) || !buf.eof())
            throw Exception{ErrorCodes::BAD_ARGUMENTS, "Cannot parse ClickHouse version here: {}", version};
        components.push_back(component);
    }
}

ClickHouseVersion::ClickHouseVersion(const char * version)
    : ClickHouseVersion(String(version))
{
}

String ClickHouseVersion::toString() const
{
    String version = std::to_string(components[0]);
    for (size_t i = 1; i < components.size(); ++i)
        version += "." + std::to_string(components[i]);

    return version;
}

// clang-format off
/// History of settings changes that controls some backward incompatible changes
/// across all ClickHouse versions. It maps ClickHouse version to settings changes that were done
/// in this version. This history contains both changes to existing settings and newly added settings.
/// Settings changes is a vector of structs
///     {setting_name, previous_value, new_value, reason}.
/// For newly added setting choose the most appropriate previous_value (for example, if new setting
/// controls new feature and it's 'true' by default, use 'false' as previous_value).
/// It's used to implement `compatibility` setting (see https://github.com/ClickHouse/ClickHouse/issues/35972)
/// Note: please check if the key already exists to prevent duplicate entries.
static std::initializer_list<std::pair<ClickHouseVersion, SettingsChangesHistory::SettingsChanges>> settings_changes_history_initializer =
{
    {"24.12",
        {
<<<<<<< HEAD
            {"max_size_to_preallocate_for_aggregation", 100'000'000, 1'000'000'000'000, "Enable optimisation for bigger tables."},
            {"max_size_to_preallocate_for_joins", 100'000'000, 1'000'000'000'000, "Enable optimisation for bigger tables."},
=======
            {"parallel_replicas_index_analysis_only_on_coordinator", false, true, "Index analysis done only on replica-coordinator and skipped on other replicas. Effective only with enabled parallel_replicas_local_plan"},
>>>>>>> 4bbadf64
            {"use_async_executor_for_materialized_views", false, false, "New setting."},
        }
    },
    {"24.11",
        {
            {"validate_mutation_query", false, true, "New setting to validate mutation queries by default."},
            {"enable_job_stack_trace", false, true, "Enable by default collecting stack traces from job's scheduling."},
            {"allow_suspicious_types_in_group_by", true, false, "Don't allow Variant/Dynamic types in GROUP BY by default"},
            {"allow_suspicious_types_in_order_by", true, false, "Don't allow Variant/Dynamic types in ORDER BY by default"},
            {"distributed_cache_discard_connection_if_unread_data", true, true, "New setting"},
            {"filesystem_cache_enable_background_download_for_metadata_files_in_packed_storage", true, true, "New setting"},
            {"filesystem_cache_enable_background_download_during_fetch", true, true, "New setting"},
            {"azure_check_objects_after_upload", false, false, "Check each uploaded object in azure blob storage to be sure that upload was successful"},
            {"backup_restore_keeper_max_retries", 20, 1000, "Should be big enough so the whole operation BACKUP or RESTORE operation won't fail because of a temporary [Zoo]Keeper failure in the middle of it."},
            {"backup_restore_failure_after_host_disconnected_for_seconds", 0, 3600, "New setting."},
            {"backup_restore_keeper_max_retries_while_initializing", 0, 20, "New setting."},
            {"backup_restore_keeper_max_retries_while_handling_error", 0, 20, "New setting."},
            {"backup_restore_finish_timeout_after_error_sec", 0, 180, "New setting."},
            {"query_plan_merge_filters", false, true, "Allow to merge filters in the query plan. This is required to properly support filter-push-down with a new analyzer."},
            {"parallel_replicas_local_plan", false, true, "Use local plan for local replica in a query with parallel replicas"},
            {"allow_experimental_shared_set_join", 1, 0, "Disable a setting for ClickHouse Cloud"},
            {"merge_tree_use_v1_object_and_dynamic_serialization", true, false, "Add new serialization V2 version for JSON and Dynamic types"},
            {"min_joined_block_size_bytes", 524288, 524288, "New setting."},
            {"allow_experimental_bfloat16_type", false, false, "Add new experimental BFloat16 type"},
            {"filesystem_cache_skip_download_if_exceeds_per_query_cache_write_limit", 1, 1, "Rename of setting skip_download_if_exceeds_query_cache_limit"},
            {"filesystem_cache_prefer_bigger_buffer_size", true, true, "New setting"},
            {"read_in_order_use_virtual_row", false, false, "Use virtual row while reading in order of primary key or its monotonic function fashion. It is useful when searching over multiple parts as only relevant ones are touched."},
            {"s3_skip_empty_files", false, true, "We hope it will provide better UX"},
            {"filesystem_cache_boundary_alignment", 0, 0, "New setting"},
            {"push_external_roles_in_interserver_queries", false, false, "New setting."},
            {"enable_variant_type", false, false, "Add alias to allow_experimental_variant_type"},
            {"enable_dynamic_type", false, false, "Add alias to allow_experimental_dynamic_type"},
            {"enable_json_type", false, false, "Add alias to allow_experimental_json_type"},
        }
    },
    {"24.10",
        {
            {"query_metric_log_interval", 0, -1, "New setting."},
            {"enforce_strict_identifier_format", false, false, "New setting."},
            {"enable_parsing_to_custom_serialization", false, true, "New setting"},
            {"mongodb_throw_on_unsupported_query", false, true, "New setting."},
            {"enable_parallel_replicas", false, false, "Parallel replicas with read tasks became the Beta tier feature."},
            {"parallel_replicas_mode", "read_tasks", "read_tasks", "This setting was introduced as a part of making parallel replicas feature Beta"},
            {"filesystem_cache_name", "", "", "Filesystem cache name to use for stateless table engines or data lakes"},
            {"restore_replace_external_dictionary_source_to_null", false, false, "New setting."},
            {"show_create_query_identifier_quoting_rule", "when_necessary", "when_necessary", "New setting."},
            {"show_create_query_identifier_quoting_style", "Backticks", "Backticks", "New setting."},
            {"merge_tree_min_read_task_size", 8, 8, "New setting"},
            {"merge_tree_min_rows_for_concurrent_read_for_remote_filesystem", (20 * 8192), 0, "Setting is deprecated"},
            {"merge_tree_min_bytes_for_concurrent_read_for_remote_filesystem", (24 * 10 * 1024 * 1024), 0, "Setting is deprecated"},
            {"implicit_select", false, false, "A new setting."},
            {"output_format_native_write_json_as_string", false, false, "Add new setting to allow write JSON column as single String column in Native format"},
            {"output_format_binary_write_json_as_string", false, false, "Add new setting to write values of JSON type as JSON string in RowBinary output format"},
            {"input_format_binary_read_json_as_string", false, false, "Add new setting to read values of JSON type as JSON string in RowBinary input format"},
            {"min_free_disk_bytes_to_perform_insert", 0, 0, "New setting."},
            {"min_free_disk_ratio_to_perform_insert", 0.0, 0.0, "New setting."},
            {"enable_named_columns_in_function_tuple", false, false, "Disabled pending usability improvements"},
            {"cloud_mode_database_engine", 1, 1, "A setting for ClickHouse Cloud"},
            {"allow_experimental_shared_set_join", 0, 0, "A setting for ClickHouse Cloud"},
            {"read_through_distributed_cache", 0, 0, "A setting for ClickHouse Cloud"},
            {"write_through_distributed_cache", 0, 0, "A setting for ClickHouse Cloud"},
            {"distributed_cache_throw_on_error", 0, 0, "A setting for ClickHouse Cloud"},
            {"distributed_cache_log_mode", "on_error", "on_error", "A setting for ClickHouse Cloud"},
            {"distributed_cache_fetch_metrics_only_from_current_az", 1, 1, "A setting for ClickHouse Cloud"},
            {"distributed_cache_connect_max_tries", 100, 100, "A setting for ClickHouse Cloud"},
            {"distributed_cache_receive_response_wait_milliseconds", 60000, 60000, "A setting for ClickHouse Cloud"},
            {"distributed_cache_receive_timeout_milliseconds", 10000, 10000, "A setting for ClickHouse Cloud"},
            {"distributed_cache_wait_connection_from_pool_milliseconds", 100, 100, "A setting for ClickHouse Cloud"},
            {"distributed_cache_bypass_connection_pool", 0, 0, "A setting for ClickHouse Cloud"},
            {"distributed_cache_pool_behaviour_on_limit", "allocate_bypassing_pool", "allocate_bypassing_pool", "A setting for ClickHouse Cloud"},
            {"distributed_cache_read_alignment", 0, 0, "A setting for ClickHouse Cloud"},
            {"distributed_cache_max_unacked_inflight_packets", 10, 10, "A setting for ClickHouse Cloud"},
            {"distributed_cache_data_packet_ack_window", 5, 5, "A setting for ClickHouse Cloud"},
            {"input_format_parquet_enable_row_group_prefetch", false, true, "Enable row group prefetching during parquet parsing. Currently, only single-threaded parsing can prefetch."},
            {"input_format_orc_dictionary_as_low_cardinality", false, true, "Treat ORC dictionary encoded columns as LowCardinality columns while reading ORC files"},
            {"allow_experimental_refreshable_materialized_view", false, true, "Not experimental anymore"},
            {"max_parts_to_move", 0, 1000, "New setting"},
            {"hnsw_candidate_list_size_for_search", 64, 256, "New setting. Previously, the value was optionally specified in CREATE INDEX and 64 by default."},
            {"allow_reorder_prewhere_conditions", true, true, "New setting"},
            {"input_format_parquet_bloom_filter_push_down", false, true, "When reading Parquet files, skip whole row groups based on the WHERE/PREWHERE expressions and bloom filter in the Parquet metadata."},
            {"date_time_64_output_format_cut_trailing_zeros_align_to_groups_of_thousands", false, false, "Dynamically trim the trailing zeros of datetime64 values to adjust the output scale to (0, 3, 6), corresponding to 'seconds', 'milliseconds', and 'microseconds'."},
        }
    },
    {"24.9",
        {
            {"output_format_orc_dictionary_key_size_threshold", 0.0, 0.0, "For a string column in ORC output format, if the number of distinct values is greater than this fraction of the total number of non-null rows, turn off dictionary encoding. Otherwise dictionary encoding is enabled"},
            {"input_format_json_empty_as_default", false, false, "Added new setting to allow to treat empty fields in JSON input as default values."},
            {"input_format_try_infer_variants", false, false, "Try to infer Variant type in text formats when there is more than one possible type for column/array elements"},
            {"join_output_by_rowlist_perkey_rows_threshold", 0, 5, "The lower limit of per-key average rows in the right table to determine whether to output by row list in hash join."},
            {"create_if_not_exists", false, false, "New setting."},
            {"allow_materialized_view_with_bad_select", true, true, "Support (but not enable yet) stricter validation in CREATE MATERIALIZED VIEW"},
            {"parallel_replicas_mark_segment_size", 128, 0, "Value for this setting now determined automatically"},
            {"database_replicated_allow_replicated_engine_arguments", 1, 0, "Don't allow explicit arguments by default"},
            {"database_replicated_allow_explicit_uuid", 1, 0, "Added a new setting to disallow explicitly specifying table UUID"},
            {"parallel_replicas_local_plan", false, false, "Use local plan for local replica in a query with parallel replicas"},
            {"join_to_sort_minimum_perkey_rows", 0, 40, "The lower limit of per-key average rows in the right table to determine whether to rerange the right table by key in left or inner join. This setting ensures that the optimization is not applied for sparse table keys"},
            {"join_to_sort_maximum_table_rows", 0, 10000, "The maximum number of rows in the right table to determine whether to rerange the right table by key in left or inner join"},
            {"allow_experimental_join_right_table_sorting", false, false, "If it is set to true, and the conditions of `join_to_sort_minimum_perkey_rows` and `join_to_sort_maximum_table_rows` are met, rerange the right table by key to improve the performance in left or inner hash join"},
            {"mongodb_throw_on_unsupported_query", false, true, "New setting."},
            {"min_free_disk_bytes_to_perform_insert", 0, 0, "Maintain some free disk space bytes from inserts while still allowing for temporary writing."},
            {"min_free_disk_ratio_to_perform_insert", 0.0, 0.0, "Maintain some free disk space bytes expressed as ratio to total disk space from inserts while still allowing for temporary writing."},
        }
    },
    {"24.8",
        {
            {"rows_before_aggregation", false, false, "Provide exact value for rows_before_aggregation statistic, represents the number of rows read before aggregation"},
            {"restore_replace_external_table_functions_to_null", false, false, "New setting."},
            {"restore_replace_external_engines_to_null", false, false, "New setting."},
            {"input_format_json_max_depth", 1000000, 1000, "It was unlimited in previous versions, but that was unsafe."},
            {"merge_tree_min_bytes_per_task_for_remote_reading", 4194304, 2097152, "Value is unified with `filesystem_prefetch_min_bytes_for_single_read_task`"},
            {"use_hive_partitioning", false, false, "Allows to use hive partitioning for File, URL, S3, AzureBlobStorage and HDFS engines."},
            {"allow_experimental_kafka_offsets_storage_in_keeper", false, false, "Allow the usage of experimental Kafka storage engine that stores the committed offsets in ClickHouse Keeper"},
            {"allow_archive_path_syntax", true, true, "Added new setting to allow disabling archive path syntax."},
            {"query_cache_tag", "", "", "New setting for labeling query cache settings."},
            {"allow_experimental_time_series_table", false, false, "Added new setting to allow the TimeSeries table engine"},
            {"enable_analyzer", 1, 1, "Added an alias to a setting `allow_experimental_analyzer`."},
            {"optimize_functions_to_subcolumns", false, true, "Enabled settings by default"},
            {"allow_experimental_json_type", false, false, "Add new experimental JSON type"},
            {"use_json_alias_for_old_object_type", true, false, "Use JSON type alias to create new JSON type"},
            {"type_json_skip_duplicated_paths", false, false, "Allow to skip duplicated paths during JSON parsing"},
            {"allow_experimental_vector_similarity_index", false, false, "Added new setting to allow experimental vector similarity indexes"},
            {"input_format_try_infer_datetimes_only_datetime64", true, false, "Allow to infer DateTime instead of DateTime64 in data formats"},
        }
    },
    {"24.7",
        {
            {"output_format_parquet_write_page_index", false, true, "Add a possibility to write page index into parquet files."},
            {"output_format_binary_encode_types_in_binary_format", false, false, "Added new setting to allow to write type names in binary format in RowBinaryWithNamesAndTypes output format"},
            {"input_format_binary_decode_types_in_binary_format", false, false, "Added new setting to allow to read type names in binary format in RowBinaryWithNamesAndTypes input format"},
            {"output_format_native_encode_types_in_binary_format", false, false, "Added new setting to allow to write type names in binary format in Native output format"},
            {"input_format_native_decode_types_in_binary_format", false, false, "Added new setting to allow to read type names in binary format in Native output format"},
            {"read_in_order_use_buffering", false, true, "Use buffering before merging while reading in order of primary key"},
            {"enable_named_columns_in_function_tuple", false, false, "Generate named tuples in function tuple() when all names are unique and can be treated as unquoted identifiers."},
            {"optimize_trivial_insert_select", true, false, "The optimization does not make sense in many cases."},
            {"dictionary_validate_primary_key_type", false, false, "Validate primary key type for dictionaries. By default id type for simple layouts will be implicitly converted to UInt64."},
            {"collect_hash_table_stats_during_joins", false, true, "New setting."},
            {"max_size_to_preallocate_for_joins", 0, 100'000'000, "New setting."},
            {"input_format_orc_reader_time_zone_name", "GMT", "GMT", "The time zone name for ORC row reader, the default ORC row reader's time zone is GMT."},
            {"database_replicated_allow_heavy_create", true, false, "Long-running DDL queries (CREATE AS SELECT and POPULATE) for Replicated database engine was forbidden"},
            {"query_plan_merge_filters", false, false, "Allow to merge filters in the query plan"},
            {"azure_sdk_max_retries", 10, 10, "Maximum number of retries in azure sdk"},
            {"azure_sdk_retry_initial_backoff_ms", 10, 10, "Minimal backoff between retries in azure sdk"},
            {"azure_sdk_retry_max_backoff_ms", 1000, 1000, "Maximal backoff between retries in azure sdk"},
            {"ignore_on_cluster_for_replicated_named_collections_queries", false, false, "Ignore ON CLUSTER clause for replicated named collections management queries."},
            {"backup_restore_s3_retry_attempts", 1000,1000, "Setting for Aws::Client::RetryStrategy, Aws::Client does retries itself, 0 means no retries. It takes place only for backup/restore."},
            {"postgresql_connection_attempt_timeout", 2, 2, "Allow to control 'connect_timeout' parameter of PostgreSQL connection."},
            {"postgresql_connection_pool_retries", 2, 2, "Allow to control the number of retries in PostgreSQL connection pool."}
        }
    },
    {"24.6",
        {
            {"materialize_skip_indexes_on_insert", true, true, "Added new setting to allow to disable materialization of skip indexes on insert"},
            {"materialize_statistics_on_insert", true, true, "Added new setting to allow to disable materialization of statistics on insert"},
            {"input_format_parquet_use_native_reader", false, false, "When reading Parquet files, to use native reader instead of arrow reader."},
            {"hdfs_throw_on_zero_files_match", false, false, "Allow to throw an error when ListObjects request cannot match any files in HDFS engine instead of empty query result"},
            {"azure_throw_on_zero_files_match", false, false, "Allow to throw an error when ListObjects request cannot match any files in AzureBlobStorage engine instead of empty query result"},
            {"s3_validate_request_settings", true, true, "Allow to disable S3 request settings validation"},
            {"allow_experimental_full_text_index", false, false, "Enable experimental full-text index"},
            {"azure_skip_empty_files", false, false, "Allow to skip empty files in azure table engine"},
            {"hdfs_ignore_file_doesnt_exist", false, false, "Allow to return 0 rows when the requested files don't exist instead of throwing an exception in HDFS table engine"},
            {"azure_ignore_file_doesnt_exist", false, false, "Allow to return 0 rows when the requested files don't exist instead of throwing an exception in AzureBlobStorage table engine"},
            {"s3_ignore_file_doesnt_exist", false, false, "Allow to return 0 rows when the requested files don't exist instead of throwing an exception in S3 table engine"},
            {"s3_max_part_number", 10000, 10000, "Maximum part number number for s3 upload part"},
            {"s3_max_single_operation_copy_size", 32 * 1024 * 1024, 32 * 1024 * 1024, "Maximum size for a single copy operation in s3"},
            {"input_format_parquet_max_block_size", 8192, DEFAULT_BLOCK_SIZE, "Increase block size for parquet reader."},
            {"input_format_parquet_prefer_block_bytes", 0, DEFAULT_BLOCK_SIZE * 256, "Average block bytes output by parquet reader."},
            {"enable_blob_storage_log", true, true, "Write information about blob storage operations to system.blob_storage_log table"},
            {"allow_deprecated_snowflake_conversion_functions", true, false, "Disabled deprecated functions snowflakeToDateTime[64] and dateTime[64]ToSnowflake."},
            {"allow_statistic_optimize", false, false, "Old setting which popped up here being renamed."},
            {"allow_experimental_statistic", false, false, "Old setting which popped up here being renamed."},
            {"allow_statistics_optimize", false, false, "The setting was renamed. The previous name is `allow_statistic_optimize`."},
            {"allow_experimental_statistics", false, false, "The setting was renamed. The previous name is `allow_experimental_statistic`."},
            {"enable_vertical_final", false, true, "Enable vertical final by default again after fixing bug"},
            {"parallel_replicas_custom_key_range_lower", 0, 0, "Add settings to control the range filter when using parallel replicas with dynamic shards"},
            {"parallel_replicas_custom_key_range_upper", 0, 0, "Add settings to control the range filter when using parallel replicas with dynamic shards. A value of 0 disables the upper limit"},
            {"output_format_pretty_display_footer_column_names", 0, 1, "Add a setting to display column names in the footer if there are many rows. Threshold value is controlled by output_format_pretty_display_footer_column_names_min_rows."},
            {"output_format_pretty_display_footer_column_names_min_rows", 0, 50, "Add a setting to control the threshold value for setting output_format_pretty_display_footer_column_names_min_rows. Default 50."},
            {"output_format_csv_serialize_tuple_into_separate_columns", true, true, "A new way of how interpret tuples in CSV format was added."},
            {"input_format_csv_deserialize_separate_columns_into_tuple", true, true, "A new way of how interpret tuples in CSV format was added."},
            {"input_format_csv_try_infer_strings_from_quoted_tuples", true, true, "A new way of how interpret tuples in CSV format was added."},
        }
    },
    {"24.5",
        {
            {"allow_deprecated_error_prone_window_functions", true, false, "Allow usage of deprecated error prone window functions (neighbor, runningAccumulate, runningDifferenceStartingWithFirstValue, runningDifference)"},
            {"allow_experimental_join_condition", false, false, "Support join with inequal conditions which involve columns from both left and right table. e.g. t1.y < t2.y."},
            {"input_format_tsv_crlf_end_of_line", false, false, "Enables reading of CRLF line endings with TSV formats"},
            {"output_format_parquet_use_custom_encoder", false, true, "Enable custom Parquet encoder."},
            {"cross_join_min_rows_to_compress", 0, 10000000, "Minimal count of rows to compress block in CROSS JOIN. Zero value means - disable this threshold. This block is compressed when any of the two thresholds (by rows or by bytes) are reached."},
            {"cross_join_min_bytes_to_compress", 0, 1_GiB, "Minimal size of block to compress in CROSS JOIN. Zero value means - disable this threshold. This block is compressed when any of the two thresholds (by rows or by bytes) are reached."},
            {"http_max_chunk_size", 0, 0, "Internal limitation"},
            {"prefer_external_sort_block_bytes", 0, DEFAULT_BLOCK_SIZE * 256, "Prefer maximum block bytes for external sort, reduce the memory usage during merging."},
            {"input_format_force_null_for_omitted_fields", false, false, "Disable type-defaults for omitted fields when needed"},
            {"cast_string_to_dynamic_use_inference", false, false, "Add setting to allow converting String to Dynamic through parsing"},
            {"allow_experimental_dynamic_type", false, false, "Add new experimental Dynamic type"},
            {"azure_max_blocks_in_multipart_upload", 50000, 50000, "Maximum number of blocks in multipart upload for Azure."},
            {"allow_archive_path_syntax", false, true, "Added new setting to allow disabling archive path syntax."},
        }
    },
    {"24.4",
        {
            {"input_format_json_throw_on_bad_escape_sequence", true, true, "Allow to save JSON strings with bad escape sequences"},
            {"max_parsing_threads", 0, 0, "Add a separate setting to control number of threads in parallel parsing from files"},
            {"ignore_drop_queries_probability", 0, 0, "Allow to ignore drop queries in server with specified probability for testing purposes"},
            {"lightweight_deletes_sync", 2, 2, "The same as 'mutation_sync', but controls only execution of lightweight deletes"},
            {"query_cache_system_table_handling", "save", "throw", "The query cache no longer caches results of queries against system tables"},
            {"input_format_json_ignore_unnecessary_fields", false, true, "Ignore unnecessary fields and not parse them. Enabling this may not throw exceptions on json strings of invalid format or with duplicated fields"},
            {"input_format_hive_text_allow_variable_number_of_columns", false, true, "Ignore extra columns in Hive Text input (if file has more columns than expected) and treat missing fields in Hive Text input as default values."},
            {"allow_experimental_database_replicated", false, true, "Database engine Replicated is now in Beta stage"},
            {"temporary_data_in_cache_reserve_space_wait_lock_timeout_milliseconds", (10 * 60 * 1000), (10 * 60 * 1000), "Wait time to lock cache for sapce reservation in temporary data in filesystem cache"},
            {"optimize_rewrite_sum_if_to_count_if", false, true, "Only available for the analyzer, where it works correctly"},
            {"azure_allow_parallel_part_upload", "true", "true", "Use multiple threads for azure multipart upload."},
            {"max_recursive_cte_evaluation_depth", DBMS_RECURSIVE_CTE_MAX_EVALUATION_DEPTH, DBMS_RECURSIVE_CTE_MAX_EVALUATION_DEPTH, "Maximum limit on recursive CTE evaluation depth"},
            {"query_plan_convert_outer_join_to_inner_join", false, true, "Allow to convert OUTER JOIN to INNER JOIN if filter after JOIN always filters default values"},
        }
    },
    {"24.3",
        {
            {"s3_connect_timeout_ms", 1000, 1000, "Introduce new dedicated setting for s3 connection timeout"},
            {"allow_experimental_shared_merge_tree", false, true, "The setting is obsolete"},
            {"use_page_cache_for_disks_without_file_cache", false, false, "Added userspace page cache"},
            {"read_from_page_cache_if_exists_otherwise_bypass_cache", false, false, "Added userspace page cache"},
            {"page_cache_inject_eviction", false, false, "Added userspace page cache"},
            {"default_table_engine", "None", "MergeTree", "Set default table engine to MergeTree for better usability"},
            {"input_format_json_use_string_type_for_ambiguous_paths_in_named_tuples_inference_from_objects", false, false, "Allow to use String type for ambiguous paths during named tuple inference from JSON objects"},
            {"traverse_shadow_remote_data_paths", false, false, "Traverse shadow directory when query system.remote_data_paths."},
            {"throw_if_deduplication_in_dependent_materialized_views_enabled_with_async_insert", false, true, "Deduplication in dependent materialized view cannot work together with async inserts."},
            {"parallel_replicas_allow_in_with_subquery", false, true, "If true, subquery for IN will be executed on every follower replica"},
            {"log_processors_profiles", false, true, "Enable by default"},
            {"function_locate_has_mysql_compatible_argument_order", false, true, "Increase compatibility with MySQL's locate function."},
            {"allow_suspicious_primary_key", true, false, "Forbid suspicious PRIMARY KEY/ORDER BY for MergeTree (i.e. SimpleAggregateFunction)"},
            {"filesystem_cache_reserve_space_wait_lock_timeout_milliseconds", 1000, 1000, "Wait time to lock cache for sapce reservation in filesystem cache"},
            {"max_parser_backtracks", 0, 1000000, "Limiting the complexity of parsing"},
            {"analyzer_compatibility_join_using_top_level_identifier", false, false, "Force to resolve identifier in JOIN USING from projection"},
            {"distributed_insert_skip_read_only_replicas", false, false, "If true, INSERT into Distributed will skip read-only replicas"},
            {"keeper_max_retries", 10, 10, "Max retries for general keeper operations"},
            {"keeper_retry_initial_backoff_ms", 100, 100, "Initial backoff timeout for general keeper operations"},
            {"keeper_retry_max_backoff_ms", 5000, 5000, "Max backoff timeout for general keeper operations"},
            {"s3queue_allow_experimental_sharded_mode", false, false, "Enable experimental sharded mode of S3Queue table engine. It is experimental because it will be rewritten"},
            {"allow_experimental_analyzer", false, true, "Enable analyzer and planner by default."},
            {"merge_tree_read_split_ranges_into_intersecting_and_non_intersecting_injection_probability", 0.0, 0.0, "For testing of `PartsSplitter` - split read ranges into intersecting and non intersecting every time you read from MergeTree with the specified probability."},
            {"allow_get_client_http_header", false, false, "Introduced a new function."},
            {"output_format_pretty_row_numbers", false, true, "It is better for usability."},
            {"output_format_pretty_max_value_width_apply_for_single_value", true, false, "Single values in Pretty formats won't be cut."},
            {"output_format_parquet_string_as_string", false, true, "ClickHouse allows arbitrary binary data in the String data type, which is typically UTF-8. Parquet/ORC/Arrow Strings only support UTF-8. That's why you can choose which Arrow's data type to use for the ClickHouse String data type - String or Binary. While Binary would be more correct and compatible, using String by default will correspond to user expectations in most cases."},
            {"output_format_orc_string_as_string", false, true, "ClickHouse allows arbitrary binary data in the String data type, which is typically UTF-8. Parquet/ORC/Arrow Strings only support UTF-8. That's why you can choose which Arrow's data type to use for the ClickHouse String data type - String or Binary. While Binary would be more correct and compatible, using String by default will correspond to user expectations in most cases."},
            {"output_format_arrow_string_as_string", false, true, "ClickHouse allows arbitrary binary data in the String data type, which is typically UTF-8. Parquet/ORC/Arrow Strings only support UTF-8. That's why you can choose which Arrow's data type to use for the ClickHouse String data type - String or Binary. While Binary would be more correct and compatible, using String by default will correspond to user expectations in most cases."},
            {"output_format_parquet_compression_method", "lz4", "zstd", "Parquet/ORC/Arrow support many compression methods, including lz4 and zstd. ClickHouse supports each and every compression method. Some inferior tools, such as 'duckdb', lack support for the faster `lz4` compression method, that's why we set zstd by default."},
            {"output_format_orc_compression_method", "lz4", "zstd", "Parquet/ORC/Arrow support many compression methods, including lz4 and zstd. ClickHouse supports each and every compression method. Some inferior tools, such as 'duckdb', lack support for the faster `lz4` compression method, that's why we set zstd by default."},
            {"output_format_pretty_highlight_digit_groups", false, true, "If enabled and if output is a terminal, highlight every digit corresponding to the number of thousands, millions, etc. with underline."},
            {"geo_distance_returns_float64_on_float64_arguments", false, true, "Increase the default precision."},
            {"azure_max_inflight_parts_for_one_file", 20, 20, "The maximum number of a concurrent loaded parts in multipart upload request. 0 means unlimited."},
            {"azure_strict_upload_part_size", 0, 0, "The exact size of part to upload during multipart upload to Azure blob storage."},
            {"azure_min_upload_part_size", 16*1024*1024, 16*1024*1024, "The minimum size of part to upload during multipart upload to Azure blob storage."},
            {"azure_max_upload_part_size", 5ull*1024*1024*1024, 5ull*1024*1024*1024, "The maximum size of part to upload during multipart upload to Azure blob storage."},
            {"azure_upload_part_size_multiply_factor", 2, 2, "Multiply azure_min_upload_part_size by this factor each time azure_multiply_parts_count_threshold parts were uploaded from a single write to Azure blob storage."},
            {"azure_upload_part_size_multiply_parts_count_threshold", 500, 500, "Each time this number of parts was uploaded to Azure blob storage, azure_min_upload_part_size is multiplied by azure_upload_part_size_multiply_factor."},
            {"output_format_csv_serialize_tuple_into_separate_columns", true, true, "A new way of how interpret tuples in CSV format was added."},
            {"input_format_csv_deserialize_separate_columns_into_tuple", true, true, "A new way of how interpret tuples in CSV format was added."},
            {"input_format_csv_try_infer_strings_from_quoted_tuples", true, true, "A new way of how interpret tuples in CSV format was added."},
        }
    },
    {"24.2",
        {
            {"allow_suspicious_variant_types", true, false, "Don't allow creating Variant type with suspicious variants by default"},
            {"validate_experimental_and_suspicious_types_inside_nested_types", false, true, "Validate usage of experimental and suspicious types inside nested types"},
            {"output_format_values_escape_quote_with_quote", false, false, "If true escape ' with '', otherwise quoted with \\'"},
            {"output_format_pretty_single_large_number_tip_threshold", 0, 1'000'000, "Print a readable number tip on the right side of the table if the block consists of a single number which exceeds this value (except 0)"},
            {"input_format_try_infer_exponent_floats", true, false, "Don't infer floats in exponential notation by default"},
            {"query_plan_optimize_prewhere", true, true, "Allow to push down filter to PREWHERE expression for supported storages"},
            {"async_insert_max_data_size", 1000000, 10485760, "The previous value appeared to be too small."},
            {"async_insert_poll_timeout_ms", 10, 10, "Timeout in milliseconds for polling data from asynchronous insert queue"},
            {"async_insert_use_adaptive_busy_timeout", false, true, "Use adaptive asynchronous insert timeout"},
            {"async_insert_busy_timeout_min_ms", 50, 50, "The minimum value of the asynchronous insert timeout in milliseconds; it also serves as the initial value, which may be increased later by the adaptive algorithm"},
            {"async_insert_busy_timeout_max_ms", 200, 200, "The minimum value of the asynchronous insert timeout in milliseconds; async_insert_busy_timeout_ms is aliased to async_insert_busy_timeout_max_ms"},
            {"async_insert_busy_timeout_increase_rate", 0.2, 0.2, "The exponential growth rate at which the adaptive asynchronous insert timeout increases"},
            {"async_insert_busy_timeout_decrease_rate", 0.2, 0.2, "The exponential growth rate at which the adaptive asynchronous insert timeout decreases"},
            {"format_template_row_format", "", "", "Template row format string can be set directly in query"},
            {"format_template_resultset_format", "", "", "Template result set format string can be set in query"},
            {"split_parts_ranges_into_intersecting_and_non_intersecting_final", true, true, "Allow to split parts ranges into intersecting and non intersecting during FINAL optimization"},
            {"split_intersecting_parts_ranges_into_layers_final", true, true, "Allow to split intersecting parts ranges into layers during FINAL optimization"},
            {"azure_max_single_part_copy_size", 256*1024*1024, 256*1024*1024, "The maximum size of object to copy using single part copy to Azure blob storage."},
            {"min_external_table_block_size_rows", DEFAULT_INSERT_BLOCK_SIZE, DEFAULT_INSERT_BLOCK_SIZE, "Squash blocks passed to external table to specified size in rows, if blocks are not big enough"},
            {"min_external_table_block_size_bytes", DEFAULT_INSERT_BLOCK_SIZE * 256, DEFAULT_INSERT_BLOCK_SIZE * 256, "Squash blocks passed to external table to specified size in bytes, if blocks are not big enough."},
            {"parallel_replicas_prefer_local_join", true, true, "If true, and JOIN can be executed with parallel replicas algorithm, and all storages of right JOIN part are *MergeTree, local JOIN will be used instead of GLOBAL JOIN."},
            {"optimize_time_filter_with_preimage", true, true, "Optimize Date and DateTime predicates by converting functions into equivalent comparisons without conversions (e.g. toYear(col) = 2023 -> col >= '2023-01-01' AND col <= '2023-12-31')"},
            {"extract_key_value_pairs_max_pairs_per_row", 0, 0, "Max number of pairs that can be produced by the `extractKeyValuePairs` function. Used as a safeguard against consuming too much memory."},
            {"default_view_definer", "CURRENT_USER", "CURRENT_USER", "Allows to set default `DEFINER` option while creating a view"},
            {"default_materialized_view_sql_security", "DEFINER", "DEFINER", "Allows to set a default value for SQL SECURITY option when creating a materialized view"},
            {"default_normal_view_sql_security", "INVOKER", "INVOKER", "Allows to set default `SQL SECURITY` option while creating a normal view"},
            {"mysql_map_string_to_text_in_show_columns", false, true, "Reduce the configuration effort to connect ClickHouse with BI tools."},
            {"mysql_map_fixed_string_to_text_in_show_columns", false, true, "Reduce the configuration effort to connect ClickHouse with BI tools."},
        }
    },
    {"24.1",
        {
            {"print_pretty_type_names", false, true, "Better user experience."},
            {"input_format_json_read_bools_as_strings", false, true, "Allow to read bools as strings in JSON formats by default"},
            {"output_format_arrow_use_signed_indexes_for_dictionary", false, true, "Use signed indexes type for Arrow dictionaries by default as it's recommended"},
            {"allow_experimental_variant_type", false, false, "Add new experimental Variant type"},
            {"use_variant_as_common_type", false, false, "Allow to use Variant in if/multiIf if there is no common type"},
            {"output_format_arrow_use_64_bit_indexes_for_dictionary", false, false, "Allow to use 64 bit indexes type in Arrow dictionaries"},
            {"parallel_replicas_mark_segment_size", 128, 128, "Add new setting to control segment size in new parallel replicas coordinator implementation"},
            {"ignore_materialized_views_with_dropped_target_table", false, false, "Add new setting to allow to ignore materialized views with dropped target table"},
            {"output_format_compression_level", 3, 3, "Allow to change compression level in the query output"},
            {"output_format_compression_zstd_window_log", 0, 0, "Allow to change zstd window log in the query output when zstd compression is used"},
            {"enable_zstd_qat_codec", false, false, "Add new ZSTD_QAT codec"},
            {"enable_vertical_final", false, true, "Use vertical final by default"},
            {"output_format_arrow_use_64_bit_indexes_for_dictionary", false, false, "Allow to use 64 bit indexes type in Arrow dictionaries"},
            {"max_rows_in_set_to_optimize_join", 100000, 0, "Disable join optimization as it prevents from read in order optimization"},
            {"output_format_pretty_color", true, "auto", "Setting is changed to allow also for auto value, disabling ANSI escapes if output is not a tty"},
            {"function_visible_width_behavior", 0, 1, "We changed the default behavior of `visibleWidth` to be more precise"},
            {"max_estimated_execution_time", 0, 0, "Separate max_execution_time and max_estimated_execution_time"},
            {"iceberg_engine_ignore_schema_evolution", false, false, "Allow to ignore schema evolution in Iceberg table engine"},
            {"optimize_injective_functions_in_group_by", false, true, "Replace injective functions by it's arguments in GROUP BY section in analyzer"},
            {"update_insert_deduplication_token_in_dependent_materialized_views", false, false, "Allow to update insert deduplication token with table identifier during insert in dependent materialized views"},
            {"azure_max_unexpected_write_error_retries", 4, 4, "The maximum number of retries in case of unexpected errors during Azure blob storage write"},
            {"split_parts_ranges_into_intersecting_and_non_intersecting_final", false, true, "Allow to split parts ranges into intersecting and non intersecting during FINAL optimization"},
            {"split_intersecting_parts_ranges_into_layers_final", true, true, "Allow to split intersecting parts ranges into layers during FINAL optimization"}
        }
    },
    {"23.12",
        {
            {"allow_suspicious_ttl_expressions", true, false, "It is a new setting, and in previous versions the behavior was equivalent to allowing."},
            {"input_format_parquet_allow_missing_columns", false, true, "Allow missing columns in Parquet files by default"},
            {"input_format_orc_allow_missing_columns", false, true, "Allow missing columns in ORC files by default"},
            {"input_format_arrow_allow_missing_columns", false, true, "Allow missing columns in Arrow files by default"}
        }
    },
    {"23.11",
        {
            {"parsedatetime_parse_without_leading_zeros", false, true, "Improved compatibility with MySQL DATE_FORMAT/STR_TO_DATE"}
        }
    },
    {"23.9",
        {
            {"optimize_group_by_constant_keys", false, true, "Optimize group by constant keys by default"},
            {"input_format_json_try_infer_named_tuples_from_objects", false, true, "Try to infer named Tuples from JSON objects by default"},
            {"input_format_json_read_numbers_as_strings", false, true, "Allow to read numbers as strings in JSON formats by default"},
            {"input_format_json_read_arrays_as_strings", false, true, "Allow to read arrays as strings in JSON formats by default"},
            {"input_format_json_infer_incomplete_types_as_strings", false, true, "Allow to infer incomplete types as Strings in JSON formats by default"},
            {"input_format_json_try_infer_numbers_from_strings", true, false, "Don't infer numbers from strings in JSON formats by default to prevent possible parsing errors"},
            {"http_write_exception_in_output_format", false, true, "Output valid JSON/XML on exception in HTTP streaming."}
        }
    },
    {"23.8",
        {
            {"rewrite_count_distinct_if_with_count_distinct_implementation", false, true, "Rewrite countDistinctIf with count_distinct_implementation configuration"}
        }
    },
    {"23.7",
        {
            {"function_sleep_max_microseconds_per_block", 0, 3000000, "In previous versions, the maximum sleep time of 3 seconds was applied only for `sleep`, but not for `sleepEachRow` function. In the new version, we introduce this setting. If you set compatibility with the previous versions, we will disable the limit altogether."}
        }
    },
    {"23.6",
        {
            {"http_send_timeout", 180, 30, "3 minutes seems crazy long. Note that this is timeout for a single network write call, not for the whole upload operation."},
            {"http_receive_timeout", 180, 30, "See http_send_timeout."}
        }
    },
    {"23.5",
        {
            {"input_format_parquet_preserve_order", true, false, "Allow Parquet reader to reorder rows for better parallelism."},
            {"parallelize_output_from_storages", false, true, "Allow parallelism when executing queries that read from file/url/s3/etc. This may reorder rows."},
            {"use_with_fill_by_sorting_prefix", false, true, "Columns preceding WITH FILL columns in ORDER BY clause form sorting prefix. Rows with different values in sorting prefix are filled independently"},
            {"output_format_parquet_compliant_nested_types", false, true, "Change an internal field name in output Parquet file schema."}
        }
    },
    {"23.4",
        {
            {"allow_suspicious_indices", true, false, "If true, index can defined with identical expressions"},
            {"allow_nonconst_timezone_arguments", true, false, "Allow non-const timezone arguments in certain time-related functions like toTimeZone(), fromUnixTimestamp*(), snowflakeToDateTime*()."},
            {"connect_timeout_with_failover_ms", 50, 1000, "Increase default connect timeout because of async connect"},
            {"connect_timeout_with_failover_secure_ms", 100, 1000, "Increase default secure connect timeout because of async connect"},
            {"hedged_connection_timeout_ms", 100, 50, "Start new connection in hedged requests after 50 ms instead of 100 to correspond with previous connect timeout"},
            {"formatdatetime_f_prints_single_zero", true, false, "Improved compatibility with MySQL DATE_FORMAT()/STR_TO_DATE()"},
            {"formatdatetime_parsedatetime_m_is_month_name", false, true, "Improved compatibility with MySQL DATE_FORMAT/STR_TO_DATE"}
        }
    },
    {"23.3",
        {
            {"output_format_parquet_version", "1.0", "2.latest", "Use latest Parquet format version for output format"},
            {"input_format_json_ignore_unknown_keys_in_named_tuple", false, true, "Improve parsing JSON objects as named tuples"},
            {"input_format_native_allow_types_conversion", false, true, "Allow types conversion in Native input forma"},
            {"output_format_arrow_compression_method", "none", "lz4_frame", "Use lz4 compression in Arrow output format by default"},
            {"output_format_parquet_compression_method", "snappy", "lz4", "Use lz4 compression in Parquet output format by default"},
            {"output_format_orc_compression_method", "none", "lz4_frame", "Use lz4 compression in ORC output format by default"},
            {"async_query_sending_for_remote", false, true, "Create connections and send query async across shards"}
        }
    },
    {"23.2",
        {
            {"output_format_parquet_fixed_string_as_fixed_byte_array", false, true, "Use Parquet FIXED_LENGTH_BYTE_ARRAY type for FixedString by default"},
            {"output_format_arrow_fixed_string_as_fixed_byte_array", false, true, "Use Arrow FIXED_SIZE_BINARY type for FixedString by default"},
            {"query_plan_remove_redundant_distinct", false, true, "Remove redundant Distinct step in query plan"},
            {"optimize_duplicate_order_by_and_distinct", true, false, "Remove duplicate ORDER BY and DISTINCT if it's possible"},
            {"insert_keeper_max_retries", 0, 20, "Enable reconnections to Keeper on INSERT, improve reliability"}
        }
    },
    {"23.1",
        {
            {"input_format_json_read_objects_as_strings", 0, 1, "Enable reading nested json objects as strings while object type is experimental"},
            {"input_format_json_defaults_for_missing_elements_in_named_tuple", false, true, "Allow missing elements in JSON objects while reading named tuples by default"},
            {"input_format_csv_detect_header", false, true, "Detect header in CSV format by default"},
            {"input_format_tsv_detect_header", false, true, "Detect header in TSV format by default"},
            {"input_format_custom_detect_header", false, true, "Detect header in CustomSeparated format by default"},
            {"query_plan_remove_redundant_sorting", false, true, "Remove redundant sorting in query plan. For example, sorting steps related to ORDER BY clauses in subqueries"}
        }
    },
    {"22.12",
        {
            {"max_size_to_preallocate_for_aggregation", 10'000'000, 100'000'000, "This optimizes performance"},
            {"query_plan_aggregation_in_order", 0, 1, "Enable some refactoring around query plan"},
            {"format_binary_max_string_size", 0, 1_GiB, "Prevent allocating large amount of memory"}
        }
    },
    {"22.11",
        {
            {"use_structure_from_insertion_table_in_table_functions", 0, 2, "Improve using structure from insertion table in table functions"}
        }
    },
    {"22.9",
        {
            {"force_grouping_standard_compatibility", false, true, "Make GROUPING function output the same as in SQL standard and other DBMS"}
        }
    },
    {"22.7",
        {
            {"cross_to_inner_join_rewrite", 1, 2, "Force rewrite comma join to inner"},
            {"enable_positional_arguments", false, true, "Enable positional arguments feature by default"},
            {"format_csv_allow_single_quotes", true, false, "Most tools don't treat single quote in CSV specially, don't do it by default too"}
        }
    },
    {"22.6",
        {
            {"output_format_json_named_tuples_as_objects", false, true, "Allow to serialize named tuples as JSON objects in JSON formats by default"},
            {"input_format_skip_unknown_fields", false, true, "Optimize reading subset of columns for some input formats"}
        }
    },
    {"22.5",
        {
            {"memory_overcommit_ratio_denominator", 0, 1073741824, "Enable memory overcommit feature by default"},
            {"memory_overcommit_ratio_denominator_for_user", 0, 1073741824, "Enable memory overcommit feature by default"}
        }
    },
    {"22.4",
        {
            {"allow_settings_after_format_in_insert", true, false, "Do not allow SETTINGS after FORMAT for INSERT queries because ClickHouse interpret SETTINGS as some values, which is misleading"}
        }
    },
    {"22.3",
        {
            {"cast_ipv4_ipv6_default_on_conversion_error", true, false, "Make functions cast(value, 'IPv4') and cast(value, 'IPv6') behave same as toIPv4 and toIPv6 functions"}
        }
    },
    {"21.12",
        {
            {"stream_like_engine_allow_direct_select", true, false, "Do not allow direct select for Kafka/RabbitMQ/FileLog by default"}
        }
    },
    {"21.9",
        {
            {"output_format_decimal_trailing_zeros", true, false, "Do not output trailing zeros in text representation of Decimal types by default for better looking output"},
            {"use_hedged_requests", false, true, "Enable Hedged Requests feature by default"}
        }
    },
    {"21.7",
        {
            {"legacy_column_name_of_tuple_literal", true, false, "Add this setting only for compatibility reasons. It makes sense to set to 'true', while doing rolling update of cluster from version lower than 21.7 to higher"}
        }
    },
    {"21.5",
        {
            {"async_socket_for_remote", false, true, "Fix all problems and turn on asynchronous reads from socket for remote queries by default again"}
        }
    },
    {"21.3",
        {
            {"async_socket_for_remote", true, false, "Turn off asynchronous reads from socket for remote queries because of some problems"},
            {"optimize_normalize_count_variants", false, true, "Rewrite aggregate functions that semantically equals to count() as count() by default"},
            {"normalize_function_names", false, true, "Normalize function names to their canonical names, this was needed for projection query routing"}
        }
    },
    {"21.2",
        {
            {"enable_global_with_statement", false, true, "Propagate WITH statements to UNION queries and all subqueries by default"}
        }
    },
    {"21.1",
        {
            {"insert_quorum_parallel", false, true, "Use parallel quorum inserts by default. It is significantly more convenient to use than sequential quorum inserts"},
            {"input_format_null_as_default", false, true, "Allow to insert NULL as default for input formats by default"},
            {"optimize_on_insert", false, true, "Enable data optimization on INSERT by default for better user experience"},
            {"use_compact_format_in_distributed_parts_names", false, true, "Use compact format for async INSERT into Distributed tables by default"}
        }
    },
    {"20.10",
        {
            {"format_regexp_escaping_rule", "Escaped", "Raw", "Use Raw as default escaping rule for Regexp format to male the behaviour more like to what users expect"}
        }
    },
    {"20.7",
        {
            {"show_table_uuid_in_table_create_query_if_not_nil", true, false, "Stop showing  UID of the table in its CREATE query for Engine=Atomic"}
        }
    },
    {"20.5",
        {
            {"input_format_with_names_use_header", false, true, "Enable using header with names for formats with WithNames/WithNamesAndTypes suffixes"},
            {"allow_suspicious_codecs", true, false, "Don't allow to specify meaningless compression codecs"}
        }
    },
    {"20.4",
        {
            {"validate_polygons", false, true, "Throw exception if polygon is invalid in function pointInPolygon by default instead of returning possibly wrong results"}
        }
    },
    {"19.18",
        {
            {"enable_scalar_subquery_optimization", false, true, "Prevent scalar subqueries from (de)serializing large scalar values and possibly avoid running the same subquery more than once"}
        }
    },
    {"19.14",
        {
            {"any_join_distinct_right_table_keys", true, false, "Disable ANY RIGHT and ANY FULL JOINs by default to avoid inconsistency"}
        }
    },
    {"19.12",
        {
            {"input_format_defaults_for_omitted_fields", false, true, "Enable calculation of complex default expressions for omitted fields for some input formats, because it should be the expected behaviour"}
        }
    },
    {"19.5",
        {
            {"max_partitions_per_insert_block", 0, 100, "Add a limit for the number of partitions in one block"}
        }
    },
    {"18.12.17",
        {
            {"enable_optimize_predicate_expression", 0, 1, "Optimize predicates to subqueries by default"}
        }
    },
};

static std::initializer_list<std::pair<ClickHouseVersion, SettingsChangesHistory::SettingsChanges>> merge_tree_settings_changes_history_initializer =
{
    {"24.12",
        {
            {"enforce_index_structure_match_on_partition_manipulation", true, false, "Add new setting to allow attach when source table's projections and secondary indices is a subset of those in the target table."}
        }
    },
    {"24.11",
        {
        }
    },
    {"24.10",
        {
        }
    },
    {"24.9",
        {
        }
    },
    {"24.8",
        {
            {"deduplicate_merge_projection_mode", "ignore", "throw", "Do not allow to create inconsistent projection"}
        }
    },
};

static void initSettingsChangesHistory(
    std::map<ClickHouseVersion, SettingsChangesHistory::SettingsChanges> & settings_changes_history,
    std::once_flag & initialized_flag,
    std::initializer_list<std::pair<ClickHouseVersion, SettingsChangesHistory::SettingsChanges>> & initializer
)
{
    std::call_once(initialized_flag, [&]()
    {
        for (const auto & setting_change : initializer)
        {
            /// Disallow duplicate keys in the settings changes history. Example:
            ///     {"21.2", {{"some_setting_1", false, true, "[...]"}}},
            ///     [...]
            ///     {"21.2", {{"some_setting_2", false, true, "[...]"}}},
            /// As std::set has unique keys, one of the entries would be overwritten.
            if (settings_changes_history.contains(setting_change.first))
                throw Exception{ErrorCodes::LOGICAL_ERROR, "Detected duplicate version '{}'", setting_change.first.toString()};

            settings_changes_history[setting_change.first] = setting_change.second;
        }
    });
}

const std::map<ClickHouseVersion, SettingsChangesHistory::SettingsChanges> & getSettingsChangesHistory()
{
    static std::map<ClickHouseVersion, SettingsChangesHistory::SettingsChanges> settings_changes_history;
    static std::once_flag initialized_flag;
    initSettingsChangesHistory(settings_changes_history, initialized_flag, settings_changes_history_initializer);

    return settings_changes_history;
}

const std::map<ClickHouseVersion, SettingsChangesHistory::SettingsChanges> & getMergeTreeSettingsChangesHistory()
{
    static std::map<ClickHouseVersion, SettingsChangesHistory::SettingsChanges> merge_tree_settings_changes_history;
    static std::once_flag initialized_flag;
    initSettingsChangesHistory(merge_tree_settings_changes_history, initialized_flag, merge_tree_settings_changes_history_initializer);

    return merge_tree_settings_changes_history;
}

}<|MERGE_RESOLUTION|>--- conflicted
+++ resolved
@@ -60,12 +60,9 @@
 {
     {"24.12",
         {
-<<<<<<< HEAD
             {"max_size_to_preallocate_for_aggregation", 100'000'000, 1'000'000'000'000, "Enable optimisation for bigger tables."},
             {"max_size_to_preallocate_for_joins", 100'000'000, 1'000'000'000'000, "Enable optimisation for bigger tables."},
-=======
             {"parallel_replicas_index_analysis_only_on_coordinator", false, true, "Index analysis done only on replica-coordinator and skipped on other replicas. Effective only with enabled parallel_replicas_local_plan"},
->>>>>>> 4bbadf64
             {"use_async_executor_for_materialized_views", false, false, "New setting."},
         }
     },
