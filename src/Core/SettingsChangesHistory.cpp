--- conflicted
+++ resolved
@@ -81,10 +81,7 @@
             {"distributed_cache_read_request_max_tries", 20, 20, "New setting"},
             {"min_os_cpu_wait_time_ratio_to_throw", 0, 2, "New setting"},
             {"max_os_cpu_wait_time_ratio_to_throw", 0, 6, "New setting"},
-<<<<<<< HEAD
             {"query_plan_merge_filter_into_join_condition", false, true, "Added new setting to merge filter into join condition"},
-=======
->>>>>>> 3d947404
             {"use_local_cache_for_remote_storage", true, false, "Obsolete setting."},
             {"iceberg_timestamp_ms", 0, 0, "New setting."},
             {"iceberg_snapshot_id", 0, 0, "New setting."},
