--- conflicted
+++ resolved
@@ -104,12 +104,9 @@
             {"allow_experimental_prql_dialect", true, false, "A new setting"},
             {"h3togeo_lon_lat_result_order", true, false, "A new setting"},
             {"max_parallel_replicas", 1, 1000, "Use up to 1000 parallel replicas by default."},
-<<<<<<< HEAD
             {"allow_general_join_planning", false, true, "Allow more general join planning algorithm when hash join algorithm is enabled."},
             {"optimize_extract_common_expressions", false, true, "Optimize WHERE, PREWHERE, ON, HAVING and QUALIFY expressions by extracting common expressions out from disjunction of conjunctions."},
             /// Release closed. Please use 25.2
-=======
->>>>>>> bb34f010
         });
         addSettingsChanges(settings_changes_history, "24.12",
         {
