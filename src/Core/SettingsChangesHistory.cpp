--- conflicted
+++ resolved
@@ -72,11 +72,7 @@
             {"composed_data_type_output_format_mode", "default", "default", "New setting"},
             {"http_response_headers", "", "", "New setting."},
             {"parallel_replicas_index_analysis_only_on_coordinator", true, true, "Index analysis done only on replica-coordinator and skipped on other replicas. Effective only with enabled parallel_replicas_local_plan"}, // enabling it was moved to 24.10
-<<<<<<< HEAD
-            {"least_greatest_legacy_null_behavior", false, false, "New setting"},
-            /// Release closed. Please use 25.1
-=======
->>>>>>> 203ef9dc
+            {"least_greatest_legacy_null_behavior", true, false, "New setting"},
         }
     },
     {"24.11",
