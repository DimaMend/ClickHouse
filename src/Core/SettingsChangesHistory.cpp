#include <Core/Defines.h>
#include <Core/SettingsChangesHistory.h>
#include <IO/ReadBufferFromString.h>
#include <IO/ReadHelpers.h>
#include <boost/algorithm/string.hpp>


namespace DB
{

namespace ErrorCodes
{
    extern const int BAD_ARGUMENTS;
    extern const int LOGICAL_ERROR;
}

ClickHouseVersion::ClickHouseVersion(const String & version)
{
    Strings split;
    boost::split(split, version, [](char c){ return c == '.'; });
    components.reserve(split.size());
    if (split.empty())
        throw Exception{ErrorCodes::BAD_ARGUMENTS, "Cannot parse ClickHouse version here: {}", version};

    for (const auto & split_element : split)
    {
        size_t component;
        ReadBufferFromString buf(split_element);
        if (!tryReadIntText(component, buf) || !buf.eof())
            throw Exception{ErrorCodes::BAD_ARGUMENTS, "Cannot parse ClickHouse version here: {}", version};
        components.push_back(component);
    }
}

ClickHouseVersion::ClickHouseVersion(const char * version)
    : ClickHouseVersion(String(version))
{
}

String ClickHouseVersion::toString() const
{
    String version = std::to_string(components[0]);
    for (size_t i = 1; i < components.size(); ++i)
        version += "." + std::to_string(components[i]);

    return version;
}

// clang-format off
/// History of settings changes that controls some backward incompatible changes
/// across all ClickHouse versions. It maps ClickHouse version to settings changes that were done
/// in this version. This history contains both changes to existing settings and newly added settings.
/// Settings changes is a vector of structs
///     {setting_name, previous_value, new_value, reason}.
/// For newly added setting choose the most appropriate previous_value (for example, if new setting
/// controls new feature and it's 'true' by default, use 'false' as previous_value).
/// It's used to implement `compatibility` setting (see https://github.com/ClickHouse/ClickHouse/issues/35972)
/// Note: please check if the key already exists to prevent duplicate entries.
static std::initializer_list<std::pair<ClickHouseVersion, SettingsChangesHistory::SettingsChanges>> settings_changes_history_initializer =
{
    {"24.12",
        {
        }
    },
    {"24.11",
        {
        }
    },
    {"24.10",
        {
            {"enforce_strict_identifier_format", false, false, "New setting."},
            {"enable_parsing_to_custom_serialization", false, true, "New setting"},
            {"mongodb_throw_on_unsupported_query", false, true, "New setting."},
            {"enable_parallel_replicas", false, false, "Parallel replicas with read tasks became the Beta tier feature."},
            {"parallel_replicas_mode", "read_tasks", "read_tasks", "This setting was introduced as a part of making parallel replicas feature Beta"},
            {"filesystem_cache_name", "", "", "Filesystem cache name to use for stateless table engines or data lakes"},
            {"restore_replace_external_dictionary_source_to_null", false, false, "New setting."},
            {"show_create_query_identifier_quoting_rule", "when_necessary", "when_necessary", "New setting."},
            {"show_create_query_identifier_quoting_style", "Backticks", "Backticks", "New setting."},
<<<<<<< HEAD
            {"merge_tree_min_read_task_size", 8, 8, "New setting"},
            {"merge_tree_min_rows_for_concurrent_read_for_remote_filesystem", (20 * 8192), 0, "Setting is deprecated"},
            {"merge_tree_min_bytes_for_concurrent_read_for_remote_filesystem", (24 * 10 * 1024 * 1024), 0, "Setting is deprecated"},
=======
            {"implicit_select", false, false, "A new setting."},
>>>>>>> 62772e85
            {"output_format_native_write_json_as_string", false, false, "Add new setting to allow write JSON column as single String column in Native format"},
            {"output_format_binary_write_json_as_string", false, false, "Add new setting to write values of JSON type as JSON string in RowBinary output format"},
            {"input_format_binary_read_json_as_string", false, false, "Add new setting to read values of JSON type as JSON string in RowBinary input format"},
            {"min_free_disk_bytes_to_perform_insert", 0, 0, "New setting."},
            {"min_free_disk_ratio_to_perform_insert", 0.0, 0.0, "New setting."},
            {"enable_named_columns_in_function_tuple", false, false, "Force disable the setting since it breaks queries"},
            {"cloud_mode_database_engine", 1, 1, "A setting for ClickHouse Cloud"},
            {"allow_experimental_shared_set_join", 1, 1, "A setting for ClickHouse Cloud"},
            {"read_through_distributed_cache", 0, 0, "A setting for ClickHouse Cloud"},
            {"write_through_distributed_cache", 0, 0, "A setting for ClickHouse Cloud"},
            {"distributed_cache_throw_on_error", 0, 0, "A setting for ClickHouse Cloud"},
            {"distributed_cache_log_mode", "on_error", "on_error", "A setting for ClickHouse Cloud"},
            {"distributed_cache_fetch_metrics_only_from_current_az", 1, 1, "A setting for ClickHouse Cloud"},
            {"distributed_cache_connect_max_tries", 100, 100, "A setting for ClickHouse Cloud"},
            {"distributed_cache_receive_response_wait_milliseconds", 60000, 60000, "A setting for ClickHouse Cloud"},
            {"distributed_cache_receive_timeout_milliseconds", 10000, 10000, "A setting for ClickHouse Cloud"},
            {"distributed_cache_wait_connection_from_pool_milliseconds", 100, 100, "A setting for ClickHouse Cloud"},
            {"distributed_cache_bypass_connection_pool", 0, 0, "A setting for ClickHouse Cloud"},
            {"distributed_cache_pool_behaviour_on_limit", "allocate_bypassing_pool", "allocate_bypassing_pool", "A setting for ClickHouse Cloud"},
            {"distributed_cache_read_alignment", 0, 0, "A setting for ClickHouse Cloud"},
            {"distributed_cache_max_unacked_inflight_packets", 10, 10, "A setting for ClickHouse Cloud"},
            {"distributed_cache_data_packet_ack_window", 5, 5, "A setting for ClickHouse Cloud"},
            {"input_format_parquet_enable_row_group_prefetch", false, true, "Enable row group prefetching during parquet parsing. Currently, only single-threaded parsing can prefetch."},
            {"input_format_orc_dictionary_as_low_cardinality", false, true, "Treat ORC dictionary encoded columns as LowCardinality columns while reading ORC files"},
            {"allow_experimental_refreshable_materialized_view", false, true, "Not experimental anymore"},
            {"max_parts_to_move", 1000, 1000, "New setting"},
            {"hnsw_candidate_list_size_for_search", 0, 0, "New setting"},
            {"allow_reorder_prewhere_conditions", false, true, "New setting"},
            {"input_format_parquet_bloom_filter_push_down", false, true, "When reading Parquet files, skip whole row groups based on the WHERE/PREWHERE expressions and bloom filter in the Parquet metadata."},
            {"date_time_64_output_format_cut_trailing_zeros_align_to_groups_of_thousands", false, false, "Dynamically trim the trailing zeros of datetime64 values to adjust the output scale to (0, 3, 6), corresponding to 'seconds', 'milliseconds', and 'microseconds'."}
        }
    },
    {"24.9",
        {
            {"output_format_orc_dictionary_key_size_threshold", 0.0, 0.0, "For a string column in ORC output format, if the number of distinct values is greater than this fraction of the total number of non-null rows, turn off dictionary encoding. Otherwise dictionary encoding is enabled"},
            {"input_format_json_empty_as_default", false, false, "Added new setting to allow to treat empty fields in JSON input as default values."},
            {"input_format_try_infer_variants", false, false, "Try to infer Variant type in text formats when there is more than one possible type for column/array elements"},
            {"join_output_by_rowlist_perkey_rows_threshold", 0, 5, "The lower limit of per-key average rows in the right table to determine whether to output by row list in hash join."},
            {"create_if_not_exists", false, false, "New setting."},
            {"allow_materialized_view_with_bad_select", true, true, "Support (but not enable yet) stricter validation in CREATE MATERIALIZED VIEW"},
            {"parallel_replicas_mark_segment_size", 128, 0, "Value for this setting now determined automatically"},
            {"database_replicated_allow_replicated_engine_arguments", 1, 0, "Don't allow explicit arguments by default"},
            {"database_replicated_allow_explicit_uuid", 1, 0, "Added a new setting to disallow explicitly specifying table UUID"},
            {"parallel_replicas_local_plan", false, false, "Use local plan for local replica in a query with parallel replicas"},
            {"join_to_sort_minimum_perkey_rows", 0, 40, "The lower limit of per-key average rows in the right table to determine whether to rerange the right table by key in left or inner join. This setting ensures that the optimization is not applied for sparse table keys"},
            {"join_to_sort_maximum_table_rows", 0, 10000, "The maximum number of rows in the right table to determine whether to rerange the right table by key in left or inner join"},
            {"allow_experimental_join_right_table_sorting", false, false, "If it is set to true, and the conditions of `join_to_sort_minimum_perkey_rows` and `join_to_sort_maximum_table_rows` are met, rerange the right table by key to improve the performance in left or inner hash join"},
            {"mongodb_throw_on_unsupported_query", false, true, "New setting."},
            {"min_free_disk_bytes_to_perform_insert", 0, 0, "Maintain some free disk space bytes from inserts while still allowing for temporary writing."},
            {"min_free_disk_ratio_to_perform_insert", 0.0, 0.0, "Maintain some free disk space bytes expressed as ratio to total disk space from inserts while still allowing for temporary writing."},
        }
    },
    {"24.8",
        {
            {"rows_before_aggregation", false, false, "Provide exact value for rows_before_aggregation statistic, represents the number of rows read before aggregation"},
            {"restore_replace_external_table_functions_to_null", false, false, "New setting."},
            {"restore_replace_external_engines_to_null", false, false, "New setting."},
            {"input_format_json_max_depth", 1000000, 1000, "It was unlimited in previous versions, but that was unsafe."},
            {"merge_tree_min_bytes_per_task_for_remote_reading", 4194304, 2097152, "Value is unified with `filesystem_prefetch_min_bytes_for_single_read_task`"},
            {"use_hive_partitioning", false, false, "Allows to use hive partitioning for File, URL, S3, AzureBlobStorage and HDFS engines."},
            {"allow_experimental_kafka_offsets_storage_in_keeper", false, false, "Allow the usage of experimental Kafka storage engine that stores the committed offsets in ClickHouse Keeper"},
            {"allow_archive_path_syntax", true, true, "Added new setting to allow disabling archive path syntax."},
            {"query_cache_tag", "", "", "New setting for labeling query cache settings."},
            {"allow_experimental_time_series_table", false, false, "Added new setting to allow the TimeSeries table engine"},
            {"enable_analyzer", 1, 1, "Added an alias to a setting `allow_experimental_analyzer`."},
            {"optimize_functions_to_subcolumns", false, true, "Enabled settings by default"},
            {"allow_experimental_json_type", false, false, "Add new experimental JSON type"},
            {"use_json_alias_for_old_object_type", true, false, "Use JSON type alias to create new JSON type"},
            {"type_json_skip_duplicated_paths", false, false, "Allow to skip duplicated paths during JSON parsing"},
            {"allow_experimental_vector_similarity_index", false, false, "Added new setting to allow experimental vector similarity indexes"},
            {"input_format_try_infer_datetimes_only_datetime64", true, false, "Allow to infer DateTime instead of DateTime64 in data formats"},
        }
    },
    {"24.7",
        {
            {"output_format_parquet_write_page_index", false, true, "Add a possibility to write page index into parquet files."},
            {"output_format_binary_encode_types_in_binary_format", false, false, "Added new setting to allow to write type names in binary format in RowBinaryWithNamesAndTypes output format"},
            {"input_format_binary_decode_types_in_binary_format", false, false, "Added new setting to allow to read type names in binary format in RowBinaryWithNamesAndTypes input format"},
            {"output_format_native_encode_types_in_binary_format", false, false, "Added new setting to allow to write type names in binary format in Native output format"},
            {"input_format_native_decode_types_in_binary_format", false, false, "Added new setting to allow to read type names in binary format in Native output format"},
            {"read_in_order_use_buffering", false, true, "Use buffering before merging while reading in order of primary key"},
            {"enable_named_columns_in_function_tuple", false, false, "Generate named tuples in function tuple() when all names are unique and can be treated as unquoted identifiers."},
            {"optimize_trivial_insert_select", true, false, "The optimization does not make sense in many cases."},
            {"dictionary_validate_primary_key_type", false, false, "Validate primary key type for dictionaries. By default id type for simple layouts will be implicitly converted to UInt64."},
            {"collect_hash_table_stats_during_joins", false, true, "New setting."},
            {"max_size_to_preallocate_for_joins", 0, 100'000'000, "New setting."},
            {"input_format_orc_reader_time_zone_name", "GMT", "GMT", "The time zone name for ORC row reader, the default ORC row reader's time zone is GMT."},
            {"database_replicated_allow_heavy_create", true, false, "Long-running DDL queries (CREATE AS SELECT and POPULATE) for Replicated database engine was forbidden"},
            {"query_plan_merge_filters", false, false, "Allow to merge filters in the query plan"},
            {"azure_sdk_max_retries", 10, 10, "Maximum number of retries in azure sdk"},
            {"azure_sdk_retry_initial_backoff_ms", 10, 10, "Minimal backoff between retries in azure sdk"},
            {"azure_sdk_retry_max_backoff_ms", 1000, 1000, "Maximal backoff between retries in azure sdk"},
            {"ignore_on_cluster_for_replicated_named_collections_queries", false, false, "Ignore ON CLUSTER clause for replicated named collections management queries."},
            {"backup_restore_s3_retry_attempts", 1000,1000, "Setting for Aws::Client::RetryStrategy, Aws::Client does retries itself, 0 means no retries. It takes place only for backup/restore."},
            {"postgresql_connection_attempt_timeout", 2, 2, "Allow to control 'connect_timeout' parameter of PostgreSQL connection."},
            {"postgresql_connection_pool_retries", 2, 2, "Allow to control the number of retries in PostgreSQL connection pool."}
        }
    },
    {"24.6",
        {
            {"materialize_skip_indexes_on_insert", true, true, "Added new setting to allow to disable materialization of skip indexes on insert"},
            {"materialize_statistics_on_insert", true, true, "Added new setting to allow to disable materialization of statistics on insert"},
            {"input_format_parquet_use_native_reader", false, false, "When reading Parquet files, to use native reader instead of arrow reader."},
            {"hdfs_throw_on_zero_files_match", false, false, "Allow to throw an error when ListObjects request cannot match any files in HDFS engine instead of empty query result"},
            {"azure_throw_on_zero_files_match", false, false, "Allow to throw an error when ListObjects request cannot match any files in AzureBlobStorage engine instead of empty query result"},
            {"s3_validate_request_settings", true, true, "Allow to disable S3 request settings validation"},
            {"allow_experimental_full_text_index", false, false, "Enable experimental full-text index"},
            {"azure_skip_empty_files", false, false, "Allow to skip empty files in azure table engine"},
            {"hdfs_ignore_file_doesnt_exist", false, false, "Allow to return 0 rows when the requested files don't exist instead of throwing an exception in HDFS table engine"},
            {"azure_ignore_file_doesnt_exist", false, false, "Allow to return 0 rows when the requested files don't exist instead of throwing an exception in AzureBlobStorage table engine"},
            {"s3_ignore_file_doesnt_exist", false, false, "Allow to return 0 rows when the requested files don't exist instead of throwing an exception in S3 table engine"},
            {"s3_max_part_number", 10000, 10000, "Maximum part number number for s3 upload part"},
            {"s3_max_single_operation_copy_size", 32 * 1024 * 1024, 32 * 1024 * 1024, "Maximum size for a single copy operation in s3"},
            {"input_format_parquet_max_block_size", 8192, DEFAULT_BLOCK_SIZE, "Increase block size for parquet reader."},
            {"input_format_parquet_prefer_block_bytes", 0, DEFAULT_BLOCK_SIZE * 256, "Average block bytes output by parquet reader."},
            {"enable_blob_storage_log", true, true, "Write information about blob storage operations to system.blob_storage_log table"},
            {"allow_deprecated_snowflake_conversion_functions", true, false, "Disabled deprecated functions snowflakeToDateTime[64] and dateTime[64]ToSnowflake."},
            {"allow_statistic_optimize", false, false, "Old setting which popped up here being renamed."},
            {"allow_experimental_statistic", false, false, "Old setting which popped up here being renamed."},
            {"allow_statistics_optimize", false, false, "The setting was renamed. The previous name is `allow_statistic_optimize`."},
            {"allow_experimental_statistics", false, false, "The setting was renamed. The previous name is `allow_experimental_statistic`."},
            {"enable_vertical_final", false, true, "Enable vertical final by default again after fixing bug"},
            {"parallel_replicas_custom_key_range_lower", 0, 0, "Add settings to control the range filter when using parallel replicas with dynamic shards"},
            {"parallel_replicas_custom_key_range_upper", 0, 0, "Add settings to control the range filter when using parallel replicas with dynamic shards. A value of 0 disables the upper limit"},
            {"output_format_pretty_display_footer_column_names", 0, 1, "Add a setting to display column names in the footer if there are many rows. Threshold value is controlled by output_format_pretty_display_footer_column_names_min_rows."},
            {"output_format_pretty_display_footer_column_names_min_rows", 0, 50, "Add a setting to control the threshold value for setting output_format_pretty_display_footer_column_names_min_rows. Default 50."},
            {"output_format_csv_serialize_tuple_into_separate_columns", true, true, "A new way of how interpret tuples in CSV format was added."},
            {"input_format_csv_deserialize_separate_columns_into_tuple", true, true, "A new way of how interpret tuples in CSV format was added."},
            {"input_format_csv_try_infer_strings_from_quoted_tuples", true, true, "A new way of how interpret tuples in CSV format was added."},
        }
    },
    {"24.5",
        {
            {"allow_deprecated_error_prone_window_functions", true, false, "Allow usage of deprecated error prone window functions (neighbor, runningAccumulate, runningDifferenceStartingWithFirstValue, runningDifference)"},
            {"allow_experimental_join_condition", false, false, "Support join with inequal conditions which involve columns from both left and right table. e.g. t1.y < t2.y."},
            {"input_format_tsv_crlf_end_of_line", false, false, "Enables reading of CRLF line endings with TSV formats"},
            {"output_format_parquet_use_custom_encoder", false, true, "Enable custom Parquet encoder."},
            {"cross_join_min_rows_to_compress", 0, 10000000, "Minimal count of rows to compress block in CROSS JOIN. Zero value means - disable this threshold. This block is compressed when any of the two thresholds (by rows or by bytes) are reached."},
            {"cross_join_min_bytes_to_compress", 0, 1_GiB, "Minimal size of block to compress in CROSS JOIN. Zero value means - disable this threshold. This block is compressed when any of the two thresholds (by rows or by bytes) are reached."},
            {"http_max_chunk_size", 0, 0, "Internal limitation"},
            {"prefer_external_sort_block_bytes", 0, DEFAULT_BLOCK_SIZE * 256, "Prefer maximum block bytes for external sort, reduce the memory usage during merging."},
            {"input_format_force_null_for_omitted_fields", false, false, "Disable type-defaults for omitted fields when needed"},
            {"cast_string_to_dynamic_use_inference", false, false, "Add setting to allow converting String to Dynamic through parsing"},
            {"allow_experimental_dynamic_type", false, false, "Add new experimental Dynamic type"},
            {"azure_max_blocks_in_multipart_upload", 50000, 50000, "Maximum number of blocks in multipart upload for Azure."},
            {"allow_archive_path_syntax", false, true, "Added new setting to allow disabling archive path syntax."},
        }
    },
    {"24.4",
        {
            {"input_format_json_throw_on_bad_escape_sequence", true, true, "Allow to save JSON strings with bad escape sequences"},
            {"max_parsing_threads", 0, 0, "Add a separate setting to control number of threads in parallel parsing from files"},
            {"ignore_drop_queries_probability", 0, 0, "Allow to ignore drop queries in server with specified probability for testing purposes"},
            {"lightweight_deletes_sync", 2, 2, "The same as 'mutation_sync', but controls only execution of lightweight deletes"},
            {"query_cache_system_table_handling", "save", "throw", "The query cache no longer caches results of queries against system tables"},
            {"input_format_json_ignore_unnecessary_fields", false, true, "Ignore unnecessary fields and not parse them. Enabling this may not throw exceptions on json strings of invalid format or with duplicated fields"},
            {"input_format_hive_text_allow_variable_number_of_columns", false, true, "Ignore extra columns in Hive Text input (if file has more columns than expected) and treat missing fields in Hive Text input as default values."},
            {"allow_experimental_database_replicated", false, true, "Database engine Replicated is now in Beta stage"},
            {"temporary_data_in_cache_reserve_space_wait_lock_timeout_milliseconds", (10 * 60 * 1000), (10 * 60 * 1000), "Wait time to lock cache for sapce reservation in temporary data in filesystem cache"},
            {"optimize_rewrite_sum_if_to_count_if", false, true, "Only available for the analyzer, where it works correctly"},
            {"azure_allow_parallel_part_upload", "true", "true", "Use multiple threads for azure multipart upload."},
            {"max_recursive_cte_evaluation_depth", DBMS_RECURSIVE_CTE_MAX_EVALUATION_DEPTH, DBMS_RECURSIVE_CTE_MAX_EVALUATION_DEPTH, "Maximum limit on recursive CTE evaluation depth"},
            {"query_plan_convert_outer_join_to_inner_join", false, true, "Allow to convert OUTER JOIN to INNER JOIN if filter after JOIN always filters default values"},
        }
    },
    {"24.3",
        {
            {"s3_connect_timeout_ms", 1000, 1000, "Introduce new dedicated setting for s3 connection timeout"},
            {"allow_experimental_shared_merge_tree", false, true, "The setting is obsolete"},
            {"use_page_cache_for_disks_without_file_cache", false, false, "Added userspace page cache"},
            {"read_from_page_cache_if_exists_otherwise_bypass_cache", false, false, "Added userspace page cache"},
            {"page_cache_inject_eviction", false, false, "Added userspace page cache"},
            {"default_table_engine", "None", "MergeTree", "Set default table engine to MergeTree for better usability"},
            {"input_format_json_use_string_type_for_ambiguous_paths_in_named_tuples_inference_from_objects", false, false, "Allow to use String type for ambiguous paths during named tuple inference from JSON objects"},
            {"traverse_shadow_remote_data_paths", false, false, "Traverse shadow directory when query system.remote_data_paths."},
            {"throw_if_deduplication_in_dependent_materialized_views_enabled_with_async_insert", false, true, "Deduplication in dependent materialized view cannot work together with async inserts."},
            {"parallel_replicas_allow_in_with_subquery", false, true, "If true, subquery for IN will be executed on every follower replica"},
            {"log_processors_profiles", false, true, "Enable by default"},
            {"function_locate_has_mysql_compatible_argument_order", false, true, "Increase compatibility with MySQL's locate function."},
            {"allow_suspicious_primary_key", true, false, "Forbid suspicious PRIMARY KEY/ORDER BY for MergeTree (i.e. SimpleAggregateFunction)"},
            {"filesystem_cache_reserve_space_wait_lock_timeout_milliseconds", 1000, 1000, "Wait time to lock cache for sapce reservation in filesystem cache"},
            {"max_parser_backtracks", 0, 1000000, "Limiting the complexity of parsing"},
            {"analyzer_compatibility_join_using_top_level_identifier", false, false, "Force to resolve identifier in JOIN USING from projection"},
            {"distributed_insert_skip_read_only_replicas", false, false, "If true, INSERT into Distributed will skip read-only replicas"},
            {"keeper_max_retries", 10, 10, "Max retries for general keeper operations"},
            {"keeper_retry_initial_backoff_ms", 100, 100, "Initial backoff timeout for general keeper operations"},
            {"keeper_retry_max_backoff_ms", 5000, 5000, "Max backoff timeout for general keeper operations"},
            {"s3queue_allow_experimental_sharded_mode", false, false, "Enable experimental sharded mode of S3Queue table engine. It is experimental because it will be rewritten"},
            {"allow_experimental_analyzer", false, true, "Enable analyzer and planner by default."},
            {"merge_tree_read_split_ranges_into_intersecting_and_non_intersecting_injection_probability", 0.0, 0.0, "For testing of `PartsSplitter` - split read ranges into intersecting and non intersecting every time you read from MergeTree with the specified probability."},
            {"allow_get_client_http_header", false, false, "Introduced a new function."},
            {"output_format_pretty_row_numbers", false, true, "It is better for usability."},
            {"output_format_pretty_max_value_width_apply_for_single_value", true, false, "Single values in Pretty formats won't be cut."},
            {"output_format_parquet_string_as_string", false, true, "ClickHouse allows arbitrary binary data in the String data type, which is typically UTF-8. Parquet/ORC/Arrow Strings only support UTF-8. That's why you can choose which Arrow's data type to use for the ClickHouse String data type - String or Binary. While Binary would be more correct and compatible, using String by default will correspond to user expectations in most cases."},
            {"output_format_orc_string_as_string", false, true, "ClickHouse allows arbitrary binary data in the String data type, which is typically UTF-8. Parquet/ORC/Arrow Strings only support UTF-8. That's why you can choose which Arrow's data type to use for the ClickHouse String data type - String or Binary. While Binary would be more correct and compatible, using String by default will correspond to user expectations in most cases."},
            {"output_format_arrow_string_as_string", false, true, "ClickHouse allows arbitrary binary data in the String data type, which is typically UTF-8. Parquet/ORC/Arrow Strings only support UTF-8. That's why you can choose which Arrow's data type to use for the ClickHouse String data type - String or Binary. While Binary would be more correct and compatible, using String by default will correspond to user expectations in most cases."},
            {"output_format_parquet_compression_method", "lz4", "zstd", "Parquet/ORC/Arrow support many compression methods, including lz4 and zstd. ClickHouse supports each and every compression method. Some inferior tools, such as 'duckdb', lack support for the faster `lz4` compression method, that's why we set zstd by default."},
            {"output_format_orc_compression_method", "lz4", "zstd", "Parquet/ORC/Arrow support many compression methods, including lz4 and zstd. ClickHouse supports each and every compression method. Some inferior tools, such as 'duckdb', lack support for the faster `lz4` compression method, that's why we set zstd by default."},
            {"output_format_pretty_highlight_digit_groups", false, true, "If enabled and if output is a terminal, highlight every digit corresponding to the number of thousands, millions, etc. with underline."},
            {"geo_distance_returns_float64_on_float64_arguments", false, true, "Increase the default precision."},
            {"azure_max_inflight_parts_for_one_file", 20, 20, "The maximum number of a concurrent loaded parts in multipart upload request. 0 means unlimited."},
            {"azure_strict_upload_part_size", 0, 0, "The exact size of part to upload during multipart upload to Azure blob storage."},
            {"azure_min_upload_part_size", 16*1024*1024, 16*1024*1024, "The minimum size of part to upload during multipart upload to Azure blob storage."},
            {"azure_max_upload_part_size", 5ull*1024*1024*1024, 5ull*1024*1024*1024, "The maximum size of part to upload during multipart upload to Azure blob storage."},
            {"azure_upload_part_size_multiply_factor", 2, 2, "Multiply azure_min_upload_part_size by this factor each time azure_multiply_parts_count_threshold parts were uploaded from a single write to Azure blob storage."},
            {"azure_upload_part_size_multiply_parts_count_threshold", 500, 500, "Each time this number of parts was uploaded to Azure blob storage, azure_min_upload_part_size is multiplied by azure_upload_part_size_multiply_factor."},
            {"output_format_csv_serialize_tuple_into_separate_columns", true, true, "A new way of how interpret tuples in CSV format was added."},
            {"input_format_csv_deserialize_separate_columns_into_tuple", true, true, "A new way of how interpret tuples in CSV format was added."},
            {"input_format_csv_try_infer_strings_from_quoted_tuples", true, true, "A new way of how interpret tuples in CSV format was added."},
        }
    },
    {"24.2",
        {
            {"allow_suspicious_variant_types", true, false, "Don't allow creating Variant type with suspicious variants by default"},
            {"validate_experimental_and_suspicious_types_inside_nested_types", false, true, "Validate usage of experimental and suspicious types inside nested types"},
            {"output_format_values_escape_quote_with_quote", false, false, "If true escape ' with '', otherwise quoted with \\'"},
            {"output_format_pretty_single_large_number_tip_threshold", 0, 1'000'000, "Print a readable number tip on the right side of the table if the block consists of a single number which exceeds this value (except 0)"},
            {"input_format_try_infer_exponent_floats", true, false, "Don't infer floats in exponential notation by default"},
            {"query_plan_optimize_prewhere", true, true, "Allow to push down filter to PREWHERE expression for supported storages"},
            {"async_insert_max_data_size", 1000000, 10485760, "The previous value appeared to be too small."},
            {"async_insert_poll_timeout_ms", 10, 10, "Timeout in milliseconds for polling data from asynchronous insert queue"},
            {"async_insert_use_adaptive_busy_timeout", false, true, "Use adaptive asynchronous insert timeout"},
            {"async_insert_busy_timeout_min_ms", 50, 50, "The minimum value of the asynchronous insert timeout in milliseconds; it also serves as the initial value, which may be increased later by the adaptive algorithm"},
            {"async_insert_busy_timeout_max_ms", 200, 200, "The minimum value of the asynchronous insert timeout in milliseconds; async_insert_busy_timeout_ms is aliased to async_insert_busy_timeout_max_ms"},
            {"async_insert_busy_timeout_increase_rate", 0.2, 0.2, "The exponential growth rate at which the adaptive asynchronous insert timeout increases"},
            {"async_insert_busy_timeout_decrease_rate", 0.2, 0.2, "The exponential growth rate at which the adaptive asynchronous insert timeout decreases"},
            {"format_template_row_format", "", "", "Template row format string can be set directly in query"},
            {"format_template_resultset_format", "", "", "Template result set format string can be set in query"},
            {"split_parts_ranges_into_intersecting_and_non_intersecting_final", true, true, "Allow to split parts ranges into intersecting and non intersecting during FINAL optimization"},
            {"split_intersecting_parts_ranges_into_layers_final", true, true, "Allow to split intersecting parts ranges into layers during FINAL optimization"},
            {"azure_max_single_part_copy_size", 256*1024*1024, 256*1024*1024, "The maximum size of object to copy using single part copy to Azure blob storage."},
            {"min_external_table_block_size_rows", DEFAULT_INSERT_BLOCK_SIZE, DEFAULT_INSERT_BLOCK_SIZE, "Squash blocks passed to external table to specified size in rows, if blocks are not big enough"},
            {"min_external_table_block_size_bytes", DEFAULT_INSERT_BLOCK_SIZE * 256, DEFAULT_INSERT_BLOCK_SIZE * 256, "Squash blocks passed to external table to specified size in bytes, if blocks are not big enough."},
            {"parallel_replicas_prefer_local_join", true, true, "If true, and JOIN can be executed with parallel replicas algorithm, and all storages of right JOIN part are *MergeTree, local JOIN will be used instead of GLOBAL JOIN."},
            {"optimize_time_filter_with_preimage", true, true, "Optimize Date and DateTime predicates by converting functions into equivalent comparisons without conversions (e.g. toYear(col) = 2023 -> col >= '2023-01-01' AND col <= '2023-12-31')"},
            {"extract_key_value_pairs_max_pairs_per_row", 0, 0, "Max number of pairs that can be produced by the `extractKeyValuePairs` function. Used as a safeguard against consuming too much memory."},
            {"default_view_definer", "CURRENT_USER", "CURRENT_USER", "Allows to set default `DEFINER` option while creating a view"},
            {"default_materialized_view_sql_security", "DEFINER", "DEFINER", "Allows to set a default value for SQL SECURITY option when creating a materialized view"},
            {"default_normal_view_sql_security", "INVOKER", "INVOKER", "Allows to set default `SQL SECURITY` option while creating a normal view"},
            {"mysql_map_string_to_text_in_show_columns", false, true, "Reduce the configuration effort to connect ClickHouse with BI tools."},
            {"mysql_map_fixed_string_to_text_in_show_columns", false, true, "Reduce the configuration effort to connect ClickHouse with BI tools."},
        }
    },
    {"24.1",
        {
            {"print_pretty_type_names", false, true, "Better user experience."},
            {"input_format_json_read_bools_as_strings", false, true, "Allow to read bools as strings in JSON formats by default"},
            {"output_format_arrow_use_signed_indexes_for_dictionary", false, true, "Use signed indexes type for Arrow dictionaries by default as it's recommended"},
            {"allow_experimental_variant_type", false, false, "Add new experimental Variant type"},
            {"use_variant_as_common_type", false, false, "Allow to use Variant in if/multiIf if there is no common type"},
            {"output_format_arrow_use_64_bit_indexes_for_dictionary", false, false, "Allow to use 64 bit indexes type in Arrow dictionaries"},
            {"parallel_replicas_mark_segment_size", 128, 128, "Add new setting to control segment size in new parallel replicas coordinator implementation"},
            {"ignore_materialized_views_with_dropped_target_table", false, false, "Add new setting to allow to ignore materialized views with dropped target table"},
            {"output_format_compression_level", 3, 3, "Allow to change compression level in the query output"},
            {"output_format_compression_zstd_window_log", 0, 0, "Allow to change zstd window log in the query output when zstd compression is used"},
            {"enable_zstd_qat_codec", false, false, "Add new ZSTD_QAT codec"},
            {"enable_vertical_final", false, true, "Use vertical final by default"},
            {"output_format_arrow_use_64_bit_indexes_for_dictionary", false, false, "Allow to use 64 bit indexes type in Arrow dictionaries"},
            {"max_rows_in_set_to_optimize_join", 100000, 0, "Disable join optimization as it prevents from read in order optimization"},
            {"output_format_pretty_color", true, "auto", "Setting is changed to allow also for auto value, disabling ANSI escapes if output is not a tty"},
            {"function_visible_width_behavior", 0, 1, "We changed the default behavior of `visibleWidth` to be more precise"},
            {"max_estimated_execution_time", 0, 0, "Separate max_execution_time and max_estimated_execution_time"},
            {"iceberg_engine_ignore_schema_evolution", false, false, "Allow to ignore schema evolution in Iceberg table engine"},
            {"optimize_injective_functions_in_group_by", false, true, "Replace injective functions by it's arguments in GROUP BY section in analyzer"},
            {"update_insert_deduplication_token_in_dependent_materialized_views", false, false, "Allow to update insert deduplication token with table identifier during insert in dependent materialized views"},
            {"azure_max_unexpected_write_error_retries", 4, 4, "The maximum number of retries in case of unexpected errors during Azure blob storage write"},
            {"split_parts_ranges_into_intersecting_and_non_intersecting_final", false, true, "Allow to split parts ranges into intersecting and non intersecting during FINAL optimization"},
            {"split_intersecting_parts_ranges_into_layers_final", true, true, "Allow to split intersecting parts ranges into layers during FINAL optimization"}
        }
    },
    {"23.12",
        {
            {"allow_suspicious_ttl_expressions", true, false, "It is a new setting, and in previous versions the behavior was equivalent to allowing."},
            {"input_format_parquet_allow_missing_columns", false, true, "Allow missing columns in Parquet files by default"},
            {"input_format_orc_allow_missing_columns", false, true, "Allow missing columns in ORC files by default"},
            {"input_format_arrow_allow_missing_columns", false, true, "Allow missing columns in Arrow files by default"}
        }
    },
    {"23.11",
        {
            {"parsedatetime_parse_without_leading_zeros", false, true, "Improved compatibility with MySQL DATE_FORMAT/STR_TO_DATE"}
        }
    },
    {"23.9",
        {
            {"optimize_group_by_constant_keys", false, true, "Optimize group by constant keys by default"},
            {"input_format_json_try_infer_named_tuples_from_objects", false, true, "Try to infer named Tuples from JSON objects by default"},
            {"input_format_json_read_numbers_as_strings", false, true, "Allow to read numbers as strings in JSON formats by default"},
            {"input_format_json_read_arrays_as_strings", false, true, "Allow to read arrays as strings in JSON formats by default"},
            {"input_format_json_infer_incomplete_types_as_strings", false, true, "Allow to infer incomplete types as Strings in JSON formats by default"},
            {"input_format_json_try_infer_numbers_from_strings", true, false, "Don't infer numbers from strings in JSON formats by default to prevent possible parsing errors"},
            {"http_write_exception_in_output_format", false, true, "Output valid JSON/XML on exception in HTTP streaming."}
        }
    },
    {"23.8",
        {
            {"rewrite_count_distinct_if_with_count_distinct_implementation", false, true, "Rewrite countDistinctIf with count_distinct_implementation configuration"}
        }
    },
    {"23.7",
        {
            {"function_sleep_max_microseconds_per_block", 0, 3000000, "In previous versions, the maximum sleep time of 3 seconds was applied only for `sleep`, but not for `sleepEachRow` function. In the new version, we introduce this setting. If you set compatibility with the previous versions, we will disable the limit altogether."}
        }
    },
    {"23.6",
        {
            {"http_send_timeout", 180, 30, "3 minutes seems crazy long. Note that this is timeout for a single network write call, not for the whole upload operation."},
            {"http_receive_timeout", 180, 30, "See http_send_timeout."}
        }
    },
    {"23.5",
        {
            {"input_format_parquet_preserve_order", true, false, "Allow Parquet reader to reorder rows for better parallelism."},
            {"parallelize_output_from_storages", false, true, "Allow parallelism when executing queries that read from file/url/s3/etc. This may reorder rows."},
            {"use_with_fill_by_sorting_prefix", false, true, "Columns preceding WITH FILL columns in ORDER BY clause form sorting prefix. Rows with different values in sorting prefix are filled independently"},
            {"output_format_parquet_compliant_nested_types", false, true, "Change an internal field name in output Parquet file schema."}
        }
    },
    {"23.4",
        {
            {"allow_suspicious_indices", true, false, "If true, index can defined with identical expressions"},
            {"allow_nonconst_timezone_arguments", true, false, "Allow non-const timezone arguments in certain time-related functions like toTimeZone(), fromUnixTimestamp*(), snowflakeToDateTime*()."},
            {"connect_timeout_with_failover_ms", 50, 1000, "Increase default connect timeout because of async connect"},
            {"connect_timeout_with_failover_secure_ms", 100, 1000, "Increase default secure connect timeout because of async connect"},
            {"hedged_connection_timeout_ms", 100, 50, "Start new connection in hedged requests after 50 ms instead of 100 to correspond with previous connect timeout"},
            {"formatdatetime_f_prints_single_zero", true, false, "Improved compatibility with MySQL DATE_FORMAT()/STR_TO_DATE()"},
            {"formatdatetime_parsedatetime_m_is_month_name", false, true, "Improved compatibility with MySQL DATE_FORMAT/STR_TO_DATE"}
        }
    },
    {"23.3",
        {
            {"output_format_parquet_version", "1.0", "2.latest", "Use latest Parquet format version for output format"},
            {"input_format_json_ignore_unknown_keys_in_named_tuple", false, true, "Improve parsing JSON objects as named tuples"},
            {"input_format_native_allow_types_conversion", false, true, "Allow types conversion in Native input forma"},
            {"output_format_arrow_compression_method", "none", "lz4_frame", "Use lz4 compression in Arrow output format by default"},
            {"output_format_parquet_compression_method", "snappy", "lz4", "Use lz4 compression in Parquet output format by default"},
            {"output_format_orc_compression_method", "none", "lz4_frame", "Use lz4 compression in ORC output format by default"},
            {"async_query_sending_for_remote", false, true, "Create connections and send query async across shards"}
        }
    },
    {"23.2",
        {
            {"output_format_parquet_fixed_string_as_fixed_byte_array", false, true, "Use Parquet FIXED_LENGTH_BYTE_ARRAY type for FixedString by default"},
            {"output_format_arrow_fixed_string_as_fixed_byte_array", false, true, "Use Arrow FIXED_SIZE_BINARY type for FixedString by default"},
            {"query_plan_remove_redundant_distinct", false, true, "Remove redundant Distinct step in query plan"},
            {"optimize_duplicate_order_by_and_distinct", true, false, "Remove duplicate ORDER BY and DISTINCT if it's possible"},
            {"insert_keeper_max_retries", 0, 20, "Enable reconnections to Keeper on INSERT, improve reliability"}
        }
    },
    {"23.1",
        {
            {"input_format_json_read_objects_as_strings", 0, 1, "Enable reading nested json objects as strings while object type is experimental"},
            {"input_format_json_defaults_for_missing_elements_in_named_tuple", false, true, "Allow missing elements in JSON objects while reading named tuples by default"},
            {"input_format_csv_detect_header", false, true, "Detect header in CSV format by default"},
            {"input_format_tsv_detect_header", false, true, "Detect header in TSV format by default"},
            {"input_format_custom_detect_header", false, true, "Detect header in CustomSeparated format by default"},
            {"query_plan_remove_redundant_sorting", false, true, "Remove redundant sorting in query plan. For example, sorting steps related to ORDER BY clauses in subqueries"}
        }
    },
    {"22.12",
        {
            {"max_size_to_preallocate_for_aggregation", 10'000'000, 100'000'000, "This optimizes performance"},
            {"query_plan_aggregation_in_order", 0, 1, "Enable some refactoring around query plan"},
            {"format_binary_max_string_size", 0, 1_GiB, "Prevent allocating large amount of memory"}
        }
    },
    {"22.11",
        {
            {"use_structure_from_insertion_table_in_table_functions", 0, 2, "Improve using structure from insertion table in table functions"}
        }
    },
    {"22.9",
        {
            {"force_grouping_standard_compatibility", false, true, "Make GROUPING function output the same as in SQL standard and other DBMS"}
        }
    },
    {"22.7",
        {
            {"cross_to_inner_join_rewrite", 1, 2, "Force rewrite comma join to inner"},
            {"enable_positional_arguments", false, true, "Enable positional arguments feature by default"},
            {"format_csv_allow_single_quotes", true, false, "Most tools don't treat single quote in CSV specially, don't do it by default too"}
        }
    },
    {"22.6",
        {
            {"output_format_json_named_tuples_as_objects", false, true, "Allow to serialize named tuples as JSON objects in JSON formats by default"},
            {"input_format_skip_unknown_fields", false, true, "Optimize reading subset of columns for some input formats"}
        }
    },
    {"22.5",
        {
            {"memory_overcommit_ratio_denominator", 0, 1073741824, "Enable memory overcommit feature by default"},
            {"memory_overcommit_ratio_denominator_for_user", 0, 1073741824, "Enable memory overcommit feature by default"}
        }
    },
    {"22.4",
        {
            {"allow_settings_after_format_in_insert", true, false, "Do not allow SETTINGS after FORMAT for INSERT queries because ClickHouse interpret SETTINGS as some values, which is misleading"}
        }
    },
    {"22.3",
        {
            {"cast_ipv4_ipv6_default_on_conversion_error", true, false, "Make functions cast(value, 'IPv4') and cast(value, 'IPv6') behave same as toIPv4 and toIPv6 functions"}
        }
    },
    {"21.12",
        {
            {"stream_like_engine_allow_direct_select", true, false, "Do not allow direct select for Kafka/RabbitMQ/FileLog by default"}
        }
    },
    {"21.9",
        {
            {"output_format_decimal_trailing_zeros", true, false, "Do not output trailing zeros in text representation of Decimal types by default for better looking output"},
            {"use_hedged_requests", false, true, "Enable Hedged Requests feature by default"}
        }
    },
    {"21.7",
        {
            {"legacy_column_name_of_tuple_literal", true, false, "Add this setting only for compatibility reasons. It makes sense to set to 'true', while doing rolling update of cluster from version lower than 21.7 to higher"}
        }
    },
    {"21.5",
        {
            {"async_socket_for_remote", false, true, "Fix all problems and turn on asynchronous reads from socket for remote queries by default again"}
        }
    },
    {"21.3",
        {
            {"async_socket_for_remote", true, false, "Turn off asynchronous reads from socket for remote queries because of some problems"},
            {"optimize_normalize_count_variants", false, true, "Rewrite aggregate functions that semantically equals to count() as count() by default"},
            {"normalize_function_names", false, true, "Normalize function names to their canonical names, this was needed for projection query routing"}
        }
    },
    {"21.2",
        {
            {"enable_global_with_statement", false, true, "Propagate WITH statements to UNION queries and all subqueries by default"}
        }
    },
    {"21.1",
        {
            {"insert_quorum_parallel", false, true, "Use parallel quorum inserts by default. It is significantly more convenient to use than sequential quorum inserts"},
            {"input_format_null_as_default", false, true, "Allow to insert NULL as default for input formats by default"},
            {"optimize_on_insert", false, true, "Enable data optimization on INSERT by default for better user experience"},
            {"use_compact_format_in_distributed_parts_names", false, true, "Use compact format for async INSERT into Distributed tables by default"}
        }
    },
    {"20.10",
        {
            {"format_regexp_escaping_rule", "Escaped", "Raw", "Use Raw as default escaping rule for Regexp format to male the behaviour more like to what users expect"}
        }
    },
    {"20.7",
        {
            {"show_table_uuid_in_table_create_query_if_not_nil", true, false, "Stop showing  UID of the table in its CREATE query for Engine=Atomic"}
        }
    },
    {"20.5",
        {
            {"input_format_with_names_use_header", false, true, "Enable using header with names for formats with WithNames/WithNamesAndTypes suffixes"},
            {"allow_suspicious_codecs", true, false, "Don't allow to specify meaningless compression codecs"}
        }
    },
    {"20.4",
        {
            {"validate_polygons", false, true, "Throw exception if polygon is invalid in function pointInPolygon by default instead of returning possibly wrong results"}
        }
    },
    {"19.18",
        {
            {"enable_scalar_subquery_optimization", false, true, "Prevent scalar subqueries from (de)serializing large scalar values and possibly avoid running the same subquery more than once"}
        }
    },
    {"19.14",
        {
            {"any_join_distinct_right_table_keys", true, false, "Disable ANY RIGHT and ANY FULL JOINs by default to avoid inconsistency"}
        }
    },
    {"19.12",
        {
            {"input_format_defaults_for_omitted_fields", false, true, "Enable calculation of complex default expressions for omitted fields for some input formats, because it should be the expected behaviour"}
        }
    },
    {"19.5",
        {
            {"max_partitions_per_insert_block", 0, 100, "Add a limit for the number of partitions in one block"}
        }
    },
    {"18.12.17",
        {
            {"enable_optimize_predicate_expression", 0, 1, "Optimize predicates to subqueries by default"}
        }
    },
};

static std::initializer_list<std::pair<ClickHouseVersion, SettingsChangesHistory::SettingsChanges>> merge_tree_settings_changes_history_initializer =
{
    {"24.12",
        {
        }
    },
    {"24.11",
        {
        }
    },
    {"24.10",
        {
        }
    },
    {"24.9",
        {
        }
    },
    {"24.8",
        {
            {"deduplicate_merge_projection_mode", "ignore", "throw", "Do not allow to create inconsistent projection"}
        }
    },
};

static void initSettingsChangesHistory(
    std::map<ClickHouseVersion, SettingsChangesHistory::SettingsChanges> & settings_changes_history,
    std::once_flag & initialized_flag,
    std::initializer_list<std::pair<ClickHouseVersion, SettingsChangesHistory::SettingsChanges>> & initializer
)
{
    std::call_once(initialized_flag, [&]()
    {
        for (const auto & setting_change : initializer)
        {
            /// Disallow duplicate keys in the settings changes history. Example:
            ///     {"21.2", {{"some_setting_1", false, true, "[...]"}}},
            ///     [...]
            ///     {"21.2", {{"some_setting_2", false, true, "[...]"}}},
            /// As std::set has unique keys, one of the entries would be overwritten.
            if (settings_changes_history.contains(setting_change.first))
                throw Exception{ErrorCodes::LOGICAL_ERROR, "Detected duplicate version '{}'", setting_change.first.toString()};

            settings_changes_history[setting_change.first] = setting_change.second;
        }
    });
}

const std::map<ClickHouseVersion, SettingsChangesHistory::SettingsChanges> & getSettingsChangesHistory()
{
    static std::map<ClickHouseVersion, SettingsChangesHistory::SettingsChanges> settings_changes_history;
    static std::once_flag initialized_flag;
    initSettingsChangesHistory(settings_changes_history, initialized_flag, settings_changes_history_initializer);

    return settings_changes_history;
}

const std::map<ClickHouseVersion, SettingsChangesHistory::SettingsChanges> & getMergeTreeSettingsChangesHistory()
{
    static std::map<ClickHouseVersion, SettingsChangesHistory::SettingsChanges> merge_tree_settings_changes_history;
    static std::once_flag initialized_flag;
    initSettingsChangesHistory(merge_tree_settings_changes_history, initialized_flag, merge_tree_settings_changes_history_initializer);

    return merge_tree_settings_changes_history;
}

}<|MERGE_RESOLUTION|>--- conflicted
+++ resolved
@@ -77,13 +77,10 @@
             {"restore_replace_external_dictionary_source_to_null", false, false, "New setting."},
             {"show_create_query_identifier_quoting_rule", "when_necessary", "when_necessary", "New setting."},
             {"show_create_query_identifier_quoting_style", "Backticks", "Backticks", "New setting."},
-<<<<<<< HEAD
             {"merge_tree_min_read_task_size", 8, 8, "New setting"},
             {"merge_tree_min_rows_for_concurrent_read_for_remote_filesystem", (20 * 8192), 0, "Setting is deprecated"},
             {"merge_tree_min_bytes_for_concurrent_read_for_remote_filesystem", (24 * 10 * 1024 * 1024), 0, "Setting is deprecated"},
-=======
             {"implicit_select", false, false, "A new setting."},
->>>>>>> 62772e85
             {"output_format_native_write_json_as_string", false, false, "Add new setting to allow write JSON column as single String column in Native format"},
             {"output_format_binary_write_json_as_string", false, false, "Add new setting to write values of JSON type as JSON string in RowBinary output format"},
             {"input_format_binary_read_json_as_string", false, false, "Add new setting to read values of JSON type as JSON string in RowBinary input format"},
