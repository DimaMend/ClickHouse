--- conflicted
+++ resolved
@@ -727,11 +727,8 @@
     {
         addSettingsChanges(merge_tree_settings_changes_history, "25.5",
         {
-<<<<<<< HEAD
             {"secondary_indices_on_columns_alter_modify", "throw", "throw", "New setting"},
-=======
             {"write_marks_for_substreams_in_compact_parts", false, true, "New setting"},
->>>>>>> 2bb40609
         });
         addSettingsChanges(merge_tree_settings_changes_history, "25.4",
         {
