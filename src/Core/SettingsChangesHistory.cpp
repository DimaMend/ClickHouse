#include <Core/Defines.h>
#include <Core/SettingsChangesHistory.h>
#include <IO/ReadBufferFromString.h>
#include <IO/ReadHelpers.h>
#include <boost/algorithm/string.hpp>

#include <fmt/ranges.h>


namespace DB
{

namespace ErrorCodes
{
    extern const int BAD_ARGUMENTS;
    extern const int LOGICAL_ERROR;
}

ClickHouseVersion::ClickHouseVersion(std::string_view version)
{
    Strings split;
    boost::split(split, version, [](char c){ return c == '.'; });
    components.reserve(split.size());
    if (split.empty())
        throw Exception{ErrorCodes::BAD_ARGUMENTS, "Cannot parse ClickHouse version here: {}", version};

    for (const auto & split_element : split)
    {
        size_t component;
        ReadBufferFromString buf(split_element);
        if (!tryReadIntText(component, buf) || !buf.eof())
            throw Exception{ErrorCodes::BAD_ARGUMENTS, "Cannot parse ClickHouse version here: {}", version};
        components.push_back(component);
    }
}

String ClickHouseVersion::toString() const
{
    return fmt::format("{}", fmt::join(components, "."));
}

static void addSettingsChanges(
    VersionToSettingsChangesMap & settings_changes_history,
    std::string_view version,
    SettingsChangesHistory::SettingsChanges && changes)
{
    /// Forbid duplicate versions
    auto [_, inserted] = settings_changes_history.emplace(ClickHouseVersion(version), std::move(changes));
    if (!inserted)
        throw Exception{ErrorCodes::LOGICAL_ERROR, "Detected duplicate version '{}'", ClickHouseVersion(version).toString()};
}

const VersionToSettingsChangesMap & getSettingsChangesHistory()
{
    static VersionToSettingsChangesMap settings_changes_history;
    static std::once_flag initialized_flag;
    std::call_once(initialized_flag, [&]
    {
        // clang-format off
        /// History of settings changes that controls some backward incompatible changes
        /// across all ClickHouse versions. It maps ClickHouse version to settings changes that were done
        /// in this version. This history contains both changes to existing settings and newly added settings.
        /// Settings changes is a vector of structs
        ///     {setting_name, previous_value, new_value, reason}.
        /// For newly added setting choose the most appropriate previous_value (for example, if new setting
        /// controls new feature and it's 'true' by default, use 'false' as previous_value).
        /// It's used to implement `compatibility` setting (see https://github.com/ClickHouse/ClickHouse/issues/35972)
        /// Note: please check if the key already exists to prevent duplicate entries.
        addSettingsChanges(settings_changes_history, "25.3",
        {
<<<<<<< HEAD
          {"enable_memory_based_pipeline_throttling", false, false, "A new setting"},
=======
            {"use_page_cache_with_distributed_cache", false, false, "New setting"},
>>>>>>> 09324aeb
        });
        addSettingsChanges(settings_changes_history, "25.2",
        {
            /// Release closed. Please use 25.3
            {"schema_inference_make_json_columns_nullable", false, false, "Allow to infer Nullable(JSON) during schema inference"},
            {"query_plan_use_new_logical_join_step", false, true, "Enable new step"},
            {"postgresql_fault_injection_probability", 0., 0., "New setting"},
            {"apply_settings_from_server", false, true, "Client-side code (e.g. INSERT input parsing and query output formatting) will use the same settings as the server, including settings from server config."},
            {"merge_tree_use_deserialization_prefixes_cache", true, true, "A new setting to control the usage of deserialization prefixes cache in MergeTree"},
            {"merge_tree_use_prefixes_deserialization_thread_pool", true, true, "A new setting controlling the usage of the thread pool for parallel prefixes deserialization in MergeTree"},
            {"optimize_and_compare_chain", false, true, "A new setting"},
            {"enable_adaptive_memory_spill_scheduler", false, false, "New setting. Enable spill memory data into external storage adaptively."},
            {"output_format_parquet_write_bloom_filter", false, true, "Added support for writing Parquet bloom filters."},
            {"output_format_parquet_bloom_filter_bits_per_value", 10.5, 10.5, "New setting."},
            {"output_format_parquet_bloom_filter_flush_threshold_bytes", 128 * 1024 * 1024, 128 * 1024 * 1024, "New setting."},
            {"output_format_pretty_max_rows", 10000, 1000, "It is better for usability - less amount to scroll."},
            {"restore_replicated_merge_tree_to_shared_merge_tree", false, false, "New setting."},
            {"use_query_condition_cache", false, false, "New setting."},
            {"parallel_replicas_only_with_analyzer", true, true, "Parallel replicas is supported only with analyzer enabled"},
            {"s3_allow_multipart_copy", true, true, "New setting."},
        });
        addSettingsChanges(settings_changes_history, "25.1",
        {
            /// Release closed. Please use 25.2
            {"allow_not_comparable_types_in_order_by", true, false, "Don't allow not comparable types in order by by default"},
            {"allow_not_comparable_types_in_comparison_functions", true, false, "Don't allow not comparable types in comparison functions by default"},
            {"output_format_json_pretty_print", false, true, "Print values in a pretty format in JSON output format by default"},
            {"allow_experimental_ts_to_grid_aggregate_function", false, false, "Cloud only"},
            {"formatdatetime_f_prints_scale_number_of_digits", true, false, "New setting."},
            {"distributed_cache_connect_max_tries", 20, 20, "Cloud only"},
            {"query_plan_use_new_logical_join_step", false, false, "New join step, internal change"},
            {"distributed_cache_min_bytes_for_seek", false, false, "New private setting."},
            {"use_iceberg_partition_pruning", false, false, "New setting"},
            {"max_bytes_ratio_before_external_group_by", 0.0, 0.5, "Enable automatic spilling to disk by default."},
            {"max_bytes_ratio_before_external_sort", 0.0, 0.5, "Enable automatic spilling to disk by default."},
            {"min_external_sort_block_bytes", 0., 100_MiB, "New setting."},
            {"s3queue_migrate_old_metadata_to_buckets", false, false, "New setting."},
            {"distributed_cache_pool_behaviour_on_limit", "allocate_bypassing_pool", "wait", "Cloud only"},
            {"use_hive_partitioning", false, true, "Enabled the setting by default."},
            {"query_plan_try_use_vector_search", false, true, "New setting."},
            {"short_circuit_function_evaluation_for_nulls", false, true, "Allow to execute functions with Nullable arguments only on rows with non-NULL values in all arguments"},
            {"short_circuit_function_evaluation_for_nulls_threshold", 1.0, 1.0, "Ratio threshold of NULL values to execute functions with Nullable arguments only on rows with non-NULL values in all arguments. Applies when setting short_circuit_function_evaluation_for_nulls is enabled."},
            {"output_format_orc_writer_time_zone_name", "GMT", "GMT", "The time zone name for ORC writer, the default ORC writer's time zone is GMT."},
            {"output_format_pretty_highlight_trailing_spaces", false, true, "A new setting."},
            {"allow_experimental_bfloat16_type", false, true, "Add new BFloat16 type"},
            {"allow_push_predicate_ast_for_distributed_subqueries", false, true, "A new setting"},
            {"output_format_pretty_squash_consecutive_ms", 0, 50, "Add new setting"},
            {"output_format_pretty_squash_max_wait_ms", 0, 1000, "Add new setting"},
            {"output_format_pretty_max_column_name_width_cut_to", 0, 24, "A new setting"},
            {"output_format_pretty_max_column_name_width_min_chars_to_cut", 0, 4, "A new setting"},
            {"output_format_pretty_multiline_fields", false, true, "A new setting"},
            {"output_format_pretty_fallback_to_vertical", false, true, "A new setting"},
            {"output_format_pretty_fallback_to_vertical_max_rows_per_chunk", 0, 100, "A new setting"},
            {"output_format_pretty_fallback_to_vertical_min_columns", 0, 5, "A new setting"},
            {"output_format_pretty_fallback_to_vertical_min_table_width", 0, 250, "A new setting"},
            {"merge_table_max_tables_to_look_for_schema_inference", 1, 1000, "A new setting"},
            {"max_autoincrement_series", 1000, 1000, "A new setting"},
            {"validate_enum_literals_in_operators", false, false, "A new setting"},
            {"allow_experimental_kusto_dialect", true, false, "A new setting"},
            {"allow_experimental_prql_dialect", true, false, "A new setting"},
            {"h3togeo_lon_lat_result_order", true, false, "A new setting"},
            {"max_parallel_replicas", 1, 1000, "Use up to 1000 parallel replicas by default."},
            {"allow_general_join_planning", false, true, "Allow more general join planning algorithm when hash join algorithm is enabled."},
            {"optimize_extract_common_expressions", false, true, "Optimize WHERE, PREWHERE, ON, HAVING and QUALIFY expressions by extracting common expressions out from disjunction of conjunctions."},
            /// Release closed. Please use 25.2
        });
        addSettingsChanges(settings_changes_history, "24.12",
        {
            /// Release closed. Please use 25.1
            {"allow_experimental_database_iceberg", false, false, "New setting."},
            {"shared_merge_tree_sync_parts_on_partition_operations", 1, 1, "New setting. By default parts are always synchronized"},
            {"query_plan_join_swap_table", "false", "auto", "New setting. Right table was always chosen before."},
            {"max_size_to_preallocate_for_aggregation", 100'000'000, 1'000'000'000'000, "Enable optimisation for bigger tables."},
            {"max_size_to_preallocate_for_joins", 100'000'000, 1'000'000'000'000, "Enable optimisation for bigger tables."},
            {"max_bytes_ratio_before_external_group_by", 0., 0., "New setting."},
            {"optimize_extract_common_expressions", false, false, "Introduce setting to optimize WHERE, PREWHERE, ON, HAVING and QUALIFY expressions by extracting common expressions out from disjunction of conjunctions."},
            {"max_bytes_ratio_before_external_sort", 0., 0., "New setting."},
            {"use_async_executor_for_materialized_views", false, false, "New setting."},
            {"http_response_headers", "", "", "New setting."},
            {"output_format_parquet_datetime_as_uint32", true, false, "Write DateTime as DateTime64(3) instead of UInt32 (these are the two Parquet types closest to DateTime)."},
            {"skip_redundant_aliases_in_udf", false, false, "When enabled, this allows you to use the same user defined function several times for several materialized columns in the same table."},
            {"parallel_replicas_index_analysis_only_on_coordinator", true, true, "Index analysis done only on replica-coordinator and skipped on other replicas. Effective only with enabled parallel_replicas_local_plan"}, // enabling it was moved to 24.10
            {"least_greatest_legacy_null_behavior", true, false, "New setting"},
            {"use_concurrency_control", false, true, "Enable concurrency control by default"},
            {"join_algorithm", "default", "direct,parallel_hash,hash", "'default' was deprecated in favor of explicitly specified join algorithms, also parallel_hash is now preferred over hash"},
            /// Release closed. Please use 25.1
        });
        addSettingsChanges(settings_changes_history, "24.11",
        {
            {"validate_mutation_query", false, true, "New setting to validate mutation queries by default."},
            {"enable_job_stack_trace", false, true, "Enable by default collecting stack traces from job's scheduling."},
            {"allow_suspicious_types_in_group_by", true, false, "Don't allow Variant/Dynamic types in GROUP BY by default"},
            {"allow_suspicious_types_in_order_by", true, false, "Don't allow Variant/Dynamic types in ORDER BY by default"},
            {"distributed_cache_discard_connection_if_unread_data", true, true, "New setting"},
            {"filesystem_cache_enable_background_download_for_metadata_files_in_packed_storage", true, true, "New setting"},
            {"filesystem_cache_enable_background_download_during_fetch", true, true, "New setting"},
            {"azure_check_objects_after_upload", false, false, "Check each uploaded object in azure blob storage to be sure that upload was successful"},
            {"backup_restore_keeper_max_retries", 20, 1000, "Should be big enough so the whole operation BACKUP or RESTORE operation won't fail because of a temporary [Zoo]Keeper failure in the middle of it."},
            {"backup_restore_failure_after_host_disconnected_for_seconds", 0, 3600, "New setting."},
            {"backup_restore_keeper_max_retries_while_initializing", 0, 20, "New setting."},
            {"backup_restore_keeper_max_retries_while_handling_error", 0, 20, "New setting."},
            {"backup_restore_finish_timeout_after_error_sec", 0, 180, "New setting."},
            {"query_plan_merge_filters", false, true, "Allow to merge filters in the query plan. This is required to properly support filter-push-down with a new analyzer."},
            {"parallel_replicas_local_plan", false, true, "Use local plan for local replica in a query with parallel replicas"},
            {"merge_tree_use_v1_object_and_dynamic_serialization", true, false, "Add new serialization V2 version for JSON and Dynamic types"},
            {"min_joined_block_size_bytes", 524288, 524288, "New setting."},
            {"allow_experimental_bfloat16_type", false, false, "Add new experimental BFloat16 type"},
            {"filesystem_cache_skip_download_if_exceeds_per_query_cache_write_limit", 1, 1, "Rename of setting skip_download_if_exceeds_query_cache_limit"},
            {"filesystem_cache_prefer_bigger_buffer_size", true, true, "New setting"},
            {"read_in_order_use_virtual_row", false, false, "Use virtual row while reading in order of primary key or its monotonic function fashion. It is useful when searching over multiple parts as only relevant ones are touched."},
            {"s3_skip_empty_files", false, true, "We hope it will provide better UX"},
            {"filesystem_cache_boundary_alignment", 0, 0, "New setting"},
            {"push_external_roles_in_interserver_queries", false, true, "New setting."},
            {"enable_variant_type", false, false, "Add alias to allow_experimental_variant_type"},
            {"enable_dynamic_type", false, false, "Add alias to allow_experimental_dynamic_type"},
            {"enable_json_type", false, false, "Add alias to allow_experimental_json_type"},
        });
        addSettingsChanges(settings_changes_history, "24.10",
        {
            {"query_metric_log_interval", 0, -1, "New setting."},
            {"enforce_strict_identifier_format", false, false, "New setting."},
            {"enable_parsing_to_custom_serialization", false, true, "New setting"},
            {"mongodb_throw_on_unsupported_query", false, true, "New setting."},
            {"enable_parallel_replicas", false, false, "Parallel replicas with read tasks became the Beta tier feature."},
            {"parallel_replicas_mode", "read_tasks", "read_tasks", "This setting was introduced as a part of making parallel replicas feature Beta"},
            {"filesystem_cache_name", "", "", "Filesystem cache name to use for stateless table engines or data lakes"},
            {"restore_replace_external_dictionary_source_to_null", false, false, "New setting."},
            {"show_create_query_identifier_quoting_rule", "when_necessary", "when_necessary", "New setting."},
            {"show_create_query_identifier_quoting_style", "Backticks", "Backticks", "New setting."},
            {"merge_tree_min_read_task_size", 8, 8, "New setting"},
            {"merge_tree_min_rows_for_concurrent_read_for_remote_filesystem", (20 * 8192), 0, "Setting is deprecated"},
            {"merge_tree_min_bytes_for_concurrent_read_for_remote_filesystem", (24 * 10 * 1024 * 1024), 0, "Setting is deprecated"},
            {"implicit_select", false, false, "A new setting."},
            {"output_format_native_write_json_as_string", false, false, "Add new setting to allow write JSON column as single String column in Native format"},
            {"output_format_binary_write_json_as_string", false, false, "Add new setting to write values of JSON type as JSON string in RowBinary output format"},
            {"input_format_binary_read_json_as_string", false, false, "Add new setting to read values of JSON type as JSON string in RowBinary input format"},
            {"min_free_disk_bytes_to_perform_insert", 0, 0, "New setting."},
            {"min_free_disk_ratio_to_perform_insert", 0.0, 0.0, "New setting."},
            {"parallel_replicas_local_plan", false, true, "Use local plan for local replica in a query with parallel replicas"},
            {"enable_named_columns_in_function_tuple", false, false, "Disabled pending usability improvements"},
            {"cloud_mode_database_engine", 1, 1, "A setting for ClickHouse Cloud"},
            {"allow_experimental_shared_set_join", 0, 0, "A setting for ClickHouse Cloud"},
            {"read_through_distributed_cache", 0, 0, "A setting for ClickHouse Cloud"},
            {"write_through_distributed_cache", 0, 0, "A setting for ClickHouse Cloud"},
            {"distributed_cache_throw_on_error", 0, 0, "A setting for ClickHouse Cloud"},
            {"distributed_cache_log_mode", "on_error", "on_error", "A setting for ClickHouse Cloud"},
            {"distributed_cache_fetch_metrics_only_from_current_az", 1, 1, "A setting for ClickHouse Cloud"},
            {"distributed_cache_connect_max_tries", 20, 20, "A setting for ClickHouse Cloud"},
            {"distributed_cache_receive_response_wait_milliseconds", 60000, 60000, "A setting for ClickHouse Cloud"},
            {"distributed_cache_receive_timeout_milliseconds", 10000, 10000, "A setting for ClickHouse Cloud"},
            {"distributed_cache_wait_connection_from_pool_milliseconds", 100, 100, "A setting for ClickHouse Cloud"},
            {"distributed_cache_bypass_connection_pool", 0, 0, "A setting for ClickHouse Cloud"},
            {"distributed_cache_pool_behaviour_on_limit", "allocate_bypassing_pool", "allocate_bypassing_pool", "A setting for ClickHouse Cloud"},
            {"distributed_cache_read_alignment", 0, 0, "A setting for ClickHouse Cloud"},
            {"distributed_cache_max_unacked_inflight_packets", 10, 10, "A setting for ClickHouse Cloud"},
            {"distributed_cache_data_packet_ack_window", 5, 5, "A setting for ClickHouse Cloud"},
            {"input_format_parquet_enable_row_group_prefetch", false, true, "Enable row group prefetching during parquet parsing. Currently, only single-threaded parsing can prefetch."},
            {"input_format_orc_dictionary_as_low_cardinality", false, true, "Treat ORC dictionary encoded columns as LowCardinality columns while reading ORC files"},
            {"allow_experimental_refreshable_materialized_view", false, true, "Not experimental anymore"},
            {"max_parts_to_move", 0, 1000, "New setting"},
            {"hnsw_candidate_list_size_for_search", 64, 256, "New setting. Previously, the value was optionally specified in CREATE INDEX and 64 by default."},
            {"allow_reorder_prewhere_conditions", true, true, "New setting"},
            {"input_format_parquet_bloom_filter_push_down", false, true, "When reading Parquet files, skip whole row groups based on the WHERE/PREWHERE expressions and bloom filter in the Parquet metadata."},
            {"date_time_64_output_format_cut_trailing_zeros_align_to_groups_of_thousands", false, false, "Dynamically trim the trailing zeros of datetime64 values to adjust the output scale to (0, 3, 6), corresponding to 'seconds', 'milliseconds', and 'microseconds'."},
            {"parallel_replicas_index_analysis_only_on_coordinator", false, true, "Index analysis done only on replica-coordinator and skipped on other replicas. Effective only with enabled parallel_replicas_local_plan"},
            {"distributed_cache_discard_connection_if_unread_data", true, true, "New setting"},
            {"azure_check_objects_after_upload", false, false, "Check each uploaded object in azure blob storage to be sure that upload was successful"},
            {"backup_restore_keeper_max_retries", 20, 1000, "Should be big enough so the whole operation BACKUP or RESTORE operation won't fail because of a temporary [Zoo]Keeper failure in the middle of it."},
            {"backup_restore_failure_after_host_disconnected_for_seconds", 0, 3600, "New setting."},
            {"backup_restore_keeper_max_retries_while_initializing", 0, 20, "New setting."},
            {"backup_restore_keeper_max_retries_while_handling_error", 0, 20, "New setting."},
            {"backup_restore_finish_timeout_after_error_sec", 0, 180, "New setting."},
        });
        addSettingsChanges(settings_changes_history, "24.9",
        {
            {"output_format_orc_dictionary_key_size_threshold", 0.0, 0.0, "For a string column in ORC output format, if the number of distinct values is greater than this fraction of the total number of non-null rows, turn off dictionary encoding. Otherwise dictionary encoding is enabled"},
            {"input_format_json_empty_as_default", false, false, "Added new setting to allow to treat empty fields in JSON input as default values."},
            {"input_format_try_infer_variants", false, false, "Try to infer Variant type in text formats when there is more than one possible type for column/array elements"},
            {"join_output_by_rowlist_perkey_rows_threshold", 0, 5, "The lower limit of per-key average rows in the right table to determine whether to output by row list in hash join."},
            {"create_if_not_exists", false, false, "New setting."},
            {"allow_materialized_view_with_bad_select", true, true, "Support (but not enable yet) stricter validation in CREATE MATERIALIZED VIEW"},
            {"parallel_replicas_mark_segment_size", 128, 0, "Value for this setting now determined automatically"},
            {"database_replicated_allow_replicated_engine_arguments", 1, 0, "Don't allow explicit arguments by default"},
            {"database_replicated_allow_explicit_uuid", 1, 0, "Added a new setting to disallow explicitly specifying table UUID"},
            {"parallel_replicas_local_plan", false, false, "Use local plan for local replica in a query with parallel replicas"},
            {"join_to_sort_minimum_perkey_rows", 0, 40, "The lower limit of per-key average rows in the right table to determine whether to rerange the right table by key in left or inner join. This setting ensures that the optimization is not applied for sparse table keys"},
            {"join_to_sort_maximum_table_rows", 0, 10000, "The maximum number of rows in the right table to determine whether to rerange the right table by key in left or inner join"},
            {"allow_experimental_join_right_table_sorting", false, false, "If it is set to true, and the conditions of `join_to_sort_minimum_perkey_rows` and `join_to_sort_maximum_table_rows` are met, rerange the right table by key to improve the performance in left or inner hash join"},
            {"mongodb_throw_on_unsupported_query", false, true, "New setting."},
            {"min_free_disk_bytes_to_perform_insert", 0, 0, "Maintain some free disk space bytes from inserts while still allowing for temporary writing."},
            {"min_free_disk_ratio_to_perform_insert", 0.0, 0.0, "Maintain some free disk space bytes expressed as ratio to total disk space from inserts while still allowing for temporary writing."},
        });
        addSettingsChanges(settings_changes_history, "24.8",
        {
            {"rows_before_aggregation", false, false, "Provide exact value for rows_before_aggregation statistic, represents the number of rows read before aggregation"},
            {"restore_replace_external_table_functions_to_null", false, false, "New setting."},
            {"restore_replace_external_engines_to_null", false, false, "New setting."},
            {"input_format_json_max_depth", 1000000, 1000, "It was unlimited in previous versions, but that was unsafe."},
            {"merge_tree_min_bytes_per_task_for_remote_reading", 4194304, 2097152, "Value is unified with `filesystem_prefetch_min_bytes_for_single_read_task`"},
            {"use_hive_partitioning", false, false, "Allows to use hive partitioning for File, URL, S3, AzureBlobStorage and HDFS engines."},
            {"allow_experimental_kafka_offsets_storage_in_keeper", false, false, "Allow the usage of experimental Kafka storage engine that stores the committed offsets in ClickHouse Keeper"},
            {"allow_archive_path_syntax", true, true, "Added new setting to allow disabling archive path syntax."},
            {"query_cache_tag", "", "", "New setting for labeling query cache settings."},
            {"allow_experimental_time_series_table", false, false, "Added new setting to allow the TimeSeries table engine"},
            {"enable_analyzer", 1, 1, "Added an alias to a setting `allow_experimental_analyzer`."},
            {"optimize_functions_to_subcolumns", false, true, "Enabled settings by default"},
            {"allow_experimental_json_type", false, false, "Add new experimental JSON type"},
            {"use_json_alias_for_old_object_type", true, false, "Use JSON type alias to create new JSON type"},
            {"type_json_skip_duplicated_paths", false, false, "Allow to skip duplicated paths during JSON parsing"},
            {"allow_experimental_vector_similarity_index", false, false, "Added new setting to allow experimental vector similarity indexes"},
            {"input_format_try_infer_datetimes_only_datetime64", true, false, "Allow to infer DateTime instead of DateTime64 in data formats"},
        });
        addSettingsChanges(settings_changes_history, "24.7",
        {
            {"output_format_parquet_write_page_index", false, true, "Add a possibility to write page index into parquet files."},
            {"output_format_binary_encode_types_in_binary_format", false, false, "Added new setting to allow to write type names in binary format in RowBinaryWithNamesAndTypes output format"},
            {"input_format_binary_decode_types_in_binary_format", false, false, "Added new setting to allow to read type names in binary format in RowBinaryWithNamesAndTypes input format"},
            {"output_format_native_encode_types_in_binary_format", false, false, "Added new setting to allow to write type names in binary format in Native output format"},
            {"input_format_native_decode_types_in_binary_format", false, false, "Added new setting to allow to read type names in binary format in Native output format"},
            {"read_in_order_use_buffering", false, true, "Use buffering before merging while reading in order of primary key"},
            {"enable_named_columns_in_function_tuple", false, false, "Generate named tuples in function tuple() when all names are unique and can be treated as unquoted identifiers."},
            {"optimize_trivial_insert_select", true, false, "The optimization does not make sense in many cases."},
            {"dictionary_validate_primary_key_type", false, false, "Validate primary key type for dictionaries. By default id type for simple layouts will be implicitly converted to UInt64."},
            {"collect_hash_table_stats_during_joins", false, true, "New setting."},
            {"max_size_to_preallocate_for_joins", 0, 100'000'000, "New setting."},
            {"input_format_orc_reader_time_zone_name", "GMT", "GMT", "The time zone name for ORC row reader, the default ORC row reader's time zone is GMT."},
            {"database_replicated_allow_heavy_create", true, false, "Long-running DDL queries (CREATE AS SELECT and POPULATE) for Replicated database engine was forbidden"},
            {"query_plan_merge_filters", false, false, "Allow to merge filters in the query plan"},
            {"azure_sdk_max_retries", 10, 10, "Maximum number of retries in azure sdk"},
            {"azure_sdk_retry_initial_backoff_ms", 10, 10, "Minimal backoff between retries in azure sdk"},
            {"azure_sdk_retry_max_backoff_ms", 1000, 1000, "Maximal backoff between retries in azure sdk"},
            {"ignore_on_cluster_for_replicated_named_collections_queries", false, false, "Ignore ON CLUSTER clause for replicated named collections management queries."},
            {"backup_restore_s3_retry_attempts", 1000,1000, "Setting for Aws::Client::RetryStrategy, Aws::Client does retries itself, 0 means no retries. It takes place only for backup/restore."},
            {"postgresql_connection_attempt_timeout", 2, 2, "Allow to control 'connect_timeout' parameter of PostgreSQL connection."},
            {"postgresql_connection_pool_retries", 2, 2, "Allow to control the number of retries in PostgreSQL connection pool."}
        });
        addSettingsChanges(settings_changes_history, "24.6",
        {
            {"materialize_skip_indexes_on_insert", true, true, "Added new setting to allow to disable materialization of skip indexes on insert"},
            {"materialize_statistics_on_insert", true, true, "Added new setting to allow to disable materialization of statistics on insert"},
            {"input_format_parquet_use_native_reader", false, false, "When reading Parquet files, to use native reader instead of arrow reader."},
            {"hdfs_throw_on_zero_files_match", false, false, "Allow to throw an error when ListObjects request cannot match any files in HDFS engine instead of empty query result"},
            {"azure_throw_on_zero_files_match", false, false, "Allow to throw an error when ListObjects request cannot match any files in AzureBlobStorage engine instead of empty query result"},
            {"s3_validate_request_settings", true, true, "Allow to disable S3 request settings validation"},
            {"allow_experimental_full_text_index", false, false, "Enable experimental full-text index"},
            {"azure_skip_empty_files", false, false, "Allow to skip empty files in azure table engine"},
            {"hdfs_ignore_file_doesnt_exist", false, false, "Allow to return 0 rows when the requested files don't exist instead of throwing an exception in HDFS table engine"},
            {"azure_ignore_file_doesnt_exist", false, false, "Allow to return 0 rows when the requested files don't exist instead of throwing an exception in AzureBlobStorage table engine"},
            {"s3_ignore_file_doesnt_exist", false, false, "Allow to return 0 rows when the requested files don't exist instead of throwing an exception in S3 table engine"},
            {"s3_max_part_number", 10000, 10000, "Maximum part number number for s3 upload part"},
            {"s3_max_single_operation_copy_size", 32 * 1024 * 1024, 32 * 1024 * 1024, "Maximum size for a single copy operation in s3"},
            {"input_format_parquet_max_block_size", 8192, DEFAULT_BLOCK_SIZE, "Increase block size for parquet reader."},
            {"input_format_parquet_prefer_block_bytes", 0, DEFAULT_BLOCK_SIZE * 256, "Average block bytes output by parquet reader."},
            {"enable_blob_storage_log", true, true, "Write information about blob storage operations to system.blob_storage_log table"},
            {"allow_deprecated_snowflake_conversion_functions", true, false, "Disabled deprecated functions snowflakeToDateTime[64] and dateTime[64]ToSnowflake."},
            {"allow_statistic_optimize", false, false, "Old setting which popped up here being renamed."},
            {"allow_experimental_statistic", false, false, "Old setting which popped up here being renamed."},
            {"allow_statistics_optimize", false, false, "The setting was renamed. The previous name is `allow_statistic_optimize`."},
            {"allow_experimental_statistics", false, false, "The setting was renamed. The previous name is `allow_experimental_statistic`."},
            {"enable_vertical_final", false, true, "Enable vertical final by default again after fixing bug"},
            {"parallel_replicas_custom_key_range_lower", 0, 0, "Add settings to control the range filter when using parallel replicas with dynamic shards"},
            {"parallel_replicas_custom_key_range_upper", 0, 0, "Add settings to control the range filter when using parallel replicas with dynamic shards. A value of 0 disables the upper limit"},
            {"output_format_pretty_display_footer_column_names", 0, 1, "Add a setting to display column names in the footer if there are many rows. Threshold value is controlled by output_format_pretty_display_footer_column_names_min_rows."},
            {"output_format_pretty_display_footer_column_names_min_rows", 0, 50, "Add a setting to control the threshold value for setting output_format_pretty_display_footer_column_names_min_rows. Default 50."},
            {"output_format_csv_serialize_tuple_into_separate_columns", true, true, "A new way of how interpret tuples in CSV format was added."},
            {"input_format_csv_deserialize_separate_columns_into_tuple", true, true, "A new way of how interpret tuples in CSV format was added."},
            {"input_format_csv_try_infer_strings_from_quoted_tuples", true, true, "A new way of how interpret tuples in CSV format was added."},
        });
        addSettingsChanges(settings_changes_history, "24.5",
        {
            {"allow_deprecated_error_prone_window_functions", true, false, "Allow usage of deprecated error prone window functions (neighbor, runningAccumulate, runningDifferenceStartingWithFirstValue, runningDifference)"},
            {"allow_experimental_join_condition", false, false, "Support join with inequal conditions which involve columns from both left and right table. e.g. t1.y < t2.y."},
            {"input_format_tsv_crlf_end_of_line", false, false, "Enables reading of CRLF line endings with TSV formats"},
            {"output_format_parquet_use_custom_encoder", false, true, "Enable custom Parquet encoder."},
            {"cross_join_min_rows_to_compress", 0, 10000000, "Minimal count of rows to compress block in CROSS JOIN. Zero value means - disable this threshold. This block is compressed when any of the two thresholds (by rows or by bytes) are reached."},
            {"cross_join_min_bytes_to_compress", 0, 1_GiB, "Minimal size of block to compress in CROSS JOIN. Zero value means - disable this threshold. This block is compressed when any of the two thresholds (by rows or by bytes) are reached."},
            {"http_max_chunk_size", 0, 0, "Internal limitation"},
            {"prefer_external_sort_block_bytes", 0, DEFAULT_BLOCK_SIZE * 256, "Prefer maximum block bytes for external sort, reduce the memory usage during merging."},
            {"input_format_force_null_for_omitted_fields", false, false, "Disable type-defaults for omitted fields when needed"},
            {"cast_string_to_dynamic_use_inference", false, false, "Add setting to allow converting String to Dynamic through parsing"},
            {"allow_experimental_dynamic_type", false, false, "Add new experimental Dynamic type"},
            {"azure_max_blocks_in_multipart_upload", 50000, 50000, "Maximum number of blocks in multipart upload for Azure."},
            {"allow_archive_path_syntax", false, true, "Added new setting to allow disabling archive path syntax."},
        });
        addSettingsChanges(settings_changes_history, "24.4",
        {
            {"input_format_json_throw_on_bad_escape_sequence", true, true, "Allow to save JSON strings with bad escape sequences"},
            {"max_parsing_threads", 0, 0, "Add a separate setting to control number of threads in parallel parsing from files"},
            {"ignore_drop_queries_probability", 0, 0, "Allow to ignore drop queries in server with specified probability for testing purposes"},
            {"lightweight_deletes_sync", 2, 2, "The same as 'mutation_sync', but controls only execution of lightweight deletes"},
            {"query_cache_system_table_handling", "save", "throw", "The query cache no longer caches results of queries against system tables"},
            {"input_format_json_ignore_unnecessary_fields", false, true, "Ignore unnecessary fields and not parse them. Enabling this may not throw exceptions on json strings of invalid format or with duplicated fields"},
            {"input_format_hive_text_allow_variable_number_of_columns", false, true, "Ignore extra columns in Hive Text input (if file has more columns than expected) and treat missing fields in Hive Text input as default values."},
            {"allow_experimental_database_replicated", false, true, "Database engine Replicated is now in Beta stage"},
            {"temporary_data_in_cache_reserve_space_wait_lock_timeout_milliseconds", (10 * 60 * 1000), (10 * 60 * 1000), "Wait time to lock cache for sapce reservation in temporary data in filesystem cache"},
            {"optimize_rewrite_sum_if_to_count_if", false, true, "Only available for the analyzer, where it works correctly"},
            {"azure_allow_parallel_part_upload", "true", "true", "Use multiple threads for azure multipart upload."},
            {"max_recursive_cte_evaluation_depth", DBMS_RECURSIVE_CTE_MAX_EVALUATION_DEPTH, DBMS_RECURSIVE_CTE_MAX_EVALUATION_DEPTH, "Maximum limit on recursive CTE evaluation depth"},
            {"query_plan_convert_outer_join_to_inner_join", false, true, "Allow to convert OUTER JOIN to INNER JOIN if filter after JOIN always filters default values"},
        });
        addSettingsChanges(settings_changes_history, "24.3",
        {
            {"s3_connect_timeout_ms", 1000, 1000, "Introduce new dedicated setting for s3 connection timeout"},
            {"allow_experimental_shared_merge_tree", false, true, "The setting is obsolete"},
            {"use_page_cache_for_disks_without_file_cache", false, false, "Added userspace page cache"},
            {"read_from_page_cache_if_exists_otherwise_bypass_cache", false, false, "Added userspace page cache"},
            {"page_cache_inject_eviction", false, false, "Added userspace page cache"},
            {"default_table_engine", "None", "MergeTree", "Set default table engine to MergeTree for better usability"},
            {"input_format_json_use_string_type_for_ambiguous_paths_in_named_tuples_inference_from_objects", false, false, "Allow to use String type for ambiguous paths during named tuple inference from JSON objects"},
            {"traverse_shadow_remote_data_paths", false, false, "Traverse shadow directory when query system.remote_data_paths."},
            {"throw_if_deduplication_in_dependent_materialized_views_enabled_with_async_insert", false, true, "Deduplication in dependent materialized view cannot work together with async inserts."},
            {"parallel_replicas_allow_in_with_subquery", false, true, "If true, subquery for IN will be executed on every follower replica"},
            {"log_processors_profiles", false, true, "Enable by default"},
            {"function_locate_has_mysql_compatible_argument_order", false, true, "Increase compatibility with MySQL's locate function."},
            {"allow_suspicious_primary_key", true, false, "Forbid suspicious PRIMARY KEY/ORDER BY for MergeTree (i.e. SimpleAggregateFunction)"},
            {"filesystem_cache_reserve_space_wait_lock_timeout_milliseconds", 1000, 1000, "Wait time to lock cache for sapce reservation in filesystem cache"},
            {"max_parser_backtracks", 0, 1000000, "Limiting the complexity of parsing"},
            {"analyzer_compatibility_join_using_top_level_identifier", false, false, "Force to resolve identifier in JOIN USING from projection"},
            {"distributed_insert_skip_read_only_replicas", false, false, "If true, INSERT into Distributed will skip read-only replicas"},
            {"keeper_max_retries", 10, 10, "Max retries for general keeper operations"},
            {"keeper_retry_initial_backoff_ms", 100, 100, "Initial backoff timeout for general keeper operations"},
            {"keeper_retry_max_backoff_ms", 5000, 5000, "Max backoff timeout for general keeper operations"},
            {"s3queue_allow_experimental_sharded_mode", false, false, "Enable experimental sharded mode of S3Queue table engine. It is experimental because it will be rewritten"},
            {"allow_experimental_analyzer", false, true, "Enable analyzer and planner by default."},
            {"merge_tree_read_split_ranges_into_intersecting_and_non_intersecting_injection_probability", 0.0, 0.0, "For testing of `PartsSplitter` - split read ranges into intersecting and non intersecting every time you read from MergeTree with the specified probability."},
            {"allow_get_client_http_header", false, false, "Introduced a new function."},
            {"output_format_pretty_row_numbers", false, true, "It is better for usability."},
            {"output_format_pretty_max_value_width_apply_for_single_value", true, false, "Single values in Pretty formats won't be cut."},
            {"output_format_parquet_string_as_string", false, true, "ClickHouse allows arbitrary binary data in the String data type, which is typically UTF-8. Parquet/ORC/Arrow Strings only support UTF-8. That's why you can choose which Arrow's data type to use for the ClickHouse String data type - String or Binary. While Binary would be more correct and compatible, using String by default will correspond to user expectations in most cases."},
            {"output_format_orc_string_as_string", false, true, "ClickHouse allows arbitrary binary data in the String data type, which is typically UTF-8. Parquet/ORC/Arrow Strings only support UTF-8. That's why you can choose which Arrow's data type to use for the ClickHouse String data type - String or Binary. While Binary would be more correct and compatible, using String by default will correspond to user expectations in most cases."},
            {"output_format_arrow_string_as_string", false, true, "ClickHouse allows arbitrary binary data in the String data type, which is typically UTF-8. Parquet/ORC/Arrow Strings only support UTF-8. That's why you can choose which Arrow's data type to use for the ClickHouse String data type - String or Binary. While Binary would be more correct and compatible, using String by default will correspond to user expectations in most cases."},
            {"output_format_parquet_compression_method", "lz4", "zstd", "Parquet/ORC/Arrow support many compression methods, including lz4 and zstd. ClickHouse supports each and every compression method. Some inferior tools, such as 'duckdb', lack support for the faster `lz4` compression method, that's why we set zstd by default."},
            {"output_format_orc_compression_method", "lz4", "zstd", "Parquet/ORC/Arrow support many compression methods, including lz4 and zstd. ClickHouse supports each and every compression method. Some inferior tools, such as 'duckdb', lack support for the faster `lz4` compression method, that's why we set zstd by default."},
            {"output_format_pretty_highlight_digit_groups", false, true, "If enabled and if output is a terminal, highlight every digit corresponding to the number of thousands, millions, etc. with underline."},
            {"geo_distance_returns_float64_on_float64_arguments", false, true, "Increase the default precision."},
            {"azure_max_inflight_parts_for_one_file", 20, 20, "The maximum number of a concurrent loaded parts in multipart upload request. 0 means unlimited."},
            {"azure_strict_upload_part_size", 0, 0, "The exact size of part to upload during multipart upload to Azure blob storage."},
            {"azure_min_upload_part_size", 16*1024*1024, 16*1024*1024, "The minimum size of part to upload during multipart upload to Azure blob storage."},
            {"azure_max_upload_part_size", 5ull*1024*1024*1024, 5ull*1024*1024*1024, "The maximum size of part to upload during multipart upload to Azure blob storage."},
            {"azure_upload_part_size_multiply_factor", 2, 2, "Multiply azure_min_upload_part_size by this factor each time azure_multiply_parts_count_threshold parts were uploaded from a single write to Azure blob storage."},
            {"azure_upload_part_size_multiply_parts_count_threshold", 500, 500, "Each time this number of parts was uploaded to Azure blob storage, azure_min_upload_part_size is multiplied by azure_upload_part_size_multiply_factor."},
            {"output_format_csv_serialize_tuple_into_separate_columns", true, true, "A new way of how interpret tuples in CSV format was added."},
            {"input_format_csv_deserialize_separate_columns_into_tuple", true, true, "A new way of how interpret tuples in CSV format was added."},
            {"input_format_csv_try_infer_strings_from_quoted_tuples", true, true, "A new way of how interpret tuples in CSV format was added."},
        });
        addSettingsChanges(settings_changes_history, "24.2",
        {
            {"allow_suspicious_variant_types", true, false, "Don't allow creating Variant type with suspicious variants by default"},
            {"validate_experimental_and_suspicious_types_inside_nested_types", false, true, "Validate usage of experimental and suspicious types inside nested types"},
            {"output_format_values_escape_quote_with_quote", false, false, "If true escape ' with '', otherwise quoted with \\'"},
            {"output_format_pretty_single_large_number_tip_threshold", 0, 1'000'000, "Print a readable number tip on the right side of the table if the block consists of a single number which exceeds this value (except 0)"},
            {"input_format_try_infer_exponent_floats", true, false, "Don't infer floats in exponential notation by default"},
            {"query_plan_optimize_prewhere", true, true, "Allow to push down filter to PREWHERE expression for supported storages"},
            {"async_insert_max_data_size", 1000000, 10485760, "The previous value appeared to be too small."},
            {"async_insert_poll_timeout_ms", 10, 10, "Timeout in milliseconds for polling data from asynchronous insert queue"},
            {"async_insert_use_adaptive_busy_timeout", false, true, "Use adaptive asynchronous insert timeout"},
            {"async_insert_busy_timeout_min_ms", 50, 50, "The minimum value of the asynchronous insert timeout in milliseconds; it also serves as the initial value, which may be increased later by the adaptive algorithm"},
            {"async_insert_busy_timeout_max_ms", 200, 200, "The minimum value of the asynchronous insert timeout in milliseconds; async_insert_busy_timeout_ms is aliased to async_insert_busy_timeout_max_ms"},
            {"async_insert_busy_timeout_increase_rate", 0.2, 0.2, "The exponential growth rate at which the adaptive asynchronous insert timeout increases"},
            {"async_insert_busy_timeout_decrease_rate", 0.2, 0.2, "The exponential growth rate at which the adaptive asynchronous insert timeout decreases"},
            {"format_template_row_format", "", "", "Template row format string can be set directly in query"},
            {"format_template_resultset_format", "", "", "Template result set format string can be set in query"},
            {"split_parts_ranges_into_intersecting_and_non_intersecting_final", true, true, "Allow to split parts ranges into intersecting and non intersecting during FINAL optimization"},
            {"split_intersecting_parts_ranges_into_layers_final", true, true, "Allow to split intersecting parts ranges into layers during FINAL optimization"},
            {"azure_max_single_part_copy_size", 256*1024*1024, 256*1024*1024, "The maximum size of object to copy using single part copy to Azure blob storage."},
            {"min_external_table_block_size_rows", DEFAULT_INSERT_BLOCK_SIZE, DEFAULT_INSERT_BLOCK_SIZE, "Squash blocks passed to external table to specified size in rows, if blocks are not big enough"},
            {"min_external_table_block_size_bytes", DEFAULT_INSERT_BLOCK_SIZE * 256, DEFAULT_INSERT_BLOCK_SIZE * 256, "Squash blocks passed to external table to specified size in bytes, if blocks are not big enough."},
            {"parallel_replicas_prefer_local_join", true, true, "If true, and JOIN can be executed with parallel replicas algorithm, and all storages of right JOIN part are *MergeTree, local JOIN will be used instead of GLOBAL JOIN."},
            {"optimize_time_filter_with_preimage", true, true, "Optimize Date and DateTime predicates by converting functions into equivalent comparisons without conversions (e.g. toYear(col) = 2023 -> col >= '2023-01-01' AND col <= '2023-12-31')"},
            {"extract_key_value_pairs_max_pairs_per_row", 0, 0, "Max number of pairs that can be produced by the `extractKeyValuePairs` function. Used as a safeguard against consuming too much memory."},
            {"default_view_definer", "CURRENT_USER", "CURRENT_USER", "Allows to set default `DEFINER` option while creating a view"},
            {"default_materialized_view_sql_security", "DEFINER", "DEFINER", "Allows to set a default value for SQL SECURITY option when creating a materialized view"},
            {"default_normal_view_sql_security", "INVOKER", "INVOKER", "Allows to set default `SQL SECURITY` option while creating a normal view"},
            {"mysql_map_string_to_text_in_show_columns", false, true, "Reduce the configuration effort to connect ClickHouse with BI tools."},
            {"mysql_map_fixed_string_to_text_in_show_columns", false, true, "Reduce the configuration effort to connect ClickHouse with BI tools."},
        });
        addSettingsChanges(settings_changes_history, "24.1",
        {
            {"print_pretty_type_names", false, true, "Better user experience."},
            {"input_format_json_read_bools_as_strings", false, true, "Allow to read bools as strings in JSON formats by default"},
            {"output_format_arrow_use_signed_indexes_for_dictionary", false, true, "Use signed indexes type for Arrow dictionaries by default as it's recommended"},
            {"allow_experimental_variant_type", false, false, "Add new experimental Variant type"},
            {"use_variant_as_common_type", false, false, "Allow to use Variant in if/multiIf if there is no common type"},
            {"output_format_arrow_use_64_bit_indexes_for_dictionary", false, false, "Allow to use 64 bit indexes type in Arrow dictionaries"},
            {"parallel_replicas_mark_segment_size", 128, 128, "Add new setting to control segment size in new parallel replicas coordinator implementation"},
            {"ignore_materialized_views_with_dropped_target_table", false, false, "Add new setting to allow to ignore materialized views with dropped target table"},
            {"output_format_compression_level", 3, 3, "Allow to change compression level in the query output"},
            {"output_format_compression_zstd_window_log", 0, 0, "Allow to change zstd window log in the query output when zstd compression is used"},
            {"enable_zstd_qat_codec", false, false, "Add new ZSTD_QAT codec"},
            {"enable_vertical_final", false, true, "Use vertical final by default"},
            {"output_format_arrow_use_64_bit_indexes_for_dictionary", false, false, "Allow to use 64 bit indexes type in Arrow dictionaries"},
            {"max_rows_in_set_to_optimize_join", 100000, 0, "Disable join optimization as it prevents from read in order optimization"},
            {"output_format_pretty_color", true, "auto", "Setting is changed to allow also for auto value, disabling ANSI escapes if output is not a tty"},
            {"function_visible_width_behavior", 0, 1, "We changed the default behavior of `visibleWidth` to be more precise"},
            {"max_estimated_execution_time", 0, 0, "Separate max_execution_time and max_estimated_execution_time"},
            {"iceberg_engine_ignore_schema_evolution", false, false, "Allow to ignore schema evolution in Iceberg table engine"},
            {"optimize_injective_functions_in_group_by", false, true, "Replace injective functions by it's arguments in GROUP BY section in analyzer"},
            {"update_insert_deduplication_token_in_dependent_materialized_views", false, false, "Allow to update insert deduplication token with table identifier during insert in dependent materialized views"},
            {"azure_max_unexpected_write_error_retries", 4, 4, "The maximum number of retries in case of unexpected errors during Azure blob storage write"},
            {"split_parts_ranges_into_intersecting_and_non_intersecting_final", false, true, "Allow to split parts ranges into intersecting and non intersecting during FINAL optimization"},
            {"split_intersecting_parts_ranges_into_layers_final", true, true, "Allow to split intersecting parts ranges into layers during FINAL optimization"}
        });
        addSettingsChanges(settings_changes_history, "23.12",
        {
            {"allow_suspicious_ttl_expressions", true, false, "It is a new setting, and in previous versions the behavior was equivalent to allowing."},
            {"input_format_parquet_allow_missing_columns", false, true, "Allow missing columns in Parquet files by default"},
            {"input_format_orc_allow_missing_columns", false, true, "Allow missing columns in ORC files by default"},
            {"input_format_arrow_allow_missing_columns", false, true, "Allow missing columns in Arrow files by default"}
        });
        addSettingsChanges(settings_changes_history, "23.11",
        {
            {"parsedatetime_parse_without_leading_zeros", false, true, "Improved compatibility with MySQL DATE_FORMAT/STR_TO_DATE"}
        });
        addSettingsChanges(settings_changes_history, "23.9",
        {
            {"optimize_group_by_constant_keys", false, true, "Optimize group by constant keys by default"},
            {"input_format_json_try_infer_named_tuples_from_objects", false, true, "Try to infer named Tuples from JSON objects by default"},
            {"input_format_json_read_numbers_as_strings", false, true, "Allow to read numbers as strings in JSON formats by default"},
            {"input_format_json_read_arrays_as_strings", false, true, "Allow to read arrays as strings in JSON formats by default"},
            {"input_format_json_infer_incomplete_types_as_strings", false, true, "Allow to infer incomplete types as Strings in JSON formats by default"},
            {"input_format_json_try_infer_numbers_from_strings", true, false, "Don't infer numbers from strings in JSON formats by default to prevent possible parsing errors"},
            {"http_write_exception_in_output_format", false, true, "Output valid JSON/XML on exception in HTTP streaming."}
        });
        addSettingsChanges(settings_changes_history, "23.8",
        {
            {"rewrite_count_distinct_if_with_count_distinct_implementation", false, true, "Rewrite countDistinctIf with count_distinct_implementation configuration"}
        });
        addSettingsChanges(settings_changes_history, "23.7",
        {
            {"function_sleep_max_microseconds_per_block", 0, 3000000, "In previous versions, the maximum sleep time of 3 seconds was applied only for `sleep`, but not for `sleepEachRow` function. In the new version, we introduce this setting. If you set compatibility with the previous versions, we will disable the limit altogether."}
        });
        addSettingsChanges(settings_changes_history, "23.6",
        {
            {"http_send_timeout", 180, 30, "3 minutes seems crazy long. Note that this is timeout for a single network write call, not for the whole upload operation."},
            {"http_receive_timeout", 180, 30, "See http_send_timeout."}
        });
        addSettingsChanges(settings_changes_history, "23.5",
        {
            {"input_format_parquet_preserve_order", true, false, "Allow Parquet reader to reorder rows for better parallelism."},
            {"parallelize_output_from_storages", false, true, "Allow parallelism when executing queries that read from file/url/s3/etc. This may reorder rows."},
            {"use_with_fill_by_sorting_prefix", false, true, "Columns preceding WITH FILL columns in ORDER BY clause form sorting prefix. Rows with different values in sorting prefix are filled independently"},
            {"output_format_parquet_compliant_nested_types", false, true, "Change an internal field name in output Parquet file schema."}
        });
        addSettingsChanges(settings_changes_history, "23.4",
        {
            {"allow_suspicious_indices", true, false, "If true, index can defined with identical expressions"},
            {"allow_nonconst_timezone_arguments", true, false, "Allow non-const timezone arguments in certain time-related functions like toTimeZone(), fromUnixTimestamp*(), snowflakeToDateTime*()."},
            {"connect_timeout_with_failover_ms", 50, 1000, "Increase default connect timeout because of async connect"},
            {"connect_timeout_with_failover_secure_ms", 100, 1000, "Increase default secure connect timeout because of async connect"},
            {"hedged_connection_timeout_ms", 100, 50, "Start new connection in hedged requests after 50 ms instead of 100 to correspond with previous connect timeout"},
            {"formatdatetime_f_prints_single_zero", true, false, "Improved compatibility with MySQL DATE_FORMAT()/STR_TO_DATE()"},
            {"formatdatetime_parsedatetime_m_is_month_name", false, true, "Improved compatibility with MySQL DATE_FORMAT/STR_TO_DATE"}
        });
        addSettingsChanges(settings_changes_history, "23.3",
        {
            {"output_format_parquet_version", "1.0", "2.latest", "Use latest Parquet format version for output format"},
            {"input_format_json_ignore_unknown_keys_in_named_tuple", false, true, "Improve parsing JSON objects as named tuples"},
            {"input_format_native_allow_types_conversion", false, true, "Allow types conversion in Native input forma"},
            {"output_format_arrow_compression_method", "none", "lz4_frame", "Use lz4 compression in Arrow output format by default"},
            {"output_format_parquet_compression_method", "snappy", "lz4", "Use lz4 compression in Parquet output format by default"},
            {"output_format_orc_compression_method", "none", "lz4_frame", "Use lz4 compression in ORC output format by default"},
            {"async_query_sending_for_remote", false, true, "Create connections and send query async across shards"}
        });
        addSettingsChanges(settings_changes_history, "23.2",
        {
            {"output_format_parquet_fixed_string_as_fixed_byte_array", false, true, "Use Parquet FIXED_LENGTH_BYTE_ARRAY type for FixedString by default"},
            {"output_format_arrow_fixed_string_as_fixed_byte_array", false, true, "Use Arrow FIXED_SIZE_BINARY type for FixedString by default"},
            {"query_plan_remove_redundant_distinct", false, true, "Remove redundant Distinct step in query plan"},
            {"optimize_duplicate_order_by_and_distinct", true, false, "Remove duplicate ORDER BY and DISTINCT if it's possible"},
            {"insert_keeper_max_retries", 0, 20, "Enable reconnections to Keeper on INSERT, improve reliability"}
        });
        addSettingsChanges(settings_changes_history, "23.1",
        {
            {"input_format_json_read_objects_as_strings", 0, 1, "Enable reading nested json objects as strings while object type is experimental"},
            {"input_format_json_defaults_for_missing_elements_in_named_tuple", false, true, "Allow missing elements in JSON objects while reading named tuples by default"},
            {"input_format_csv_detect_header", false, true, "Detect header in CSV format by default"},
            {"input_format_tsv_detect_header", false, true, "Detect header in TSV format by default"},
            {"input_format_custom_detect_header", false, true, "Detect header in CustomSeparated format by default"},
            {"query_plan_remove_redundant_sorting", false, true, "Remove redundant sorting in query plan. For example, sorting steps related to ORDER BY clauses in subqueries"}
        });
        addSettingsChanges(settings_changes_history, "22.12",
        {
            {"max_size_to_preallocate_for_aggregation", 10'000'000, 100'000'000, "This optimizes performance"},
            {"query_plan_aggregation_in_order", 0, 1, "Enable some refactoring around query plan"},
            {"format_binary_max_string_size", 0, 1_GiB, "Prevent allocating large amount of memory"}
        });
        addSettingsChanges(settings_changes_history, "22.11",
        {
            {"use_structure_from_insertion_table_in_table_functions", 0, 2, "Improve using structure from insertion table in table functions"}
        });
        addSettingsChanges(settings_changes_history, "22.9",
        {
            {"force_grouping_standard_compatibility", false, true, "Make GROUPING function output the same as in SQL standard and other DBMS"}
        });
        addSettingsChanges(settings_changes_history, "22.7",
        {
            {"cross_to_inner_join_rewrite", 1, 2, "Force rewrite comma join to inner"},
            {"enable_positional_arguments", false, true, "Enable positional arguments feature by default"},
            {"format_csv_allow_single_quotes", true, false, "Most tools don't treat single quote in CSV specially, don't do it by default too"}
        });
        addSettingsChanges(settings_changes_history, "22.6",
        {
            {"output_format_json_named_tuples_as_objects", false, true, "Allow to serialize named tuples as JSON objects in JSON formats by default"},
            {"input_format_skip_unknown_fields", false, true, "Optimize reading subset of columns for some input formats"}
        });
        addSettingsChanges(settings_changes_history, "22.5",
        {
            {"memory_overcommit_ratio_denominator", 0, 1073741824, "Enable memory overcommit feature by default"},
            {"memory_overcommit_ratio_denominator_for_user", 0, 1073741824, "Enable memory overcommit feature by default"}
        });
        addSettingsChanges(settings_changes_history, "22.4",
        {
            {"allow_settings_after_format_in_insert", true, false, "Do not allow SETTINGS after FORMAT for INSERT queries because ClickHouse interpret SETTINGS as some values, which is misleading"}
        });
        addSettingsChanges(settings_changes_history, "22.3",
        {
            {"cast_ipv4_ipv6_default_on_conversion_error", true, false, "Make functions cast(value, 'IPv4') and cast(value, 'IPv6') behave same as toIPv4 and toIPv6 functions"}
        });
        addSettingsChanges(settings_changes_history, "21.12",
        {
            {"stream_like_engine_allow_direct_select", true, false, "Do not allow direct select for Kafka/RabbitMQ/FileLog by default"}
        });
        addSettingsChanges(settings_changes_history, "21.9",
        {
            {"output_format_decimal_trailing_zeros", true, false, "Do not output trailing zeros in text representation of Decimal types by default for better looking output"},
            {"use_hedged_requests", false, true, "Enable Hedged Requests feature by default"}
        });
        addSettingsChanges(settings_changes_history, "21.7",
        {
            {"legacy_column_name_of_tuple_literal", true, false, "Add this setting only for compatibility reasons. It makes sense to set to 'true', while doing rolling update of cluster from version lower than 21.7 to higher"}
        });
        addSettingsChanges(settings_changes_history, "21.5",
        {
            {"async_socket_for_remote", false, true, "Fix all problems and turn on asynchronous reads from socket for remote queries by default again"}
        });
        addSettingsChanges(settings_changes_history, "21.3",
        {
            {"async_socket_for_remote", true, false, "Turn off asynchronous reads from socket for remote queries because of some problems"},
            {"optimize_normalize_count_variants", false, true, "Rewrite aggregate functions that semantically equals to count() as count() by default"},
            {"normalize_function_names", false, true, "Normalize function names to their canonical names, this was needed for projection query routing"}
        });
        addSettingsChanges(settings_changes_history, "21.2",
        {
            {"enable_global_with_statement", false, true, "Propagate WITH statements to UNION queries and all subqueries by default"}
        });
        addSettingsChanges(settings_changes_history, "21.1",
        {
            {"insert_quorum_parallel", false, true, "Use parallel quorum inserts by default. It is significantly more convenient to use than sequential quorum inserts"},
            {"input_format_null_as_default", false, true, "Allow to insert NULL as default for input formats by default"},
            {"optimize_on_insert", false, true, "Enable data optimization on INSERT by default for better user experience"},
            {"use_compact_format_in_distributed_parts_names", false, true, "Use compact format for async INSERT into Distributed tables by default"}
        });
        addSettingsChanges(settings_changes_history, "20.10",
        {
            {"format_regexp_escaping_rule", "Escaped", "Raw", "Use Raw as default escaping rule for Regexp format to male the behaviour more like to what users expect"}
        });
        addSettingsChanges(settings_changes_history, "20.7",
        {
            {"show_table_uuid_in_table_create_query_if_not_nil", true, false, "Stop showing  UID of the table in its CREATE query for Engine=Atomic"}
        });
        addSettingsChanges(settings_changes_history, "20.5",
        {
            {"input_format_with_names_use_header", false, true, "Enable using header with names for formats with WithNames/WithNamesAndTypes suffixes"},
            {"allow_suspicious_codecs", true, false, "Don't allow to specify meaningless compression codecs"}
        });
        addSettingsChanges(settings_changes_history, "20.4",
        {
            {"validate_polygons", false, true, "Throw exception if polygon is invalid in function pointInPolygon by default instead of returning possibly wrong results"}
        });
        addSettingsChanges(settings_changes_history, "19.18",
        {
            {"enable_scalar_subquery_optimization", false, true, "Prevent scalar subqueries from (de)serializing large scalar values and possibly avoid running the same subquery more than once"}
        });
        addSettingsChanges(settings_changes_history, "19.14",
        {
            {"any_join_distinct_right_table_keys", true, false, "Disable ANY RIGHT and ANY FULL JOINs by default to avoid inconsistency"}
        });
        addSettingsChanges(settings_changes_history, "19.12",
        {
            {"input_format_defaults_for_omitted_fields", false, true, "Enable calculation of complex default expressions for omitted fields for some input formats, because it should be the expected behaviour"}
        });
        addSettingsChanges(settings_changes_history, "19.5",
        {
            {"max_partitions_per_insert_block", 0, 100, "Add a limit for the number of partitions in one block"}
        });
        addSettingsChanges(settings_changes_history, "18.12.17",
        {
            {"enable_optimize_predicate_expression", 0, 1, "Optimize predicates to subqueries by default"}
        });
    });
    return settings_changes_history;
}

const VersionToSettingsChangesMap & getMergeTreeSettingsChangesHistory()
{
    static VersionToSettingsChangesMap merge_tree_settings_changes_history;
    static std::once_flag initialized_flag;
    std::call_once(initialized_flag, [&]
    {
        addSettingsChanges(merge_tree_settings_changes_history, "25.3",
        {
            {"shared_merge_tree_enable_keeper_parts_extra_data", false, false, "New setting"},
        });
        addSettingsChanges(merge_tree_settings_changes_history, "25.2",
        {
            /// Release closed. Please use 25.3
            {"shared_merge_tree_initial_parts_update_backoff_ms", 50, 50, "New setting"},
            {"shared_merge_tree_max_parts_update_backoff_ms", 5000, 5000, "New setting"},
            {"shared_merge_tree_interserver_http_connection_timeout_ms", 100, 100, "New setting"},
            {"columns_and_secondary_indices_sizes_lazy_calculation", true, true, "New setting to calculate columns and indices sizes lazily"},
            {"table_disk", false, false, "New setting"},
            {"allow_reduce_blocking_parts_task", false, true, "Now SMT will remove stale blocking parts from ZooKeeper by default"},
            {"shared_merge_tree_max_suspicious_broken_parts", 0, 0, "Max broken parts for SMT, if more - deny automatic detach"},
            {"shared_merge_tree_max_suspicious_broken_parts_bytes", 0, 0, "Max size of all broken parts for SMT, if more - deny automatic detach"},
            /// Release closed. Please use 25.3
        });
        addSettingsChanges(merge_tree_settings_changes_history, "25.1",
        {
            /// Release closed. Please use 25.2
            {"shared_merge_tree_try_fetch_part_in_memory_data_from_replicas", false, false, "New setting to fetch parts data from other replicas"},
            {"enable_max_bytes_limit_for_min_age_to_force_merge", false, false, "Added new setting to limit max bytes for min_age_to_force_merge."},
            {"enable_max_bytes_limit_for_min_age_to_force_merge", false, false, "New setting"},
            {"add_minmax_index_for_numeric_columns", false, false, "New setting"},
            {"add_minmax_index_for_string_columns", false, false, "New setting"},
            {"materialize_skip_indexes_on_merge", true, true, "New setting"},
            {"merge_max_bytes_to_prewarm_cache", 1ULL * 1024 * 1024 * 1024, 1ULL * 1024 * 1024 * 1024, "Cloud sync"},
            {"merge_total_max_bytes_to_prewarm_cache", 15ULL * 1024 * 1024 * 1024, 15ULL * 1024 * 1024 * 1024, "Cloud sync"},
            {"reduce_blocking_parts_sleep_ms", 5000, 5000, "Cloud sync"},
            {"number_of_partitions_to_consider_for_merge", 10, 10, "Cloud sync"},
            {"shared_merge_tree_enable_outdated_parts_check", true, true, "Cloud sync"},
            {"shared_merge_tree_max_parts_update_leaders_in_total", 6, 6, "Cloud sync"},
            {"shared_merge_tree_max_parts_update_leaders_per_az", 2, 2, "Cloud sync"},
            {"shared_merge_tree_leader_update_period_seconds", 30, 30, "Cloud sync"},
            {"shared_merge_tree_leader_update_period_random_add_seconds", 10, 10, "Cloud sync"},
            {"shared_merge_tree_read_virtual_parts_from_leader", true, true, "Cloud sync"},
            {"shared_merge_tree_interserver_http_timeout_ms", 10000, 10000, "Cloud sync"},
            {"shared_merge_tree_max_replicas_for_parts_deletion", 10, 10, "Cloud sync"},
            {"shared_merge_tree_max_replicas_to_merge_parts_for_each_parts_range", 5, 5, "Cloud sync"},
            {"shared_merge_tree_use_outdated_parts_compact_format", false, false, "Cloud sync"},
            {"shared_merge_tree_memo_ids_remove_timeout_seconds", 1800, 1800, "Cloud sync"},
            {"shared_merge_tree_idle_parts_update_seconds", 3600, 3600, "Cloud sync"},
            {"shared_merge_tree_max_outdated_parts_to_process_at_once", 1000, 1000, "Cloud sync"},
            {"shared_merge_tree_postpone_next_merge_for_locally_merged_parts_rows_threshold", 1000000, 1000000, "Cloud sync"},
            {"shared_merge_tree_postpone_next_merge_for_locally_merged_parts_ms", 0, 0, "Cloud sync"},
            {"shared_merge_tree_range_for_merge_window_size", 10, 10, "Cloud sync"},
            {"shared_merge_tree_use_too_many_parts_count_from_virtual_parts", 0, 0, "Cloud sync"},
            {"shared_merge_tree_create_per_replica_metadata_nodes", true, true, "Cloud sync"},
            {"shared_merge_tree_use_metadata_hints_cache", true, true, "Cloud sync"},
            {"notify_newest_block_number", false, false, "Cloud sync"},
            {"allow_reduce_blocking_parts_task", false, false, "Cloud sync"},
            /// Release closed. Please use 25.2
        });
        addSettingsChanges(merge_tree_settings_changes_history, "24.12",
        {
            /// Release closed. Please use 25.1
            {"enforce_index_structure_match_on_partition_manipulation", true, false, "New setting"},
            {"use_primary_key_cache", false, false, "New setting"},
            {"prewarm_primary_key_cache", false, false, "New setting"},
            {"min_bytes_to_prewarm_caches", 0, 0, "New setting"},
            {"allow_experimental_reverse_key", false, false, "New setting"},
            /// Release closed. Please use 25.1
        });
        addSettingsChanges(merge_tree_settings_changes_history, "24.11",
        {
        });
        addSettingsChanges(merge_tree_settings_changes_history, "24.10",
        {
        });
        addSettingsChanges(merge_tree_settings_changes_history, "24.9",
        {
        });
        addSettingsChanges(merge_tree_settings_changes_history, "24.8",
        {
            {"deduplicate_merge_projection_mode", "ignore", "throw", "Do not allow to create inconsistent projection"}
        });
    });

    return merge_tree_settings_changes_history;
}

}<|MERGE_RESOLUTION|>--- conflicted
+++ resolved
@@ -68,11 +68,8 @@
         /// Note: please check if the key already exists to prevent duplicate entries.
         addSettingsChanges(settings_changes_history, "25.3",
         {
-<<<<<<< HEAD
-          {"enable_memory_based_pipeline_throttling", false, false, "A new setting"},
-=======
             {"use_page_cache_with_distributed_cache", false, false, "New setting"},
->>>>>>> 09324aeb
+            {"enable_memory_based_pipeline_throttling", false, false, "A new setting"},
         });
         addSettingsChanges(settings_changes_history, "25.2",
         {
