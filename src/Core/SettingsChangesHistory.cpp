#include <Core/SettingsChangesHistory.h>
#include <Core/Defines.h>
#include <IO/ReadBufferFromString.h>
#include <IO/ReadHelpers.h>
#include <boost/algorithm/string.hpp>

namespace DB
{

namespace ErrorCodes
{
    extern const int BAD_ARGUMENTS;
    extern const int LOGICAL_ERROR;
}

ClickHouseVersion::ClickHouseVersion(const String & version)
{
    Strings split;
    boost::split(split, version, [](char c){ return c == '.'; });
    components.reserve(split.size());
    if (split.empty())
        throw Exception{ErrorCodes::BAD_ARGUMENTS, "Cannot parse ClickHouse version here: {}", version};

    for (const auto & split_element : split)
    {
        size_t component;
        ReadBufferFromString buf(split_element);
        if (!tryReadIntText(component, buf) || !buf.eof())
            throw Exception{ErrorCodes::BAD_ARGUMENTS, "Cannot parse ClickHouse version here: {}", version};
        components.push_back(component);
    }
}

ClickHouseVersion::ClickHouseVersion(const char * version)
    : ClickHouseVersion(String(version))
{
}

String ClickHouseVersion::toString() const
{
    String version = std::to_string(components[0]);
    for (size_t i = 1; i < components.size(); ++i)
        version += "." + std::to_string(components[i]);

    return version;
}

// clang-format off
/// History of settings changes that controls some backward incompatible changes
/// across all ClickHouse versions. It maps ClickHouse version to settings changes that were done
/// in this version. This history contains both changes to existing settings and newly added settings.
/// Settings changes is a vector of structs
///     {setting_name, previous_value, new_value, reason}.
/// For newly added setting choose the most appropriate previous_value (for example, if new setting
/// controls new feature and it's 'true' by default, use 'false' as previous_value).
/// It's used to implement `compatibility` setting (see https://github.com/ClickHouse/ClickHouse/issues/35972)
/// Note: please check if the key already exists to prevent duplicate entries.
static std::initializer_list<std::pair<ClickHouseVersion, SettingsChangesHistory::SettingsChanges>> settings_changes_history_initializer =
{
    {"24.12",
        {
        }
    },
    {"24.11",
        {
        }
    },
    {"24.10",
        {
        }
    },
    {"24.9",
        {
            {"output_format_orc_dictionary_key_size_threshold", 0.0, 0.0, "For a string column in ORC output format, if the number of distinct values is greater than this fraction of the total number of non-null rows, turn off dictionary encoding. Otherwise dictionary encoding is enabled"},
            {"input_format_json_empty_as_default", false, false, "Added new setting to allow to treat empty fields in JSON input as default values."},
            {"input_format_try_infer_variants", false, false, "Try to infer Variant type in text formats when there is more than one possible type for column/array elements"},
            {"join_output_by_rowlist_perkey_rows_threshold", 0, 5, "The lower limit of per-key average rows in the right table to determine whether to output by row list in hash join."},
            {"create_if_not_exists", false, false, "New setting."},
            {"allow_materialized_view_with_bad_select", true, true, "Support (but not enable yet) stricter validation in CREATE MATERIALIZED VIEW"},
            {"output_format_always_quote_identifiers", false, false, "New setting."},
            {"output_format_identifier_quoting_style", "Backticks", "Backticks", "New setting."},
            {"parallel_replicas_mark_segment_size", 128, 0, "Value for this setting now determined automatically"},
            {"database_replicated_allow_replicated_engine_arguments", 1, 0, "Don't allow explicit arguments by default"},
            {"database_replicated_allow_explicit_uuid", 0, 0, "Added a new setting to disallow explicitly specifying table UUID"},
            {"parallel_replicas_local_plan", false, false, "Use local plan for local replica in a query with parallel replicas"},
            {"join_to_sort_minimum_perkey_rows", 0, 40, "The lower limit of per-key average rows in the right table to determine whether to rerange the right table by key in left or inner join. This setting ensures that the optimization is not applied for sparse table keys"},
            {"join_to_sort_maximum_table_rows", 0, 10000, "The maximum number of rows in the right table to determine whether to rerange the right table by key in left or inner join"},
            {"allow_experimental_join_right_table_sorting", false, false, "If it is set to true, and the conditions of `join_to_sort_minimum_perkey_rows` and `join_to_sort_maximum_table_rows` are met, rerange the right table by key to improve the performance in left or inner hash join"}
        }
    },
    {"24.8",
        {
            {"rows_before_aggregation", false, false, "Provide exact value for rows_before_aggregation statistic, represents the number of rows read before aggregation"},
            {"restore_replace_external_table_functions_to_null", false, false, "New setting."},
            {"restore_replace_external_engines_to_null", false, false, "New setting."},
            {"input_format_json_max_depth", 1000000, 1000, "It was unlimited in previous versions, but that was unsafe."},
            {"merge_tree_min_bytes_per_task_for_remote_reading", 4194304, 2097152, "Value is unified with `filesystem_prefetch_min_bytes_for_single_read_task`"},
            {"use_hive_partitioning", false, false, "Allows to use hive partitioning for File, URL, S3, AzureBlobStorage and HDFS engines."},
            {"allow_experimental_kafka_offsets_storage_in_keeper", false, false, "Allow the usage of experimental Kafka storage engine that stores the committed offsets in ClickHouse Keeper"},
            {"allow_archive_path_syntax", true, true, "Added new setting to allow disabling archive path syntax."},
            {"query_cache_tag", "", "", "New setting for labeling query cache settings."},
            {"allow_experimental_time_series_table", false, false, "Added new setting to allow the TimeSeries table engine"},
            {"enable_analyzer", 1, 1, "Added an alias to a setting `allow_experimental_analyzer`."},
            {"optimize_functions_to_subcolumns", false, true, "Enabled settings by default"},
            {"allow_experimental_json_type", false, false, "Add new experimental JSON type"},
            {"use_json_alias_for_old_object_type", true, false, "Use JSON type alias to create new JSON type"},
            {"type_json_skip_duplicated_paths", false, false, "Allow to skip duplicated paths during JSON parsing"},
            {"allow_experimental_vector_similarity_index", false, false, "Added new setting to allow experimental vector similarity indexes"},
            {"input_format_try_infer_datetimes_only_datetime64", true, false, "Allow to infer DateTime instead of DateTime64 in data formats"},
<<<<<<< HEAD
            {"distributed_background_insert_max_retries", 0, 0, "New setting."}
=======
>>>>>>> 1c6165f6
        }
    },
    {"24.7",
        {
            {"output_format_parquet_write_page_index", false, true, "Add a possibility to write page index into parquet files."},
            {"output_format_binary_encode_types_in_binary_format", false, false, "Added new setting to allow to write type names in binary format in RowBinaryWithNamesAndTypes output format"},
            {"input_format_binary_decode_types_in_binary_format", false, false, "Added new setting to allow to read type names in binary format in RowBinaryWithNamesAndTypes input format"},
            {"output_format_native_encode_types_in_binary_format", false, false, "Added new setting to allow to write type names in binary format in Native output format"},
            {"input_format_native_decode_types_in_binary_format", false, false, "Added new setting to allow to read type names in binary format in Native output format"},
            {"read_in_order_use_buffering", false, true, "Use buffering before merging while reading in order of primary key"},
            {"enable_named_columns_in_function_tuple", false, true, "Generate named tuples in function tuple() when all names are unique and can be treated as unquoted identifiers."},
            {"optimize_trivial_insert_select", true, false, "The optimization does not make sense in many cases."},
            {"dictionary_validate_primary_key_type", false, false, "Validate primary key type for dictionaries. By default id type for simple layouts will be implicitly converted to UInt64."},
            {"collect_hash_table_stats_during_joins", false, true, "New setting."},
            {"max_size_to_preallocate_for_joins", 0, 100'000'000, "New setting."},
            {"input_format_orc_reader_time_zone_name", "GMT", "GMT", "The time zone name for ORC row reader, the default ORC row reader's time zone is GMT."},
            {"database_replicated_allow_heavy_create", true, false, "Long-running DDL queries (CREATE AS SELECT and POPULATE) for Replicated database engine was forbidden"},
            {"query_plan_merge_filters", false, false, "Allow to merge filters in the query plan"},
            {"azure_sdk_max_retries", 10, 10, "Maximum number of retries in azure sdk"},
            {"azure_sdk_retry_initial_backoff_ms", 10, 10, "Minimal backoff between retries in azure sdk"},
            {"azure_sdk_retry_max_backoff_ms", 1000, 1000, "Maximal backoff between retries in azure sdk"},
            {"ignore_on_cluster_for_replicated_named_collections_queries", false, false, "Ignore ON CLUSTER clause for replicated named collections management queries."},
            {"backup_restore_s3_retry_attempts", 1000,1000, "Setting for Aws::Client::RetryStrategy, Aws::Client does retries itself, 0 means no retries. It takes place only for backup/restore."},
            {"postgresql_connection_attempt_timeout", 2, 2, "Allow to control 'connect_timeout' parameter of PostgreSQL connection."},
            {"postgresql_connection_pool_retries", 2, 2, "Allow to control the number of retries in PostgreSQL connection pool."}
        }
    },
    {"24.6",
        {
            {"materialize_skip_indexes_on_insert", true, true, "Added new setting to allow to disable materialization of skip indexes on insert"},
            {"materialize_statistics_on_insert", true, true, "Added new setting to allow to disable materialization of statistics on insert"},
            {"input_format_parquet_use_native_reader", false, false, "When reading Parquet files, to use native reader instead of arrow reader."},
            {"hdfs_throw_on_zero_files_match", false, false, "Allow to throw an error when ListObjects request cannot match any files in HDFS engine instead of empty query result"},
            {"azure_throw_on_zero_files_match", false, false, "Allow to throw an error when ListObjects request cannot match any files in AzureBlobStorage engine instead of empty query result"},
            {"s3_validate_request_settings", true, true, "Allow to disable S3 request settings validation"},
            {"allow_experimental_full_text_index", false, false, "Enable experimental full-text index"},
            {"azure_skip_empty_files", false, false, "Allow to skip empty files in azure table engine"},
            {"hdfs_ignore_file_doesnt_exist", false, false, "Allow to return 0 rows when the requested files don't exist instead of throwing an exception in HDFS table engine"},
            {"azure_ignore_file_doesnt_exist", false, false, "Allow to return 0 rows when the requested files don't exist instead of throwing an exception in AzureBlobStorage table engine"},
            {"s3_ignore_file_doesnt_exist", false, false, "Allow to return 0 rows when the requested files don't exist instead of throwing an exception in S3 table engine"},
            {"s3_max_part_number", 10000, 10000, "Maximum part number number for s3 upload part"},
            {"s3_max_single_operation_copy_size", 32 * 1024 * 1024, 32 * 1024 * 1024, "Maximum size for a single copy operation in s3"},
            {"input_format_parquet_max_block_size", 8192, DEFAULT_BLOCK_SIZE, "Increase block size for parquet reader."},
            {"input_format_parquet_prefer_block_bytes", 0, DEFAULT_BLOCK_SIZE * 256, "Average block bytes output by parquet reader."},
            {"enable_blob_storage_log", true, true, "Write information about blob storage operations to system.blob_storage_log table"},
            {"allow_deprecated_snowflake_conversion_functions", true, false, "Disabled deprecated functions snowflakeToDateTime[64] and dateTime[64]ToSnowflake."},
            {"allow_statistic_optimize", false, false, "Old setting which popped up here being renamed."},
            {"allow_experimental_statistic", false, false, "Old setting which popped up here being renamed."},
            {"allow_statistics_optimize", false, false, "The setting was renamed. The previous name is `allow_statistic_optimize`."},
            {"allow_experimental_statistics", false, false, "The setting was renamed. The previous name is `allow_experimental_statistic`."},
            {"enable_vertical_final", false, true, "Enable vertical final by default again after fixing bug"},
            {"parallel_replicas_custom_key_range_lower", 0, 0, "Add settings to control the range filter when using parallel replicas with dynamic shards"},
            {"parallel_replicas_custom_key_range_upper", 0, 0, "Add settings to control the range filter when using parallel replicas with dynamic shards. A value of 0 disables the upper limit"},
            {"output_format_pretty_display_footer_column_names", 0, 1, "Add a setting to display column names in the footer if there are many rows. Threshold value is controlled by output_format_pretty_display_footer_column_names_min_rows."},
            {"output_format_pretty_display_footer_column_names_min_rows", 0, 50, "Add a setting to control the threshold value for setting output_format_pretty_display_footer_column_names_min_rows. Default 50."},
            {"output_format_csv_serialize_tuple_into_separate_columns", true, true, "A new way of how interpret tuples in CSV format was added."},
            {"input_format_csv_deserialize_separate_columns_into_tuple", true, true, "A new way of how interpret tuples in CSV format was added."},
            {"input_format_csv_try_infer_strings_from_quoted_tuples", true, true, "A new way of how interpret tuples in CSV format was added."},
        }
    },
    {"24.5",
        {
            {"allow_deprecated_error_prone_window_functions", true, false, "Allow usage of deprecated error prone window functions (neighbor, runningAccumulate, runningDifferenceStartingWithFirstValue, runningDifference)"},
            {"allow_experimental_join_condition", false, false, "Support join with inequal conditions which involve columns from both left and right table. e.g. t1.y < t2.y."},
            {"input_format_tsv_crlf_end_of_line", false, false, "Enables reading of CRLF line endings with TSV formats"},
            {"output_format_parquet_use_custom_encoder", false, true, "Enable custom Parquet encoder."},
            {"cross_join_min_rows_to_compress", 0, 10000000, "Minimal count of rows to compress block in CROSS JOIN. Zero value means - disable this threshold. This block is compressed when any of the two thresholds (by rows or by bytes) are reached."},
            {"cross_join_min_bytes_to_compress", 0, 1_GiB, "Minimal size of block to compress in CROSS JOIN. Zero value means - disable this threshold. This block is compressed when any of the two thresholds (by rows or by bytes) are reached."},
            {"http_max_chunk_size", 0, 0, "Internal limitation"},
            {"prefer_external_sort_block_bytes", 0, DEFAULT_BLOCK_SIZE * 256, "Prefer maximum block bytes for external sort, reduce the memory usage during merging."},
            {"input_format_force_null_for_omitted_fields", false, false, "Disable type-defaults for omitted fields when needed"},
            {"cast_string_to_dynamic_use_inference", false, false, "Add setting to allow converting String to Dynamic through parsing"},
            {"allow_experimental_dynamic_type", false, false, "Add new experimental Dynamic type"},
            {"azure_max_blocks_in_multipart_upload", 50000, 50000, "Maximum number of blocks in multipart upload for Azure."},
            {"allow_archive_path_syntax", false, true, "Added new setting to allow disabling archive path syntax."},
        }
    },
    {"24.4",
        {
            {"input_format_json_throw_on_bad_escape_sequence", true, true, "Allow to save JSON strings with bad escape sequences"},
            {"max_parsing_threads", 0, 0, "Add a separate setting to control number of threads in parallel parsing from files"},
            {"ignore_drop_queries_probability", 0, 0, "Allow to ignore drop queries in server with specified probability for testing purposes"},
            {"lightweight_deletes_sync", 2, 2, "The same as 'mutation_sync', but controls only execution of lightweight deletes"},
            {"query_cache_system_table_handling", "save", "throw", "The query cache no longer caches results of queries against system tables"},
            {"input_format_json_ignore_unnecessary_fields", false, true, "Ignore unnecessary fields and not parse them. Enabling this may not throw exceptions on json strings of invalid format or with duplicated fields"},
            {"input_format_hive_text_allow_variable_number_of_columns", false, true, "Ignore extra columns in Hive Text input (if file has more columns than expected) and treat missing fields in Hive Text input as default values."},
            {"allow_experimental_database_replicated", false, true, "Database engine Replicated is now in Beta stage"},
            {"temporary_data_in_cache_reserve_space_wait_lock_timeout_milliseconds", (10 * 60 * 1000), (10 * 60 * 1000), "Wait time to lock cache for sapce reservation in temporary data in filesystem cache"},
            {"optimize_rewrite_sum_if_to_count_if", false, true, "Only available for the analyzer, where it works correctly"},
            {"azure_allow_parallel_part_upload", "true", "true", "Use multiple threads for azure multipart upload."},
            {"max_recursive_cte_evaluation_depth", DBMS_RECURSIVE_CTE_MAX_EVALUATION_DEPTH, DBMS_RECURSIVE_CTE_MAX_EVALUATION_DEPTH, "Maximum limit on recursive CTE evaluation depth"},
            {"query_plan_convert_outer_join_to_inner_join", false, true, "Allow to convert OUTER JOIN to INNER JOIN if filter after JOIN always filters default values"},
        }
    },
    {"24.3",
        {
            {"s3_connect_timeout_ms", 1000, 1000, "Introduce new dedicated setting for s3 connection timeout"},
            {"allow_experimental_shared_merge_tree", false, true, "The setting is obsolete"},
            {"use_page_cache_for_disks_without_file_cache", false, false, "Added userspace page cache"},
            {"read_from_page_cache_if_exists_otherwise_bypass_cache", false, false, "Added userspace page cache"},
            {"page_cache_inject_eviction", false, false, "Added userspace page cache"},
            {"default_table_engine", "None", "MergeTree", "Set default table engine to MergeTree for better usability"},
            {"input_format_json_use_string_type_for_ambiguous_paths_in_named_tuples_inference_from_objects", false, false, "Allow to use String type for ambiguous paths during named tuple inference from JSON objects"},
            {"traverse_shadow_remote_data_paths", false, false, "Traverse shadow directory when query system.remote_data_paths."},
            {"throw_if_deduplication_in_dependent_materialized_views_enabled_with_async_insert", false, true, "Deduplication in dependent materialized view cannot work together with async inserts."},
            {"parallel_replicas_allow_in_with_subquery", false, true, "If true, subquery for IN will be executed on every follower replica"},
            {"log_processors_profiles", false, true, "Enable by default"},
            {"function_locate_has_mysql_compatible_argument_order", false, true, "Increase compatibility with MySQL's locate function."},
            {"allow_suspicious_primary_key", true, false, "Forbid suspicious PRIMARY KEY/ORDER BY for MergeTree (i.e. SimpleAggregateFunction)"},
            {"filesystem_cache_reserve_space_wait_lock_timeout_milliseconds", 1000, 1000, "Wait time to lock cache for sapce reservation in filesystem cache"},
            {"max_parser_backtracks", 0, 1000000, "Limiting the complexity of parsing"},
            {"analyzer_compatibility_join_using_top_level_identifier", false, false, "Force to resolve identifier in JOIN USING from projection"},
            {"distributed_insert_skip_read_only_replicas", false, false, "If true, INSERT into Distributed will skip read-only replicas"},
            {"keeper_max_retries", 10, 10, "Max retries for general keeper operations"},
            {"keeper_retry_initial_backoff_ms", 100, 100, "Initial backoff timeout for general keeper operations"},
            {"keeper_retry_max_backoff_ms", 5000, 5000, "Max backoff timeout for general keeper operations"},
            {"s3queue_allow_experimental_sharded_mode", false, false, "Enable experimental sharded mode of S3Queue table engine. It is experimental because it will be rewritten"},
            {"allow_experimental_analyzer", false, true, "Enable analyzer and planner by default."},
            {"merge_tree_read_split_ranges_into_intersecting_and_non_intersecting_injection_probability", 0.0, 0.0, "For testing of `PartsSplitter` - split read ranges into intersecting and non intersecting every time you read from MergeTree with the specified probability."},
            {"allow_get_client_http_header", false, false, "Introduced a new function."},
            {"output_format_pretty_row_numbers", false, true, "It is better for usability."},
            {"output_format_pretty_max_value_width_apply_for_single_value", true, false, "Single values in Pretty formats won't be cut."},
            {"output_format_parquet_string_as_string", false, true, "ClickHouse allows arbitrary binary data in the String data type, which is typically UTF-8. Parquet/ORC/Arrow Strings only support UTF-8. That's why you can choose which Arrow's data type to use for the ClickHouse String data type - String or Binary. While Binary would be more correct and compatible, using String by default will correspond to user expectations in most cases."},
            {"output_format_orc_string_as_string", false, true, "ClickHouse allows arbitrary binary data in the String data type, which is typically UTF-8. Parquet/ORC/Arrow Strings only support UTF-8. That's why you can choose which Arrow's data type to use for the ClickHouse String data type - String or Binary. While Binary would be more correct and compatible, using String by default will correspond to user expectations in most cases."},
            {"output_format_arrow_string_as_string", false, true, "ClickHouse allows arbitrary binary data in the String data type, which is typically UTF-8. Parquet/ORC/Arrow Strings only support UTF-8. That's why you can choose which Arrow's data type to use for the ClickHouse String data type - String or Binary. While Binary would be more correct and compatible, using String by default will correspond to user expectations in most cases."},
            {"output_format_parquet_compression_method", "lz4", "zstd", "Parquet/ORC/Arrow support many compression methods, including lz4 and zstd. ClickHouse supports each and every compression method. Some inferior tools, such as 'duckdb', lack support for the faster `lz4` compression method, that's why we set zstd by default."},
            {"output_format_orc_compression_method", "lz4", "zstd", "Parquet/ORC/Arrow support many compression methods, including lz4 and zstd. ClickHouse supports each and every compression method. Some inferior tools, such as 'duckdb', lack support for the faster `lz4` compression method, that's why we set zstd by default."},
            {"output_format_pretty_highlight_digit_groups", false, true, "If enabled and if output is a terminal, highlight every digit corresponding to the number of thousands, millions, etc. with underline."},
            {"geo_distance_returns_float64_on_float64_arguments", false, true, "Increase the default precision."},
            {"azure_max_inflight_parts_for_one_file", 20, 20, "The maximum number of a concurrent loaded parts in multipart upload request. 0 means unlimited."},
            {"azure_strict_upload_part_size", 0, 0, "The exact size of part to upload during multipart upload to Azure blob storage."},
            {"azure_min_upload_part_size", 16*1024*1024, 16*1024*1024, "The minimum size of part to upload during multipart upload to Azure blob storage."},
            {"azure_max_upload_part_size", 5ull*1024*1024*1024, 5ull*1024*1024*1024, "The maximum size of part to upload during multipart upload to Azure blob storage."},
            {"azure_upload_part_size_multiply_factor", 2, 2, "Multiply azure_min_upload_part_size by this factor each time azure_multiply_parts_count_threshold parts were uploaded from a single write to Azure blob storage."},
            {"azure_upload_part_size_multiply_parts_count_threshold", 500, 500, "Each time this number of parts was uploaded to Azure blob storage, azure_min_upload_part_size is multiplied by azure_upload_part_size_multiply_factor."},
            {"output_format_csv_serialize_tuple_into_separate_columns", true, true, "A new way of how interpret tuples in CSV format was added."},
            {"input_format_csv_deserialize_separate_columns_into_tuple", true, true, "A new way of how interpret tuples in CSV format was added."},
            {"input_format_csv_try_infer_strings_from_quoted_tuples", true, true, "A new way of how interpret tuples in CSV format was added."},
        }
    },
    {"24.2",
        {
            {"allow_suspicious_variant_types", true, false, "Don't allow creating Variant type with suspicious variants by default"},
            {"validate_experimental_and_suspicious_types_inside_nested_types", false, true, "Validate usage of experimental and suspicious types inside nested types"},
            {"output_format_values_escape_quote_with_quote", false, false, "If true escape ' with '', otherwise quoted with \\'"},
            {"output_format_pretty_single_large_number_tip_threshold", 0, 1'000'000, "Print a readable number tip on the right side of the table if the block consists of a single number which exceeds this value (except 0)"},
            {"input_format_try_infer_exponent_floats", true, false, "Don't infer floats in exponential notation by default"},
            {"query_plan_optimize_prewhere", true, true, "Allow to push down filter to PREWHERE expression for supported storages"},
            {"async_insert_max_data_size", 1000000, 10485760, "The previous value appeared to be too small."},
            {"async_insert_poll_timeout_ms", 10, 10, "Timeout in milliseconds for polling data from asynchronous insert queue"},
            {"async_insert_use_adaptive_busy_timeout", false, true, "Use adaptive asynchronous insert timeout"},
            {"async_insert_busy_timeout_min_ms", 50, 50, "The minimum value of the asynchronous insert timeout in milliseconds; it also serves as the initial value, which may be increased later by the adaptive algorithm"},
            {"async_insert_busy_timeout_max_ms", 200, 200, "The minimum value of the asynchronous insert timeout in milliseconds; async_insert_busy_timeout_ms is aliased to async_insert_busy_timeout_max_ms"},
            {"async_insert_busy_timeout_increase_rate", 0.2, 0.2, "The exponential growth rate at which the adaptive asynchronous insert timeout increases"},
            {"async_insert_busy_timeout_decrease_rate", 0.2, 0.2, "The exponential growth rate at which the adaptive asynchronous insert timeout decreases"},
            {"format_template_row_format", "", "", "Template row format string can be set directly in query"},
            {"format_template_resultset_format", "", "", "Template result set format string can be set in query"},
            {"split_parts_ranges_into_intersecting_and_non_intersecting_final", true, true, "Allow to split parts ranges into intersecting and non intersecting during FINAL optimization"},
            {"split_intersecting_parts_ranges_into_layers_final", true, true, "Allow to split intersecting parts ranges into layers during FINAL optimization"},
            {"azure_max_single_part_copy_size", 256*1024*1024, 256*1024*1024, "The maximum size of object to copy using single part copy to Azure blob storage."},
            {"min_external_table_block_size_rows", DEFAULT_INSERT_BLOCK_SIZE, DEFAULT_INSERT_BLOCK_SIZE, "Squash blocks passed to external table to specified size in rows, if blocks are not big enough"},
            {"min_external_table_block_size_bytes", DEFAULT_INSERT_BLOCK_SIZE * 256, DEFAULT_INSERT_BLOCK_SIZE * 256, "Squash blocks passed to external table to specified size in bytes, if blocks are not big enough."},
            {"parallel_replicas_prefer_local_join", true, true, "If true, and JOIN can be executed with parallel replicas algorithm, and all storages of right JOIN part are *MergeTree, local JOIN will be used instead of GLOBAL JOIN."},
            {"optimize_time_filter_with_preimage", true, true, "Optimize Date and DateTime predicates by converting functions into equivalent comparisons without conversions (e.g. toYear(col) = 2023 -> col >= '2023-01-01' AND col <= '2023-12-31')"},
            {"extract_key_value_pairs_max_pairs_per_row", 0, 0, "Max number of pairs that can be produced by the `extractKeyValuePairs` function. Used as a safeguard against consuming too much memory."},
            {"default_view_definer", "CURRENT_USER", "CURRENT_USER", "Allows to set default `DEFINER` option while creating a view"},
            {"default_materialized_view_sql_security", "DEFINER", "DEFINER", "Allows to set a default value for SQL SECURITY option when creating a materialized view"},
            {"default_normal_view_sql_security", "INVOKER", "INVOKER", "Allows to set default `SQL SECURITY` option while creating a normal view"},
            {"mysql_map_string_to_text_in_show_columns", false, true, "Reduce the configuration effort to connect ClickHouse with BI tools."},
            {"mysql_map_fixed_string_to_text_in_show_columns", false, true, "Reduce the configuration effort to connect ClickHouse with BI tools."},
        }
    },
    {"24.1",
        {
            {"print_pretty_type_names", false, true, "Better user experience."},
            {"input_format_json_read_bools_as_strings", false, true, "Allow to read bools as strings in JSON formats by default"},
            {"output_format_arrow_use_signed_indexes_for_dictionary", false, true, "Use signed indexes type for Arrow dictionaries by default as it's recommended"},
            {"allow_experimental_variant_type", false, false, "Add new experimental Variant type"},
            {"use_variant_as_common_type", false, false, "Allow to use Variant in if/multiIf if there is no common type"},
            {"output_format_arrow_use_64_bit_indexes_for_dictionary", false, false, "Allow to use 64 bit indexes type in Arrow dictionaries"},
            {"parallel_replicas_mark_segment_size", 128, 128, "Add new setting to control segment size in new parallel replicas coordinator implementation"},
            {"ignore_materialized_views_with_dropped_target_table", false, false, "Add new setting to allow to ignore materialized views with dropped target table"},
            {"output_format_compression_level", 3, 3, "Allow to change compression level in the query output"},
            {"output_format_compression_zstd_window_log", 0, 0, "Allow to change zstd window log in the query output when zstd compression is used"},
            {"enable_zstd_qat_codec", false, false, "Add new ZSTD_QAT codec"},
            {"enable_vertical_final", false, true, "Use vertical final by default"},
            {"output_format_arrow_use_64_bit_indexes_for_dictionary", false, false, "Allow to use 64 bit indexes type in Arrow dictionaries"},
            {"max_rows_in_set_to_optimize_join", 100000, 0, "Disable join optimization as it prevents from read in order optimization"},
            {"output_format_pretty_color", true, "auto", "Setting is changed to allow also for auto value, disabling ANSI escapes if output is not a tty"},
            {"function_visible_width_behavior", 0, 1, "We changed the default behavior of `visibleWidth` to be more precise"},
            {"max_estimated_execution_time", 0, 0, "Separate max_execution_time and max_estimated_execution_time"},
            {"iceberg_engine_ignore_schema_evolution", false, false, "Allow to ignore schema evolution in Iceberg table engine"},
            {"optimize_injective_functions_in_group_by", false, true, "Replace injective functions by it's arguments in GROUP BY section in analyzer"},
            {"update_insert_deduplication_token_in_dependent_materialized_views", false, false, "Allow to update insert deduplication token with table identifier during insert in dependent materialized views"},
            {"azure_max_unexpected_write_error_retries", 4, 4, "The maximum number of retries in case of unexpected errors during Azure blob storage write"},
            {"split_parts_ranges_into_intersecting_and_non_intersecting_final", false, true, "Allow to split parts ranges into intersecting and non intersecting during FINAL optimization"},
            {"split_intersecting_parts_ranges_into_layers_final", true, true, "Allow to split intersecting parts ranges into layers during FINAL optimization"}
        }
    },
    {"23.12",
        {
            {"allow_suspicious_ttl_expressions", true, false, "It is a new setting, and in previous versions the behavior was equivalent to allowing."},
            {"input_format_parquet_allow_missing_columns", false, true, "Allow missing columns in Parquet files by default"},
            {"input_format_orc_allow_missing_columns", false, true, "Allow missing columns in ORC files by default"},
            {"input_format_arrow_allow_missing_columns", false, true, "Allow missing columns in Arrow files by default"}
        }
    },
    {"23.11",
        {
            {"parsedatetime_parse_without_leading_zeros", false, true, "Improved compatibility with MySQL DATE_FORMAT/STR_TO_DATE"}
        }
    },
    {"23.9",
        {
            {"optimize_group_by_constant_keys", false, true, "Optimize group by constant keys by default"},
            {"input_format_json_try_infer_named_tuples_from_objects", false, true, "Try to infer named Tuples from JSON objects by default"},
            {"input_format_json_read_numbers_as_strings", false, true, "Allow to read numbers as strings in JSON formats by default"},
            {"input_format_json_read_arrays_as_strings", false, true, "Allow to read arrays as strings in JSON formats by default"},
            {"input_format_json_infer_incomplete_types_as_strings", false, true, "Allow to infer incomplete types as Strings in JSON formats by default"},
            {"input_format_json_try_infer_numbers_from_strings", true, false, "Don't infer numbers from strings in JSON formats by default to prevent possible parsing errors"},
            {"http_write_exception_in_output_format", false, true, "Output valid JSON/XML on exception in HTTP streaming."}
        }
    },
    {"23.8",
        {
            {"rewrite_count_distinct_if_with_count_distinct_implementation", false, true, "Rewrite countDistinctIf with count_distinct_implementation configuration"}
        }
    },
    {"23.7",
        {
            {"function_sleep_max_microseconds_per_block", 0, 3000000, "In previous versions, the maximum sleep time of 3 seconds was applied only for `sleep`, but not for `sleepEachRow` function. In the new version, we introduce this setting. If you set compatibility with the previous versions, we will disable the limit altogether."}
        }
    },
    {"23.6",
        {
            {"http_send_timeout", 180, 30, "3 minutes seems crazy long. Note that this is timeout for a single network write call, not for the whole upload operation."},
            {"http_receive_timeout", 180, 30, "See http_send_timeout."}
        }
    },
    {"23.5",
        {
            {"input_format_parquet_preserve_order", true, false, "Allow Parquet reader to reorder rows for better parallelism."},
            {"parallelize_output_from_storages", false, true, "Allow parallelism when executing queries that read from file/url/s3/etc. This may reorder rows."},
            {"use_with_fill_by_sorting_prefix", false, true, "Columns preceding WITH FILL columns in ORDER BY clause form sorting prefix. Rows with different values in sorting prefix are filled independently"},
            {"output_format_parquet_compliant_nested_types", false, true, "Change an internal field name in output Parquet file schema."}
        }
    },
    {"23.4",
        {
            {"allow_suspicious_indices", true, false, "If true, index can defined with identical expressions"},
            {"allow_nonconst_timezone_arguments", true, false, "Allow non-const timezone arguments in certain time-related functions like toTimeZone(), fromUnixTimestamp*(), snowflakeToDateTime*()."},
            {"connect_timeout_with_failover_ms", 50, 1000, "Increase default connect timeout because of async connect"},
            {"connect_timeout_with_failover_secure_ms", 100, 1000, "Increase default secure connect timeout because of async connect"},
            {"hedged_connection_timeout_ms", 100, 50, "Start new connection in hedged requests after 50 ms instead of 100 to correspond with previous connect timeout"},
            {"formatdatetime_f_prints_single_zero", true, false, "Improved compatibility with MySQL DATE_FORMAT()/STR_TO_DATE()"},
            {"formatdatetime_parsedatetime_m_is_month_name", false, true, "Improved compatibility with MySQL DATE_FORMAT/STR_TO_DATE"}
        }
    },
    {"23.3",
        {
            {"output_format_parquet_version", "1.0", "2.latest", "Use latest Parquet format version for output format"},
            {"input_format_json_ignore_unknown_keys_in_named_tuple", false, true, "Improve parsing JSON objects as named tuples"},
            {"input_format_native_allow_types_conversion", false, true, "Allow types conversion in Native input forma"},
            {"output_format_arrow_compression_method", "none", "lz4_frame", "Use lz4 compression in Arrow output format by default"},
            {"output_format_parquet_compression_method", "snappy", "lz4", "Use lz4 compression in Parquet output format by default"},
            {"output_format_orc_compression_method", "none", "lz4_frame", "Use lz4 compression in ORC output format by default"},
            {"async_query_sending_for_remote", false, true, "Create connections and send query async across shards"}
        }
    },
    {"23.2",
        {
            {"output_format_parquet_fixed_string_as_fixed_byte_array", false, true, "Use Parquet FIXED_LENGTH_BYTE_ARRAY type for FixedString by default"},
            {"output_format_arrow_fixed_string_as_fixed_byte_array", false, true, "Use Arrow FIXED_SIZE_BINARY type for FixedString by default"},
            {"query_plan_remove_redundant_distinct", false, true, "Remove redundant Distinct step in query plan"},
            {"optimize_duplicate_order_by_and_distinct", true, false, "Remove duplicate ORDER BY and DISTINCT if it's possible"},
            {"insert_keeper_max_retries", 0, 20, "Enable reconnections to Keeper on INSERT, improve reliability"}
        }
    },
    {"23.1",
        {
            {"input_format_json_read_objects_as_strings", 0, 1, "Enable reading nested json objects as strings while object type is experimental"},
            {"input_format_json_defaults_for_missing_elements_in_named_tuple", false, true, "Allow missing elements in JSON objects while reading named tuples by default"},
            {"input_format_csv_detect_header", false, true, "Detect header in CSV format by default"},
            {"input_format_tsv_detect_header", false, true, "Detect header in TSV format by default"},
            {"input_format_custom_detect_header", false, true, "Detect header in CustomSeparated format by default"},
            {"query_plan_remove_redundant_sorting", false, true, "Remove redundant sorting in query plan. For example, sorting steps related to ORDER BY clauses in subqueries"}
        }
    },
    {"22.12",
        {
            {"max_size_to_preallocate_for_aggregation", 10'000'000, 100'000'000, "This optimizes performance"},
            {"query_plan_aggregation_in_order", 0, 1, "Enable some refactoring around query plan"},
            {"format_binary_max_string_size", 0, 1_GiB, "Prevent allocating large amount of memory"}
        }
    },
    {"22.11",
        {
            {"use_structure_from_insertion_table_in_table_functions", 0, 2, "Improve using structure from insertion table in table functions"}
        }
    },
    {"22.9",
        {
            {"force_grouping_standard_compatibility", false, true, "Make GROUPING function output the same as in SQL standard and other DBMS"}
        }
    },
    {"22.7",
        {
            {"cross_to_inner_join_rewrite", 1, 2, "Force rewrite comma join to inner"},
            {"enable_positional_arguments", false, true, "Enable positional arguments feature by default"},
            {"format_csv_allow_single_quotes", true, false, "Most tools don't treat single quote in CSV specially, don't do it by default too"}
        }
    },
    {"22.6",
        {
            {"output_format_json_named_tuples_as_objects", false, true, "Allow to serialize named tuples as JSON objects in JSON formats by default"},
            {"input_format_skip_unknown_fields", false, true, "Optimize reading subset of columns for some input formats"}
        }
    },
    {"22.5",
        {
            {"memory_overcommit_ratio_denominator", 0, 1073741824, "Enable memory overcommit feature by default"},
            {"memory_overcommit_ratio_denominator_for_user", 0, 1073741824, "Enable memory overcommit feature by default"}
        }
    },
    {"22.4",
        {
            {"allow_settings_after_format_in_insert", true, false, "Do not allow SETTINGS after FORMAT for INSERT queries because ClickHouse interpret SETTINGS as some values, which is misleading"}
        }
    },
    {"22.3",
        {
            {"cast_ipv4_ipv6_default_on_conversion_error", true, false, "Make functions cast(value, 'IPv4') and cast(value, 'IPv6') behave same as toIPv4 and toIPv6 functions"}
        }
    },
    {"21.12",
        {
            {"stream_like_engine_allow_direct_select", true, false, "Do not allow direct select for Kafka/RabbitMQ/FileLog by default"}
        }
    },
    {"21.9",
        {
            {"output_format_decimal_trailing_zeros", true, false, "Do not output trailing zeros in text representation of Decimal types by default for better looking output"},
            {"use_hedged_requests", false, true, "Enable Hedged Requests feature by default"}
        }
    },
    {"21.7",
        {
            {"legacy_column_name_of_tuple_literal", true, false, "Add this setting only for compatibility reasons. It makes sense to set to 'true', while doing rolling update of cluster from version lower than 21.7 to higher"}
        }
    },
    {"21.5",
        {
            {"async_socket_for_remote", false, true, "Fix all problems and turn on asynchronous reads from socket for remote queries by default again"}
        }
    },
    {"21.3",
        {
            {"async_socket_for_remote", true, false, "Turn off asynchronous reads from socket for remote queries because of some problems"},
            {"optimize_normalize_count_variants", false, true, "Rewrite aggregate functions that semantically equals to count() as count() by default"},
            {"normalize_function_names", false, true, "Normalize function names to their canonical names, this was needed for projection query routing"}
        }
    },
    {"21.2",
        {
            {"enable_global_with_statement", false, true, "Propagate WITH statements to UNION queries and all subqueries by default"}
        }
    },
    {"21.1",
        {
            {"insert_quorum_parallel", false, true, "Use parallel quorum inserts by default. It is significantly more convenient to use than sequential quorum inserts"},
            {"input_format_null_as_default", false, true, "Allow to insert NULL as default for input formats by default"},
            {"optimize_on_insert", false, true, "Enable data optimization on INSERT by default for better user experience"},
            {"use_compact_format_in_distributed_parts_names", false, true, "Use compact format for async INSERT into Distributed tables by default"}
        }
    },
    {"20.10",
        {
            {"format_regexp_escaping_rule", "Escaped", "Raw", "Use Raw as default escaping rule for Regexp format to male the behaviour more like to what users expect"}
        }
    },
    {"20.7",
        {
            {"show_table_uuid_in_table_create_query_if_not_nil", true, false, "Stop showing  UID of the table in its CREATE query for Engine=Atomic"}
        }
    },
    {"20.5",
        {
            {"input_format_with_names_use_header", false, true, "Enable using header with names for formats with WithNames/WithNamesAndTypes suffixes"},
            {"allow_suspicious_codecs", true, false, "Don't allow to specify meaningless compression codecs"}
        }
    },
    {"20.4",
        {
            {"validate_polygons", false, true, "Throw exception if polygon is invalid in function pointInPolygon by default instead of returning possibly wrong results"}
        }
    },
    {"19.18",
        {
            {"enable_scalar_subquery_optimization", false, true, "Prevent scalar subqueries from (de)serializing large scalar values and possibly avoid running the same subquery more than once"}
        }
    },
    {"19.14",
        {
            {"any_join_distinct_right_table_keys", true, false, "Disable ANY RIGHT and ANY FULL JOINs by default to avoid inconsistency"}
        }
    },
    {"19.12",
        {
            {"input_format_defaults_for_omitted_fields", false, true, "Enable calculation of complex default expressions for omitted fields for some input formats, because it should be the expected behaviour"}
        }
    },
    {"19.5",
        {
            {"max_partitions_per_insert_block", 0, 100, "Add a limit for the number of partitions in one block"}
        }
    },
    {"18.12.17",
        {
            {"enable_optimize_predicate_expression", 0, 1, "Optimize predicates to subqueries by default"}
        }
    },
};


const std::map<ClickHouseVersion, SettingsChangesHistory::SettingsChanges> & getSettingsChangesHistory()
{
    static std::map<ClickHouseVersion, SettingsChangesHistory::SettingsChanges> settings_changes_history;

    static std::once_flag initialized_flag;
    std::call_once(initialized_flag, []()
    {
        for (const auto & setting_change : settings_changes_history_initializer)
        {
            /// Disallow duplicate keys in the settings changes history. Example:
            ///     {"21.2", {{"some_setting_1", false, true, "[...]"}}},
            ///     [...]
            ///     {"21.2", {{"some_setting_2", false, true, "[...]"}}},
            /// As std::set has unique keys, one of the entries would be overwritten.
            if (settings_changes_history.contains(setting_change.first))
                throw Exception{ErrorCodes::LOGICAL_ERROR, "Detected duplicate version '{}'", setting_change.first.toString()};

            settings_changes_history[setting_change.first] = setting_change.second;
        }
    });

    return settings_changes_history;
}
}<|MERGE_RESOLUTION|>--- conflicted
+++ resolved
@@ -107,10 +107,7 @@
             {"type_json_skip_duplicated_paths", false, false, "Allow to skip duplicated paths during JSON parsing"},
             {"allow_experimental_vector_similarity_index", false, false, "Added new setting to allow experimental vector similarity indexes"},
             {"input_format_try_infer_datetimes_only_datetime64", true, false, "Allow to infer DateTime instead of DateTime64 in data formats"},
-<<<<<<< HEAD
             {"distributed_background_insert_max_retries", 0, 0, "New setting."}
-=======
->>>>>>> 1c6165f6
         }
     },
     {"24.7",
