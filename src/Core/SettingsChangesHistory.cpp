#include <Core/SettingsChangesHistory.h>
#include <Core/Defines.h>
#include <IO/ReadBufferFromString.h>
#include <IO/ReadHelpers.h>
#include <boost/algorithm/string.hpp>

namespace DB
{

namespace ErrorCodes
{
    extern const int BAD_ARGUMENTS;
    extern const int LOGICAL_ERROR;
}

ClickHouseVersion::ClickHouseVersion(const String & version)
{
    Strings split;
    boost::split(split, version, [](char c){ return c == '.'; });
    components.reserve(split.size());
    if (split.empty())
        throw Exception{ErrorCodes::BAD_ARGUMENTS, "Cannot parse ClickHouse version here: {}", version};

    for (const auto & split_element : split)
    {
        size_t component;
        ReadBufferFromString buf(split_element);
        if (!tryReadIntText(component, buf) || !buf.eof())
            throw Exception{ErrorCodes::BAD_ARGUMENTS, "Cannot parse ClickHouse version here: {}", version};
        components.push_back(component);
    }
}

ClickHouseVersion::ClickHouseVersion(const char * version)
    : ClickHouseVersion(String(version))
{
}

String ClickHouseVersion::toString() const
{
    String version = std::to_string(components[0]);
    for (size_t i = 1; i < components.size(); ++i)
        version += "." + std::to_string(components[i]);

    return version;
}

// clang-format off
/// History of settings changes that controls some backward incompatible changes
/// across all ClickHouse versions. It maps ClickHouse version to settings changes that were done
/// in this version. This history contains both changes to existing settings and newly added settings.
/// Settings changes is a vector of structs
///     {setting_name, previous_value, new_value, reason}.
/// For newly added setting choose the most appropriate previous_value (for example, if new setting
/// controls new feature and it's 'true' by default, use 'false' as previous_value).
/// It's used to implement `compatibility` setting (see https://github.com/ClickHouse/ClickHouse/issues/35972)
/// Note: please check if the key already exists to prevent duplicate entries.
static std::initializer_list<std::pair<ClickHouseVersion, SettingsChangesHistory::SettingsChanges>> settings_changes_history_initializer =
{
    {"24.12",
        {
        }
    },
    {"24.11",
        {
        }
    },
    {"24.10",
        {
            {"enable_parsing_to_custom_serialization", false, true, "New setting"},
            {"mongodb_throw_on_unsupported_query", false, true, "New setting."},
            {"enable_parallel_replicas", false, false, "Parallel replicas with read tasks became the Beta tier feature."},
            {"parallel_replicas_mode", "read_tasks", "read_tasks", "This setting was introduced as a part of making parallel replicas feature Beta"},
<<<<<<< HEAD
            {"query_metric_log_interval", 0, -1, "New setting."},
=======
            {"restore_replace_external_dictionary_source_to_null", false, false, "New setting."},
>>>>>>> edfaae0f
            {"show_create_query_identifier_quoting_rule", "when_necessary", "when_necessary", "New setting."},
            {"show_create_query_identifier_quoting_style", "Backticks", "Backticks", "New setting."},
        }
    },
    {"24.9",
        {
            {"output_format_orc_dictionary_key_size_threshold", 0.0, 0.0, "For a string column in ORC output format, if the number of distinct values is greater than this fraction of the total number of non-null rows, turn off dictionary encoding. Otherwise dictionary encoding is enabled"},
            {"input_format_json_empty_as_default", false, false, "Added new setting to allow to treat empty fields in JSON input as default values."},
            {"input_format_try_infer_variants", false, false, "Try to infer Variant type in text formats when there is more than one possible type for column/array elements"},
            {"join_output_by_rowlist_perkey_rows_threshold", 0, 5, "The lower limit of per-key average rows in the right table to determine whether to output by row list in hash join."},
            {"create_if_not_exists", false, false, "New setting."},
            {"allow_materialized_view_with_bad_select", true, true, "Support (but not enable yet) stricter validation in CREATE MATERIALIZED VIEW"},
            {"parallel_replicas_mark_segment_size", 128, 0, "Value for this setting now determined automatically"},
            {"database_replicated_allow_replicated_engine_arguments", 1, 0, "Don't allow explicit arguments by default"},
            {"database_replicated_allow_explicit_uuid", 0, 0, "Added a new setting to disallow explicitly specifying table UUID"},
            {"parallel_replicas_local_plan", false, false, "Use local plan for local replica in a query with parallel replicas"},
            {"join_to_sort_minimum_perkey_rows", 0, 40, "The lower limit of per-key average rows in the right table to determine whether to rerange the right table by key in left or inner join. This setting ensures that the optimization is not applied for sparse table keys"},
            {"join_to_sort_maximum_table_rows", 0, 10000, "The maximum number of rows in the right table to determine whether to rerange the right table by key in left or inner join"},
            {"allow_experimental_join_right_table_sorting", false, false, "If it is set to true, and the conditions of `join_to_sort_minimum_perkey_rows` and `join_to_sort_maximum_table_rows` are met, rerange the right table by key to improve the performance in left or inner hash join"},
        }
    },
    {"24.8",
        {
            {"rows_before_aggregation", false, false, "Provide exact value for rows_before_aggregation statistic, represents the number of rows read before aggregation"},
            {"restore_replace_external_table_functions_to_null", false, false, "New setting."},
            {"restore_replace_external_engines_to_null", false, false, "New setting."},
            {"input_format_json_max_depth", 1000000, 1000, "It was unlimited in previous versions, but that was unsafe."},
            {"merge_tree_min_bytes_per_task_for_remote_reading", 4194304, 2097152, "Value is unified with `filesystem_prefetch_min_bytes_for_single_read_task`"},
            {"use_hive_partitioning", false, false, "Allows to use hive partitioning for File, URL, S3, AzureBlobStorage and HDFS engines."},
            {"allow_experimental_kafka_offsets_storage_in_keeper", false, false, "Allow the usage of experimental Kafka storage engine that stores the committed offsets in ClickHouse Keeper"},
            {"allow_archive_path_syntax", true, true, "Added new setting to allow disabling archive path syntax."},
            {"query_cache_tag", "", "", "New setting for labeling query cache settings."},
            {"allow_experimental_time_series_table", false, false, "Added new setting to allow the TimeSeries table engine"},
            {"enable_analyzer", 1, 1, "Added an alias to a setting `allow_experimental_analyzer`."},
            {"optimize_functions_to_subcolumns", false, true, "Enabled settings by default"},
            {"allow_experimental_json_type", false, false, "Add new experimental JSON type"},
            {"use_json_alias_for_old_object_type", true, false, "Use JSON type alias to create new JSON type"},
            {"type_json_skip_duplicated_paths", false, false, "Allow to skip duplicated paths during JSON parsing"},
            {"allow_experimental_vector_similarity_index", false, false, "Added new setting to allow experimental vector similarity indexes"},
            {"input_format_try_infer_datetimes_only_datetime64", true, false, "Allow to infer DateTime instead of DateTime64 in data formats"},
        }
    },
    {"24.7",
        {
            {"output_format_parquet_write_page_index", false, true, "Add a possibility to write page index into parquet files."},
            {"output_format_binary_encode_types_in_binary_format", false, false, "Added new setting to allow to write type names in binary format in RowBinaryWithNamesAndTypes output format"},
            {"input_format_binary_decode_types_in_binary_format", false, false, "Added new setting to allow to read type names in binary format in RowBinaryWithNamesAndTypes input format"},
            {"output_format_native_encode_types_in_binary_format", false, false, "Added new setting to allow to write type names in binary format in Native output format"},
            {"input_format_native_decode_types_in_binary_format", false, false, "Added new setting to allow to read type names in binary format in Native output format"},
            {"read_in_order_use_buffering", false, true, "Use buffering before merging while reading in order of primary key"},
            {"enable_named_columns_in_function_tuple", false, true, "Generate named tuples in function tuple() when all names are unique and can be treated as unquoted identifiers."},
            {"optimize_trivial_insert_select", true, false, "The optimization does not make sense in many cases."},
            {"dictionary_validate_primary_key_type", false, false, "Validate primary key type for dictionaries. By default id type for simple layouts will be implicitly converted to UInt64."},
            {"collect_hash_table_stats_during_joins", false, true, "New setting."},
            {"max_size_to_preallocate_for_joins", 0, 100'000'000, "New setting."},
            {"input_format_orc_reader_time_zone_name", "GMT", "GMT", "The time zone name for ORC row reader, the default ORC row reader's time zone is GMT."},
            {"database_replicated_allow_heavy_create", true, false, "Long-running DDL queries (CREATE AS SELECT and POPULATE) for Replicated database engine was forbidden"},
            {"query_plan_merge_filters", false, false, "Allow to merge filters in the query plan"},
            {"azure_sdk_max_retries", 10, 10, "Maximum number of retries in azure sdk"},
            {"azure_sdk_retry_initial_backoff_ms", 10, 10, "Minimal backoff between retries in azure sdk"},
            {"azure_sdk_retry_max_backoff_ms", 1000, 1000, "Maximal backoff between retries in azure sdk"},
            {"ignore_on_cluster_for_replicated_named_collections_queries", false, false, "Ignore ON CLUSTER clause for replicated named collections management queries."},
            {"backup_restore_s3_retry_attempts", 1000,1000, "Setting for Aws::Client::RetryStrategy, Aws::Client does retries itself, 0 means no retries. It takes place only for backup/restore."},
            {"postgresql_connection_attempt_timeout", 2, 2, "Allow to control 'connect_timeout' parameter of PostgreSQL connection."},
            {"postgresql_connection_pool_retries", 2, 2, "Allow to control the number of retries in PostgreSQL connection pool."}
        }
    },
    {"24.6",
        {
            {"materialize_skip_indexes_on_insert", true, true, "Added new setting to allow to disable materialization of skip indexes on insert"},
            {"materialize_statistics_on_insert", true, true, "Added new setting to allow to disable materialization of statistics on insert"},
            {"input_format_parquet_use_native_reader", false, false, "When reading Parquet files, to use native reader instead of arrow reader."},
            {"hdfs_throw_on_zero_files_match", false, false, "Allow to throw an error when ListObjects request cannot match any files in HDFS engine instead of empty query result"},
            {"azure_throw_on_zero_files_match", false, false, "Allow to throw an error when ListObjects request cannot match any files in AzureBlobStorage engine instead of empty query result"},
            {"s3_validate_request_settings", true, true, "Allow to disable S3 request settings validation"},
            {"allow_experimental_full_text_index", false, false, "Enable experimental full-text index"},
            {"azure_skip_empty_files", false, false, "Allow to skip empty files in azure table engine"},
            {"hdfs_ignore_file_doesnt_exist", false, false, "Allow to return 0 rows when the requested files don't exist instead of throwing an exception in HDFS table engine"},
            {"azure_ignore_file_doesnt_exist", false, false, "Allow to return 0 rows when the requested files don't exist instead of throwing an exception in AzureBlobStorage table engine"},
            {"s3_ignore_file_doesnt_exist", false, false, "Allow to return 0 rows when the requested files don't exist instead of throwing an exception in S3 table engine"},
            {"s3_max_part_number", 10000, 10000, "Maximum part number number for s3 upload part"},
            {"s3_max_single_operation_copy_size", 32 * 1024 * 1024, 32 * 1024 * 1024, "Maximum size for a single copy operation in s3"},
            {"input_format_parquet_max_block_size", 8192, DEFAULT_BLOCK_SIZE, "Increase block size for parquet reader."},
            {"input_format_parquet_prefer_block_bytes", 0, DEFAULT_BLOCK_SIZE * 256, "Average block bytes output by parquet reader."},
            {"enable_blob_storage_log", true, true, "Write information about blob storage operations to system.blob_storage_log table"},
            {"allow_deprecated_snowflake_conversion_functions", true, false, "Disabled deprecated functions snowflakeToDateTime[64] and dateTime[64]ToSnowflake."},
            {"allow_statistic_optimize", false, false, "Old setting which popped up here being renamed."},
            {"allow_experimental_statistic", false, false, "Old setting which popped up here being renamed."},
            {"allow_statistics_optimize", false, false, "The setting was renamed. The previous name is `allow_statistic_optimize`."},
            {"allow_experimental_statistics", false, false, "The setting was renamed. The previous name is `allow_experimental_statistic`."},
            {"enable_vertical_final", false, true, "Enable vertical final by default again after fixing bug"},
            {"parallel_replicas_custom_key_range_lower", 0, 0, "Add settings to control the range filter when using parallel replicas with dynamic shards"},
            {"parallel_replicas_custom_key_range_upper", 0, 0, "Add settings to control the range filter when using parallel replicas with dynamic shards. A value of 0 disables the upper limit"},
            {"output_format_pretty_display_footer_column_names", 0, 1, "Add a setting to display column names in the footer if there are many rows. Threshold value is controlled by output_format_pretty_display_footer_column_names_min_rows."},
            {"output_format_pretty_display_footer_column_names_min_rows", 0, 50, "Add a setting to control the threshold value for setting output_format_pretty_display_footer_column_names_min_rows. Default 50."},
            {"output_format_csv_serialize_tuple_into_separate_columns", true, true, "A new way of how interpret tuples in CSV format was added."},
            {"input_format_csv_deserialize_separate_columns_into_tuple", true, true, "A new way of how interpret tuples in CSV format was added."},
            {"input_format_csv_try_infer_strings_from_quoted_tuples", true, true, "A new way of how interpret tuples in CSV format was added."},
        }
    },
    {"24.5",
        {
            {"allow_deprecated_error_prone_window_functions", true, false, "Allow usage of deprecated error prone window functions (neighbor, runningAccumulate, runningDifferenceStartingWithFirstValue, runningDifference)"},
            {"allow_experimental_join_condition", false, false, "Support join with inequal conditions which involve columns from both left and right table. e.g. t1.y < t2.y."},
            {"input_format_tsv_crlf_end_of_line", false, false, "Enables reading of CRLF line endings with TSV formats"},
            {"output_format_parquet_use_custom_encoder", false, true, "Enable custom Parquet encoder."},
            {"cross_join_min_rows_to_compress", 0, 10000000, "Minimal count of rows to compress block in CROSS JOIN. Zero value means - disable this threshold. This block is compressed when any of the two thresholds (by rows or by bytes) are reached."},
            {"cross_join_min_bytes_to_compress", 0, 1_GiB, "Minimal size of block to compress in CROSS JOIN. Zero value means - disable this threshold. This block is compressed when any of the two thresholds (by rows or by bytes) are reached."},
            {"http_max_chunk_size", 0, 0, "Internal limitation"},
            {"prefer_external_sort_block_bytes", 0, DEFAULT_BLOCK_SIZE * 256, "Prefer maximum block bytes for external sort, reduce the memory usage during merging."},
            {"input_format_force_null_for_omitted_fields", false, false, "Disable type-defaults for omitted fields when needed"},
            {"cast_string_to_dynamic_use_inference", false, false, "Add setting to allow converting String to Dynamic through parsing"},
            {"allow_experimental_dynamic_type", false, false, "Add new experimental Dynamic type"},
            {"azure_max_blocks_in_multipart_upload", 50000, 50000, "Maximum number of blocks in multipart upload for Azure."},
            {"allow_archive_path_syntax", false, true, "Added new setting to allow disabling archive path syntax."},
        }
    },
    {"24.4",
        {
            {"input_format_json_throw_on_bad_escape_sequence", true, true, "Allow to save JSON strings with bad escape sequences"},
            {"max_parsing_threads", 0, 0, "Add a separate setting to control number of threads in parallel parsing from files"},
            {"ignore_drop_queries_probability", 0, 0, "Allow to ignore drop queries in server with specified probability for testing purposes"},
            {"lightweight_deletes_sync", 2, 2, "The same as 'mutation_sync', but controls only execution of lightweight deletes"},
            {"query_cache_system_table_handling", "save", "throw", "The query cache no longer caches results of queries against system tables"},
            {"input_format_json_ignore_unnecessary_fields", false, true, "Ignore unnecessary fields and not parse them. Enabling this may not throw exceptions on json strings of invalid format or with duplicated fields"},
            {"input_format_hive_text_allow_variable_number_of_columns", false, true, "Ignore extra columns in Hive Text input (if file has more columns than expected) and treat missing fields in Hive Text input as default values."},
            {"allow_experimental_database_replicated", false, true, "Database engine Replicated is now in Beta stage"},
            {"temporary_data_in_cache_reserve_space_wait_lock_timeout_milliseconds", (10 * 60 * 1000), (10 * 60 * 1000), "Wait time to lock cache for sapce reservation in temporary data in filesystem cache"},
            {"optimize_rewrite_sum_if_to_count_if", false, true, "Only available for the analyzer, where it works correctly"},
            {"azure_allow_parallel_part_upload", "true", "true", "Use multiple threads for azure multipart upload."},
            {"max_recursive_cte_evaluation_depth", DBMS_RECURSIVE_CTE_MAX_EVALUATION_DEPTH, DBMS_RECURSIVE_CTE_MAX_EVALUATION_DEPTH, "Maximum limit on recursive CTE evaluation depth"},
            {"query_plan_convert_outer_join_to_inner_join", false, true, "Allow to convert OUTER JOIN to INNER JOIN if filter after JOIN always filters default values"},
        }
    },
    {"24.3",
        {
            {"s3_connect_timeout_ms", 1000, 1000, "Introduce new dedicated setting for s3 connection timeout"},
            {"allow_experimental_shared_merge_tree", false, true, "The setting is obsolete"},
            {"use_page_cache_for_disks_without_file_cache", false, false, "Added userspace page cache"},
            {"read_from_page_cache_if_exists_otherwise_bypass_cache", false, false, "Added userspace page cache"},
            {"page_cache_inject_eviction", false, false, "Added userspace page cache"},
            {"default_table_engine", "None", "MergeTree", "Set default table engine to MergeTree for better usability"},
            {"input_format_json_use_string_type_for_ambiguous_paths_in_named_tuples_inference_from_objects", false, false, "Allow to use String type for ambiguous paths during named tuple inference from JSON objects"},
            {"traverse_shadow_remote_data_paths", false, false, "Traverse shadow directory when query system.remote_data_paths."},
            {"throw_if_deduplication_in_dependent_materialized_views_enabled_with_async_insert", false, true, "Deduplication in dependent materialized view cannot work together with async inserts."},
            {"parallel_replicas_allow_in_with_subquery", false, true, "If true, subquery for IN will be executed on every follower replica"},
            {"log_processors_profiles", false, true, "Enable by default"},
            {"function_locate_has_mysql_compatible_argument_order", false, true, "Increase compatibility with MySQL's locate function."},
            {"allow_suspicious_primary_key", true, false, "Forbid suspicious PRIMARY KEY/ORDER BY for MergeTree (i.e. SimpleAggregateFunction)"},
            {"filesystem_cache_reserve_space_wait_lock_timeout_milliseconds", 1000, 1000, "Wait time to lock cache for sapce reservation in filesystem cache"},
            {"max_parser_backtracks", 0, 1000000, "Limiting the complexity of parsing"},
            {"analyzer_compatibility_join_using_top_level_identifier", false, false, "Force to resolve identifier in JOIN USING from projection"},
            {"distributed_insert_skip_read_only_replicas", false, false, "If true, INSERT into Distributed will skip read-only replicas"},
            {"keeper_max_retries", 10, 10, "Max retries for general keeper operations"},
            {"keeper_retry_initial_backoff_ms", 100, 100, "Initial backoff timeout for general keeper operations"},
            {"keeper_retry_max_backoff_ms", 5000, 5000, "Max backoff timeout for general keeper operations"},
            {"s3queue_allow_experimental_sharded_mode", false, false, "Enable experimental sharded mode of S3Queue table engine. It is experimental because it will be rewritten"},
            {"allow_experimental_analyzer", false, true, "Enable analyzer and planner by default."},
            {"merge_tree_read_split_ranges_into_intersecting_and_non_intersecting_injection_probability", 0.0, 0.0, "For testing of `PartsSplitter` - split read ranges into intersecting and non intersecting every time you read from MergeTree with the specified probability."},
            {"allow_get_client_http_header", false, false, "Introduced a new function."},
            {"output_format_pretty_row_numbers", false, true, "It is better for usability."},
            {"output_format_pretty_max_value_width_apply_for_single_value", true, false, "Single values in Pretty formats won't be cut."},
            {"output_format_parquet_string_as_string", false, true, "ClickHouse allows arbitrary binary data in the String data type, which is typically UTF-8. Parquet/ORC/Arrow Strings only support UTF-8. That's why you can choose which Arrow's data type to use for the ClickHouse String data type - String or Binary. While Binary would be more correct and compatible, using String by default will correspond to user expectations in most cases."},
            {"output_format_orc_string_as_string", false, true, "ClickHouse allows arbitrary binary data in the String data type, which is typically UTF-8. Parquet/ORC/Arrow Strings only support UTF-8. That's why you can choose which Arrow's data type to use for the ClickHouse String data type - String or Binary. While Binary would be more correct and compatible, using String by default will correspond to user expectations in most cases."},
            {"output_format_arrow_string_as_string", false, true, "ClickHouse allows arbitrary binary data in the String data type, which is typically UTF-8. Parquet/ORC/Arrow Strings only support UTF-8. That's why you can choose which Arrow's data type to use for the ClickHouse String data type - String or Binary. While Binary would be more correct and compatible, using String by default will correspond to user expectations in most cases."},
            {"output_format_parquet_compression_method", "lz4", "zstd", "Parquet/ORC/Arrow support many compression methods, including lz4 and zstd. ClickHouse supports each and every compression method. Some inferior tools, such as 'duckdb', lack support for the faster `lz4` compression method, that's why we set zstd by default."},
            {"output_format_orc_compression_method", "lz4", "zstd", "Parquet/ORC/Arrow support many compression methods, including lz4 and zstd. ClickHouse supports each and every compression method. Some inferior tools, such as 'duckdb', lack support for the faster `lz4` compression method, that's why we set zstd by default."},
            {"output_format_pretty_highlight_digit_groups", false, true, "If enabled and if output is a terminal, highlight every digit corresponding to the number of thousands, millions, etc. with underline."},
            {"geo_distance_returns_float64_on_float64_arguments", false, true, "Increase the default precision."},
            {"azure_max_inflight_parts_for_one_file", 20, 20, "The maximum number of a concurrent loaded parts in multipart upload request. 0 means unlimited."},
            {"azure_strict_upload_part_size", 0, 0, "The exact size of part to upload during multipart upload to Azure blob storage."},
            {"azure_min_upload_part_size", 16*1024*1024, 16*1024*1024, "The minimum size of part to upload during multipart upload to Azure blob storage."},
            {"azure_max_upload_part_size", 5ull*1024*1024*1024, 5ull*1024*1024*1024, "The maximum size of part to upload during multipart upload to Azure blob storage."},
            {"azure_upload_part_size_multiply_factor", 2, 2, "Multiply azure_min_upload_part_size by this factor each time azure_multiply_parts_count_threshold parts were uploaded from a single write to Azure blob storage."},
            {"azure_upload_part_size_multiply_parts_count_threshold", 500, 500, "Each time this number of parts was uploaded to Azure blob storage, azure_min_upload_part_size is multiplied by azure_upload_part_size_multiply_factor."},
            {"output_format_csv_serialize_tuple_into_separate_columns", true, true, "A new way of how interpret tuples in CSV format was added."},
            {"input_format_csv_deserialize_separate_columns_into_tuple", true, true, "A new way of how interpret tuples in CSV format was added."},
            {"input_format_csv_try_infer_strings_from_quoted_tuples", true, true, "A new way of how interpret tuples in CSV format was added."},
        }
    },
    {"24.2",
        {
            {"allow_suspicious_variant_types", true, false, "Don't allow creating Variant type with suspicious variants by default"},
            {"validate_experimental_and_suspicious_types_inside_nested_types", false, true, "Validate usage of experimental and suspicious types inside nested types"},
            {"output_format_values_escape_quote_with_quote", false, false, "If true escape ' with '', otherwise quoted with \\'"},
            {"output_format_pretty_single_large_number_tip_threshold", 0, 1'000'000, "Print a readable number tip on the right side of the table if the block consists of a single number which exceeds this value (except 0)"},
            {"input_format_try_infer_exponent_floats", true, false, "Don't infer floats in exponential notation by default"},
            {"query_plan_optimize_prewhere", true, true, "Allow to push down filter to PREWHERE expression for supported storages"},
            {"async_insert_max_data_size", 1000000, 10485760, "The previous value appeared to be too small."},
            {"async_insert_poll_timeout_ms", 10, 10, "Timeout in milliseconds for polling data from asynchronous insert queue"},
            {"async_insert_use_adaptive_busy_timeout", false, true, "Use adaptive asynchronous insert timeout"},
            {"async_insert_busy_timeout_min_ms", 50, 50, "The minimum value of the asynchronous insert timeout in milliseconds; it also serves as the initial value, which may be increased later by the adaptive algorithm"},
            {"async_insert_busy_timeout_max_ms", 200, 200, "The minimum value of the asynchronous insert timeout in milliseconds; async_insert_busy_timeout_ms is aliased to async_insert_busy_timeout_max_ms"},
            {"async_insert_busy_timeout_increase_rate", 0.2, 0.2, "The exponential growth rate at which the adaptive asynchronous insert timeout increases"},
            {"async_insert_busy_timeout_decrease_rate", 0.2, 0.2, "The exponential growth rate at which the adaptive asynchronous insert timeout decreases"},
            {"format_template_row_format", "", "", "Template row format string can be set directly in query"},
            {"format_template_resultset_format", "", "", "Template result set format string can be set in query"},
            {"split_parts_ranges_into_intersecting_and_non_intersecting_final", true, true, "Allow to split parts ranges into intersecting and non intersecting during FINAL optimization"},
            {"split_intersecting_parts_ranges_into_layers_final", true, true, "Allow to split intersecting parts ranges into layers during FINAL optimization"},
            {"azure_max_single_part_copy_size", 256*1024*1024, 256*1024*1024, "The maximum size of object to copy using single part copy to Azure blob storage."},
            {"min_external_table_block_size_rows", DEFAULT_INSERT_BLOCK_SIZE, DEFAULT_INSERT_BLOCK_SIZE, "Squash blocks passed to external table to specified size in rows, if blocks are not big enough"},
            {"min_external_table_block_size_bytes", DEFAULT_INSERT_BLOCK_SIZE * 256, DEFAULT_INSERT_BLOCK_SIZE * 256, "Squash blocks passed to external table to specified size in bytes, if blocks are not big enough."},
            {"parallel_replicas_prefer_local_join", true, true, "If true, and JOIN can be executed with parallel replicas algorithm, and all storages of right JOIN part are *MergeTree, local JOIN will be used instead of GLOBAL JOIN."},
            {"optimize_time_filter_with_preimage", true, true, "Optimize Date and DateTime predicates by converting functions into equivalent comparisons without conversions (e.g. toYear(col) = 2023 -> col >= '2023-01-01' AND col <= '2023-12-31')"},
            {"extract_key_value_pairs_max_pairs_per_row", 0, 0, "Max number of pairs that can be produced by the `extractKeyValuePairs` function. Used as a safeguard against consuming too much memory."},
            {"default_view_definer", "CURRENT_USER", "CURRENT_USER", "Allows to set default `DEFINER` option while creating a view"},
            {"default_materialized_view_sql_security", "DEFINER", "DEFINER", "Allows to set a default value for SQL SECURITY option when creating a materialized view"},
            {"default_normal_view_sql_security", "INVOKER", "INVOKER", "Allows to set default `SQL SECURITY` option while creating a normal view"},
            {"mysql_map_string_to_text_in_show_columns", false, true, "Reduce the configuration effort to connect ClickHouse with BI tools."},
            {"mysql_map_fixed_string_to_text_in_show_columns", false, true, "Reduce the configuration effort to connect ClickHouse with BI tools."},
        }
    },
    {"24.1",
        {
            {"print_pretty_type_names", false, true, "Better user experience."},
            {"input_format_json_read_bools_as_strings", false, true, "Allow to read bools as strings in JSON formats by default"},
            {"output_format_arrow_use_signed_indexes_for_dictionary", false, true, "Use signed indexes type for Arrow dictionaries by default as it's recommended"},
            {"allow_experimental_variant_type", false, false, "Add new experimental Variant type"},
            {"use_variant_as_common_type", false, false, "Allow to use Variant in if/multiIf if there is no common type"},
            {"output_format_arrow_use_64_bit_indexes_for_dictionary", false, false, "Allow to use 64 bit indexes type in Arrow dictionaries"},
            {"parallel_replicas_mark_segment_size", 128, 128, "Add new setting to control segment size in new parallel replicas coordinator implementation"},
            {"ignore_materialized_views_with_dropped_target_table", false, false, "Add new setting to allow to ignore materialized views with dropped target table"},
            {"output_format_compression_level", 3, 3, "Allow to change compression level in the query output"},
            {"output_format_compression_zstd_window_log", 0, 0, "Allow to change zstd window log in the query output when zstd compression is used"},
            {"enable_zstd_qat_codec", false, false, "Add new ZSTD_QAT codec"},
            {"enable_vertical_final", false, true, "Use vertical final by default"},
            {"output_format_arrow_use_64_bit_indexes_for_dictionary", false, false, "Allow to use 64 bit indexes type in Arrow dictionaries"},
            {"max_rows_in_set_to_optimize_join", 100000, 0, "Disable join optimization as it prevents from read in order optimization"},
            {"output_format_pretty_color", true, "auto", "Setting is changed to allow also for auto value, disabling ANSI escapes if output is not a tty"},
            {"function_visible_width_behavior", 0, 1, "We changed the default behavior of `visibleWidth` to be more precise"},
            {"max_estimated_execution_time", 0, 0, "Separate max_execution_time and max_estimated_execution_time"},
            {"iceberg_engine_ignore_schema_evolution", false, false, "Allow to ignore schema evolution in Iceberg table engine"},
            {"optimize_injective_functions_in_group_by", false, true, "Replace injective functions by it's arguments in GROUP BY section in analyzer"},
            {"update_insert_deduplication_token_in_dependent_materialized_views", false, false, "Allow to update insert deduplication token with table identifier during insert in dependent materialized views"},
            {"azure_max_unexpected_write_error_retries", 4, 4, "The maximum number of retries in case of unexpected errors during Azure blob storage write"},
            {"split_parts_ranges_into_intersecting_and_non_intersecting_final", false, true, "Allow to split parts ranges into intersecting and non intersecting during FINAL optimization"},
            {"split_intersecting_parts_ranges_into_layers_final", true, true, "Allow to split intersecting parts ranges into layers during FINAL optimization"}
        }
    },
    {"23.12",
        {
            {"allow_suspicious_ttl_expressions", true, false, "It is a new setting, and in previous versions the behavior was equivalent to allowing."},
            {"input_format_parquet_allow_missing_columns", false, true, "Allow missing columns in Parquet files by default"},
            {"input_format_orc_allow_missing_columns", false, true, "Allow missing columns in ORC files by default"},
            {"input_format_arrow_allow_missing_columns", false, true, "Allow missing columns in Arrow files by default"}
        }
    },
    {"23.11",
        {
            {"parsedatetime_parse_without_leading_zeros", false, true, "Improved compatibility with MySQL DATE_FORMAT/STR_TO_DATE"}
        }
    },
    {"23.9",
        {
            {"optimize_group_by_constant_keys", false, true, "Optimize group by constant keys by default"},
            {"input_format_json_try_infer_named_tuples_from_objects", false, true, "Try to infer named Tuples from JSON objects by default"},
            {"input_format_json_read_numbers_as_strings", false, true, "Allow to read numbers as strings in JSON formats by default"},
            {"input_format_json_read_arrays_as_strings", false, true, "Allow to read arrays as strings in JSON formats by default"},
            {"input_format_json_infer_incomplete_types_as_strings", false, true, "Allow to infer incomplete types as Strings in JSON formats by default"},
            {"input_format_json_try_infer_numbers_from_strings", true, false, "Don't infer numbers from strings in JSON formats by default to prevent possible parsing errors"},
            {"http_write_exception_in_output_format", false, true, "Output valid JSON/XML on exception in HTTP streaming."}
        }
    },
    {"23.8",
        {
            {"rewrite_count_distinct_if_with_count_distinct_implementation", false, true, "Rewrite countDistinctIf with count_distinct_implementation configuration"}
        }
    },
    {"23.7",
        {
            {"function_sleep_max_microseconds_per_block", 0, 3000000, "In previous versions, the maximum sleep time of 3 seconds was applied only for `sleep`, but not for `sleepEachRow` function. In the new version, we introduce this setting. If you set compatibility with the previous versions, we will disable the limit altogether."}
        }
    },
    {"23.6",
        {
            {"http_send_timeout", 180, 30, "3 minutes seems crazy long. Note that this is timeout for a single network write call, not for the whole upload operation."},
            {"http_receive_timeout", 180, 30, "See http_send_timeout."}
        }
    },
    {"23.5",
        {
            {"input_format_parquet_preserve_order", true, false, "Allow Parquet reader to reorder rows for better parallelism."},
            {"parallelize_output_from_storages", false, true, "Allow parallelism when executing queries that read from file/url/s3/etc. This may reorder rows."},
            {"use_with_fill_by_sorting_prefix", false, true, "Columns preceding WITH FILL columns in ORDER BY clause form sorting prefix. Rows with different values in sorting prefix are filled independently"},
            {"output_format_parquet_compliant_nested_types", false, true, "Change an internal field name in output Parquet file schema."}
        }
    },
    {"23.4",
        {
            {"allow_suspicious_indices", true, false, "If true, index can defined with identical expressions"},
            {"allow_nonconst_timezone_arguments", true, false, "Allow non-const timezone arguments in certain time-related functions like toTimeZone(), fromUnixTimestamp*(), snowflakeToDateTime*()."},
            {"connect_timeout_with_failover_ms", 50, 1000, "Increase default connect timeout because of async connect"},
            {"connect_timeout_with_failover_secure_ms", 100, 1000, "Increase default secure connect timeout because of async connect"},
            {"hedged_connection_timeout_ms", 100, 50, "Start new connection in hedged requests after 50 ms instead of 100 to correspond with previous connect timeout"},
            {"formatdatetime_f_prints_single_zero", true, false, "Improved compatibility with MySQL DATE_FORMAT()/STR_TO_DATE()"},
            {"formatdatetime_parsedatetime_m_is_month_name", false, true, "Improved compatibility with MySQL DATE_FORMAT/STR_TO_DATE"}
        }
    },
    {"23.3",
        {
            {"output_format_parquet_version", "1.0", "2.latest", "Use latest Parquet format version for output format"},
            {"input_format_json_ignore_unknown_keys_in_named_tuple", false, true, "Improve parsing JSON objects as named tuples"},
            {"input_format_native_allow_types_conversion", false, true, "Allow types conversion in Native input forma"},
            {"output_format_arrow_compression_method", "none", "lz4_frame", "Use lz4 compression in Arrow output format by default"},
            {"output_format_parquet_compression_method", "snappy", "lz4", "Use lz4 compression in Parquet output format by default"},
            {"output_format_orc_compression_method", "none", "lz4_frame", "Use lz4 compression in ORC output format by default"},
            {"async_query_sending_for_remote", false, true, "Create connections and send query async across shards"}
        }
    },
    {"23.2",
        {
            {"output_format_parquet_fixed_string_as_fixed_byte_array", false, true, "Use Parquet FIXED_LENGTH_BYTE_ARRAY type for FixedString by default"},
            {"output_format_arrow_fixed_string_as_fixed_byte_array", false, true, "Use Arrow FIXED_SIZE_BINARY type for FixedString by default"},
            {"query_plan_remove_redundant_distinct", false, true, "Remove redundant Distinct step in query plan"},
            {"optimize_duplicate_order_by_and_distinct", true, false, "Remove duplicate ORDER BY and DISTINCT if it's possible"},
            {"insert_keeper_max_retries", 0, 20, "Enable reconnections to Keeper on INSERT, improve reliability"}
        }
    },
    {"23.1",
        {
            {"input_format_json_read_objects_as_strings", 0, 1, "Enable reading nested json objects as strings while object type is experimental"},
            {"input_format_json_defaults_for_missing_elements_in_named_tuple", false, true, "Allow missing elements in JSON objects while reading named tuples by default"},
            {"input_format_csv_detect_header", false, true, "Detect header in CSV format by default"},
            {"input_format_tsv_detect_header", false, true, "Detect header in TSV format by default"},
            {"input_format_custom_detect_header", false, true, "Detect header in CustomSeparated format by default"},
            {"query_plan_remove_redundant_sorting", false, true, "Remove redundant sorting in query plan. For example, sorting steps related to ORDER BY clauses in subqueries"}
        }
    },
    {"22.12",
        {
            {"max_size_to_preallocate_for_aggregation", 10'000'000, 100'000'000, "This optimizes performance"},
            {"query_plan_aggregation_in_order", 0, 1, "Enable some refactoring around query plan"},
            {"format_binary_max_string_size", 0, 1_GiB, "Prevent allocating large amount of memory"}
        }
    },
    {"22.11",
        {
            {"use_structure_from_insertion_table_in_table_functions", 0, 2, "Improve using structure from insertion table in table functions"}
        }
    },
    {"22.9",
        {
            {"force_grouping_standard_compatibility", false, true, "Make GROUPING function output the same as in SQL standard and other DBMS"}
        }
    },
    {"22.7",
        {
            {"cross_to_inner_join_rewrite", 1, 2, "Force rewrite comma join to inner"},
            {"enable_positional_arguments", false, true, "Enable positional arguments feature by default"},
            {"format_csv_allow_single_quotes", true, false, "Most tools don't treat single quote in CSV specially, don't do it by default too"}
        }
    },
    {"22.6",
        {
            {"output_format_json_named_tuples_as_objects", false, true, "Allow to serialize named tuples as JSON objects in JSON formats by default"},
            {"input_format_skip_unknown_fields", false, true, "Optimize reading subset of columns for some input formats"}
        }
    },
    {"22.5",
        {
            {"memory_overcommit_ratio_denominator", 0, 1073741824, "Enable memory overcommit feature by default"},
            {"memory_overcommit_ratio_denominator_for_user", 0, 1073741824, "Enable memory overcommit feature by default"}
        }
    },
    {"22.4",
        {
            {"allow_settings_after_format_in_insert", true, false, "Do not allow SETTINGS after FORMAT for INSERT queries because ClickHouse interpret SETTINGS as some values, which is misleading"}
        }
    },
    {"22.3",
        {
            {"cast_ipv4_ipv6_default_on_conversion_error", true, false, "Make functions cast(value, 'IPv4') and cast(value, 'IPv6') behave same as toIPv4 and toIPv6 functions"}
        }
    },
    {"21.12",
        {
            {"stream_like_engine_allow_direct_select", true, false, "Do not allow direct select for Kafka/RabbitMQ/FileLog by default"}
        }
    },
    {"21.9",
        {
            {"output_format_decimal_trailing_zeros", true, false, "Do not output trailing zeros in text representation of Decimal types by default for better looking output"},
            {"use_hedged_requests", false, true, "Enable Hedged Requests feature by default"}
        }
    },
    {"21.7",
        {
            {"legacy_column_name_of_tuple_literal", true, false, "Add this setting only for compatibility reasons. It makes sense to set to 'true', while doing rolling update of cluster from version lower than 21.7 to higher"}
        }
    },
    {"21.5",
        {
            {"async_socket_for_remote", false, true, "Fix all problems and turn on asynchronous reads from socket for remote queries by default again"}
        }
    },
    {"21.3",
        {
            {"async_socket_for_remote", true, false, "Turn off asynchronous reads from socket for remote queries because of some problems"},
            {"optimize_normalize_count_variants", false, true, "Rewrite aggregate functions that semantically equals to count() as count() by default"},
            {"normalize_function_names", false, true, "Normalize function names to their canonical names, this was needed for projection query routing"}
        }
    },
    {"21.2",
        {
            {"enable_global_with_statement", false, true, "Propagate WITH statements to UNION queries and all subqueries by default"}
        }
    },
    {"21.1",
        {
            {"insert_quorum_parallel", false, true, "Use parallel quorum inserts by default. It is significantly more convenient to use than sequential quorum inserts"},
            {"input_format_null_as_default", false, true, "Allow to insert NULL as default for input formats by default"},
            {"optimize_on_insert", false, true, "Enable data optimization on INSERT by default for better user experience"},
            {"use_compact_format_in_distributed_parts_names", false, true, "Use compact format for async INSERT into Distributed tables by default"}
        }
    },
    {"20.10",
        {
            {"format_regexp_escaping_rule", "Escaped", "Raw", "Use Raw as default escaping rule for Regexp format to male the behaviour more like to what users expect"}
        }
    },
    {"20.7",
        {
            {"show_table_uuid_in_table_create_query_if_not_nil", true, false, "Stop showing  UID of the table in its CREATE query for Engine=Atomic"}
        }
    },
    {"20.5",
        {
            {"input_format_with_names_use_header", false, true, "Enable using header with names for formats with WithNames/WithNamesAndTypes suffixes"},
            {"allow_suspicious_codecs", true, false, "Don't allow to specify meaningless compression codecs"}
        }
    },
    {"20.4",
        {
            {"validate_polygons", false, true, "Throw exception if polygon is invalid in function pointInPolygon by default instead of returning possibly wrong results"}
        }
    },
    {"19.18",
        {
            {"enable_scalar_subquery_optimization", false, true, "Prevent scalar subqueries from (de)serializing large scalar values and possibly avoid running the same subquery more than once"}
        }
    },
    {"19.14",
        {
            {"any_join_distinct_right_table_keys", true, false, "Disable ANY RIGHT and ANY FULL JOINs by default to avoid inconsistency"}
        }
    },
    {"19.12",
        {
            {"input_format_defaults_for_omitted_fields", false, true, "Enable calculation of complex default expressions for omitted fields for some input formats, because it should be the expected behaviour"}
        }
    },
    {"19.5",
        {
            {"max_partitions_per_insert_block", 0, 100, "Add a limit for the number of partitions in one block"}
        }
    },
    {"18.12.17",
        {
            {"enable_optimize_predicate_expression", 0, 1, "Optimize predicates to subqueries by default"}
        }
    },
};


const std::map<ClickHouseVersion, SettingsChangesHistory::SettingsChanges> & getSettingsChangesHistory()
{
    static std::map<ClickHouseVersion, SettingsChangesHistory::SettingsChanges> settings_changes_history;

    static std::once_flag initialized_flag;
    std::call_once(initialized_flag, []()
    {
        for (const auto & setting_change : settings_changes_history_initializer)
        {
            /// Disallow duplicate keys in the settings changes history. Example:
            ///     {"21.2", {{"some_setting_1", false, true, "[...]"}}},
            ///     [...]
            ///     {"21.2", {{"some_setting_2", false, true, "[...]"}}},
            /// As std::set has unique keys, one of the entries would be overwritten.
            if (settings_changes_history.contains(setting_change.first))
                throw Exception{ErrorCodes::LOGICAL_ERROR, "Detected duplicate version '{}'", setting_change.first.toString()};

            settings_changes_history[setting_change.first] = setting_change.second;
        }
    });

    return settings_changes_history;
}
}<|MERGE_RESOLUTION|>--- conflicted
+++ resolved
@@ -71,13 +71,10 @@
             {"mongodb_throw_on_unsupported_query", false, true, "New setting."},
             {"enable_parallel_replicas", false, false, "Parallel replicas with read tasks became the Beta tier feature."},
             {"parallel_replicas_mode", "read_tasks", "read_tasks", "This setting was introduced as a part of making parallel replicas feature Beta"},
-<<<<<<< HEAD
-            {"query_metric_log_interval", 0, -1, "New setting."},
-=======
             {"restore_replace_external_dictionary_source_to_null", false, false, "New setting."},
->>>>>>> edfaae0f
             {"show_create_query_identifier_quoting_rule", "when_necessary", "when_necessary", "New setting."},
             {"show_create_query_identifier_quoting_style", "Backticks", "Backticks", "New setting."},
+            {"query_metric_log_interval", 0, -1, "New setting."},
         }
     },
     {"24.9",
