#include <Core/Defines.h>
#include <Core/SettingsChangesHistory.h>
#include <IO/ReadBufferFromString.h>
#include <IO/ReadHelpers.h>
#include <boost/algorithm/string.hpp>

#include <fmt/ranges.h>


namespace DB
{

namespace ErrorCodes
{
    extern const int BAD_ARGUMENTS;
    extern const int LOGICAL_ERROR;
}

ClickHouseVersion::ClickHouseVersion(std::string_view version)
{
    Strings split;
    boost::split(split, version, [](char c){ return c == '.'; });
    components.reserve(split.size());
    if (split.empty())
        throw Exception{ErrorCodes::BAD_ARGUMENTS, "Cannot parse ClickHouse version here: {}", version};

    for (const auto & split_element : split)
    {
        size_t component;
        ReadBufferFromString buf(split_element);
        if (!tryReadIntText(component, buf) || !buf.eof())
            throw Exception{ErrorCodes::BAD_ARGUMENTS, "Cannot parse ClickHouse version here: {}", version};
        components.push_back(component);
    }
}

String ClickHouseVersion::toString() const
{
    return fmt::format("{}", fmt::join(components, "."));
}

static void addSettingsChanges(
    VersionToSettingsChangesMap & settings_changes_history,
    std::string_view version,
    SettingsChangesHistory::SettingsChanges && changes)
{
    /// Forbid duplicate versions
    auto [_, inserted] = settings_changes_history.emplace(ClickHouseVersion(version), std::move(changes));
    if (!inserted)
        throw Exception{ErrorCodes::LOGICAL_ERROR, "Detected duplicate version '{}'", ClickHouseVersion(version).toString()};
}

const VersionToSettingsChangesMap & getSettingsChangesHistory()
{
    static VersionToSettingsChangesMap settings_changes_history;
    static std::once_flag initialized_flag;
    std::call_once(initialized_flag, [&]
    {
        // clang-format off
        /// History of settings changes that controls some backward incompatible changes
        /// across all ClickHouse versions. It maps ClickHouse version to settings changes that were done
        /// in this version. This history contains both changes to existing settings and newly added settings.
        /// Settings changes is a vector of structs
        ///     {setting_name, previous_value, new_value, reason}.
        /// For newly added setting choose the most appropriate previous_value (for example, if new setting
        /// controls new feature and it's 'true' by default, use 'false' as previous_value).
        /// It's used to implement `compatibility` setting (see https://github.com/ClickHouse/ClickHouse/issues/35972)
        /// Note: please check if the key already exists to prevent duplicate entries.
        addSettingsChanges(settings_changes_history, "25.5",
        {
            {"secondary_indices_enable_bulk_filtering", false, true, "A new algorithm for filtering by data skipping indices"},
        });
        addSettingsChanges(settings_changes_history, "25.4",
        {
            /// Release closed. Please use 25.5
            {"allow_materialized_view_with_bad_select", true, false, "Don't allow creating MVs referencing nonexistent columns or tables"},
            {"query_plan_optimize_lazy_materialization", false, true, "Added new setting to use query plan for lazy materialization optimisation"},
            {"query_plan_max_limit_for_lazy_materialization", 10, 10, "Added new setting to control maximum limit value that allows to use query plan for lazy materialization optimisation. If zero, there is no limit"},
            {"query_plan_convert_join_to_in", false, false, "New setting"},
            {"enable_hdfs_pread", true, true, "New setting."},
            {"low_priority_query_wait_time_ms", 1000, 1000, "New setting."},
            {"serialize_query_plan", false, false, "NewSetting"},
            {"allow_experimental_shared_set_join", 0, 1, "A setting for ClickHouse Cloud to enable SharedSet and SharedJoin"},
            {"allow_special_bool_values_inside_variant", true, false, "Don't allow special bool values during Variant type parsing"},
            {"cast_string_to_variant_use_inference", true, true, "New setting to enable/disable types inference during CAST from String to Variant"},
            {"distributed_cache_read_request_max_tries", 20, 20, "New setting"},
            {"query_condition_cache_store_conditions_as_plaintext", false, false, "New setting"},
            {"min_os_cpu_wait_time_ratio_to_throw", 0, 2, "New setting"},
            {"max_os_cpu_wait_time_ratio_to_throw", 0, 6, "New setting"},
<<<<<<< HEAD
            {"query_plan_merge_filter_into_join_condition", false, true, "Added new setting to merge filter into join condition"},
=======
            {"use_local_cache_for_remote_storage", true, false, "Obsolete setting."},
            {"iceberg_timestamp_ms", 0, 0, "New setting."},
            {"iceberg_snapshot_id", 0, 0, "New setting."},
            {"use_iceberg_metadata_files_cache", true, true, "New setting"},
            {"query_plan_join_shard_by_pk_ranges", false, false, "New setting"},
>>>>>>> c554cb9e
            /// Release closed. Please use 25.5
        });
        addSettingsChanges(settings_changes_history, "25.3",
        {
            /// Release closed. Please use 25.4
            {"enable_json_type", false, true, "JSON data type is production-ready"},
            {"enable_dynamic_type", false, true, "Dynamic data type is production-ready"},
            {"enable_variant_type", false, true, "Variant data type is production-ready"},
            {"allow_experimental_json_type", false, true, "JSON data type is production-ready"},
            {"allow_experimental_dynamic_type", false, true, "Dynamic data type is production-ready"},
            {"allow_experimental_variant_type", false, true, "Variant data type is production-ready"},
            {"allow_experimental_database_unity_catalog", false, false, "Allow experimental database engine DataLakeCatalog with catalog_type = 'unity'"},
            {"allow_experimental_database_glue_catalog", false, false, "Allow experimental database engine DataLakeCatalog with catalog_type = 'glue'"},
            {"use_page_cache_with_distributed_cache", false, false, "New setting"},
            {"use_query_condition_cache", false, false, "New setting."},
            {"parallel_replicas_for_cluster_engines", false, true, "New setting."},
            /// Release closed. Please use 25.4
        });
        addSettingsChanges(settings_changes_history, "25.2",
        {
            /// Release closed. Please use 25.3
            {"schema_inference_make_json_columns_nullable", false, false, "Allow to infer Nullable(JSON) during schema inference"},
            {"query_plan_use_new_logical_join_step", false, true, "Enable new step"},
            {"postgresql_fault_injection_probability", 0., 0., "New setting"},
            {"apply_settings_from_server", false, true, "Client-side code (e.g. INSERT input parsing and query output formatting) will use the same settings as the server, including settings from server config."},
            {"merge_tree_use_deserialization_prefixes_cache", true, true, "A new setting to control the usage of deserialization prefixes cache in MergeTree"},
            {"merge_tree_use_prefixes_deserialization_thread_pool", true, true, "A new setting controlling the usage of the thread pool for parallel prefixes deserialization in MergeTree"},
            {"optimize_and_compare_chain", false, true, "A new setting"},
            {"enable_adaptive_memory_spill_scheduler", false, false, "New setting. Enable spill memory data into external storage adaptively."},
            {"output_format_parquet_write_bloom_filter", false, true, "Added support for writing Parquet bloom filters."},
            {"output_format_parquet_bloom_filter_bits_per_value", 10.5, 10.5, "New setting."},
            {"output_format_parquet_bloom_filter_flush_threshold_bytes", 128 * 1024 * 1024, 128 * 1024 * 1024, "New setting."},
            {"output_format_pretty_max_rows", 10000, 1000, "It is better for usability - less amount to scroll."},
            {"restore_replicated_merge_tree_to_shared_merge_tree", false, false, "New setting."},
            {"parallel_replicas_only_with_analyzer", true, true, "Parallel replicas is supported only with analyzer enabled"},
            {"s3_allow_multipart_copy", true, true, "New setting."},
            /// Release closed. Please use 25.3
        });
        addSettingsChanges(settings_changes_history, "25.1",
        {
            /// Release closed. Please use 25.2
            {"allow_not_comparable_types_in_order_by", true, false, "Don't allow not comparable types in order by by default"},
            {"allow_not_comparable_types_in_comparison_functions", true, false, "Don't allow not comparable types in comparison functions by default"},
            {"output_format_json_pretty_print", false, true, "Print values in a pretty format in JSON output format by default"},
            {"allow_experimental_ts_to_grid_aggregate_function", false, false, "Cloud only"},
            {"formatdatetime_f_prints_scale_number_of_digits", true, false, "New setting."},
            {"distributed_cache_connect_max_tries", 20, 20, "Cloud only"},
            {"query_plan_use_new_logical_join_step", false, false, "New join step, internal change"},
            {"distributed_cache_min_bytes_for_seek", 0, 0, "New private setting."},
            {"use_iceberg_partition_pruning", false, false, "New setting"},
            {"max_bytes_ratio_before_external_group_by", 0.0, 0.5, "Enable automatic spilling to disk by default."},
            {"max_bytes_ratio_before_external_sort", 0.0, 0.5, "Enable automatic spilling to disk by default."},
            {"min_external_sort_block_bytes", 0., 100_MiB, "New setting."},
            {"s3queue_migrate_old_metadata_to_buckets", false, false, "New setting."},
            {"distributed_cache_pool_behaviour_on_limit", "allocate_bypassing_pool", "wait", "Cloud only"},
            {"use_hive_partitioning", false, true, "Enabled the setting by default."},
            {"query_plan_try_use_vector_search", false, true, "New setting."},
            {"short_circuit_function_evaluation_for_nulls", false, true, "Allow to execute functions with Nullable arguments only on rows with non-NULL values in all arguments"},
            {"short_circuit_function_evaluation_for_nulls_threshold", 1.0, 1.0, "Ratio threshold of NULL values to execute functions with Nullable arguments only on rows with non-NULL values in all arguments. Applies when setting short_circuit_function_evaluation_for_nulls is enabled."},
            {"output_format_orc_writer_time_zone_name", "GMT", "GMT", "The time zone name for ORC writer, the default ORC writer's time zone is GMT."},
            {"output_format_pretty_highlight_trailing_spaces", false, true, "A new setting."},
            {"allow_experimental_bfloat16_type", false, true, "Add new BFloat16 type"},
            {"allow_push_predicate_ast_for_distributed_subqueries", false, true, "A new setting"},
            {"output_format_pretty_squash_consecutive_ms", 0, 50, "Add new setting"},
            {"output_format_pretty_squash_max_wait_ms", 0, 1000, "Add new setting"},
            {"output_format_pretty_max_column_name_width_cut_to", 0, 24, "A new setting"},
            {"output_format_pretty_max_column_name_width_min_chars_to_cut", 0, 4, "A new setting"},
            {"output_format_pretty_multiline_fields", false, true, "A new setting"},
            {"output_format_pretty_fallback_to_vertical", false, true, "A new setting"},
            {"output_format_pretty_fallback_to_vertical_max_rows_per_chunk", 0, 100, "A new setting"},
            {"output_format_pretty_fallback_to_vertical_min_columns", 0, 5, "A new setting"},
            {"output_format_pretty_fallback_to_vertical_min_table_width", 0, 250, "A new setting"},
            {"merge_table_max_tables_to_look_for_schema_inference", 1, 1000, "A new setting"},
            {"max_autoincrement_series", 1000, 1000, "A new setting"},
            {"validate_enum_literals_in_operators", false, false, "A new setting"},
            {"allow_experimental_kusto_dialect", true, false, "A new setting"},
            {"allow_experimental_prql_dialect", true, false, "A new setting"},
            {"h3togeo_lon_lat_result_order", true, false, "A new setting"},
            {"max_parallel_replicas", 1, 1000, "Use up to 1000 parallel replicas by default."},
            {"allow_general_join_planning", false, true, "Allow more general join planning algorithm when hash join algorithm is enabled."},
            {"optimize_extract_common_expressions", false, true, "Optimize WHERE, PREWHERE, ON, HAVING and QUALIFY expressions by extracting common expressions out from disjunction of conjunctions."},
            /// Release closed. Please use 25.2
        });
        addSettingsChanges(settings_changes_history, "24.12",
        {
            /// Release closed. Please use 25.1
            {"allow_experimental_database_iceberg", false, false, "New setting."},
            {"shared_merge_tree_sync_parts_on_partition_operations", 1, 1, "New setting. By default parts are always synchronized"},
            {"query_plan_join_swap_table", "false", "auto", "New setting. Right table was always chosen before."},
            {"max_size_to_preallocate_for_aggregation", 100'000'000, 1'000'000'000'000, "Enable optimisation for bigger tables."},
            {"max_size_to_preallocate_for_joins", 100'000'000, 1'000'000'000'000, "Enable optimisation for bigger tables."},
            {"max_bytes_ratio_before_external_group_by", 0., 0., "New setting."},
            {"optimize_extract_common_expressions", false, false, "Introduce setting to optimize WHERE, PREWHERE, ON, HAVING and QUALIFY expressions by extracting common expressions out from disjunction of conjunctions."},
            {"max_bytes_ratio_before_external_sort", 0., 0., "New setting."},
            {"use_async_executor_for_materialized_views", false, false, "New setting."},
            {"http_response_headers", "", "", "New setting."},
            {"output_format_parquet_datetime_as_uint32", true, false, "Write DateTime as DateTime64(3) instead of UInt32 (these are the two Parquet types closest to DateTime)."},
            {"skip_redundant_aliases_in_udf", false, false, "When enabled, this allows you to use the same user defined function several times for several materialized columns in the same table."},
            {"parallel_replicas_index_analysis_only_on_coordinator", true, true, "Index analysis done only on replica-coordinator and skipped on other replicas. Effective only with enabled parallel_replicas_local_plan"}, // enabling it was moved to 24.10
            {"least_greatest_legacy_null_behavior", true, false, "New setting"},
            {"use_concurrency_control", false, true, "Enable concurrency control by default"},
            {"join_algorithm", "default", "direct,parallel_hash,hash", "'default' was deprecated in favor of explicitly specified join algorithms, also parallel_hash is now preferred over hash"},
            /// Release closed. Please use 25.1
        });
        addSettingsChanges(settings_changes_history, "24.11",
        {
            {"validate_mutation_query", false, true, "New setting to validate mutation queries by default."},
            {"enable_job_stack_trace", false, true, "Enable by default collecting stack traces from job's scheduling."},
            {"allow_suspicious_types_in_group_by", true, false, "Don't allow Variant/Dynamic types in GROUP BY by default"},
            {"allow_suspicious_types_in_order_by", true, false, "Don't allow Variant/Dynamic types in ORDER BY by default"},
            {"distributed_cache_discard_connection_if_unread_data", true, true, "New setting"},
            {"filesystem_cache_enable_background_download_for_metadata_files_in_packed_storage", true, true, "New setting"},
            {"filesystem_cache_enable_background_download_during_fetch", true, true, "New setting"},
            {"azure_check_objects_after_upload", false, false, "Check each uploaded object in azure blob storage to be sure that upload was successful"},
            {"backup_restore_keeper_max_retries", 20, 1000, "Should be big enough so the whole operation BACKUP or RESTORE operation won't fail because of a temporary [Zoo]Keeper failure in the middle of it."},
            {"backup_restore_failure_after_host_disconnected_for_seconds", 0, 3600, "New setting."},
            {"backup_restore_keeper_max_retries_while_initializing", 0, 20, "New setting."},
            {"backup_restore_keeper_max_retries_while_handling_error", 0, 20, "New setting."},
            {"backup_restore_finish_timeout_after_error_sec", 0, 180, "New setting."},
            {"query_plan_merge_filters", false, true, "Allow to merge filters in the query plan. This is required to properly support filter-push-down with a new analyzer."},
            {"parallel_replicas_local_plan", false, true, "Use local plan for local replica in a query with parallel replicas"},
            {"merge_tree_use_v1_object_and_dynamic_serialization", true, false, "Add new serialization V2 version for JSON and Dynamic types"},
            {"min_joined_block_size_bytes", 524288, 524288, "New setting."},
            {"allow_experimental_bfloat16_type", false, false, "Add new experimental BFloat16 type"},
            {"filesystem_cache_skip_download_if_exceeds_per_query_cache_write_limit", 1, 1, "Rename of setting skip_download_if_exceeds_query_cache_limit"},
            {"filesystem_cache_prefer_bigger_buffer_size", true, true, "New setting"},
            {"read_in_order_use_virtual_row", false, false, "Use virtual row while reading in order of primary key or its monotonic function fashion. It is useful when searching over multiple parts as only relevant ones are touched."},
            {"s3_skip_empty_files", false, true, "We hope it will provide better UX"},
            {"filesystem_cache_boundary_alignment", 0, 0, "New setting"},
            {"push_external_roles_in_interserver_queries", false, true, "New setting."},
            {"enable_variant_type", false, false, "Add alias to allow_experimental_variant_type"},
            {"enable_dynamic_type", false, false, "Add alias to allow_experimental_dynamic_type"},
            {"enable_json_type", false, false, "Add alias to allow_experimental_json_type"},
        });
        addSettingsChanges(settings_changes_history, "24.10",
        {
            {"query_metric_log_interval", 0, -1, "New setting."},
            {"enforce_strict_identifier_format", false, false, "New setting."},
            {"enable_parsing_to_custom_serialization", false, true, "New setting"},
            {"mongodb_throw_on_unsupported_query", false, true, "New setting."},
            {"enable_parallel_replicas", false, false, "Parallel replicas with read tasks became the Beta tier feature."},
            {"parallel_replicas_mode", "read_tasks", "read_tasks", "This setting was introduced as a part of making parallel replicas feature Beta"},
            {"filesystem_cache_name", "", "", "Filesystem cache name to use for stateless table engines or data lakes"},
            {"restore_replace_external_dictionary_source_to_null", false, false, "New setting."},
            {"show_create_query_identifier_quoting_rule", "when_necessary", "when_necessary", "New setting."},
            {"show_create_query_identifier_quoting_style", "Backticks", "Backticks", "New setting."},
            {"merge_tree_min_read_task_size", 8, 8, "New setting"},
            {"merge_tree_min_rows_for_concurrent_read_for_remote_filesystem", (20 * 8192), 0, "Setting is deprecated"},
            {"merge_tree_min_bytes_for_concurrent_read_for_remote_filesystem", (24 * 10 * 1024 * 1024), 0, "Setting is deprecated"},
            {"implicit_select", false, false, "A new setting."},
            {"output_format_native_write_json_as_string", false, false, "Add new setting to allow write JSON column as single String column in Native format"},
            {"output_format_binary_write_json_as_string", false, false, "Add new setting to write values of JSON type as JSON string in RowBinary output format"},
            {"input_format_binary_read_json_as_string", false, false, "Add new setting to read values of JSON type as JSON string in RowBinary input format"},
            {"min_free_disk_bytes_to_perform_insert", 0, 0, "New setting."},
            {"min_free_disk_ratio_to_perform_insert", 0.0, 0.0, "New setting."},
            {"parallel_replicas_local_plan", false, true, "Use local plan for local replica in a query with parallel replicas"},
            {"enable_named_columns_in_function_tuple", false, false, "Disabled pending usability improvements"},
            {"cloud_mode_database_engine", 1, 1, "A setting for ClickHouse Cloud"},
            {"allow_experimental_shared_set_join", 0, 0, "A setting for ClickHouse Cloud"},
            {"read_through_distributed_cache", 0, 0, "A setting for ClickHouse Cloud"},
            {"write_through_distributed_cache", 0, 0, "A setting for ClickHouse Cloud"},
            {"distributed_cache_throw_on_error", 0, 0, "A setting for ClickHouse Cloud"},
            {"distributed_cache_log_mode", "on_error", "on_error", "A setting for ClickHouse Cloud"},
            {"distributed_cache_fetch_metrics_only_from_current_az", 1, 1, "A setting for ClickHouse Cloud"},
            {"distributed_cache_connect_max_tries", 20, 20, "A setting for ClickHouse Cloud"},
            {"distributed_cache_receive_response_wait_milliseconds", 60000, 60000, "A setting for ClickHouse Cloud"},
            {"distributed_cache_receive_timeout_milliseconds", 10000, 10000, "A setting for ClickHouse Cloud"},
            {"distributed_cache_wait_connection_from_pool_milliseconds", 100, 100, "A setting for ClickHouse Cloud"},
            {"distributed_cache_bypass_connection_pool", 0, 0, "A setting for ClickHouse Cloud"},
            {"distributed_cache_pool_behaviour_on_limit", "allocate_bypassing_pool", "allocate_bypassing_pool", "A setting for ClickHouse Cloud"},
            {"distributed_cache_read_alignment", 0, 0, "A setting for ClickHouse Cloud"},
            {"distributed_cache_max_unacked_inflight_packets", 10, 10, "A setting for ClickHouse Cloud"},
            {"distributed_cache_data_packet_ack_window", 5, 5, "A setting for ClickHouse Cloud"},
            {"input_format_parquet_enable_row_group_prefetch", false, true, "Enable row group prefetching during parquet parsing. Currently, only single-threaded parsing can prefetch."},
            {"input_format_orc_dictionary_as_low_cardinality", false, true, "Treat ORC dictionary encoded columns as LowCardinality columns while reading ORC files"},
            {"allow_experimental_refreshable_materialized_view", false, true, "Not experimental anymore"},
            {"max_parts_to_move", 0, 1000, "New setting"},
            {"hnsw_candidate_list_size_for_search", 64, 256, "New setting. Previously, the value was optionally specified in CREATE INDEX and 64 by default."},
            {"allow_reorder_prewhere_conditions", true, true, "New setting"},
            {"input_format_parquet_bloom_filter_push_down", false, true, "When reading Parquet files, skip whole row groups based on the WHERE/PREWHERE expressions and bloom filter in the Parquet metadata."},
            {"date_time_64_output_format_cut_trailing_zeros_align_to_groups_of_thousands", false, false, "Dynamically trim the trailing zeros of datetime64 values to adjust the output scale to (0, 3, 6), corresponding to 'seconds', 'milliseconds', and 'microseconds'."},
            {"parallel_replicas_index_analysis_only_on_coordinator", false, true, "Index analysis done only on replica-coordinator and skipped on other replicas. Effective only with enabled parallel_replicas_local_plan"},
            {"distributed_cache_discard_connection_if_unread_data", true, true, "New setting"},
            {"azure_check_objects_after_upload", false, false, "Check each uploaded object in azure blob storage to be sure that upload was successful"},
            {"backup_restore_keeper_max_retries", 20, 1000, "Should be big enough so the whole operation BACKUP or RESTORE operation won't fail because of a temporary [Zoo]Keeper failure in the middle of it."},
            {"backup_restore_failure_after_host_disconnected_for_seconds", 0, 3600, "New setting."},
            {"backup_restore_keeper_max_retries_while_initializing", 0, 20, "New setting."},
            {"backup_restore_keeper_max_retries_while_handling_error", 0, 20, "New setting."},
            {"backup_restore_finish_timeout_after_error_sec", 0, 180, "New setting."},
        });
        addSettingsChanges(settings_changes_history, "24.9",
        {
            {"output_format_orc_dictionary_key_size_threshold", 0.0, 0.0, "For a string column in ORC output format, if the number of distinct values is greater than this fraction of the total number of non-null rows, turn off dictionary encoding. Otherwise dictionary encoding is enabled"},
            {"input_format_json_empty_as_default", false, false, "Added new setting to allow to treat empty fields in JSON input as default values."},
            {"input_format_try_infer_variants", false, false, "Try to infer Variant type in text formats when there is more than one possible type for column/array elements"},
            {"join_output_by_rowlist_perkey_rows_threshold", 0, 5, "The lower limit of per-key average rows in the right table to determine whether to output by row list in hash join."},
            {"create_if_not_exists", false, false, "New setting."},
            {"allow_materialized_view_with_bad_select", true, true, "Support (but not enable yet) stricter validation in CREATE MATERIALIZED VIEW"},
            {"parallel_replicas_mark_segment_size", 128, 0, "Value for this setting now determined automatically"},
            {"database_replicated_allow_replicated_engine_arguments", 1, 0, "Don't allow explicit arguments by default"},
            {"database_replicated_allow_explicit_uuid", 1, 0, "Added a new setting to disallow explicitly specifying table UUID"},
            {"parallel_replicas_local_plan", false, false, "Use local plan for local replica in a query with parallel replicas"},
            {"join_to_sort_minimum_perkey_rows", 0, 40, "The lower limit of per-key average rows in the right table to determine whether to rerange the right table by key in left or inner join. This setting ensures that the optimization is not applied for sparse table keys"},
            {"join_to_sort_maximum_table_rows", 0, 10000, "The maximum number of rows in the right table to determine whether to rerange the right table by key in left or inner join"},
            {"allow_experimental_join_right_table_sorting", false, false, "If it is set to true, and the conditions of `join_to_sort_minimum_perkey_rows` and `join_to_sort_maximum_table_rows` are met, rerange the right table by key to improve the performance in left or inner hash join"},
            {"mongodb_throw_on_unsupported_query", false, true, "New setting."},
            {"min_free_disk_bytes_to_perform_insert", 0, 0, "Maintain some free disk space bytes from inserts while still allowing for temporary writing."},
            {"min_free_disk_ratio_to_perform_insert", 0.0, 0.0, "Maintain some free disk space bytes expressed as ratio to total disk space from inserts while still allowing for temporary writing."},
        });
        addSettingsChanges(settings_changes_history, "24.8",
        {
            {"rows_before_aggregation", false, false, "Provide exact value for rows_before_aggregation statistic, represents the number of rows read before aggregation"},
            {"restore_replace_external_table_functions_to_null", false, false, "New setting."},
            {"restore_replace_external_engines_to_null", false, false, "New setting."},
            {"input_format_json_max_depth", 1000000, 1000, "It was unlimited in previous versions, but that was unsafe."},
            {"merge_tree_min_bytes_per_task_for_remote_reading", 4194304, 2097152, "Value is unified with `filesystem_prefetch_min_bytes_for_single_read_task`"},
            {"use_hive_partitioning", false, false, "Allows to use hive partitioning for File, URL, S3, AzureBlobStorage and HDFS engines."},
            {"allow_experimental_kafka_offsets_storage_in_keeper", false, false, "Allow the usage of experimental Kafka storage engine that stores the committed offsets in ClickHouse Keeper"},
            {"allow_archive_path_syntax", true, true, "Added new setting to allow disabling archive path syntax."},
            {"query_cache_tag", "", "", "New setting for labeling query cache settings."},
            {"allow_experimental_time_series_table", false, false, "Added new setting to allow the TimeSeries table engine"},
            {"enable_analyzer", 1, 1, "Added an alias to a setting `allow_experimental_analyzer`."},
            {"optimize_functions_to_subcolumns", false, true, "Enabled settings by default"},
            {"allow_experimental_json_type", false, false, "Add new experimental JSON type"},
            {"use_json_alias_for_old_object_type", true, false, "Use JSON type alias to create new JSON type"},
            {"type_json_skip_duplicated_paths", false, false, "Allow to skip duplicated paths during JSON parsing"},
            {"allow_experimental_vector_similarity_index", false, false, "Added new setting to allow experimental vector similarity indexes"},
            {"input_format_try_infer_datetimes_only_datetime64", true, false, "Allow to infer DateTime instead of DateTime64 in data formats"},
        });
        addSettingsChanges(settings_changes_history, "24.7",
        {
            {"output_format_parquet_write_page_index", false, true, "Add a possibility to write page index into parquet files."},
            {"output_format_binary_encode_types_in_binary_format", false, false, "Added new setting to allow to write type names in binary format in RowBinaryWithNamesAndTypes output format"},
            {"input_format_binary_decode_types_in_binary_format", false, false, "Added new setting to allow to read type names in binary format in RowBinaryWithNamesAndTypes input format"},
            {"output_format_native_encode_types_in_binary_format", false, false, "Added new setting to allow to write type names in binary format in Native output format"},
            {"input_format_native_decode_types_in_binary_format", false, false, "Added new setting to allow to read type names in binary format in Native output format"},
            {"read_in_order_use_buffering", false, true, "Use buffering before merging while reading in order of primary key"},
            {"enable_named_columns_in_function_tuple", false, false, "Generate named tuples in function tuple() when all names are unique and can be treated as unquoted identifiers."},
            {"optimize_trivial_insert_select", true, false, "The optimization does not make sense in many cases."},
            {"dictionary_validate_primary_key_type", false, false, "Validate primary key type for dictionaries. By default id type for simple layouts will be implicitly converted to UInt64."},
            {"collect_hash_table_stats_during_joins", false, true, "New setting."},
            {"max_size_to_preallocate_for_joins", 0, 100'000'000, "New setting."},
            {"input_format_orc_reader_time_zone_name", "GMT", "GMT", "The time zone name for ORC row reader, the default ORC row reader's time zone is GMT."},
            {"database_replicated_allow_heavy_create", true, false, "Long-running DDL queries (CREATE AS SELECT and POPULATE) for Replicated database engine was forbidden"},
            {"query_plan_merge_filters", false, false, "Allow to merge filters in the query plan"},
            {"azure_sdk_max_retries", 10, 10, "Maximum number of retries in azure sdk"},
            {"azure_sdk_retry_initial_backoff_ms", 10, 10, "Minimal backoff between retries in azure sdk"},
            {"azure_sdk_retry_max_backoff_ms", 1000, 1000, "Maximal backoff between retries in azure sdk"},
            {"ignore_on_cluster_for_replicated_named_collections_queries", false, false, "Ignore ON CLUSTER clause for replicated named collections management queries."},
            {"backup_restore_s3_retry_attempts", 1000,1000, "Setting for Aws::Client::RetryStrategy, Aws::Client does retries itself, 0 means no retries. It takes place only for backup/restore."},
            {"postgresql_connection_attempt_timeout", 2, 2, "Allow to control 'connect_timeout' parameter of PostgreSQL connection."},
            {"postgresql_connection_pool_retries", 2, 2, "Allow to control the number of retries in PostgreSQL connection pool."}
        });
        addSettingsChanges(settings_changes_history, "24.6",
        {
            {"materialize_skip_indexes_on_insert", true, true, "Added new setting to allow to disable materialization of skip indexes on insert"},
            {"materialize_statistics_on_insert", true, true, "Added new setting to allow to disable materialization of statistics on insert"},
            {"input_format_parquet_use_native_reader", false, false, "When reading Parquet files, to use native reader instead of arrow reader."},
            {"hdfs_throw_on_zero_files_match", false, false, "Allow to throw an error when ListObjects request cannot match any files in HDFS engine instead of empty query result"},
            {"azure_throw_on_zero_files_match", false, false, "Allow to throw an error when ListObjects request cannot match any files in AzureBlobStorage engine instead of empty query result"},
            {"s3_validate_request_settings", true, true, "Allow to disable S3 request settings validation"},
            {"allow_experimental_full_text_index", false, false, "Enable experimental full-text index"},
            {"azure_skip_empty_files", false, false, "Allow to skip empty files in azure table engine"},
            {"hdfs_ignore_file_doesnt_exist", false, false, "Allow to return 0 rows when the requested files don't exist instead of throwing an exception in HDFS table engine"},
            {"azure_ignore_file_doesnt_exist", false, false, "Allow to return 0 rows when the requested files don't exist instead of throwing an exception in AzureBlobStorage table engine"},
            {"s3_ignore_file_doesnt_exist", false, false, "Allow to return 0 rows when the requested files don't exist instead of throwing an exception in S3 table engine"},
            {"s3_max_part_number", 10000, 10000, "Maximum part number number for s3 upload part"},
            {"s3_max_single_operation_copy_size", 32 * 1024 * 1024, 32 * 1024 * 1024, "Maximum size for a single copy operation in s3"},
            {"input_format_parquet_max_block_size", 8192, DEFAULT_BLOCK_SIZE, "Increase block size for parquet reader."},
            {"input_format_parquet_prefer_block_bytes", 0, DEFAULT_BLOCK_SIZE * 256, "Average block bytes output by parquet reader."},
            {"enable_blob_storage_log", true, true, "Write information about blob storage operations to system.blob_storage_log table"},
            {"allow_deprecated_snowflake_conversion_functions", true, false, "Disabled deprecated functions snowflakeToDateTime[64] and dateTime[64]ToSnowflake."},
            {"allow_statistic_optimize", false, false, "Old setting which popped up here being renamed."},
            {"allow_experimental_statistic", false, false, "Old setting which popped up here being renamed."},
            {"allow_statistics_optimize", false, false, "The setting was renamed. The previous name is `allow_statistic_optimize`."},
            {"allow_experimental_statistics", false, false, "The setting was renamed. The previous name is `allow_experimental_statistic`."},
            {"enable_vertical_final", false, true, "Enable vertical final by default again after fixing bug"},
            {"parallel_replicas_custom_key_range_lower", 0, 0, "Add settings to control the range filter when using parallel replicas with dynamic shards"},
            {"parallel_replicas_custom_key_range_upper", 0, 0, "Add settings to control the range filter when using parallel replicas with dynamic shards. A value of 0 disables the upper limit"},
            {"output_format_pretty_display_footer_column_names", 0, 1, "Add a setting to display column names in the footer if there are many rows. Threshold value is controlled by output_format_pretty_display_footer_column_names_min_rows."},
            {"output_format_pretty_display_footer_column_names_min_rows", 0, 50, "Add a setting to control the threshold value for setting output_format_pretty_display_footer_column_names_min_rows. Default 50."},
            {"output_format_csv_serialize_tuple_into_separate_columns", true, true, "A new way of how interpret tuples in CSV format was added."},
            {"input_format_csv_deserialize_separate_columns_into_tuple", true, true, "A new way of how interpret tuples in CSV format was added."},
            {"input_format_csv_try_infer_strings_from_quoted_tuples", true, true, "A new way of how interpret tuples in CSV format was added."},
        });
        addSettingsChanges(settings_changes_history, "24.5",
        {
            {"allow_deprecated_error_prone_window_functions", true, false, "Allow usage of deprecated error prone window functions (neighbor, runningAccumulate, runningDifferenceStartingWithFirstValue, runningDifference)"},
            {"allow_experimental_join_condition", false, false, "Support join with inequal conditions which involve columns from both left and right table. e.g. t1.y < t2.y."},
            {"input_format_tsv_crlf_end_of_line", false, false, "Enables reading of CRLF line endings with TSV formats"},
            {"output_format_parquet_use_custom_encoder", false, true, "Enable custom Parquet encoder."},
            {"cross_join_min_rows_to_compress", 0, 10000000, "Minimal count of rows to compress block in CROSS JOIN. Zero value means - disable this threshold. This block is compressed when any of the two thresholds (by rows or by bytes) are reached."},
            {"cross_join_min_bytes_to_compress", 0, 1_GiB, "Minimal size of block to compress in CROSS JOIN. Zero value means - disable this threshold. This block is compressed when any of the two thresholds (by rows or by bytes) are reached."},
            {"http_max_chunk_size", 0, 0, "Internal limitation"},
            {"prefer_external_sort_block_bytes", 0, DEFAULT_BLOCK_SIZE * 256, "Prefer maximum block bytes for external sort, reduce the memory usage during merging."},
            {"input_format_force_null_for_omitted_fields", false, false, "Disable type-defaults for omitted fields when needed"},
            {"cast_string_to_dynamic_use_inference", false, false, "Add setting to allow converting String to Dynamic through parsing"},
            {"allow_experimental_dynamic_type", false, false, "Add new experimental Dynamic type"},
            {"azure_max_blocks_in_multipart_upload", 50000, 50000, "Maximum number of blocks in multipart upload for Azure."},
            {"allow_archive_path_syntax", false, true, "Added new setting to allow disabling archive path syntax."},
        });
        addSettingsChanges(settings_changes_history, "24.4",
        {
            {"input_format_json_throw_on_bad_escape_sequence", true, true, "Allow to save JSON strings with bad escape sequences"},
            {"max_parsing_threads", 0, 0, "Add a separate setting to control number of threads in parallel parsing from files"},
            {"ignore_drop_queries_probability", 0, 0, "Allow to ignore drop queries in server with specified probability for testing purposes"},
            {"lightweight_deletes_sync", 2, 2, "The same as 'mutation_sync', but controls only execution of lightweight deletes"},
            {"query_cache_system_table_handling", "save", "throw", "The query cache no longer caches results of queries against system tables"},
            {"input_format_json_ignore_unnecessary_fields", false, true, "Ignore unnecessary fields and not parse them. Enabling this may not throw exceptions on json strings of invalid format or with duplicated fields"},
            {"input_format_hive_text_allow_variable_number_of_columns", false, true, "Ignore extra columns in Hive Text input (if file has more columns than expected) and treat missing fields in Hive Text input as default values."},
            {"allow_experimental_database_replicated", false, true, "Database engine Replicated is now in Beta stage"},
            {"temporary_data_in_cache_reserve_space_wait_lock_timeout_milliseconds", (10 * 60 * 1000), (10 * 60 * 1000), "Wait time to lock cache for sapce reservation in temporary data in filesystem cache"},
            {"optimize_rewrite_sum_if_to_count_if", false, true, "Only available for the analyzer, where it works correctly"},
            {"azure_allow_parallel_part_upload", "true", "true", "Use multiple threads for azure multipart upload."},
            {"max_recursive_cte_evaluation_depth", DBMS_RECURSIVE_CTE_MAX_EVALUATION_DEPTH, DBMS_RECURSIVE_CTE_MAX_EVALUATION_DEPTH, "Maximum limit on recursive CTE evaluation depth"},
            {"query_plan_convert_outer_join_to_inner_join", false, true, "Allow to convert OUTER JOIN to INNER JOIN if filter after JOIN always filters default values"},
        });
        addSettingsChanges(settings_changes_history, "24.3",
        {
            {"s3_connect_timeout_ms", 1000, 1000, "Introduce new dedicated setting for s3 connection timeout"},
            {"allow_experimental_shared_merge_tree", false, true, "The setting is obsolete"},
            {"use_page_cache_for_disks_without_file_cache", false, false, "Added userspace page cache"},
            {"read_from_page_cache_if_exists_otherwise_bypass_cache", false, false, "Added userspace page cache"},
            {"page_cache_inject_eviction", false, false, "Added userspace page cache"},
            {"default_table_engine", "None", "MergeTree", "Set default table engine to MergeTree for better usability"},
            {"input_format_json_use_string_type_for_ambiguous_paths_in_named_tuples_inference_from_objects", false, false, "Allow to use String type for ambiguous paths during named tuple inference from JSON objects"},
            {"traverse_shadow_remote_data_paths", false, false, "Traverse shadow directory when query system.remote_data_paths."},
            {"throw_if_deduplication_in_dependent_materialized_views_enabled_with_async_insert", false, true, "Deduplication in dependent materialized view cannot work together with async inserts."},
            {"parallel_replicas_allow_in_with_subquery", false, true, "If true, subquery for IN will be executed on every follower replica"},
            {"log_processors_profiles", false, true, "Enable by default"},
            {"function_locate_has_mysql_compatible_argument_order", false, true, "Increase compatibility with MySQL's locate function."},
            {"allow_suspicious_primary_key", true, false, "Forbid suspicious PRIMARY KEY/ORDER BY for MergeTree (i.e. SimpleAggregateFunction)"},
            {"filesystem_cache_reserve_space_wait_lock_timeout_milliseconds", 1000, 1000, "Wait time to lock cache for sapce reservation in filesystem cache"},
            {"max_parser_backtracks", 0, 1000000, "Limiting the complexity of parsing"},
            {"analyzer_compatibility_join_using_top_level_identifier", false, false, "Force to resolve identifier in JOIN USING from projection"},
            {"distributed_insert_skip_read_only_replicas", false, false, "If true, INSERT into Distributed will skip read-only replicas"},
            {"keeper_max_retries", 10, 10, "Max retries for general keeper operations"},
            {"keeper_retry_initial_backoff_ms", 100, 100, "Initial backoff timeout for general keeper operations"},
            {"keeper_retry_max_backoff_ms", 5000, 5000, "Max backoff timeout for general keeper operations"},
            {"s3queue_allow_experimental_sharded_mode", false, false, "Enable experimental sharded mode of S3Queue table engine. It is experimental because it will be rewritten"},
            {"allow_experimental_analyzer", false, true, "Enable analyzer and planner by default."},
            {"merge_tree_read_split_ranges_into_intersecting_and_non_intersecting_injection_probability", 0.0, 0.0, "For testing of `PartsSplitter` - split read ranges into intersecting and non intersecting every time you read from MergeTree with the specified probability."},
            {"allow_get_client_http_header", false, false, "Introduced a new function."},
            {"output_format_pretty_row_numbers", false, true, "It is better for usability."},
            {"output_format_pretty_max_value_width_apply_for_single_value", true, false, "Single values in Pretty formats won't be cut."},
            {"output_format_parquet_string_as_string", false, true, "ClickHouse allows arbitrary binary data in the String data type, which is typically UTF-8. Parquet/ORC/Arrow Strings only support UTF-8. That's why you can choose which Arrow's data type to use for the ClickHouse String data type - String or Binary. While Binary would be more correct and compatible, using String by default will correspond to user expectations in most cases."},
            {"output_format_orc_string_as_string", false, true, "ClickHouse allows arbitrary binary data in the String data type, which is typically UTF-8. Parquet/ORC/Arrow Strings only support UTF-8. That's why you can choose which Arrow's data type to use for the ClickHouse String data type - String or Binary. While Binary would be more correct and compatible, using String by default will correspond to user expectations in most cases."},
            {"output_format_arrow_string_as_string", false, true, "ClickHouse allows arbitrary binary data in the String data type, which is typically UTF-8. Parquet/ORC/Arrow Strings only support UTF-8. That's why you can choose which Arrow's data type to use for the ClickHouse String data type - String or Binary. While Binary would be more correct and compatible, using String by default will correspond to user expectations in most cases."},
            {"output_format_parquet_compression_method", "lz4", "zstd", "Parquet/ORC/Arrow support many compression methods, including lz4 and zstd. ClickHouse supports each and every compression method. Some inferior tools, such as 'duckdb', lack support for the faster `lz4` compression method, that's why we set zstd by default."},
            {"output_format_orc_compression_method", "lz4", "zstd", "Parquet/ORC/Arrow support many compression methods, including lz4 and zstd. ClickHouse supports each and every compression method. Some inferior tools, such as 'duckdb', lack support for the faster `lz4` compression method, that's why we set zstd by default."},
            {"output_format_pretty_highlight_digit_groups", false, true, "If enabled and if output is a terminal, highlight every digit corresponding to the number of thousands, millions, etc. with underline."},
            {"geo_distance_returns_float64_on_float64_arguments", false, true, "Increase the default precision."},
            {"azure_max_inflight_parts_for_one_file", 20, 20, "The maximum number of a concurrent loaded parts in multipart upload request. 0 means unlimited."},
            {"azure_strict_upload_part_size", 0, 0, "The exact size of part to upload during multipart upload to Azure blob storage."},
            {"azure_min_upload_part_size", 16*1024*1024, 16*1024*1024, "The minimum size of part to upload during multipart upload to Azure blob storage."},
            {"azure_max_upload_part_size", 5ull*1024*1024*1024, 5ull*1024*1024*1024, "The maximum size of part to upload during multipart upload to Azure blob storage."},
            {"azure_upload_part_size_multiply_factor", 2, 2, "Multiply azure_min_upload_part_size by this factor each time azure_multiply_parts_count_threshold parts were uploaded from a single write to Azure blob storage."},
            {"azure_upload_part_size_multiply_parts_count_threshold", 500, 500, "Each time this number of parts was uploaded to Azure blob storage, azure_min_upload_part_size is multiplied by azure_upload_part_size_multiply_factor."},
            {"output_format_csv_serialize_tuple_into_separate_columns", true, true, "A new way of how interpret tuples in CSV format was added."},
            {"input_format_csv_deserialize_separate_columns_into_tuple", true, true, "A new way of how interpret tuples in CSV format was added."},
            {"input_format_csv_try_infer_strings_from_quoted_tuples", true, true, "A new way of how interpret tuples in CSV format was added."},
        });
        addSettingsChanges(settings_changes_history, "24.2",
        {
            {"allow_suspicious_variant_types", true, false, "Don't allow creating Variant type with suspicious variants by default"},
            {"validate_experimental_and_suspicious_types_inside_nested_types", false, true, "Validate usage of experimental and suspicious types inside nested types"},
            {"output_format_values_escape_quote_with_quote", false, false, "If true escape ' with '', otherwise quoted with \\'"},
            {"output_format_pretty_single_large_number_tip_threshold", 0, 1'000'000, "Print a readable number tip on the right side of the table if the block consists of a single number which exceeds this value (except 0)"},
            {"input_format_try_infer_exponent_floats", true, false, "Don't infer floats in exponential notation by default"},
            {"query_plan_optimize_prewhere", true, true, "Allow to push down filter to PREWHERE expression for supported storages"},
            {"async_insert_max_data_size", 1000000, 10485760, "The previous value appeared to be too small."},
            {"async_insert_poll_timeout_ms", 10, 10, "Timeout in milliseconds for polling data from asynchronous insert queue"},
            {"async_insert_use_adaptive_busy_timeout", false, true, "Use adaptive asynchronous insert timeout"},
            {"async_insert_busy_timeout_min_ms", 50, 50, "The minimum value of the asynchronous insert timeout in milliseconds; it also serves as the initial value, which may be increased later by the adaptive algorithm"},
            {"async_insert_busy_timeout_max_ms", 200, 200, "The minimum value of the asynchronous insert timeout in milliseconds; async_insert_busy_timeout_ms is aliased to async_insert_busy_timeout_max_ms"},
            {"async_insert_busy_timeout_increase_rate", 0.2, 0.2, "The exponential growth rate at which the adaptive asynchronous insert timeout increases"},
            {"async_insert_busy_timeout_decrease_rate", 0.2, 0.2, "The exponential growth rate at which the adaptive asynchronous insert timeout decreases"},
            {"format_template_row_format", "", "", "Template row format string can be set directly in query"},
            {"format_template_resultset_format", "", "", "Template result set format string can be set in query"},
            {"split_parts_ranges_into_intersecting_and_non_intersecting_final", true, true, "Allow to split parts ranges into intersecting and non intersecting during FINAL optimization"},
            {"split_intersecting_parts_ranges_into_layers_final", true, true, "Allow to split intersecting parts ranges into layers during FINAL optimization"},
            {"azure_max_single_part_copy_size", 256*1024*1024, 256*1024*1024, "The maximum size of object to copy using single part copy to Azure blob storage."},
            {"min_external_table_block_size_rows", DEFAULT_INSERT_BLOCK_SIZE, DEFAULT_INSERT_BLOCK_SIZE, "Squash blocks passed to external table to specified size in rows, if blocks are not big enough"},
            {"min_external_table_block_size_bytes", DEFAULT_INSERT_BLOCK_SIZE * 256, DEFAULT_INSERT_BLOCK_SIZE * 256, "Squash blocks passed to external table to specified size in bytes, if blocks are not big enough."},
            {"parallel_replicas_prefer_local_join", true, true, "If true, and JOIN can be executed with parallel replicas algorithm, and all storages of right JOIN part are *MergeTree, local JOIN will be used instead of GLOBAL JOIN."},
            {"optimize_time_filter_with_preimage", true, true, "Optimize Date and DateTime predicates by converting functions into equivalent comparisons without conversions (e.g. toYear(col) = 2023 -> col >= '2023-01-01' AND col <= '2023-12-31')"},
            {"extract_key_value_pairs_max_pairs_per_row", 0, 0, "Max number of pairs that can be produced by the `extractKeyValuePairs` function. Used as a safeguard against consuming too much memory."},
            {"default_view_definer", "CURRENT_USER", "CURRENT_USER", "Allows to set default `DEFINER` option while creating a view"},
            {"default_materialized_view_sql_security", "DEFINER", "DEFINER", "Allows to set a default value for SQL SECURITY option when creating a materialized view"},
            {"default_normal_view_sql_security", "INVOKER", "INVOKER", "Allows to set default `SQL SECURITY` option while creating a normal view"},
            {"mysql_map_string_to_text_in_show_columns", false, true, "Reduce the configuration effort to connect ClickHouse with BI tools."},
            {"mysql_map_fixed_string_to_text_in_show_columns", false, true, "Reduce the configuration effort to connect ClickHouse with BI tools."},
        });
        addSettingsChanges(settings_changes_history, "24.1",
        {
            {"print_pretty_type_names", false, true, "Better user experience."},
            {"input_format_json_read_bools_as_strings", false, true, "Allow to read bools as strings in JSON formats by default"},
            {"output_format_arrow_use_signed_indexes_for_dictionary", false, true, "Use signed indexes type for Arrow dictionaries by default as it's recommended"},
            {"allow_experimental_variant_type", false, false, "Add new experimental Variant type"},
            {"use_variant_as_common_type", false, false, "Allow to use Variant in if/multiIf if there is no common type"},
            {"output_format_arrow_use_64_bit_indexes_for_dictionary", false, false, "Allow to use 64 bit indexes type in Arrow dictionaries"},
            {"parallel_replicas_mark_segment_size", 128, 128, "Add new setting to control segment size in new parallel replicas coordinator implementation"},
            {"ignore_materialized_views_with_dropped_target_table", false, false, "Add new setting to allow to ignore materialized views with dropped target table"},
            {"output_format_compression_level", 3, 3, "Allow to change compression level in the query output"},
            {"output_format_compression_zstd_window_log", 0, 0, "Allow to change zstd window log in the query output when zstd compression is used"},
            {"enable_zstd_qat_codec", false, false, "Add new ZSTD_QAT codec"},
            {"enable_vertical_final", false, true, "Use vertical final by default"},
            {"output_format_arrow_use_64_bit_indexes_for_dictionary", false, false, "Allow to use 64 bit indexes type in Arrow dictionaries"},
            {"max_rows_in_set_to_optimize_join", 100000, 0, "Disable join optimization as it prevents from read in order optimization"},
            {"output_format_pretty_color", true, "auto", "Setting is changed to allow also for auto value, disabling ANSI escapes if output is not a tty"},
            {"function_visible_width_behavior", 0, 1, "We changed the default behavior of `visibleWidth` to be more precise"},
            {"max_estimated_execution_time", 0, 0, "Separate max_execution_time and max_estimated_execution_time"},
            {"iceberg_engine_ignore_schema_evolution", false, false, "Allow to ignore schema evolution in Iceberg table engine"},
            {"optimize_injective_functions_in_group_by", false, true, "Replace injective functions by it's arguments in GROUP BY section in analyzer"},
            {"update_insert_deduplication_token_in_dependent_materialized_views", false, false, "Allow to update insert deduplication token with table identifier during insert in dependent materialized views"},
            {"azure_max_unexpected_write_error_retries", 4, 4, "The maximum number of retries in case of unexpected errors during Azure blob storage write"},
            {"split_parts_ranges_into_intersecting_and_non_intersecting_final", false, true, "Allow to split parts ranges into intersecting and non intersecting during FINAL optimization"},
            {"split_intersecting_parts_ranges_into_layers_final", true, true, "Allow to split intersecting parts ranges into layers during FINAL optimization"}
        });
        addSettingsChanges(settings_changes_history, "23.12",
        {
            {"allow_suspicious_ttl_expressions", true, false, "It is a new setting, and in previous versions the behavior was equivalent to allowing."},
            {"input_format_parquet_allow_missing_columns", false, true, "Allow missing columns in Parquet files by default"},
            {"input_format_orc_allow_missing_columns", false, true, "Allow missing columns in ORC files by default"},
            {"input_format_arrow_allow_missing_columns", false, true, "Allow missing columns in Arrow files by default"}
        });
        addSettingsChanges(settings_changes_history, "23.11",
        {
            {"parsedatetime_parse_without_leading_zeros", false, true, "Improved compatibility with MySQL DATE_FORMAT/STR_TO_DATE"}
        });
        addSettingsChanges(settings_changes_history, "23.9",
        {
            {"optimize_group_by_constant_keys", false, true, "Optimize group by constant keys by default"},
            {"input_format_json_try_infer_named_tuples_from_objects", false, true, "Try to infer named Tuples from JSON objects by default"},
            {"input_format_json_read_numbers_as_strings", false, true, "Allow to read numbers as strings in JSON formats by default"},
            {"input_format_json_read_arrays_as_strings", false, true, "Allow to read arrays as strings in JSON formats by default"},
            {"input_format_json_infer_incomplete_types_as_strings", false, true, "Allow to infer incomplete types as Strings in JSON formats by default"},
            {"input_format_json_try_infer_numbers_from_strings", true, false, "Don't infer numbers from strings in JSON formats by default to prevent possible parsing errors"},
            {"http_write_exception_in_output_format", false, true, "Output valid JSON/XML on exception in HTTP streaming."}
        });
        addSettingsChanges(settings_changes_history, "23.8",
        {
            {"rewrite_count_distinct_if_with_count_distinct_implementation", false, true, "Rewrite countDistinctIf with count_distinct_implementation configuration"}
        });
        addSettingsChanges(settings_changes_history, "23.7",
        {
            {"function_sleep_max_microseconds_per_block", 0, 3000000, "In previous versions, the maximum sleep time of 3 seconds was applied only for `sleep`, but not for `sleepEachRow` function. In the new version, we introduce this setting. If you set compatibility with the previous versions, we will disable the limit altogether."}
        });
        addSettingsChanges(settings_changes_history, "23.6",
        {
            {"http_send_timeout", 180, 30, "3 minutes seems crazy long. Note that this is timeout for a single network write call, not for the whole upload operation."},
            {"http_receive_timeout", 180, 30, "See http_send_timeout."}
        });
        addSettingsChanges(settings_changes_history, "23.5",
        {
            {"input_format_parquet_preserve_order", true, false, "Allow Parquet reader to reorder rows for better parallelism."},
            {"parallelize_output_from_storages", false, true, "Allow parallelism when executing queries that read from file/url/s3/etc. This may reorder rows."},
            {"use_with_fill_by_sorting_prefix", false, true, "Columns preceding WITH FILL columns in ORDER BY clause form sorting prefix. Rows with different values in sorting prefix are filled independently"},
            {"output_format_parquet_compliant_nested_types", false, true, "Change an internal field name in output Parquet file schema."}
        });
        addSettingsChanges(settings_changes_history, "23.4",
        {
            {"allow_suspicious_indices", true, false, "If true, index can defined with identical expressions"},
            {"allow_nonconst_timezone_arguments", true, false, "Allow non-const timezone arguments in certain time-related functions like toTimeZone(), fromUnixTimestamp*(), snowflakeToDateTime*()."},
            {"connect_timeout_with_failover_ms", 50, 1000, "Increase default connect timeout because of async connect"},
            {"connect_timeout_with_failover_secure_ms", 100, 1000, "Increase default secure connect timeout because of async connect"},
            {"hedged_connection_timeout_ms", 100, 50, "Start new connection in hedged requests after 50 ms instead of 100 to correspond with previous connect timeout"},
            {"formatdatetime_f_prints_single_zero", true, false, "Improved compatibility with MySQL DATE_FORMAT()/STR_TO_DATE()"},
            {"formatdatetime_parsedatetime_m_is_month_name", false, true, "Improved compatibility with MySQL DATE_FORMAT/STR_TO_DATE"}
        });
        addSettingsChanges(settings_changes_history, "23.3",
        {
            {"output_format_parquet_version", "1.0", "2.latest", "Use latest Parquet format version for output format"},
            {"input_format_json_ignore_unknown_keys_in_named_tuple", false, true, "Improve parsing JSON objects as named tuples"},
            {"input_format_native_allow_types_conversion", false, true, "Allow types conversion in Native input forma"},
            {"output_format_arrow_compression_method", "none", "lz4_frame", "Use lz4 compression in Arrow output format by default"},
            {"output_format_parquet_compression_method", "snappy", "lz4", "Use lz4 compression in Parquet output format by default"},
            {"output_format_orc_compression_method", "none", "lz4_frame", "Use lz4 compression in ORC output format by default"},
            {"async_query_sending_for_remote", false, true, "Create connections and send query async across shards"}
        });
        addSettingsChanges(settings_changes_history, "23.2",
        {
            {"output_format_parquet_fixed_string_as_fixed_byte_array", false, true, "Use Parquet FIXED_LENGTH_BYTE_ARRAY type for FixedString by default"},
            {"output_format_arrow_fixed_string_as_fixed_byte_array", false, true, "Use Arrow FIXED_SIZE_BINARY type for FixedString by default"},
            {"query_plan_remove_redundant_distinct", false, true, "Remove redundant Distinct step in query plan"},
            {"optimize_duplicate_order_by_and_distinct", true, false, "Remove duplicate ORDER BY and DISTINCT if it's possible"},
            {"insert_keeper_max_retries", 0, 20, "Enable reconnections to Keeper on INSERT, improve reliability"}
        });
        addSettingsChanges(settings_changes_history, "23.1",
        {
            {"input_format_json_read_objects_as_strings", 0, 1, "Enable reading nested json objects as strings while object type is experimental"},
            {"input_format_json_defaults_for_missing_elements_in_named_tuple", false, true, "Allow missing elements in JSON objects while reading named tuples by default"},
            {"input_format_csv_detect_header", false, true, "Detect header in CSV format by default"},
            {"input_format_tsv_detect_header", false, true, "Detect header in TSV format by default"},
            {"input_format_custom_detect_header", false, true, "Detect header in CustomSeparated format by default"},
            {"query_plan_remove_redundant_sorting", false, true, "Remove redundant sorting in query plan. For example, sorting steps related to ORDER BY clauses in subqueries"}
        });
        addSettingsChanges(settings_changes_history, "22.12",
        {
            {"max_size_to_preallocate_for_aggregation", 10'000'000, 100'000'000, "This optimizes performance"},
            {"query_plan_aggregation_in_order", 0, 1, "Enable some refactoring around query plan"},
            {"format_binary_max_string_size", 0, 1_GiB, "Prevent allocating large amount of memory"}
        });
        addSettingsChanges(settings_changes_history, "22.11",
        {
            {"use_structure_from_insertion_table_in_table_functions", 0, 2, "Improve using structure from insertion table in table functions"}
        });
        addSettingsChanges(settings_changes_history, "22.9",
        {
            {"force_grouping_standard_compatibility", false, true, "Make GROUPING function output the same as in SQL standard and other DBMS"}
        });
        addSettingsChanges(settings_changes_history, "22.7",
        {
            {"cross_to_inner_join_rewrite", 1, 2, "Force rewrite comma join to inner"},
            {"enable_positional_arguments", false, true, "Enable positional arguments feature by default"},
            {"format_csv_allow_single_quotes", true, false, "Most tools don't treat single quote in CSV specially, don't do it by default too"}
        });
        addSettingsChanges(settings_changes_history, "22.6",
        {
            {"output_format_json_named_tuples_as_objects", false, true, "Allow to serialize named tuples as JSON objects in JSON formats by default"},
            {"input_format_skip_unknown_fields", false, true, "Optimize reading subset of columns for some input formats"}
        });
        addSettingsChanges(settings_changes_history, "22.5",
        {
            {"memory_overcommit_ratio_denominator", 0, 1073741824, "Enable memory overcommit feature by default"},
            {"memory_overcommit_ratio_denominator_for_user", 0, 1073741824, "Enable memory overcommit feature by default"}
        });
        addSettingsChanges(settings_changes_history, "22.4",
        {
            {"allow_settings_after_format_in_insert", true, false, "Do not allow SETTINGS after FORMAT for INSERT queries because ClickHouse interpret SETTINGS as some values, which is misleading"}
        });
        addSettingsChanges(settings_changes_history, "22.3",
        {
            {"cast_ipv4_ipv6_default_on_conversion_error", true, false, "Make functions cast(value, 'IPv4') and cast(value, 'IPv6') behave same as toIPv4 and toIPv6 functions"}
        });
        addSettingsChanges(settings_changes_history, "21.12",
        {
            {"stream_like_engine_allow_direct_select", true, false, "Do not allow direct select for Kafka/RabbitMQ/FileLog by default"}
        });
        addSettingsChanges(settings_changes_history, "21.9",
        {
            {"output_format_decimal_trailing_zeros", true, false, "Do not output trailing zeros in text representation of Decimal types by default for better looking output"},
            {"use_hedged_requests", false, true, "Enable Hedged Requests feature by default"}
        });
        addSettingsChanges(settings_changes_history, "21.7",
        {
            {"legacy_column_name_of_tuple_literal", true, false, "Add this setting only for compatibility reasons. It makes sense to set to 'true', while doing rolling update of cluster from version lower than 21.7 to higher"}
        });
        addSettingsChanges(settings_changes_history, "21.5",
        {
            {"async_socket_for_remote", false, true, "Fix all problems and turn on asynchronous reads from socket for remote queries by default again"}
        });
        addSettingsChanges(settings_changes_history, "21.3",
        {
            {"async_socket_for_remote", true, false, "Turn off asynchronous reads from socket for remote queries because of some problems"},
            {"optimize_normalize_count_variants", false, true, "Rewrite aggregate functions that semantically equals to count() as count() by default"},
            {"normalize_function_names", false, true, "Normalize function names to their canonical names, this was needed for projection query routing"}
        });
        addSettingsChanges(settings_changes_history, "21.2",
        {
            {"enable_global_with_statement", false, true, "Propagate WITH statements to UNION queries and all subqueries by default"}
        });
        addSettingsChanges(settings_changes_history, "21.1",
        {
            {"insert_quorum_parallel", false, true, "Use parallel quorum inserts by default. It is significantly more convenient to use than sequential quorum inserts"},
            {"input_format_null_as_default", false, true, "Allow to insert NULL as default for input formats by default"},
            {"optimize_on_insert", false, true, "Enable data optimization on INSERT by default for better user experience"},
            {"use_compact_format_in_distributed_parts_names", false, true, "Use compact format for async INSERT into Distributed tables by default"}
        });
        addSettingsChanges(settings_changes_history, "20.10",
        {
            {"format_regexp_escaping_rule", "Escaped", "Raw", "Use Raw as default escaping rule for Regexp format to male the behaviour more like to what users expect"}
        });
        addSettingsChanges(settings_changes_history, "20.7",
        {
            {"show_table_uuid_in_table_create_query_if_not_nil", true, false, "Stop showing  UID of the table in its CREATE query for Engine=Atomic"}
        });
        addSettingsChanges(settings_changes_history, "20.5",
        {
            {"input_format_with_names_use_header", false, true, "Enable using header with names for formats with WithNames/WithNamesAndTypes suffixes"},
            {"allow_suspicious_codecs", true, false, "Don't allow to specify meaningless compression codecs"}
        });
        addSettingsChanges(settings_changes_history, "20.4",
        {
            {"validate_polygons", false, true, "Throw exception if polygon is invalid in function pointInPolygon by default instead of returning possibly wrong results"}
        });
        addSettingsChanges(settings_changes_history, "19.18",
        {
            {"enable_scalar_subquery_optimization", false, true, "Prevent scalar subqueries from (de)serializing large scalar values and possibly avoid running the same subquery more than once"}
        });
        addSettingsChanges(settings_changes_history, "19.14",
        {
            {"any_join_distinct_right_table_keys", true, false, "Disable ANY RIGHT and ANY FULL JOINs by default to avoid inconsistency"}
        });
        addSettingsChanges(settings_changes_history, "19.12",
        {
            {"input_format_defaults_for_omitted_fields", false, true, "Enable calculation of complex default expressions for omitted fields for some input formats, because it should be the expected behaviour"}
        });
        addSettingsChanges(settings_changes_history, "19.5",
        {
            {"max_partitions_per_insert_block", 0, 100, "Add a limit for the number of partitions in one block"}
        });
        addSettingsChanges(settings_changes_history, "18.12.17",
        {
            {"enable_optimize_predicate_expression", 0, 1, "Optimize predicates to subqueries by default"}
        });
    });
    return settings_changes_history;
}

const VersionToSettingsChangesMap & getMergeTreeSettingsChangesHistory()
{
    static VersionToSettingsChangesMap merge_tree_settings_changes_history;
    static std::once_flag initialized_flag;
    std::call_once(initialized_flag, [&]
    {
        addSettingsChanges(merge_tree_settings_changes_history, "25.5",
        {
        });
        addSettingsChanges(merge_tree_settings_changes_history, "25.4",
        {
            /// Release closed. Please use 25.5
            {"refresh_parts_interval", 0, 0, "A new setting"},
            {"max_merge_delayed_streams_for_parallel_write", 1000, 40, "New setting"},
            {"max_postpone_time_for_failed_replicated_fetches_ms", 1ULL * 60 * 1000, 1ULL * 60 * 1000, "Added new setting to enable postponing fetch tasks in the replication queue."},
            {"max_postpone_time_for_failed_replicated_merges_ms", 1ULL * 60 * 1000, 1ULL * 60 * 1000, "Added new setting to enable postponing merge tasks in the replication queue."},
            {"max_postpone_time_for_failed_replicated_tasks_ms", 5ULL * 60 * 1000, 5ULL * 60 * 1000, "Added new setting to enable postponing tasks in the replication queue."},
            {"allow_summing_columns_in_partition_or_order_key", true, false, "New setting to allow summing of partition or sorting key columns"},
            /// Release closed. Please use 25.5
        });
        addSettingsChanges(merge_tree_settings_changes_history, "25.3",
        {
            /// Release closed. Please use 25.4
            {"shared_merge_tree_enable_keeper_parts_extra_data", false, false, "New setting"},
            {"zero_copy_merge_mutation_min_parts_size_sleep_no_scale_before_lock", 0, 0, "New setting"},
            {"enable_replacing_merge_with_cleanup_for_min_age_to_force_merge", false, false, "New setting to allow automatic cleanup merges for ReplacingMergeTree"},
            /// Release closed. Please use 25.4
        });
        addSettingsChanges(merge_tree_settings_changes_history, "25.2",
        {
            /// Release closed. Please use 25.3
            {"shared_merge_tree_initial_parts_update_backoff_ms", 50, 50, "New setting"},
            {"shared_merge_tree_max_parts_update_backoff_ms", 5000, 5000, "New setting"},
            {"shared_merge_tree_interserver_http_connection_timeout_ms", 100, 100, "New setting"},
            {"columns_and_secondary_indices_sizes_lazy_calculation", true, true, "New setting to calculate columns and indices sizes lazily"},
            {"table_disk", false, false, "New setting"},
            {"allow_reduce_blocking_parts_task", false, true, "Now SMT will remove stale blocking parts from ZooKeeper by default"},
            {"shared_merge_tree_max_suspicious_broken_parts", 0, 0, "Max broken parts for SMT, if more - deny automatic detach"},
            {"shared_merge_tree_max_suspicious_broken_parts_bytes", 0, 0, "Max size of all broken parts for SMT, if more - deny automatic detach"},
            /// Release closed. Please use 25.3
        });
        addSettingsChanges(merge_tree_settings_changes_history, "25.1",
        {
            /// Release closed. Please use 25.2
            {"shared_merge_tree_try_fetch_part_in_memory_data_from_replicas", false, false, "New setting to fetch parts data from other replicas"},
            {"enable_max_bytes_limit_for_min_age_to_force_merge", false, false, "Added new setting to limit max bytes for min_age_to_force_merge."},
            {"enable_max_bytes_limit_for_min_age_to_force_merge", false, false, "New setting"},
            {"add_minmax_index_for_numeric_columns", false, false, "New setting"},
            {"add_minmax_index_for_string_columns", false, false, "New setting"},
            {"materialize_skip_indexes_on_merge", true, true, "New setting"},
            {"merge_max_bytes_to_prewarm_cache", 1ULL * 1024 * 1024 * 1024, 1ULL * 1024 * 1024 * 1024, "Cloud sync"},
            {"merge_total_max_bytes_to_prewarm_cache", 15ULL * 1024 * 1024 * 1024, 15ULL * 1024 * 1024 * 1024, "Cloud sync"},
            {"reduce_blocking_parts_sleep_ms", 5000, 5000, "Cloud sync"},
            {"number_of_partitions_to_consider_for_merge", 10, 10, "Cloud sync"},
            {"shared_merge_tree_enable_outdated_parts_check", true, true, "Cloud sync"},
            {"shared_merge_tree_max_parts_update_leaders_in_total", 6, 6, "Cloud sync"},
            {"shared_merge_tree_max_parts_update_leaders_per_az", 2, 2, "Cloud sync"},
            {"shared_merge_tree_leader_update_period_seconds", 30, 30, "Cloud sync"},
            {"shared_merge_tree_leader_update_period_random_add_seconds", 10, 10, "Cloud sync"},
            {"shared_merge_tree_read_virtual_parts_from_leader", true, true, "Cloud sync"},
            {"shared_merge_tree_interserver_http_timeout_ms", 10000, 10000, "Cloud sync"},
            {"shared_merge_tree_max_replicas_for_parts_deletion", 10, 10, "Cloud sync"},
            {"shared_merge_tree_max_replicas_to_merge_parts_for_each_parts_range", 5, 5, "Cloud sync"},
            {"shared_merge_tree_use_outdated_parts_compact_format", false, false, "Cloud sync"},
            {"shared_merge_tree_memo_ids_remove_timeout_seconds", 1800, 1800, "Cloud sync"},
            {"shared_merge_tree_idle_parts_update_seconds", 3600, 3600, "Cloud sync"},
            {"shared_merge_tree_max_outdated_parts_to_process_at_once", 1000, 1000, "Cloud sync"},
            {"shared_merge_tree_postpone_next_merge_for_locally_merged_parts_rows_threshold", 1000000, 1000000, "Cloud sync"},
            {"shared_merge_tree_postpone_next_merge_for_locally_merged_parts_ms", 0, 0, "Cloud sync"},
            {"shared_merge_tree_range_for_merge_window_size", 10, 10, "Cloud sync"},
            {"shared_merge_tree_use_too_many_parts_count_from_virtual_parts", 0, 0, "Cloud sync"},
            {"shared_merge_tree_create_per_replica_metadata_nodes", true, true, "Cloud sync"},
            {"shared_merge_tree_use_metadata_hints_cache", true, true, "Cloud sync"},
            {"notify_newest_block_number", false, false, "Cloud sync"},
            {"allow_reduce_blocking_parts_task", false, false, "Cloud sync"},
            /// Release closed. Please use 25.2
        });
        addSettingsChanges(merge_tree_settings_changes_history, "24.12",
        {
            /// Release closed. Please use 25.1
            {"enforce_index_structure_match_on_partition_manipulation", true, false, "New setting"},
            {"use_primary_key_cache", false, false, "New setting"},
            {"prewarm_primary_key_cache", false, false, "New setting"},
            {"min_bytes_to_prewarm_caches", 0, 0, "New setting"},
            {"allow_experimental_reverse_key", false, false, "New setting"},
            /// Release closed. Please use 25.1
        });
        addSettingsChanges(merge_tree_settings_changes_history, "24.11",
        {
        });
        addSettingsChanges(merge_tree_settings_changes_history, "24.10",
        {
        });
        addSettingsChanges(merge_tree_settings_changes_history, "24.9",
        {
        });
        addSettingsChanges(merge_tree_settings_changes_history, "24.8",
        {
            {"deduplicate_merge_projection_mode", "ignore", "throw", "Do not allow to create inconsistent projection"}
        });
    });

    return merge_tree_settings_changes_history;
}

}<|MERGE_RESOLUTION|>--- conflicted
+++ resolved
@@ -87,15 +87,12 @@
             {"query_condition_cache_store_conditions_as_plaintext", false, false, "New setting"},
             {"min_os_cpu_wait_time_ratio_to_throw", 0, 2, "New setting"},
             {"max_os_cpu_wait_time_ratio_to_throw", 0, 6, "New setting"},
-<<<<<<< HEAD
             {"query_plan_merge_filter_into_join_condition", false, true, "Added new setting to merge filter into join condition"},
-=======
             {"use_local_cache_for_remote_storage", true, false, "Obsolete setting."},
             {"iceberg_timestamp_ms", 0, 0, "New setting."},
             {"iceberg_snapshot_id", 0, 0, "New setting."},
             {"use_iceberg_metadata_files_cache", true, true, "New setting"},
             {"query_plan_join_shard_by_pk_ranges", false, false, "New setting"},
->>>>>>> c554cb9e
             /// Release closed. Please use 25.5
         });
         addSettingsChanges(settings_changes_history, "25.3",
