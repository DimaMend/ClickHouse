--- conflicted
+++ resolved
@@ -81,12 +81,9 @@
             {"distributed_cache_connect_max_tries", 20, 20, "Cloud only"},
             {"query_plan_use_new_logical_join_step", false, false, "New join step, internal change"},
             {"distributed_cache_min_bytes_for_seek", false, false, "New private setting."},
-<<<<<<< HEAD
             {"compile_expressions", false, true, "For ci tests"},
             {"min_count_to_compile_expression", 3, 1, "For ci tests"},
-=======
             {"use_iceberg_partition_pruning", false, false, "New setting"},
->>>>>>> 0cb80309
             {"max_bytes_ratio_before_external_group_by", 0.0, 0.5, "Enable automatic spilling to disk by default."},
             {"max_bytes_ratio_before_external_sort", 0.0, 0.5, "Enable automatic spilling to disk by default."},
             {"min_external_sort_block_bytes", 0., 100_MiB, "New setting."},
