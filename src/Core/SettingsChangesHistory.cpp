#include <Core/Defines.h>
#include <Core/SettingsChangesHistory.h>
#include <IO/ReadBufferFromString.h>
#include <IO/ReadHelpers.h>
#include <boost/algorithm/string.hpp>

#include <fmt/ranges.h>


namespace DB
{

namespace ErrorCodes
{
    extern const int BAD_ARGUMENTS;
    extern const int LOGICAL_ERROR;
}

ClickHouseVersion::ClickHouseVersion(std::string_view version)
{
    Strings split;
    boost::split(split, version, [](char c){ return c == '.'; });
    components.reserve(split.size());
    if (split.empty())
        throw Exception{ErrorCodes::BAD_ARGUMENTS, "Cannot parse ClickHouse version here: {}", version};

    for (const auto & split_element : split)
    {
        size_t component;
        ReadBufferFromString buf(split_element);
        if (!tryReadIntText(component, buf) || !buf.eof())
            throw Exception{ErrorCodes::BAD_ARGUMENTS, "Cannot parse ClickHouse version here: {}", version};
        components.push_back(component);
    }
}

String ClickHouseVersion::toString() const
{
    return fmt::format("{}", fmt::join(components, "."));
}

static void addSettingsChanges(
    VersionToSettingsChangesMap & settings_changes_history,
    std::string_view version,
    SettingsChangesHistory::SettingsChanges && changes)
{
    /// Forbid duplicate versions
    auto [_, inserted] = settings_changes_history.emplace(ClickHouseVersion(version), std::move(changes));
    if (!inserted)
        throw Exception{ErrorCodes::LOGICAL_ERROR, "Detected duplicate version '{}'", ClickHouseVersion(version).toString()};
}

const VersionToSettingsChangesMap & getSettingsChangesHistory()
{
    static VersionToSettingsChangesMap settings_changes_history;
    static std::once_flag initialized_flag;
    std::call_once(initialized_flag, [&]
    {
        // clang-format off
        /// History of settings changes that controls some backward incompatible changes
        /// across all ClickHouse versions. It maps ClickHouse version to settings changes that were done
        /// in this version. This history contains both changes to existing settings and newly added settings.
        /// Settings changes is a vector of structs
        ///     {setting_name, previous_value, new_value, reason}.
        /// For newly added setting choose the most appropriate previous_value (for example, if new setting
        /// controls new feature and it's 'true' by default, use 'false' as previous_value).
        /// It's used to implement `compatibility` setting (see https://github.com/ClickHouse/ClickHouse/issues/35972)
        /// Note: please check if the key already exists to prevent duplicate entries.
        addSettingsChanges(settings_changes_history, "25.3",
        {
            {"allow_experimental_database_unity_catalog", false, false, "Allow experimental database engine DataLakeCatalog with catalog_type = 'unity'"},
            {"allow_experimental_database_glue_catalog", false, false, "Allow experimental database engine DataLakeCatalog with catalog_type = 'glue'"},
            {"use_page_cache_with_distributed_cache", false, false, "New setting"},
            {"use_query_condition_cache", false, false, "New setting."},
<<<<<<< HEAD
            {"enable_json_type", false, true, "Enable JSON type by default"},
            {"enable_variant_type", false, true, "Enable JSON type by default"},
            {"enable_dynamic_type", false, true, "Enable JSON type by default"},
=======
            {"parallel_replicas_for_cluster_engines", false, true, "New setting."},
>>>>>>> a44950fb
        });
        addSettingsChanges(settings_changes_history, "25.2",
        {
            /// Release closed. Please use 25.3
            {"schema_inference_make_json_columns_nullable", false, false, "Allow to infer Nullable(JSON) during schema inference"},
            {"query_plan_use_new_logical_join_step", false, true, "Enable new step"},
            {"postgresql_fault_injection_probability", 0., 0., "New setting"},
            {"apply_settings_from_server", false, true, "Client-side code (e.g. INSERT input parsing and query output formatting) will use the same settings as the server, including settings from server config."},
            {"merge_tree_use_deserialization_prefixes_cache", true, true, "A new setting to control the usage of deserialization prefixes cache in MergeTree"},
            {"merge_tree_use_prefixes_deserialization_thread_pool", true, true, "A new setting controlling the usage of the thread pool for parallel prefixes deserialization in MergeTree"},
            {"optimize_and_compare_chain", false, true, "A new setting"},
            {"enable_adaptive_memory_spill_scheduler", false, false, "New setting. Enable spill memory data into external storage adaptively."},
            {"output_format_parquet_write_bloom_filter", false, true, "Added support for writing Parquet bloom filters."},
            {"output_format_parquet_bloom_filter_bits_per_value", 10.5, 10.5, "New setting."},
            {"output_format_parquet_bloom_filter_flush_threshold_bytes", 128 * 1024 * 1024, 128 * 1024 * 1024, "New setting."},
            {"output_format_pretty_max_rows", 10000, 1000, "It is better for usability - less amount to scroll."},
            {"restore_replicated_merge_tree_to_shared_merge_tree", false, false, "New setting."},
            {"parallel_replicas_only_with_analyzer", true, true, "Parallel replicas is supported only with analyzer enabled"},
            {"s3_allow_multipart_copy", true, true, "New setting."},
            /// Release closed. Please use 25.3
        });
        addSettingsChanges(settings_changes_history, "25.1",
        {
            /// Release closed. Please use 25.2
            {"allow_not_comparable_types_in_order_by", true, false, "Don't allow not comparable types in order by by default"},
            {"allow_not_comparable_types_in_comparison_functions", true, false, "Don't allow not comparable types in comparison functions by default"},
            {"output_format_json_pretty_print", false, true, "Print values in a pretty format in JSON output format by default"},
            {"allow_experimental_ts_to_grid_aggregate_function", false, false, "Cloud only"},
            {"formatdatetime_f_prints_scale_number_of_digits", true, false, "New setting."},
            {"distributed_cache_connect_max_tries", 20, 20, "Cloud only"},
            {"query_plan_use_new_logical_join_step", false, false, "New join step, internal change"},
            {"distributed_cache_min_bytes_for_seek", 0, 0, "New private setting."},
            {"use_iceberg_partition_pruning", false, false, "New setting"},
            {"max_bytes_ratio_before_external_group_by", 0.0, 0.5, "Enable automatic spilling to disk by default."},
            {"max_bytes_ratio_before_external_sort", 0.0, 0.5, "Enable automatic spilling to disk by default."},
            {"min_external_sort_block_bytes", 0., 100_MiB, "New setting."},
            {"s3queue_migrate_old_metadata_to_buckets", false, false, "New setting."},
            {"distributed_cache_pool_behaviour_on_limit", "allocate_bypassing_pool", "wait", "Cloud only"},
            {"use_hive_partitioning", false, true, "Enabled the setting by default."},
            {"query_plan_try_use_vector_search", false, true, "New setting."},
            {"short_circuit_function_evaluation_for_nulls", false, true, "Allow to execute functions with Nullable arguments only on rows with non-NULL values in all arguments"},
            {"short_circuit_function_evaluation_for_nulls_threshold", 1.0, 1.0, "Ratio threshold of NULL values to execute functions with Nullable arguments only on rows with non-NULL values in all arguments. Applies when setting short_circuit_function_evaluation_for_nulls is enabled."},
            {"output_format_orc_writer_time_zone_name", "GMT", "GMT", "The time zone name for ORC writer, the default ORC writer's time zone is GMT."},
            {"output_format_pretty_highlight_trailing_spaces", false, true, "A new setting."},
            {"allow_experimental_bfloat16_type", false, true, "Add new BFloat16 type"},
            {"allow_push_predicate_ast_for_distributed_subqueries", false, true, "A new setting"},
            {"output_format_pretty_squash_consecutive_ms", 0, 50, "Add new setting"},
            {"output_format_pretty_squash_max_wait_ms", 0, 1000, "Add new setting"},
            {"output_format_pretty_max_column_name_width_cut_to", 0, 24, "A new setting"},
            {"output_format_pretty_max_column_name_width_min_chars_to_cut", 0, 4, "A new setting"},
            {"output_format_pretty_multiline_fields", false, true, "A new setting"},
            {"output_format_pretty_fallback_to_vertical", false, true, "A new setting"},
            {"output_format_pretty_fallback_to_vertical_max_rows_per_chunk", 0, 100, "A new setting"},
            {"output_format_pretty_fallback_to_vertical_min_columns", 0, 5, "A new setting"},
            {"output_format_pretty_fallback_to_vertical_min_table_width", 0, 250, "A new setting"},
            {"merge_table_max_tables_to_look_for_schema_inference", 1, 1000, "A new setting"},
            {"max_autoincrement_series", 1000, 1000, "A new setting"},
            {"validate_enum_literals_in_operators", false, false, "A new setting"},
            {"allow_experimental_kusto_dialect", true, false, "A new setting"},
            {"allow_experimental_prql_dialect", true, false, "A new setting"},
            {"h3togeo_lon_lat_result_order", true, false, "A new setting"},
            {"max_parallel_replicas", 1, 1000, "Use up to 1000 parallel replicas by default."},
            {"allow_general_join_planning", false, true, "Allow more general join planning algorithm when hash join algorithm is enabled."},
            {"optimize_extract_common_expressions", false, true, "Optimize WHERE, PREWHERE, ON, HAVING and QUALIFY expressions by extracting common expressions out from disjunction of conjunctions."},
            /// Release closed. Please use 25.2
        });
        addSettingsChanges(settings_changes_history, "24.12",
        {
            /// Release closed. Please use 25.1
            {"allow_experimental_database_iceberg", false, false, "New setting."},
            {"shared_merge_tree_sync_parts_on_partition_operations", 1, 1, "New setting. By default parts are always synchronized"},
            {"query_plan_join_swap_table", "false", "auto", "New setting. Right table was always chosen before."},
            {"max_size_to_preallocate_for_aggregation", 100'000'000, 1'000'000'000'000, "Enable optimisation for bigger tables."},
            {"max_size_to_preallocate_for_joins", 100'000'000, 1'000'000'000'000, "Enable optimisation for bigger tables."},
            {"max_bytes_ratio_before_external_group_by", 0., 0., "New setting."},
            {"optimize_extract_common_expressions", false, false, "Introduce setting to optimize WHERE, PREWHERE, ON, HAVING and QUALIFY expressions by extracting common expressions out from disjunction of conjunctions."},
            {"max_bytes_ratio_before_external_sort", 0., 0., "New setting."},
            {"use_async_executor_for_materialized_views", false, false, "New setting."},
            {"http_response_headers", "", "", "New setting."},
            {"output_format_parquet_datetime_as_uint32", true, false, "Write DateTime as DateTime64(3) instead of UInt32 (these are the two Parquet types closest to DateTime)."},
            {"skip_redundant_aliases_in_udf", false, false, "When enabled, this allows you to use the same user defined function several times for several materialized columns in the same table."},
            {"parallel_replicas_index_analysis_only_on_coordinator", true, true, "Index analysis done only on replica-coordinator and skipped on other replicas. Effective only with enabled parallel_replicas_local_plan"}, // enabling it was moved to 24.10
            {"least_greatest_legacy_null_behavior", true, false, "New setting"},
            {"use_concurrency_control", false, true, "Enable concurrency control by default"},
            {"join_algorithm", "default", "direct,parallel_hash,hash", "'default' was deprecated in favor of explicitly specified join algorithms, also parallel_hash is now preferred over hash"},
            /// Release closed. Please use 25.1
        });
        addSettingsChanges(settings_changes_history, "24.11",
        {
            {"validate_mutation_query", false, true, "New setting to validate mutation queries by default."},
            {"enable_job_stack_trace", false, true, "Enable by default collecting stack traces from job's scheduling."},
            {"allow_suspicious_types_in_group_by", true, false, "Don't allow Variant/Dynamic types in GROUP BY by default"},
            {"allow_suspicious_types_in_order_by", true, false, "Don't allow Variant/Dynamic types in ORDER BY by default"},
            {"distributed_cache_discard_connection_if_unread_data", true, true, "New setting"},
            {"filesystem_cache_enable_background_download_for_metadata_files_in_packed_storage", true, true, "New setting"},
            {"filesystem_cache_enable_background_download_during_fetch", true, true, "New setting"},
            {"azure_check_objects_after_upload", false, false, "Check each uploaded object in azure blob storage to be sure that upload was successful"},
            {"backup_restore_keeper_max_retries", 20, 1000, "Should be big enough so the whole operation BACKUP or RESTORE operation won't fail because of a temporary [Zoo]Keeper failure in the middle of it."},
            {"backup_restore_failure_after_host_disconnected_for_seconds", 0, 3600, "New setting."},
            {"backup_restore_keeper_max_retries_while_initializing", 0, 20, "New setting."},
            {"backup_restore_keeper_max_retries_while_handling_error", 0, 20, "New setting."},
            {"backup_restore_finish_timeout_after_error_sec", 0, 180, "New setting."},
            {"query_plan_merge_filters", false, true, "Allow to merge filters in the query plan. This is required to properly support filter-push-down with a new analyzer."},
            {"parallel_replicas_local_plan", false, true, "Use local plan for local replica in a query with parallel replicas"},
            {"merge_tree_use_v1_object_and_dynamic_serialization", true, false, "Add new serialization V2 version for JSON and Dynamic types"},
            {"min_joined_block_size_bytes", 524288, 524288, "New setting."},
            {"allow_experimental_bfloat16_type", false, false, "Add new experimental BFloat16 type"},
            {"filesystem_cache_skip_download_if_exceeds_per_query_cache_write_limit", 1, 1, "Rename of setting skip_download_if_exceeds_query_cache_limit"},
            {"filesystem_cache_prefer_bigger_buffer_size", true, true, "New setting"},
            {"read_in_order_use_virtual_row", false, false, "Use virtual row while reading in order of primary key or its monotonic function fashion. It is useful when searching over multiple parts as only relevant ones are touched."},
            {"s3_skip_empty_files", false, true, "We hope it will provide better UX"},
            {"filesystem_cache_boundary_alignment", 0, 0, "New setting"},
            {"push_external_roles_in_interserver_queries", false, true, "New setting."},
            {"enable_variant_type", false, false, "Add alias to allow_experimental_variant_type"},
            {"enable_dynamic_type", false, false, "Add alias to allow_experimental_dynamic_type"},
            {"enable_json_type", false, false, "Add alias to allow_experimental_json_type"},
        });
        addSettingsChanges(settings_changes_history, "24.10",
        {
            {"query_metric_log_interval", 0, -1, "New setting."},
            {"enforce_strict_identifier_format", false, false, "New setting."},
            {"enable_parsing_to_custom_serialization", false, true, "New setting"},
            {"mongodb_throw_on_unsupported_query", false, true, "New setting."},
            {"enable_parallel_replicas", false, false, "Parallel replicas with read tasks became the Beta tier feature."},
            {"parallel_replicas_mode", "read_tasks", "read_tasks", "This setting was introduced as a part of making parallel replicas feature Beta"},
            {"filesystem_cache_name", "", "", "Filesystem cache name to use for stateless table engines or data lakes"},
            {"restore_replace_external_dictionary_source_to_null", false, false, "New setting."},
            {"show_create_query_identifier_quoting_rule", "when_necessary", "when_necessary", "New setting."},
            {"show_create_query_identifier_quoting_style", "Backticks", "Backticks", "New setting."},
            {"merge_tree_min_read_task_size", 8, 8, "New setting"},
            {"merge_tree_min_rows_for_concurrent_read_for_remote_filesystem", (20 * 8192), 0, "Setting is deprecated"},
            {"merge_tree_min_bytes_for_concurrent_read_for_remote_filesystem", (24 * 10 * 1024 * 1024), 0, "Setting is deprecated"},
            {"implicit_select", false, false, "A new setting."},
            {"output_format_native_write_json_as_string", false, false, "Add new setting to allow write JSON column as single String column in Native format"},
            {"output_format_binary_write_json_as_string", false, false, "Add new setting to write values of JSON type as JSON string in RowBinary output format"},
            {"input_format_binary_read_json_as_string", false, false, "Add new setting to read values of JSON type as JSON string in RowBinary input format"},
            {"min_free_disk_bytes_to_perform_insert", 0, 0, "New setting."},
            {"min_free_disk_ratio_to_perform_insert", 0.0, 0.0, "New setting."},
            {"parallel_replicas_local_plan", false, true, "Use local plan for local replica in a query with parallel replicas"},
            {"enable_named_columns_in_function_tuple", false, false, "Disabled pending usability improvements"},
            {"cloud_mode_database_engine", 1, 1, "A setting for ClickHouse Cloud"},
            {"allow_experimental_shared_set_join", 0, 0, "A setting for ClickHouse Cloud"},
            {"read_through_distributed_cache", 0, 0, "A setting for ClickHouse Cloud"},
            {"write_through_distributed_cache", 0, 0, "A setting for ClickHouse Cloud"},
            {"distributed_cache_throw_on_error", 0, 0, "A setting for ClickHouse Cloud"},
            {"distributed_cache_log_mode", "on_error", "on_error", "A setting for ClickHouse Cloud"},
            {"distributed_cache_fetch_metrics_only_from_current_az", 1, 1, "A setting for ClickHouse Cloud"},
            {"distributed_cache_connect_max_tries", 20, 20, "A setting for ClickHouse Cloud"},
            {"distributed_cache_receive_response_wait_milliseconds", 60000, 60000, "A setting for ClickHouse Cloud"},
            {"distributed_cache_receive_timeout_milliseconds", 10000, 10000, "A setting for ClickHouse Cloud"},
            {"distributed_cache_wait_connection_from_pool_milliseconds", 100, 100, "A setting for ClickHouse Cloud"},
            {"distributed_cache_bypass_connection_pool", 0, 0, "A setting for ClickHouse Cloud"},
            {"distributed_cache_pool_behaviour_on_limit", "allocate_bypassing_pool", "allocate_bypassing_pool", "A setting for ClickHouse Cloud"},
            {"distributed_cache_read_alignment", 0, 0, "A setting for ClickHouse Cloud"},
            {"distributed_cache_max_unacked_inflight_packets", 10, 10, "A setting for ClickHouse Cloud"},
            {"distributed_cache_data_packet_ack_window", 5, 5, "A setting for ClickHouse Cloud"},
            {"input_format_parquet_enable_row_group_prefetch", false, true, "Enable row group prefetching during parquet parsing. Currently, only single-threaded parsing can prefetch."},
            {"input_format_orc_dictionary_as_low_cardinality", false, true, "Treat ORC dictionary encoded columns as LowCardinality columns while reading ORC files"},
            {"allow_experimental_refreshable_materialized_view", false, true, "Not experimental anymore"},
            {"max_parts_to_move", 0, 1000, "New setting"},
            {"hnsw_candidate_list_size_for_search", 64, 256, "New setting. Previously, the value was optionally specified in CREATE INDEX and 64 by default."},
            {"allow_reorder_prewhere_conditions", true, true, "New setting"},
            {"input_format_parquet_bloom_filter_push_down", false, true, "When reading Parquet files, skip whole row groups based on the WHERE/PREWHERE expressions and bloom filter in the Parquet metadata."},
            {"date_time_64_output_format_cut_trailing_zeros_align_to_groups_of_thousands", false, false, "Dynamically trim the trailing zeros of datetime64 values to adjust the output scale to (0, 3, 6), corresponding to 'seconds', 'milliseconds', and 'microseconds'."},
            {"parallel_replicas_index_analysis_only_on_coordinator", false, true, "Index analysis done only on replica-coordinator and skipped on other replicas. Effective only with enabled parallel_replicas_local_plan"},
            {"distributed_cache_discard_connection_if_unread_data", true, true, "New setting"},
            {"azure_check_objects_after_upload", false, false, "Check each uploaded object in azure blob storage to be sure that upload was successful"},
            {"backup_restore_keeper_max_retries", 20, 1000, "Should be big enough so the whole operation BACKUP or RESTORE operation won't fail because of a temporary [Zoo]Keeper failure in the middle of it."},
            {"backup_restore_failure_after_host_disconnected_for_seconds", 0, 3600, "New setting."},
            {"backup_restore_keeper_max_retries_while_initializing", 0, 20, "New setting."},
            {"backup_restore_keeper_max_retries_while_handling_error", 0, 20, "New setting."},
            {"backup_restore_finish_timeout_after_error_sec", 0, 180, "New setting."},
        });
        addSettingsChanges(settings_changes_history, "24.9",
        {
            {"output_format_orc_dictionary_key_size_threshold", 0.0, 0.0, "For a string column in ORC output format, if the number of distinct values is greater than this fraction of the total number of non-null rows, turn off dictionary encoding. Otherwise dictionary encoding is enabled"},
            {"input_format_json_empty_as_default", false, false, "Added new setting to allow to treat empty fields in JSON input as default values."},
            {"input_format_try_infer_variants", false, false, "Try to infer Variant type in text formats when there is more than one possible type for column/array elements"},
            {"join_output_by_rowlist_perkey_rows_threshold", 0, 5, "The lower limit of per-key average rows in the right table to determine whether to output by row list in hash join."},
            {"create_if_not_exists", false, false, "New setting."},
            {"allow_materialized_view_with_bad_select", true, true, "Support (but not enable yet) stricter validation in CREATE MATERIALIZED VIEW"},
            {"parallel_replicas_mark_segment_size", 128, 0, "Value for this setting now determined automatically"},
            {"database_replicated_allow_replicated_engine_arguments", 1, 0, "Don't allow explicit arguments by default"},
            {"database_replicated_allow_explicit_uuid", 1, 0, "Added a new setting to disallow explicitly specifying table UUID"},
            {"parallel_replicas_local_plan", false, false, "Use local plan for local replica in a query with parallel replicas"},
            {"join_to_sort_minimum_perkey_rows", 0, 40, "The lower limit of per-key average rows in the right table to determine whether to rerange the right table by key in left or inner join. This setting ensures that the optimization is not applied for sparse table keys"},
            {"join_to_sort_maximum_table_rows", 0, 10000, "The maximum number of rows in the right table to determine whether to rerange the right table by key in left or inner join"},
            {"allow_experimental_join_right_table_sorting", false, false, "If it is set to true, and the conditions of `join_to_sort_minimum_perkey_rows` and `join_to_sort_maximum_table_rows` are met, rerange the right table by key to improve the performance in left or inner hash join"},
            {"mongodb_throw_on_unsupported_query", false, true, "New setting."},
            {"min_free_disk_bytes_to_perform_insert", 0, 0, "Maintain some free disk space bytes from inserts while still allowing for temporary writing."},
            {"min_free_disk_ratio_to_perform_insert", 0.0, 0.0, "Maintain some free disk space bytes expressed as ratio to total disk space from inserts while still allowing for temporary writing."},
        });
        addSettingsChanges(settings_changes_history, "24.8",
        {
            {"rows_before_aggregation", false, false, "Provide exact value for rows_before_aggregation statistic, represents the number of rows read before aggregation"},
            {"restore_replace_external_table_functions_to_null", false, false, "New setting."},
            {"restore_replace_external_engines_to_null", false, false, "New setting."},
            {"input_format_json_max_depth", 1000000, 1000, "It was unlimited in previous versions, but that was unsafe."},
            {"merge_tree_min_bytes_per_task_for_remote_reading", 4194304, 2097152, "Value is unified with `filesystem_prefetch_min_bytes_for_single_read_task`"},
            {"use_hive_partitioning", false, false, "Allows to use hive partitioning for File, URL, S3, AzureBlobStorage and HDFS engines."},
            {"allow_experimental_kafka_offsets_storage_in_keeper", false, false, "Allow the usage of experimental Kafka storage engine that stores the committed offsets in ClickHouse Keeper"},
            {"allow_archive_path_syntax", true, true, "Added new setting to allow disabling archive path syntax."},
            {"query_cache_tag", "", "", "New setting for labeling query cache settings."},
            {"allow_experimental_time_series_table", false, false, "Added new setting to allow the TimeSeries table engine"},
            {"enable_analyzer", 1, 1, "Added an alias to a setting `allow_experimental_analyzer`."},
            {"optimize_functions_to_subcolumns", false, true, "Enabled settings by default"},
            {"allow_experimental_json_type", false, false, "Add new experimental JSON type"},
            {"use_json_alias_for_old_object_type", true, false, "Use JSON type alias to create new JSON type"},
            {"type_json_skip_duplicated_paths", false, false, "Allow to skip duplicated paths during JSON parsing"},
            {"allow_experimental_vector_similarity_index", false, false, "Added new setting to allow experimental vector similarity indexes"},
            {"input_format_try_infer_datetimes_only_datetime64", true, false, "Allow to infer DateTime instead of DateTime64 in data formats"},
        });
        addSettingsChanges(settings_changes_history, "24.7",
        {
            {"output_format_parquet_write_page_index", false, true, "Add a possibility to write page index into parquet files."},
            {"output_format_binary_encode_types_in_binary_format", false, false, "Added new setting to allow to write type names in binary format in RowBinaryWithNamesAndTypes output format"},
            {"input_format_binary_decode_types_in_binary_format", false, false, "Added new setting to allow to read type names in binary format in RowBinaryWithNamesAndTypes input format"},
            {"output_format_native_encode_types_in_binary_format", false, false, "Added new setting to allow to write type names in binary format in Native output format"},
            {"input_format_native_decode_types_in_binary_format", false, false, "Added new setting to allow to read type names in binary format in Native output format"},
            {"read_in_order_use_buffering", false, true, "Use buffering before merging while reading in order of primary key"},
            {"enable_named_columns_in_function_tuple", false, false, "Generate named tuples in function tuple() when all names are unique and can be treated as unquoted identifiers."},
            {"optimize_trivial_insert_select", true, false, "The optimization does not make sense in many cases."},
            {"dictionary_validate_primary_key_type", false, false, "Validate primary key type for dictionaries. By default id type for simple layouts will be implicitly converted to UInt64."},
            {"collect_hash_table_stats_during_joins", false, true, "New setting."},
            {"max_size_to_preallocate_for_joins", 0, 100'000'000, "New setting."},
            {"input_format_orc_reader_time_zone_name", "GMT", "GMT", "The time zone name for ORC row reader, the default ORC row reader's time zone is GMT."},
            {"database_replicated_allow_heavy_create", true, false, "Long-running DDL queries (CREATE AS SELECT and POPULATE) for Replicated database engine was forbidden"},
            {"query_plan_merge_filters", false, false, "Allow to merge filters in the query plan"},
            {"azure_sdk_max_retries", 10, 10, "Maximum number of retries in azure sdk"},
            {"azure_sdk_retry_initial_backoff_ms", 10, 10, "Minimal backoff between retries in azure sdk"},
            {"azure_sdk_retry_max_backoff_ms", 1000, 1000, "Maximal backoff between retries in azure sdk"},
            {"ignore_on_cluster_for_replicated_named_collections_queries", false, false, "Ignore ON CLUSTER clause for replicated named collections management queries."},
            {"backup_restore_s3_retry_attempts", 1000,1000, "Setting for Aws::Client::RetryStrategy, Aws::Client does retries itself, 0 means no retries. It takes place only for backup/restore."},
            {"postgresql_connection_attempt_timeout", 2, 2, "Allow to control 'connect_timeout' parameter of PostgreSQL connection."},
            {"postgresql_connection_pool_retries", 2, 2, "Allow to control the number of retries in PostgreSQL connection pool."}
        });
        addSettingsChanges(settings_changes_history, "24.6",
        {
            {"materialize_skip_indexes_on_insert", true, true, "Added new setting to allow to disable materialization of skip indexes on insert"},
            {"materialize_statistics_on_insert", true, true, "Added new setting to allow to disable materialization of statistics on insert"},
            {"input_format_parquet_use_native_reader", false, false, "When reading Parquet files, to use native reader instead of arrow reader."},
            {"hdfs_throw_on_zero_files_match", false, false, "Allow to throw an error when ListObjects request cannot match any files in HDFS engine instead of empty query result"},
            {"azure_throw_on_zero_files_match", false, false, "Allow to throw an error when ListObjects request cannot match any files in AzureBlobStorage engine instead of empty query result"},
            {"s3_validate_request_settings", true, true, "Allow to disable S3 request settings validation"},
            {"allow_experimental_full_text_index", false, false, "Enable experimental full-text index"},
            {"azure_skip_empty_files", false, false, "Allow to skip empty files in azure table engine"},
            {"hdfs_ignore_file_doesnt_exist", false, false, "Allow to return 0 rows when the requested files don't exist instead of throwing an exception in HDFS table engine"},
            {"azure_ignore_file_doesnt_exist", false, false, "Allow to return 0 rows when the requested files don't exist instead of throwing an exception in AzureBlobStorage table engine"},
            {"s3_ignore_file_doesnt_exist", false, false, "Allow to return 0 rows when the requested files don't exist instead of throwing an exception in S3 table engine"},
            {"s3_max_part_number", 10000, 10000, "Maximum part number number for s3 upload part"},
            {"s3_max_single_operation_copy_size", 32 * 1024 * 1024, 32 * 1024 * 1024, "Maximum size for a single copy operation in s3"},
            {"input_format_parquet_max_block_size", 8192, DEFAULT_BLOCK_SIZE, "Increase block size for parquet reader."},
            {"input_format_parquet_prefer_block_bytes", 0, DEFAULT_BLOCK_SIZE * 256, "Average block bytes output by parquet reader."},
            {"enable_blob_storage_log", true, true, "Write information about blob storage operations to system.blob_storage_log table"},
            {"allow_deprecated_snowflake_conversion_functions", true, false, "Disabled deprecated functions snowflakeToDateTime[64] and dateTime[64]ToSnowflake."},
            {"allow_statistic_optimize", false, false, "Old setting which popped up here being renamed."},
            {"allow_experimental_statistic", false, false, "Old setting which popped up here being renamed."},
            {"allow_statistics_optimize", false, false, "The setting was renamed. The previous name is `allow_statistic_optimize`."},
            {"allow_experimental_statistics", false, false, "The setting was renamed. The previous name is `allow_experimental_statistic`."},
            {"enable_vertical_final", false, true, "Enable vertical final by default again after fixing bug"},
            {"parallel_replicas_custom_key_range_lower", 0, 0, "Add settings to control the range filter when using parallel replicas with dynamic shards"},
            {"parallel_replicas_custom_key_range_upper", 0, 0, "Add settings to control the range filter when using parallel replicas with dynamic shards. A value of 0 disables the upper limit"},
            {"output_format_pretty_display_footer_column_names", 0, 1, "Add a setting to display column names in the footer if there are many rows. Threshold value is controlled by output_format_pretty_display_footer_column_names_min_rows."},
            {"output_format_pretty_display_footer_column_names_min_rows", 0, 50, "Add a setting to control the threshold value for setting output_format_pretty_display_footer_column_names_min_rows. Default 50."},
            {"output_format_csv_serialize_tuple_into_separate_columns", true, true, "A new way of how interpret tuples in CSV format was added."},
            {"input_format_csv_deserialize_separate_columns_into_tuple", true, true, "A new way of how interpret tuples in CSV format was added."},
            {"input_format_csv_try_infer_strings_from_quoted_tuples", true, true, "A new way of how interpret tuples in CSV format was added."},
        });
        addSettingsChanges(settings_changes_history, "24.5",
        {
            {"allow_deprecated_error_prone_window_functions", true, false, "Allow usage of deprecated error prone window functions (neighbor, runningAccumulate, runningDifferenceStartingWithFirstValue, runningDifference)"},
            {"allow_experimental_join_condition", false, false, "Support join with inequal conditions which involve columns from both left and right table. e.g. t1.y < t2.y."},
            {"input_format_tsv_crlf_end_of_line", false, false, "Enables reading of CRLF line endings with TSV formats"},
            {"output_format_parquet_use_custom_encoder", false, true, "Enable custom Parquet encoder."},
            {"cross_join_min_rows_to_compress", 0, 10000000, "Minimal count of rows to compress block in CROSS JOIN. Zero value means - disable this threshold. This block is compressed when any of the two thresholds (by rows or by bytes) are reached."},
            {"cross_join_min_bytes_to_compress", 0, 1_GiB, "Minimal size of block to compress in CROSS JOIN. Zero value means - disable this threshold. This block is compressed when any of the two thresholds (by rows or by bytes) are reached."},
            {"http_max_chunk_size", 0, 0, "Internal limitation"},
            {"prefer_external_sort_block_bytes", 0, DEFAULT_BLOCK_SIZE * 256, "Prefer maximum block bytes for external sort, reduce the memory usage during merging."},
            {"input_format_force_null_for_omitted_fields", false, false, "Disable type-defaults for omitted fields when needed"},
            {"cast_string_to_dynamic_use_inference", false, false, "Add setting to allow converting String to Dynamic through parsing"},
            {"allow_experimental_dynamic_type", false, false, "Add new experimental Dynamic type"},
            {"azure_max_blocks_in_multipart_upload", 50000, 50000, "Maximum number of blocks in multipart upload for Azure."},
            {"allow_archive_path_syntax", false, true, "Added new setting to allow disabling archive path syntax."},
        });
        addSettingsChanges(settings_changes_history, "24.4",
        {
            {"input_format_json_throw_on_bad_escape_sequence", true, true, "Allow to save JSON strings with bad escape sequences"},
            {"max_parsing_threads", 0, 0, "Add a separate setting to control number of threads in parallel parsing from files"},
            {"ignore_drop_queries_probability", 0, 0, "Allow to ignore drop queries in server with specified probability for testing purposes"},
            {"lightweight_deletes_sync", 2, 2, "The same as 'mutation_sync', but controls only execution of lightweight deletes"},
            {"query_cache_system_table_handling", "save", "throw", "The query cache no longer caches results of queries against system tables"},
            {"input_format_json_ignore_unnecessary_fields", false, true, "Ignore unnecessary fields and not parse them. Enabling this may not throw exceptions on json strings of invalid format or with duplicated fields"},
            {"input_format_hive_text_allow_variable_number_of_columns", false, true, "Ignore extra columns in Hive Text input (if file has more columns than expected) and treat missing fields in Hive Text input as default values."},
            {"allow_experimental_database_replicated", false, true, "Database engine Replicated is now in Beta stage"},
            {"temporary_data_in_cache_reserve_space_wait_lock_timeout_milliseconds", (10 * 60 * 1000), (10 * 60 * 1000), "Wait time to lock cache for sapce reservation in temporary data in filesystem cache"},
            {"optimize_rewrite_sum_if_to_count_if", false, true, "Only available for the analyzer, where it works correctly"},
            {"azure_allow_parallel_part_upload", "true", "true", "Use multiple threads for azure multipart upload."},
            {"max_recursive_cte_evaluation_depth", DBMS_RECURSIVE_CTE_MAX_EVALUATION_DEPTH, DBMS_RECURSIVE_CTE_MAX_EVALUATION_DEPTH, "Maximum limit on recursive CTE evaluation depth"},
            {"query_plan_convert_outer_join_to_inner_join", false, true, "Allow to convert OUTER JOIN to INNER JOIN if filter after JOIN always filters default values"},
        });
        addSettingsChanges(settings_changes_history, "24.3",
        {
            {"s3_connect_timeout_ms", 1000, 1000, "Introduce new dedicated setting for s3 connection timeout"},
            {"allow_experimental_shared_merge_tree", false, true, "The setting is obsolete"},
            {"use_page_cache_for_disks_without_file_cache", false, false, "Added userspace page cache"},
            {"read_from_page_cache_if_exists_otherwise_bypass_cache", false, false, "Added userspace page cache"},
            {"page_cache_inject_eviction", false, false, "Added userspace page cache"},
            {"default_table_engine", "None", "MergeTree", "Set default table engine to MergeTree for better usability"},
            {"input_format_json_use_string_type_for_ambiguous_paths_in_named_tuples_inference_from_objects", false, false, "Allow to use String type for ambiguous paths during named tuple inference from JSON objects"},
            {"traverse_shadow_remote_data_paths", false, false, "Traverse shadow directory when query system.remote_data_paths."},
            {"throw_if_deduplication_in_dependent_materialized_views_enabled_with_async_insert", false, true, "Deduplication in dependent materialized view cannot work together with async inserts."},
            {"parallel_replicas_allow_in_with_subquery", false, true, "If true, subquery for IN will be executed on every follower replica"},
            {"log_processors_profiles", false, true, "Enable by default"},
            {"function_locate_has_mysql_compatible_argument_order", false, true, "Increase compatibility with MySQL's locate function."},
            {"allow_suspicious_primary_key", true, false, "Forbid suspicious PRIMARY KEY/ORDER BY for MergeTree (i.e. SimpleAggregateFunction)"},
            {"filesystem_cache_reserve_space_wait_lock_timeout_milliseconds", 1000, 1000, "Wait time to lock cache for sapce reservation in filesystem cache"},
            {"max_parser_backtracks", 0, 1000000, "Limiting the complexity of parsing"},
            {"analyzer_compatibility_join_using_top_level_identifier", false, false, "Force to resolve identifier in JOIN USING from projection"},
            {"distributed_insert_skip_read_only_replicas", false, false, "If true, INSERT into Distributed will skip read-only replicas"},
            {"keeper_max_retries", 10, 10, "Max retries for general keeper operations"},
            {"keeper_retry_initial_backoff_ms", 100, 100, "Initial backoff timeout for general keeper operations"},
            {"keeper_retry_max_backoff_ms", 5000, 5000, "Max backoff timeout for general keeper operations"},
            {"s3queue_allow_experimental_sharded_mode", false, false, "Enable experimental sharded mode of S3Queue table engine. It is experimental because it will be rewritten"},
            {"allow_experimental_analyzer", false, true, "Enable analyzer and planner by default."},
            {"merge_tree_read_split_ranges_into_intersecting_and_non_intersecting_injection_probability", 0.0, 0.0, "For testing of `PartsSplitter` - split read ranges into intersecting and non intersecting every time you read from MergeTree with the specified probability."},
            {"allow_get_client_http_header", false, false, "Introduced a new function."},
            {"output_format_pretty_row_numbers", false, true, "It is better for usability."},
            {"output_format_pretty_max_value_width_apply_for_single_value", true, false, "Single values in Pretty formats won't be cut."},
            {"output_format_parquet_string_as_string", false, true, "ClickHouse allows arbitrary binary data in the String data type, which is typically UTF-8. Parquet/ORC/Arrow Strings only support UTF-8. That's why you can choose which Arrow's data type to use for the ClickHouse String data type - String or Binary. While Binary would be more correct and compatible, using String by default will correspond to user expectations in most cases."},
            {"output_format_orc_string_as_string", false, true, "ClickHouse allows arbitrary binary data in the String data type, which is typically UTF-8. Parquet/ORC/Arrow Strings only support UTF-8. That's why you can choose which Arrow's data type to use for the ClickHouse String data type - String or Binary. While Binary would be more correct and compatible, using String by default will correspond to user expectations in most cases."},
            {"output_format_arrow_string_as_string", false, true, "ClickHouse allows arbitrary binary data in the String data type, which is typically UTF-8. Parquet/ORC/Arrow Strings only support UTF-8. That's why you can choose which Arrow's data type to use for the ClickHouse String data type - String or Binary. While Binary would be more correct and compatible, using String by default will correspond to user expectations in most cases."},
            {"output_format_parquet_compression_method", "lz4", "zstd", "Parquet/ORC/Arrow support many compression methods, including lz4 and zstd. ClickHouse supports each and every compression method. Some inferior tools, such as 'duckdb', lack support for the faster `lz4` compression method, that's why we set zstd by default."},
            {"output_format_orc_compression_method", "lz4", "zstd", "Parquet/ORC/Arrow support many compression methods, including lz4 and zstd. ClickHouse supports each and every compression method. Some inferior tools, such as 'duckdb', lack support for the faster `lz4` compression method, that's why we set zstd by default."},
            {"output_format_pretty_highlight_digit_groups", false, true, "If enabled and if output is a terminal, highlight every digit corresponding to the number of thousands, millions, etc. with underline."},
            {"geo_distance_returns_float64_on_float64_arguments", false, true, "Increase the default precision."},
            {"azure_max_inflight_parts_for_one_file", 20, 20, "The maximum number of a concurrent loaded parts in multipart upload request. 0 means unlimited."},
            {"azure_strict_upload_part_size", 0, 0, "The exact size of part to upload during multipart upload to Azure blob storage."},
            {"azure_min_upload_part_size", 16*1024*1024, 16*1024*1024, "The minimum size of part to upload during multipart upload to Azure blob storage."},
            {"azure_max_upload_part_size", 5ull*1024*1024*1024, 5ull*1024*1024*1024, "The maximum size of part to upload during multipart upload to Azure blob storage."},
            {"azure_upload_part_size_multiply_factor", 2, 2, "Multiply azure_min_upload_part_size by this factor each time azure_multiply_parts_count_threshold parts were uploaded from a single write to Azure blob storage."},
            {"azure_upload_part_size_multiply_parts_count_threshold", 500, 500, "Each time this number of parts was uploaded to Azure blob storage, azure_min_upload_part_size is multiplied by azure_upload_part_size_multiply_factor."},
            {"output_format_csv_serialize_tuple_into_separate_columns", true, true, "A new way of how interpret tuples in CSV format was added."},
            {"input_format_csv_deserialize_separate_columns_into_tuple", true, true, "A new way of how interpret tuples in CSV format was added."},
            {"input_format_csv_try_infer_strings_from_quoted_tuples", true, true, "A new way of how interpret tuples in CSV format was added."},
        });
        addSettingsChanges(settings_changes_history, "24.2",
        {
            {"allow_suspicious_variant_types", true, false, "Don't allow creating Variant type with suspicious variants by default"},
            {"validate_experimental_and_suspicious_types_inside_nested_types", false, true, "Validate usage of experimental and suspicious types inside nested types"},
            {"output_format_values_escape_quote_with_quote", false, false, "If true escape ' with '', otherwise quoted with \\'"},
            {"output_format_pretty_single_large_number_tip_threshold", 0, 1'000'000, "Print a readable number tip on the right side of the table if the block consists of a single number which exceeds this value (except 0)"},
            {"input_format_try_infer_exponent_floats", true, false, "Don't infer floats in exponential notation by default"},
            {"query_plan_optimize_prewhere", true, true, "Allow to push down filter to PREWHERE expression for supported storages"},
            {"async_insert_max_data_size", 1000000, 10485760, "The previous value appeared to be too small."},
            {"async_insert_poll_timeout_ms", 10, 10, "Timeout in milliseconds for polling data from asynchronous insert queue"},
            {"async_insert_use_adaptive_busy_timeout", false, true, "Use adaptive asynchronous insert timeout"},
            {"async_insert_busy_timeout_min_ms", 50, 50, "The minimum value of the asynchronous insert timeout in milliseconds; it also serves as the initial value, which may be increased later by the adaptive algorithm"},
            {"async_insert_busy_timeout_max_ms", 200, 200, "The minimum value of the asynchronous insert timeout in milliseconds; async_insert_busy_timeout_ms is aliased to async_insert_busy_timeout_max_ms"},
            {"async_insert_busy_timeout_increase_rate", 0.2, 0.2, "The exponential growth rate at which the adaptive asynchronous insert timeout increases"},
            {"async_insert_busy_timeout_decrease_rate", 0.2, 0.2, "The exponential growth rate at which the adaptive asynchronous insert timeout decreases"},
            {"format_template_row_format", "", "", "Template row format string can be set directly in query"},
            {"format_template_resultset_format", "", "", "Template result set format string can be set in query"},
            {"split_parts_ranges_into_intersecting_and_non_intersecting_final", true, true, "Allow to split parts ranges into intersecting and non intersecting during FINAL optimization"},
            {"split_intersecting_parts_ranges_into_layers_final", true, true, "Allow to split intersecting parts ranges into layers during FINAL optimization"},
            {"azure_max_single_part_copy_size", 256*1024*1024, 256*1024*1024, "The maximum size of object to copy using single part copy to Azure blob storage."},
            {"min_external_table_block_size_rows", DEFAULT_INSERT_BLOCK_SIZE, DEFAULT_INSERT_BLOCK_SIZE, "Squash blocks passed to external table to specified size in rows, if blocks are not big enough"},
            {"min_external_table_block_size_bytes", DEFAULT_INSERT_BLOCK_SIZE * 256, DEFAULT_INSERT_BLOCK_SIZE * 256, "Squash blocks passed to external table to specified size in bytes, if blocks are not big enough."},
            {"parallel_replicas_prefer_local_join", true, true, "If true, and JOIN can be executed with parallel replicas algorithm, and all storages of right JOIN part are *MergeTree, local JOIN will be used instead of GLOBAL JOIN."},
            {"optimize_time_filter_with_preimage", true, true, "Optimize Date and DateTime predicates by converting functions into equivalent comparisons without conversions (e.g. toYear(col) = 2023 -> col >= '2023-01-01' AND col <= '2023-12-31')"},
            {"extract_key_value_pairs_max_pairs_per_row", 0, 0, "Max number of pairs that can be produced by the `extractKeyValuePairs` function. Used as a safeguard against consuming too much memory."},
            {"default_view_definer", "CURRENT_USER", "CURRENT_USER", "Allows to set default `DEFINER` option while creating a view"},
            {"default_materialized_view_sql_security", "DEFINER", "DEFINER", "Allows to set a default value for SQL SECURITY option when creating a materialized view"},
            {"default_normal_view_sql_security", "INVOKER", "INVOKER", "Allows to set default `SQL SECURITY` option while creating a normal view"},
            {"mysql_map_string_to_text_in_show_columns", false, true, "Reduce the configuration effort to connect ClickHouse with BI tools."},
            {"mysql_map_fixed_string_to_text_in_show_columns", false, true, "Reduce the configuration effort to connect ClickHouse with BI tools."},
        });
        addSettingsChanges(settings_changes_history, "24.1",
        {
            {"print_pretty_type_names", false, true, "Better user experience."},
            {"input_format_json_read_bools_as_strings", false, true, "Allow to read bools as strings in JSON formats by default"},
            {"output_format_arrow_use_signed_indexes_for_dictionary", false, true, "Use signed indexes type for Arrow dictionaries by default as it's recommended"},
            {"allow_experimental_variant_type", false, false, "Add new experimental Variant type"},
            {"use_variant_as_common_type", false, false, "Allow to use Variant in if/multiIf if there is no common type"},
            {"output_format_arrow_use_64_bit_indexes_for_dictionary", false, false, "Allow to use 64 bit indexes type in Arrow dictionaries"},
            {"parallel_replicas_mark_segment_size", 128, 128, "Add new setting to control segment size in new parallel replicas coordinator implementation"},
            {"ignore_materialized_views_with_dropped_target_table", false, false, "Add new setting to allow to ignore materialized views with dropped target table"},
            {"output_format_compression_level", 3, 3, "Allow to change compression level in the query output"},
            {"output_format_compression_zstd_window_log", 0, 0, "Allow to change zstd window log in the query output when zstd compression is used"},
            {"enable_zstd_qat_codec", false, false, "Add new ZSTD_QAT codec"},
            {"enable_vertical_final", false, true, "Use vertical final by default"},
            {"output_format_arrow_use_64_bit_indexes_for_dictionary", false, false, "Allow to use 64 bit indexes type in Arrow dictionaries"},
            {"max_rows_in_set_to_optimize_join", 100000, 0, "Disable join optimization as it prevents from read in order optimization"},
            {"output_format_pretty_color", true, "auto", "Setting is changed to allow also for auto value, disabling ANSI escapes if output is not a tty"},
            {"function_visible_width_behavior", 0, 1, "We changed the default behavior of `visibleWidth` to be more precise"},
            {"max_estimated_execution_time", 0, 0, "Separate max_execution_time and max_estimated_execution_time"},
            {"iceberg_engine_ignore_schema_evolution", false, false, "Allow to ignore schema evolution in Iceberg table engine"},
            {"optimize_injective_functions_in_group_by", false, true, "Replace injective functions by it's arguments in GROUP BY section in analyzer"},
            {"update_insert_deduplication_token_in_dependent_materialized_views", false, false, "Allow to update insert deduplication token with table identifier during insert in dependent materialized views"},
            {"azure_max_unexpected_write_error_retries", 4, 4, "The maximum number of retries in case of unexpected errors during Azure blob storage write"},
            {"split_parts_ranges_into_intersecting_and_non_intersecting_final", false, true, "Allow to split parts ranges into intersecting and non intersecting during FINAL optimization"},
            {"split_intersecting_parts_ranges_into_layers_final", true, true, "Allow to split intersecting parts ranges into layers during FINAL optimization"}
        });
        addSettingsChanges(settings_changes_history, "23.12",
        {
            {"allow_suspicious_ttl_expressions", true, false, "It is a new setting, and in previous versions the behavior was equivalent to allowing."},
            {"input_format_parquet_allow_missing_columns", false, true, "Allow missing columns in Parquet files by default"},
            {"input_format_orc_allow_missing_columns", false, true, "Allow missing columns in ORC files by default"},
            {"input_format_arrow_allow_missing_columns", false, true, "Allow missing columns in Arrow files by default"}
        });
        addSettingsChanges(settings_changes_history, "23.11",
        {
            {"parsedatetime_parse_without_leading_zeros", false, true, "Improved compatibility with MySQL DATE_FORMAT/STR_TO_DATE"}
        });
        addSettingsChanges(settings_changes_history, "23.9",
        {
            {"optimize_group_by_constant_keys", false, true, "Optimize group by constant keys by default"},
            {"input_format_json_try_infer_named_tuples_from_objects", false, true, "Try to infer named Tuples from JSON objects by default"},
            {"input_format_json_read_numbers_as_strings", false, true, "Allow to read numbers as strings in JSON formats by default"},
            {"input_format_json_read_arrays_as_strings", false, true, "Allow to read arrays as strings in JSON formats by default"},
            {"input_format_json_infer_incomplete_types_as_strings", false, true, "Allow to infer incomplete types as Strings in JSON formats by default"},
            {"input_format_json_try_infer_numbers_from_strings", true, false, "Don't infer numbers from strings in JSON formats by default to prevent possible parsing errors"},
            {"http_write_exception_in_output_format", false, true, "Output valid JSON/XML on exception in HTTP streaming."}
        });
        addSettingsChanges(settings_changes_history, "23.8",
        {
            {"rewrite_count_distinct_if_with_count_distinct_implementation", false, true, "Rewrite countDistinctIf with count_distinct_implementation configuration"}
        });
        addSettingsChanges(settings_changes_history, "23.7",
        {
            {"function_sleep_max_microseconds_per_block", 0, 3000000, "In previous versions, the maximum sleep time of 3 seconds was applied only for `sleep`, but not for `sleepEachRow` function. In the new version, we introduce this setting. If you set compatibility with the previous versions, we will disable the limit altogether."}
        });
        addSettingsChanges(settings_changes_history, "23.6",
        {
            {"http_send_timeout", 180, 30, "3 minutes seems crazy long. Note that this is timeout for a single network write call, not for the whole upload operation."},
            {"http_receive_timeout", 180, 30, "See http_send_timeout."}
        });
        addSettingsChanges(settings_changes_history, "23.5",
        {
            {"input_format_parquet_preserve_order", true, false, "Allow Parquet reader to reorder rows for better parallelism."},
            {"parallelize_output_from_storages", false, true, "Allow parallelism when executing queries that read from file/url/s3/etc. This may reorder rows."},
            {"use_with_fill_by_sorting_prefix", false, true, "Columns preceding WITH FILL columns in ORDER BY clause form sorting prefix. Rows with different values in sorting prefix are filled independently"},
            {"output_format_parquet_compliant_nested_types", false, true, "Change an internal field name in output Parquet file schema."}
        });
        addSettingsChanges(settings_changes_history, "23.4",
        {
            {"allow_suspicious_indices", true, false, "If true, index can defined with identical expressions"},
            {"allow_nonconst_timezone_arguments", true, false, "Allow non-const timezone arguments in certain time-related functions like toTimeZone(), fromUnixTimestamp*(), snowflakeToDateTime*()."},
            {"connect_timeout_with_failover_ms", 50, 1000, "Increase default connect timeout because of async connect"},
            {"connect_timeout_with_failover_secure_ms", 100, 1000, "Increase default secure connect timeout because of async connect"},
            {"hedged_connection_timeout_ms", 100, 50, "Start new connection in hedged requests after 50 ms instead of 100 to correspond with previous connect timeout"},
            {"formatdatetime_f_prints_single_zero", true, false, "Improved compatibility with MySQL DATE_FORMAT()/STR_TO_DATE()"},
            {"formatdatetime_parsedatetime_m_is_month_name", false, true, "Improved compatibility with MySQL DATE_FORMAT/STR_TO_DATE"}
        });
        addSettingsChanges(settings_changes_history, "23.3",
        {
            {"output_format_parquet_version", "1.0", "2.latest", "Use latest Parquet format version for output format"},
            {"input_format_json_ignore_unknown_keys_in_named_tuple", false, true, "Improve parsing JSON objects as named tuples"},
            {"input_format_native_allow_types_conversion", false, true, "Allow types conversion in Native input forma"},
            {"output_format_arrow_compression_method", "none", "lz4_frame", "Use lz4 compression in Arrow output format by default"},
            {"output_format_parquet_compression_method", "snappy", "lz4", "Use lz4 compression in Parquet output format by default"},
            {"output_format_orc_compression_method", "none", "lz4_frame", "Use lz4 compression in ORC output format by default"},
            {"async_query_sending_for_remote", false, true, "Create connections and send query async across shards"}
        });
        addSettingsChanges(settings_changes_history, "23.2",
        {
            {"output_format_parquet_fixed_string_as_fixed_byte_array", false, true, "Use Parquet FIXED_LENGTH_BYTE_ARRAY type for FixedString by default"},
            {"output_format_arrow_fixed_string_as_fixed_byte_array", false, true, "Use Arrow FIXED_SIZE_BINARY type for FixedString by default"},
            {"query_plan_remove_redundant_distinct", false, true, "Remove redundant Distinct step in query plan"},
            {"optimize_duplicate_order_by_and_distinct", true, false, "Remove duplicate ORDER BY and DISTINCT if it's possible"},
            {"insert_keeper_max_retries", 0, 20, "Enable reconnections to Keeper on INSERT, improve reliability"}
        });
        addSettingsChanges(settings_changes_history, "23.1",
        {
            {"input_format_json_read_objects_as_strings", 0, 1, "Enable reading nested json objects as strings while object type is experimental"},
            {"input_format_json_defaults_for_missing_elements_in_named_tuple", false, true, "Allow missing elements in JSON objects while reading named tuples by default"},
            {"input_format_csv_detect_header", false, true, "Detect header in CSV format by default"},
            {"input_format_tsv_detect_header", false, true, "Detect header in TSV format by default"},
            {"input_format_custom_detect_header", false, true, "Detect header in CustomSeparated format by default"},
            {"query_plan_remove_redundant_sorting", false, true, "Remove redundant sorting in query plan. For example, sorting steps related to ORDER BY clauses in subqueries"}
        });
        addSettingsChanges(settings_changes_history, "22.12",
        {
            {"max_size_to_preallocate_for_aggregation", 10'000'000, 100'000'000, "This optimizes performance"},
            {"query_plan_aggregation_in_order", 0, 1, "Enable some refactoring around query plan"},
            {"format_binary_max_string_size", 0, 1_GiB, "Prevent allocating large amount of memory"}
        });
        addSettingsChanges(settings_changes_history, "22.11",
        {
            {"use_structure_from_insertion_table_in_table_functions", 0, 2, "Improve using structure from insertion table in table functions"}
        });
        addSettingsChanges(settings_changes_history, "22.9",
        {
            {"force_grouping_standard_compatibility", false, true, "Make GROUPING function output the same as in SQL standard and other DBMS"}
        });
        addSettingsChanges(settings_changes_history, "22.7",
        {
            {"cross_to_inner_join_rewrite", 1, 2, "Force rewrite comma join to inner"},
            {"enable_positional_arguments", false, true, "Enable positional arguments feature by default"},
            {"format_csv_allow_single_quotes", true, false, "Most tools don't treat single quote in CSV specially, don't do it by default too"}
        });
        addSettingsChanges(settings_changes_history, "22.6",
        {
            {"output_format_json_named_tuples_as_objects", false, true, "Allow to serialize named tuples as JSON objects in JSON formats by default"},
            {"input_format_skip_unknown_fields", false, true, "Optimize reading subset of columns for some input formats"}
        });
        addSettingsChanges(settings_changes_history, "22.5",
        {
            {"memory_overcommit_ratio_denominator", 0, 1073741824, "Enable memory overcommit feature by default"},
            {"memory_overcommit_ratio_denominator_for_user", 0, 1073741824, "Enable memory overcommit feature by default"}
        });
        addSettingsChanges(settings_changes_history, "22.4",
        {
            {"allow_settings_after_format_in_insert", true, false, "Do not allow SETTINGS after FORMAT for INSERT queries because ClickHouse interpret SETTINGS as some values, which is misleading"}
        });
        addSettingsChanges(settings_changes_history, "22.3",
        {
            {"cast_ipv4_ipv6_default_on_conversion_error", true, false, "Make functions cast(value, 'IPv4') and cast(value, 'IPv6') behave same as toIPv4 and toIPv6 functions"}
        });
        addSettingsChanges(settings_changes_history, "21.12",
        {
            {"stream_like_engine_allow_direct_select", true, false, "Do not allow direct select for Kafka/RabbitMQ/FileLog by default"}
        });
        addSettingsChanges(settings_changes_history, "21.9",
        {
            {"output_format_decimal_trailing_zeros", true, false, "Do not output trailing zeros in text representation of Decimal types by default for better looking output"},
            {"use_hedged_requests", false, true, "Enable Hedged Requests feature by default"}
        });
        addSettingsChanges(settings_changes_history, "21.7",
        {
            {"legacy_column_name_of_tuple_literal", true, false, "Add this setting only for compatibility reasons. It makes sense to set to 'true', while doing rolling update of cluster from version lower than 21.7 to higher"}
        });
        addSettingsChanges(settings_changes_history, "21.5",
        {
            {"async_socket_for_remote", false, true, "Fix all problems and turn on asynchronous reads from socket for remote queries by default again"}
        });
        addSettingsChanges(settings_changes_history, "21.3",
        {
            {"async_socket_for_remote", true, false, "Turn off asynchronous reads from socket for remote queries because of some problems"},
            {"optimize_normalize_count_variants", false, true, "Rewrite aggregate functions that semantically equals to count() as count() by default"},
            {"normalize_function_names", false, true, "Normalize function names to their canonical names, this was needed for projection query routing"}
        });
        addSettingsChanges(settings_changes_history, "21.2",
        {
            {"enable_global_with_statement", false, true, "Propagate WITH statements to UNION queries and all subqueries by default"}
        });
        addSettingsChanges(settings_changes_history, "21.1",
        {
            {"insert_quorum_parallel", false, true, "Use parallel quorum inserts by default. It is significantly more convenient to use than sequential quorum inserts"},
            {"input_format_null_as_default", false, true, "Allow to insert NULL as default for input formats by default"},
            {"optimize_on_insert", false, true, "Enable data optimization on INSERT by default for better user experience"},
            {"use_compact_format_in_distributed_parts_names", false, true, "Use compact format for async INSERT into Distributed tables by default"}
        });
        addSettingsChanges(settings_changes_history, "20.10",
        {
            {"format_regexp_escaping_rule", "Escaped", "Raw", "Use Raw as default escaping rule for Regexp format to male the behaviour more like to what users expect"}
        });
        addSettingsChanges(settings_changes_history, "20.7",
        {
            {"show_table_uuid_in_table_create_query_if_not_nil", true, false, "Stop showing  UID of the table in its CREATE query for Engine=Atomic"}
        });
        addSettingsChanges(settings_changes_history, "20.5",
        {
            {"input_format_with_names_use_header", false, true, "Enable using header with names for formats with WithNames/WithNamesAndTypes suffixes"},
            {"allow_suspicious_codecs", true, false, "Don't allow to specify meaningless compression codecs"}
        });
        addSettingsChanges(settings_changes_history, "20.4",
        {
            {"validate_polygons", false, true, "Throw exception if polygon is invalid in function pointInPolygon by default instead of returning possibly wrong results"}
        });
        addSettingsChanges(settings_changes_history, "19.18",
        {
            {"enable_scalar_subquery_optimization", false, true, "Prevent scalar subqueries from (de)serializing large scalar values and possibly avoid running the same subquery more than once"}
        });
        addSettingsChanges(settings_changes_history, "19.14",
        {
            {"any_join_distinct_right_table_keys", true, false, "Disable ANY RIGHT and ANY FULL JOINs by default to avoid inconsistency"}
        });
        addSettingsChanges(settings_changes_history, "19.12",
        {
            {"input_format_defaults_for_omitted_fields", false, true, "Enable calculation of complex default expressions for omitted fields for some input formats, because it should be the expected behaviour"}
        });
        addSettingsChanges(settings_changes_history, "19.5",
        {
            {"max_partitions_per_insert_block", 0, 100, "Add a limit for the number of partitions in one block"}
        });
        addSettingsChanges(settings_changes_history, "18.12.17",
        {
            {"enable_optimize_predicate_expression", 0, 1, "Optimize predicates to subqueries by default"}
        });
    });
    return settings_changes_history;
}

const VersionToSettingsChangesMap & getMergeTreeSettingsChangesHistory()
{
    static VersionToSettingsChangesMap merge_tree_settings_changes_history;
    static std::once_flag initialized_flag;
    std::call_once(initialized_flag, [&]
    {
        addSettingsChanges(merge_tree_settings_changes_history, "25.3",
        {
            {"shared_merge_tree_enable_keeper_parts_extra_data", false, false, "New setting"},
            {"zero_copy_merge_mutation_min_parts_size_sleep_no_scale_before_lock", 0, 0, "New setting"},
        });
        addSettingsChanges(merge_tree_settings_changes_history, "25.2",
        {
            /// Release closed. Please use 25.3
            {"shared_merge_tree_initial_parts_update_backoff_ms", 50, 50, "New setting"},
            {"shared_merge_tree_max_parts_update_backoff_ms", 5000, 5000, "New setting"},
            {"shared_merge_tree_interserver_http_connection_timeout_ms", 100, 100, "New setting"},
            {"columns_and_secondary_indices_sizes_lazy_calculation", true, true, "New setting to calculate columns and indices sizes lazily"},
            {"table_disk", false, false, "New setting"},
            {"allow_reduce_blocking_parts_task", false, true, "Now SMT will remove stale blocking parts from ZooKeeper by default"},
            {"enable_replacing_merge_with_cleanup_for_min_age_to_force_merge", false, false, "New setting to allow automatic cleanup merges for ReplacingMergeTree"},
            {"shared_merge_tree_max_suspicious_broken_parts", 0, 0, "Max broken parts for SMT, if more - deny automatic detach"},
            {"shared_merge_tree_max_suspicious_broken_parts_bytes", 0, 0, "Max size of all broken parts for SMT, if more - deny automatic detach"},
            /// Release closed. Please use 25.3
        });
        addSettingsChanges(merge_tree_settings_changes_history, "25.1",
        {
            /// Release closed. Please use 25.2
            {"shared_merge_tree_try_fetch_part_in_memory_data_from_replicas", false, false, "New setting to fetch parts data from other replicas"},
            {"enable_max_bytes_limit_for_min_age_to_force_merge", false, false, "Added new setting to limit max bytes for min_age_to_force_merge."},
            {"enable_max_bytes_limit_for_min_age_to_force_merge", false, false, "New setting"},
            {"add_minmax_index_for_numeric_columns", false, false, "New setting"},
            {"add_minmax_index_for_string_columns", false, false, "New setting"},
            {"materialize_skip_indexes_on_merge", true, true, "New setting"},
            {"merge_max_bytes_to_prewarm_cache", 1ULL * 1024 * 1024 * 1024, 1ULL * 1024 * 1024 * 1024, "Cloud sync"},
            {"merge_total_max_bytes_to_prewarm_cache", 15ULL * 1024 * 1024 * 1024, 15ULL * 1024 * 1024 * 1024, "Cloud sync"},
            {"reduce_blocking_parts_sleep_ms", 5000, 5000, "Cloud sync"},
            {"number_of_partitions_to_consider_for_merge", 10, 10, "Cloud sync"},
            {"shared_merge_tree_enable_outdated_parts_check", true, true, "Cloud sync"},
            {"shared_merge_tree_max_parts_update_leaders_in_total", 6, 6, "Cloud sync"},
            {"shared_merge_tree_max_parts_update_leaders_per_az", 2, 2, "Cloud sync"},
            {"shared_merge_tree_leader_update_period_seconds", 30, 30, "Cloud sync"},
            {"shared_merge_tree_leader_update_period_random_add_seconds", 10, 10, "Cloud sync"},
            {"shared_merge_tree_read_virtual_parts_from_leader", true, true, "Cloud sync"},
            {"shared_merge_tree_interserver_http_timeout_ms", 10000, 10000, "Cloud sync"},
            {"shared_merge_tree_max_replicas_for_parts_deletion", 10, 10, "Cloud sync"},
            {"shared_merge_tree_max_replicas_to_merge_parts_for_each_parts_range", 5, 5, "Cloud sync"},
            {"shared_merge_tree_use_outdated_parts_compact_format", false, false, "Cloud sync"},
            {"shared_merge_tree_memo_ids_remove_timeout_seconds", 1800, 1800, "Cloud sync"},
            {"shared_merge_tree_idle_parts_update_seconds", 3600, 3600, "Cloud sync"},
            {"shared_merge_tree_max_outdated_parts_to_process_at_once", 1000, 1000, "Cloud sync"},
            {"shared_merge_tree_postpone_next_merge_for_locally_merged_parts_rows_threshold", 1000000, 1000000, "Cloud sync"},
            {"shared_merge_tree_postpone_next_merge_for_locally_merged_parts_ms", 0, 0, "Cloud sync"},
            {"shared_merge_tree_range_for_merge_window_size", 10, 10, "Cloud sync"},
            {"shared_merge_tree_use_too_many_parts_count_from_virtual_parts", 0, 0, "Cloud sync"},
            {"shared_merge_tree_create_per_replica_metadata_nodes", true, true, "Cloud sync"},
            {"shared_merge_tree_use_metadata_hints_cache", true, true, "Cloud sync"},
            {"notify_newest_block_number", false, false, "Cloud sync"},
            {"allow_reduce_blocking_parts_task", false, false, "Cloud sync"},
            /// Release closed. Please use 25.2
        });
        addSettingsChanges(merge_tree_settings_changes_history, "24.12",
        {
            /// Release closed. Please use 25.1
            {"enforce_index_structure_match_on_partition_manipulation", true, false, "New setting"},
            {"use_primary_key_cache", false, false, "New setting"},
            {"prewarm_primary_key_cache", false, false, "New setting"},
            {"min_bytes_to_prewarm_caches", 0, 0, "New setting"},
            {"allow_experimental_reverse_key", false, false, "New setting"},
            /// Release closed. Please use 25.1
        });
        addSettingsChanges(merge_tree_settings_changes_history, "24.11",
        {
        });
        addSettingsChanges(merge_tree_settings_changes_history, "24.10",
        {
        });
        addSettingsChanges(merge_tree_settings_changes_history, "24.9",
        {
        });
        addSettingsChanges(merge_tree_settings_changes_history, "24.8",
        {
            {"deduplicate_merge_projection_mode", "ignore", "throw", "Do not allow to create inconsistent projection"}
        });
    });

    return merge_tree_settings_changes_history;
}

}<|MERGE_RESOLUTION|>--- conflicted
+++ resolved
@@ -72,13 +72,10 @@
             {"allow_experimental_database_glue_catalog", false, false, "Allow experimental database engine DataLakeCatalog with catalog_type = 'glue'"},
             {"use_page_cache_with_distributed_cache", false, false, "New setting"},
             {"use_query_condition_cache", false, false, "New setting."},
-<<<<<<< HEAD
             {"enable_json_type", false, true, "Enable JSON type by default"},
             {"enable_variant_type", false, true, "Enable JSON type by default"},
             {"enable_dynamic_type", false, true, "Enable JSON type by default"},
-=======
             {"parallel_replicas_for_cluster_engines", false, true, "New setting."},
->>>>>>> a44950fb
         });
         addSettingsChanges(settings_changes_history, "25.2",
         {
