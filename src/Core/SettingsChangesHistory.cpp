#include <Core/Defines.h>
#include <Core/SettingsChangesHistory.h>
#include <IO/ReadBufferFromString.h>
#include <IO/ReadHelpers.h>
#include <boost/algorithm/string.hpp>

#include <fmt/ranges.h>


namespace DB
{

namespace ErrorCodes
{
    extern const int BAD_ARGUMENTS;
    extern const int LOGICAL_ERROR;
}

ClickHouseVersion::ClickHouseVersion(std::string_view version)
{
    Strings split;
    boost::split(split, version, [](char c){ return c == '.'; });
    components.reserve(split.size());
    if (split.empty())
        throw Exception{ErrorCodes::BAD_ARGUMENTS, "Cannot parse ClickHouse version here: {}", version};

    for (const auto & split_element : split)
    {
        size_t component;
        ReadBufferFromString buf(split_element);
        if (!tryReadIntText(component, buf) || !buf.eof())
            throw Exception{ErrorCodes::BAD_ARGUMENTS, "Cannot parse ClickHouse version here: {}", version};
        components.push_back(component);
    }
}

String ClickHouseVersion::toString() const
{
    return fmt::format("{}", fmt::join(components, "."));
}

static void addSettingsChanges(
    VersionToSettingsChangesMap & settings_changes_history,
    std::string_view version,
    SettingsChangesHistory::SettingsChanges && changes)
{
    /// Forbid duplicate versions
    auto [_, inserted] = settings_changes_history.emplace(ClickHouseVersion(version), std::move(changes));
    if (!inserted)
        throw Exception{ErrorCodes::LOGICAL_ERROR, "Detected duplicate version '{}'", ClickHouseVersion(version).toString()};
}

const VersionToSettingsChangesMap & getSettingsChangesHistory()
{
    static VersionToSettingsChangesMap settings_changes_history;
    static std::once_flag initialized_flag;
    std::call_once(initialized_flag, [&]
    {
        // clang-format off
        /// History of settings changes that controls some backward incompatible changes
        /// across all ClickHouse versions. It maps ClickHouse version to settings changes that were done
        /// in this version. This history contains both changes to existing settings and newly added settings.
        /// Settings changes is a vector of structs
        ///     {setting_name, previous_value, new_value, reason}.
        /// For newly added setting choose the most appropriate previous_value (for example, if new setting
        /// controls new feature and it's 'true' by default, use 'false' as previous_value).
        /// It's used to implement `compatibility` setting (see https://github.com/ClickHouse/ClickHouse/issues/35972)
        /// Note: please check if the key already exists to prevent duplicate entries.
        addSettingsChanges(settings_changes_history, "25.5",
        {
            {"secondary_indices_enable_bulk_filtering", false, true, "A new algorithm for filtering by data skipping indices"},
        });
        addSettingsChanges(settings_changes_history, "25.4",
        {
<<<<<<< HEAD
            {"query_plan_optimize_join_order", false, true, "Enable new join order optimizer"},
=======
            /// Release closed. Please use 25.5
>>>>>>> bd60e450
            {"allow_materialized_view_with_bad_select", true, false, "Don't allow creating MVs referencing nonexistent columns or tables"},
            {"query_plan_optimize_lazy_materialization", false, true, "Added new setting to use query plan for lazy materialization optimisation"},
            {"query_plan_max_limit_for_lazy_materialization", 10, 10, "Added new setting to control maximum limit value that allows to use query plan for lazy materialization optimisation. If zero, there is no limit"},
            {"query_plan_convert_join_to_in", false, false, "New setting"},
            {"enable_hdfs_pread", true, true, "New setting."},
            {"low_priority_query_wait_time_ms", 1000, 1000, "New setting."},
            {"serialize_query_plan", false, false, "NewSetting"},
            {"allow_experimental_shared_set_join", 0, 1, "A setting for ClickHouse Cloud to enable SharedSet and SharedJoin"},
            {"allow_special_bool_values_inside_variant", true, false, "Don't allow special bool values during Variant type parsing"},
            {"cast_string_to_variant_use_inference", true, true, "New setting to enable/disable types inference during CAST from String to Variant"},
            {"distributed_cache_read_request_max_tries", 20, 20, "New setting"},
            {"query_condition_cache_store_conditions_as_plaintext", false, false, "New setting"},
            {"min_os_cpu_wait_time_ratio_to_throw", 0, 2, "New setting"},
            {"max_os_cpu_wait_time_ratio_to_throw", 0, 6, "New setting"},
            /// Release closed. Please use 25.5
        });
        addSettingsChanges(settings_changes_history, "25.3",
        {
            /// Release closed. Please use 25.4
            {"enable_json_type", false, true, "JSON data type is production-ready"},
            {"enable_dynamic_type", false, true, "Dynamic data type is production-ready"},
            {"enable_variant_type", false, true, "Variant data type is production-ready"},
            {"allow_experimental_json_type", false, true, "JSON data type is production-ready"},
            {"allow_experimental_dynamic_type", false, true, "Dynamic data type is production-ready"},
            {"allow_experimental_variant_type", false, true, "Variant data type is production-ready"},
            {"allow_experimental_database_unity_catalog", false, false, "Allow experimental database engine DataLakeCatalog with catalog_type = 'unity'"},
            {"allow_experimental_database_glue_catalog", false, false, "Allow experimental database engine DataLakeCatalog with catalog_type = 'glue'"},
            {"use_page_cache_with_distributed_cache", false, false, "New setting"},
            {"use_iceberg_metadata_files_cache", true, true, "New setting"},
            {"use_query_condition_cache", false, false, "New setting."},
            {"query_plan_join_shard_by_pk_ranges", false, false, "New setting"},
            {"iceberg_timestamp_ms", 0, 0, "New setting."},
            {"iceberg_snapshot_id", 0, 0, "New setting."},
            {"parallel_replicas_for_cluster_engines", false, true, "New setting."},
            /// Release closed. Please use 25.4
            {"use_local_cache_for_remote_storage", true, false, "Obsolete setting."},
        });
        addSettingsChanges(settings_changes_history, "25.2",
        {
            /// Release closed. Please use 25.3
            {"schema_inference_make_json_columns_nullable", false, false, "Allow to infer Nullable(JSON) during schema inference"},
            {"query_plan_use_new_logical_join_step", false, true, "Enable new step"},
            {"postgresql_fault_injection_probability", 0., 0., "New setting"},
            {"apply_settings_from_server", false, true, "Client-side code (e.g. INSERT input parsing and query output formatting) will use the same settings as the server, including settings from server config."},
            {"merge_tree_use_deserialization_prefixes_cache", true, true, "A new setting to control the usage of deserialization prefixes cache in MergeTree"},
            {"merge_tree_use_prefixes_deserialization_thread_pool", true, true, "A new setting controlling the usage of the thread pool for parallel prefixes deserialization in MergeTree"},
            {"optimize_and_compare_chain", false, true, "A new setting"},
            {"enable_adaptive_memory_spill_scheduler", false, false, "New setting. Enable spill memory data into external storage adaptively."},
            {"output_format_parquet_write_bloom_filter", false, true, "Added support for writing Parquet bloom filters."},
            {"output_format_parquet_bloom_filter_bits_per_value", 10.5, 10.5, "New setting."},
            {"output_format_parquet_bloom_filter_flush_threshold_bytes", 128 * 1024 * 1024, 128 * 1024 * 1024, "New setting."},
            {"output_format_pretty_max_rows", 10000, 1000, "It is better for usability - less amount to scroll."},
            {"restore_replicated_merge_tree_to_shared_merge_tree", false, false, "New setting."},
            {"parallel_replicas_only_with_analyzer", true, true, "Parallel replicas is supported only with analyzer enabled"},
            {"s3_allow_multipart_copy", true, true, "New setting."},
            /// Release closed. Please use 25.3
        });
        addSettingsChanges(settings_changes_history, "25.1",
        {
            /// Release closed. Please use 25.2
            {"allow_not_comparable_types_in_order_by", true, false, "Don't allow not comparable types in order by by default"},
            {"allow_not_comparable_types_in_comparison_functions", true, false, "Don't allow not comparable types in comparison functions by default"},
            {"output_format_json_pretty_print", false, true, "Print values in a pretty format in JSON output format by default"},
            {"allow_experimental_ts_to_grid_aggregate_function", false, false, "Cloud only"},
            {"formatdatetime_f_prints_scale_number_of_digits", true, false, "New setting."},
            {"distributed_cache_connect_max_tries", 20, 20, "Cloud only"},
            {"query_plan_use_new_logical_join_step", false, false, "New join step, internal change"},
            {"distributed_cache_min_bytes_for_seek", 0, 0, "New private setting."},
            {"use_iceberg_partition_pruning", false, false, "New setting"},
            {"max_bytes_ratio_before_external_group_by", 0.0, 0.5, "Enable automatic spilling to disk by default."},
            {"max_bytes_ratio_before_external_sort", 0.0, 0.5, "Enable automatic spilling to disk by default."},
            {"min_external_sort_block_bytes", 0., 100_MiB, "New setting."},
            {"s3queue_migrate_old_metadata_to_buckets", false, false, "New setting."},
            {"distributed_cache_pool_behaviour_on_limit", "allocate_bypassing_pool", "wait", "Cloud only"},
            {"use_hive_partitioning", false, true, "Enabled the setting by default."},
            {"query_plan_try_use_vector_search", false, true, "New setting."},
            {"short_circuit_function_evaluation_for_nulls", false, true, "Allow to execute functions with Nullable arguments only on rows with non-NULL values in all arguments"},
            {"short_circuit_function_evaluation_for_nulls_threshold", 1.0, 1.0, "Ratio threshold of NULL values to execute functions with Nullable arguments only on rows with non-NULL values in all arguments. Applies when setting short_circuit_function_evaluation_for_nulls is enabled."},
            {"output_format_orc_writer_time_zone_name", "GMT", "GMT", "The time zone name for ORC writer, the default ORC writer's time zone is GMT."},
            {"output_format_pretty_highlight_trailing_spaces", false, true, "A new setting."},
            {"allow_experimental_bfloat16_type", false, true, "Add new BFloat16 type"},
            {"allow_push_predicate_ast_for_distributed_subqueries", false, true, "A new setting"},
            {"output_format_pretty_squash_consecutive_ms", 0, 50, "Add new setting"},
            {"output_format_pretty_squash_max_wait_ms", 0, 1000, "Add new setting"},
            {"output_format_pretty_max_column_name_width_cut_to", 0, 24, "A new setting"},
            {"output_format_pretty_max_column_name_width_min_chars_to_cut", 0, 4, "A new setting"},
            {"output_format_pretty_multiline_fields", false, true, "A new setting"},
            {"output_format_pretty_fallback_to_vertical", false, true, "A new setting"},
            {"output_format_pretty_fallback_to_vertical_max_rows_per_chunk", 0, 100, "A new setting"},
            {"output_format_pretty_fallback_to_vertical_min_columns", 0, 5, "A new setting"},
            {"output_format_pretty_fallback_to_vertical_min_table_width", 0, 250, "A new setting"},
            {"merge_table_max_tables_to_look_for_schema_inference", 1, 1000, "A new setting"},
            {"max_autoincrement_series", 1000, 1000, "A new setting"},
            {"validate_enum_literals_in_operators", false, false, "A new setting"},
            {"allow_experimental_kusto_dialect", true, false, "A new setting"},
            {"allow_experimental_prql_dialect", true, false, "A new setting"},
            {"h3togeo_lon_lat_result_order", true, false, "A new setting"},
            {"max_parallel_replicas", 1, 1000, "Use up to 1000 parallel replicas by default."},
            {"allow_general_join_planning", false, true, "Allow more general join planning algorithm when hash join algorithm is enabled."},
            {"optimize_extract_common_expressions", false, true, "Optimize WHERE, PREWHERE, ON, HAVING and QUALIFY expressions by extracting common expressions out from disjunction of conjunctions."},
            /// Release closed. Please use 25.2
        });
        addSettingsChanges(settings_changes_history, "24.12",
        {
            /// Release closed. Please use 25.1
            {"allow_experimental_database_iceberg", false, false, "New setting."},
            {"shared_merge_tree_sync_parts_on_partition_operations", 1, 1, "New setting. By default parts are always synchronized"},
            {"query_plan_join_swap_table", "false", "auto", "New setting. Right table was always chosen before."},
            {"max_size_to_preallocate_for_aggregation", 100'000'000, 1'000'000'000'000, "Enable optimisation for bigger tables."},
            {"max_size_to_preallocate_for_joins", 100'000'000, 1'000'000'000'000, "Enable optimisation for bigger tables."},
            {"max_bytes_ratio_before_external_group_by", 0., 0., "New setting."},
            {"optimize_extract_common_expressions", false, false, "Introduce setting to optimize WHERE, PREWHERE, ON, HAVING and QUALIFY expressions by extracting common expressions out from disjunction of conjunctions."},
            {"max_bytes_ratio_before_external_sort", 0., 0., "New setting."},
            {"use_async_executor_for_materialized_views", false, false, "New setting."},
            {"http_response_headers", "", "", "New setting."},
            {"output_format_parquet_datetime_as_uint32", true, false, "Write DateTime as DateTime64(3) instead of UInt32 (these are the two Parquet types closest to DateTime)."},
            {"skip_redundant_aliases_in_udf", false, false, "When enabled, this allows you to use the same user defined function several times for several materialized columns in the same table."},
            {"parallel_replicas_index_analysis_only_on_coordinator", true, true, "Index analysis done only on replica-coordinator and skipped on other replicas. Effective only with enabled parallel_replicas_local_plan"}, // enabling it was moved to 24.10
            {"least_greatest_legacy_null_behavior", true, false, "New setting"},
            {"use_concurrency_control", false, true, "Enable concurrency control by default"},
            {"join_algorithm", "default", "direct,parallel_hash,hash", "'default' was deprecated in favor of explicitly specified join algorithms, also parallel_hash is now preferred over hash"},
            /// Release closed. Please use 25.1
        });
        addSettingsChanges(settings_changes_history, "24.11",
        {
            {"validate_mutation_query", false, true, "New setting to validate mutation queries by default."},
            {"enable_job_stack_trace", false, true, "Enable by default collecting stack traces from job's scheduling."},
            {"allow_suspicious_types_in_group_by", true, false, "Don't allow Variant/Dynamic types in GROUP BY by default"},
            {"allow_suspicious_types_in_order_by", true, false, "Don't allow Variant/Dynamic types in ORDER BY by default"},
            {"distributed_cache_discard_connection_if_unread_data", true, true, "New setting"},
            {"filesystem_cache_enable_background_download_for_metadata_files_in_packed_storage", true, true, "New setting"},
            {"filesystem_cache_enable_background_download_during_fetch", true, true, "New setting"},
            {"azure_check_objects_after_upload", false, false, "Check each uploaded object in azure blob storage to be sure that upload was successful"},
            {"backup_restore_keeper_max_retries", 20, 1000, "Should be big enough so the whole operation BACKUP or RESTORE operation won't fail because of a temporary [Zoo]Keeper failure in the middle of it."},
            {"backup_restore_failure_after_host_disconnected_for_seconds", 0, 3600, "New setting."},
            {"backup_restore_keeper_max_retries_while_initializing", 0, 20, "New setting."},
            {"backup_restore_keeper_max_retries_while_handling_error", 0, 20, "New setting."},
            {"backup_restore_finish_timeout_after_error_sec", 0, 180, "New setting."},
            {"query_plan_merge_filters", false, true, "Allow to merge filters in the query plan. This is required to properly support filter-push-down with a new analyzer."},
            {"parallel_replicas_local_plan", false, true, "Use local plan for local replica in a query with parallel replicas"},
            {"merge_tree_use_v1_object_and_dynamic_serialization", true, false, "Add new serialization V2 version for JSON and Dynamic types"},
            {"min_joined_block_size_bytes", 524288, 524288, "New setting."},
            {"allow_experimental_bfloat16_type", false, false, "Add new experimental BFloat16 type"},
            {"filesystem_cache_skip_download_if_exceeds_per_query_cache_write_limit", 1, 1, "Rename of setting skip_download_if_exceeds_query_cache_limit"},
            {"filesystem_cache_prefer_bigger_buffer_size", true, true, "New setting"},
            {"read_in_order_use_virtual_row", false, false, "Use virtual row while reading in order of primary key or its monotonic function fashion. It is useful when searching over multiple parts as only relevant ones are touched."},
            {"s3_skip_empty_files", false, true, "We hope it will provide better UX"},
            {"filesystem_cache_boundary_alignment", 0, 0, "New setting"},
            {"push_external_roles_in_interserver_queries", false, true, "New setting."},
            {"enable_variant_type", false, false, "Add alias to allow_experimental_variant_type"},
            {"enable_dynamic_type", false, false, "Add alias to allow_experimental_dynamic_type"},
            {"enable_json_type", false, false, "Add alias to allow_experimental_json_type"},
        });
        addSettingsChanges(settings_changes_history, "24.10",
        {
            {"query_metric_log_interval", 0, -1, "New setting."},
            {"enforce_strict_identifier_format", false, false, "New setting."},
            {"enable_parsing_to_custom_serialization", false, true, "New setting"},
            {"mongodb_throw_on_unsupported_query", false, true, "New setting."},
            {"enable_parallel_replicas", false, false, "Parallel replicas with read tasks became the Beta tier feature."},
            {"parallel_replicas_mode", "read_tasks", "read_tasks", "This setting was introduced as a part of making parallel replicas feature Beta"},
            {"filesystem_cache_name", "", "", "Filesystem cache name to use for stateless table engines or data lakes"},
            {"restore_replace_external_dictionary_source_to_null", false, false, "New setting."},
            {"show_create_query_identifier_quoting_rule", "when_necessary", "when_necessary", "New setting."},
            {"show_create_query_identifier_quoting_style", "Backticks", "Backticks", "New setting."},
            {"merge_tree_min_read_task_size", 8, 8, "New setting"},
            {"merge_tree_min_rows_for_concurrent_read_for_remote_filesystem", (20 * 8192), 0, "Setting is deprecated"},
            {"merge_tree_min_bytes_for_concurrent_read_for_remote_filesystem", (24 * 10 * 1024 * 1024), 0, "Setting is deprecated"},
            {"implicit_select", false, false, "A new setting."},
            {"output_format_native_write_json_as_string", false, false, "Add new setting to allow write JSON column as single String column in Native format"},
            {"output_format_binary_write_json_as_string", false, false, "Add new setting to write values of JSON type as JSON string in RowBinary output format"},
            {"input_format_binary_read_json_as_string", false, false, "Add new setting to read values of JSON type as JSON string in RowBinary input format"},
            {"min_free_disk_bytes_to_perform_insert", 0, 0, "New setting."},
            {"min_free_disk_ratio_to_perform_insert", 0.0, 0.0, "New setting."},
            {"parallel_replicas_local_plan", false, true, "Use local plan for local replica in a query with parallel replicas"},
            {"enable_named_columns_in_function_tuple", false, false, "Disabled pending usability improvements"},
            {"cloud_mode_database_engine", 1, 1, "A setting for ClickHouse Cloud"},
            {"allow_experimental_shared_set_join", 0, 0, "A setting for ClickHouse Cloud"},
            {"read_through_distributed_cache", 0, 0, "A setting for ClickHouse Cloud"},
            {"write_through_distributed_cache", 0, 0, "A setting for ClickHouse Cloud"},
            {"distributed_cache_throw_on_error", 0, 0, "A setting for ClickHouse Cloud"},
            {"distributed_cache_log_mode", "on_error", "on_error", "A setting for ClickHouse Cloud"},
            {"distributed_cache_fetch_metrics_only_from_current_az", 1, 1, "A setting for ClickHouse Cloud"},
            {"distributed_cache_connect_max_tries", 20, 20, "A setting for ClickHouse Cloud"},
            {"distributed_cache_receive_response_wait_milliseconds", 60000, 60000, "A setting for ClickHouse Cloud"},
            {"distributed_cache_receive_timeout_milliseconds", 10000, 10000, "A setting for ClickHouse Cloud"},
            {"distributed_cache_wait_connection_from_pool_milliseconds", 100, 100, "A setting for ClickHouse Cloud"},
            {"distributed_cache_bypass_connection_pool", 0, 0, "A setting for ClickHouse Cloud"},
            {"distributed_cache_pool_behaviour_on_limit", "allocate_bypassing_pool", "allocate_bypassing_pool", "A setting for ClickHouse Cloud"},
            {"distributed_cache_read_alignment", 0, 0, "A setting for ClickHouse Cloud"},
            {"distributed_cache_max_unacked_inflight_packets", 10, 10, "A setting for ClickHouse Cloud"},
            {"distributed_cache_data_packet_ack_window", 5, 5, "A setting for ClickHouse Cloud"},
            {"input_format_parquet_enable_row_group_prefetch", false, true, "Enable row group prefetching during parquet parsing. Currently, only single-threaded parsing can prefetch."},
            {"input_format_orc_dictionary_as_low_cardinality", false, true, "Treat ORC dictionary encoded columns as LowCardinality columns while reading ORC files"},
            {"allow_experimental_refreshable_materialized_view", false, true, "Not experimental anymore"},
            {"max_parts_to_move", 0, 1000, "New setting"},
            {"hnsw_candidate_list_size_for_search", 64, 256, "New setting. Previously, the value was optionally specified in CREATE INDEX and 64 by default."},
            {"allow_reorder_prewhere_conditions", true, true, "New setting"},
            {"input_format_parquet_bloom_filter_push_down", false, true, "When reading Parquet files, skip whole row groups based on the WHERE/PREWHERE expressions and bloom filter in the Parquet metadata."},
            {"date_time_64_output_format_cut_trailing_zeros_align_to_groups_of_thousands", false, false, "Dynamically trim the trailing zeros of datetime64 values to adjust the output scale to (0, 3, 6), corresponding to 'seconds', 'milliseconds', and 'microseconds'."},
            {"parallel_replicas_index_analysis_only_on_coordinator", false, true, "Index analysis done only on replica-coordinator and skipped on other replicas. Effective only with enabled parallel_replicas_local_plan"},
            {"distributed_cache_discard_connection_if_unread_data", true, true, "New setting"},
            {"azure_check_objects_after_upload", false, false, "Check each uploaded object in azure blob storage to be sure that upload was successful"},
            {"backup_restore_keeper_max_retries", 20, 1000, "Should be big enough so the whole operation BACKUP or RESTORE operation won't fail because of a temporary [Zoo]Keeper failure in the middle of it."},
            {"backup_restore_failure_after_host_disconnected_for_seconds", 0, 3600, "New setting."},
            {"backup_restore_keeper_max_retries_while_initializing", 0, 20, "New setting."},
            {"backup_restore_keeper_max_retries_while_handling_error", 0, 20, "New setting."},
            {"backup_restore_finish_timeout_after_error_sec", 0, 180, "New setting."},
        });
        addSettingsChanges(settings_changes_history, "24.9",
        {
            {"output_format_orc_dictionary_key_size_threshold", 0.0, 0.0, "For a string column in ORC output format, if the number of distinct values is greater than this fraction of the total number of non-null rows, turn off dictionary encoding. Otherwise dictionary encoding is enabled"},
            {"input_format_json_empty_as_default", false, false, "Added new setting to allow to treat empty fields in JSON input as default values."},
            {"input_format_try_infer_variants", false, false, "Try to infer Variant type in text formats when there is more than one possible type for column/array elements"},
            {"join_output_by_rowlist_perkey_rows_threshold", 0, 5, "The lower limit of per-key average rows in the right table to determine whether to output by row list in hash join."},
            {"create_if_not_exists", false, false, "New setting."},
            {"allow_materialized_view_with_bad_select", true, true, "Support (but not enable yet) stricter validation in CREATE MATERIALIZED VIEW"},
            {"parallel_replicas_mark_segment_size", 128, 0, "Value for this setting now determined automatically"},
            {"database_replicated_allow_replicated_engine_arguments", 1, 0, "Don't allow explicit arguments by default"},
            {"database_replicated_allow_explicit_uuid", 1, 0, "Added a new setting to disallow explicitly specifying table UUID"},
            {"parallel_replicas_local_plan", false, false, "Use local plan for local replica in a query with parallel replicas"},
            {"join_to_sort_minimum_perkey_rows", 0, 40, "The lower limit of per-key average rows in the right table to determine whether to rerange the right table by key in left or inner join. This setting ensures that the optimization is not applied for sparse table keys"},
            {"join_to_sort_maximum_table_rows", 0, 10000, "The maximum number of rows in the right table to determine whether to rerange the right table by key in left or inner join"},
            {"allow_experimental_join_right_table_sorting", false, false, "If it is set to true, and the conditions of `join_to_sort_minimum_perkey_rows` and `join_to_sort_maximum_table_rows` are met, rerange the right table by key to improve the performance in left or inner hash join"},
            {"mongodb_throw_on_unsupported_query", false, true, "New setting."},
            {"min_free_disk_bytes_to_perform_insert", 0, 0, "Maintain some free disk space bytes from inserts while still allowing for temporary writing."},
            {"min_free_disk_ratio_to_perform_insert", 0.0, 0.0, "Maintain some free disk space bytes expressed as ratio to total disk space from inserts while still allowing for temporary writing."},
        });
        addSettingsChanges(settings_changes_history, "24.8",
        {
            {"rows_before_aggregation", false, false, "Provide exact value for rows_before_aggregation statistic, represents the number of rows read before aggregation"},
            {"restore_replace_external_table_functions_to_null", false, false, "New setting."},
            {"restore_replace_external_engines_to_null", false, false, "New setting."},
            {"input_format_json_max_depth", 1000000, 1000, "It was unlimited in previous versions, but that was unsafe."},
            {"merge_tree_min_bytes_per_task_for_remote_reading", 4194304, 2097152, "Value is unified with `filesystem_prefetch_min_bytes_for_single_read_task`"},
            {"use_hive_partitioning", false, false, "Allows to use hive partitioning for File, URL, S3, AzureBlobStorage and HDFS engines."},
            {"allow_experimental_kafka_offsets_storage_in_keeper", false, false, "Allow the usage of experimental Kafka storage engine that stores the committed offsets in ClickHouse Keeper"},
            {"allow_archive_path_syntax", true, true, "Added new setting to allow disabling archive path syntax."},
            {"query_cache_tag", "", "", "New setting for labeling query cache settings."},
            {"allow_experimental_time_series_table", false, false, "Added new setting to allow the TimeSeries table engine"},
            {"enable_analyzer", 1, 1, "Added an alias to a setting `allow_experimental_analyzer`."},
            {"optimize_functions_to_subcolumns", false, true, "Enabled settings by default"},
            {"allow_experimental_json_type", false, false, "Add new experimental JSON type"},
            {"use_json_alias_for_old_object_type", true, false, "Use JSON type alias to create new JSON type"},
            {"type_json_skip_duplicated_paths", false, false, "Allow to skip duplicated paths during JSON parsing"},
            {"allow_experimental_vector_similarity_index", false, false, "Added new setting to allow experimental vector similarity indexes"},
            {"input_format_try_infer_datetimes_only_datetime64", true, false, "Allow to infer DateTime instead of DateTime64 in data formats"},
        });
        addSettingsChanges(settings_changes_history, "24.7",
        {
            {"output_format_parquet_write_page_index", false, true, "Add a possibility to write page index into parquet files."},
            {"output_format_binary_encode_types_in_binary_format", false, false, "Added new setting to allow to write type names in binary format in RowBinaryWithNamesAndTypes output format"},
            {"input_format_binary_decode_types_in_binary_format", false, false, "Added new setting to allow to read type names in binary format in RowBinaryWithNamesAndTypes input format"},
            {"output_format_native_encode_types_in_binary_format", false, false, "Added new setting to allow to write type names in binary format in Native output format"},
            {"input_format_native_decode_types_in_binary_format", false, false, "Added new setting to allow to read type names in binary format in Native output format"},
            {"read_in_order_use_buffering", false, true, "Use buffering before merging while reading in order of primary key"},
            {"enable_named_columns_in_function_tuple", false, false, "Generate named tuples in function tuple() when all names are unique and can be treated as unquoted identifiers."},
            {"optimize_trivial_insert_select", true, false, "The optimization does not make sense in many cases."},
            {"dictionary_validate_primary_key_type", false, false, "Validate primary key type for dictionaries. By default id type for simple layouts will be implicitly converted to UInt64."},
            {"collect_hash_table_stats_during_joins", false, true, "New setting."},
            {"max_size_to_preallocate_for_joins", 0, 100'000'000, "New setting."},
            {"input_format_orc_reader_time_zone_name", "GMT", "GMT", "The time zone name for ORC row reader, the default ORC row reader's time zone is GMT."},
            {"database_replicated_allow_heavy_create", true, false, "Long-running DDL queries (CREATE AS SELECT and POPULATE) for Replicated database engine was forbidden"},
            {"query_plan_merge_filters", false, false, "Allow to merge filters in the query plan"},
            {"azure_sdk_max_retries", 10, 10, "Maximum number of retries in azure sdk"},
            {"azure_sdk_retry_initial_backoff_ms", 10, 10, "Minimal backoff between retries in azure sdk"},
            {"azure_sdk_retry_max_backoff_ms", 1000, 1000, "Maximal backoff between retries in azure sdk"},
            {"ignore_on_cluster_for_replicated_named_collections_queries", false, false, "Ignore ON CLUSTER clause for replicated named collections management queries."},
            {"backup_restore_s3_retry_attempts", 1000,1000, "Setting for Aws::Client::RetryStrategy, Aws::Client does retries itself, 0 means no retries. It takes place only for backup/restore."},
            {"postgresql_connection_attempt_timeout", 2, 2, "Allow to control 'connect_timeout' parameter of PostgreSQL connection."},
            {"postgresql_connection_pool_retries", 2, 2, "Allow to control the number of retries in PostgreSQL connection pool."}
        });
        addSettingsChanges(settings_changes_history, "24.6",
        {
            {"materialize_skip_indexes_on_insert", true, true, "Added new setting to allow to disable materialization of skip indexes on insert"},
            {"materialize_statistics_on_insert", true, true, "Added new setting to allow to disable materialization of statistics on insert"},
            {"input_format_parquet_use_native_reader", false, false, "When reading Parquet files, to use native reader instead of arrow reader."},
            {"hdfs_throw_on_zero_files_match", false, false, "Allow to throw an error when ListObjects request cannot match any files in HDFS engine instead of empty query result"},
            {"azure_throw_on_zero_files_match", false, false, "Allow to throw an error when ListObjects request cannot match any files in AzureBlobStorage engine instead of empty query result"},
            {"s3_validate_request_settings", true, true, "Allow to disable S3 request settings validation"},
            {"allow_experimental_full_text_index", false, false, "Enable experimental full-text index"},
            {"azure_skip_empty_files", false, false, "Allow to skip empty files in azure table engine"},
            {"hdfs_ignore_file_doesnt_exist", false, false, "Allow to return 0 rows when the requested files don't exist instead of throwing an exception in HDFS table engine"},
            {"azure_ignore_file_doesnt_exist", false, false, "Allow to return 0 rows when the requested files don't exist instead of throwing an exception in AzureBlobStorage table engine"},
            {"s3_ignore_file_doesnt_exist", false, false, "Allow to return 0 rows when the requested files don't exist instead of throwing an exception in S3 table engine"},
            {"s3_max_part_number", 10000, 10000, "Maximum part number number for s3 upload part"},
            {"s3_max_single_operation_copy_size", 32 * 1024 * 1024, 32 * 1024 * 1024, "Maximum size for a single copy operation in s3"},
            {"input_format_parquet_max_block_size", 8192, DEFAULT_BLOCK_SIZE, "Increase block size for parquet reader."},
            {"input_format_parquet_prefer_block_bytes", 0, DEFAULT_BLOCK_SIZE * 256, "Average block bytes output by parquet reader."},
            {"enable_blob_storage_log", true, true, "Write information about blob storage operations to system.blob_storage_log table"},
            {"allow_deprecated_snowflake_conversion_functions", true, false, "Disabled deprecated functions snowflakeToDateTime[64] and dateTime[64]ToSnowflake."},
            {"allow_statistic_optimize", false, false, "Old setting which popped up here being renamed."},
            {"allow_experimental_statistic", false, false, "Old setting which popped up here being renamed."},
            {"allow_statistics_optimize", false, false, "The setting was renamed. The previous name is `allow_statistic_optimize`."},
            {"allow_experimental_statistics", false, false, "The setting was renamed. The previous name is `allow_experimental_statistic`."},
            {"enable_vertical_final", false, true, "Enable vertical final by default again after fixing bug"},
            {"parallel_replicas_custom_key_range_lower", 0, 0, "Add settings to control the range filter when using parallel replicas with dynamic shards"},
            {"parallel_replicas_custom_key_range_upper", 0, 0, "Add settings to control the range filter when using parallel replicas with dynamic shards. A value of 0 disables the upper limit"},
            {"output_format_pretty_display_footer_column_names", 0, 1, "Add a setting to display column names in the footer if there are many rows. Threshold value is controlled by output_format_pretty_display_footer_column_names_min_rows."},
            {"output_format_pretty_display_footer_column_names_min_rows", 0, 50, "Add a setting to control the threshold value for setting output_format_pretty_display_footer_column_names_min_rows. Default 50."},
            {"output_format_csv_serialize_tuple_into_separate_columns", true, true, "A new way of how interpret tuples in CSV format was added."},
            {"input_format_csv_deserialize_separate_columns_into_tuple", true, true, "A new way of how interpret tuples in CSV format was added."},
            {"input_format_csv_try_infer_strings_from_quoted_tuples", true, true, "A new way of how interpret tuples in CSV format was added."},
        });
        addSettingsChanges(settings_changes_history, "24.5",
        {
            {"allow_deprecated_error_prone_window_functions", true, false, "Allow usage of deprecated error prone window functions (neighbor, runningAccumulate, runningDifferenceStartingWithFirstValue, runningDifference)"},
            {"allow_experimental_join_condition", false, false, "Support join with inequal conditions which involve columns from both left and right table. e.g. t1.y < t2.y."},
            {"input_format_tsv_crlf_end_of_line", false, false, "Enables reading of CRLF line endings with TSV formats"},
            {"output_format_parquet_use_custom_encoder", false, true, "Enable custom Parquet encoder."},
            {"cross_join_min_rows_to_compress", 0, 10000000, "Minimal count of rows to compress block in CROSS JOIN. Zero value means - disable this threshold. This block is compressed when any of the two thresholds (by rows or by bytes) are reached."},
            {"cross_join_min_bytes_to_compress", 0, 1_GiB, "Minimal size of block to compress in CROSS JOIN. Zero value means - disable this threshold. This block is compressed when any of the two thresholds (by rows or by bytes) are reached."},
            {"http_max_chunk_size", 0, 0, "Internal limitation"},
            {"prefer_external_sort_block_bytes", 0, DEFAULT_BLOCK_SIZE * 256, "Prefer maximum block bytes for external sort, reduce the memory usage during merging."},
            {"input_format_force_null_for_omitted_fields", false, false, "Disable type-defaults for omitted fields when needed"},
            {"cast_string_to_dynamic_use_inference", false, false, "Add setting to allow converting String to Dynamic through parsing"},
            {"allow_experimental_dynamic_type", false, false, "Add new experimental Dynamic type"},
            {"azure_max_blocks_in_multipart_upload", 50000, 50000, "Maximum number of blocks in multipart upload for Azure."},
            {"allow_archive_path_syntax", false, true, "Added new setting to allow disabling archive path syntax."},
        });
        addSettingsChanges(settings_changes_history, "24.4",
        {
            {"input_format_json_throw_on_bad_escape_sequence", true, true, "Allow to save JSON strings with bad escape sequences"},
            {"max_parsing_threads", 0, 0, "Add a separate setting to control number of threads in parallel parsing from files"},
            {"ignore_drop_queries_probability", 0, 0, "Allow to ignore drop queries in server with specified probability for testing purposes"},
            {"lightweight_deletes_sync", 2, 2, "The same as 'mutation_sync', but controls only execution of lightweight deletes"},
            {"query_cache_system_table_handling", "save", "throw", "The query cache no longer caches results of queries against system tables"},
            {"input_format_json_ignore_unnecessary_fields", false, true, "Ignore unnecessary fields and not parse them. Enabling this may not throw exceptions on json strings of invalid format or with duplicated fields"},
            {"input_format_hive_text_allow_variable_number_of_columns", false, true, "Ignore extra columns in Hive Text input (if file has more columns than expected) and treat missing fields in Hive Text input as default values."},
            {"allow_experimental_database_replicated", false, true, "Database engine Replicated is now in Beta stage"},
            {"temporary_data_in_cache_reserve_space_wait_lock_timeout_milliseconds", (10 * 60 * 1000), (10 * 60 * 1000), "Wait time to lock cache for sapce reservation in temporary data in filesystem cache"},
            {"optimize_rewrite_sum_if_to_count_if", false, true, "Only available for the analyzer, where it works correctly"},
            {"azure_allow_parallel_part_upload", "true", "true", "Use multiple threads for azure multipart upload."},
            {"max_recursive_cte_evaluation_depth", DBMS_RECURSIVE_CTE_MAX_EVALUATION_DEPTH, DBMS_RECURSIVE_CTE_MAX_EVALUATION_DEPTH, "Maximum limit on recursive CTE evaluation depth"},
            {"query_plan_convert_outer_join_to_inner_join", false, true, "Allow to convert OUTER JOIN to INNER JOIN if filter after JOIN always filters default values"},
        });
        addSettingsChanges(settings_changes_history, "24.3",
        {
            {"s3_connect_timeout_ms", 1000, 1000, "Introduce new dedicated setting for s3 connection timeout"},
            {"allow_experimental_shared_merge_tree", false, true, "The setting is obsolete"},
            {"use_page_cache_for_disks_without_file_cache", false, false, "Added userspace page cache"},
            {"read_from_page_cache_if_exists_otherwise_bypass_cache", false, false, "Added userspace page cache"},
            {"page_cache_inject_eviction", false, false, "Added userspace page cache"},
            {"default_table_engine", "None", "MergeTree", "Set default table engine to MergeTree for better usability"},
            {"input_format_json_use_string_type_for_ambiguous_paths_in_named_tuples_inference_from_objects", false, false, "Allow to use String type for ambiguous paths during named tuple inference from JSON objects"},
            {"traverse_shadow_remote_data_paths", false, false, "Traverse shadow directory when query system.remote_data_paths."},
            {"throw_if_deduplication_in_dependent_materialized_views_enabled_with_async_insert", false, true, "Deduplication in dependent materialized view cannot work together with async inserts."},
            {"parallel_replicas_allow_in_with_subquery", false, true, "If true, subquery for IN will be executed on every follower replica"},
            {"log_processors_profiles", false, true, "Enable by default"},
            {"function_locate_has_mysql_compatible_argument_order", false, true, "Increase compatibility with MySQL's locate function."},
            {"allow_suspicious_primary_key", true, false, "Forbid suspicious PRIMARY KEY/ORDER BY for MergeTree (i.e. SimpleAggregateFunction)"},
            {"filesystem_cache_reserve_space_wait_lock_timeout_milliseconds", 1000, 1000, "Wait time to lock cache for sapce reservation in filesystem cache"},
            {"max_parser_backtracks", 0, 1000000, "Limiting the complexity of parsing"},
            {"analyzer_compatibility_join_using_top_level_identifier", false, false, "Force to resolve identifier in JOIN USING from projection"},
            {"distributed_insert_skip_read_only_replicas", false, false, "If true, INSERT into Distributed will skip read-only replicas"},
            {"keeper_max_retries", 10, 10, "Max retries for general keeper operations"},
            {"keeper_retry_initial_backoff_ms", 100, 100, "Initial backoff timeout for general keeper operations"},
            {"keeper_retry_max_backoff_ms", 5000, 5000, "Max backoff timeout for general keeper operations"},
            {"s3queue_allow_experimental_sharded_mode", false, false, "Enable experimental sharded mode of S3Queue table engine. It is experimental because it will be rewritten"},
            {"allow_experimental_analyzer", false, true, "Enable analyzer and planner by default."},
            {"merge_tree_read_split_ranges_into_intersecting_and_non_intersecting_injection_probability", 0.0, 0.0, "For testing of `PartsSplitter` - split read ranges into intersecting and non intersecting every time you read from MergeTree with the specified probability."},
            {"allow_get_client_http_header", false, false, "Introduced a new function."},
            {"output_format_pretty_row_numbers", false, true, "It is better for usability."},
            {"output_format_pretty_max_value_width_apply_for_single_value", true, false, "Single values in Pretty formats won't be cut."},
            {"output_format_parquet_string_as_string", false, true, "ClickHouse allows arbitrary binary data in the String data type, which is typically UTF-8. Parquet/ORC/Arrow Strings only support UTF-8. That's why you can choose which Arrow's data type to use for the ClickHouse String data type - String or Binary. While Binary would be more correct and compatible, using String by default will correspond to user expectations in most cases."},
            {"output_format_orc_string_as_string", false, true, "ClickHouse allows arbitrary binary data in the String data type, which is typically UTF-8. Parquet/ORC/Arrow Strings only support UTF-8. That's why you can choose which Arrow's data type to use for the ClickHouse String data type - String or Binary. While Binary would be more correct and compatible, using String by default will correspond to user expectations in most cases."},
            {"output_format_arrow_string_as_string", false, true, "ClickHouse allows arbitrary binary data in the String data type, which is typically UTF-8. Parquet/ORC/Arrow Strings only support UTF-8. That's why you can choose which Arrow's data type to use for the ClickHouse String data type - String or Binary. While Binary would be more correct and compatible, using String by default will correspond to user expectations in most cases."},
            {"output_format_parquet_compression_method", "lz4", "zstd", "Parquet/ORC/Arrow support many compression methods, including lz4 and zstd. ClickHouse supports each and every compression method. Some inferior tools, such as 'duckdb', lack support for the faster `lz4` compression method, that's why we set zstd by default."},
            {"output_format_orc_compression_method", "lz4", "zstd", "Parquet/ORC/Arrow support many compression methods, including lz4 and zstd. ClickHouse supports each and every compression method. Some inferior tools, such as 'duckdb', lack support for the faster `lz4` compression method, that's why we set zstd by default."},
            {"output_format_pretty_highlight_digit_groups", false, true, "If enabled and if output is a terminal, highlight every digit corresponding to the number of thousands, millions, etc. with underline."},
            {"geo_distance_returns_float64_on_float64_arguments", false, true, "Increase the default precision."},
            {"azure_max_inflight_parts_for_one_file", 20, 20, "The maximum number of a concurrent loaded parts in multipart upload request. 0 means unlimited."},
            {"azure_strict_upload_part_size", 0, 0, "The exact size of part to upload during multipart upload to Azure blob storage."},
            {"azure_min_upload_part_size", 16*1024*1024, 16*1024*1024, "The minimum size of part to upload during multipart upload to Azure blob storage."},
            {"azure_max_upload_part_size", 5ull*1024*1024*1024, 5ull*1024*1024*1024, "The maximum size of part to upload during multipart upload to Azure blob storage."},
            {"azure_upload_part_size_multiply_factor", 2, 2, "Multiply azure_min_upload_part_size by this factor each time azure_multiply_parts_count_threshold parts were uploaded from a single write to Azure blob storage."},
            {"azure_upload_part_size_multiply_parts_count_threshold", 500, 500, "Each time this number of parts was uploaded to Azure blob storage, azure_min_upload_part_size is multiplied by azure_upload_part_size_multiply_factor."},
            {"output_format_csv_serialize_tuple_into_separate_columns", true, true, "A new way of how interpret tuples in CSV format was added."},
            {"input_format_csv_deserialize_separate_columns_into_tuple", true, true, "A new way of how interpret tuples in CSV format was added."},
            {"input_format_csv_try_infer_strings_from_quoted_tuples", true, true, "A new way of how interpret tuples in CSV format was added."},
        });
        addSettingsChanges(settings_changes_history, "24.2",
        {
            {"allow_suspicious_variant_types", true, false, "Don't allow creating Variant type with suspicious variants by default"},
            {"validate_experimental_and_suspicious_types_inside_nested_types", false, true, "Validate usage of experimental and suspicious types inside nested types"},
            {"output_format_values_escape_quote_with_quote", false, false, "If true escape ' with '', otherwise quoted with \\'"},
            {"output_format_pretty_single_large_number_tip_threshold", 0, 1'000'000, "Print a readable number tip on the right side of the table if the block consists of a single number which exceeds this value (except 0)"},
            {"input_format_try_infer_exponent_floats", true, false, "Don't infer floats in exponential notation by default"},
            {"query_plan_optimize_prewhere", true, true, "Allow to push down filter to PREWHERE expression for supported storages"},
            {"async_insert_max_data_size", 1000000, 10485760, "The previous value appeared to be too small."},
            {"async_insert_poll_timeout_ms", 10, 10, "Timeout in milliseconds for polling data from asynchronous insert queue"},
            {"async_insert_use_adaptive_busy_timeout", false, true, "Use adaptive asynchronous insert timeout"},
            {"async_insert_busy_timeout_min_ms", 50, 50, "The minimum value of the asynchronous insert timeout in milliseconds; it also serves as the initial value, which may be increased later by the adaptive algorithm"},
            {"async_insert_busy_timeout_max_ms", 200, 200, "The minimum value of the asynchronous insert timeout in milliseconds; async_insert_busy_timeout_ms is aliased to async_insert_busy_timeout_max_ms"},
            {"async_insert_busy_timeout_increase_rate", 0.2, 0.2, "The exponential growth rate at which the adaptive asynchronous insert timeout increases"},
            {"async_insert_busy_timeout_decrease_rate", 0.2, 0.2, "The exponential growth rate at which the adaptive asynchronous insert timeout decreases"},
            {"format_template_row_format", "", "", "Template row format string can be set directly in query"},
            {"format_template_resultset_format", "", "", "Template result set format string can be set in query"},
            {"split_parts_ranges_into_intersecting_and_non_intersecting_final", true, true, "Allow to split parts ranges into intersecting and non intersecting during FINAL optimization"},
            {"split_intersecting_parts_ranges_into_layers_final", true, true, "Allow to split intersecting parts ranges into layers during FINAL optimization"},
            {"azure_max_single_part_copy_size", 256*1024*1024, 256*1024*1024, "The maximum size of object to copy using single part copy to Azure blob storage."},
            {"min_external_table_block_size_rows", DEFAULT_INSERT_BLOCK_SIZE, DEFAULT_INSERT_BLOCK_SIZE, "Squash blocks passed to external table to specified size in rows, if blocks are not big enough"},
            {"min_external_table_block_size_bytes", DEFAULT_INSERT_BLOCK_SIZE * 256, DEFAULT_INSERT_BLOCK_SIZE * 256, "Squash blocks passed to external table to specified size in bytes, if blocks are not big enough."},
            {"parallel_replicas_prefer_local_join", true, true, "If true, and JOIN can be executed with parallel replicas algorithm, and all storages of right JOIN part are *MergeTree, local JOIN will be used instead of GLOBAL JOIN."},
            {"optimize_time_filter_with_preimage", true, true, "Optimize Date and DateTime predicates by converting functions into equivalent comparisons without conversions (e.g. toYear(col) = 2023 -> col >= '2023-01-01' AND col <= '2023-12-31')"},
            {"extract_key_value_pairs_max_pairs_per_row", 0, 0, "Max number of pairs that can be produced by the `extractKeyValuePairs` function. Used as a safeguard against consuming too much memory."},
            {"default_view_definer", "CURRENT_USER", "CURRENT_USER", "Allows to set default `DEFINER` option while creating a view"},
            {"default_materialized_view_sql_security", "DEFINER", "DEFINER", "Allows to set a default value for SQL SECURITY option when creating a materialized view"},
            {"default_normal_view_sql_security", "INVOKER", "INVOKER", "Allows to set default `SQL SECURITY` option while creating a normal view"},
            {"mysql_map_string_to_text_in_show_columns", false, true, "Reduce the configuration effort to connect ClickHouse with BI tools."},
            {"mysql_map_fixed_string_to_text_in_show_columns", false, true, "Reduce the configuration effort to connect ClickHouse with BI tools."},
        });
        addSettingsChanges(settings_changes_history, "24.1",
        {
            {"print_pretty_type_names", false, true, "Better user experience."},
            {"input_format_json_read_bools_as_strings", false, true, "Allow to read bools as strings in JSON formats by default"},
            {"output_format_arrow_use_signed_indexes_for_dictionary", false, true, "Use signed indexes type for Arrow dictionaries by default as it's recommended"},
            {"allow_experimental_variant_type", false, false, "Add new experimental Variant type"},
            {"use_variant_as_common_type", false, false, "Allow to use Variant in if/multiIf if there is no common type"},
            {"output_format_arrow_use_64_bit_indexes_for_dictionary", false, false, "Allow to use 64 bit indexes type in Arrow dictionaries"},
            {"parallel_replicas_mark_segment_size", 128, 128, "Add new setting to control segment size in new parallel replicas coordinator implementation"},
            {"ignore_materialized_views_with_dropped_target_table", false, false, "Add new setting to allow to ignore materialized views with dropped target table"},
            {"output_format_compression_level", 3, 3, "Allow to change compression level in the query output"},
            {"output_format_compression_zstd_window_log", 0, 0, "Allow to change zstd window log in the query output when zstd compression is used"},
            {"enable_zstd_qat_codec", false, false, "Add new ZSTD_QAT codec"},
            {"enable_vertical_final", false, true, "Use vertical final by default"},
            {"output_format_arrow_use_64_bit_indexes_for_dictionary", false, false, "Allow to use 64 bit indexes type in Arrow dictionaries"},
            {"max_rows_in_set_to_optimize_join", 100000, 0, "Disable join optimization as it prevents from read in order optimization"},
            {"output_format_pretty_color", true, "auto", "Setting is changed to allow also for auto value, disabling ANSI escapes if output is not a tty"},
            {"function_visible_width_behavior", 0, 1, "We changed the default behavior of `visibleWidth` to be more precise"},
            {"max_estimated_execution_time", 0, 0, "Separate max_execution_time and max_estimated_execution_time"},
            {"iceberg_engine_ignore_schema_evolution", false, false, "Allow to ignore schema evolution in Iceberg table engine"},
            {"optimize_injective_functions_in_group_by", false, true, "Replace injective functions by it's arguments in GROUP BY section in analyzer"},
            {"update_insert_deduplication_token_in_dependent_materialized_views", false, false, "Allow to update insert deduplication token with table identifier during insert in dependent materialized views"},
            {"azure_max_unexpected_write_error_retries", 4, 4, "The maximum number of retries in case of unexpected errors during Azure blob storage write"},
            {"split_parts_ranges_into_intersecting_and_non_intersecting_final", false, true, "Allow to split parts ranges into intersecting and non intersecting during FINAL optimization"},
            {"split_intersecting_parts_ranges_into_layers_final", true, true, "Allow to split intersecting parts ranges into layers during FINAL optimization"}
        });
        addSettingsChanges(settings_changes_history, "23.12",
        {
            {"allow_suspicious_ttl_expressions", true, false, "It is a new setting, and in previous versions the behavior was equivalent to allowing."},
            {"input_format_parquet_allow_missing_columns", false, true, "Allow missing columns in Parquet files by default"},
            {"input_format_orc_allow_missing_columns", false, true, "Allow missing columns in ORC files by default"},
            {"input_format_arrow_allow_missing_columns", false, true, "Allow missing columns in Arrow files by default"}
        });
        addSettingsChanges(settings_changes_history, "23.11",
        {
            {"parsedatetime_parse_without_leading_zeros", false, true, "Improved compatibility with MySQL DATE_FORMAT/STR_TO_DATE"}
        });
        addSettingsChanges(settings_changes_history, "23.9",
        {
            {"optimize_group_by_constant_keys", false, true, "Optimize group by constant keys by default"},
            {"input_format_json_try_infer_named_tuples_from_objects", false, true, "Try to infer named Tuples from JSON objects by default"},
            {"input_format_json_read_numbers_as_strings", false, true, "Allow to read numbers as strings in JSON formats by default"},
            {"input_format_json_read_arrays_as_strings", false, true, "Allow to read arrays as strings in JSON formats by default"},
            {"input_format_json_infer_incomplete_types_as_strings", false, true, "Allow to infer incomplete types as Strings in JSON formats by default"},
            {"input_format_json_try_infer_numbers_from_strings", true, false, "Don't infer numbers from strings in JSON formats by default to prevent possible parsing errors"},
            {"http_write_exception_in_output_format", false, true, "Output valid JSON/XML on exception in HTTP streaming."}
        });
        addSettingsChanges(settings_changes_history, "23.8",
        {
            {"rewrite_count_distinct_if_with_count_distinct_implementation", false, true, "Rewrite countDistinctIf with count_distinct_implementation configuration"}
        });
        addSettingsChanges(settings_changes_history, "23.7",
        {
            {"function_sleep_max_microseconds_per_block", 0, 3000000, "In previous versions, the maximum sleep time of 3 seconds was applied only for `sleep`, but not for `sleepEachRow` function. In the new version, we introduce this setting. If you set compatibility with the previous versions, we will disable the limit altogether."}
        });
        addSettingsChanges(settings_changes_history, "23.6",
        {
            {"http_send_timeout", 180, 30, "3 minutes seems crazy long. Note that this is timeout for a single network write call, not for the whole upload operation."},
            {"http_receive_timeout", 180, 30, "See http_send_timeout."}
        });
        addSettingsChanges(settings_changes_history, "23.5",
        {
            {"input_format_parquet_preserve_order", true, false, "Allow Parquet reader to reorder rows for better parallelism."},
            {"parallelize_output_from_storages", false, true, "Allow parallelism when executing queries that read from file/url/s3/etc. This may reorder rows."},
            {"use_with_fill_by_sorting_prefix", false, true, "Columns preceding WITH FILL columns in ORDER BY clause form sorting prefix. Rows with different values in sorting prefix are filled independently"},
            {"output_format_parquet_compliant_nested_types", false, true, "Change an internal field name in output Parquet file schema."}
        });
        addSettingsChanges(settings_changes_history, "23.4",
        {
            {"allow_suspicious_indices", true, false, "If true, index can defined with identical expressions"},
            {"allow_nonconst_timezone_arguments", true, false, "Allow non-const timezone arguments in certain time-related functions like toTimeZone(), fromUnixTimestamp*(), snowflakeToDateTime*()."},
            {"connect_timeout_with_failover_ms", 50, 1000, "Increase default connect timeout because of async connect"},
            {"connect_timeout_with_failover_secure_ms", 100, 1000, "Increase default secure connect timeout because of async connect"},
            {"hedged_connection_timeout_ms", 100, 50, "Start new connection in hedged requests after 50 ms instead of 100 to correspond with previous connect timeout"},
            {"formatdatetime_f_prints_single_zero", true, false, "Improved compatibility with MySQL DATE_FORMAT()/STR_TO_DATE()"},
            {"formatdatetime_parsedatetime_m_is_month_name", false, true, "Improved compatibility with MySQL DATE_FORMAT/STR_TO_DATE"}
        });
        addSettingsChanges(settings_changes_history, "23.3",
        {
            {"output_format_parquet_version", "1.0", "2.latest", "Use latest Parquet format version for output format"},
            {"input_format_json_ignore_unknown_keys_in_named_tuple", false, true, "Improve parsing JSON objects as named tuples"},
            {"input_format_native_allow_types_conversion", false, true, "Allow types conversion in Native input forma"},
            {"output_format_arrow_compression_method", "none", "lz4_frame", "Use lz4 compression in Arrow output format by default"},
            {"output_format_parquet_compression_method", "snappy", "lz4", "Use lz4 compression in Parquet output format by default"},
            {"output_format_orc_compression_method", "none", "lz4_frame", "Use lz4 compression in ORC output format by default"},
            {"async_query_sending_for_remote", false, true, "Create connections and send query async across shards"}
        });
        addSettingsChanges(settings_changes_history, "23.2",
        {
            {"output_format_parquet_fixed_string_as_fixed_byte_array", false, true, "Use Parquet FIXED_LENGTH_BYTE_ARRAY type for FixedString by default"},
            {"output_format_arrow_fixed_string_as_fixed_byte_array", false, true, "Use Arrow FIXED_SIZE_BINARY type for FixedString by default"},
            {"query_plan_remove_redundant_distinct", false, true, "Remove redundant Distinct step in query plan"},
            {"optimize_duplicate_order_by_and_distinct", true, false, "Remove duplicate ORDER BY and DISTINCT if it's possible"},
            {"insert_keeper_max_retries", 0, 20, "Enable reconnections to Keeper on INSERT, improve reliability"}
        });
        addSettingsChanges(settings_changes_history, "23.1",
        {
            {"input_format_json_read_objects_as_strings", 0, 1, "Enable reading nested json objects as strings while object type is experimental"},
            {"input_format_json_defaults_for_missing_elements_in_named_tuple", false, true, "Allow missing elements in JSON objects while reading named tuples by default"},
            {"input_format_csv_detect_header", false, true, "Detect header in CSV format by default"},
            {"input_format_tsv_detect_header", false, true, "Detect header in TSV format by default"},
            {"input_format_custom_detect_header", false, true, "Detect header in CustomSeparated format by default"},
            {"query_plan_remove_redundant_sorting", false, true, "Remove redundant sorting in query plan. For example, sorting steps related to ORDER BY clauses in subqueries"}
        });
        addSettingsChanges(settings_changes_history, "22.12",
        {
            {"max_size_to_preallocate_for_aggregation", 10'000'000, 100'000'000, "This optimizes performance"},
            {"query_plan_aggregation_in_order", 0, 1, "Enable some refactoring around query plan"},
            {"format_binary_max_string_size", 0, 1_GiB, "Prevent allocating large amount of memory"}
        });
        addSettingsChanges(settings_changes_history, "22.11",
        {
            {"use_structure_from_insertion_table_in_table_functions", 0, 2, "Improve using structure from insertion table in table functions"}
        });
        addSettingsChanges(settings_changes_history, "22.9",
        {
            {"force_grouping_standard_compatibility", false, true, "Make GROUPING function output the same as in SQL standard and other DBMS"}
        });
        addSettingsChanges(settings_changes_history, "22.7",
        {
            {"cross_to_inner_join_rewrite", 1, 2, "Force rewrite comma join to inner"},
            {"enable_positional_arguments", false, true, "Enable positional arguments feature by default"},
            {"format_csv_allow_single_quotes", true, false, "Most tools don't treat single quote in CSV specially, don't do it by default too"}
        });
        addSettingsChanges(settings_changes_history, "22.6",
        {
            {"output_format_json_named_tuples_as_objects", false, true, "Allow to serialize named tuples as JSON objects in JSON formats by default"},
            {"input_format_skip_unknown_fields", false, true, "Optimize reading subset of columns for some input formats"}
        });
        addSettingsChanges(settings_changes_history, "22.5",
        {
            {"memory_overcommit_ratio_denominator", 0, 1073741824, "Enable memory overcommit feature by default"},
            {"memory_overcommit_ratio_denominator_for_user", 0, 1073741824, "Enable memory overcommit feature by default"}
        });
        addSettingsChanges(settings_changes_history, "22.4",
        {
            {"allow_settings_after_format_in_insert", true, false, "Do not allow SETTINGS after FORMAT for INSERT queries because ClickHouse interpret SETTINGS as some values, which is misleading"}
        });
        addSettingsChanges(settings_changes_history, "22.3",
        {
            {"cast_ipv4_ipv6_default_on_conversion_error", true, false, "Make functions cast(value, 'IPv4') and cast(value, 'IPv6') behave same as toIPv4 and toIPv6 functions"}
        });
        addSettingsChanges(settings_changes_history, "21.12",
        {
            {"stream_like_engine_allow_direct_select", true, false, "Do not allow direct select for Kafka/RabbitMQ/FileLog by default"}
        });
        addSettingsChanges(settings_changes_history, "21.9",
        {
            {"output_format_decimal_trailing_zeros", true, false, "Do not output trailing zeros in text representation of Decimal types by default for better looking output"},
            {"use_hedged_requests", false, true, "Enable Hedged Requests feature by default"}
        });
        addSettingsChanges(settings_changes_history, "21.7",
        {
            {"legacy_column_name_of_tuple_literal", true, false, "Add this setting only for compatibility reasons. It makes sense to set to 'true', while doing rolling update of cluster from version lower than 21.7 to higher"}
        });
        addSettingsChanges(settings_changes_history, "21.5",
        {
            {"async_socket_for_remote", false, true, "Fix all problems and turn on asynchronous reads from socket for remote queries by default again"}
        });
        addSettingsChanges(settings_changes_history, "21.3",
        {
            {"async_socket_for_remote", true, false, "Turn off asynchronous reads from socket for remote queries because of some problems"},
            {"optimize_normalize_count_variants", false, true, "Rewrite aggregate functions that semantically equals to count() as count() by default"},
            {"normalize_function_names", false, true, "Normalize function names to their canonical names, this was needed for projection query routing"}
        });
        addSettingsChanges(settings_changes_history, "21.2",
        {
            {"enable_global_with_statement", false, true, "Propagate WITH statements to UNION queries and all subqueries by default"}
        });
        addSettingsChanges(settings_changes_history, "21.1",
        {
            {"insert_quorum_parallel", false, true, "Use parallel quorum inserts by default. It is significantly more convenient to use than sequential quorum inserts"},
            {"input_format_null_as_default", false, true, "Allow to insert NULL as default for input formats by default"},
            {"optimize_on_insert", false, true, "Enable data optimization on INSERT by default for better user experience"},
            {"use_compact_format_in_distributed_parts_names", false, true, "Use compact format for async INSERT into Distributed tables by default"}
        });
        addSettingsChanges(settings_changes_history, "20.10",
        {
            {"format_regexp_escaping_rule", "Escaped", "Raw", "Use Raw as default escaping rule for Regexp format to male the behaviour more like to what users expect"}
        });
        addSettingsChanges(settings_changes_history, "20.7",
        {
            {"show_table_uuid_in_table_create_query_if_not_nil", true, false, "Stop showing  UID of the table in its CREATE query for Engine=Atomic"}
        });
        addSettingsChanges(settings_changes_history, "20.5",
        {
            {"input_format_with_names_use_header", false, true, "Enable using header with names for formats with WithNames/WithNamesAndTypes suffixes"},
            {"allow_suspicious_codecs", true, false, "Don't allow to specify meaningless compression codecs"}
        });
        addSettingsChanges(settings_changes_history, "20.4",
        {
            {"validate_polygons", false, true, "Throw exception if polygon is invalid in function pointInPolygon by default instead of returning possibly wrong results"}
        });
        addSettingsChanges(settings_changes_history, "19.18",
        {
            {"enable_scalar_subquery_optimization", false, true, "Prevent scalar subqueries from (de)serializing large scalar values and possibly avoid running the same subquery more than once"}
        });
        addSettingsChanges(settings_changes_history, "19.14",
        {
            {"any_join_distinct_right_table_keys", true, false, "Disable ANY RIGHT and ANY FULL JOINs by default to avoid inconsistency"}
        });
        addSettingsChanges(settings_changes_history, "19.12",
        {
            {"input_format_defaults_for_omitted_fields", false, true, "Enable calculation of complex default expressions for omitted fields for some input formats, because it should be the expected behaviour"}
        });
        addSettingsChanges(settings_changes_history, "19.5",
        {
            {"max_partitions_per_insert_block", 0, 100, "Add a limit for the number of partitions in one block"}
        });
        addSettingsChanges(settings_changes_history, "18.12.17",
        {
            {"enable_optimize_predicate_expression", 0, 1, "Optimize predicates to subqueries by default"}
        });
    });
    return settings_changes_history;
}

const VersionToSettingsChangesMap & getMergeTreeSettingsChangesHistory()
{
    static VersionToSettingsChangesMap merge_tree_settings_changes_history;
    static std::once_flag initialized_flag;
    std::call_once(initialized_flag, [&]
    {
        addSettingsChanges(merge_tree_settings_changes_history, "25.5",
        {
        });
        addSettingsChanges(merge_tree_settings_changes_history, "25.4",
        {
            /// Release closed. Please use 25.5
            {"refresh_parts_interval", 0, 0, "A new setting"},
            {"max_merge_delayed_streams_for_parallel_write", 1000, 40, "New setting"},
            {"max_postpone_time_for_failed_replicated_fetches_ms", 1ULL * 60 * 1000, 1ULL * 60 * 1000, "Added new setting to enable postponing fetch tasks in the replication queue."},
            {"max_postpone_time_for_failed_replicated_merges_ms", 1ULL * 60 * 1000, 1ULL * 60 * 1000, "Added new setting to enable postponing merge tasks in the replication queue."},
            {"max_postpone_time_for_failed_replicated_tasks_ms", 5ULL * 60 * 1000, 5ULL * 60 * 1000, "Added new setting to enable postponing tasks in the replication queue."},
            {"allow_summing_columns_in_partition_or_order_key", true, false, "New setting to allow summing of partition or sorting key columns"},
            /// Release closed. Please use 25.5
        });
        addSettingsChanges(merge_tree_settings_changes_history, "25.3",
        {
            /// Release closed. Please use 25.4
            {"shared_merge_tree_enable_keeper_parts_extra_data", false, false, "New setting"},
            {"zero_copy_merge_mutation_min_parts_size_sleep_no_scale_before_lock", 0, 0, "New setting"},
            {"enable_replacing_merge_with_cleanup_for_min_age_to_force_merge", false, false, "New setting to allow automatic cleanup merges for ReplacingMergeTree"},
            /// Release closed. Please use 25.4
        });
        addSettingsChanges(merge_tree_settings_changes_history, "25.2",
        {
            /// Release closed. Please use 25.3
            {"shared_merge_tree_initial_parts_update_backoff_ms", 50, 50, "New setting"},
            {"shared_merge_tree_max_parts_update_backoff_ms", 5000, 5000, "New setting"},
            {"shared_merge_tree_interserver_http_connection_timeout_ms", 100, 100, "New setting"},
            {"columns_and_secondary_indices_sizes_lazy_calculation", true, true, "New setting to calculate columns and indices sizes lazily"},
            {"table_disk", false, false, "New setting"},
            {"allow_reduce_blocking_parts_task", false, true, "Now SMT will remove stale blocking parts from ZooKeeper by default"},
            {"shared_merge_tree_max_suspicious_broken_parts", 0, 0, "Max broken parts for SMT, if more - deny automatic detach"},
            {"shared_merge_tree_max_suspicious_broken_parts_bytes", 0, 0, "Max size of all broken parts for SMT, if more - deny automatic detach"},
            /// Release closed. Please use 25.3
        });
        addSettingsChanges(merge_tree_settings_changes_history, "25.1",
        {
            /// Release closed. Please use 25.2
            {"shared_merge_tree_try_fetch_part_in_memory_data_from_replicas", false, false, "New setting to fetch parts data from other replicas"},
            {"enable_max_bytes_limit_for_min_age_to_force_merge", false, false, "Added new setting to limit max bytes for min_age_to_force_merge."},
            {"enable_max_bytes_limit_for_min_age_to_force_merge", false, false, "New setting"},
            {"add_minmax_index_for_numeric_columns", false, false, "New setting"},
            {"add_minmax_index_for_string_columns", false, false, "New setting"},
            {"materialize_skip_indexes_on_merge", true, true, "New setting"},
            {"merge_max_bytes_to_prewarm_cache", 1ULL * 1024 * 1024 * 1024, 1ULL * 1024 * 1024 * 1024, "Cloud sync"},
            {"merge_total_max_bytes_to_prewarm_cache", 15ULL * 1024 * 1024 * 1024, 15ULL * 1024 * 1024 * 1024, "Cloud sync"},
            {"reduce_blocking_parts_sleep_ms", 5000, 5000, "Cloud sync"},
            {"number_of_partitions_to_consider_for_merge", 10, 10, "Cloud sync"},
            {"shared_merge_tree_enable_outdated_parts_check", true, true, "Cloud sync"},
            {"shared_merge_tree_max_parts_update_leaders_in_total", 6, 6, "Cloud sync"},
            {"shared_merge_tree_max_parts_update_leaders_per_az", 2, 2, "Cloud sync"},
            {"shared_merge_tree_leader_update_period_seconds", 30, 30, "Cloud sync"},
            {"shared_merge_tree_leader_update_period_random_add_seconds", 10, 10, "Cloud sync"},
            {"shared_merge_tree_read_virtual_parts_from_leader", true, true, "Cloud sync"},
            {"shared_merge_tree_interserver_http_timeout_ms", 10000, 10000, "Cloud sync"},
            {"shared_merge_tree_max_replicas_for_parts_deletion", 10, 10, "Cloud sync"},
            {"shared_merge_tree_max_replicas_to_merge_parts_for_each_parts_range", 5, 5, "Cloud sync"},
            {"shared_merge_tree_use_outdated_parts_compact_format", false, false, "Cloud sync"},
            {"shared_merge_tree_memo_ids_remove_timeout_seconds", 1800, 1800, "Cloud sync"},
            {"shared_merge_tree_idle_parts_update_seconds", 3600, 3600, "Cloud sync"},
            {"shared_merge_tree_max_outdated_parts_to_process_at_once", 1000, 1000, "Cloud sync"},
            {"shared_merge_tree_postpone_next_merge_for_locally_merged_parts_rows_threshold", 1000000, 1000000, "Cloud sync"},
            {"shared_merge_tree_postpone_next_merge_for_locally_merged_parts_ms", 0, 0, "Cloud sync"},
            {"shared_merge_tree_range_for_merge_window_size", 10, 10, "Cloud sync"},
            {"shared_merge_tree_use_too_many_parts_count_from_virtual_parts", 0, 0, "Cloud sync"},
            {"shared_merge_tree_create_per_replica_metadata_nodes", true, true, "Cloud sync"},
            {"shared_merge_tree_use_metadata_hints_cache", true, true, "Cloud sync"},
            {"notify_newest_block_number", false, false, "Cloud sync"},
            {"allow_reduce_blocking_parts_task", false, false, "Cloud sync"},
            /// Release closed. Please use 25.2
        });
        addSettingsChanges(merge_tree_settings_changes_history, "24.12",
        {
            /// Release closed. Please use 25.1
            {"enforce_index_structure_match_on_partition_manipulation", true, false, "New setting"},
            {"use_primary_key_cache", false, false, "New setting"},
            {"prewarm_primary_key_cache", false, false, "New setting"},
            {"min_bytes_to_prewarm_caches", 0, 0, "New setting"},
            {"allow_experimental_reverse_key", false, false, "New setting"},
            /// Release closed. Please use 25.1
        });
        addSettingsChanges(merge_tree_settings_changes_history, "24.11",
        {
        });
        addSettingsChanges(merge_tree_settings_changes_history, "24.10",
        {
        });
        addSettingsChanges(merge_tree_settings_changes_history, "24.9",
        {
        });
        addSettingsChanges(merge_tree_settings_changes_history, "24.8",
        {
            {"deduplicate_merge_projection_mode", "ignore", "throw", "Do not allow to create inconsistent projection"}
        });
    });

    return merge_tree_settings_changes_history;
}

}<|MERGE_RESOLUTION|>--- conflicted
+++ resolved
@@ -72,11 +72,8 @@
         });
         addSettingsChanges(settings_changes_history, "25.4",
         {
-<<<<<<< HEAD
             {"query_plan_optimize_join_order", false, true, "Enable new join order optimizer"},
-=======
             /// Release closed. Please use 25.5
->>>>>>> bd60e450
             {"allow_materialized_view_with_bad_select", true, false, "Don't allow creating MVs referencing nonexistent columns or tables"},
             {"query_plan_optimize_lazy_materialization", false, true, "Added new setting to use query plan for lazy materialization optimisation"},
             {"query_plan_max_limit_for_lazy_materialization", 10, 10, "Added new setting to control maximum limit value that allows to use query plan for lazy materialization optimisation. If zero, there is no limit"},
