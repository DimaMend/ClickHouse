#include <Core/Defines.h>
#include <Core/SettingsChangesHistory.h>
#include <IO/ReadBufferFromString.h>
#include <IO/ReadHelpers.h>
#include <boost/algorithm/string.hpp>


namespace DB
{

namespace ErrorCodes
{
    extern const int BAD_ARGUMENTS;
    extern const int LOGICAL_ERROR;
}

ClickHouseVersion::ClickHouseVersion(std::string_view version)
{
    Strings split;
    boost::split(split, version, [](char c){ return c == '.'; });
    components.reserve(split.size());
    if (split.empty())
        throw Exception{ErrorCodes::BAD_ARGUMENTS, "Cannot parse ClickHouse version here: {}", version};

    for (const auto & split_element : split)
    {
        size_t component;
        ReadBufferFromString buf(split_element);
        if (!tryReadIntText(component, buf) || !buf.eof())
            throw Exception{ErrorCodes::BAD_ARGUMENTS, "Cannot parse ClickHouse version here: {}", version};
        components.push_back(component);
    }
}

String ClickHouseVersion::toString() const
{
    return fmt::format("{}", fmt::join(components, "."));
}

static void addSettingsChanges(
    VersionToSettingsChangesMap & settings_changes_history,
    std::string_view version,
    SettingsChangesHistory::SettingsChanges && changes)
{
    /// Forbid duplicate versions
    auto [_, inserted] = settings_changes_history.emplace(ClickHouseVersion(version), std::move(changes));
    if (!inserted)
        throw Exception{ErrorCodes::LOGICAL_ERROR, "Detected duplicate version '{}'", ClickHouseVersion(version).toString()};
}

const VersionToSettingsChangesMap & getSettingsChangesHistory()
{
    static VersionToSettingsChangesMap settings_changes_history;
    static std::once_flag initialized_flag;
    std::call_once(initialized_flag, [&]
    {
        // clang-format off
        /// History of settings changes that controls some backward incompatible changes
        /// across all ClickHouse versions. It maps ClickHouse version to settings changes that were done
        /// in this version. This history contains both changes to existing settings and newly added settings.
        /// Settings changes is a vector of structs
        ///     {setting_name, previous_value, new_value, reason}.
        /// For newly added setting choose the most appropriate previous_value (for example, if new setting
        /// controls new feature and it's 'true' by default, use 'false' as previous_value).
        /// It's used to implement `compatibility` setting (see https://github.com/ClickHouse/ClickHouse/issues/35972)
        /// Note: please check if the key already exists to prevent duplicate entries.
        addSettingsChanges(settings_changes_history, "25.1",
        {
            {"allow_not_comparable_types_in_order_by", true, false, "Don't allow not comparable types in order by by default"},
            {"allow_not_comparable_types_in_comparison_functions", true, false, "Don't allow not comparable types in comparison functions by default"},
            {"output_format_json_pretty_print", false, true, "Print values in a pretty format in JSON output format by default"},
            {"allow_experimental_ts_to_grid_aggregate_function", false, false, "Cloud only"},
            {"formatdatetime_f_prints_scale_number_of_digits", true, false, "New setting."},
            {"distributed_cache_connect_max_tries", 20, 20, "Cloud only"},
            {"distributed_cache_min_bytes_for_seek", false, false, "New private setting."},
            {"max_bytes_ratio_before_external_group_by", 0.0, 0.5, "Enable automatic spilling to disk by default."},
            {"max_bytes_ratio_before_external_sort", 0.0, 0.5, "Enable automatic spilling to disk by default."},
            {"min_external_sort_block_bytes", 0., 100_MiB, "New setting."},
            {"s3queue_migrate_old_metadata_to_buckets", false, false, "New setting."},
            {"distributed_cache_pool_behaviour_on_limit", "allocate_bypassing_pool", "wait", "Cloud only"},
            {"use_hive_partitioning", false, true, "Enabled the setting by default."},
            {"query_plan_try_use_vector_search", false, true, "New setting."},
            {"short_circuit_function_evaluation_for_nulls", false, true, "Allow to execute functions with Nullable arguments only on rows with non-NULL values in all arguments"},
            {"short_circuit_function_evaluation_for_nulls_threshold", 1.0, 1.0, "Ratio threshold of NULL values to execute functions with Nullable arguments only on rows with non-NULL values in all arguments. Applies when setting short_circuit_function_evaluation_for_nulls is enabled."},
            {"output_format_orc_writer_time_zone_name", "GMT", "GMT", "The time zone name for ORC writer, the default ORC writer's time zone is GMT."},
            {"output_format_pretty_highlight_trailing_spaces", false, true, "A new setting."},
            {"allow_experimental_bfloat16_type", false, true, "Add new BFloat16 type"},
            {"output_format_pretty_squash_consecutive_ms", 0, 50, "Add new setting"},
            {"output_format_pretty_squash_max_wait_ms", 0, 1000, "Add new setting"},
            {"output_format_pretty_max_column_name_width_cut_to", 0, 24, "A new setting"},
            {"output_format_pretty_max_column_name_width_min_chars_to_cut", 0, 4, "A new setting"},
            {"output_format_pretty_multiline_fields", false, true, "A new setting"},
            {"output_format_pretty_fallback_to_vertical", false, true, "A new setting"},
            {"output_format_pretty_fallback_to_vertical_max_rows_per_chunk", 0, 100, "A new setting"},
            {"output_format_pretty_fallback_to_vertical_min_table_width", 0, 1000, "A new setting"},
            {"merge_table_max_tables_to_look_for_schema_inference", 1, 1000, "A new setting"},
            {"max_autoincrement_series", 1000, 1000, "A new setting"},
            {"validate_enum_literals_in_operators", false, false, "A new setting"},
            {"allow_experimental_kusto_dialect", true, false, "A new setting"},
            {"allow_experimental_prql_dialect", true, false, "A new setting"},
            {"h3togeo_lon_lat_result_order", true, false, "A new setting"},
        });
        addSettingsChanges(settings_changes_history, "24.12",
        {
            /// Release closed. Please use 25.1
            {"allow_experimental_database_iceberg", false, false, "New setting."},
            {"shared_merge_tree_sync_parts_on_partition_operations", 1, 1, "New setting. By default parts are always synchronized"},
            {"query_plan_join_swap_table", "false", "auto", "New setting. Right table was always chosen before."},
            {"max_size_to_preallocate_for_aggregation", 100'000'000, 1'000'000'000'000, "Enable optimisation for bigger tables."},
            {"max_size_to_preallocate_for_joins", 100'000'000, 1'000'000'000'000, "Enable optimisation for bigger tables."},
            {"max_bytes_ratio_before_external_group_by", 0., 0., "New setting."},
            {"optimize_extract_common_expressions", false, true, "Optimize WHERE, PREWHERE, ON, HAVING and QUALIFY expressions by extracting common expressions out from disjunction of conjunctions."},
            {"allow_general_join_planning", false, true, "Allow more general join planning algorithm when hash join algorithm is enabled."},
            {"max_bytes_ratio_before_external_sort", 0., 0., "New setting."},
            {"use_async_executor_for_materialized_views", false, false, "New setting."},
            {"http_response_headers", "", "", "New setting."},
            {"output_format_parquet_datetime_as_uint32", true, false, "Write DateTime as DateTime64(3) instead of UInt32 (these are the two Parquet types closest to DateTime)."},
            {"skip_redundant_aliases_in_udf", false, false, "New setting."},
            {"parallel_replicas_index_analysis_only_on_coordinator", true, true, "Index analysis done only on replica-coordinator and skipped on other replicas. Effective only with enabled parallel_replicas_local_plan"}, // enabling it was moved to 24.10
            {"least_greatest_legacy_null_behavior", true, false, "New setting"},
            /// Release closed. Please use 25.1
        });
        addSettingsChanges(settings_changes_history, "24.11",
        {
            {"validate_mutation_query", false, true, "New setting to validate mutation queries by default."},
            {"enable_job_stack_trace", false, true, "Enable by default collecting stack traces from job's scheduling."},
            {"allow_suspicious_types_in_group_by", true, false, "Don't allow Variant/Dynamic types in GROUP BY by default"},
            {"allow_suspicious_types_in_order_by", true, false, "Don't allow Variant/Dynamic types in ORDER BY by default"},
            {"distributed_cache_discard_connection_if_unread_data", true, true, "New setting"},
            {"filesystem_cache_enable_background_download_for_metadata_files_in_packed_storage", true, true, "New setting"},
            {"filesystem_cache_enable_background_download_during_fetch", true, true, "New setting"},
            {"azure_check_objects_after_upload", false, false, "Check each uploaded object in azure blob storage to be sure that upload was successful"},
            {"backup_restore_keeper_max_retries", 20, 1000, "Should be big enough so the whole operation BACKUP or RESTORE operation won't fail because of a temporary [Zoo]Keeper failure in the middle of it."},
            {"backup_restore_failure_after_host_disconnected_for_seconds", 0, 3600, "New setting."},
            {"backup_restore_keeper_max_retries_while_initializing", 0, 20, "New setting."},
            {"backup_restore_keeper_max_retries_while_handling_error", 0, 20, "New setting."},
            {"backup_restore_finish_timeout_after_error_sec", 0, 180, "New setting."},
            {"query_plan_merge_filters", false, true, "Allow to merge filters in the query plan. This is required to properly support filter-push-down with a new analyzer."},
            {"parallel_replicas_local_plan", false, true, "Use local plan for local replica in a query with parallel replicas"},
            {"merge_tree_use_v1_object_and_dynamic_serialization", true, false, "Add new serialization V2 version for JSON and Dynamic types"},
            {"min_joined_block_size_bytes", 524288, 524288, "New setting."},
            {"allow_experimental_bfloat16_type", false, false, "Add new experimental BFloat16 type"},
            {"filesystem_cache_skip_download_if_exceeds_per_query_cache_write_limit", 1, 1, "Rename of setting skip_download_if_exceeds_query_cache_limit"},
            {"filesystem_cache_prefer_bigger_buffer_size", true, true, "New setting"},
            {"read_in_order_use_virtual_row", false, false, "Use virtual row while reading in order of primary key or its monotonic function fashion. It is useful when searching over multiple parts as only relevant ones are touched."},
            {"s3_skip_empty_files", false, true, "We hope it will provide better UX"},
            {"filesystem_cache_boundary_alignment", 0, 0, "New setting"},
            {"push_external_roles_in_interserver_queries", false, true, "New setting."},
            {"enable_variant_type", false, false, "Add alias to allow_experimental_variant_type"},
            {"enable_dynamic_type", false, false, "Add alias to allow_experimental_dynamic_type"},
            {"enable_json_type", false, false, "Add alias to allow_experimental_json_type"},
        });
        addSettingsChanges(settings_changes_history, "24.10",
        {
            {"query_metric_log_interval", 0, -1, "New setting."},
            {"enforce_strict_identifier_format", false, false, "New setting."},
            {"enable_parsing_to_custom_serialization", false, true, "New setting"},
            {"mongodb_throw_on_unsupported_query", false, true, "New setting."},
            {"enable_parallel_replicas", false, false, "Parallel replicas with read tasks became the Beta tier feature."},
            {"parallel_replicas_mode", "read_tasks", "read_tasks", "This setting was introduced as a part of making parallel replicas feature Beta"},
            {"filesystem_cache_name", "", "", "Filesystem cache name to use for stateless table engines or data lakes"},
            {"restore_replace_external_dictionary_source_to_null", false, false, "New setting."},
            {"show_create_query_identifier_quoting_rule", "when_necessary", "when_necessary", "New setting."},
            {"show_create_query_identifier_quoting_style", "Backticks", "Backticks", "New setting."},
            {"merge_tree_min_read_task_size", 8, 8, "New setting"},
            {"merge_tree_min_rows_for_concurrent_read_for_remote_filesystem", (20 * 8192), 0, "Setting is deprecated"},
            {"merge_tree_min_bytes_for_concurrent_read_for_remote_filesystem", (24 * 10 * 1024 * 1024), 0, "Setting is deprecated"},
            {"implicit_select", false, false, "A new setting."},
            {"output_format_native_write_json_as_string", false, false, "Add new setting to allow write JSON column as single String column in Native format"},
            {"output_format_binary_write_json_as_string", false, false, "Add new setting to write values of JSON type as JSON string in RowBinary output format"},
            {"input_format_binary_read_json_as_string", false, false, "Add new setting to read values of JSON type as JSON string in RowBinary input format"},
            {"min_free_disk_bytes_to_perform_insert", 0, 0, "New setting."},
            {"min_free_disk_ratio_to_perform_insert", 0.0, 0.0, "New setting."},
            {"parallel_replicas_local_plan", false, true, "Use local plan for local replica in a query with parallel replicas"},
            {"enable_named_columns_in_function_tuple", false, false, "Disabled pending usability improvements"},
            {"cloud_mode_database_engine", 1, 1, "A setting for ClickHouse Cloud"},
            {"allow_experimental_shared_set_join", 0, 0, "A setting for ClickHouse Cloud"},
            {"read_through_distributed_cache", 0, 0, "A setting for ClickHouse Cloud"},
            {"write_through_distributed_cache", 0, 0, "A setting for ClickHouse Cloud"},
            {"distributed_cache_throw_on_error", 0, 0, "A setting for ClickHouse Cloud"},
            {"distributed_cache_log_mode", "on_error", "on_error", "A setting for ClickHouse Cloud"},
            {"distributed_cache_fetch_metrics_only_from_current_az", 1, 1, "A setting for ClickHouse Cloud"},
            {"distributed_cache_connect_max_tries", 20, 20, "A setting for ClickHouse Cloud"},
            {"distributed_cache_receive_response_wait_milliseconds", 60000, 60000, "A setting for ClickHouse Cloud"},
            {"distributed_cache_receive_timeout_milliseconds", 10000, 10000, "A setting for ClickHouse Cloud"},
            {"distributed_cache_wait_connection_from_pool_milliseconds", 100, 100, "A setting for ClickHouse Cloud"},
            {"distributed_cache_bypass_connection_pool", 0, 0, "A setting for ClickHouse Cloud"},
            {"distributed_cache_pool_behaviour_on_limit", "allocate_bypassing_pool", "allocate_bypassing_pool", "A setting for ClickHouse Cloud"},
            {"distributed_cache_read_alignment", 0, 0, "A setting for ClickHouse Cloud"},
            {"distributed_cache_max_unacked_inflight_packets", 10, 10, "A setting for ClickHouse Cloud"},
            {"distributed_cache_data_packet_ack_window", 5, 5, "A setting for ClickHouse Cloud"},
            {"input_format_parquet_enable_row_group_prefetch", false, true, "Enable row group prefetching during parquet parsing. Currently, only single-threaded parsing can prefetch."},
            {"input_format_orc_dictionary_as_low_cardinality", false, true, "Treat ORC dictionary encoded columns as LowCardinality columns while reading ORC files"},
            {"allow_experimental_refreshable_materialized_view", false, true, "Not experimental anymore"},
            {"max_parts_to_move", 0, 1000, "New setting"},
            {"hnsw_candidate_list_size_for_search", 64, 256, "New setting. Previously, the value was optionally specified in CREATE INDEX and 64 by default."},
            {"allow_reorder_prewhere_conditions", true, true, "New setting"},
            {"input_format_parquet_bloom_filter_push_down", false, true, "When reading Parquet files, skip whole row groups based on the WHERE/PREWHERE expressions and bloom filter in the Parquet metadata."},
            {"date_time_64_output_format_cut_trailing_zeros_align_to_groups_of_thousands", false, false, "Dynamically trim the trailing zeros of datetime64 values to adjust the output scale to (0, 3, 6), corresponding to 'seconds', 'milliseconds', and 'microseconds'."},
            {"parallel_replicas_index_analysis_only_on_coordinator", false, true, "Index analysis done only on replica-coordinator and skipped on other replicas. Effective only with enabled parallel_replicas_local_plan"},
            {"distributed_cache_discard_connection_if_unread_data", true, true, "New setting"},
            {"azure_check_objects_after_upload", false, false, "Check each uploaded object in azure blob storage to be sure that upload was successful"},
            {"backup_restore_keeper_max_retries", 20, 1000, "Should be big enough so the whole operation BACKUP or RESTORE operation won't fail because of a temporary [Zoo]Keeper failure in the middle of it."},
            {"backup_restore_failure_after_host_disconnected_for_seconds", 0, 3600, "New setting."},
            {"backup_restore_keeper_max_retries_while_initializing", 0, 20, "New setting."},
            {"backup_restore_keeper_max_retries_while_handling_error", 0, 20, "New setting."},
            {"backup_restore_finish_timeout_after_error_sec", 0, 180, "New setting."},
        });
        addSettingsChanges(settings_changes_history, "24.9",
        {
            {"output_format_orc_dictionary_key_size_threshold", 0.0, 0.0, "For a string column in ORC output format, if the number of distinct values is greater than this fraction of the total number of non-null rows, turn off dictionary encoding. Otherwise dictionary encoding is enabled"},
            {"input_format_json_empty_as_default", false, false, "Added new setting to allow to treat empty fields in JSON input as default values."},
            {"input_format_try_infer_variants", false, false, "Try to infer Variant type in text formats when there is more than one possible type for column/array elements"},
            {"join_output_by_rowlist_perkey_rows_threshold", 0, 5, "The lower limit of per-key average rows in the right table to determine whether to output by row list in hash join."},
            {"create_if_not_exists", false, false, "New setting."},
            {"allow_materialized_view_with_bad_select", true, true, "Support (but not enable yet) stricter validation in CREATE MATERIALIZED VIEW"},
            {"parallel_replicas_mark_segment_size", 128, 0, "Value for this setting now determined automatically"},
            {"database_replicated_allow_replicated_engine_arguments", 1, 0, "Don't allow explicit arguments by default"},
            {"database_replicated_allow_explicit_uuid", 1, 0, "Added a new setting to disallow explicitly specifying table UUID"},
            {"parallel_replicas_local_plan", false, false, "Use local plan for local replica in a query with parallel replicas"},
            {"join_to_sort_minimum_perkey_rows", 0, 40, "The lower limit of per-key average rows in the right table to determine whether to rerange the right table by key in left or inner join. This setting ensures that the optimization is not applied for sparse table keys"},
            {"join_to_sort_maximum_table_rows", 0, 10000, "The maximum number of rows in the right table to determine whether to rerange the right table by key in left or inner join"},
            {"allow_experimental_join_right_table_sorting", false, false, "If it is set to true, and the conditions of `join_to_sort_minimum_perkey_rows` and `join_to_sort_maximum_table_rows` are met, rerange the right table by key to improve the performance in left or inner hash join"},
            {"mongodb_throw_on_unsupported_query", false, true, "New setting."},
            {"min_free_disk_bytes_to_perform_insert", 0, 0, "Maintain some free disk space bytes from inserts while still allowing for temporary writing."},
            {"min_free_disk_ratio_to_perform_insert", 0.0, 0.0, "Maintain some free disk space bytes expressed as ratio to total disk space from inserts while still allowing for temporary writing."},
        });
        addSettingsChanges(settings_changes_history, "24.8",
        {
            {"rows_before_aggregation", false, false, "Provide exact value for rows_before_aggregation statistic, represents the number of rows read before aggregation"},
            {"restore_replace_external_table_functions_to_null", false, false, "New setting."},
            {"restore_replace_external_engines_to_null", false, false, "New setting."},
            {"input_format_json_max_depth", 1000000, 1000, "It was unlimited in previous versions, but that was unsafe."},
            {"merge_tree_min_bytes_per_task_for_remote_reading", 4194304, 2097152, "Value is unified with `filesystem_prefetch_min_bytes_for_single_read_task`"},
            {"use_hive_partitioning", false, false, "Allows to use hive partitioning for File, URL, S3, AzureBlobStorage and HDFS engines."},
            {"allow_experimental_kafka_offsets_storage_in_keeper", false, false, "Allow the usage of experimental Kafka storage engine that stores the committed offsets in ClickHouse Keeper"},
            {"allow_archive_path_syntax", true, true, "Added new setting to allow disabling archive path syntax."},
            {"query_cache_tag", "", "", "New setting for labeling query cache settings."},
            {"allow_experimental_time_series_table", false, false, "Added new setting to allow the TimeSeries table engine"},
            {"enable_analyzer", 1, 1, "Added an alias to a setting `allow_experimental_analyzer`."},
            {"optimize_functions_to_subcolumns", false, true, "Enabled settings by default"},
            {"allow_experimental_json_type", false, false, "Add new experimental JSON type"},
            {"use_json_alias_for_old_object_type", true, false, "Use JSON type alias to create new JSON type"},
            {"type_json_skip_duplicated_paths", false, false, "Allow to skip duplicated paths during JSON parsing"},
            {"allow_experimental_vector_similarity_index", false, false, "Added new setting to allow experimental vector similarity indexes"},
            {"input_format_try_infer_datetimes_only_datetime64", true, false, "Allow to infer DateTime instead of DateTime64 in data formats"},
        });
        addSettingsChanges(settings_changes_history, "24.7",
        {
            {"output_format_parquet_write_page_index", false, true, "Add a possibility to write page index into parquet files."},
            {"output_format_binary_encode_types_in_binary_format", false, false, "Added new setting to allow to write type names in binary format in RowBinaryWithNamesAndTypes output format"},
            {"input_format_binary_decode_types_in_binary_format", false, false, "Added new setting to allow to read type names in binary format in RowBinaryWithNamesAndTypes input format"},
            {"output_format_native_encode_types_in_binary_format", false, false, "Added new setting to allow to write type names in binary format in Native output format"},
            {"input_format_native_decode_types_in_binary_format", false, false, "Added new setting to allow to read type names in binary format in Native output format"},
            {"read_in_order_use_buffering", false, true, "Use buffering before merging while reading in order of primary key"},
            {"enable_named_columns_in_function_tuple", false, false, "Generate named tuples in function tuple() when all names are unique and can be treated as unquoted identifiers."},
            {"optimize_trivial_insert_select", true, false, "The optimization does not make sense in many cases."},
            {"dictionary_validate_primary_key_type", false, false, "Validate primary key type for dictionaries. By default id type for simple layouts will be implicitly converted to UInt64."},
            {"collect_hash_table_stats_during_joins", false, true, "New setting."},
            {"max_size_to_preallocate_for_joins", 0, 100'000'000, "New setting."},
            {"input_format_orc_reader_time_zone_name", "GMT", "GMT", "The time zone name for ORC row reader, the default ORC row reader's time zone is GMT."},
            {"database_replicated_allow_heavy_create", true, false, "Long-running DDL queries (CREATE AS SELECT and POPULATE) for Replicated database engine was forbidden"},
            {"query_plan_merge_filters", false, false, "Allow to merge filters in the query plan"},
            {"azure_sdk_max_retries", 10, 10, "Maximum number of retries in azure sdk"},
            {"azure_sdk_retry_initial_backoff_ms", 10, 10, "Minimal backoff between retries in azure sdk"},
            {"azure_sdk_retry_max_backoff_ms", 1000, 1000, "Maximal backoff between retries in azure sdk"},
            {"ignore_on_cluster_for_replicated_named_collections_queries", false, false, "Ignore ON CLUSTER clause for replicated named collections management queries."},
            {"backup_restore_s3_retry_attempts", 1000,1000, "Setting for Aws::Client::RetryStrategy, Aws::Client does retries itself, 0 means no retries. It takes place only for backup/restore."},
            {"postgresql_connection_attempt_timeout", 2, 2, "Allow to control 'connect_timeout' parameter of PostgreSQL connection."},
            {"postgresql_connection_pool_retries", 2, 2, "Allow to control the number of retries in PostgreSQL connection pool."}
        });
        addSettingsChanges(settings_changes_history, "24.6",
        {
            {"materialize_skip_indexes_on_insert", true, true, "Added new setting to allow to disable materialization of skip indexes on insert"},
            {"materialize_statistics_on_insert", true, true, "Added new setting to allow to disable materialization of statistics on insert"},
            {"input_format_parquet_use_native_reader", false, false, "When reading Parquet files, to use native reader instead of arrow reader."},
            {"hdfs_throw_on_zero_files_match", false, false, "Allow to throw an error when ListObjects request cannot match any files in HDFS engine instead of empty query result"},
            {"azure_throw_on_zero_files_match", false, false, "Allow to throw an error when ListObjects request cannot match any files in AzureBlobStorage engine instead of empty query result"},
            {"s3_validate_request_settings", true, true, "Allow to disable S3 request settings validation"},
            {"allow_experimental_full_text_index", false, false, "Enable experimental full-text index"},
            {"azure_skip_empty_files", false, false, "Allow to skip empty files in azure table engine"},
            {"hdfs_ignore_file_doesnt_exist", false, false, "Allow to return 0 rows when the requested files don't exist instead of throwing an exception in HDFS table engine"},
            {"azure_ignore_file_doesnt_exist", false, false, "Allow to return 0 rows when the requested files don't exist instead of throwing an exception in AzureBlobStorage table engine"},
            {"s3_ignore_file_doesnt_exist", false, false, "Allow to return 0 rows when the requested files don't exist instead of throwing an exception in S3 table engine"},
            {"s3_max_part_number", 10000, 10000, "Maximum part number number for s3 upload part"},
            {"s3_max_single_operation_copy_size", 32 * 1024 * 1024, 32 * 1024 * 1024, "Maximum size for a single copy operation in s3"},
            {"input_format_parquet_max_block_size", 8192, DEFAULT_BLOCK_SIZE, "Increase block size for parquet reader."},
            {"input_format_parquet_prefer_block_bytes", 0, DEFAULT_BLOCK_SIZE * 256, "Average block bytes output by parquet reader."},
            {"enable_blob_storage_log", true, true, "Write information about blob storage operations to system.blob_storage_log table"},
            {"allow_deprecated_snowflake_conversion_functions", true, false, "Disabled deprecated functions snowflakeToDateTime[64] and dateTime[64]ToSnowflake."},
            {"allow_statistic_optimize", false, false, "Old setting which popped up here being renamed."},
            {"allow_experimental_statistic", false, false, "Old setting which popped up here being renamed."},
            {"allow_statistics_optimize", false, false, "The setting was renamed. The previous name is `allow_statistic_optimize`."},
            {"allow_experimental_statistics", false, false, "The setting was renamed. The previous name is `allow_experimental_statistic`."},
            {"enable_vertical_final", false, true, "Enable vertical final by default again after fixing bug"},
            {"parallel_replicas_custom_key_range_lower", 0, 0, "Add settings to control the range filter when using parallel replicas with dynamic shards"},
            {"parallel_replicas_custom_key_range_upper", 0, 0, "Add settings to control the range filter when using parallel replicas with dynamic shards. A value of 0 disables the upper limit"},
            {"output_format_pretty_display_footer_column_names", 0, 1, "Add a setting to display column names in the footer if there are many rows. Threshold value is controlled by output_format_pretty_display_footer_column_names_min_rows."},
            {"output_format_pretty_display_footer_column_names_min_rows", 0, 50, "Add a setting to control the threshold value for setting output_format_pretty_display_footer_column_names_min_rows. Default 50."},
            {"output_format_csv_serialize_tuple_into_separate_columns", true, true, "A new way of how interpret tuples in CSV format was added."},
            {"input_format_csv_deserialize_separate_columns_into_tuple", true, true, "A new way of how interpret tuples in CSV format was added."},
            {"input_format_csv_try_infer_strings_from_quoted_tuples", true, true, "A new way of how interpret tuples in CSV format was added."},
        });
        addSettingsChanges(settings_changes_history, "24.5",
        {
            {"allow_deprecated_error_prone_window_functions", true, false, "Allow usage of deprecated error prone window functions (neighbor, runningAccumulate, runningDifferenceStartingWithFirstValue, runningDifference)"},
            {"allow_experimental_join_condition", false, false, "Support join with inequal conditions which involve columns from both left and right table. e.g. t1.y < t2.y."},
            {"input_format_tsv_crlf_end_of_line", false, false, "Enables reading of CRLF line endings with TSV formats"},
            {"output_format_parquet_use_custom_encoder", false, true, "Enable custom Parquet encoder."},
            {"cross_join_min_rows_to_compress", 0, 10000000, "Minimal count of rows to compress block in CROSS JOIN. Zero value means - disable this threshold. This block is compressed when any of the two thresholds (by rows or by bytes) are reached."},
            {"cross_join_min_bytes_to_compress", 0, 1_GiB, "Minimal size of block to compress in CROSS JOIN. Zero value means - disable this threshold. This block is compressed when any of the two thresholds (by rows or by bytes) are reached."},
            {"http_max_chunk_size", 0, 0, "Internal limitation"},
            {"prefer_external_sort_block_bytes", 0, DEFAULT_BLOCK_SIZE * 256, "Prefer maximum block bytes for external sort, reduce the memory usage during merging."},
            {"input_format_force_null_for_omitted_fields", false, false, "Disable type-defaults for omitted fields when needed"},
            {"cast_string_to_dynamic_use_inference", false, false, "Add setting to allow converting String to Dynamic through parsing"},
            {"allow_experimental_dynamic_type", false, false, "Add new experimental Dynamic type"},
            {"azure_max_blocks_in_multipart_upload", 50000, 50000, "Maximum number of blocks in multipart upload for Azure."},
            {"allow_archive_path_syntax", false, true, "Added new setting to allow disabling archive path syntax."},
        });
        addSettingsChanges(settings_changes_history, "24.4",
        {
            {"input_format_json_throw_on_bad_escape_sequence", true, true, "Allow to save JSON strings with bad escape sequences"},
            {"max_parsing_threads", 0, 0, "Add a separate setting to control number of threads in parallel parsing from files"},
            {"ignore_drop_queries_probability", 0, 0, "Allow to ignore drop queries in server with specified probability for testing purposes"},
            {"lightweight_deletes_sync", 2, 2, "The same as 'mutation_sync', but controls only execution of lightweight deletes"},
            {"query_cache_system_table_handling", "save", "throw", "The query cache no longer caches results of queries against system tables"},
            {"input_format_json_ignore_unnecessary_fields", false, true, "Ignore unnecessary fields and not parse them. Enabling this may not throw exceptions on json strings of invalid format or with duplicated fields"},
            {"input_format_hive_text_allow_variable_number_of_columns", false, true, "Ignore extra columns in Hive Text input (if file has more columns than expected) and treat missing fields in Hive Text input as default values."},
            {"allow_experimental_database_replicated", false, true, "Database engine Replicated is now in Beta stage"},
            {"temporary_data_in_cache_reserve_space_wait_lock_timeout_milliseconds", (10 * 60 * 1000), (10 * 60 * 1000), "Wait time to lock cache for sapce reservation in temporary data in filesystem cache"},
            {"optimize_rewrite_sum_if_to_count_if", false, true, "Only available for the analyzer, where it works correctly"},
            {"azure_allow_parallel_part_upload", "true", "true", "Use multiple threads for azure multipart upload."},
            {"max_recursive_cte_evaluation_depth", DBMS_RECURSIVE_CTE_MAX_EVALUATION_DEPTH, DBMS_RECURSIVE_CTE_MAX_EVALUATION_DEPTH, "Maximum limit on recursive CTE evaluation depth"},
            {"query_plan_convert_outer_join_to_inner_join", false, true, "Allow to convert OUTER JOIN to INNER JOIN if filter after JOIN always filters default values"},
        });
        addSettingsChanges(settings_changes_history, "24.3",
        {
            {"s3_connect_timeout_ms", 1000, 1000, "Introduce new dedicated setting for s3 connection timeout"},
            {"allow_experimental_shared_merge_tree", false, true, "The setting is obsolete"},
            {"use_page_cache_for_disks_without_file_cache", false, false, "Added userspace page cache"},
            {"read_from_page_cache_if_exists_otherwise_bypass_cache", false, false, "Added userspace page cache"},
            {"page_cache_inject_eviction", false, false, "Added userspace page cache"},
            {"default_table_engine", "None", "MergeTree", "Set default table engine to MergeTree for better usability"},
            {"input_format_json_use_string_type_for_ambiguous_paths_in_named_tuples_inference_from_objects", false, false, "Allow to use String type for ambiguous paths during named tuple inference from JSON objects"},
            {"traverse_shadow_remote_data_paths", false, false, "Traverse shadow directory when query system.remote_data_paths."},
            {"throw_if_deduplication_in_dependent_materialized_views_enabled_with_async_insert", false, true, "Deduplication in dependent materialized view cannot work together with async inserts."},
            {"parallel_replicas_allow_in_with_subquery", false, true, "If true, subquery for IN will be executed on every follower replica"},
            {"log_processors_profiles", false, true, "Enable by default"},
            {"function_locate_has_mysql_compatible_argument_order", false, true, "Increase compatibility with MySQL's locate function."},
            {"allow_suspicious_primary_key", true, false, "Forbid suspicious PRIMARY KEY/ORDER BY for MergeTree (i.e. SimpleAggregateFunction)"},
            {"filesystem_cache_reserve_space_wait_lock_timeout_milliseconds", 1000, 1000, "Wait time to lock cache for sapce reservation in filesystem cache"},
            {"max_parser_backtracks", 0, 1000000, "Limiting the complexity of parsing"},
            {"analyzer_compatibility_join_using_top_level_identifier", false, false, "Force to resolve identifier in JOIN USING from projection"},
            {"distributed_insert_skip_read_only_replicas", false, false, "If true, INSERT into Distributed will skip read-only replicas"},
            {"keeper_max_retries", 10, 10, "Max retries for general keeper operations"},
            {"keeper_retry_initial_backoff_ms", 100, 100, "Initial backoff timeout for general keeper operations"},
            {"keeper_retry_max_backoff_ms", 5000, 5000, "Max backoff timeout for general keeper operations"},
            {"s3queue_allow_experimental_sharded_mode", false, false, "Enable experimental sharded mode of S3Queue table engine. It is experimental because it will be rewritten"},
            {"allow_experimental_analyzer", false, true, "Enable analyzer and planner by default."},
            {"merge_tree_read_split_ranges_into_intersecting_and_non_intersecting_injection_probability", 0.0, 0.0, "For testing of `PartsSplitter` - split read ranges into intersecting and non intersecting every time you read from MergeTree with the specified probability."},
            {"allow_get_client_http_header", false, false, "Introduced a new function."},
            {"output_format_pretty_row_numbers", false, true, "It is better for usability."},
            {"output_format_pretty_max_value_width_apply_for_single_value", true, false, "Single values in Pretty formats won't be cut."},
            {"output_format_parquet_string_as_string", false, true, "ClickHouse allows arbitrary binary data in the String data type, which is typically UTF-8. Parquet/ORC/Arrow Strings only support UTF-8. That's why you can choose which Arrow's data type to use for the ClickHouse String data type - String or Binary. While Binary would be more correct and compatible, using String by default will correspond to user expectations in most cases."},
            {"output_format_orc_string_as_string", false, true, "ClickHouse allows arbitrary binary data in the String data type, which is typically UTF-8. Parquet/ORC/Arrow Strings only support UTF-8. That's why you can choose which Arrow's data type to use for the ClickHouse String data type - String or Binary. While Binary would be more correct and compatible, using String by default will correspond to user expectations in most cases."},
            {"output_format_arrow_string_as_string", false, true, "ClickHouse allows arbitrary binary data in the String data type, which is typically UTF-8. Parquet/ORC/Arrow Strings only support UTF-8. That's why you can choose which Arrow's data type to use for the ClickHouse String data type - String or Binary. While Binary would be more correct and compatible, using String by default will correspond to user expectations in most cases."},
            {"output_format_parquet_compression_method", "lz4", "zstd", "Parquet/ORC/Arrow support many compression methods, including lz4 and zstd. ClickHouse supports each and every compression method. Some inferior tools, such as 'duckdb', lack support for the faster `lz4` compression method, that's why we set zstd by default."},
            {"output_format_orc_compression_method", "lz4", "zstd", "Parquet/ORC/Arrow support many compression methods, including lz4 and zstd. ClickHouse supports each and every compression method. Some inferior tools, such as 'duckdb', lack support for the faster `lz4` compression method, that's why we set zstd by default."},
            {"output_format_pretty_highlight_digit_groups", false, true, "If enabled and if output is a terminal, highlight every digit corresponding to the number of thousands, millions, etc. with underline."},
            {"geo_distance_returns_float64_on_float64_arguments", false, true, "Increase the default precision."},
            {"azure_max_inflight_parts_for_one_file", 20, 20, "The maximum number of a concurrent loaded parts in multipart upload request. 0 means unlimited."},
            {"azure_strict_upload_part_size", 0, 0, "The exact size of part to upload during multipart upload to Azure blob storage."},
            {"azure_min_upload_part_size", 16*1024*1024, 16*1024*1024, "The minimum size of part to upload during multipart upload to Azure blob storage."},
            {"azure_max_upload_part_size", 5ull*1024*1024*1024, 5ull*1024*1024*1024, "The maximum size of part to upload during multipart upload to Azure blob storage."},
            {"azure_upload_part_size_multiply_factor", 2, 2, "Multiply azure_min_upload_part_size by this factor each time azure_multiply_parts_count_threshold parts were uploaded from a single write to Azure blob storage."},
            {"azure_upload_part_size_multiply_parts_count_threshold", 500, 500, "Each time this number of parts was uploaded to Azure blob storage, azure_min_upload_part_size is multiplied by azure_upload_part_size_multiply_factor."},
            {"output_format_csv_serialize_tuple_into_separate_columns", true, true, "A new way of how interpret tuples in CSV format was added."},
            {"input_format_csv_deserialize_separate_columns_into_tuple", true, true, "A new way of how interpret tuples in CSV format was added."},
            {"input_format_csv_try_infer_strings_from_quoted_tuples", true, true, "A new way of how interpret tuples in CSV format was added."},
        });
        addSettingsChanges(settings_changes_history, "24.2",
        {
            {"allow_suspicious_variant_types", true, false, "Don't allow creating Variant type with suspicious variants by default"},
            {"validate_experimental_and_suspicious_types_inside_nested_types", false, true, "Validate usage of experimental and suspicious types inside nested types"},
            {"output_format_values_escape_quote_with_quote", false, false, "If true escape ' with '', otherwise quoted with \\'"},
            {"output_format_pretty_single_large_number_tip_threshold", 0, 1'000'000, "Print a readable number tip on the right side of the table if the block consists of a single number which exceeds this value (except 0)"},
            {"input_format_try_infer_exponent_floats", true, false, "Don't infer floats in exponential notation by default"},
            {"query_plan_optimize_prewhere", true, true, "Allow to push down filter to PREWHERE expression for supported storages"},
            {"async_insert_max_data_size", 1000000, 10485760, "The previous value appeared to be too small."},
            {"async_insert_poll_timeout_ms", 10, 10, "Timeout in milliseconds for polling data from asynchronous insert queue"},
            {"async_insert_use_adaptive_busy_timeout", false, true, "Use adaptive asynchronous insert timeout"},
            {"async_insert_busy_timeout_min_ms", 50, 50, "The minimum value of the asynchronous insert timeout in milliseconds; it also serves as the initial value, which may be increased later by the adaptive algorithm"},
            {"async_insert_busy_timeout_max_ms", 200, 200, "The minimum value of the asynchronous insert timeout in milliseconds; async_insert_busy_timeout_ms is aliased to async_insert_busy_timeout_max_ms"},
            {"async_insert_busy_timeout_increase_rate", 0.2, 0.2, "The exponential growth rate at which the adaptive asynchronous insert timeout increases"},
            {"async_insert_busy_timeout_decrease_rate", 0.2, 0.2, "The exponential growth rate at which the adaptive asynchronous insert timeout decreases"},
            {"format_template_row_format", "", "", "Template row format string can be set directly in query"},
            {"format_template_resultset_format", "", "", "Template result set format string can be set in query"},
            {"split_parts_ranges_into_intersecting_and_non_intersecting_final", true, true, "Allow to split parts ranges into intersecting and non intersecting during FINAL optimization"},
            {"split_intersecting_parts_ranges_into_layers_final", true, true, "Allow to split intersecting parts ranges into layers during FINAL optimization"},
            {"azure_max_single_part_copy_size", 256*1024*1024, 256*1024*1024, "The maximum size of object to copy using single part copy to Azure blob storage."},
            {"min_external_table_block_size_rows", DEFAULT_INSERT_BLOCK_SIZE, DEFAULT_INSERT_BLOCK_SIZE, "Squash blocks passed to external table to specified size in rows, if blocks are not big enough"},
            {"min_external_table_block_size_bytes", DEFAULT_INSERT_BLOCK_SIZE * 256, DEFAULT_INSERT_BLOCK_SIZE * 256, "Squash blocks passed to external table to specified size in bytes, if blocks are not big enough."},
            {"parallel_replicas_prefer_local_join", true, true, "If true, and JOIN can be executed with parallel replicas algorithm, and all storages of right JOIN part are *MergeTree, local JOIN will be used instead of GLOBAL JOIN."},
            {"optimize_time_filter_with_preimage", true, true, "Optimize Date and DateTime predicates by converting functions into equivalent comparisons without conversions (e.g. toYear(col) = 2023 -> col >= '2023-01-01' AND col <= '2023-12-31')"},
            {"extract_key_value_pairs_max_pairs_per_row", 0, 0, "Max number of pairs that can be produced by the `extractKeyValuePairs` function. Used as a safeguard against consuming too much memory."},
            {"default_view_definer", "CURRENT_USER", "CURRENT_USER", "Allows to set default `DEFINER` option while creating a view"},
            {"default_materialized_view_sql_security", "DEFINER", "DEFINER", "Allows to set a default value for SQL SECURITY option when creating a materialized view"},
            {"default_normal_view_sql_security", "INVOKER", "INVOKER", "Allows to set default `SQL SECURITY` option while creating a normal view"},
            {"mysql_map_string_to_text_in_show_columns", false, true, "Reduce the configuration effort to connect ClickHouse with BI tools."},
            {"mysql_map_fixed_string_to_text_in_show_columns", false, true, "Reduce the configuration effort to connect ClickHouse with BI tools."},
        });
        addSettingsChanges(settings_changes_history, "24.1",
        {
            {"print_pretty_type_names", false, true, "Better user experience."},
            {"input_format_json_read_bools_as_strings", false, true, "Allow to read bools as strings in JSON formats by default"},
            {"output_format_arrow_use_signed_indexes_for_dictionary", false, true, "Use signed indexes type for Arrow dictionaries by default as it's recommended"},
            {"allow_experimental_variant_type", false, false, "Add new experimental Variant type"},
            {"use_variant_as_common_type", false, false, "Allow to use Variant in if/multiIf if there is no common type"},
            {"output_format_arrow_use_64_bit_indexes_for_dictionary", false, false, "Allow to use 64 bit indexes type in Arrow dictionaries"},
            {"parallel_replicas_mark_segment_size", 128, 128, "Add new setting to control segment size in new parallel replicas coordinator implementation"},
            {"ignore_materialized_views_with_dropped_target_table", false, false, "Add new setting to allow to ignore materialized views with dropped target table"},
            {"output_format_compression_level", 3, 3, "Allow to change compression level in the query output"},
            {"output_format_compression_zstd_window_log", 0, 0, "Allow to change zstd window log in the query output when zstd compression is used"},
            {"enable_zstd_qat_codec", false, false, "Add new ZSTD_QAT codec"},
            {"enable_vertical_final", false, true, "Use vertical final by default"},
            {"output_format_arrow_use_64_bit_indexes_for_dictionary", false, false, "Allow to use 64 bit indexes type in Arrow dictionaries"},
            {"max_rows_in_set_to_optimize_join", 100000, 0, "Disable join optimization as it prevents from read in order optimization"},
            {"output_format_pretty_color", true, "auto", "Setting is changed to allow also for auto value, disabling ANSI escapes if output is not a tty"},
            {"function_visible_width_behavior", 0, 1, "We changed the default behavior of `visibleWidth` to be more precise"},
            {"max_estimated_execution_time", 0, 0, "Separate max_execution_time and max_estimated_execution_time"},
            {"iceberg_engine_ignore_schema_evolution", false, false, "Allow to ignore schema evolution in Iceberg table engine"},
            {"optimize_injective_functions_in_group_by", false, true, "Replace injective functions by it's arguments in GROUP BY section in analyzer"},
            {"update_insert_deduplication_token_in_dependent_materialized_views", false, false, "Allow to update insert deduplication token with table identifier during insert in dependent materialized views"},
            {"azure_max_unexpected_write_error_retries", 4, 4, "The maximum number of retries in case of unexpected errors during Azure blob storage write"},
            {"split_parts_ranges_into_intersecting_and_non_intersecting_final", false, true, "Allow to split parts ranges into intersecting and non intersecting during FINAL optimization"},
            {"split_intersecting_parts_ranges_into_layers_final", true, true, "Allow to split intersecting parts ranges into layers during FINAL optimization"}
        });
        addSettingsChanges(settings_changes_history, "23.12",
        {
            {"allow_suspicious_ttl_expressions", true, false, "It is a new setting, and in previous versions the behavior was equivalent to allowing."},
            {"input_format_parquet_allow_missing_columns", false, true, "Allow missing columns in Parquet files by default"},
            {"input_format_orc_allow_missing_columns", false, true, "Allow missing columns in ORC files by default"},
            {"input_format_arrow_allow_missing_columns", false, true, "Allow missing columns in Arrow files by default"}
        });
        addSettingsChanges(settings_changes_history, "23.11",
        {
            {"parsedatetime_parse_without_leading_zeros", false, true, "Improved compatibility with MySQL DATE_FORMAT/STR_TO_DATE"}
        });
        addSettingsChanges(settings_changes_history, "23.9",
        {
            {"optimize_group_by_constant_keys", false, true, "Optimize group by constant keys by default"},
            {"input_format_json_try_infer_named_tuples_from_objects", false, true, "Try to infer named Tuples from JSON objects by default"},
            {"input_format_json_read_numbers_as_strings", false, true, "Allow to read numbers as strings in JSON formats by default"},
            {"input_format_json_read_arrays_as_strings", false, true, "Allow to read arrays as strings in JSON formats by default"},
            {"input_format_json_infer_incomplete_types_as_strings", false, true, "Allow to infer incomplete types as Strings in JSON formats by default"},
            {"input_format_json_try_infer_numbers_from_strings", true, false, "Don't infer numbers from strings in JSON formats by default to prevent possible parsing errors"},
            {"http_write_exception_in_output_format", false, true, "Output valid JSON/XML on exception in HTTP streaming."}
        });
        addSettingsChanges(settings_changes_history, "23.8",
        {
            {"rewrite_count_distinct_if_with_count_distinct_implementation", false, true, "Rewrite countDistinctIf with count_distinct_implementation configuration"}
        });
        addSettingsChanges(settings_changes_history, "23.7",
        {
            {"function_sleep_max_microseconds_per_block", 0, 3000000, "In previous versions, the maximum sleep time of 3 seconds was applied only for `sleep`, but not for `sleepEachRow` function. In the new version, we introduce this setting. If you set compatibility with the previous versions, we will disable the limit altogether."}
        });
        addSettingsChanges(settings_changes_history, "23.6",
        {
            {"http_send_timeout", 180, 30, "3 minutes seems crazy long. Note that this is timeout for a single network write call, not for the whole upload operation."},
            {"http_receive_timeout", 180, 30, "See http_send_timeout."}
        });
        addSettingsChanges(settings_changes_history, "23.5",
        {
            {"input_format_parquet_preserve_order", true, false, "Allow Parquet reader to reorder rows for better parallelism."},
            {"parallelize_output_from_storages", false, true, "Allow parallelism when executing queries that read from file/url/s3/etc. This may reorder rows."},
            {"use_with_fill_by_sorting_prefix", false, true, "Columns preceding WITH FILL columns in ORDER BY clause form sorting prefix. Rows with different values in sorting prefix are filled independently"},
            {"output_format_parquet_compliant_nested_types", false, true, "Change an internal field name in output Parquet file schema."}
        });
        addSettingsChanges(settings_changes_history, "23.4",
        {
            {"allow_suspicious_indices", true, false, "If true, index can defined with identical expressions"},
            {"allow_nonconst_timezone_arguments", true, false, "Allow non-const timezone arguments in certain time-related functions like toTimeZone(), fromUnixTimestamp*(), snowflakeToDateTime*()."},
            {"connect_timeout_with_failover_ms", 50, 1000, "Increase default connect timeout because of async connect"},
            {"connect_timeout_with_failover_secure_ms", 100, 1000, "Increase default secure connect timeout because of async connect"},
            {"hedged_connection_timeout_ms", 100, 50, "Start new connection in hedged requests after 50 ms instead of 100 to correspond with previous connect timeout"},
            {"formatdatetime_f_prints_single_zero", true, false, "Improved compatibility with MySQL DATE_FORMAT()/STR_TO_DATE()"},
            {"formatdatetime_parsedatetime_m_is_month_name", false, true, "Improved compatibility with MySQL DATE_FORMAT/STR_TO_DATE"}
        });
        addSettingsChanges(settings_changes_history, "23.3",
        {
            {"output_format_parquet_version", "1.0", "2.latest", "Use latest Parquet format version for output format"},
            {"input_format_json_ignore_unknown_keys_in_named_tuple", false, true, "Improve parsing JSON objects as named tuples"},
            {"input_format_native_allow_types_conversion", false, true, "Allow types conversion in Native input forma"},
            {"output_format_arrow_compression_method", "none", "lz4_frame", "Use lz4 compression in Arrow output format by default"},
            {"output_format_parquet_compression_method", "snappy", "lz4", "Use lz4 compression in Parquet output format by default"},
            {"output_format_orc_compression_method", "none", "lz4_frame", "Use lz4 compression in ORC output format by default"},
            {"async_query_sending_for_remote", false, true, "Create connections and send query async across shards"}
        });
        addSettingsChanges(settings_changes_history, "23.2",
        {
            {"output_format_parquet_fixed_string_as_fixed_byte_array", false, true, "Use Parquet FIXED_LENGTH_BYTE_ARRAY type for FixedString by default"},
            {"output_format_arrow_fixed_string_as_fixed_byte_array", false, true, "Use Arrow FIXED_SIZE_BINARY type for FixedString by default"},
            {"query_plan_remove_redundant_distinct", false, true, "Remove redundant Distinct step in query plan"},
            {"optimize_duplicate_order_by_and_distinct", true, false, "Remove duplicate ORDER BY and DISTINCT if it's possible"},
            {"insert_keeper_max_retries", 0, 20, "Enable reconnections to Keeper on INSERT, improve reliability"}
        });
        addSettingsChanges(settings_changes_history, "23.1",
        {
            {"input_format_json_read_objects_as_strings", 0, 1, "Enable reading nested json objects as strings while object type is experimental"},
            {"input_format_json_defaults_for_missing_elements_in_named_tuple", false, true, "Allow missing elements in JSON objects while reading named tuples by default"},
            {"input_format_csv_detect_header", false, true, "Detect header in CSV format by default"},
            {"input_format_tsv_detect_header", false, true, "Detect header in TSV format by default"},
            {"input_format_custom_detect_header", false, true, "Detect header in CustomSeparated format by default"},
            {"query_plan_remove_redundant_sorting", false, true, "Remove redundant sorting in query plan. For example, sorting steps related to ORDER BY clauses in subqueries"}
        });
        addSettingsChanges(settings_changes_history, "22.12",
        {
            {"max_size_to_preallocate_for_aggregation", 10'000'000, 100'000'000, "This optimizes performance"},
            {"query_plan_aggregation_in_order", 0, 1, "Enable some refactoring around query plan"},
            {"format_binary_max_string_size", 0, 1_GiB, "Prevent allocating large amount of memory"}
        });
        addSettingsChanges(settings_changes_history, "22.11",
        {
            {"use_structure_from_insertion_table_in_table_functions", 0, 2, "Improve using structure from insertion table in table functions"}
        });
        addSettingsChanges(settings_changes_history, "22.9",
        {
            {"force_grouping_standard_compatibility", false, true, "Make GROUPING function output the same as in SQL standard and other DBMS"}
        });
        addSettingsChanges(settings_changes_history, "22.7",
        {
            {"cross_to_inner_join_rewrite", 1, 2, "Force rewrite comma join to inner"},
            {"enable_positional_arguments", false, true, "Enable positional arguments feature by default"},
            {"format_csv_allow_single_quotes", true, false, "Most tools don't treat single quote in CSV specially, don't do it by default too"}
        });
        addSettingsChanges(settings_changes_history, "22.6",
        {
            {"output_format_json_named_tuples_as_objects", false, true, "Allow to serialize named tuples as JSON objects in JSON formats by default"},
            {"input_format_skip_unknown_fields", false, true, "Optimize reading subset of columns for some input formats"}
        });
        addSettingsChanges(settings_changes_history, "22.5",
        {
            {"memory_overcommit_ratio_denominator", 0, 1073741824, "Enable memory overcommit feature by default"},
            {"memory_overcommit_ratio_denominator_for_user", 0, 1073741824, "Enable memory overcommit feature by default"}
        });
        addSettingsChanges(settings_changes_history, "22.4",
        {
            {"allow_settings_after_format_in_insert", true, false, "Do not allow SETTINGS after FORMAT for INSERT queries because ClickHouse interpret SETTINGS as some values, which is misleading"}
        });
        addSettingsChanges(settings_changes_history, "22.3",
        {
            {"cast_ipv4_ipv6_default_on_conversion_error", true, false, "Make functions cast(value, 'IPv4') and cast(value, 'IPv6') behave same as toIPv4 and toIPv6 functions"}
        });
        addSettingsChanges(settings_changes_history, "21.12",
        {
            {"stream_like_engine_allow_direct_select", true, false, "Do not allow direct select for Kafka/RabbitMQ/FileLog by default"}
        });
        addSettingsChanges(settings_changes_history, "21.9",
        {
            {"output_format_decimal_trailing_zeros", true, false, "Do not output trailing zeros in text representation of Decimal types by default for better looking output"},
            {"use_hedged_requests", false, true, "Enable Hedged Requests feature by default"}
        });
        addSettingsChanges(settings_changes_history, "21.7",
        {
            {"legacy_column_name_of_tuple_literal", true, false, "Add this setting only for compatibility reasons. It makes sense to set to 'true', while doing rolling update of cluster from version lower than 21.7 to higher"}
        });
        addSettingsChanges(settings_changes_history, "21.5",
        {
            {"async_socket_for_remote", false, true, "Fix all problems and turn on asynchronous reads from socket for remote queries by default again"}
        });
        addSettingsChanges(settings_changes_history, "21.3",
        {
            {"async_socket_for_remote", true, false, "Turn off asynchronous reads from socket for remote queries because of some problems"},
            {"optimize_normalize_count_variants", false, true, "Rewrite aggregate functions that semantically equals to count() as count() by default"},
            {"normalize_function_names", false, true, "Normalize function names to their canonical names, this was needed for projection query routing"}
        });
        addSettingsChanges(settings_changes_history, "21.2",
        {
            {"enable_global_with_statement", false, true, "Propagate WITH statements to UNION queries and all subqueries by default"}
        });
        addSettingsChanges(settings_changes_history, "21.1",
        {
            {"insert_quorum_parallel", false, true, "Use parallel quorum inserts by default. It is significantly more convenient to use than sequential quorum inserts"},
            {"input_format_null_as_default", false, true, "Allow to insert NULL as default for input formats by default"},
            {"optimize_on_insert", false, true, "Enable data optimization on INSERT by default for better user experience"},
            {"use_compact_format_in_distributed_parts_names", false, true, "Use compact format for async INSERT into Distributed tables by default"}
        });
        addSettingsChanges(settings_changes_history, "20.10",
        {
            {"format_regexp_escaping_rule", "Escaped", "Raw", "Use Raw as default escaping rule for Regexp format to male the behaviour more like to what users expect"}
        });
        addSettingsChanges(settings_changes_history, "20.7",
        {
            {"show_table_uuid_in_table_create_query_if_not_nil", true, false, "Stop showing  UID of the table in its CREATE query for Engine=Atomic"}
        });
        addSettingsChanges(settings_changes_history, "20.5",
        {
            {"input_format_with_names_use_header", false, true, "Enable using header with names for formats with WithNames/WithNamesAndTypes suffixes"},
            {"allow_suspicious_codecs", true, false, "Don't allow to specify meaningless compression codecs"}
        });
        addSettingsChanges(settings_changes_history, "20.4",
        {
            {"validate_polygons", false, true, "Throw exception if polygon is invalid in function pointInPolygon by default instead of returning possibly wrong results"}
        });
        addSettingsChanges(settings_changes_history, "19.18",
        {
            {"enable_scalar_subquery_optimization", false, true, "Prevent scalar subqueries from (de)serializing large scalar values and possibly avoid running the same subquery more than once"}
        });
        addSettingsChanges(settings_changes_history, "19.14",
        {
            {"any_join_distinct_right_table_keys", true, false, "Disable ANY RIGHT and ANY FULL JOINs by default to avoid inconsistency"}
        });
        addSettingsChanges(settings_changes_history, "19.12",
        {
            {"input_format_defaults_for_omitted_fields", false, true, "Enable calculation of complex default expressions for omitted fields for some input formats, because it should be the expected behaviour"}
        });
        addSettingsChanges(settings_changes_history, "19.5",
        {
            {"max_partitions_per_insert_block", 0, 100, "Add a limit for the number of partitions in one block"}
        });
        addSettingsChanges(settings_changes_history, "18.12.17",
        {
            {"enable_optimize_predicate_expression", 0, 1, "Optimize predicates to subqueries by default"}
        });
    });
    return settings_changes_history;
}

const VersionToSettingsChangesMap & getMergeTreeSettingsChangesHistory()
{
    static VersionToSettingsChangesMap merge_tree_settings_changes_history;
    static std::once_flag initialized_flag;
    std::call_once(initialized_flag, [&]
    {
        addSettingsChanges(merge_tree_settings_changes_history, "25.1",
        {
<<<<<<< HEAD
            {"shared_merge_tree_try_fetch_part_in_memory_data_from_replicas", false, false, "New setting to fetch parts data from other replicas"},
            {"enable_max_bytes_limit_for_min_age_to_force_merge", false, false, "Added new setting to limit max bytes for min_age_to_force_merge."},
=======
            {"enable_max_bytes_limit_for_min_age_to_force_merge", false, false, "New setting"},
>>>>>>> f2ac7a0c
            {"add_minmax_index_for_numeric_columns", false, false, "New setting"},
            {"add_minmax_index_for_string_columns", false, false, "New setting"},
            {"materialize_skip_indexes_on_merge", true, true, "New setting"},
            {"merge_max_bytes_to_prewarm_cache", 1ULL * 1024 * 1024 * 1024, 1ULL * 1024 * 1024 * 1024, "Cloud sync"},
            {"merge_total_max_bytes_to_prewarm_cache", 15ULL * 1024 * 1024 * 1024, 15ULL * 1024 * 1024 * 1024, "Cloud sync"},
            {"reduce_blocking_parts_sleep_ms", 5000, 5000, "Cloud sync"},
            {"number_of_partitions_to_consider_for_merge", 10, 10, "Cloud sync"},
            {"shared_merge_tree_enable_outdated_parts_check", true, true, "Cloud sync"},
            {"shared_merge_tree_max_parts_update_leaders_in_total", 6, 6, "Cloud sync"},
            {"shared_merge_tree_max_parts_update_leaders_per_az", 2, 2, "Cloud sync"},
            {"shared_merge_tree_leader_update_period_seconds", 30, 30, "Cloud sync"},
            {"shared_merge_tree_leader_update_period_random_add_seconds", 10, 10, "Cloud sync"},
            {"shared_merge_tree_read_virtual_parts_from_leader", true, true, "Cloud sync"},
            {"shared_merge_tree_interserver_http_timeout_ms", 10000, 10000, "Cloud sync"},
            {"shared_merge_tree_max_replicas_for_parts_deletion", 10, 10, "Cloud sync"},
            {"shared_merge_tree_max_replicas_to_merge_parts_for_each_parts_range", 5, 5, "Cloud sync"},
            {"shared_merge_tree_use_outdated_parts_compact_format", false, false, "Cloud sync"},
            {"shared_merge_tree_memo_ids_remove_timeout_seconds", 1800, 1800, "Cloud sync"},
            {"shared_merge_tree_idle_parts_update_seconds", 3600, 3600, "Cloud sync"},
            {"shared_merge_tree_max_outdated_parts_to_process_at_once", 1000, 1000, "Cloud sync"},
            {"shared_merge_tree_postpone_next_merge_for_locally_merged_parts_rows_threshold", 1000000, 1000000, "Cloud sync"},
            {"shared_merge_tree_postpone_next_merge_for_locally_merged_parts_ms", 0, 0, "Cloud sync"},
            {"shared_merge_tree_range_for_merge_window_size", 10, 10, "Cloud sync"},
            {"shared_merge_tree_use_too_many_parts_count_from_virtual_parts", 0, 0, "Cloud sync"},
            {"shared_merge_tree_create_per_replica_metadata_nodes", true, true, "Cloud sync"},
            {"shared_merge_tree_use_metadata_hints_cache", true, true, "Cloud sync"},
            {"notify_newest_block_number", false, false, "Cloud sync"},
            {"allow_reduce_blocking_parts_task", false, false, "Cloud sync"},
        });
        addSettingsChanges(merge_tree_settings_changes_history, "24.12",
        {
            /// Release closed. Please use 25.1
            {"enforce_index_structure_match_on_partition_manipulation", true, false, "New setting"},
            {"use_primary_key_cache", false, false, "New setting"},
            {"prewarm_primary_key_cache", false, false, "New setting"},
            {"min_bytes_to_prewarm_caches", 0, 0, "New setting"},
            {"allow_experimental_reverse_key", false, false, "New setting"},
            /// Release closed. Please use 25.1
        });
        addSettingsChanges(merge_tree_settings_changes_history, "24.11",
        {
        });
        addSettingsChanges(merge_tree_settings_changes_history, "24.10",
        {
        });
        addSettingsChanges(merge_tree_settings_changes_history, "24.9",
        {
        });
        addSettingsChanges(merge_tree_settings_changes_history, "24.8",
        {
            {"deduplicate_merge_projection_mode", "ignore", "throw", "Do not allow to create inconsistent projection"}
        });
    });

    return merge_tree_settings_changes_history;
}

}<|MERGE_RESOLUTION|>--- conflicted
+++ resolved
@@ -634,12 +634,9 @@
     {
         addSettingsChanges(merge_tree_settings_changes_history, "25.1",
         {
-<<<<<<< HEAD
             {"shared_merge_tree_try_fetch_part_in_memory_data_from_replicas", false, false, "New setting to fetch parts data from other replicas"},
             {"enable_max_bytes_limit_for_min_age_to_force_merge", false, false, "Added new setting to limit max bytes for min_age_to_force_merge."},
-=======
             {"enable_max_bytes_limit_for_min_age_to_force_merge", false, false, "New setting"},
->>>>>>> f2ac7a0c
             {"add_minmax_index_for_numeric_columns", false, false, "New setting"},
             {"add_minmax_index_for_string_columns", false, false, "New setting"},
             {"materialize_skip_indexes_on_merge", true, true, "New setting"},
