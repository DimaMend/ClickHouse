--- conflicted
+++ resolved
@@ -82,13 +82,10 @@
             {"merge_tree_min_bytes_per_task_for_remote_reading", 4194304, 2097152, "Value is unified with `filesystem_prefetch_min_bytes_for_single_read_task`"},
             {"allow_experimental_kafka_offsets_storage_in_keeper", false, false, "Allow the usage of experimental Kafka storage engine that stores the committed offsets in ClickHouse Keeper"},
             {"allow_archive_path_syntax", true, true, "Added new setting to allow disabling archive path syntax."},
-<<<<<<< HEAD
             {"allow_materialized_view_with_bad_select", true, true, "Support (but not enable yet) stricter validation in CREATE MATERIALIZED VIEW"},
-=======
             {"allow_experimental_time_series_table", false, false, "Added new setting to allow the TimeSeries table engine"},
             {"enable_analyzer", 1, 1, "Added an alias to a setting `allow_experimental_analyzer`."},
             {"optimize_functions_to_subcolumns", false, true, "Enabled settings by default"},
->>>>>>> eaa5715a
         }
     },
     {"24.7",
