#include <Core/Defines.h>
#include <Core/SettingsChangesHistory.h>
#include <IO/ReadBufferFromString.h>
#include <IO/ReadHelpers.h>
#include <boost/algorithm/string.hpp>

#include <fmt/ranges.h>


namespace DB
{

namespace ErrorCodes
{
    extern const int BAD_ARGUMENTS;
    extern const int LOGICAL_ERROR;
}

ClickHouseVersion::ClickHouseVersion(std::string_view version)
{
    Strings split;
    boost::split(split, version, [](char c){ return c == '.'; });
    components.reserve(split.size());
    if (split.empty())
        throw Exception{ErrorCodes::BAD_ARGUMENTS, "Cannot parse ClickHouse version here: {}", version};

    for (const auto & split_element : split)
    {
        size_t component;
        ReadBufferFromString buf(split_element);
        if (!tryReadIntText(component, buf) || !buf.eof())
            throw Exception{ErrorCodes::BAD_ARGUMENTS, "Cannot parse ClickHouse version here: {}", version};
        components.push_back(component);
    }
}

String ClickHouseVersion::toString() const
{
    return fmt::format("{}", fmt::join(components, "."));
}

static void addSettingsChanges(
    VersionToSettingsChangesMap & settings_changes_history,
    std::string_view version,
    SettingsChangesHistory::SettingsChanges && changes)
{
    /// Forbid duplicate versions
    auto [_, inserted] = settings_changes_history.emplace(ClickHouseVersion(version), std::move(changes));
    if (!inserted)
        throw Exception{ErrorCodes::LOGICAL_ERROR, "Detected duplicate version '{}'", ClickHouseVersion(version).toString()};
}

const VersionToSettingsChangesMap & getSettingsChangesHistory()
{
    static VersionToSettingsChangesMap settings_changes_history;
    static std::once_flag initialized_flag;
    std::call_once(initialized_flag, [&]
    {
        // clang-format off
        /// History of settings changes that controls some backward incompatible changes
        /// across all ClickHouse versions. It maps ClickHouse version to settings changes that were done
        /// in this version. This history contains both changes to existing settings and newly added settings.
        /// Settings changes is a vector of structs
        ///     {setting_name, previous_value, new_value, reason}.
        /// For newly added setting choose the most appropriate previous_value (for example, if new setting
        /// controls new feature and it's 'true' by default, use 'false' as previous_value).
        /// It's used to implement `compatibility` setting (see https://github.com/ClickHouse/ClickHouse/issues/35972)
        /// Note: please check if the key already exists to prevent duplicate entries.
        addSettingsChanges(settings_changes_history, "25.4",
        {
<<<<<<< HEAD
            /// Release closed. Please use 25.5
            {"use_query_condition_cache", false, true, "A new optimization"},
            {"allow_materialized_view_with_bad_select", true, false, "Don't allow creating MVs referencing nonexistent columns or tables"},
            {"query_plan_optimize_lazy_materialization", false, true, "Added new setting to use query plan for lazy materialization optimisation"},
            {"query_plan_max_limit_for_lazy_materialization", 10, 10, "Added new setting to control maximum limit value that allows to use query plan for lazy materialization optimisation. If zero, there is no limit"},
            {"query_plan_convert_join_to_in", false, false, "New setting"},
            {"enable_hdfs_pread", true, true, "New setting."},
            {"low_priority_query_wait_time_ms", 1000, 1000, "New setting."},
            {"allow_experimental_correlated_subqueries", false, false, "Added new setting to allow correlated subqueries execution."},
            {"serialize_query_plan", false, false, "NewSetting"},
            {"allow_experimental_shared_set_join", 0, 1, "A setting for ClickHouse Cloud to enable SharedSet and SharedJoin"},
            {"allow_special_bool_values_inside_variant", true, false, "Don't allow special bool values during Variant type parsing"},
            {"cast_string_to_variant_use_inference", true, true, "New setting to enable/disable types inference during CAST from String to Variant"},
            {"distributed_cache_read_request_max_tries", 20, 20, "New setting"},
            {"query_condition_cache_store_conditions_as_plaintext", false, false, "New setting"},
            {"min_os_cpu_wait_time_ratio_to_throw", 0, 2, "New setting"},
            {"max_os_cpu_wait_time_ratio_to_throw", 0, 6, "New setting"},
            {"query_plan_merge_filter_into_join_condition", false, true, "Added new setting to merge filter into join condition"},
            {"use_local_cache_for_remote_storage", true, false, "Obsolete setting."},
            {"iceberg_timestamp_ms", 0, 0, "New setting."},
            {"iceberg_snapshot_id", 0, 0, "New setting."},
            {"use_iceberg_metadata_files_cache", true, true, "New setting"},
            {"query_plan_join_shard_by_pk_ranges", false, false, "New setting"},
            {"parallel_replicas_insert_select_local_pipeline", false, false, "Use local pipeline during distributed INSERT SELECT with parallel replicas. Currently disabled due to performance issues"},
            {"parallel_hash_join_threshold", 0, 0, "New setting"},
            /// Release closed. Please use 25.5
=======
>>>>>>> a524a5b0
        });
        addSettingsChanges(settings_changes_history, "25.3",
        {
            /// Release closed. Please use 25.4
            {"enable_json_type", false, true, "JSON data type is production-ready"},
            {"enable_dynamic_type", false, true, "Dynamic data type is production-ready"},
            {"enable_variant_type", false, true, "Variant data type is production-ready"},
            {"allow_experimental_json_type", false, true, "JSON data type is production-ready"},
            {"allow_experimental_dynamic_type", false, true, "Dynamic data type is production-ready"},
            {"allow_experimental_variant_type", false, true, "Variant data type is production-ready"},
            {"allow_experimental_database_unity_catalog", false, false, "Allow experimental database engine DataLakeCatalog with catalog_type = 'unity'"},
            {"allow_experimental_database_glue_catalog", false, false, "Allow experimental database engine DataLakeCatalog with catalog_type = 'glue'"},
            {"use_page_cache_with_distributed_cache", false, false, "New setting"},
            {"use_query_condition_cache", false, false, "New setting."},
            {"parallel_replicas_for_cluster_engines", false, true, "New setting."},
            {"parallel_hash_join_threshold", 0, 0, "New setting"},
            /// Release closed. Please use 25.4
        });
        addSettingsChanges(settings_changes_history, "25.2",
        {
            /// Release closed. Please use 25.3
            {"schema_inference_make_json_columns_nullable", false, false, "Allow to infer Nullable(JSON) during schema inference"},
            {"query_plan_use_new_logical_join_step", false, true, "Enable new step"},
            {"postgresql_fault_injection_probability", 0., 0., "New setting"},
            {"apply_settings_from_server", false, true, "Client-side code (e.g. INSERT input parsing and query output formatting) will use the same settings as the server, including settings from server config."},
            {"merge_tree_use_deserialization_prefixes_cache", true, true, "A new setting to control the usage of deserialization prefixes cache in MergeTree"},
            {"merge_tree_use_prefixes_deserialization_thread_pool", true, true, "A new setting controlling the usage of the thread pool for parallel prefixes deserialization in MergeTree"},
            {"optimize_and_compare_chain", false, true, "A new setting"},
            {"enable_adaptive_memory_spill_scheduler", false, false, "New setting. Enable spill memory data into external storage adaptively."},
            {"output_format_parquet_write_bloom_filter", false, true, "Added support for writing Parquet bloom filters."},
            {"output_format_parquet_bloom_filter_bits_per_value", 10.5, 10.5, "New setting."},
            {"output_format_parquet_bloom_filter_flush_threshold_bytes", 128 * 1024 * 1024, 128 * 1024 * 1024, "New setting."},
            {"output_format_pretty_max_rows", 10000, 1000, "It is better for usability - less amount to scroll."},
            {"restore_replicated_merge_tree_to_shared_merge_tree", false, false, "New setting."},
            {"parallel_replicas_only_with_analyzer", true, true, "Parallel replicas is supported only with analyzer enabled"},
            {"s3_allow_multipart_copy", true, true, "New setting."},
            /// Release closed. Please use 25.3
        });
        addSettingsChanges(settings_changes_history, "25.1",
        {
            /// Release closed. Please use 25.2
            {"allow_not_comparable_types_in_order_by", true, false, "Don't allow not comparable types in order by by default"},
            {"allow_not_comparable_types_in_comparison_functions", true, false, "Don't allow not comparable types in comparison functions by default"},
            {"output_format_json_pretty_print", false, true, "Print values in a pretty format in JSON output format by default"},
            {"allow_experimental_ts_to_grid_aggregate_function", false, false, "Cloud only"},
            {"formatdatetime_f_prints_scale_number_of_digits", true, false, "New setting."},
            {"distributed_cache_connect_max_tries", 20, 20, "Cloud only"},
            {"query_plan_use_new_logical_join_step", false, false, "New join step, internal change"},
            {"distributed_cache_min_bytes_for_seek", 0, 0, "New private setting."},
            {"use_iceberg_partition_pruning", false, false, "New setting"},
            {"max_bytes_ratio_before_external_group_by", 0.0, 0.5, "Enable automatic spilling to disk by default."},
            {"max_bytes_ratio_before_external_sort", 0.0, 0.5, "Enable automatic spilling to disk by default."},
            {"min_external_sort_block_bytes", 0., 100_MiB, "New setting."},
            {"s3queue_migrate_old_metadata_to_buckets", false, false, "New setting."},
            {"distributed_cache_pool_behaviour_on_limit", "allocate_bypassing_pool", "wait", "Cloud only"},
            {"use_hive_partitioning", false, true, "Enabled the setting by default."},
            {"query_plan_try_use_vector_search", false, true, "New setting."},
            {"short_circuit_function_evaluation_for_nulls", false, true, "Allow to execute functions with Nullable arguments only on rows with non-NULL values in all arguments"},
            {"short_circuit_function_evaluation_for_nulls_threshold", 1.0, 1.0, "Ratio threshold of NULL values to execute functions with Nullable arguments only on rows with non-NULL values in all arguments. Applies when setting short_circuit_function_evaluation_for_nulls is enabled."},
            {"output_format_orc_writer_time_zone_name", "GMT", "GMT", "The time zone name for ORC writer, the default ORC writer's time zone is GMT."},
            {"output_format_pretty_highlight_trailing_spaces", false, true, "A new setting."},
            {"allow_experimental_bfloat16_type", false, true, "Add new BFloat16 type"},
            {"allow_push_predicate_ast_for_distributed_subqueries", false, true, "A new setting"},
            {"output_format_pretty_squash_consecutive_ms", 0, 50, "Add new setting"},
            {"output_format_pretty_squash_max_wait_ms", 0, 1000, "Add new setting"},
            {"output_format_pretty_max_column_name_width_cut_to", 0, 24, "A new setting"},
            {"output_format_pretty_max_column_name_width_min_chars_to_cut", 0, 4, "A new setting"},
            {"output_format_pretty_multiline_fields", false, true, "A new setting"},
            {"output_format_pretty_fallback_to_vertical", false, true, "A new setting"},
            {"output_format_pretty_fallback_to_vertical_max_rows_per_chunk", 0, 100, "A new setting"},
            {"output_format_pretty_fallback_to_vertical_min_columns", 0, 5, "A new setting"},
            {"output_format_pretty_fallback_to_vertical_min_table_width", 0, 250, "A new setting"},
            {"merge_table_max_tables_to_look_for_schema_inference", 1, 1000, "A new setting"},
            {"max_autoincrement_series", 1000, 1000, "A new setting"},
            {"validate_enum_literals_in_operators", false, false, "A new setting"},
            {"allow_experimental_kusto_dialect", true, false, "A new setting"},
            {"allow_experimental_prql_dialect", true, false, "A new setting"},
            {"h3togeo_lon_lat_result_order", true, false, "A new setting"},
            {"max_parallel_replicas", 1, 1000, "Use up to 1000 parallel replicas by default."},
            {"allow_general_join_planning", false, true, "Allow more general join planning algorithm when hash join algorithm is enabled."},
            {"optimize_extract_common_expressions", false, true, "Optimize WHERE, PREWHERE, ON, HAVING and QUALIFY expressions by extracting common expressions out from disjunction of conjunctions."},
            /// Release closed. Please use 25.2
        });
        addSettingsChanges(settings_changes_history, "24.12",
        {
            /// Release closed. Please use 25.1
            {"allow_experimental_database_iceberg", false, false, "New setting."},
            {"shared_merge_tree_sync_parts_on_partition_operations", 1, 1, "New setting. By default parts are always synchronized"},
            {"query_plan_join_swap_table", "false", "auto", "New setting. Right table was always chosen before."},
            {"max_size_to_preallocate_for_aggregation", 100'000'000, 1'000'000'000'000, "Enable optimisation for bigger tables."},
            {"max_size_to_preallocate_for_joins", 100'000'000, 1'000'000'000'000, "Enable optimisation for bigger tables."},
            {"max_bytes_ratio_before_external_group_by", 0., 0., "New setting."},
            {"optimize_extract_common_expressions", false, false, "Introduce setting to optimize WHERE, PREWHERE, ON, HAVING and QUALIFY expressions by extracting common expressions out from disjunction of conjunctions."},
            {"max_bytes_ratio_before_external_sort", 0., 0., "New setting."},
            {"use_async_executor_for_materialized_views", false, false, "New setting."},
            {"http_response_headers", "", "", "New setting."},
            {"output_format_parquet_datetime_as_uint32", true, false, "Write DateTime as DateTime64(3) instead of UInt32 (these are the two Parquet types closest to DateTime)."},
            {"skip_redundant_aliases_in_udf", false, false, "When enabled, this allows you to use the same user defined function several times for several materialized columns in the same table."},
            {"parallel_replicas_index_analysis_only_on_coordinator", true, true, "Index analysis done only on replica-coordinator and skipped on other replicas. Effective only with enabled parallel_replicas_local_plan"}, // enabling it was moved to 24.10
            {"least_greatest_legacy_null_behavior", true, false, "New setting"},
            {"use_concurrency_control", false, true, "Enable concurrency control by default"},
            {"join_algorithm", "default", "direct,parallel_hash,hash", "'default' was deprecated in favor of explicitly specified join algorithms, also parallel_hash is now preferred over hash"},
            /// Release closed. Please use 25.1
        });
        addSettingsChanges(settings_changes_history, "24.11",
        {
            {"validate_mutation_query", false, true, "New setting to validate mutation queries by default."},
            {"enable_job_stack_trace", false, true, "Enable by default collecting stack traces from job's scheduling."},
            {"allow_suspicious_types_in_group_by", true, false, "Don't allow Variant/Dynamic types in GROUP BY by default"},
            {"allow_suspicious_types_in_order_by", true, false, "Don't allow Variant/Dynamic types in ORDER BY by default"},
            {"distributed_cache_discard_connection_if_unread_data", true, true, "New setting"},
            {"filesystem_cache_enable_background_download_for_metadata_files_in_packed_storage", true, true, "New setting"},
            {"filesystem_cache_enable_background_download_during_fetch", true, true, "New setting"},
            {"azure_check_objects_after_upload", false, false, "Check each uploaded object in azure blob storage to be sure that upload was successful"},
            {"backup_restore_keeper_max_retries", 20, 1000, "Should be big enough so the whole operation BACKUP or RESTORE operation won't fail because of a temporary [Zoo]Keeper failure in the middle of it."},
            {"backup_restore_failure_after_host_disconnected_for_seconds", 0, 3600, "New setting."},
            {"backup_restore_keeper_max_retries_while_initializing", 0, 20, "New setting."},
            {"backup_restore_keeper_max_retries_while_handling_error", 0, 20, "New setting."},
            {"backup_restore_finish_timeout_after_error_sec", 0, 180, "New setting."},
            {"query_plan_merge_filters", false, true, "Allow to merge filters in the query plan. This is required to properly support filter-push-down with a new analyzer."},
            {"parallel_replicas_local_plan", false, true, "Use local plan for local replica in a query with parallel replicas"},
            {"merge_tree_use_v1_object_and_dynamic_serialization", true, false, "Add new serialization V2 version for JSON and Dynamic types"},
            {"min_joined_block_size_bytes", 524288, 524288, "New setting."},
            {"allow_experimental_bfloat16_type", false, false, "Add new experimental BFloat16 type"},
            {"filesystem_cache_skip_download_if_exceeds_per_query_cache_write_limit", 1, 1, "Rename of setting skip_download_if_exceeds_query_cache_limit"},
            {"filesystem_cache_prefer_bigger_buffer_size", true, true, "New setting"},
            {"read_in_order_use_virtual_row", false, false, "Use virtual row while reading in order of primary key or its monotonic function fashion. It is useful when searching over multiple parts as only relevant ones are touched."},
            {"s3_skip_empty_files", false, true, "We hope it will provide better UX"},
            {"filesystem_cache_boundary_alignment", 0, 0, "New setting"},
            {"push_external_roles_in_interserver_queries", false, true, "New setting."},
            {"enable_variant_type", false, false, "Add alias to allow_experimental_variant_type"},
            {"enable_dynamic_type", false, false, "Add alias to allow_experimental_dynamic_type"},
            {"enable_json_type", false, false, "Add alias to allow_experimental_json_type"},
        });
        addSettingsChanges(settings_changes_history, "24.10",
        {
            {"query_metric_log_interval", 0, -1, "New setting."},
            {"enforce_strict_identifier_format", false, false, "New setting."},
            {"enable_parsing_to_custom_serialization", false, true, "New setting"},
            {"mongodb_throw_on_unsupported_query", false, true, "New setting."},
            {"enable_parallel_replicas", false, false, "Parallel replicas with read tasks became the Beta tier feature."},
            {"parallel_replicas_mode", "read_tasks", "read_tasks", "This setting was introduced as a part of making parallel replicas feature Beta"},
            {"filesystem_cache_name", "", "", "Filesystem cache name to use for stateless table engines or data lakes"},
            {"restore_replace_external_dictionary_source_to_null", false, false, "New setting."},
            {"show_create_query_identifier_quoting_rule", "when_necessary", "when_necessary", "New setting."},
            {"show_create_query_identifier_quoting_style", "Backticks", "Backticks", "New setting."},
            {"merge_tree_min_read_task_size", 8, 8, "New setting"},
            {"merge_tree_min_rows_for_concurrent_read_for_remote_filesystem", (20 * 8192), 0, "Setting is deprecated"},
            {"merge_tree_min_bytes_for_concurrent_read_for_remote_filesystem", (24 * 10 * 1024 * 1024), 0, "Setting is deprecated"},
            {"implicit_select", false, false, "A new setting."},
            {"output_format_native_write_json_as_string", false, false, "Add new setting to allow write JSON column as single String column in Native format"},
            {"output_format_binary_write_json_as_string", false, false, "Add new setting to write values of JSON type as JSON string in RowBinary output format"},
            {"input_format_binary_read_json_as_string", false, false, "Add new setting to read values of JSON type as JSON string in RowBinary input format"},
            {"min_free_disk_bytes_to_perform_insert", 0, 0, "New setting."},
            {"min_free_disk_ratio_to_perform_insert", 0.0, 0.0, "New setting."},
            {"parallel_replicas_local_plan", false, true, "Use local plan for local replica in a query with parallel replicas"},
            {"enable_named_columns_in_function_tuple", false, false, "Disabled pending usability improvements"},
            {"cloud_mode_database_engine", 1, 1, "A setting for ClickHouse Cloud"},
            {"allow_experimental_shared_set_join", 0, 0, "A setting for ClickHouse Cloud"},
            {"read_through_distributed_cache", 0, 0, "A setting for ClickHouse Cloud"},
            {"write_through_distributed_cache", 0, 0, "A setting for ClickHouse Cloud"},
            {"distributed_cache_throw_on_error", 0, 0, "A setting for ClickHouse Cloud"},
            {"distributed_cache_log_mode", "on_error", "on_error", "A setting for ClickHouse Cloud"},
            {"distributed_cache_fetch_metrics_only_from_current_az", 1, 1, "A setting for ClickHouse Cloud"},
            {"distributed_cache_connect_max_tries", 20, 20, "A setting for ClickHouse Cloud"},
            {"distributed_cache_receive_response_wait_milliseconds", 60000, 60000, "A setting for ClickHouse Cloud"},
            {"distributed_cache_receive_timeout_milliseconds", 10000, 10000, "A setting for ClickHouse Cloud"},
            {"distributed_cache_wait_connection_from_pool_milliseconds", 100, 100, "A setting for ClickHouse Cloud"},
            {"distributed_cache_bypass_connection_pool", 0, 0, "A setting for ClickHouse Cloud"},
            {"distributed_cache_pool_behaviour_on_limit", "allocate_bypassing_pool", "allocate_bypassing_pool", "A setting for ClickHouse Cloud"},
            {"distributed_cache_read_alignment", 0, 0, "A setting for ClickHouse Cloud"},
            {"distributed_cache_max_unacked_inflight_packets", 10, 10, "A setting for ClickHouse Cloud"},
            {"distributed_cache_data_packet_ack_window", 5, 5, "A setting for ClickHouse Cloud"},
            {"input_format_parquet_enable_row_group_prefetch", false, true, "Enable row group prefetching during parquet parsing. Currently, only single-threaded parsing can prefetch."},
            {"input_format_orc_dictionary_as_low_cardinality", false, true, "Treat ORC dictionary encoded columns as LowCardinality columns while reading ORC files"},
            {"allow_experimental_refreshable_materialized_view", false, true, "Not experimental anymore"},
            {"max_parts_to_move", 0, 1000, "New setting"},
            {"hnsw_candidate_list_size_for_search", 64, 256, "New setting. Previously, the value was optionally specified in CREATE INDEX and 64 by default."},
            {"allow_reorder_prewhere_conditions", true, true, "New setting"},
            {"input_format_parquet_bloom_filter_push_down", false, true, "When reading Parquet files, skip whole row groups based on the WHERE/PREWHERE expressions and bloom filter in the Parquet metadata."},
            {"date_time_64_output_format_cut_trailing_zeros_align_to_groups_of_thousands", false, false, "Dynamically trim the trailing zeros of datetime64 values to adjust the output scale to (0, 3, 6), corresponding to 'seconds', 'milliseconds', and 'microseconds'."},
            {"parallel_replicas_index_analysis_only_on_coordinator", false, true, "Index analysis done only on replica-coordinator and skipped on other replicas. Effective only with enabled parallel_replicas_local_plan"},
            {"distributed_cache_discard_connection_if_unread_data", true, true, "New setting"},
            {"azure_check_objects_after_upload", false, false, "Check each uploaded object in azure blob storage to be sure that upload was successful"},
            {"backup_restore_keeper_max_retries", 20, 1000, "Should be big enough so the whole operation BACKUP or RESTORE operation won't fail because of a temporary [Zoo]Keeper failure in the middle of it."},
            {"backup_restore_failure_after_host_disconnected_for_seconds", 0, 3600, "New setting."},
            {"backup_restore_keeper_max_retries_while_initializing", 0, 20, "New setting."},
            {"backup_restore_keeper_max_retries_while_handling_error", 0, 20, "New setting."},
            {"backup_restore_finish_timeout_after_error_sec", 0, 180, "New setting."},
        });
        addSettingsChanges(settings_changes_history, "24.9",
        {
            {"output_format_orc_dictionary_key_size_threshold", 0.0, 0.0, "For a string column in ORC output format, if the number of distinct values is greater than this fraction of the total number of non-null rows, turn off dictionary encoding. Otherwise dictionary encoding is enabled"},
            {"input_format_json_empty_as_default", false, false, "Added new setting to allow to treat empty fields in JSON input as default values."},
            {"input_format_try_infer_variants", false, false, "Try to infer Variant type in text formats when there is more than one possible type for column/array elements"},
            {"join_output_by_rowlist_perkey_rows_threshold", 0, 5, "The lower limit of per-key average rows in the right table to determine whether to output by row list in hash join."},
            {"create_if_not_exists", false, false, "New setting."},
            {"allow_materialized_view_with_bad_select", true, true, "Support (but not enable yet) stricter validation in CREATE MATERIALIZED VIEW"},
            {"parallel_replicas_mark_segment_size", 128, 0, "Value for this setting now determined automatically"},
            {"database_replicated_allow_replicated_engine_arguments", 1, 0, "Don't allow explicit arguments by default"},
            {"database_replicated_allow_explicit_uuid", 1, 0, "Added a new setting to disallow explicitly specifying table UUID"},
            {"parallel_replicas_local_plan", false, false, "Use local plan for local replica in a query with parallel replicas"},
            {"join_to_sort_minimum_perkey_rows", 0, 40, "The lower limit of per-key average rows in the right table to determine whether to rerange the right table by key in left or inner join. This setting ensures that the optimization is not applied for sparse table keys"},
            {"join_to_sort_maximum_table_rows", 0, 10000, "The maximum number of rows in the right table to determine whether to rerange the right table by key in left or inner join"},
            {"allow_experimental_join_right_table_sorting", false, false, "If it is set to true, and the conditions of `join_to_sort_minimum_perkey_rows` and `join_to_sort_maximum_table_rows` are met, rerange the right table by key to improve the performance in left or inner hash join"},
            {"mongodb_throw_on_unsupported_query", false, true, "New setting."},
            {"min_free_disk_bytes_to_perform_insert", 0, 0, "Maintain some free disk space bytes from inserts while still allowing for temporary writing."},
            {"min_free_disk_ratio_to_perform_insert", 0.0, 0.0, "Maintain some free disk space bytes expressed as ratio to total disk space from inserts while still allowing for temporary writing."},
        });
        addSettingsChanges(settings_changes_history, "24.8",
        {
            {"rows_before_aggregation", false, false, "Provide exact value for rows_before_aggregation statistic, represents the number of rows read before aggregation"},
            {"restore_replace_external_table_functions_to_null", false, false, "New setting."},
            {"restore_replace_external_engines_to_null", false, false, "New setting."},
            {"input_format_json_max_depth", 1000000, 1000, "It was unlimited in previous versions, but that was unsafe."},
            {"merge_tree_min_bytes_per_task_for_remote_reading", 4194304, 2097152, "Value is unified with `filesystem_prefetch_min_bytes_for_single_read_task`"},
            {"use_hive_partitioning", false, false, "Allows to use hive partitioning for File, URL, S3, AzureBlobStorage and HDFS engines."},
            {"allow_experimental_kafka_offsets_storage_in_keeper", false, false, "Allow the usage of experimental Kafka storage engine that stores the committed offsets in ClickHouse Keeper"},
            {"allow_archive_path_syntax", true, true, "Added new setting to allow disabling archive path syntax."},
            {"query_cache_tag", "", "", "New setting for labeling query cache settings."},
            {"allow_experimental_time_series_table", false, false, "Added new setting to allow the TimeSeries table engine"},
            {"enable_analyzer", 1, 1, "Added an alias to a setting `allow_experimental_analyzer`."},
            {"optimize_functions_to_subcolumns", false, true, "Enabled settings by default"},
            {"allow_experimental_json_type", false, false, "Add new experimental JSON type"},
            {"use_json_alias_for_old_object_type", true, false, "Use JSON type alias to create new JSON type"},
            {"type_json_skip_duplicated_paths", false, false, "Allow to skip duplicated paths during JSON parsing"},
            {"allow_experimental_vector_similarity_index", false, false, "Added new setting to allow experimental vector similarity indexes"},
            {"input_format_try_infer_datetimes_only_datetime64", true, false, "Allow to infer DateTime instead of DateTime64 in data formats"},
        });
        addSettingsChanges(settings_changes_history, "24.7",
        {
            {"output_format_parquet_write_page_index", false, true, "Add a possibility to write page index into parquet files."},
            {"output_format_binary_encode_types_in_binary_format", false, false, "Added new setting to allow to write type names in binary format in RowBinaryWithNamesAndTypes output format"},
            {"input_format_binary_decode_types_in_binary_format", false, false, "Added new setting to allow to read type names in binary format in RowBinaryWithNamesAndTypes input format"},
            {"output_format_native_encode_types_in_binary_format", false, false, "Added new setting to allow to write type names in binary format in Native output format"},
            {"input_format_native_decode_types_in_binary_format", false, false, "Added new setting to allow to read type names in binary format in Native output format"},
            {"read_in_order_use_buffering", false, true, "Use buffering before merging while reading in order of primary key"},
            {"enable_named_columns_in_function_tuple", false, false, "Generate named tuples in function tuple() when all names are unique and can be treated as unquoted identifiers."},
            {"optimize_trivial_insert_select", true, false, "The optimization does not make sense in many cases."},
            {"dictionary_validate_primary_key_type", false, false, "Validate primary key type for dictionaries. By default id type for simple layouts will be implicitly converted to UInt64."},
            {"collect_hash_table_stats_during_joins", false, true, "New setting."},
            {"max_size_to_preallocate_for_joins", 0, 100'000'000, "New setting."},
            {"input_format_orc_reader_time_zone_name", "GMT", "GMT", "The time zone name for ORC row reader, the default ORC row reader's time zone is GMT."},
            {"database_replicated_allow_heavy_create", true, false, "Long-running DDL queries (CREATE AS SELECT and POPULATE) for Replicated database engine was forbidden"},
            {"query_plan_merge_filters", false, false, "Allow to merge filters in the query plan"},
            {"azure_sdk_max_retries", 10, 10, "Maximum number of retries in azure sdk"},
            {"azure_sdk_retry_initial_backoff_ms", 10, 10, "Minimal backoff between retries in azure sdk"},
            {"azure_sdk_retry_max_backoff_ms", 1000, 1000, "Maximal backoff between retries in azure sdk"},
            {"ignore_on_cluster_for_replicated_named_collections_queries", false, false, "Ignore ON CLUSTER clause for replicated named collections management queries."},
            {"backup_restore_s3_retry_attempts", 1000,1000, "Setting for Aws::Client::RetryStrategy, Aws::Client does retries itself, 0 means no retries. It takes place only for backup/restore."},
            {"postgresql_connection_attempt_timeout", 2, 2, "Allow to control 'connect_timeout' parameter of PostgreSQL connection."},
            {"postgresql_connection_pool_retries", 2, 2, "Allow to control the number of retries in PostgreSQL connection pool."}
        });
        addSettingsChanges(settings_changes_history, "24.6",
        {
            {"materialize_skip_indexes_on_insert", true, true, "Added new setting to allow to disable materialization of skip indexes on insert"},
            {"materialize_statistics_on_insert", true, true, "Added new setting to allow to disable materialization of statistics on insert"},
            {"input_format_parquet_use_native_reader", false, false, "When reading Parquet files, to use native reader instead of arrow reader."},
            {"hdfs_throw_on_zero_files_match", false, false, "Allow to throw an error when ListObjects request cannot match any files in HDFS engine instead of empty query result"},
            {"azure_throw_on_zero_files_match", false, false, "Allow to throw an error when ListObjects request cannot match any files in AzureBlobStorage engine instead of empty query result"},
            {"s3_validate_request_settings", true, true, "Allow to disable S3 request settings validation"},
            {"allow_experimental_full_text_index", false, false, "Enable experimental full-text index"},
            {"azure_skip_empty_files", false, false, "Allow to skip empty files in azure table engine"},
            {"hdfs_ignore_file_doesnt_exist", false, false, "Allow to return 0 rows when the requested files don't exist instead of throwing an exception in HDFS table engine"},
            {"azure_ignore_file_doesnt_exist", false, false, "Allow to return 0 rows when the requested files don't exist instead of throwing an exception in AzureBlobStorage table engine"},
            {"s3_ignore_file_doesnt_exist", false, false, "Allow to return 0 rows when the requested files don't exist instead of throwing an exception in S3 table engine"},
            {"s3_max_part_number", 10000, 10000, "Maximum part number number for s3 upload part"},
            {"s3_max_single_operation_copy_size", 32 * 1024 * 1024, 32 * 1024 * 1024, "Maximum size for a single copy operation in s3"},
            {"input_format_parquet_max_block_size", 8192, DEFAULT_BLOCK_SIZE, "Increase block size for parquet reader."},
            {"input_format_parquet_prefer_block_bytes", 0, DEFAULT_BLOCK_SIZE * 256, "Average block bytes output by parquet reader."},
            {"enable_blob_storage_log", true, true, "Write information about blob storage operations to system.blob_storage_log table"},
            {"allow_deprecated_snowflake_conversion_functions", true, false, "Disabled deprecated functions snowflakeToDateTime[64] and dateTime[64]ToSnowflake."},
            {"allow_statistic_optimize", false, false, "Old setting which popped up here being renamed."},
            {"allow_experimental_statistic", false, false, "Old setting which popped up here being renamed."},
            {"allow_statistics_optimize", false, false, "The setting was renamed. The previous name is `allow_statistic_optimize`."},
            {"allow_experimental_statistics", false, false, "The setting was renamed. The previous name is `allow_experimental_statistic`."},
            {"enable_vertical_final", false, true, "Enable vertical final by default again after fixing bug"},
            {"parallel_replicas_custom_key_range_lower", 0, 0, "Add settings to control the range filter when using parallel replicas with dynamic shards"},
            {"parallel_replicas_custom_key_range_upper", 0, 0, "Add settings to control the range filter when using parallel replicas with dynamic shards. A value of 0 disables the upper limit"},
            {"output_format_pretty_display_footer_column_names", 0, 1, "Add a setting to display column names in the footer if there are many rows. Threshold value is controlled by output_format_pretty_display_footer_column_names_min_rows."},
            {"output_format_pretty_display_footer_column_names_min_rows", 0, 50, "Add a setting to control the threshold value for setting output_format_pretty_display_footer_column_names_min_rows. Default 50."},
            {"output_format_csv_serialize_tuple_into_separate_columns", true, true, "A new way of how interpret tuples in CSV format was added."},
            {"input_format_csv_deserialize_separate_columns_into_tuple", true, true, "A new way of how interpret tuples in CSV format was added."},
            {"input_format_csv_try_infer_strings_from_quoted_tuples", true, true, "A new way of how interpret tuples in CSV format was added."},
        });
        addSettingsChanges(settings_changes_history, "24.5",
        {
            {"allow_deprecated_error_prone_window_functions", true, false, "Allow usage of deprecated error prone window functions (neighbor, runningAccumulate, runningDifferenceStartingWithFirstValue, runningDifference)"},
            {"allow_experimental_join_condition", false, false, "Support join with inequal conditions which involve columns from both left and right table. e.g. t1.y < t2.y."},
            {"input_format_tsv_crlf_end_of_line", false, false, "Enables reading of CRLF line endings with TSV formats"},
            {"output_format_parquet_use_custom_encoder", false, true, "Enable custom Parquet encoder."},
            {"cross_join_min_rows_to_compress", 0, 10000000, "Minimal count of rows to compress block in CROSS JOIN. Zero value means - disable this threshold. This block is compressed when any of the two thresholds (by rows or by bytes) are reached."},
            {"cross_join_min_bytes_to_compress", 0, 1_GiB, "Minimal size of block to compress in CROSS JOIN. Zero value means - disable this threshold. This block is compressed when any of the two thresholds (by rows or by bytes) are reached."},
            {"http_max_chunk_size", 0, 0, "Internal limitation"},
            {"prefer_external_sort_block_bytes", 0, DEFAULT_BLOCK_SIZE * 256, "Prefer maximum block bytes for external sort, reduce the memory usage during merging."},
            {"input_format_force_null_for_omitted_fields", false, false, "Disable type-defaults for omitted fields when needed"},
            {"cast_string_to_dynamic_use_inference", false, false, "Add setting to allow converting String to Dynamic through parsing"},
            {"allow_experimental_dynamic_type", false, false, "Add new experimental Dynamic type"},
            {"azure_max_blocks_in_multipart_upload", 50000, 50000, "Maximum number of blocks in multipart upload for Azure."},
            {"allow_archive_path_syntax", false, true, "Added new setting to allow disabling archive path syntax."},
        });
        addSettingsChanges(settings_changes_history, "24.4",
        {
            {"input_format_json_throw_on_bad_escape_sequence", true, true, "Allow to save JSON strings with bad escape sequences"},
            {"max_parsing_threads", 0, 0, "Add a separate setting to control number of threads in parallel parsing from files"},
            {"ignore_drop_queries_probability", 0, 0, "Allow to ignore drop queries in server with specified probability for testing purposes"},
            {"lightweight_deletes_sync", 2, 2, "The same as 'mutation_sync', but controls only execution of lightweight deletes"},
            {"query_cache_system_table_handling", "save", "throw", "The query cache no longer caches results of queries against system tables"},
            {"input_format_json_ignore_unnecessary_fields", false, true, "Ignore unnecessary fields and not parse them. Enabling this may not throw exceptions on json strings of invalid format or with duplicated fields"},
            {"input_format_hive_text_allow_variable_number_of_columns", false, true, "Ignore extra columns in Hive Text input (if file has more columns than expected) and treat missing fields in Hive Text input as default values."},
            {"allow_experimental_database_replicated", false, true, "Database engine Replicated is now in Beta stage"},
            {"temporary_data_in_cache_reserve_space_wait_lock_timeout_milliseconds", (10 * 60 * 1000), (10 * 60 * 1000), "Wait time to lock cache for sapce reservation in temporary data in filesystem cache"},
            {"optimize_rewrite_sum_if_to_count_if", false, true, "Only available for the analyzer, where it works correctly"},
            {"azure_allow_parallel_part_upload", "true", "true", "Use multiple threads for azure multipart upload."},
            {"max_recursive_cte_evaluation_depth", DBMS_RECURSIVE_CTE_MAX_EVALUATION_DEPTH, DBMS_RECURSIVE_CTE_MAX_EVALUATION_DEPTH, "Maximum limit on recursive CTE evaluation depth"},
            {"query_plan_convert_outer_join_to_inner_join", false, true, "Allow to convert OUTER JOIN to INNER JOIN if filter after JOIN always filters default values"},
        });
        addSettingsChanges(settings_changes_history, "24.3",
        {
            {"s3_connect_timeout_ms", 1000, 1000, "Introduce new dedicated setting for s3 connection timeout"},
            {"allow_experimental_shared_merge_tree", false, true, "The setting is obsolete"},
            {"use_page_cache_for_disks_without_file_cache", false, false, "Added userspace page cache"},
            {"read_from_page_cache_if_exists_otherwise_bypass_cache", false, false, "Added userspace page cache"},
            {"page_cache_inject_eviction", false, false, "Added userspace page cache"},
            {"default_table_engine", "None", "MergeTree", "Set default table engine to MergeTree for better usability"},
            {"input_format_json_use_string_type_for_ambiguous_paths_in_named_tuples_inference_from_objects", false, false, "Allow to use String type for ambiguous paths during named tuple inference from JSON objects"},
            {"traverse_shadow_remote_data_paths", false, false, "Traverse shadow directory when query system.remote_data_paths."},
            {"throw_if_deduplication_in_dependent_materialized_views_enabled_with_async_insert", false, true, "Deduplication in dependent materialized view cannot work together with async inserts."},
            {"parallel_replicas_allow_in_with_subquery", false, true, "If true, subquery for IN will be executed on every follower replica"},
            {"log_processors_profiles", false, true, "Enable by default"},
            {"function_locate_has_mysql_compatible_argument_order", false, true, "Increase compatibility with MySQL's locate function."},
            {"allow_suspicious_primary_key", true, false, "Forbid suspicious PRIMARY KEY/ORDER BY for MergeTree (i.e. SimpleAggregateFunction)"},
            {"filesystem_cache_reserve_space_wait_lock_timeout_milliseconds", 1000, 1000, "Wait time to lock cache for sapce reservation in filesystem cache"},
            {"max_parser_backtracks", 0, 1000000, "Limiting the complexity of parsing"},
            {"analyzer_compatibility_join_using_top_level_identifier", false, false, "Force to resolve identifier in JOIN USING from projection"},
            {"distributed_insert_skip_read_only_replicas", false, false, "If true, INSERT into Distributed will skip read-only replicas"},
            {"keeper_max_retries", 10, 10, "Max retries for general keeper operations"},
            {"keeper_retry_initial_backoff_ms", 100, 100, "Initial backoff timeout for general keeper operations"},
            {"keeper_retry_max_backoff_ms", 5000, 5000, "Max backoff timeout for general keeper operations"},
            {"s3queue_allow_experimental_sharded_mode", false, false, "Enable experimental sharded mode of S3Queue table engine. It is experimental because it will be rewritten"},
            {"allow_experimental_analyzer", false, true, "Enable analyzer and planner by default."},
            {"merge_tree_read_split_ranges_into_intersecting_and_non_intersecting_injection_probability", 0.0, 0.0, "For testing of `PartsSplitter` - split read ranges into intersecting and non intersecting every time you read from MergeTree with the specified probability."},
            {"allow_get_client_http_header", false, false, "Introduced a new function."},
            {"output_format_pretty_row_numbers", false, true, "It is better for usability."},
            {"output_format_pretty_max_value_width_apply_for_single_value", true, false, "Single values in Pretty formats won't be cut."},
            {"output_format_parquet_string_as_string", false, true, "ClickHouse allows arbitrary binary data in the String data type, which is typically UTF-8. Parquet/ORC/Arrow Strings only support UTF-8. That's why you can choose which Arrow's data type to use for the ClickHouse String data type - String or Binary. While Binary would be more correct and compatible, using String by default will correspond to user expectations in most cases."},
            {"output_format_orc_string_as_string", false, true, "ClickHouse allows arbitrary binary data in the String data type, which is typically UTF-8. Parquet/ORC/Arrow Strings only support UTF-8. That's why you can choose which Arrow's data type to use for the ClickHouse String data type - String or Binary. While Binary would be more correct and compatible, using String by default will correspond to user expectations in most cases."},
            {"output_format_arrow_string_as_string", false, true, "ClickHouse allows arbitrary binary data in the String data type, which is typically UTF-8. Parquet/ORC/Arrow Strings only support UTF-8. That's why you can choose which Arrow's data type to use for the ClickHouse String data type - String or Binary. While Binary would be more correct and compatible, using String by default will correspond to user expectations in most cases."},
            {"output_format_parquet_compression_method", "lz4", "zstd", "Parquet/ORC/Arrow support many compression methods, including lz4 and zstd. ClickHouse supports each and every compression method. Some inferior tools, such as 'duckdb', lack support for the faster `lz4` compression method, that's why we set zstd by default."},
            {"output_format_orc_compression_method", "lz4", "zstd", "Parquet/ORC/Arrow support many compression methods, including lz4 and zstd. ClickHouse supports each and every compression method. Some inferior tools, such as 'duckdb', lack support for the faster `lz4` compression method, that's why we set zstd by default."},
            {"output_format_pretty_highlight_digit_groups", false, true, "If enabled and if output is a terminal, highlight every digit corresponding to the number of thousands, millions, etc. with underline."},
            {"geo_distance_returns_float64_on_float64_arguments", false, true, "Increase the default precision."},
            {"azure_max_inflight_parts_for_one_file", 20, 20, "The maximum number of a concurrent loaded parts in multipart upload request. 0 means unlimited."},
            {"azure_strict_upload_part_size", 0, 0, "The exact size of part to upload during multipart upload to Azure blob storage."},
            {"azure_min_upload_part_size", 16*1024*1024, 16*1024*1024, "The minimum size of part to upload during multipart upload to Azure blob storage."},
            {"azure_max_upload_part_size", 5ull*1024*1024*1024, 5ull*1024*1024*1024, "The maximum size of part to upload during multipart upload to Azure blob storage."},
            {"azure_upload_part_size_multiply_factor", 2, 2, "Multiply azure_min_upload_part_size by this factor each time azure_multiply_parts_count_threshold parts were uploaded from a single write to Azure blob storage."},
            {"azure_upload_part_size_multiply_parts_count_threshold", 500, 500, "Each time this number of parts was uploaded to Azure blob storage, azure_min_upload_part_size is multiplied by azure_upload_part_size_multiply_factor."},
            {"output_format_csv_serialize_tuple_into_separate_columns", true, true, "A new way of how interpret tuples in CSV format was added."},
            {"input_format_csv_deserialize_separate_columns_into_tuple", true, true, "A new way of how interpret tuples in CSV format was added."},
            {"input_format_csv_try_infer_strings_from_quoted_tuples", true, true, "A new way of how interpret tuples in CSV format was added."},
        });
        addSettingsChanges(settings_changes_history, "24.2",
        {
            {"allow_suspicious_variant_types", true, false, "Don't allow creating Variant type with suspicious variants by default"},
            {"validate_experimental_and_suspicious_types_inside_nested_types", false, true, "Validate usage of experimental and suspicious types inside nested types"},
            {"output_format_values_escape_quote_with_quote", false, false, "If true escape ' with '', otherwise quoted with \\'"},
            {"output_format_pretty_single_large_number_tip_threshold", 0, 1'000'000, "Print a readable number tip on the right side of the table if the block consists of a single number which exceeds this value (except 0)"},
            {"input_format_try_infer_exponent_floats", true, false, "Don't infer floats in exponential notation by default"},
            {"query_plan_optimize_prewhere", true, true, "Allow to push down filter to PREWHERE expression for supported storages"},
            {"async_insert_max_data_size", 1000000, 10485760, "The previous value appeared to be too small."},
            {"async_insert_poll_timeout_ms", 10, 10, "Timeout in milliseconds for polling data from asynchronous insert queue"},
            {"async_insert_use_adaptive_busy_timeout", false, true, "Use adaptive asynchronous insert timeout"},
            {"async_insert_busy_timeout_min_ms", 50, 50, "The minimum value of the asynchronous insert timeout in milliseconds; it also serves as the initial value, which may be increased later by the adaptive algorithm"},
            {"async_insert_busy_timeout_max_ms", 200, 200, "The minimum value of the asynchronous insert timeout in milliseconds; async_insert_busy_timeout_ms is aliased to async_insert_busy_timeout_max_ms"},
            {"async_insert_busy_timeout_increase_rate", 0.2, 0.2, "The exponential growth rate at which the adaptive asynchronous insert timeout increases"},
            {"async_insert_busy_timeout_decrease_rate", 0.2, 0.2, "The exponential growth rate at which the adaptive asynchronous insert timeout decreases"},
            {"format_template_row_format", "", "", "Template row format string can be set directly in query"},
            {"format_template_resultset_format", "", "", "Template result set format string can be set in query"},
            {"split_parts_ranges_into_intersecting_and_non_intersecting_final", true, true, "Allow to split parts ranges into intersecting and non intersecting during FINAL optimization"},
            {"split_intersecting_parts_ranges_into_layers_final", true, true, "Allow to split intersecting parts ranges into layers during FINAL optimization"},
            {"azure_max_single_part_copy_size", 256*1024*1024, 256*1024*1024, "The maximum size of object to copy using single part copy to Azure blob storage."},
            {"min_external_table_block_size_rows", DEFAULT_INSERT_BLOCK_SIZE, DEFAULT_INSERT_BLOCK_SIZE, "Squash blocks passed to external table to specified size in rows, if blocks are not big enough"},
            {"min_external_table_block_size_bytes", DEFAULT_INSERT_BLOCK_SIZE * 256, DEFAULT_INSERT_BLOCK_SIZE * 256, "Squash blocks passed to external table to specified size in bytes, if blocks are not big enough."},
            {"parallel_replicas_prefer_local_join", true, true, "If true, and JOIN can be executed with parallel replicas algorithm, and all storages of right JOIN part are *MergeTree, local JOIN will be used instead of GLOBAL JOIN."},
            {"optimize_time_filter_with_preimage", true, true, "Optimize Date and DateTime predicates by converting functions into equivalent comparisons without conversions (e.g. toYear(col) = 2023 -> col >= '2023-01-01' AND col <= '2023-12-31')"},
            {"extract_key_value_pairs_max_pairs_per_row", 0, 0, "Max number of pairs that can be produced by the `extractKeyValuePairs` function. Used as a safeguard against consuming too much memory."},
            {"default_view_definer", "CURRENT_USER", "CURRENT_USER", "Allows to set default `DEFINER` option while creating a view"},
            {"default_materialized_view_sql_security", "DEFINER", "DEFINER", "Allows to set a default value for SQL SECURITY option when creating a materialized view"},
            {"default_normal_view_sql_security", "INVOKER", "INVOKER", "Allows to set default `SQL SECURITY` option while creating a normal view"},
            {"mysql_map_string_to_text_in_show_columns", false, true, "Reduce the configuration effort to connect ClickHouse with BI tools."},
            {"mysql_map_fixed_string_to_text_in_show_columns", false, true, "Reduce the configuration effort to connect ClickHouse with BI tools."},
        });
        addSettingsChanges(settings_changes_history, "24.1",
        {
            {"print_pretty_type_names", false, true, "Better user experience."},
            {"input_format_json_read_bools_as_strings", false, true, "Allow to read bools as strings in JSON formats by default"},
            {"output_format_arrow_use_signed_indexes_for_dictionary", false, true, "Use signed indexes type for Arrow dictionaries by default as it's recommended"},
            {"allow_experimental_variant_type", false, false, "Add new experimental Variant type"},
            {"use_variant_as_common_type", false, false, "Allow to use Variant in if/multiIf if there is no common type"},
            {"output_format_arrow_use_64_bit_indexes_for_dictionary", false, false, "Allow to use 64 bit indexes type in Arrow dictionaries"},
            {"parallel_replicas_mark_segment_size", 128, 128, "Add new setting to control segment size in new parallel replicas coordinator implementation"},
            {"ignore_materialized_views_with_dropped_target_table", false, false, "Add new setting to allow to ignore materialized views with dropped target table"},
            {"output_format_compression_level", 3, 3, "Allow to change compression level in the query output"},
            {"output_format_compression_zstd_window_log", 0, 0, "Allow to change zstd window log in the query output when zstd compression is used"},
            {"enable_zstd_qat_codec", false, false, "Add new ZSTD_QAT codec"},
            {"enable_vertical_final", false, true, "Use vertical final by default"},
            {"output_format_arrow_use_64_bit_indexes_for_dictionary", false, false, "Allow to use 64 bit indexes type in Arrow dictionaries"},
            {"max_rows_in_set_to_optimize_join", 100000, 0, "Disable join optimization as it prevents from read in order optimization"},
            {"output_format_pretty_color", true, "auto", "Setting is changed to allow also for auto value, disabling ANSI escapes if output is not a tty"},
            {"function_visible_width_behavior", 0, 1, "We changed the default behavior of `visibleWidth` to be more precise"},
            {"max_estimated_execution_time", 0, 0, "Separate max_execution_time and max_estimated_execution_time"},
            {"iceberg_engine_ignore_schema_evolution", false, false, "Allow to ignore schema evolution in Iceberg table engine"},
            {"optimize_injective_functions_in_group_by", false, true, "Replace injective functions by it's arguments in GROUP BY section in analyzer"},
            {"update_insert_deduplication_token_in_dependent_materialized_views", false, false, "Allow to update insert deduplication token with table identifier during insert in dependent materialized views"},
            {"azure_max_unexpected_write_error_retries", 4, 4, "The maximum number of retries in case of unexpected errors during Azure blob storage write"},
            {"split_parts_ranges_into_intersecting_and_non_intersecting_final", false, true, "Allow to split parts ranges into intersecting and non intersecting during FINAL optimization"},
            {"split_intersecting_parts_ranges_into_layers_final", true, true, "Allow to split intersecting parts ranges into layers during FINAL optimization"}
        });
        addSettingsChanges(settings_changes_history, "23.12",
        {
            {"allow_suspicious_ttl_expressions", true, false, "It is a new setting, and in previous versions the behavior was equivalent to allowing."},
            {"input_format_parquet_allow_missing_columns", false, true, "Allow missing columns in Parquet files by default"},
            {"input_format_orc_allow_missing_columns", false, true, "Allow missing columns in ORC files by default"},
            {"input_format_arrow_allow_missing_columns", false, true, "Allow missing columns in Arrow files by default"}
        });
        addSettingsChanges(settings_changes_history, "23.11",
        {
            {"parsedatetime_parse_without_leading_zeros", false, true, "Improved compatibility with MySQL DATE_FORMAT/STR_TO_DATE"}
        });
        addSettingsChanges(settings_changes_history, "23.9",
        {
            {"optimize_group_by_constant_keys", false, true, "Optimize group by constant keys by default"},
            {"input_format_json_try_infer_named_tuples_from_objects", false, true, "Try to infer named Tuples from JSON objects by default"},
            {"input_format_json_read_numbers_as_strings", false, true, "Allow to read numbers as strings in JSON formats by default"},
            {"input_format_json_read_arrays_as_strings", false, true, "Allow to read arrays as strings in JSON formats by default"},
            {"input_format_json_infer_incomplete_types_as_strings", false, true, "Allow to infer incomplete types as Strings in JSON formats by default"},
            {"input_format_json_try_infer_numbers_from_strings", true, false, "Don't infer numbers from strings in JSON formats by default to prevent possible parsing errors"},
            {"http_write_exception_in_output_format", false, true, "Output valid JSON/XML on exception in HTTP streaming."}
        });
        addSettingsChanges(settings_changes_history, "23.8",
        {
            {"rewrite_count_distinct_if_with_count_distinct_implementation", false, true, "Rewrite countDistinctIf with count_distinct_implementation configuration"}
        });
        addSettingsChanges(settings_changes_history, "23.7",
        {
            {"function_sleep_max_microseconds_per_block", 0, 3000000, "In previous versions, the maximum sleep time of 3 seconds was applied only for `sleep`, but not for `sleepEachRow` function. In the new version, we introduce this setting. If you set compatibility with the previous versions, we will disable the limit altogether."}
        });
        addSettingsChanges(settings_changes_history, "23.6",
        {
            {"http_send_timeout", 180, 30, "3 minutes seems crazy long. Note that this is timeout for a single network write call, not for the whole upload operation."},
            {"http_receive_timeout", 180, 30, "See http_send_timeout."}
        });
        addSettingsChanges(settings_changes_history, "23.5",
        {
            {"input_format_parquet_preserve_order", true, false, "Allow Parquet reader to reorder rows for better parallelism."},
            {"parallelize_output_from_storages", false, true, "Allow parallelism when executing queries that read from file/url/s3/etc. This may reorder rows."},
            {"use_with_fill_by_sorting_prefix", false, true, "Columns preceding WITH FILL columns in ORDER BY clause form sorting prefix. Rows with different values in sorting prefix are filled independently"},
            {"output_format_parquet_compliant_nested_types", false, true, "Change an internal field name in output Parquet file schema."}
        });
        addSettingsChanges(settings_changes_history, "23.4",
        {
            {"allow_suspicious_indices", true, false, "If true, index can defined with identical expressions"},
            {"allow_nonconst_timezone_arguments", true, false, "Allow non-const timezone arguments in certain time-related functions like toTimeZone(), fromUnixTimestamp*(), snowflakeToDateTime*()."},
            {"connect_timeout_with_failover_ms", 50, 1000, "Increase default connect timeout because of async connect"},
            {"connect_timeout_with_failover_secure_ms", 100, 1000, "Increase default secure connect timeout because of async connect"},
            {"hedged_connection_timeout_ms", 100, 50, "Start new connection in hedged requests after 50 ms instead of 100 to correspond with previous connect timeout"},
            {"formatdatetime_f_prints_single_zero", true, false, "Improved compatibility with MySQL DATE_FORMAT()/STR_TO_DATE()"},
            {"formatdatetime_parsedatetime_m_is_month_name", false, true, "Improved compatibility with MySQL DATE_FORMAT/STR_TO_DATE"}
        });
        addSettingsChanges(settings_changes_history, "23.3",
        {
            {"output_format_parquet_version", "1.0", "2.latest", "Use latest Parquet format version for output format"},
            {"input_format_json_ignore_unknown_keys_in_named_tuple", false, true, "Improve parsing JSON objects as named tuples"},
            {"input_format_native_allow_types_conversion", false, true, "Allow types conversion in Native input forma"},
            {"output_format_arrow_compression_method", "none", "lz4_frame", "Use lz4 compression in Arrow output format by default"},
            {"output_format_parquet_compression_method", "snappy", "lz4", "Use lz4 compression in Parquet output format by default"},
            {"output_format_orc_compression_method", "none", "lz4_frame", "Use lz4 compression in ORC output format by default"},
            {"async_query_sending_for_remote", false, true, "Create connections and send query async across shards"}
        });
        addSettingsChanges(settings_changes_history, "23.2",
        {
            {"output_format_parquet_fixed_string_as_fixed_byte_array", false, true, "Use Parquet FIXED_LENGTH_BYTE_ARRAY type for FixedString by default"},
            {"output_format_arrow_fixed_string_as_fixed_byte_array", false, true, "Use Arrow FIXED_SIZE_BINARY type for FixedString by default"},
            {"query_plan_remove_redundant_distinct", false, true, "Remove redundant Distinct step in query plan"},
            {"optimize_duplicate_order_by_and_distinct", true, false, "Remove duplicate ORDER BY and DISTINCT if it's possible"},
            {"insert_keeper_max_retries", 0, 20, "Enable reconnections to Keeper on INSERT, improve reliability"}
        });
        addSettingsChanges(settings_changes_history, "23.1",
        {
            {"input_format_json_read_objects_as_strings", 0, 1, "Enable reading nested json objects as strings while object type is experimental"},
            {"input_format_json_defaults_for_missing_elements_in_named_tuple", false, true, "Allow missing elements in JSON objects while reading named tuples by default"},
            {"input_format_csv_detect_header", false, true, "Detect header in CSV format by default"},
            {"input_format_tsv_detect_header", false, true, "Detect header in TSV format by default"},
            {"input_format_custom_detect_header", false, true, "Detect header in CustomSeparated format by default"},
            {"query_plan_remove_redundant_sorting", false, true, "Remove redundant sorting in query plan. For example, sorting steps related to ORDER BY clauses in subqueries"}
        });
        addSettingsChanges(settings_changes_history, "22.12",
        {
            {"max_size_to_preallocate_for_aggregation", 10'000'000, 100'000'000, "This optimizes performance"},
            {"query_plan_aggregation_in_order", 0, 1, "Enable some refactoring around query plan"},
            {"format_binary_max_string_size", 0, 1_GiB, "Prevent allocating large amount of memory"}
        });
        addSettingsChanges(settings_changes_history, "22.11",
        {
            {"use_structure_from_insertion_table_in_table_functions", 0, 2, "Improve using structure from insertion table in table functions"}
        });
        addSettingsChanges(settings_changes_history, "22.9",
        {
            {"force_grouping_standard_compatibility", false, true, "Make GROUPING function output the same as in SQL standard and other DBMS"}
        });
        addSettingsChanges(settings_changes_history, "22.7",
        {
            {"cross_to_inner_join_rewrite", 1, 2, "Force rewrite comma join to inner"},
            {"enable_positional_arguments", false, true, "Enable positional arguments feature by default"},
            {"format_csv_allow_single_quotes", true, false, "Most tools don't treat single quote in CSV specially, don't do it by default too"}
        });
        addSettingsChanges(settings_changes_history, "22.6",
        {
            {"output_format_json_named_tuples_as_objects", false, true, "Allow to serialize named tuples as JSON objects in JSON formats by default"},
            {"input_format_skip_unknown_fields", false, true, "Optimize reading subset of columns for some input formats"}
        });
        addSettingsChanges(settings_changes_history, "22.5",
        {
            {"memory_overcommit_ratio_denominator", 0, 1073741824, "Enable memory overcommit feature by default"},
            {"memory_overcommit_ratio_denominator_for_user", 0, 1073741824, "Enable memory overcommit feature by default"}
        });
        addSettingsChanges(settings_changes_history, "22.4",
        {
            {"allow_settings_after_format_in_insert", true, false, "Do not allow SETTINGS after FORMAT for INSERT queries because ClickHouse interpret SETTINGS as some values, which is misleading"}
        });
        addSettingsChanges(settings_changes_history, "22.3",
        {
            {"cast_ipv4_ipv6_default_on_conversion_error", true, false, "Make functions cast(value, 'IPv4') and cast(value, 'IPv6') behave same as toIPv4 and toIPv6 functions"}
        });
        addSettingsChanges(settings_changes_history, "21.12",
        {
            {"stream_like_engine_allow_direct_select", true, false, "Do not allow direct select for Kafka/RabbitMQ/FileLog by default"}
        });
        addSettingsChanges(settings_changes_history, "21.9",
        {
            {"output_format_decimal_trailing_zeros", true, false, "Do not output trailing zeros in text representation of Decimal types by default for better looking output"},
            {"use_hedged_requests", false, true, "Enable Hedged Requests feature by default"}
        });
        addSettingsChanges(settings_changes_history, "21.7",
        {
            {"legacy_column_name_of_tuple_literal", true, false, "Add this setting only for compatibility reasons. It makes sense to set to 'true', while doing rolling update of cluster from version lower than 21.7 to higher"}
        });
        addSettingsChanges(settings_changes_history, "21.5",
        {
            {"async_socket_for_remote", false, true, "Fix all problems and turn on asynchronous reads from socket for remote queries by default again"}
        });
        addSettingsChanges(settings_changes_history, "21.3",
        {
            {"async_socket_for_remote", true, false, "Turn off asynchronous reads from socket for remote queries because of some problems"},
            {"optimize_normalize_count_variants", false, true, "Rewrite aggregate functions that semantically equals to count() as count() by default"},
            {"normalize_function_names", false, true, "Normalize function names to their canonical names, this was needed for projection query routing"}
        });
        addSettingsChanges(settings_changes_history, "21.2",
        {
            {"enable_global_with_statement", false, true, "Propagate WITH statements to UNION queries and all subqueries by default"}
        });
        addSettingsChanges(settings_changes_history, "21.1",
        {
            {"insert_quorum_parallel", false, true, "Use parallel quorum inserts by default. It is significantly more convenient to use than sequential quorum inserts"},
            {"input_format_null_as_default", false, true, "Allow to insert NULL as default for input formats by default"},
            {"optimize_on_insert", false, true, "Enable data optimization on INSERT by default for better user experience"},
            {"use_compact_format_in_distributed_parts_names", false, true, "Use compact format for async INSERT into Distributed tables by default"}
        });
        addSettingsChanges(settings_changes_history, "20.10",
        {
            {"format_regexp_escaping_rule", "Escaped", "Raw", "Use Raw as default escaping rule for Regexp format to male the behaviour more like to what users expect"}
        });
        addSettingsChanges(settings_changes_history, "20.7",
        {
            {"show_table_uuid_in_table_create_query_if_not_nil", true, false, "Stop showing  UID of the table in its CREATE query for Engine=Atomic"}
        });
        addSettingsChanges(settings_changes_history, "20.5",
        {
            {"input_format_with_names_use_header", false, true, "Enable using header with names for formats with WithNames/WithNamesAndTypes suffixes"},
            {"allow_suspicious_codecs", true, false, "Don't allow to specify meaningless compression codecs"}
        });
        addSettingsChanges(settings_changes_history, "20.4",
        {
            {"validate_polygons", false, true, "Throw exception if polygon is invalid in function pointInPolygon by default instead of returning possibly wrong results"}
        });
        addSettingsChanges(settings_changes_history, "19.18",
        {
            {"enable_scalar_subquery_optimization", false, true, "Prevent scalar subqueries from (de)serializing large scalar values and possibly avoid running the same subquery more than once"}
        });
        addSettingsChanges(settings_changes_history, "19.14",
        {
            {"any_join_distinct_right_table_keys", true, false, "Disable ANY RIGHT and ANY FULL JOINs by default to avoid inconsistency"}
        });
        addSettingsChanges(settings_changes_history, "19.12",
        {
            {"input_format_defaults_for_omitted_fields", false, true, "Enable calculation of complex default expressions for omitted fields for some input formats, because it should be the expected behaviour"}
        });
        addSettingsChanges(settings_changes_history, "19.5",
        {
            {"max_partitions_per_insert_block", 0, 100, "Add a limit for the number of partitions in one block"}
        });
        addSettingsChanges(settings_changes_history, "18.12.17",
        {
            {"enable_optimize_predicate_expression", 0, 1, "Optimize predicates to subqueries by default"}
        });
    });
    return settings_changes_history;
}

const VersionToSettingsChangesMap & getMergeTreeSettingsChangesHistory()
{
    static VersionToSettingsChangesMap merge_tree_settings_changes_history;
    static std::once_flag initialized_flag;
    std::call_once(initialized_flag, [&]
    {
        addSettingsChanges(merge_tree_settings_changes_history, "25.4",
        {

        });
        addSettingsChanges(merge_tree_settings_changes_history, "25.3",
        {
            /// Release closed. Please use 25.4
            {"shared_merge_tree_enable_keeper_parts_extra_data", false, false, "New setting"},
            {"zero_copy_merge_mutation_min_parts_size_sleep_no_scale_before_lock", 0, 0, "New setting"},
            {"enable_replacing_merge_with_cleanup_for_min_age_to_force_merge", false, false, "New setting to allow automatic cleanup merges for ReplacingMergeTree"},
            /// Release closed. Please use 25.4
        });
        addSettingsChanges(merge_tree_settings_changes_history, "25.2",
        {
            /// Release closed. Please use 25.3
            {"shared_merge_tree_initial_parts_update_backoff_ms", 50, 50, "New setting"},
            {"shared_merge_tree_max_parts_update_backoff_ms", 5000, 5000, "New setting"},
            {"shared_merge_tree_interserver_http_connection_timeout_ms", 100, 100, "New setting"},
            {"columns_and_secondary_indices_sizes_lazy_calculation", true, true, "New setting to calculate columns and indices sizes lazily"},
            {"table_disk", false, false, "New setting"},
            {"allow_reduce_blocking_parts_task", false, true, "Now SMT will remove stale blocking parts from ZooKeeper by default"},
            {"shared_merge_tree_max_suspicious_broken_parts", 0, 0, "Max broken parts for SMT, if more - deny automatic detach"},
            {"shared_merge_tree_max_suspicious_broken_parts_bytes", 0, 0, "Max size of all broken parts for SMT, if more - deny automatic detach"},
            /// Release closed. Please use 25.3
        });
        addSettingsChanges(merge_tree_settings_changes_history, "25.1",
        {
            /// Release closed. Please use 25.2
            {"shared_merge_tree_try_fetch_part_in_memory_data_from_replicas", false, false, "New setting to fetch parts data from other replicas"},
            {"enable_max_bytes_limit_for_min_age_to_force_merge", false, false, "Added new setting to limit max bytes for min_age_to_force_merge."},
            {"enable_max_bytes_limit_for_min_age_to_force_merge", false, false, "New setting"},
            {"add_minmax_index_for_numeric_columns", false, false, "New setting"},
            {"add_minmax_index_for_string_columns", false, false, "New setting"},
            {"materialize_skip_indexes_on_merge", true, true, "New setting"},
            {"merge_max_bytes_to_prewarm_cache", 1ULL * 1024 * 1024 * 1024, 1ULL * 1024 * 1024 * 1024, "Cloud sync"},
            {"merge_total_max_bytes_to_prewarm_cache", 15ULL * 1024 * 1024 * 1024, 15ULL * 1024 * 1024 * 1024, "Cloud sync"},
            {"reduce_blocking_parts_sleep_ms", 5000, 5000, "Cloud sync"},
            {"number_of_partitions_to_consider_for_merge", 10, 10, "Cloud sync"},
            {"shared_merge_tree_enable_outdated_parts_check", true, true, "Cloud sync"},
            {"shared_merge_tree_max_parts_update_leaders_in_total", 6, 6, "Cloud sync"},
            {"shared_merge_tree_max_parts_update_leaders_per_az", 2, 2, "Cloud sync"},
            {"shared_merge_tree_leader_update_period_seconds", 30, 30, "Cloud sync"},
            {"shared_merge_tree_leader_update_period_random_add_seconds", 10, 10, "Cloud sync"},
            {"shared_merge_tree_read_virtual_parts_from_leader", true, true, "Cloud sync"},
            {"shared_merge_tree_interserver_http_timeout_ms", 10000, 10000, "Cloud sync"},
            {"shared_merge_tree_max_replicas_for_parts_deletion", 10, 10, "Cloud sync"},
            {"shared_merge_tree_max_replicas_to_merge_parts_for_each_parts_range", 5, 5, "Cloud sync"},
            {"shared_merge_tree_use_outdated_parts_compact_format", false, false, "Cloud sync"},
            {"shared_merge_tree_memo_ids_remove_timeout_seconds", 1800, 1800, "Cloud sync"},
            {"shared_merge_tree_idle_parts_update_seconds", 3600, 3600, "Cloud sync"},
            {"shared_merge_tree_max_outdated_parts_to_process_at_once", 1000, 1000, "Cloud sync"},
            {"shared_merge_tree_postpone_next_merge_for_locally_merged_parts_rows_threshold", 1000000, 1000000, "Cloud sync"},
            {"shared_merge_tree_postpone_next_merge_for_locally_merged_parts_ms", 0, 0, "Cloud sync"},
            {"shared_merge_tree_range_for_merge_window_size", 10, 10, "Cloud sync"},
            {"shared_merge_tree_use_too_many_parts_count_from_virtual_parts", 0, 0, "Cloud sync"},
            {"shared_merge_tree_create_per_replica_metadata_nodes", true, true, "Cloud sync"},
            {"shared_merge_tree_use_metadata_hints_cache", true, true, "Cloud sync"},
            {"notify_newest_block_number", false, false, "Cloud sync"},
            {"allow_reduce_blocking_parts_task", false, false, "Cloud sync"},
            /// Release closed. Please use 25.2
        });
        addSettingsChanges(merge_tree_settings_changes_history, "24.12",
        {
            /// Release closed. Please use 25.1
            {"enforce_index_structure_match_on_partition_manipulation", true, false, "New setting"},
            {"use_primary_key_cache", false, false, "New setting"},
            {"prewarm_primary_key_cache", false, false, "New setting"},
            {"min_bytes_to_prewarm_caches", 0, 0, "New setting"},
            {"allow_experimental_reverse_key", false, false, "New setting"},
            /// Release closed. Please use 25.1
        });
        addSettingsChanges(merge_tree_settings_changes_history, "24.11",
        {
        });
        addSettingsChanges(merge_tree_settings_changes_history, "24.10",
        {
        });
        addSettingsChanges(merge_tree_settings_changes_history, "24.9",
        {
        });
        addSettingsChanges(merge_tree_settings_changes_history, "24.8",
        {
            {"deduplicate_merge_projection_mode", "ignore", "throw", "Do not allow to create inconsistent projection"}
        });
    });

    return merge_tree_settings_changes_history;
}

}<|MERGE_RESOLUTION|>--- conflicted
+++ resolved
@@ -68,35 +68,6 @@
         /// Note: please check if the key already exists to prevent duplicate entries.
         addSettingsChanges(settings_changes_history, "25.4",
         {
-<<<<<<< HEAD
-            /// Release closed. Please use 25.5
-            {"use_query_condition_cache", false, true, "A new optimization"},
-            {"allow_materialized_view_with_bad_select", true, false, "Don't allow creating MVs referencing nonexistent columns or tables"},
-            {"query_plan_optimize_lazy_materialization", false, true, "Added new setting to use query plan for lazy materialization optimisation"},
-            {"query_plan_max_limit_for_lazy_materialization", 10, 10, "Added new setting to control maximum limit value that allows to use query plan for lazy materialization optimisation. If zero, there is no limit"},
-            {"query_plan_convert_join_to_in", false, false, "New setting"},
-            {"enable_hdfs_pread", true, true, "New setting."},
-            {"low_priority_query_wait_time_ms", 1000, 1000, "New setting."},
-            {"allow_experimental_correlated_subqueries", false, false, "Added new setting to allow correlated subqueries execution."},
-            {"serialize_query_plan", false, false, "NewSetting"},
-            {"allow_experimental_shared_set_join", 0, 1, "A setting for ClickHouse Cloud to enable SharedSet and SharedJoin"},
-            {"allow_special_bool_values_inside_variant", true, false, "Don't allow special bool values during Variant type parsing"},
-            {"cast_string_to_variant_use_inference", true, true, "New setting to enable/disable types inference during CAST from String to Variant"},
-            {"distributed_cache_read_request_max_tries", 20, 20, "New setting"},
-            {"query_condition_cache_store_conditions_as_plaintext", false, false, "New setting"},
-            {"min_os_cpu_wait_time_ratio_to_throw", 0, 2, "New setting"},
-            {"max_os_cpu_wait_time_ratio_to_throw", 0, 6, "New setting"},
-            {"query_plan_merge_filter_into_join_condition", false, true, "Added new setting to merge filter into join condition"},
-            {"use_local_cache_for_remote_storage", true, false, "Obsolete setting."},
-            {"iceberg_timestamp_ms", 0, 0, "New setting."},
-            {"iceberg_snapshot_id", 0, 0, "New setting."},
-            {"use_iceberg_metadata_files_cache", true, true, "New setting"},
-            {"query_plan_join_shard_by_pk_ranges", false, false, "New setting"},
-            {"parallel_replicas_insert_select_local_pipeline", false, false, "Use local pipeline during distributed INSERT SELECT with parallel replicas. Currently disabled due to performance issues"},
-            {"parallel_hash_join_threshold", 0, 0, "New setting"},
-            /// Release closed. Please use 25.5
-=======
->>>>>>> a524a5b0
         });
         addSettingsChanges(settings_changes_history, "25.3",
         {
