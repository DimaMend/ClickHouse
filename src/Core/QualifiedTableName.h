#pragma once

#include <string>
#include <tuple>
#include <optional>
#include <Common/Exception.h>
#include <Common/SipHash.h>
#include <Common/quoteString.h>
#include <fmt/format.h>

namespace DB
{

namespace ErrorCodes
{
<<<<<<< HEAD
    extern const int SYNTAX_ERROR;
=======
extern const int SYNTAX_ERROR;
>>>>>>> df57f8e3
}

//TODO replace with StorageID
struct QualifiedTableName
{
    std::string database;
    std::string table;

    bool operator==(const QualifiedTableName & other) const
    {
        return database == other.database && table == other.table;
    }

    bool operator<(const QualifiedTableName & other) const
    {
        return std::forward_as_tuple(database, table) < std::forward_as_tuple(other.database, other.table);
    }

    UInt64 hash() const
    {
        SipHash hash_state;
        hash_state.update(database.data(), database.size());
        hash_state.update(table.data(), table.size());
        return hash_state.get64();
    }

    std::vector<std::string> getParts() const
    {
        if (database.empty())
            return {table};
        else
            return {database, table};
    }

    std::string getFullName() const
    {
        if (database.empty())
            return table;
        else
            return database + '.' + table;
    }

    /// NOTE: It's different from compound identifier parsing and does not support escaping and dots in name.
    /// Usually it's better to use ParserIdentifier instead,
    /// but we parse DDL dictionary name (and similar things) this way for historical reasons.
    static std::optional<QualifiedTableName> tryParseFromString(const String & maybe_qualified_name)
    {
        if (maybe_qualified_name.empty())
            return {};

        /// Do not allow dot at the beginning and at the end
        auto pos = maybe_qualified_name.find('.');
        if (pos == 0 || pos == (maybe_qualified_name.size() - 1))
            return {};

        QualifiedTableName name;
        if (pos == std::string::npos)
        {
<<<<<<< HEAD
            name.table = std::move(maybe_qualified_name);
=======
            name.table = maybe_qualified_name;
>>>>>>> df57f8e3
        }
        else if (maybe_qualified_name.find('.', pos + 1) != std::string::npos)
        {
            /// Do not allow multiple dots
            return {};
        }
        else
        {
            name.database = maybe_qualified_name.substr(0, pos);
            name.table = maybe_qualified_name.substr(pos + 1);
        }

        return name;
    }

    static QualifiedTableName parseFromString(const String & maybe_qualified_name)
    {
        auto name = tryParseFromString(maybe_qualified_name);
        if (!name)
            throw Exception(ErrorCodes::SYNTAX_ERROR, "Invalid qualified name: {}", maybe_qualified_name);
        return *name;
    }
};

}

namespace std
{

template <> struct hash<DB::QualifiedTableName>
{
    using argument_type = DB::QualifiedTableName;
    using result_type = size_t;

    result_type operator()(const argument_type & qualified_table) const
    {
        return qualified_table.hash();
    }
};
}

namespace fmt
{
    template <>
    struct formatter<DB::QualifiedTableName>
    {
        static constexpr auto parse(format_parse_context & ctx)
        {
            return ctx.begin();
        }

        template <typename FormatContext>
        auto format(const DB::QualifiedTableName & name, FormatContext & ctx)
        {
            return format_to(ctx.out(), "{}.{}", DB::backQuoteIfNeed(name.database), DB::backQuoteIfNeed(name.table));
        }
    };
}
<|MERGE_RESOLUTION|>--- conflicted
+++ resolved
@@ -13,11 +13,7 @@
 
 namespace ErrorCodes
 {
-<<<<<<< HEAD
-    extern const int SYNTAX_ERROR;
-=======
 extern const int SYNTAX_ERROR;
->>>>>>> df57f8e3
 }
 
 //TODO replace with StorageID
@@ -76,11 +72,7 @@
         QualifiedTableName name;
         if (pos == std::string::npos)
         {
-<<<<<<< HEAD
-            name.table = std::move(maybe_qualified_name);
-=======
             name.table = maybe_qualified_name;
->>>>>>> df57f8e3
         }
         else if (maybe_qualified_name.find('.', pos + 1) != std::string::npos)
         {
