--- conflicted
+++ resolved
@@ -886,15 +886,10 @@
     M(UInt64, extract_key_value_pairs_max_pairs_per_row, 1000, "Max number of pairs that can be produced by the `extractKeyValuePairs` function. Used as a safeguard against consuming too much memory.", 0) ALIAS(extract_kvp_max_pairs_per_row) \
     \
     \
-<<<<<<< HEAD
-    M(Bool, cluster_query_shards, true, "For ReplicatedMergeTree Cluster mode query all shards", 0) \
-    \
-    /** Experimental functions */ \
-=======
     /* ###################################### */ \
     /* ######## EXPERIMENTAL FEATURES ####### */ \
     /* ###################################### */ \
->>>>>>> 55ccad50
+    M(Bool, cluster_query_shards, true, "For ReplicatedMergeTree Cluster mode query all shards", 0) \
     M(Bool, allow_experimental_materialized_postgresql_table, false, "Allows to use the MaterializedPostgreSQL table engine. Disabled by default, because this feature is experimental", 0) \
     M(Bool, allow_experimental_funnel_functions, false, "Enable experimental functions for funnel analysis.", 0) \
     M(Bool, allow_experimental_nlp_functions, false, "Enable experimental functions for natural language processing.", 0) \
