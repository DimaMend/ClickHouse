#pragma once

#include <Core/BaseSettings.h>
#include <Core/SettingsEnums.h>
#include <Core/Defines.h>


namespace Poco::Util
{
    class AbstractConfiguration;
}

namespace boost::program_options
{
    class options_description;
}


namespace DB
{
class IColumn;


/** List of settings: type, name, default value, description, flags
  *
  * This looks rather unconvenient. It is done that way to avoid repeating settings in different places.
  * Note: as an alternative, we could implement settings to be completely dynamic in form of map: String -> Field,
  *  but we are not going to do it, because settings is used everywhere as static struct fields.
  *
  * `flags` can be either 0 or IMPORTANT.
  * A setting is "IMPORTANT" if it affects the results of queries and can't be ignored by older versions.
  */

#define COMMON_SETTINGS(M) \
    M(UInt64, min_compress_block_size, 65536, "The actual size of the block to compress, if the uncompressed data less than max_compress_block_size is no less than this value and no less than the volume of data for one mark.", 0) \
    M(UInt64, max_compress_block_size, 1048576, "The maximum size of blocks of uncompressed data before compressing for writing to a table.", 0) \
    M(UInt64, max_block_size, DEFAULT_BLOCK_SIZE, "Maximum block size for reading", 0) \
    M(UInt64, max_insert_block_size, DEFAULT_INSERT_BLOCK_SIZE, "The maximum block size for insertion, if we control the creation of blocks for insertion.", 0) \
    M(UInt64, min_insert_block_size_rows, DEFAULT_INSERT_BLOCK_SIZE, "Squash blocks passed to INSERT query to specified size in rows, if blocks are not big enough.", 0) \
    M(UInt64, min_insert_block_size_bytes, (DEFAULT_INSERT_BLOCK_SIZE * 256), "Squash blocks passed to INSERT query to specified size in bytes, if blocks are not big enough.", 0) \
    M(UInt64, min_insert_block_size_rows_for_materialized_views, 0, "Like min_insert_block_size_rows, but applied only during pushing to MATERIALIZED VIEW (default: min_insert_block_size_rows)", 0) \
    M(UInt64, min_insert_block_size_bytes_for_materialized_views, 0, "Like min_insert_block_size_bytes, but applied only during pushing to MATERIALIZED VIEW (default: min_insert_block_size_bytes)", 0) \
    M(UInt64, max_joined_block_size_rows, DEFAULT_BLOCK_SIZE, "Maximum block size for JOIN result (if join algorithm supports it). 0 means unlimited.", 0) \
    M(UInt64, max_insert_threads, 0, "The maximum number of threads to execute the INSERT SELECT query. Values 0 or 1 means that INSERT SELECT is not run in parallel. Higher values will lead to higher memory usage. Parallel INSERT SELECT has effect only if the SELECT part is run on parallel, see 'max_threads' setting.", 0) \
    M(UInt64, max_final_threads, 16, "The maximum number of threads to read from table with FINAL.", 0) \
    M(MaxThreads, max_threads, 0, "The maximum number of threads to execute the request. By default, it is determined automatically.", 0) \
    M(MaxThreads, max_alter_threads, 0, "The maximum number of threads to execute the ALTER requests. By default, it is determined automatically.", 0) \
    M(UInt64, max_read_buffer_size, DBMS_DEFAULT_BUFFER_SIZE, "The maximum size of the buffer to read from the filesystem.", 0) \
    M(UInt64, max_distributed_connections, 1024, "The maximum number of connections for distributed processing of one query (should be greater than max_threads).", 0) \
    M(UInt64, max_query_size, 262144, "Which part of the query can be read into RAM for parsing (the remaining data for INSERT, if any, is read later)", 0) \
    M(UInt64, interactive_delay, 100000, "The interval in microseconds to check if the request is cancelled, and to send progress info.", 0) \
    M(Seconds, connect_timeout, DBMS_DEFAULT_CONNECT_TIMEOUT_SEC, "Connection timeout if there are no replicas.", 0) \
    M(Milliseconds, connect_timeout_with_failover_ms, DBMS_DEFAULT_CONNECT_TIMEOUT_WITH_FAILOVER_MS, "Connection timeout for selecting first healthy replica.", 0) \
    M(Milliseconds, connect_timeout_with_failover_secure_ms, DBMS_DEFAULT_CONNECT_TIMEOUT_WITH_FAILOVER_SECURE_MS, "Connection timeout for selecting first healthy replica (for secure connections).", 0) \
    M(Seconds, receive_timeout, DBMS_DEFAULT_RECEIVE_TIMEOUT_SEC, "", 0) \
    M(Seconds, send_timeout, DBMS_DEFAULT_SEND_TIMEOUT_SEC, "", 0) \
    M(Seconds, tcp_keep_alive_timeout, 0, "The time in seconds the connection needs to remain idle before TCP starts sending keepalive probes", 0) \
    M(Milliseconds, hedged_connection_timeout_ms, DBMS_DEFAULT_HEDGED_CONNECTION_TIMEOUT_MS, "Connection timeout for establishing connection with replica for Hedged requests", 0) \
    M(Milliseconds, receive_data_timeout_ms, DBMS_DEFAULT_RECEIVE_DATA_TIMEOUT_MS, "Connection timeout for receiving first packet of data or packet with positive progress from replica", 0) \
    M(Bool, use_hedged_requests, false, "Use hedged requests for distributed queries", 0) \
    M(Bool, allow_changing_replica_until_first_data_packet, false, "Allow HedgedConnections to change replica until receiving first data packet", 0) \
    M(Milliseconds, queue_max_wait_ms, 0, "The wait time in the request queue, if the number of concurrent requests exceeds the maximum.", 0) \
    M(Milliseconds, connection_pool_max_wait_ms, 0, "The wait time when the connection pool is full.", 0) \
    M(Milliseconds, replace_running_query_max_wait_ms, 5000, "The wait time for running query with the same query_id to finish when setting 'replace_running_query' is active.", 0) \
    M(Milliseconds, kafka_max_wait_ms, 5000, "The wait time for reading from Kafka before retry.", 0) \
    M(Milliseconds, rabbitmq_max_wait_ms, 5000, "The wait time for reading from RabbitMQ before retry.", 0) \
    M(UInt64, poll_interval, DBMS_DEFAULT_POLL_INTERVAL, "Block at the query wait loop on the server for the specified number of seconds.", 0) \
    M(UInt64, idle_connection_timeout, 3600, "Close idle TCP connections after specified number of seconds.", 0) \
    M(UInt64, distributed_connections_pool_size, DBMS_DEFAULT_DISTRIBUTED_CONNECTIONS_POOL_SIZE, "Maximum number of connections with one remote server in the pool.", 0) \
    M(UInt64, connections_with_failover_max_tries, DBMS_CONNECTION_POOL_WITH_FAILOVER_DEFAULT_MAX_TRIES, "The maximum number of attempts to connect to replicas.", 0) \
    M(UInt64, s3_min_upload_part_size, 512*1024*1024, "The minimum size of part to upload during multipart upload to S3.", 0) \
    M(UInt64, s3_max_single_part_upload_size, 64*1024*1024, "The maximum size of object to upload using singlepart upload to S3.", 0) \
    M(UInt64, s3_max_redirects, 10, "Max number of S3 redirects hops allowed.", 0) \
    M(UInt64, s3_max_connections, 1024, "The maximum number of connections per server.", 0) \
    M(Bool, extremes, false, "Calculate minimums and maximums of the result columns. They can be output in JSON-formats.", IMPORTANT) \
    M(Bool, use_uncompressed_cache, false, "Whether to use the cache of uncompressed blocks.", 0) \
    M(Bool, replace_running_query, false, "Whether the running request should be canceled with the same id as the new one.", 0) \
    M(UInt64, background_buffer_flush_schedule_pool_size, 16, "Number of threads performing background flush for tables with Buffer engine. Only has meaning at server startup.", 0) \
    M(UInt64, background_pool_size, 16, "Number of threads performing background work for tables (for example, merging in merge tree). Only has meaning at server startup.", 0) \
    M(UInt64, background_move_pool_size, 8, "Number of threads performing background moves for tables. Only has meaning at server startup.", 0) \
    M(UInt64, background_fetches_pool_size, 8, "Number of threads performing background fetches for replicated tables. Only has meaning at server startup.", 0) \
    M(UInt64, background_schedule_pool_size, 16, "Number of threads performing background tasks for replicated tables, dns cache updates. Only has meaning at server startup.", 0) \
    M(UInt64, background_message_broker_schedule_pool_size, 16, "Number of threads performing background tasks for message streaming. Only has meaning at server startup.", 0) \
    M(UInt64, background_distributed_schedule_pool_size, 16, "Number of threads performing background tasks for distributed sends. Only has meaning at server startup.", 0) \
    \
    M(Milliseconds, distributed_directory_monitor_sleep_time_ms, 100, "Sleep time for StorageDistributed DirectoryMonitors, in case of any errors delay grows exponentially.", 0) \
    M(Milliseconds, distributed_directory_monitor_max_sleep_time_ms, 30000, "Maximum sleep time for StorageDistributed DirectoryMonitors, it limits exponential growth too.", 0) \
    \
    M(Bool, distributed_directory_monitor_batch_inserts, false, "Should StorageDistributed DirectoryMonitors try to batch individual inserts into bigger ones.", 0) \
    \
    M(Bool, optimize_move_to_prewhere, true, "Allows disabling WHERE to PREWHERE optimization in SELECT queries from MergeTree.", 0) \
    \
    M(UInt64, replication_alter_partitions_sync, 1, "Wait for actions to manipulate the partitions. 0 - do not wait, 1 - wait for execution only of itself, 2 - wait for everyone.", 0) \
    M(UInt64, replication_alter_columns_timeout, 60, "Wait for actions to change the table structure within the specified number of seconds. 0 - wait unlimited time.", 0) \
    \
    M(LoadBalancing, load_balancing, LoadBalancing::RANDOM, "Which replicas (among healthy replicas) to preferably send a query to (on the first attempt) for distributed processing.", 0) \
    M(UInt64, load_balancing_first_offset, 0, "Which replica to preferably send a query when FIRST_OR_RANDOM load balancing strategy is used.", 0) \
    \
    M(TotalsMode, totals_mode, TotalsMode::AFTER_HAVING_EXCLUSIVE, "How to calculate TOTALS when HAVING is present, as well as when max_rows_to_group_by and group_by_overflow_mode = ‘any’ are present.", IMPORTANT) \
    M(Float, totals_auto_threshold, 0.5, "The threshold for totals_mode = 'auto'.", 0) \
    \
    M(Bool, allow_suspicious_low_cardinality_types, false, "In CREATE TABLE statement allows specifying LowCardinality modifier for types of small fixed size (8 or less). Enabling this may increase merge times and memory consumption.", 0) \
    M(Bool, compile_expressions, false, "Compile some scalar functions and operators to native code.", 0) \
    M(UInt64, min_count_to_compile_expression, 3, "The number of identical expressions before they are JIT-compiled", 0) \
    M(UInt64, group_by_two_level_threshold, 100000, "From what number of keys, a two-level aggregation starts. 0 - the threshold is not set.", 0) \
    M(UInt64, group_by_two_level_threshold_bytes, 100000000, "From what size of the aggregation state in bytes, a two-level aggregation begins to be used. 0 - the threshold is not set. Two-level aggregation is used when at least one of the thresholds is triggered.", 0) \
    M(Bool, distributed_aggregation_memory_efficient, true, "Is the memory-saving mode of distributed aggregation enabled.", 0) \
    M(UInt64, aggregation_memory_efficient_merge_threads, 0, "Number of threads to use for merge intermediate aggregation results in memory efficient mode. When bigger, then more memory is consumed. 0 means - same as 'max_threads'.", 0) \
    \
    M(UInt64, max_parallel_replicas, 1, "The maximum number of replicas of each shard used when the query is executed. For consistency (to get different parts of the same partition), this option only works for the specified sampling key. The lag of the replicas is not controlled.", 0) \
    M(UInt64, parallel_replicas_count, 0, "", 0) \
    M(UInt64, parallel_replica_offset, 0, "", 0) \
    \
    M(Bool, skip_unavailable_shards, false, "If 1, ClickHouse silently skips unavailable shards and nodes unresolvable through DNS. Shard is marked as unavailable when none of the replicas can be reached.", 0) \
    \
    M(UInt64, parallel_distributed_insert_select, 0, "Process distributed INSERT SELECT query in the same cluster on local tables on every shard, if 1 SELECT is executed on each shard, if 2 SELECT and INSERT is executed on each shard", 0) \
    M(UInt64, distributed_group_by_no_merge, 0, "If 1, Do not merge aggregation states from different servers for distributed query processing - in case it is for certain that there are different keys on different shards. If 2 - same as 1 but also apply ORDER BY and LIMIT stages", 0) \
    M(Bool, optimize_distributed_group_by_sharding_key, false, "Optimize GROUP BY sharding_key queries (by avoiding costly aggregation on the initiator server).", 0) \
    M(Bool, optimize_skip_unused_shards, false, "Assumes that data is distributed by sharding_key. Optimization to skip unused shards if SELECT query filters by sharding_key.", 0) \
    M(Bool, allow_nondeterministic_optimize_skip_unused_shards, false, "Allow non-deterministic functions (includes dictGet) in sharding_key for optimize_skip_unused_shards", 0) \
    M(UInt64, force_optimize_skip_unused_shards, 0, "Throw an exception if unused shards cannot be skipped (1 - throw only if the table has the sharding key, 2 - always throw.", 0) \
    M(UInt64, optimize_skip_unused_shards_nesting, 0, "Same as optimize_skip_unused_shards, but accept nesting level until which it will work.", 0) \
    M(UInt64, force_optimize_skip_unused_shards_nesting, 0, "Same as force_optimize_skip_unused_shards, but accept nesting level until which it will work.", 0) \
    \
    M(Bool, input_format_parallel_parsing, true, "Enable parallel parsing for some data formats.", 0) \
    M(UInt64, min_chunk_bytes_for_parallel_parsing, (10 * 1024 * 1024), "The minimum chunk size in bytes, which each thread will parse in parallel.", 0) \
    M(Bool, output_format_parallel_formatting, true, "Enable parallel formatting for some data formats.", 0) \
    \
    M(UInt64, merge_tree_min_rows_for_concurrent_read, (20 * 8192), "If at least as many lines are read from one file, the reading can be parallelized.", 0) \
    M(UInt64, merge_tree_min_bytes_for_concurrent_read, (24 * 10 * 1024 * 1024), "If at least as many bytes are read from one file, the reading can be parallelized.", 0) \
    M(UInt64, merge_tree_min_rows_for_seek, 0, "You can skip reading more than that number of rows at the price of one seek per file.", 0) \
    M(UInt64, merge_tree_min_bytes_for_seek, 0, "You can skip reading more than that number of bytes at the price of one seek per file.", 0) \
    M(UInt64, merge_tree_coarse_index_granularity, 8, "If the index segment can contain the required keys, divide it into as many parts and recursively check them.", 0) \
    M(UInt64, merge_tree_max_rows_to_use_cache, (128 * 8192), "The maximum number of rows per request, to use the cache of uncompressed data. If the request is large, the cache is not used. (For large queries not to flush out the cache.)", 0) \
    M(UInt64, merge_tree_max_bytes_to_use_cache, (192 * 10 * 1024 * 1024), "The maximum number of bytes per request, to use the cache of uncompressed data. If the request is large, the cache is not used. (For large queries not to flush out the cache.)", 0) \
    M(Bool, do_not_merge_across_partitions_select_final, false, "Merge parts only in one partition in select final", 0) \
    \
    M(UInt64, mysql_max_rows_to_insert, 65536, "The maximum number of rows in MySQL batch insertion of the MySQL storage engine", 0) \
    \
    M(UInt64, optimize_min_equality_disjunction_chain_length, 3, "The minimum length of the expression `expr = x1 OR ... expr = xN` for optimization ", 0) \
    \
    M(UInt64, min_bytes_to_use_direct_io, 0, "The minimum number of bytes for reading the data with O_DIRECT option during SELECT queries execution. 0 - disabled.", 0) \
    M(UInt64, min_bytes_to_use_mmap_io, 0, "The minimum number of bytes for reading the data with mmap option during SELECT queries execution. 0 - disabled.", 0) \
    M(Bool, checksum_on_read, true, "Validate checksums on reading. It is enabled by default and should be always enabled in production. Please do not expect any benefits in disabling this setting. It may only be used for experiments and benchmarks. The setting only applicable for tables of MergeTree family. Checksums are always validated for other table engines and when receiving data over network.", 0) \
    \
    M(Bool, force_index_by_date, 0, "Throw an exception if there is a partition key in a table, and it is not used.", 0) \
    M(Bool, force_primary_key, 0, "Throw an exception if there is primary key in a table, and it is not used.", 0) \
    M(String, force_data_skipping_indices, "", "Comma separated list of strings or literals with the name of the data skipping indices that should be used during query execution, otherwise an exception will be thrown.", 0) \
    \
    M(Float, max_streams_to_max_threads_ratio, 1, "Allows you to use more sources than the number of threads - to more evenly distribute work across threads. It is assumed that this is a temporary solution, since it will be possible in the future to make the number of sources equal to the number of threads, but for each source to dynamically select available work for itself.", 0) \
    M(Float, max_streams_multiplier_for_merge_tables, 5, "Ask more streams when reading from Merge table. Streams will be spread across tables that Merge table will use. This allows more even distribution of work across threads and especially helpful when merged tables differ in size.", 0) \
    \
    M(String, network_compression_method, "LZ4", "Allows you to select the method of data compression when writing.", 0) \
    \
    M(Int64, network_zstd_compression_level, 1, "Allows you to select the level of ZSTD compression.", 0) \
    \
    M(UInt64, priority, 0, "Priority of the query. 1 - the highest, higher value - lower priority; 0 - do not use priorities.", 0) \
    M(Int64, os_thread_priority, 0, "If non zero - set corresponding 'nice' value for query processing threads. Can be used to adjust query priority for OS scheduler.", 0) \
    \
    M(Bool, log_queries, 1, "Log requests and write the log to the system table.", 0) \
    M(LogQueriesType, log_queries_min_type, QueryLogElementType::QUERY_START, "Minimal type in query_log to log, possible values (from low to high): QUERY_START, QUERY_FINISH, EXCEPTION_BEFORE_START, EXCEPTION_WHILE_PROCESSING.", 0) \
    M(Milliseconds, log_queries_min_query_duration_ms, 0, "Minimal time for the query to run, to get to the query_log/query_thread_log.", 0) \
    M(UInt64, log_queries_cut_to_length, 100000, "If query length is greater than specified threshold (in bytes), then cut query when writing to query log. Also limit length of printed query in ordinary text log.", 0) \
    \
    M(DistributedProductMode, distributed_product_mode, DistributedProductMode::DENY, "How are distributed subqueries performed inside IN or JOIN sections?", IMPORTANT) \
    \
    M(UInt64, max_concurrent_queries_for_all_users, 0, "The maximum number of concurrent requests for all users.", 0) \
    M(UInt64, max_concurrent_queries_for_user, 0, "The maximum number of concurrent requests per user.", 0) \
    \
    M(Bool, insert_deduplicate, true, "For INSERT queries in the replicated table, specifies that deduplication of insertings blocks should be performed", 0) \
    \
    M(UInt64, insert_quorum, 0, "For INSERT queries in the replicated table, wait writing for the specified number of replicas and linearize the addition of the data. 0 - disabled.", 0) \
    M(Milliseconds, insert_quorum_timeout, 600000, "", 0) \
    M(Bool, insert_quorum_parallel, true, "For quorum INSERT queries - enable to make parallel inserts without linearizability", 0) \
    M(UInt64, select_sequential_consistency, 0, "For SELECT queries from the replicated table, throw an exception if the replica does not have a chunk written with the quorum; do not read the parts that have not yet been written with the quorum.", 0) \
    M(UInt64, table_function_remote_max_addresses, 1000, "The maximum number of different shards and the maximum number of replicas of one shard in the `remote` function.", 0) \
    M(Milliseconds, read_backoff_min_latency_ms, 1000, "Setting to reduce the number of threads in case of slow reads. Pay attention only to reads that took at least that much time.", 0) \
    M(UInt64, read_backoff_max_throughput, 1048576, "Settings to reduce the number of threads in case of slow reads. Count events when the read bandwidth is less than that many bytes per second.", 0) \
    M(Milliseconds, read_backoff_min_interval_between_events_ms, 1000, "Settings to reduce the number of threads in case of slow reads. Do not pay attention to the event, if the previous one has passed less than a certain amount of time.", 0) \
    M(UInt64, read_backoff_min_events, 2, "Settings to reduce the number of threads in case of slow reads. The number of events after which the number of threads will be reduced.", 0) \
    \
    M(UInt64, read_backoff_min_concurrency, 1, "Settings to try keeping the minimal number of threads in case of slow reads.", 0) \
    \
    M(Float, memory_tracker_fault_probability, 0., "For testing of `exception safety` - throw an exception every time you allocate memory with the specified probability.", 0) \
    \
    M(Bool, enable_http_compression, 0, "Compress the result if the client over HTTP said that it understands data compressed by gzip or deflate.", 0) \
    M(Int64, http_zlib_compression_level, 3, "Compression level - used if the client on HTTP said that it understands data compressed by gzip or deflate.", 0) \
    \
    M(Bool, http_native_compression_disable_checksumming_on_decompress, 0, "If you uncompress the POST data from the client compressed by the native format, do not check the checksum.", 0) \
    \
    M(String, count_distinct_implementation, "uniqExact", "What aggregate function to use for implementation of count(DISTINCT ...)", 0) \
    \
    M(Bool, add_http_cors_header, false, "Write add http CORS header.", 0) \
    \
    M(UInt64, max_http_get_redirects, 0, "Max number of http GET redirects hops allowed. Make sure additional security measures are in place to prevent a malicious server to redirect your requests to unexpected services.", 0) \
    \
    M(Bool, use_client_time_zone, false, "Use client timezone for interpreting DateTime string values, instead of adopting server timezone.", 0) \
    \
    M(Bool, send_progress_in_http_headers, false, "Send progress notifications using X-ClickHouse-Progress headers. Some clients do not support high amount of HTTP headers (Python requests in particular), so it is disabled by default.", 0) \
    \
    M(UInt64, http_headers_progress_interval_ms, 100, "Do not send HTTP headers X-ClickHouse-Progress more frequently than at each specified interval.", 0) \
    \
    M(Bool, fsync_metadata, 1, "Do fsync after changing metadata for tables and databases (.sql files). Could be disabled in case of poor latency on server with high load of DDL queries and high load of disk subsystem.", 0) \
    \
    M(Bool, join_use_nulls, 0, "Use NULLs for non-joined rows of outer JOINs for types that can be inside Nullable. If false, use default value of corresponding columns data type.", IMPORTANT) \
    \
    M(JoinStrictness, join_default_strictness, JoinStrictness::ALL, "Set default strictness in JOIN query. Possible values: empty string, 'ANY', 'ALL'. If empty, query without strictness will throw exception.", 0) \
    M(Bool, any_join_distinct_right_table_keys, false, "Enable old ANY JOIN logic with many-to-one left-to-right table keys mapping for all ANY JOINs. It leads to confusing not equal results for 't1 ANY LEFT JOIN t2' and 't2 ANY RIGHT JOIN t1'. ANY RIGHT JOIN needs one-to-many keys mapping to be consistent with LEFT one.", IMPORTANT) \
    \
    M(UInt64, preferred_block_size_bytes, 1000000, "", 0) \
    \
    M(UInt64, max_replica_delay_for_distributed_queries, 300, "If set, distributed queries of Replicated tables will choose servers with replication delay in seconds less than the specified value (not inclusive). Zero means do not take delay into account.", 0) \
    M(Bool, fallback_to_stale_replicas_for_distributed_queries, 1, "Suppose max_replica_delay_for_distributed_queries is set and all replicas for the queried table are stale. If this setting is enabled, the query will be performed anyway, otherwise the error will be reported.", 0) \
    M(UInt64, preferred_max_column_in_block_size_bytes, 0, "Limit on max column size in block while reading. Helps to decrease cache misses count. Should be close to L2 cache size.", 0) \
    \
    M(Bool, insert_distributed_sync, false, "If setting is enabled, insert query into distributed waits until data will be sent to all nodes in cluster.", 0) \
    M(UInt64, insert_distributed_timeout, 0, "Timeout for insert query into distributed. Setting is used only with insert_distributed_sync enabled. Zero value means no timeout.", 0) \
    M(Int64, distributed_ddl_task_timeout, 180, "Timeout for DDL query responses from all hosts in cluster. If a ddl request has not been performed on all hosts, a response will contain a timeout error and a request will be executed in an async mode. Negative value means infinite.", 0) \
    M(Milliseconds, stream_flush_interval_ms, 7500, "Timeout for flushing data from streaming storages.", 0) \
    M(Milliseconds, stream_poll_timeout_ms, 500, "Timeout for polling data from/to streaming storages.", 0) \
    \
    /** Settings for testing hedged requests */ \
<<<<<<< HEAD
    M(Milliseconds, sleep_in_send_tables_status_ms, 0, "Time to sleep in sending tables status response in TCPHandler", 0) \
    M(Milliseconds, sleep_in_send_data_ms, 0, "Time to sleep in sending data in TCPHandler", 0) \
    M(UInt64, unknown_packet_in_send_data, 0, "Send unknown packet instead of data Nth data packet", 0) \
=======
    M(Int64, sleep_in_send_tables_status, 0, "Time to sleep in sending tables status response in TCPHandler", 0) \
    M(Int64, sleep_in_send_data, 0, "Time to sleep in sending data in TCPHandler", 0) \
>>>>>>> 1528562d
    \
    M(Bool, insert_allow_materialized_columns, 0, "If setting is enabled, Allow materialized columns in INSERT.", 0) \
    M(Seconds, http_connection_timeout, DEFAULT_HTTP_READ_BUFFER_CONNECTION_TIMEOUT, "HTTP connection timeout.", 0) \
    M(Seconds, http_send_timeout, DEFAULT_HTTP_READ_BUFFER_TIMEOUT, "HTTP send timeout", 0) \
    M(Seconds, http_receive_timeout, DEFAULT_HTTP_READ_BUFFER_TIMEOUT, "HTTP receive timeout", 0) \
    M(Bool, optimize_throw_if_noop, false, "If setting is enabled and OPTIMIZE query didn't actually assign a merge then an explanatory exception is thrown", 0) \
    M(Bool, use_index_for_in_with_subqueries, true, "Try using an index if there is a subquery or a table expression on the right side of the IN operator.", 0) \
    M(Bool, joined_subquery_requires_alias, true, "Force joined subqueries and table functions to have aliases for correct name qualification.", 0) \
    M(Bool, empty_result_for_aggregation_by_empty_set, false, "Return empty result when aggregating without keys on empty set.", 0) \
    M(Bool, allow_distributed_ddl, true, "If it is set to true, then a user is allowed to executed distributed DDL queries.", 0) \
    M(Bool, allow_suspicious_codecs, false, "If it is set to true, allow to specify meaningless compression codecs.", 0) \
    M(UInt64, odbc_max_field_size, 1024, "Max size of filed can be read from ODBC dictionary. Long strings are truncated.", 0) \
    M(UInt64, query_profiler_real_time_period_ns, 1000000000, "Period for real clock timer of query profiler (in nanoseconds). Set 0 value to turn off the real clock query profiler. Recommended value is at least 10000000 (100 times a second) for single queries or 1000000000 (once a second) for cluster-wide profiling.", 0) \
    M(UInt64, query_profiler_cpu_time_period_ns, 1000000000, "Period for CPU clock timer of query profiler (in nanoseconds). Set 0 value to turn off the CPU clock query profiler. Recommended value is at least 10000000 (100 times a second) for single queries or 1000000000 (once a second) for cluster-wide profiling.", 0) \
    M(Bool, metrics_perf_events_enabled, false, "If enabled, some of the perf events will be measured throughout queries' execution.", 0) \
    M(String, metrics_perf_events_list, "", "Comma separated list of perf metrics that will be measured throughout queries' execution. Empty means all events. See PerfEventInfo in sources for the available events.", 0) \
    M(Float, opentelemetry_start_trace_probability, 0., "Probability to start an OpenTelemetry trace for an incoming query.", 0) \
    \
    \
    /** Limits during query execution are part of the settings. \
      * Used to provide a more safe execution of queries from the user interface. \
      * Basically, limits are checked for each block (not every row). That is, the limits can be slightly violated. \
      * Almost all limits apply only to SELECTs. \
      * Almost all limits apply to each stream individually. \
      */ \
    \
    M(UInt64, limit, 0, "Limit on read rows from the most 'end' result for select query, default 0 means no limit length", 0) \
    M(UInt64, offset, 0, "Offset on read rows from the most 'end' result for select query", 0) \
    M(UInt64, max_rows_to_read, 0, "Limit on read rows from the most 'deep' sources. That is, only in the deepest subquery. When reading from a remote server, it is only checked on a remote server.", 0) \
    M(UInt64, max_bytes_to_read, 0, "Limit on read bytes (after decompression) from the most 'deep' sources. That is, only in the deepest subquery. When reading from a remote server, it is only checked on a remote server.", 0) \
    M(OverflowMode, read_overflow_mode, OverflowMode::THROW, "What to do when the limit is exceeded.", 0) \
    \
    M(UInt64, max_rows_to_read_leaf, 0, "Limit on read rows on the leaf nodes for distributed queries. Limit is applied for local reads only excluding the final merge stage on the root node.", 0) \
    M(UInt64, max_bytes_to_read_leaf, 0, "Limit on read bytes (after decompression) on the leaf nodes for distributed queries. Limit is applied for local reads only excluding the final merge stage on the root node.", 0) \
    M(OverflowMode, read_overflow_mode_leaf, OverflowMode::THROW, "What to do when the leaf limit is exceeded.", 0) \
    \
    M(UInt64, max_rows_to_group_by, 0, "", 0) \
    M(OverflowModeGroupBy, group_by_overflow_mode, OverflowMode::THROW, "What to do when the limit is exceeded.", 0) \
    M(UInt64, max_bytes_before_external_group_by, 0, "", 0) \
    \
    M(UInt64, max_rows_to_sort, 0, "", 0) \
    M(UInt64, max_bytes_to_sort, 0, "", 0) \
    M(OverflowMode, sort_overflow_mode, OverflowMode::THROW, "What to do when the limit is exceeded.", 0) \
    M(UInt64, max_bytes_before_external_sort, 0, "", 0) \
    M(UInt64, max_bytes_before_remerge_sort, 1000000000, "In case of ORDER BY with LIMIT, when memory usage is higher than specified threshold, perform additional steps of merging blocks before final merge to keep just top LIMIT rows.", 0) \
    M(Float, remerge_sort_lowered_memory_bytes_ratio, 2., "If memory usage after remerge does not reduced by this ratio, remerge will be disabled.", 0) \
    \
    M(UInt64, max_result_rows, 0, "Limit on result size in rows. Also checked for intermediate data sent from remote servers.", 0) \
    M(UInt64, max_result_bytes, 0, "Limit on result size in bytes (uncompressed). Also checked for intermediate data sent from remote servers.", 0) \
    M(OverflowMode, result_overflow_mode, OverflowMode::THROW, "What to do when the limit is exceeded.", 0) \
    \
    /* TODO: Check also when merging and finalizing aggregate functions. */ \
    M(Seconds, max_execution_time, 0, "", 0) \
    M(OverflowMode, timeout_overflow_mode, OverflowMode::THROW, "What to do when the limit is exceeded.", 0) \
    \
    M(UInt64, min_execution_speed, 0, "Minimum number of execution rows per second.", 0) \
    M(UInt64, max_execution_speed, 0, "Maximum number of execution rows per second.", 0) \
    M(UInt64, min_execution_speed_bytes, 0, "Minimum number of execution bytes per second.", 0) \
    M(UInt64, max_execution_speed_bytes, 0, "Maximum number of execution bytes per second.", 0) \
    M(Seconds, timeout_before_checking_execution_speed, 10, "Check that the speed is not too low after the specified time has elapsed.", 0) \
    \
    M(UInt64, max_columns_to_read, 0, "", 0) \
    M(UInt64, max_temporary_columns, 0, "", 0) \
    M(UInt64, max_temporary_non_const_columns, 0, "", 0) \
    \
    M(UInt64, max_subquery_depth, 100, "", 0) \
    M(UInt64, max_pipeline_depth, 1000, "", 0) \
    M(UInt64, max_ast_depth, 1000, "Maximum depth of query syntax tree. Checked after parsing.", 0) \
    M(UInt64, max_ast_elements, 50000, "Maximum size of query syntax tree in number of nodes. Checked after parsing.", 0) \
    M(UInt64, max_expanded_ast_elements, 500000, "Maximum size of query syntax tree in number of nodes after expansion of aliases and the asterisk.", 0) \
    \
    M(UInt64, readonly, 0, "0 - everything is allowed. 1 - only read requests. 2 - only read requests, as well as changing settings, except for the 'readonly' setting.", 0) \
    \
    M(UInt64, max_rows_in_set, 0, "Maximum size of the set (in number of elements) resulting from the execution of the IN section.", 0) \
    M(UInt64, max_bytes_in_set, 0, "Maximum size of the set (in bytes in memory) resulting from the execution of the IN section.", 0) \
    M(OverflowMode, set_overflow_mode, OverflowMode::THROW, "What to do when the limit is exceeded.", 0) \
    \
    M(UInt64, max_rows_in_join, 0, "Maximum size of the hash table for JOIN (in number of rows).", 0) \
    M(UInt64, max_bytes_in_join, 0, "Maximum size of the hash table for JOIN (in number of bytes in memory).", 0) \
    M(OverflowMode, join_overflow_mode, OverflowMode::THROW, "What to do when the limit is exceeded.", 0) \
    M(Bool, join_any_take_last_row, false, "When disabled (default) ANY JOIN will take the first found row for a key. When enabled, it will take the last row seen if there are multiple rows for the same key.", IMPORTANT) \
    M(JoinAlgorithm, join_algorithm, JoinAlgorithm::HASH, "Specify join algorithm: 'auto', 'hash', 'partial_merge', 'prefer_partial_merge'. 'auto' tries to change HashJoin to MergeJoin on the fly to avoid out of memory.", 0) \
    M(Bool, partial_merge_join_optimizations, true, "Enable optimizations in partial merge join", 0) \
    M(UInt64, default_max_bytes_in_join, 1000000000, "Maximum size of right-side table if limit is required but max_bytes_in_join is not set.", 0) \
    M(UInt64, partial_merge_join_left_table_buffer_bytes, 32000000, "If not 0 group left table blocks in bigger ones for left-side table in partial merge join. It uses up to 2x of specified memory per joining thread. In current version work only with 'partial_merge_join_optimizations = 1'.", 0) \
    M(UInt64, partial_merge_join_rows_in_right_blocks, 65536, "Split right-hand joining data in blocks of specified size. It's a portion of data indexed by min-max values and possibly unloaded on disk.", 0) \
    M(UInt64, join_on_disk_max_files_to_merge, 64, "For MergeJoin on disk set how much files it's allowed to sort simultaneously. Then this value bigger then more memory used and then less disk I/O needed. Minimum is 2.", 0) \
    M(String, temporary_files_codec, "LZ4", "Set compression codec for temporary files (sort and join on disk). I.e. LZ4, NONE.", 0) \
    \
    M(UInt64, max_rows_to_transfer, 0, "Maximum size (in rows) of the transmitted external table obtained when the GLOBAL IN/JOIN section is executed.", 0) \
    M(UInt64, max_bytes_to_transfer, 0, "Maximum size (in uncompressed bytes) of the transmitted external table obtained when the GLOBAL IN/JOIN section is executed.", 0) \
    M(OverflowMode, transfer_overflow_mode, OverflowMode::THROW, "What to do when the limit is exceeded.", 0) \
    \
    M(UInt64, max_rows_in_distinct, 0, "Maximum number of elements during execution of DISTINCT.", 0) \
    M(UInt64, max_bytes_in_distinct, 0, "Maximum total size of state (in uncompressed bytes) in memory for the execution of DISTINCT.", 0) \
    M(OverflowMode, distinct_overflow_mode, OverflowMode::THROW, "What to do when the limit is exceeded.", 0) \
    \
    M(UInt64, max_memory_usage, 0, "Maximum memory usage for processing of single query. Zero means unlimited.", 0) \
    M(UInt64, max_memory_usage_for_user, 0, "Maximum memory usage for processing all concurrently running queries for the user. Zero means unlimited.", 0) \
    M(UInt64, max_untracked_memory, (4 * 1024 * 1024), "Small allocations and deallocations are grouped in thread local variable and tracked or profiled only when amount (in absolute value) becomes larger than specified value. If the value is higher than 'memory_profiler_step' it will be effectively lowered to 'memory_profiler_step'.", 0) \
    M(UInt64, memory_profiler_step, 0, "Whenever query memory usage becomes larger than every next step in number of bytes the memory profiler will collect the allocating stack trace. Zero means disabled memory profiler. Values lower than a few megabytes will slow down query processing.", 0) \
    M(Float, memory_profiler_sample_probability, 0., "Collect random allocations and deallocations and write them into system.trace_log with 'MemorySample' trace_type. The probability is for every alloc/free regardless to the size of the allocation. Note that sampling happens only when the amount of untracked memory exceeds 'max_untracked_memory'. You may want to set 'max_untracked_memory' to 0 for extra fine grained sampling.", 0) \
    \
    M(UInt64, max_network_bandwidth, 0, "The maximum speed of data exchange over the network in bytes per second for a query. Zero means unlimited.", 0) \
    M(UInt64, max_network_bytes, 0, "The maximum number of bytes (compressed) to receive or transmit over the network for execution of the query.", 0) \
    M(UInt64, max_network_bandwidth_for_user, 0, "The maximum speed of data exchange over the network in bytes per second for all concurrently running user queries. Zero means unlimited.", 0)\
    M(UInt64, max_network_bandwidth_for_all_users, 0, "The maximum speed of data exchange over the network in bytes per second for all concurrently running queries. Zero means unlimited.", 0) \
    \
    M(Bool, log_profile_events, true, "Log query performance statistics into the query_log and query_thread_log.", 0) \
    M(Bool, log_query_settings, true, "Log query settings into the query_log.", 0) \
    M(Bool, log_query_threads, true, "Log query threads into system.query_thread_log table. This setting have effect only when 'log_queries' is true.", 0) \
    M(String, log_comment, "", "Log comment into system.query_log table and server log. It can be set to arbitrary string no longer than max_query_size.", 0) \
    M(LogsLevel, send_logs_level, LogsLevel::fatal, "Send server text logs with specified minimum level to client. Valid values: 'trace', 'debug', 'information', 'warning', 'error', 'fatal', 'none'", 0) \
    M(Bool, enable_optimize_predicate_expression, 1, "If it is set to true, optimize predicates to subqueries.", 0) \
    M(Bool, enable_optimize_predicate_expression_to_final_subquery, 1, "Allow push predicate to final subquery.", 0) \
    M(Bool, allow_push_predicate_when_subquery_contains_with, 1, "Allows push predicate when subquery contains WITH clause", 0) \
    \
    M(UInt64, low_cardinality_max_dictionary_size, 8192, "Maximum size (in rows) of shared global dictionary for LowCardinality type.", 0) \
    M(Bool, low_cardinality_use_single_dictionary_for_part, false, "LowCardinality type serialization setting. If is true, than will use additional keys when global dictionary overflows. Otherwise, will create several shared dictionaries.", 0) \
    M(Bool, decimal_check_overflow, true, "Check overflow of decimal arithmetic/comparison operations", 0) \
    \
    M(Bool, prefer_localhost_replica, 1, "1 - always send query to local replica, if it exists. 0 - choose replica to send query between local and remote ones according to load_balancing", 0) \
    M(UInt64, max_fetch_partition_retries_count, 5, "Amount of retries while fetching partition from another host.", 0) \
    M(UInt64, http_max_multipart_form_data_size, 1024 * 1024 * 1024, "Limit on size of multipart/form-data content. This setting cannot be parsed from URL parameters and should be set in user profile. Note that content is parsed and external tables are created in memory before start of query execution. And this is the only limit that has effect on that stage (limits on max memory usage and max execution time have no effect while reading HTTP form data).", 0) \
    M(Bool, calculate_text_stack_trace, 1, "Calculate text stack trace in case of exceptions during query execution. This is the default. It requires symbol lookups that may slow down fuzzing tests when huge amount of wrong queries are executed. In normal cases you should not disable this option.", 0) \
    M(Bool, allow_ddl, true, "If it is set to true, then a user is allowed to executed DDL queries.", 0) \
    M(Bool, parallel_view_processing, false, "Enables pushing to attached views concurrently instead of sequentially.", 0) \
    M(Bool, enable_unaligned_array_join, false, "Allow ARRAY JOIN with multiple arrays that have different sizes. When this settings is enabled, arrays will be resized to the longest one.", 0) \
    M(Bool, optimize_read_in_order, true, "Enable ORDER BY optimization for reading data in corresponding order in MergeTree tables.", 0) \
    M(Bool, optimize_aggregation_in_order, false, "Enable GROUP BY optimization for aggregating data in corresponding order in MergeTree tables.", 0) \
    M(UInt64, read_in_order_two_level_merge_threshold, 100, "Minimal number of parts to read to run preliminary merge step during multithread reading in order of primary key.", 0) \
    M(Bool, low_cardinality_allow_in_native_format, true, "Use LowCardinality type in Native format. Otherwise, convert LowCardinality columns to ordinary for select query, and convert ordinary columns to required LowCardinality for insert query.", 0) \
    M(Bool, cancel_http_readonly_queries_on_client_close, false, "Cancel HTTP readonly queries when a client closes the connection without waiting for response.", 0) \
    M(Bool, external_table_functions_use_nulls, true, "If it is set to true, external table functions will implicitly use Nullable type if needed. Otherwise NULLs will be substituted with default values. Currently supported only by 'mysql' and 'odbc' table functions.", 0) \
    \
    M(Bool, allow_hyperscan, true, "Allow functions that use Hyperscan library. Disable to avoid potentially long compilation times and excessive resource usage.", 0) \
    M(Bool, allow_simdjson, true, "Allow using simdjson library in 'JSON*' functions if AVX2 instructions are available. If disabled rapidjson will be used.", 0) \
    M(Bool, allow_introspection_functions, false, "Allow functions for introspection of ELF and DWARF for query profiling. These functions are slow and may impose security considerations.", 0) \
    \
    M(UInt64, max_partitions_per_insert_block, 100, "Limit maximum number of partitions in single INSERTed block. Zero means unlimited. Throw exception if the block contains too many partitions. This setting is a safety threshold, because using large number of partitions is a common misconception.", 0) \
    M(Int64, max_partitions_to_read, -1, "Limit the max number of partitions that can be accessed in one query. <= 0 means unlimited.", 0) \
    M(Bool, check_query_single_value_result, true, "Return check query result as single 1/0 value", 0) \
    M(Bool, allow_drop_detached, false, "Allow ALTER TABLE ... DROP DETACHED PART[ITION] ... queries", 0) \
    \
    M(Seconds, distributed_replica_error_half_life, DBMS_CONNECTION_POOL_WITH_FAILOVER_DEFAULT_DECREASE_ERROR_PERIOD, "Time period reduces replica error counter by 2 times.", 0) \
    M(UInt64, distributed_replica_error_cap, DBMS_CONNECTION_POOL_WITH_FAILOVER_MAX_ERROR_COUNT, "Max number of errors per replica, prevents piling up an incredible amount of errors if replica was offline for some time and allows it to be reconsidered in a shorter amount of time.", 0) \
    M(UInt64, distributed_replica_max_ignored_errors, 0, "Number of errors that will be ignored while choosing replicas", 0) \
    \
    M(Bool, allow_experimental_live_view, false, "Enable LIVE VIEW. Not mature enough.", 0) \
    M(Seconds, live_view_heartbeat_interval, DEFAULT_LIVE_VIEW_HEARTBEAT_INTERVAL_SEC, "The heartbeat interval in seconds to indicate live query is alive.", 0) \
    M(UInt64, max_live_view_insert_blocks_before_refresh, 64, "Limit maximum number of inserted blocks after which mergeable blocks are dropped and query is re-executed.", 0) \
    M(UInt64, min_free_disk_space_for_temporary_data, 0, "The minimum disk space to keep while writing temporary data used in external sorting and aggregation.", 0) \
    \
    M(DefaultDatabaseEngine, default_database_engine, DefaultDatabaseEngine::Atomic, "Default database engine.", 0) \
    M(Bool, show_table_uuid_in_table_create_query_if_not_nil, false, "For tables in databases with Engine=Atomic show UUID of the table in its CREATE query.", 0) \
    M(Bool, database_atomic_wait_for_drop_and_detach_synchronously, false, "When executing DROP or DETACH TABLE in Atomic database, wait for table data to be finally dropped or detached.", 0) \
    M(Bool, enable_scalar_subquery_optimization, true, "If it is set to true, prevent scalar subqueries from (de)serializing large scalar values and possibly avoid running the same subquery more than once.", 0) \
    M(Bool, optimize_trivial_count_query, true, "Process trivial 'SELECT count() FROM table' query from metadata.", 0) \
    M(Bool, optimize_respect_aliases, true, "If it is set to true, it will respect aliases in WHERE/GROUP BY/ORDER BY, that will help with partition pruning/secondary indexes/optimize_aggregation_in_order/optimize_read_in_order/optimize_trivial_count", 0) \
    M(UInt64, mutations_sync, 0, "Wait for synchronous execution of ALTER TABLE UPDATE/DELETE queries (mutations). 0 - execute asynchronously. 1 - wait current server. 2 - wait all replicas if they exist.", 0) \
    M(Bool, optimize_move_functions_out_of_any, false, "Move functions out of aggregate functions 'any', 'anyLast'.", 0) \
    M(Bool, optimize_normalize_count_variants, true, "Rewrite aggregate functions that semantically equals to count() as count().", 0) \
    M(Bool, optimize_injective_functions_inside_uniq, true, "Delete injective functions of one argument inside uniq*() functions.", 0) \
    M(Bool, optimize_arithmetic_operations_in_aggregate_functions, true, "Move arithmetic operations out of aggregation functions", 0) \
    M(Bool, optimize_duplicate_order_by_and_distinct, true, "Remove duplicate ORDER BY and DISTINCT if it's possible", 0) \
    M(Bool, optimize_redundant_functions_in_order_by, true, "Remove functions from ORDER BY if its argument is also in ORDER BY", 0) \
    M(Bool, optimize_if_chain_to_multiif, false, "Replace if(cond1, then1, if(cond2, ...)) chains to multiIf. Currently it's not beneficial for numeric types.", 0) \
    M(Bool, optimize_if_transform_strings_to_enum, false, "Replaces string-type arguments in If and Transform to enum. Disabled by default cause it could make inconsistent change in distributed query that would lead to its fail.", 0) \
    M(Bool, optimize_monotonous_functions_in_order_by, true, "Replace monotonous function with its argument in ORDER BY", 0) \
    M(Bool, normalize_function_names, true, "Normalize function names to their canonical names", 0) \
    M(Bool, allow_experimental_alter_materialized_view_structure, false, "Allow atomic alter on Materialized views. Work in progress.", 0) \
    M(Bool, enable_early_constant_folding, true, "Enable query optimization where we analyze function and subqueries results and rewrite query if there're constants there", 0) \
    M(Bool, deduplicate_blocks_in_dependent_materialized_views, false, "Should deduplicate blocks for materialized views if the block is not a duplicate for the table. Use true to always deduplicate in dependent tables.", 0) \
    M(Bool, use_compact_format_in_distributed_parts_names, true, "Changes format of directories names for distributed table insert parts.", 0) \
    M(Bool, validate_polygons, true, "Throw exception if polygon is invalid in function pointInPolygon (e.g. self-tangent, self-intersecting). If the setting is false, the function will accept invalid polygons but may silently return wrong result.", 0) \
    M(UInt64, max_parser_depth, DBMS_DEFAULT_MAX_PARSER_DEPTH, "Maximum parser depth (recursion depth of recursive descend parser).", 0) \
    M(Seconds, temporary_live_view_timeout, DEFAULT_TEMPORARY_LIVE_VIEW_TIMEOUT_SEC, "Timeout after which temporary live view is deleted.", 0) \
    M(Seconds, periodic_live_view_refresh, DEFAULT_PERIODIC_LIVE_VIEW_REFRESH_SEC, "Interval after which periodically refreshed live view is forced to refresh.", 0) \
    M(Bool, transform_null_in, false, "If enabled, NULL values will be matched with 'IN' operator as if they are considered equal.", 0) \
    M(Bool, allow_nondeterministic_mutations, false, "Allow non-deterministic functions in ALTER UPDATE/ALTER DELETE statements", 0) \
    M(Seconds, lock_acquire_timeout, DBMS_DEFAULT_LOCK_ACQUIRE_TIMEOUT_SEC, "How long locking request should wait before failing", 0) \
    M(Bool, materialize_ttl_after_modify, true, "Apply TTL for old data, after ALTER MODIFY TTL query", 0) \
    M(String, function_implementation, "", "Choose function implementation for specific target or variant (experimental). If empty enable all of them.", 0) \
    M(Bool, allow_experimental_geo_types, false, "Allow geo data types such as Point, Ring, Polygon, MultiPolygon", 0) \
    M(Bool, allow_experimental_bigint_types, false, "Allow Int128, Int256, UInt256 and Decimal256 types", 0) \
    M(Bool, data_type_default_nullable, false, "Data types without NULL or NOT NULL will make Nullable", 0) \
    M(Bool, cast_keep_nullable, false, "CAST operator keep Nullable for result data type", 0) \
    M(Bool, alter_partition_verbose_result, false, "Output information about affected parts. Currently works only for FREEZE and ATTACH commands.", 0) \
    M(Bool, allow_experimental_database_materialize_mysql, false, "Allow to create database with Engine=MaterializeMySQL(...).", 0) \
    M(Bool, system_events_show_zero_values, false, "Include all metrics, even with zero values", 0) \
    M(MySQLDataTypesSupport, mysql_datatypes_support_level, 0, "Which MySQL types should be converted to corresponding ClickHouse types (rather than being represented as String). Can be empty or any combination of 'decimal' or 'datetime64'. When empty MySQL's DECIMAL and DATETIME/TIMESTAMP with non-zero precision are seen as String on ClickHouse's side.", 0) \
    M(Bool, optimize_trivial_insert_select, true, "Optimize trivial 'INSERT INTO table SELECT ... FROM TABLES' query", 0) \
    M(Bool, allow_non_metadata_alters, true, "Allow to execute alters which affects not only tables metadata, but also data on disk", 0) \
    M(Bool, enable_global_with_statement, true, "Propagate WITH statements to UNION queries and all subqueries", 0) \
    M(Bool, aggregate_functions_null_for_empty, false, "Rewrite all aggregate functions in a query, adding -OrNull suffix to them", 0) \
    M(Bool, flatten_nested, true, "If true, columns of type Nested will be flatten to separate array columns instead of one array of tuples", 0) \
    M(Bool, asterisk_include_materialized_columns, false, "Include MATERIALIZED columns for wildcard query", 0) \
    M(Bool, asterisk_include_alias_columns, false, "Include ALIAS columns for wildcard query", 0) \
    M(Bool, optimize_skip_merged_partitions, false, "Skip partitions with one part with level > 0 in optimize final", 0) \
    M(Bool, optimize_on_insert, true, "Do the same transformation for inserted block of data as if merge was done on this block.", 0) \
    M(Bool, allow_experimental_map_type, false, "Allow data type Map", 0) \
    M(Bool, allow_experimental_window_functions, false, "Allow experimental window functions", 0) \
    M(Bool, use_antlr_parser, false, "Parse incoming queries using ANTLR-generated experimental parser", 0) \
    M(Bool, async_socket_for_remote, false, "Asynchronously read from socket executing remote query", 0) \
    \
    M(Bool, optimize_rewrite_sum_if_to_count_if, true, "Rewrite sumIf() and sum(if()) function countIf() function when logically equivalent", 0) \
    M(UInt64, insert_shard_id, 0, "If non zero, when insert into a distributed table, the data will be inserted into the shard `insert_shard_id` synchronously. Possible values range from 1 to `shards_number` of corresponding distributed table", 0) \
    M(Bool, allow_experimental_query_deduplication, false, "Allow sending parts' UUIDs for a query in order to deduplicate data parts if any", 0) \
    M(Bool, engine_file_empty_if_not_exists, false, "Allows to select data from a file engine table without file", 0) \
    M(Bool, engine_file_truncate_on_insert, false, "Enables or disables truncate before insert in file engine tables", 0) \
    M(Bool, allow_experimental_database_replicated, false, "Allow to create databases with Replicated engine", 0) \
    M(UInt64, database_replicated_initial_query_timeout_sec, 300, "How long initial DDL query should wait for Replicated database to precess previous DDL queue entries", 0) \
    M(Bool, database_replicated_ddl_output, true, "Return table with query execution status as a result of DDL query", 0) \
    \
    /** Obsolete settings that do nothing but left for compatibility reasons. Remove each one after half a year of obsolescence. */ \
    \
    M(UInt64, max_memory_usage_for_all_queries, 0, "Obsolete. Will be removed after 2020-10-20", 0) \
    M(UInt64, multiple_joins_rewriter_version, 0, "Obsolete setting, does nothing. Will be removed after 2021-03-31", 0) \
    M(Bool, enable_debug_queries, false, "Enabled debug queries, but now is obsolete", 0) \
    M(Bool, allow_experimental_database_atomic, true, "Obsolete setting, does nothing. Will be removed after 2021-02-12", 0) \
    M(UnionMode, union_default_mode, UnionMode::Unspecified, "Set default Union Mode in SelectWithUnion query. Possible values: empty string, 'ALL', 'DISTINCT'. If empty, query without Union Mode will throw exception.", 0) \
    M(Bool, optimize_aggregators_of_group_by_keys, true, "Eliminates min/max/any/anyLast aggregators of GROUP BY keys in SELECT section", 0) \
    M(Bool, optimize_group_by_function_keys, true, "Eliminates functions of other keys in GROUP BY section", 0) \
    M(UInt64, query_plan_max_optimizations_to_apply, 10000, "Limit the total number of optimizations applied to query plan. If zero, ignored. If limit reached, throw exception", 0) \

// End of COMMON_SETTINGS
// Please add settings related to formats into the FORMAT_FACTORY_SETTINGS below.

#define FORMAT_FACTORY_SETTINGS(M) \
    M(Char, format_csv_delimiter, ',', "The character to be considered as a delimiter in CSV data. If setting with a string, a string has to have a length of 1.", 0) \
    M(Bool, format_csv_allow_single_quotes, 1, "If it is set to true, allow strings in single quotes.", 0) \
    M(Bool, format_csv_allow_double_quotes, 1, "If it is set to true, allow strings in double quotes.", 0) \
    M(Bool, output_format_csv_crlf_end_of_line, false, "If it is set true, end of line in CSV format will be \\r\\n instead of \\n.", 0) \
    M(Bool, input_format_csv_unquoted_null_literal_as_null, false, "Consider unquoted NULL literal as \\N", 0) \
    M(Bool, input_format_csv_enum_as_number, false, "Treat inserted enum values in CSV formats as enum indices \\N", 0) \
    M(Bool, input_format_csv_arrays_as_nested_csv, false, R"(When reading Array from CSV, expect that its elements were serialized in nested CSV and then put into string. Example: "[""Hello"", ""world"", ""42"""" TV""]". Braces around array can be omitted.)", 0) \
    M(Bool, input_format_skip_unknown_fields, false, "Skip columns with unknown names from input data (it works for JSONEachRow, CSVWithNames, TSVWithNames and TSKV formats).", 0) \
    M(Bool, input_format_with_names_use_header, true, "For TSVWithNames and CSVWithNames input formats this controls whether format parser is to assume that column data appear in the input exactly as they are specified in the header.", 0) \
    M(Bool, input_format_import_nested_json, false, "Map nested JSON data to nested tables (it works for JSONEachRow format).", 0) \
    M(Bool, input_format_defaults_for_omitted_fields, true, "For input data calculate default expressions for omitted fields (it works for JSONEachRow, CSV and TSV formats).", IMPORTANT) \
    M(Bool, input_format_tsv_empty_as_default, false, "Treat empty fields in TSV input as default values.", 0) \
    M(Bool, input_format_tsv_enum_as_number, false, "Treat inserted enum values in TSV formats as enum indices \\N", 0) \
    M(Bool, input_format_null_as_default, true, "For text input formats initialize null fields with default values if data type of this field is not nullable", 0) \
    \
    M(DateTimeInputFormat, date_time_input_format, FormatSettings::DateTimeInputFormat::Basic, "Method to read DateTime from text input formats. Possible values: 'basic' and 'best_effort'.", 0) \
    M(DateTimeOutputFormat, date_time_output_format, FormatSettings::DateTimeOutputFormat::Simple, "Method to write DateTime to text output. Possible values: 'simple', 'iso', 'unix_timestamp'.", 0) \
    \
    M(Bool, input_format_values_interpret_expressions, true, "For Values format: if the field could not be parsed by streaming parser, run SQL parser and try to interpret it as SQL expression.", 0) \
    M(Bool, input_format_values_deduce_templates_of_expressions, true, "For Values format: if the field could not be parsed by streaming parser, run SQL parser, deduce template of the SQL expression, try to parse all rows using template and then interpret expression for all rows.", 0) \
    M(Bool, input_format_values_accurate_types_of_literals, true, "For Values format: when parsing and interpreting expressions using template, check actual type of literal to avoid possible overflow and precision issues.", 0) \
    M(Bool, input_format_avro_allow_missing_fields, false, "For Avro/AvroConfluent format: when field is not found in schema use default value instead of error", 0) \
    M(URI, format_avro_schema_registry_url, "", "For AvroConfluent format: Confluent Schema Registry URL.", 0) \
    \
    M(Bool, output_format_json_quote_64bit_integers, true, "Controls quoting of 64-bit integers in JSON output format.", 0) \
    \
    M(Bool, output_format_json_quote_denormals, false, "Enables '+nan', '-nan', '+inf', '-inf' outputs in JSON output format.", 0) \
    \
    M(Bool, output_format_json_escape_forward_slashes, true, "Controls escaping forward slashes for string outputs in JSON output format. This is intended for compatibility with JavaScript. Don't confuse with backslashes that are always escaped.", 0) \
    M(Bool, output_format_json_named_tuples_as_objects, false, "Serialize named tuple columns as JSON objects.", 0) \
    M(Bool, output_format_json_array_of_rows, false, "Output a JSON array of all rows in JSONEachRow(Compact) format.", 0) \
    \
    M(UInt64, output_format_pretty_max_rows, 10000, "Rows limit for Pretty formats.", 0) \
    M(UInt64, output_format_pretty_max_column_pad_width, 250, "Maximum width to pad all values in a column in Pretty formats.", 0) \
    M(UInt64, output_format_pretty_max_value_width, 10000, "Maximum width of value to display in Pretty formats. If greater - it will be cut.", 0) \
    M(Bool, output_format_pretty_color, true, "Use ANSI escape sequences to paint colors in Pretty formats", 0) \
    M(String, output_format_pretty_grid_charset, "UTF-8", "Charset for printing grid borders. Available charsets: ASCII, UTF-8 (default one).", 0) \
    M(UInt64, output_format_parquet_row_group_size, 1000000, "Row group size in rows.", 0) \
    M(String, output_format_avro_codec, "", "Compression codec used for output. Possible values: 'null', 'deflate', 'snappy'.", 0) \
    M(UInt64, output_format_avro_sync_interval, 16 * 1024, "Sync interval in bytes.", 0) \
    M(Bool, output_format_tsv_crlf_end_of_line, false, "If it is set true, end of line in TSV format will be \\r\\n instead of \\n.", 0) \
    M(String, output_format_tsv_null_representation, "\\N", "Custom NULL representation in TSV format", 0) \
    \
    M(UInt64, input_format_allow_errors_num, 0, "Maximum absolute amount of errors while reading text formats (like CSV, TSV). In case of error, if at least absolute or relative amount of errors is lower than corresponding value, will skip until next line and continue.", 0) \
    M(Float, input_format_allow_errors_ratio, 0, "Maximum relative amount of errors while reading text formats (like CSV, TSV). In case of error, if at least absolute or relative amount of errors is lower than corresponding value, will skip until next line and continue.", 0) \
    \
    M(String, format_schema, "", "Schema identifier (used by schema-based formats)", 0) \
    M(String, format_template_resultset, "", "Path to file which contains format string for result set (for Template format)", 0) \
    M(String, format_template_row, "", "Path to file which contains format string for rows (for Template format)", 0) \
    M(String, format_template_rows_between_delimiter, "\n", "Delimiter between rows (for Template format)", 0) \
    \
    M(String, format_custom_escaping_rule, "Escaped", "Field escaping rule (for CustomSeparated format)", 0) \
    M(String, format_custom_field_delimiter, "\t", "Delimiter between fields (for CustomSeparated format)", 0) \
    M(String, format_custom_row_before_delimiter, "", "Delimiter before field of the first column (for CustomSeparated format)", 0) \
    M(String, format_custom_row_after_delimiter, "\n", "Delimiter after field of the last column (for CustomSeparated format)", 0) \
    M(String, format_custom_row_between_delimiter, "", "Delimiter between rows (for CustomSeparated format)", 0) \
    M(String, format_custom_result_before_delimiter, "", "Prefix before result set (for CustomSeparated format)", 0) \
    M(String, format_custom_result_after_delimiter, "", "Suffix after result set (for CustomSeparated format)", 0) \
    \
    M(String, format_regexp, "", "Regular expression (for Regexp format)", 0) \
    M(String, format_regexp_escaping_rule, "Raw", "Field escaping rule (for Regexp format)", 0) \
    M(Bool, format_regexp_skip_unmatched, false, "Skip lines unmatched by regular expression (for Regexp format", 0) \
    \
    M(Bool, output_format_enable_streaming, false, "Enable streaming in output formats that support it.", 0) \
    M(Bool, output_format_write_statistics, true, "Write statistics about read rows, bytes, time elapsed in suitable output formats.", 0) \
    M(Bool, output_format_pretty_row_numbers, false, "Add row numbers before each row for pretty output format", 0) \
    M(Bool, insert_distributed_one_random_shard, false, "If setting is enabled, inserting into distributed table will choose a random shard to write when there is no sharding key", 0) \


// End of FORMAT_FACTORY_SETTINGS
// Please add settings non-related to formats into the COMMON_SETTINGS above.

#define LIST_OF_SETTINGS(M)    \
    COMMON_SETTINGS(M)         \
    FORMAT_FACTORY_SETTINGS(M)

DECLARE_SETTINGS_TRAITS_ALLOW_CUSTOM_SETTINGS(SettingsTraits, LIST_OF_SETTINGS)


/** Settings of query execution.
  * These settings go to users.xml.
  */
struct Settings : public BaseSettings<SettingsTraits>
{
    /// For initialization from empty initializer-list to be "value initialization", not "aggregate initialization" in C++14.
    /// http://en.cppreference.com/w/cpp/language/aggregate_initialization
    Settings() {}

    /** Set multiple settings from "profile" (in server configuration file (users.xml), profiles contain groups of multiple settings).
     * The profile can also be set using the `set` functions, like the profile setting.
     */
    void setProfile(const String & profile_name, const Poco::Util::AbstractConfiguration & config);

    /// Load settings from configuration file, at "path" prefix in configuration.
    void loadSettingsFromConfig(const String & path, const Poco::Util::AbstractConfiguration & config);

    /// Dumps profile events to two columns of type Array(String)
    void dumpToArrayColumns(IColumn * column_names, IColumn * column_values, bool changed_only = true);

    /// Adds program options to set the settings from a command line.
    /// (Don't forget to call notify() on the `variables_map` after parsing it!)
    void addProgramOptions(boost::program_options::options_description & options);

    /// Check that there is no user-level settings at the top level in config.
    /// This is a common source of mistake (user don't know where to write user-level setting).
    static void checkNoSettingNamesAtTopLevel(const Poco::Util::AbstractConfiguration & config, const String & config_path);
};

/*
 * User-specified file format settings for File and URL engines.
 */
DECLARE_SETTINGS_TRAITS(FormatFactorySettingsTraits, FORMAT_FACTORY_SETTINGS)

struct FormatFactorySettings : public BaseSettings<FormatFactorySettingsTraits>
{
};

}<|MERGE_RESOLUTION|>--- conflicted
+++ resolved
@@ -220,14 +220,9 @@
     M(Milliseconds, stream_poll_timeout_ms, 500, "Timeout for polling data from/to streaming storages.", 0) \
     \
     /** Settings for testing hedged requests */ \
-<<<<<<< HEAD
-    M(Milliseconds, sleep_in_send_tables_status_ms, 0, "Time to sleep in sending tables status response in TCPHandler", 0) \
-    M(Milliseconds, sleep_in_send_data_ms, 0, "Time to sleep in sending data in TCPHandler", 0) \
-    M(UInt64, unknown_packet_in_send_data, 0, "Send unknown packet instead of data Nth data packet", 0) \
-=======
     M(Int64, sleep_in_send_tables_status, 0, "Time to sleep in sending tables status response in TCPHandler", 0) \
     M(Int64, sleep_in_send_data, 0, "Time to sleep in sending data in TCPHandler", 0) \
->>>>>>> 1528562d
+    M(UInt64, unknown_packet_in_send_data, 0, "Send unknown packet instead of data Nth data packet", 0) \
     \
     M(Bool, insert_allow_materialized_columns, 0, "If setting is enabled, Allow materialized columns in INSERT.", 0) \
     M(Seconds, http_connection_timeout, DEFAULT_HTTP_READ_BUFFER_CONNECTION_TIMEOUT, "HTTP connection timeout.", 0) \
