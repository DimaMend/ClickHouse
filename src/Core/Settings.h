#pragma once

#include <Core/SettingsCollection.h>
#include <Core/Defines.h>


namespace Poco
{
    namespace Util
    {
        class AbstractConfiguration;
    }
}

namespace boost
{
    namespace program_options
    {
        class options_description;
    }
}


namespace DB
{

class IColumn;


/** Settings of query execution.
  * These settings go to users.xml.
  */
struct Settings : public SettingsCollection<Settings>
{
    /// For initialization from empty initializer-list to be "value initialization", not "aggregate initialization" in C++14.
    /// http://en.cppreference.com/w/cpp/language/aggregate_initialization
    Settings() {}

    /** List of settings: type, name, default value, description, flags
      *
      * This looks rather unconvenient. It is done that way to avoid repeating settings in different places.
      * Note: as an alternative, we could implement settings to be completely dynamic in form of map: String -> Field,
      *  but we are not going to do it, because settings is used everywhere as static struct fields.
      *
      * `flags` can be either 0 or IMPORTANT.
      * A setting is "IMPORTANT" if it affects the results of queries and can't be ignored by older versions.
      */

#define COMMON_SETTINGS(M)                                            \
    M(SettingUInt64, min_compress_block_size, 65536, "The actual size of the block to compress, if the uncompressed data less than max_compress_block_size is no less than this value and no less than the volume of data for one mark.", 0) \
    M(SettingUInt64, max_compress_block_size, 1048576, "The maximum size of blocks of uncompressed data before compressing for writing to a table.", 0) \
    M(SettingUInt64, max_block_size, DEFAULT_BLOCK_SIZE, "Maximum block size for reading", 0) \
    M(SettingUInt64, max_insert_block_size, DEFAULT_INSERT_BLOCK_SIZE, "The maximum block size for insertion, if we control the creation of blocks for insertion.", 0) \
    M(SettingUInt64, min_insert_block_size_rows, DEFAULT_INSERT_BLOCK_SIZE, "Squash blocks passed to INSERT query to specified size in rows, if blocks are not big enough.", 0) \
    M(SettingUInt64, min_insert_block_size_bytes, (DEFAULT_INSERT_BLOCK_SIZE * 256), "Squash blocks passed to INSERT query to specified size in bytes, if blocks are not big enough.", 0) \
    M(SettingUInt64, min_insert_block_size_rows_for_materialized_views, 0, "Like min_insert_block_size_rows, but applied only during pushing to MATERIALIZED VIEW (default: min_insert_block_size_rows)", 0) \
    M(SettingUInt64, min_insert_block_size_bytes_for_materialized_views, 0, "Like min_insert_block_size_bytes, but applied only during pushing to MATERIALIZED VIEW (default: min_insert_block_size_bytes)", 0) \
    M(SettingUInt64, max_joined_block_size_rows, DEFAULT_BLOCK_SIZE, "Maximum block size for JOIN result (if join algorithm supports it). 0 means unlimited.", 0) \
    M(SettingUInt64, max_insert_threads, 0, "The maximum number of threads to execute the INSERT SELECT query. Values 0 or 1 means that INSERT SELECT is not run in parallel. Higher values will lead to higher memory usage. Parallel INSERT SELECT has effect only if the SELECT part is run on parallel, see 'max_threads' setting.", 0) \
    M(SettingUInt64, max_final_threads, 16, "The maximum number of threads to read from table with FINAL.", 0) \
    M(SettingMaxThreads, max_threads, 0, "The maximum number of threads to execute the request. By default, it is determined automatically.", 0) \
    M(SettingMaxThreads, max_alter_threads, 0, "The maximum number of threads to execute the ALTER requests. By default, it is determined automatically.", 0) \
    M(SettingUInt64, max_read_buffer_size, DBMS_DEFAULT_BUFFER_SIZE, "The maximum size of the buffer to read from the filesystem.", 0) \
    M(SettingUInt64, max_distributed_connections, 1024, "The maximum number of connections for distributed processing of one query (should be greater than max_threads).", 0) \
    M(SettingUInt64, max_query_size, 262144, "Which part of the query can be read into RAM for parsing (the remaining data for INSERT, if any, is read later)", 0) \
    M(SettingUInt64, interactive_delay, 100000, "The interval in microseconds to check if the request is cancelled, and to send progress info.", 0) \
    M(SettingSeconds, connect_timeout, DBMS_DEFAULT_CONNECT_TIMEOUT_SEC, "Connection timeout if there are no replicas.", 0) \
    M(SettingMilliseconds, connect_timeout_with_failover_ms, DBMS_DEFAULT_CONNECT_TIMEOUT_WITH_FAILOVER_MS, "Connection timeout for selecting first healthy replica.", 0) \
    M(SettingMilliseconds, connect_timeout_with_failover_secure_ms, DBMS_DEFAULT_CONNECT_TIMEOUT_WITH_FAILOVER_SECURE_MS, "Connection timeout for selecting first healthy replica (for secure connections).", 0) \
    M(SettingSeconds, receive_timeout, DBMS_DEFAULT_RECEIVE_TIMEOUT_SEC, "", 0) \
    M(SettingSeconds, send_timeout, DBMS_DEFAULT_SEND_TIMEOUT_SEC, "", 0) \
    M(SettingSeconds, tcp_keep_alive_timeout, 0, "The time in seconds the connection needs to remain idle before TCP starts sending keepalive probes", 0) \
    M(SettingMilliseconds, queue_max_wait_ms, 0, "The wait time in the request queue, if the number of concurrent requests exceeds the maximum.", 0) \
    M(SettingMilliseconds, connection_pool_max_wait_ms, 0, "The wait time when the connection pool is full.", 0) \
    M(SettingMilliseconds, replace_running_query_max_wait_ms, 5000, "The wait time for running query with the same query_id to finish when setting 'replace_running_query' is active.", 0) \
    M(SettingMilliseconds, kafka_max_wait_ms, 5000, "The wait time for reading from Kafka before retry.", 0) \
    M(SettingMilliseconds, rabbitmq_max_wait_ms, 5000, "The wait time for reading from RabbitMQ before retry.", 0) \
    M(SettingUInt64, poll_interval, DBMS_DEFAULT_POLL_INTERVAL, "Block at the query wait loop on the server for the specified number of seconds.", 0) \
    M(SettingUInt64, idle_connection_timeout, 3600, "Close idle TCP connections after specified number of seconds.", 0) \
    M(SettingUInt64, distributed_connections_pool_size, DBMS_DEFAULT_DISTRIBUTED_CONNECTIONS_POOL_SIZE, "Maximum number of connections with one remote server in the pool.", 0) \
    M(SettingUInt64, connections_with_failover_max_tries, DBMS_CONNECTION_POOL_WITH_FAILOVER_DEFAULT_MAX_TRIES, "The maximum number of attempts to connect to replicas.", 0) \
    M(SettingUInt64, s3_min_upload_part_size, 512*1024*1024, "The minimum size of part to upload during multipart upload to S3.", 0) \
    M(SettingBool, extremes, false, "Calculate minimums and maximums of the result columns. They can be output in JSON-formats.", IMPORTANT) \
    M(SettingBool, use_uncompressed_cache, true, "Whether to use the cache of uncompressed blocks.", 0) \
    M(SettingBool, replace_running_query, false, "Whether the running request should be canceled with the same id as the new one.", 0) \
    M(SettingUInt64, background_buffer_flush_schedule_pool_size, 16, "Number of threads performing background flush for tables with Buffer engine. Only has meaning at server startup.", 0) \
    M(SettingUInt64, background_pool_size, 16, "Number of threads performing background work for tables (for example, merging in merge tree). Only has meaning at server startup.", 0) \
    M(SettingUInt64, background_move_pool_size, 8, "Number of threads performing background moves for tables. Only has meaning at server startup.", 0) \
    M(SettingUInt64, background_schedule_pool_size, 16, "Number of threads performing background tasks for replicated tables, kafka streaming, dns cache updates. Only has meaning at server startup.", 0) \
    M(SettingUInt64, background_distributed_schedule_pool_size, 16, "Number of threads performing background tasks for distributed sends. Only has meaning at server startup.", 0) \
    \
    M(SettingMilliseconds, distributed_directory_monitor_sleep_time_ms, 100, "Sleep time for StorageDistributed DirectoryMonitors, in case of any errors delay grows exponentially.", 0) \
    M(SettingMilliseconds, distributed_directory_monitor_max_sleep_time_ms, 30000, "Maximum sleep time for StorageDistributed DirectoryMonitors, it limits exponential growth too.", 0) \
    \
    M(SettingBool, distributed_directory_monitor_batch_inserts, false, "Should StorageDistributed DirectoryMonitors try to batch individual inserts into bigger ones.", 0) \
    \
    M(SettingBool, optimize_move_to_prewhere, true, "Allows disabling WHERE to PREWHERE optimization in SELECT queries from MergeTree.", 0) \
    \
    M(SettingUInt64, replication_alter_partitions_sync, 1, "Wait for actions to manipulate the partitions. 0 - do not wait, 1 - wait for execution only of itself, 2 - wait for everyone.", 0) \
    M(SettingUInt64, replication_alter_columns_timeout, 60, "Wait for actions to change the table structure within the specified number of seconds. 0 - wait unlimited time.", 0) \
    \
    M(SettingLoadBalancing, load_balancing, LoadBalancing::RANDOM, "Which replicas (among healthy replicas) to preferably send a query to (on the first attempt) for distributed processing.", 0) \
    \
    M(SettingTotalsMode, totals_mode, TotalsMode::AFTER_HAVING_EXCLUSIVE, "How to calculate TOTALS when HAVING is present, as well as when max_rows_to_group_by and group_by_overflow_mode = ‘any’ are present.", IMPORTANT) \
    M(SettingFloat, totals_auto_threshold, 0.5, "The threshold for totals_mode = 'auto'.", 0) \
    \
    M(SettingBool, allow_suspicious_low_cardinality_types, false, "In CREATE TABLE statement allows specifying LowCardinality modifier for types of small fixed size (8 or less). Enabling this may increase merge times and memory consumption.", 0) \
    M(SettingBool, compile_expressions, false, "Compile some scalar functions and operators to native code.", 0) \
    M(SettingUInt64, min_count_to_compile_expression, 3, "The number of identical expressions before they are JIT-compiled", 0) \
    M(SettingUInt64, group_by_two_level_threshold, 100000, "From what number of keys, a two-level aggregation starts. 0 - the threshold is not set.", 0) \
    M(SettingUInt64, group_by_two_level_threshold_bytes, 100000000, "From what size of the aggregation state in bytes, a two-level aggregation begins to be used. 0 - the threshold is not set. Two-level aggregation is used when at least one of the thresholds is triggered.", 0) \
    M(SettingBool, distributed_aggregation_memory_efficient, false, "Is the memory-saving mode of distributed aggregation enabled.", 0) \
    M(SettingUInt64, aggregation_memory_efficient_merge_threads, 0, "Number of threads to use for merge intermediate aggregation results in memory efficient mode. When bigger, then more memory is consumed. 0 means - same as 'max_threads'.", 0) \
    \
    M(SettingUInt64, max_parallel_replicas, 1, "The maximum number of replicas of each shard used when the query is executed. For consistency (to get different parts of the same partition), this option only works for the specified sampling key. The lag of the replicas is not controlled.", 0) \
    M(SettingUInt64, parallel_replicas_count, 0, "", 0) \
    M(SettingUInt64, parallel_replica_offset, 0, "", 0) \
    \
    M(SettingSpecialSort, special_sort, SpecialSort::NOT_SPECIFIED, "Specifies a sorting algorithm which will be using in ORDER BY query.", 0) \
    \
    M(SettingBool, skip_unavailable_shards, false, "If 1, ClickHouse silently skips unavailable shards and nodes unresolvable through DNS. Shard is marked as unavailable when none of the replicas can be reached.", 0) \
    \
    M(SettingBool, distributed_group_by_no_merge, false, "Do not merge aggregation states from different servers for distributed query processing - in case it is for certain that there are different keys on different shards.", 0) \
    M(SettingBool, parallel_distributed_insert_select, false, "If true, distributed insert select query in the same cluster will be processed on local tables on every shard", 0) \
    M(SettingBool, optimize_distributed_group_by_sharding_key, false, "Optimize GROUP BY sharding_key queries (by avodiing costly aggregation on the initiator server).", 0) \
    M(SettingBool, optimize_skip_unused_shards, false, "Assumes that data is distributed by sharding_key. Optimization to skip unused shards if SELECT query filters by sharding_key.", 0) \
    M(SettingUInt64, force_optimize_skip_unused_shards, 0, "Throw an exception if unused shards cannot be skipped (1 - throw only if the table has the sharding key, 2 - always throw.", 0) \
    M(SettingUInt64, optimize_skip_unused_shards_nesting, 0, "Same as optimize_skip_unused_shards, but accept nesting level until which it will work.", 0) \
    M(SettingUInt64, force_optimize_skip_unused_shards_nesting, 0, "Same as force_optimize_skip_unused_shards, but accept nesting level until which it will work.", 0) \
    \
    M(SettingBool, input_format_parallel_parsing, true, "Enable parallel parsing for some data formats.", 0) \
    M(SettingUInt64, min_chunk_bytes_for_parallel_parsing, (10 * 1024 * 1024), "The minimum chunk size in bytes, which each thread will parse in parallel.", 0) \
    \
    M(SettingUInt64, merge_tree_min_rows_for_concurrent_read, (20 * 8192), "If at least as many lines are read from one file, the reading can be parallelized.", 0) \
    M(SettingUInt64, merge_tree_min_bytes_for_concurrent_read, (24 * 10 * 1024 * 1024), "If at least as many bytes are read from one file, the reading can be parallelized.", 0) \
    M(SettingUInt64, merge_tree_min_rows_for_seek, 0, "You can skip reading more than that number of rows at the price of one seek per file.", 0) \
    M(SettingUInt64, merge_tree_min_bytes_for_seek, 0, "You can skip reading more than that number of bytes at the price of one seek per file.", 0) \
    M(SettingUInt64, merge_tree_coarse_index_granularity, 8, "If the index segment can contain the required keys, divide it into as many parts and recursively check them.", 0) \
    M(SettingUInt64, merge_tree_max_rows_to_use_cache, (128 * 8192), "The maximum number of rows per request, to use the cache of uncompressed data. If the request is large, the cache is not used. (For large queries not to flush out the cache.)", 0) \
    M(SettingUInt64, merge_tree_max_bytes_to_use_cache, (192 * 10 * 1024 * 1024), "The maximum number of bytes per request, to use the cache of uncompressed data. If the request is large, the cache is not used. (For large queries not to flush out the cache.)", 0) \
    \
    M(SettingUInt64, mysql_max_rows_to_insert, 65536, "The maximum number of rows in MySQL batch insertion of the MySQL storage engine", 0) \
    \
    M(SettingUInt64, optimize_min_equality_disjunction_chain_length, 3, "The minimum length of the expression `expr = x1 OR ... expr = xN` for optimization ", 0) \
    \
    M(SettingUInt64, min_bytes_to_use_direct_io, 0, "The minimum number of bytes for reading the data with O_DIRECT option during SELECT queries execution. 0 - disabled.", 0) \
    M(SettingUInt64, min_bytes_to_use_mmap_io, 0, "The minimum number of bytes for reading the data with mmap option during SELECT queries execution. 0 - disabled.", 0) \
    \
    M(SettingBool, force_index_by_date, 0, "Throw an exception if there is a partition key in a table, and it is not used.", 0) \
    M(SettingBool, force_primary_key, 0, "Throw an exception if there is primary key in a table, and it is not used.", 0) \
    \
    M(SettingFloat, max_streams_to_max_threads_ratio, 1, "Allows you to use more sources than the number of threads - to more evenly distribute work across threads. It is assumed that this is a temporary solution, since it will be possible in the future to make the number of sources equal to the number of threads, but for each source to dynamically select available work for itself.", 0) \
    M(SettingFloat, max_streams_multiplier_for_merge_tables, 5, "Ask more streams when reading from Merge table. Streams will be spread across tables that Merge table will use. This allows more even distribution of work across threads and especially helpful when merged tables differ in size.", 0) \
    \
    M(SettingString, network_compression_method, "LZ4", "Allows you to select the method of data compression when writing.", 0) \
    \
    M(SettingInt64, network_zstd_compression_level, 1, "Allows you to select the level of ZSTD compression.", 0) \
    \
    M(SettingUInt64, priority, 0, "Priority of the query. 1 - the highest, higher value - lower priority; 0 - do not use priorities.", 0) \
    M(SettingInt64, os_thread_priority, 0, "If non zero - set corresponding 'nice' value for query processing threads. Can be used to adjust query priority for OS scheduler.", 0) \
    \
    M(SettingBool, log_queries, 1, "Log requests and write the log to the system table.", 0) \
    M(SettingLogQueriesType, log_queries_min_type, QueryLogElementType::QUERY_START, "Minimal type in query_log to log, possible values (from low to high): QUERY_START, QUERY_FINISH, EXCEPTION_BEFORE_START, EXCEPTION_WHILE_PROCESSING.", 0) \
    M(SettingUInt64, log_queries_cut_to_length, 100000, "If query length is greater than specified threshold (in bytes), then cut query when writing to query log. Also limit length of printed query in ordinary text log.", 0) \
    \
    M(SettingDistributedProductMode, distributed_product_mode, DistributedProductMode::DENY, "How are distributed subqueries performed inside IN or JOIN sections?", IMPORTANT) \
    \
    M(SettingUInt64, max_concurrent_queries_for_user, 0, "The maximum number of concurrent requests per user.", 0) \
    \
    M(SettingBool, insert_deduplicate, true, "For INSERT queries in the replicated table, specifies that deduplication of insertings blocks should be preformed", 0) \
    \
    M(SettingUInt64, insert_quorum, 0, "For INSERT queries in the replicated table, wait writing for the specified number of replicas and linearize the addition of the data. 0 - disabled.", 0) \
    M(SettingMilliseconds, insert_quorum_timeout, 600000, "", 0) \
    M(SettingUInt64, select_sequential_consistency, 0, "For SELECT queries from the replicated table, throw an exception if the replica does not have a chunk written with the quorum; do not read the parts that have not yet been written with the quorum.", 0) \
    M(SettingUInt64, table_function_remote_max_addresses, 1000, "The maximum number of different shards and the maximum number of replicas of one shard in the `remote` function.", 0) \
    M(SettingMilliseconds, read_backoff_min_latency_ms, 1000, "Setting to reduce the number of threads in case of slow reads. Pay attention only to reads that took at least that much time.", 0) \
    M(SettingUInt64, read_backoff_max_throughput, 1048576, "Settings to reduce the number of threads in case of slow reads. Count events when the read bandwidth is less than that many bytes per second.", 0) \
    M(SettingMilliseconds, read_backoff_min_interval_between_events_ms, 1000, "Settings to reduce the number of threads in case of slow reads. Do not pay attention to the event, if the previous one has passed less than a certain amount of time.", 0) \
    M(SettingUInt64, read_backoff_min_events, 2, "Settings to reduce the number of threads in case of slow reads. The number of events after which the number of threads will be reduced.", 0) \
    \
    M(SettingFloat, memory_tracker_fault_probability, 0., "For testing of `exception safety` - throw an exception every time you allocate memory with the specified probability.", 0) \
    \
    M(SettingBool, enable_http_compression, 0, "Compress the result if the client over HTTP said that it understands data compressed by gzip or deflate.", 0) \
    M(SettingInt64, http_zlib_compression_level, 3, "Compression level - used if the client on HTTP said that it understands data compressed by gzip or deflate.", 0) \
    \
    M(SettingBool, http_native_compression_disable_checksumming_on_decompress, 0, "If you uncompress the POST data from the client compressed by the native format, do not check the checksum.", 0) \
    \
    M(SettingString, count_distinct_implementation, "uniqExact", "What aggregate function to use for implementation of count(DISTINCT ...)", 0) \
    \
    M(SettingBool, add_http_cors_header, false, "Write add http CORS header.", 0) \
    \
    M(SettingUInt64, max_http_get_redirects, 0, "Max number of http GET redirects hops allowed. Make sure additional security measures are in place to prevent a malicious server to redirect your requests to unexpected services.", 0) \
    \
    M(SettingBool, use_client_time_zone, false, "Use client timezone for interpreting DateTime string values, instead of adopting server timezone.", 0) \
    \
    M(SettingBool, send_progress_in_http_headers, false, "Send progress notifications using X-ClickHouse-Progress headers. Some clients do not support high amount of HTTP headers (Python requests in particular), so it is disabled by default.", 0) \
    \
    M(SettingUInt64, http_headers_progress_interval_ms, 100, "Do not send HTTP headers X-ClickHouse-Progress more frequently than at each specified interval.", 0) \
    \
    M(SettingBool, fsync_metadata, 1, "Do fsync after changing metadata for tables and databases (.sql files). Could be disabled in case of poor latency on server with high load of DDL queries and high load of disk subsystem.", 0) \
    \
    M(SettingBool, join_use_nulls, 0, "Use NULLs for non-joined rows of outer JOINs for types that can be inside Nullable. If false, use default value of corresponding columns data type.", IMPORTANT) \
    \
    M(SettingJoinStrictness, join_default_strictness, JoinStrictness::ALL, "Set default strictness in JOIN query. Possible values: empty string, 'ANY', 'ALL'. If empty, query without strictness will throw exception.", 0) \
    M(SettingBool, any_join_distinct_right_table_keys, false, "Enable old ANY JOIN logic with many-to-one left-to-right table keys mapping for all ANY JOINs. It leads to confusing not equal results for 't1 ANY LEFT JOIN t2' and 't2 ANY RIGHT JOIN t1'. ANY RIGHT JOIN needs one-to-many keys mapping to be consistent with LEFT one.", IMPORTANT) \
    \
    M(SettingUInt64, preferred_block_size_bytes, 1000000, "", 0) \
    \
    M(SettingUInt64, max_replica_delay_for_distributed_queries, 300, "If set, distributed queries of Replicated tables will choose servers with replication delay in seconds less than the specified value (not inclusive). Zero means do not take delay into account.", 0) \
    M(SettingBool, fallback_to_stale_replicas_for_distributed_queries, 1, "Suppose max_replica_delay_for_distributed_queries is set and all replicas for the queried table are stale. If this setting is enabled, the query will be performed anyway, otherwise the error will be reported.", 0) \
    M(SettingUInt64, preferred_max_column_in_block_size_bytes, 0, "Limit on max column size in block while reading. Helps to decrease cache misses count. Should be close to L2 cache size.", 0) \
    \
    M(SettingBool, insert_distributed_sync, false, "If setting is enabled, insert query into distributed waits until data will be sent to all nodes in cluster.", 0) \
    M(SettingUInt64, insert_distributed_timeout, 0, "Timeout for insert query into distributed. Setting is used only with insert_distributed_sync enabled. Zero value means no timeout.", 0) \
    M(SettingInt64, distributed_ddl_task_timeout, 180, "Timeout for DDL query responses from all hosts in cluster. If a ddl request has not been performed on all hosts, a response will contain a timeout error and a request will be executed in an async mode. Negative value means infinite.", 0) \
    M(SettingMilliseconds, stream_flush_interval_ms, 7500, "Timeout for flushing data from streaming storages.", 0) \
    M(SettingMilliseconds, stream_poll_timeout_ms, 500, "Timeout for polling data from/to streaming storages.", 0) \
    \
    M(SettingBool, insert_allow_materialized_columns, 0, "If setting is enabled, Allow materialized columns in INSERT.", 0) \
    M(SettingSeconds, http_connection_timeout, DEFAULT_HTTP_READ_BUFFER_CONNECTION_TIMEOUT, "HTTP connection timeout.", 0) \
    M(SettingSeconds, http_send_timeout, DEFAULT_HTTP_READ_BUFFER_TIMEOUT, "HTTP send timeout", 0) \
    M(SettingSeconds, http_receive_timeout, DEFAULT_HTTP_READ_BUFFER_TIMEOUT, "HTTP receive timeout", 0) \
    M(SettingBool, optimize_throw_if_noop, false, "If setting is enabled and OPTIMIZE query didn't actually assign a merge then an explanatory exception is thrown", 0) \
    M(SettingBool, use_index_for_in_with_subqueries, true, "Try using an index if there is a subquery or a table expression on the right side of the IN operator.", 0) \
    M(SettingBool, joined_subquery_requires_alias, true, "Force joined subqueries and table functions to have aliases for correct name qualification.", 0) \
    M(SettingBool, empty_result_for_aggregation_by_empty_set, false, "Return empty result when aggregating without keys on empty set.", 0) \
    M(SettingBool, allow_distributed_ddl, true, "If it is set to true, then a user is allowed to executed distributed DDL queries.", 0) \
    M(SettingBool, allow_suspicious_codecs, false, "If it is set to true, allow to specify meaningless compression codecs.", 0) \
    M(SettingUInt64, odbc_max_field_size, 1024, "Max size of filed can be read from ODBC dictionary. Long strings are truncated.", 0) \
    M(SettingUInt64, query_profiler_real_time_period_ns, 1000000000, "Period for real clock timer of query profiler (in nanoseconds). Set 0 value to turn off the real clock query profiler. Recommended value is at least 10000000 (100 times a second) for single queries or 1000000000 (once a second) for cluster-wide profiling.", 0) \
    M(SettingUInt64, query_profiler_cpu_time_period_ns, 1000000000, "Period for CPU clock timer of query profiler (in nanoseconds). Set 0 value to turn off the CPU clock query profiler. Recommended value is at least 10000000 (100 times a second) for single queries or 1000000000 (once a second) for cluster-wide profiling.", 0) \
    M(SettingBool, metrics_perf_events_enabled, false, "If enabled, some of the perf events will be measured throughout queries' execution.", 0) \
    M(SettingString, metrics_perf_events_list, "", "Comma separated list of perf metrics that will be measured throughout queries' execution. Empty means all events. See PerfEventInfo in sources for the available events.", 0) \
    \
    \
    /** Limits during query execution are part of the settings. \
      * Used to provide a more safe execution of queries from the user interface. \
      * Basically, limits are checked for each block (not every row). That is, the limits can be slightly violated. \
      * Almost all limits apply only to SELECTs. \
      * Almost all limits apply to each stream individually. \
      */ \
    \
    M(SettingUInt64, max_rows_to_read, 0, "Limit on read rows from the most 'deep' sources. That is, only in the deepest subquery. When reading from a remote server, it is only checked on a remote server.", 0) \
    M(SettingUInt64, max_bytes_to_read, 0, "Limit on read bytes (after decompression) from the most 'deep' sources. That is, only in the deepest subquery. When reading from a remote server, it is only checked on a remote server.", 0) \
    M(SettingOverflowMode, read_overflow_mode, OverflowMode::THROW, "What to do when the limit is exceeded.", 0) \
    \
    M(SettingUInt64, max_rows_to_group_by, 0, "", 0) \
    M(SettingOverflowModeGroupBy, group_by_overflow_mode, OverflowMode::THROW, "What to do when the limit is exceeded.", 0) \
    M(SettingUInt64, max_bytes_before_external_group_by, 0, "", 0) \
    \
    M(SettingUInt64, max_rows_to_sort, 0, "", 0) \
    M(SettingUInt64, max_bytes_to_sort, 0, "", 0) \
    M(SettingOverflowMode, sort_overflow_mode, OverflowMode::THROW, "What to do when the limit is exceeded.", 0) \
    M(SettingUInt64, max_bytes_before_external_sort, 0, "", 0) \
    M(SettingUInt64, max_bytes_before_remerge_sort, 1000000000, "In case of ORDER BY with LIMIT, when memory usage is higher than specified threshold, perform additional steps of merging blocks before final merge to keep just top LIMIT rows.", 0) \
    \
    M(SettingUInt64, max_result_rows, 0, "Limit on result size in rows. Also checked for intermediate data sent from remote servers.", 0) \
    M(SettingUInt64, max_result_bytes, 0, "Limit on result size in bytes (uncompressed). Also checked for intermediate data sent from remote servers.", 0) \
    M(SettingOverflowMode, result_overflow_mode, OverflowMode::THROW, "What to do when the limit is exceeded.", 0) \
    \
    /* TODO: Check also when merging and finalizing aggregate functions. */ \
    M(SettingSeconds, max_execution_time, 0, "", 0) \
    M(SettingOverflowMode, timeout_overflow_mode, OverflowMode::THROW, "What to do when the limit is exceeded.", 0) \
    \
    M(SettingUInt64, min_execution_speed, 0, "Minimum number of execution rows per second.", 0) \
    M(SettingUInt64, max_execution_speed, 0, "Maximum number of execution rows per second.", 0) \
    M(SettingUInt64, min_execution_speed_bytes, 0, "Minimum number of execution bytes per second.", 0) \
    M(SettingUInt64, max_execution_speed_bytes, 0, "Maximum number of execution bytes per second.", 0) \
    M(SettingSeconds, timeout_before_checking_execution_speed, 10, "Check that the speed is not too low after the specified time has elapsed.", 0) \
    \
    M(SettingUInt64, max_columns_to_read, 0, "", 0) \
    M(SettingUInt64, max_temporary_columns, 0, "", 0) \
    M(SettingUInt64, max_temporary_non_const_columns, 0, "", 0) \
    \
    M(SettingUInt64, max_subquery_depth, 100, "", 0) \
    M(SettingUInt64, max_pipeline_depth, 1000, "", 0) \
    M(SettingUInt64, max_ast_depth, 1000, "Maximum depth of query syntax tree. Checked after parsing.", 0) \
    M(SettingUInt64, max_ast_elements, 50000, "Maximum size of query syntax tree in number of nodes. Checked after parsing.", 0) \
    M(SettingUInt64, max_expanded_ast_elements, 500000, "Maximum size of query syntax tree in number of nodes after expansion of aliases and the asterisk.", 0) \
    \
    M(SettingUInt64, readonly, 0, "0 - everything is allowed. 1 - only read requests. 2 - only read requests, as well as changing settings, except for the 'readonly' setting.", 0) \
    \
    M(SettingUInt64, max_rows_in_set, 0, "Maximum size of the set (in number of elements) resulting from the execution of the IN section.", 0) \
    M(SettingUInt64, max_bytes_in_set, 0, "Maximum size of the set (in bytes in memory) resulting from the execution of the IN section.", 0) \
    M(SettingOverflowMode, set_overflow_mode, OverflowMode::THROW, "What to do when the limit is exceeded.", 0) \
    \
    M(SettingUInt64, max_rows_in_join, 0, "Maximum size of the hash table for JOIN (in number of rows).", 0) \
    M(SettingUInt64, max_bytes_in_join, 0, "Maximum size of the hash table for JOIN (in number of bytes in memory).", 0) \
    M(SettingOverflowMode, join_overflow_mode, OverflowMode::THROW, "What to do when the limit is exceeded.", 0) \
    M(SettingBool, join_any_take_last_row, false, "When disabled (default) ANY JOIN will take the first found row for a key. When enabled, it will take the last row seen if there are multiple rows for the same key.", IMPORTANT) \
    M(SettingJoinAlgorithm, join_algorithm, JoinAlgorithm::HASH, "Specify join algorithm: 'auto', 'hash', 'partial_merge', 'prefer_partial_merge'. 'auto' tries to change HashJoin to MergeJoin on the fly to avoid out of memory.", 0) \
    M(SettingBool, partial_merge_join_optimizations, true, "Enable optimizations in partial merge join", 0) \
    M(SettingUInt64, default_max_bytes_in_join, 1000000000, "Maximum size of right-side table if limit is required but max_bytes_in_join is not set.", 0) \
    M(SettingUInt64, partial_merge_join_left_table_buffer_bytes, 32000000, "If not 0 group left table blocks in bigger ones for left-side table in partial merge join. It uses up to 2x of specified memory per joining thread. In current version work only with 'partial_merge_join_optimizations = 1'.", 0) \
    M(SettingUInt64, partial_merge_join_rows_in_right_blocks, 65536, "Split right-hand joining data in blocks of specified size. It's a portion of data indexed by min-max values and possibly unloaded on disk.", 0) \
    M(SettingUInt64, join_on_disk_max_files_to_merge, 64, "For MergeJoin on disk set how much files it's allowed to sort simultaneously. Then this value bigger then more memory used and then less disk I/O needed. Minimum is 2.", 0) \
    M(SettingString, temporary_files_codec, "LZ4", "Set compression codec for temporary files (sort and join on disk). I.e. LZ4, NONE.", 0) \
    \
    M(SettingUInt64, max_rows_to_transfer, 0, "Maximum size (in rows) of the transmitted external table obtained when the GLOBAL IN/JOIN section is executed.", 0) \
    M(SettingUInt64, max_bytes_to_transfer, 0, "Maximum size (in uncompressed bytes) of the transmitted external table obtained when the GLOBAL IN/JOIN section is executed.", 0) \
    M(SettingOverflowMode, transfer_overflow_mode, OverflowMode::THROW, "What to do when the limit is exceeded.", 0) \
    \
    M(SettingUInt64, max_rows_in_distinct, 0, "Maximum number of elements during execution of DISTINCT.", 0) \
    M(SettingUInt64, max_bytes_in_distinct, 0, "Maximum total size of state (in uncompressed bytes) in memory for the execution of DISTINCT.", 0) \
    M(SettingOverflowMode, distinct_overflow_mode, OverflowMode::THROW, "What to do when the limit is exceeded.", 0) \
    \
    M(SettingUInt64, max_memory_usage, 0, "Maximum memory usage for processing of single query. Zero means unlimited.", 0) \
    M(SettingUInt64, max_memory_usage_for_user, 0, "Maximum memory usage for processing all concurrently running queries for the user. Zero means unlimited.", 0) \
    M(SettingUInt64, max_untracked_memory, (4 * 1024 * 1024), "Small allocations and deallocations are grouped in thread local variable and tracked or profiled only when amount (in absolute value) becomes larger than specified value. If the value is higher than 'memory_profiler_step' it will be effectively lowered to 'memory_profiler_step'.", 0) \
    M(SettingUInt64, memory_profiler_step, 0, "Whenever query memory usage becomes larger than every next step in number of bytes the memory profiler will collect the allocating stack trace. Zero means disabled memory profiler. Values lower than a few megabytes will slow down query processing.", 0) \
    M(SettingFloat, memory_profiler_sample_probability, 0., "Collect random allocations and deallocations and write them into system.trace_log with 'MemorySample' trace_type. The probability is for every alloc/free regardless to the size of the allocation. Note that sampling happens only when the amount of untracked memory exceeds 'max_untracked_memory'. You may want to set 'max_untracked_memory' to 0 for extra fine grained sampling.", 0) \
    \
    M(SettingUInt64, max_network_bandwidth, 0, "The maximum speed of data exchange over the network in bytes per second for a query. Zero means unlimited.", 0) \
    M(SettingUInt64, max_network_bytes, 0, "The maximum number of bytes (compressed) to receive or transmit over the network for execution of the query.", 0) \
    M(SettingUInt64, max_network_bandwidth_for_user, 0, "The maximum speed of data exchange over the network in bytes per second for all concurrently running user queries. Zero means unlimited.", 0)\
    M(SettingUInt64, max_network_bandwidth_for_all_users, 0, "The maximum speed of data exchange over the network in bytes per second for all concurrently running queries. Zero means unlimited.", 0) \
    \
    M(SettingBool, log_profile_events, true, "Log query performance statistics into the query_log and query_thread_log.", 0) \
    M(SettingBool, log_query_settings, true, "Log query settings into the query_log.", 0) \
    M(SettingBool, log_query_threads, true, "Log query threads into system.query_thread_log table. This setting have effect only when 'log_queries' is true.", 0) \
    M(SettingLogsLevel, send_logs_level, LogsLevel::fatal, "Send server text logs with specified minimum level to client. Valid values: 'trace', 'debug', 'information', 'warning', 'error', 'fatal', 'none'", 0) \
    M(SettingBool, enable_optimize_predicate_expression, 1, "If it is set to true, optimize predicates to subqueries.", 0) \
    M(SettingBool, enable_optimize_predicate_expression_to_final_subquery, 1, "Allow push predicate to final subquery.", 0) \
    \
    M(SettingUInt64, low_cardinality_max_dictionary_size, 8192, "Maximum size (in rows) of shared global dictionary for LowCardinality type.", 0) \
    M(SettingBool, low_cardinality_use_single_dictionary_for_part, false, "LowCardinality type serialization setting. If is true, than will use additional keys when global dictionary overflows. Otherwise, will create several shared dictionaries.", 0) \
    M(SettingBool, decimal_check_overflow, true, "Check overflow of decimal arithmetic/comparison operations", 0) \
    \
    M(SettingBool, prefer_localhost_replica, 1, "1 - always send query to local replica, if it exists. 0 - choose replica to send query between local and remote ones according to load_balancing", 0) \
    M(SettingUInt64, max_fetch_partition_retries_count, 5, "Amount of retries while fetching partition from another host.", 0) \
    M(SettingUInt64, http_max_multipart_form_data_size, 1024 * 1024 * 1024, "Limit on size of multipart/form-data content. This setting cannot be parsed from URL parameters and should be set in user profile. Note that content is parsed and external tables are created in memory before start of query execution. And this is the only limit that has effect on that stage (limits on max memory usage and max execution time have no effect while reading HTTP form data).", 0) \
    M(SettingBool, calculate_text_stack_trace, 1, "Calculate text stack trace in case of exceptions during query execution. This is the default. It requires symbol lookups that may slow down fuzzing tests when huge amount of wrong queries are executed. In normal cases you should not disable this option.", 0) \
    M(SettingBool, allow_ddl, true, "If it is set to true, then a user is allowed to executed DDL queries.", 0) \
    M(SettingBool, parallel_view_processing, false, "Enables pushing to attached views concurrently instead of sequentially.", 0) \
    M(SettingBool, enable_debug_queries, false, "Enables debug queries such as AST.", 0) \
    M(SettingBool, enable_unaligned_array_join, false, "Allow ARRAY JOIN with multiple arrays that have different sizes. When this settings is enabled, arrays will be resized to the longest one.", 0) \
    M(SettingBool, optimize_read_in_order, true, "Enable ORDER BY optimization for reading data in corresponding order in MergeTree tables.", 0) \
    M(SettingBool, optimize_aggregation_in_order, false, "Enable GROUP BY optimization for aggregating data in corresponding order in MergeTree tables.", 0) \
<<<<<<< HEAD
    M(SettingBool, optimize_distinct_in_order, true, "Enable DISTINCT optimization for reading data in corresponding order in MergeTree tables.", 0) \
=======
    M(SettingUInt64, read_in_order_two_level_merge_threshold, 100, "Minimal number of parts to read to run preliminary merge step during multithread reading in order of primary key.", 0) \
>>>>>>> a2047de4
    M(SettingBool, low_cardinality_allow_in_native_format, true, "Use LowCardinality type in Native format. Otherwise, convert LowCardinality columns to ordinary for select query, and convert ordinary columns to required LowCardinality for insert query.", 0) \
    M(SettingBool, cancel_http_readonly_queries_on_client_close, false, "Cancel HTTP readonly queries when a client closes the connection without waiting for response.", 0) \
    M(SettingBool, external_table_functions_use_nulls, true, "If it is set to true, external table functions will implicitly use Nullable type if needed. Otherwise NULLs will be substituted with default values. Currently supported only by 'mysql' and 'odbc' table functions.", 0) \
    \
    M(SettingBool, allow_hyperscan, true, "Allow functions that use Hyperscan library. Disable to avoid potentially long compilation times and excessive resource usage.", 0) \
    M(SettingBool, allow_simdjson, true, "Allow using simdjson library in 'JSON*' functions if AVX2 instructions are available. If disabled rapidjson will be used.", 0) \
    M(SettingBool, allow_introspection_functions, false, "Allow functions for introspection of ELF and DWARF for query profiling. These functions are slow and may impose security considerations.", 0) \
    \
    M(SettingUInt64, max_partitions_per_insert_block, 100, "Limit maximum number of partitions in single INSERTed block. Zero means unlimited. Throw exception if the block contains too many partitions. This setting is a safety threshold, because using large number of partitions is a common misconception.", 0) \
    M(SettingBool, check_query_single_value_result, true, "Return check query result as single 1/0 value", 0) \
    M(SettingBool, allow_drop_detached, false, "Allow ALTER TABLE ... DROP DETACHED PART[ITION] ... queries", 0) \
    \
    M(SettingSeconds, distributed_replica_error_half_life, DBMS_CONNECTION_POOL_WITH_FAILOVER_DEFAULT_DECREASE_ERROR_PERIOD, "Time period reduces replica error counter by 2 times.", 0) \
    M(SettingUInt64, distributed_replica_error_cap, DBMS_CONNECTION_POOL_WITH_FAILOVER_MAX_ERROR_COUNT, "Max number of errors per replica, prevents piling up an incredible amount of errors if replica was offline for some time and allows it to be reconsidered in a shorter amount of time.", 0) \
    M(SettingUInt64, distributed_replica_max_ignored_errors, 0, "Number of errors that will be ignored while choosing replicas", 0) \
    \
    M(SettingBool, allow_experimental_live_view, false, "Enable LIVE VIEW. Not mature enough.", 0) \
    M(SettingSeconds, live_view_heartbeat_interval, DEFAULT_LIVE_VIEW_HEARTBEAT_INTERVAL_SEC, "The heartbeat interval in seconds to indicate live query is alive.", 0) \
    M(SettingUInt64, max_live_view_insert_blocks_before_refresh, 64, "Limit maximum number of inserted blocks after which mergeable blocks are dropped and query is re-executed.", 0) \
    M(SettingUInt64, min_free_disk_space_for_temporary_data, 0, "The minimum disk space to keep while writing temporary data used in external sorting and aggregation.", 0) \
    \
    M(SettingDefaultDatabaseEngine, default_database_engine, DefaultDatabaseEngine::Ordinary, "Default database engine.", 0) \
    M(SettingBool, allow_experimental_database_atomic, false, "Allow to create database with Engine=Atomic.", 0) \
    M(SettingBool, show_table_uuid_in_table_create_query_if_not_nil, true, "For tables in databases with Engine=Atomic show UUID of the table in its CREATE query.", 0) \
    M(SettingBool, enable_scalar_subquery_optimization, true, "If it is set to true, prevent scalar subqueries from (de)serializing large scalar values and possibly avoid running the same subquery more than once.", 0) \
    M(SettingBool, optimize_trivial_count_query, true, "Process trivial 'SELECT count() FROM table' query from metadata.", 0) \
    M(SettingUInt64, mutations_sync, 0, "Wait for synchronous execution of ALTER TABLE UPDATE/DELETE queries (mutations). 0 - execute asynchronously. 1 - wait current server. 2 - wait all replicas if they exist.", 0) \
    M(SettingBool, optimize_move_functions_out_of_any, true, "Move functions out of aggregate functions 'any', 'anyLast'.", 0) \
    M(SettingBool, optimize_arithmetic_operations_in_aggregate_functions, true, "Move arithmetic operations out of aggregation functions", 0) \
    M(SettingBool, optimize_duplicate_order_by_and_distinct, true, "Remove duplicate ORDER BY and DISTINCT if it's possible", 0) \
    M(SettingBool, optimize_if_chain_to_miltiif, false, "Replace if(cond1, then1, if(cond2, ...)) chains to multiIf. Currently it's not beneficial for numeric types.", 0) \
    M(SettingBool, allow_experimental_alter_materialized_view_structure, false, "Allow atomic alter on Materialized views. Work in progress.", 0) \
    M(SettingBool, enable_early_constant_folding, true, "Enable query optimization where we analyze function and subqueries results and rewrite query if there're constants there", 0) \
    \
    M(SettingBool, deduplicate_blocks_in_dependent_materialized_views, false, "Should deduplicate blocks for materialized views if the block is not a duplicate for the table. Use true to always deduplicate in dependent tables.", 0) \
    M(SettingBool, use_compact_format_in_distributed_parts_names, false, "Changes format of directories names for distributed table insert parts.", 0) \
    M(SettingUInt64, multiple_joins_rewriter_version, 1, "1 or 2. Second rewriter version knows about table columns and keep not clashed names as is.", 0) \
    M(SettingBool, validate_polygons, true, "Throw exception if polygon is invalid in function pointInPolygon (e.g. self-tangent, self-intersecting). If the setting is false, the function will accept invalid polygons but may silently return wrong result.", 0) \
    M(SettingUInt64, max_parser_depth, DBMS_DEFAULT_MAX_PARSER_DEPTH, "Maximum parser depth (recursion depth of recursive descend parser).", 0) \
    M(SettingSeconds, temporary_live_view_timeout, DEFAULT_TEMPORARY_LIVE_VIEW_TIMEOUT_SEC, "Timeout after which temporary live view is deleted.", 0) \
    M(SettingBool, transform_null_in, false, "If enabled, NULL values will be matched with 'IN' operator as if they are considered equal.", 0) \
    M(SettingBool, allow_nondeterministic_mutations, false, "Allow non-deterministic functions in ALTER UPDATE/ALTER DELETE statements", 0) \
    M(SettingSeconds, lock_acquire_timeout, DBMS_DEFAULT_LOCK_ACQUIRE_TIMEOUT_SEC, "How long locking request should wait before failing", 0) \
    M(SettingBool, materialize_ttl_after_modify, true, "Apply TTL for old data, after ALTER MODIFY TTL query", 0) \
    M(SettingString, function_implementation, "", "Choose function implementation for specific target or variant (experimental). If empty enable all of them.", 0) \
    \
    M(SettingBool, allow_experimental_geo_types, false, "Allow geo data types such as Point, Ring, Polygon, MultiPolygon", 0) \
    M(SettingBool, data_type_default_nullable, false, "Data types without NULL or NOT NULL will make Nullable", 0) \
    M(SettingBool, cast_keep_nullable, false, "CAST operator keep Nullable for result data type", 0) \
    \
    /** Obsolete settings that do nothing but left for compatibility reasons. Remove each one after half a year of obsolescence. */ \
    \
    M(SettingBool, allow_experimental_low_cardinality_type, true, "Obsolete setting, does nothing. Will be removed after 2019-08-13", 0) \
    M(SettingBool, compile, false, "Whether query compilation is enabled. Will be removed after 2020-03-13", 0) \
    M(SettingUInt64, min_count_to_compile, 0, "Obsolete setting, does nothing. Will be removed after 2020-03-13", 0) \
    M(SettingBool, allow_experimental_multiple_joins_emulation, true, "Obsolete setting, does nothing. Will be removed after 2020-05-31", 0) \
    M(SettingBool, allow_experimental_cross_to_join_conversion, true, "Obsolete setting, does nothing. Will be removed after 2020-05-31", 0) \
    M(SettingBool, allow_experimental_data_skipping_indices, true, "Obsolete setting, does nothing. Will be removed after 2020-05-31", 0) \
    M(SettingBool, merge_tree_uniform_read_distribution, true, "Obsolete setting, does nothing. Will be removed after 2020-05-20", 0) \
    M(SettingUInt64, mark_cache_min_lifetime, 0, "Obsolete setting, does nothing. Will be removed after 2020-05-31", 0) \
    M(SettingBool, partial_merge_join, false, "Obsolete. Use join_algorithm='prefer_partial_merge' instead.", 0) \
    M(SettingUInt64, max_memory_usage_for_all_queries, 0, "Obsolete. Will be removed after 2020-10-20", 0) \
    \
    M(SettingBool, force_optimize_skip_unused_shards_no_nested, false, "Obsolete setting, does nothing. Will be removed after 2020-12-01. Use force_optimize_skip_unused_shards_nesting instead.", 0) \
    M(SettingBool, experimental_use_processors, true, "Obsolete setting, does nothing. Will be removed after 2020-11-29.", 0)

#define FORMAT_FACTORY_SETTINGS(M)                                            \
    M(SettingChar, format_csv_delimiter, ',', "The character to be considered as a delimiter in CSV data. If setting with a string, a string has to have a length of 1.", 0) \
    M(SettingBool, format_csv_allow_single_quotes, 1, "If it is set to true, allow strings in single quotes.", 0) \
    M(SettingBool, format_csv_allow_double_quotes, 1, "If it is set to true, allow strings in double quotes.", 0) \
    M(SettingBool, output_format_csv_crlf_end_of_line, false, "If it is set true, end of line in CSV format will be \\r\\n instead of \\n.", 0) \
    M(SettingBool, input_format_csv_unquoted_null_literal_as_null, false, "Consider unquoted NULL literal as \\N", 0) \
    M(SettingBool, input_format_skip_unknown_fields, false, "Skip columns with unknown names from input data (it works for JSONEachRow, CSVWithNames, TSVWithNames and TSKV formats).", 0) \
    M(SettingBool, input_format_with_names_use_header, true, "For TSVWithNames and CSVWithNames input formats this controls whether format parser is to assume that column data appear in the input exactly as they are specified in the header.", 0) \
    M(SettingBool, input_format_import_nested_json, false, "Map nested JSON data to nested tables (it works for JSONEachRow format).", 0) \
    M(SettingBool, optimize_aggregators_of_group_by_keys, true, "Eliminates min/max/any/anyLast aggregators of GROUP BY keys in SELECT section", 0) \
    M(SettingBool, input_format_defaults_for_omitted_fields, true, "For input data calculate default expressions for omitted fields (it works for JSONEachRow, CSV and TSV formats).", IMPORTANT) \
    M(SettingBool, input_format_tsv_empty_as_default, false, "Treat empty fields in TSV input as default values.", 0) \
    M(SettingBool, input_format_null_as_default, false, "For text input formats initialize null fields with default values if data type of this field is not nullable", 0) \
    \
    M(SettingDateTimeInputFormat, date_time_input_format, FormatSettings::DateTimeInputFormat::Basic, "Method to read DateTime from text input formats. Possible values: 'basic' and 'best_effort'.", 0) \
    \
    M(SettingBool, optimize_group_by_function_keys, true, "Eliminates functions of other keys in GROUP BY section", 0) \
    M(SettingBool, input_format_values_interpret_expressions, true, "For Values format: if the field could not be parsed by streaming parser, run SQL parser and try to interpret it as SQL expression.", 0) \
    M(SettingBool, input_format_values_deduce_templates_of_expressions, true, "For Values format: if the field could not be parsed by streaming parser, run SQL parser, deduce template of the SQL expression, try to parse all rows using template and then interpret expression for all rows.", 0) \
    M(SettingBool, input_format_values_accurate_types_of_literals, true, "For Values format: when parsing and interpreting expressions using template, check actual type of literal to avoid possible overflow and precision issues.", 0) \
    M(SettingBool, input_format_avro_allow_missing_fields, false, "For Avro/AvroConfluent format: when field is not found in schema use default value instead of error", 0) \
    M(SettingURI, format_avro_schema_registry_url, {}, "For AvroConfluent format: Confluent Schema Registry URL.", 0) \
    \
    M(SettingBool, output_format_json_quote_64bit_integers, true, "Controls quoting of 64-bit integers in JSON output format.", 0) \
    \
    M(SettingBool, output_format_json_quote_denormals, false, "Enables '+nan', '-nan', '+inf', '-inf' outputs in JSON output format.", 0) \
    \
    M(SettingBool, output_format_json_escape_forward_slashes, true, "Controls escaping forward slashes for string outputs in JSON output format. This is intended for compatibility with JavaScript. Don't confuse with backslashes that are always escaped.", 0) \
    \
    M(SettingUInt64, output_format_pretty_max_rows, 10000, "Rows limit for Pretty formats.", 0) \
    M(SettingUInt64, output_format_pretty_max_column_pad_width, 250, "Maximum width to pad all values in a column in Pretty formats.", 0) \
    M(SettingUInt64, output_format_pretty_max_value_width, 10000, "Maximum width of value to display in Pretty formats. If greater - it will be cut.", 0) \
    M(SettingBool, output_format_pretty_color, true, "Use ANSI escape sequences to paint colors in Pretty formats", 0) \
    M(SettingUInt64, output_format_parquet_row_group_size, 1000000, "Row group size in rows.", 0) \
    M(SettingString, output_format_avro_codec, "", "Compression codec used for output. Possible values: 'null', 'deflate', 'snappy'.", 0) \
    M(SettingUInt64, output_format_avro_sync_interval, 16 * 1024, "Sync interval in bytes.", 0) \
    M(SettingBool, output_format_tsv_crlf_end_of_line, false, "If it is set true, end of line in TSV format will be \\r\\n instead of \\n.", 0) \
    \
    M(SettingUInt64, input_format_allow_errors_num, 0, "Maximum absolute amount of errors while reading text formats (like CSV, TSV). In case of error, if at least absolute or relative amount of errors is lower than corresponding value, will skip until next line and continue.", 0) \
    M(SettingFloat, input_format_allow_errors_ratio, 0, "Maximum relative amount of errors while reading text formats (like CSV, TSV). In case of error, if at least absolute or relative amount of errors is lower than corresponding value, will skip until next line and continue.", 0) \
    \
    M(SettingString, format_schema, "", "Schema identifier (used by schema-based formats)", 0) \
    M(SettingString, format_template_resultset, "", "Path to file which contains format string for result set (for Template format)", 0) \
    M(SettingString, format_template_row, "", "Path to file which contains format string for rows (for Template format)", 0) \
    M(SettingString, format_template_rows_between_delimiter, "\n", "Delimiter between rows (for Template format)", 0) \
    \
    M(SettingString, format_custom_escaping_rule, "Escaped", "Field escaping rule (for CustomSeparated format)", 0) \
    M(SettingString, format_custom_field_delimiter, "\t", "Delimiter between fields (for CustomSeparated format)", 0) \
    M(SettingString, format_custom_row_before_delimiter, "", "Delimiter before field of the first column (for CustomSeparated format)", 0) \
    M(SettingString, format_custom_row_after_delimiter, "\n", "Delimiter after field of the last column (for CustomSeparated format)", 0) \
    M(SettingString, format_custom_row_between_delimiter, "", "Delimiter between rows (for CustomSeparated format)", 0) \
    M(SettingString, format_custom_result_before_delimiter, "", "Prefix before result set (for CustomSeparated format)", 0) \
    M(SettingString, format_custom_result_after_delimiter, "", "Suffix after result set (for CustomSeparated format)", 0) \
    \
    M(SettingString, format_regexp, "", "Regular expression (for Regexp format)", 0) \
    M(SettingString, format_regexp_escaping_rule, "Escaped", "Field escaping rule (for Regexp format)", 0) \
    M(SettingBool, format_regexp_skip_unmatched, false, "Skip lines unmatched by regular expression (for Regexp format", 0) \
    \
    M(SettingBool, output_format_enable_streaming, false, "Enable streaming in output formats that support it.", 0) \
    M(SettingBool, output_format_write_statistics, true, "Write statistics about read rows, bytes, time elapsed in suitable output formats.", 0)

    #define LIST_OF_SETTINGS(M)    \
        COMMON_SETTINGS(M)         \
        FORMAT_FACTORY_SETTINGS(M)

    DECLARE_SETTINGS_COLLECTION(LIST_OF_SETTINGS)

    /** Set multiple settings from "profile" (in server configuration file (users.xml), profiles contain groups of multiple settings).
     * The profile can also be set using the `set` functions, like the profile setting.
     */
    void setProfile(const String & profile_name, const Poco::Util::AbstractConfiguration & config);

    /// Load settings from configuration file, at "path" prefix in configuration.
    void loadSettingsFromConfig(const String & path, const Poco::Util::AbstractConfiguration & config);

    /// Dumps profile events to two columns of type Array(String)
    void dumpToArrayColumns(IColumn * column_names, IColumn * column_values, bool changed_only = true);

    /// Adds program options to set the settings from a command line.
    /// (Don't forget to call notify() on the `variables_map` after parsing it!)
    void addProgramOptions(boost::program_options::options_description & options);
};

}<|MERGE_RESOLUTION|>--- conflicted
+++ resolved
@@ -336,11 +336,8 @@
     M(SettingBool, enable_unaligned_array_join, false, "Allow ARRAY JOIN with multiple arrays that have different sizes. When this settings is enabled, arrays will be resized to the longest one.", 0) \
     M(SettingBool, optimize_read_in_order, true, "Enable ORDER BY optimization for reading data in corresponding order in MergeTree tables.", 0) \
     M(SettingBool, optimize_aggregation_in_order, false, "Enable GROUP BY optimization for aggregating data in corresponding order in MergeTree tables.", 0) \
-<<<<<<< HEAD
+    M(SettingUInt64, read_in_order_two_level_merge_threshold, 100, "Minimal number of parts to read to run preliminary merge step during multithread reading in order of primary key.", 0) \
     M(SettingBool, optimize_distinct_in_order, true, "Enable DISTINCT optimization for reading data in corresponding order in MergeTree tables.", 0) \
-=======
-    M(SettingUInt64, read_in_order_two_level_merge_threshold, 100, "Minimal number of parts to read to run preliminary merge step during multithread reading in order of primary key.", 0) \
->>>>>>> a2047de4
     M(SettingBool, low_cardinality_allow_in_native_format, true, "Use LowCardinality type in Native format. Otherwise, convert LowCardinality columns to ordinary for select query, and convert ordinary columns to required LowCardinality for insert query.", 0) \
     M(SettingBool, cancel_http_readonly_queries_on_client_close, false, "Cancel HTTP readonly queries when a client closes the connection without waiting for response.", 0) \
     M(SettingBool, external_table_functions_use_nulls, true, "If it is set to true, external table functions will implicitly use Nullable type if needed. Otherwise NULLs will be substituted with default values. Currently supported only by 'mysql' and 'odbc' table functions.", 0) \
