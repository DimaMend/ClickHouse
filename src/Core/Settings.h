#pragma once

#include <Common/NamePrompter.h>
#include <Core/BaseSettings.h>
#include <Core/SettingsEnums.h>
#include <Core/Defines.h>
#include <IO/ReadSettings.h>


namespace Poco::Util
{
    class AbstractConfiguration;
}

namespace boost::program_options
{
    class options_description;
}


namespace DB
{
class IColumn;

static constexpr UInt64 operator""_GiB(unsigned long long value)
{
    return value * 1024 * 1024 * 1024;
}

/** List of settings: type, name, default value, description, flags
  *
  * This looks rather unconvenient. It is done that way to avoid repeating settings in different places.
  * Note: as an alternative, we could implement settings to be completely dynamic in form of map: String -> Field,
  *  but we are not going to do it, because settings is used everywhere as static struct fields.
  *
  * `flags` can be either 0 or IMPORTANT.
  * A setting is "IMPORTANT" if it affects the results of queries and can't be ignored by older versions.
  *
  * When adding new settings that control some backward incompatible changes or when changing some settings values,
  * consider adding them to settings changes history in SettingsChangesHistory.h for special `compatibility` setting
  * to work correctly.
  */

#define COMMON_SETTINGS(M) \
    M(Dialect, dialect, Dialect::clickhouse, "Which dialect will be used to parse query", 0)\
    M(UInt64, min_compress_block_size, 65536, "The actual size of the block to compress, if the uncompressed data less than max_compress_block_size is no less than this value and no less than the volume of data for one mark.", 0) \
    M(UInt64, max_compress_block_size, 1048576, "The maximum size of blocks of uncompressed data before compressing for writing to a table.", 0) \
    M(UInt64, max_block_size, DEFAULT_BLOCK_SIZE, "Maximum block size for reading", 0) \
    M(UInt64, max_insert_block_size, DEFAULT_INSERT_BLOCK_SIZE, "The maximum block size for insertion, if we control the creation of blocks for insertion.", 0) \
    M(UInt64, min_insert_block_size_rows, DEFAULT_INSERT_BLOCK_SIZE, "Squash blocks passed to INSERT query to specified size in rows, if blocks are not big enough.", 0) \
    M(UInt64, min_insert_block_size_bytes, (DEFAULT_INSERT_BLOCK_SIZE * 256), "Squash blocks passed to INSERT query to specified size in bytes, if blocks are not big enough.", 0) \
    M(UInt64, min_insert_block_size_rows_for_materialized_views, 0, "Like min_insert_block_size_rows, but applied only during pushing to MATERIALIZED VIEW (default: min_insert_block_size_rows)", 0) \
    M(UInt64, min_insert_block_size_bytes_for_materialized_views, 0, "Like min_insert_block_size_bytes, but applied only during pushing to MATERIALIZED VIEW (default: min_insert_block_size_bytes)", 0) \
    M(UInt64, max_joined_block_size_rows, DEFAULT_BLOCK_SIZE, "Maximum block size for JOIN result (if join algorithm supports it). 0 means unlimited.", 0) \
    M(UInt64, max_insert_threads, 0, "The maximum number of threads to execute the INSERT SELECT query. Values 0 or 1 means that INSERT SELECT is not run in parallel. Higher values will lead to higher memory usage. Parallel INSERT SELECT has effect only if the SELECT part is run on parallel, see 'max_threads' setting.", 0) \
    M(UInt64, max_insert_delayed_streams_for_parallel_write, 0, "The maximum number of streams (columns) to delay final part flush. Default - auto (1000 in case of underlying storage supports parallel write, for example S3 and disabled otherwise)", 0) \
    M(UInt64, max_final_threads, 16, "The maximum number of threads to read from table with FINAL.", 0) \
    M(MaxThreads, max_threads, 0, "The maximum number of threads to execute the request. By default, it is determined automatically.", 0) \
    M(MaxThreads, max_download_threads, 4, "The maximum number of threads to download data (e.g. for URL engine).", 0) \
    M(UInt64, max_download_buffer_size, 10*1024*1024, "The maximal size of buffer for parallel downloading (e.g. for URL engine) per each thread.", 0) \
    M(UInt64, max_read_buffer_size, DBMS_DEFAULT_BUFFER_SIZE, "The maximum size of the buffer to read from the filesystem.", 0) \
    M(UInt64, max_distributed_connections, 1024, "The maximum number of connections for distributed processing of one query (should be greater than max_threads).", 0) \
    M(UInt64, max_query_size, DBMS_DEFAULT_MAX_QUERY_SIZE, "Which part of the query can be read into RAM for parsing (the remaining data for INSERT, if any, is read later)", 0) \
    M(UInt64, interactive_delay, 100000, "The interval in microseconds to check if the request is cancelled, and to send progress info.", 0) \
    M(Seconds, connect_timeout, DBMS_DEFAULT_CONNECT_TIMEOUT_SEC, "Connection timeout if there are no replicas.", 0) \
    M(Milliseconds, connect_timeout_with_failover_ms, 50, "Connection timeout for selecting first healthy replica.", 0) \
    M(Milliseconds, connect_timeout_with_failover_secure_ms, 100, "Connection timeout for selecting first healthy replica (for secure connections).", 0) \
    M(Seconds, receive_timeout, DBMS_DEFAULT_RECEIVE_TIMEOUT_SEC, "Timeout for receiving data from network, in seconds. If no bytes were received in this interval, exception is thrown. If you set this setting on client, the 'send_timeout' for the socket will be also set on the corresponding connection end on the server.", 0) \
    M(Seconds, send_timeout, DBMS_DEFAULT_SEND_TIMEOUT_SEC, "Timeout for sending data to network, in seconds. If client needs to sent some data, but it did not able to send any bytes in this interval, exception is thrown. If you set this setting on client, the 'receive_timeout' for the socket will be also set on the corresponding connection end on the server.", 0) \
    M(Seconds, drain_timeout, 3, "Timeout for draining remote connections, -1 means synchronous drain without ignoring errors", 0) \
    M(Seconds, tcp_keep_alive_timeout, 290 /* less than DBMS_DEFAULT_RECEIVE_TIMEOUT_SEC */, "The time in seconds the connection needs to remain idle before TCP starts sending keepalive probes", 0) \
    M(Milliseconds, hedged_connection_timeout_ms, 100, "Connection timeout for establishing connection with replica for Hedged requests", 0) \
    M(Milliseconds, receive_data_timeout_ms, 2000, "Connection timeout for receiving first packet of data or packet with positive progress from replica", 0) \
    M(Bool, use_hedged_requests, true, "Use hedged requests for distributed queries", 0) \
    M(Bool, allow_changing_replica_until_first_data_packet, false, "Allow HedgedConnections to change replica until receiving first data packet", 0) \
    M(Milliseconds, queue_max_wait_ms, 0, "The wait time in the request queue, if the number of concurrent requests exceeds the maximum.", 0) \
    M(Milliseconds, connection_pool_max_wait_ms, 0, "The wait time when the connection pool is full.", 0) \
    M(Milliseconds, replace_running_query_max_wait_ms, 5000, "The wait time for running query with the same query_id to finish when setting 'replace_running_query' is active.", 0) \
    M(Milliseconds, kafka_max_wait_ms, 5000, "The wait time for reading from Kafka before retry.", 0) \
    M(Milliseconds, rabbitmq_max_wait_ms, 5000, "The wait time for reading from RabbitMQ before retry.", 0) \
    M(UInt64, poll_interval, DBMS_DEFAULT_POLL_INTERVAL, "Block at the query wait loop on the server for the specified number of seconds.", 0) \
    M(UInt64, idle_connection_timeout, 3600, "Close idle TCP connections after specified number of seconds.", 0) \
    M(UInt64, distributed_connections_pool_size, 1024, "Maximum number of connections with one remote server in the pool.", 0) \
    M(UInt64, connections_with_failover_max_tries, DBMS_CONNECTION_POOL_WITH_FAILOVER_DEFAULT_MAX_TRIES, "The maximum number of attempts to connect to replicas.", 0) \
    M(UInt64, s3_min_upload_part_size, 16*1024*1024, "The minimum size of part to upload during multipart upload to S3.", 0) \
    M(UInt64, s3_upload_part_size_multiply_factor, 2, "Multiply s3_min_upload_part_size by this factor each time s3_multiply_parts_count_threshold parts were uploaded from a single write to S3.", 0) \
    M(UInt64, s3_upload_part_size_multiply_parts_count_threshold, 500, "Each time this number of parts was uploaded to S3 s3_min_upload_part_size multiplied by s3_upload_part_size_multiply_factor.", 0) \
    M(UInt64, s3_max_single_part_upload_size, 32*1024*1024, "The maximum size of object to upload using singlepart upload to S3.", 0) \
    M(UInt64, s3_max_single_read_retries, 4, "The maximum number of retries during single S3 read.", 0) \
    M(UInt64, s3_max_unexpected_write_error_retries, 4, "The maximum number of retries in case of unexpected errors during S3 write.", 0) \
    M(UInt64, s3_max_redirects, 10, "Max number of S3 redirects hops allowed.", 0) \
    M(UInt64, s3_max_connections, 1024, "The maximum number of connections per server.", 0) \
    M(Bool, s3_truncate_on_insert, false, "Enables or disables truncate before insert in s3 engine tables.", 0) \
    M(Bool, s3_create_new_file_on_insert, false, "Enables or disables creating a new file on each insert in s3 engine tables", 0) \
    M(Bool, s3_check_objects_after_upload, false, "Check each uploaded object to s3 with head request to be sure that upload was successful", 0) \
    M(Bool, s3_allow_parallel_part_upload, true, "Use multiple threads for s3 multipart upload. It may lead to slightly higher memory usage", 0) \
    M(Bool, enable_s3_requests_logging, false, "Enable very explicit logging of S3 requests. Makes sense for debug only.", 0) \
    M(UInt64, hdfs_replication, 0, "The actual number of replications can be specified when the hdfs file is created.", 0) \
    M(Bool, hdfs_truncate_on_insert, false, "Enables or disables truncate before insert in s3 engine tables", 0) \
    M(Bool, hdfs_create_new_file_on_insert, false, "Enables or disables creating a new file on each insert in hdfs engine tables", 0) \
    M(UInt64, hsts_max_age, 0, "Expired time for hsts. 0 means disable HSTS.", 0) \
    M(Bool, extremes, false, "Calculate minimums and maximums of the result columns. They can be output in JSON-formats.", IMPORTANT) \
    M(Bool, use_uncompressed_cache, false, "Whether to use the cache of uncompressed blocks.", 0) \
    M(Bool, replace_running_query, false, "Whether the running request should be canceled with the same id as the new one.", 0) \
    M(UInt64, max_replicated_fetches_network_bandwidth_for_server, 0, "The maximum speed of data exchange over the network in bytes per second for replicated fetches. Zero means unlimited. Only has meaning at server startup.", 0) \
    M(UInt64, max_replicated_sends_network_bandwidth_for_server, 0, "The maximum speed of data exchange over the network in bytes per second for replicated sends. Zero means unlimited. Only has meaning at server startup.", 0) \
    M(UInt64, max_remote_read_network_bandwidth_for_server, 0, "The maximum speed of data exchange over the network in bytes per second for read. Zero means unlimited. Only has meaning at server startup.", 0) \
    M(UInt64, max_remote_write_network_bandwidth_for_server, 0, "The maximum speed of data exchange over the network in bytes per second for write. Zero means unlimited. Only has meaning at server startup.", 0) \
    M(Bool, stream_like_engine_allow_direct_select, false, "Allow direct SELECT query for Kafka, RabbitMQ, FileLog, Redis Streams and NATS engines. In case there are attached materialized views, SELECT query is not allowed even if this setting is enabled.", 0) \
    M(String, stream_like_engine_insert_queue, "", "When stream like engine reads from multiple queues, user will need to select one queue to insert into when writing. Used by Redis Streams and NATS.", 0) \
    \
    M(Milliseconds, distributed_directory_monitor_sleep_time_ms, 100, "Sleep time for StorageDistributed DirectoryMonitors, in case of any errors delay grows exponentially.", 0) \
    M(Milliseconds, distributed_directory_monitor_max_sleep_time_ms, 30000, "Maximum sleep time for StorageDistributed DirectoryMonitors, it limits exponential growth too.", 0) \
    \
    M(Bool, distributed_directory_monitor_batch_inserts, false, "Should StorageDistributed DirectoryMonitors try to batch individual inserts into bigger ones.", 0) \
    M(Bool, distributed_directory_monitor_split_batch_on_failure, false, "Should StorageDistributed DirectoryMonitors try to split batch into smaller in case of failures.", 0) \
    \
    M(Bool, optimize_move_to_prewhere, true, "Allows disabling WHERE to PREWHERE optimization in SELECT queries from MergeTree.", 0) \
    M(Bool, optimize_move_to_prewhere_if_final, false, "If query has `FINAL`, the optimization `move_to_prewhere` is not always correct and it is enabled only if both settings `optimize_move_to_prewhere` and `optimize_move_to_prewhere_if_final` are turned on", 0) \
    \
    M(UInt64, replication_alter_partitions_sync, 1, "Wait for actions to manipulate the partitions. 0 - do not wait, 1 - wait for execution only of itself, 2 - wait for everyone.", 0) \
    M(Int64, replication_wait_for_inactive_replica_timeout, 120, "Wait for inactive replica to execute ALTER/OPTIMIZE. Time in seconds, 0 - do not wait, negative - wait for unlimited time.", 0) \
    \
    M(LoadBalancing, load_balancing, LoadBalancing::RANDOM, "Which replicas (among healthy replicas) to preferably send a query to (on the first attempt) for distributed processing.", 0) \
    M(UInt64, load_balancing_first_offset, 0, "Which replica to preferably send a query when FIRST_OR_RANDOM load balancing strategy is used.", 0) \
    \
    M(TotalsMode, totals_mode, TotalsMode::AFTER_HAVING_EXCLUSIVE, "How to calculate TOTALS when HAVING is present, as well as when max_rows_to_group_by and group_by_overflow_mode = ‘any’ are present.", IMPORTANT) \
    M(Float, totals_auto_threshold, 0.5, "The threshold for totals_mode = 'auto'.", 0) \
    \
    M(Bool, allow_suspicious_low_cardinality_types, false, "In CREATE TABLE statement allows specifying LowCardinality modifier for types of small fixed size (8 or less). Enabling this may increase merge times and memory consumption.", 0) \
    M(Bool, allow_suspicious_fixed_string_types, false, "In CREATE TABLE statement allows creating columns of type FixedString(n) with n > 256. FixedString with length >= 256 is suspicious and most likely indicates misusage", 0) \
    M(Bool, compile_expressions, true, "Compile some scalar functions and operators to native code.", 0) \
    M(UInt64, min_count_to_compile_expression, 3, "The number of identical expressions before they are JIT-compiled", 0) \
    M(Bool, compile_aggregate_expressions, true, "Compile aggregate functions to native code.", 0) \
    M(UInt64, min_count_to_compile_aggregate_expression, 3, "The number of identical aggregate expressions before they are JIT-compiled", 0) \
    M(Bool, compile_sort_description, true, "Compile sort description to native code.", 0) \
    M(UInt64, min_count_to_compile_sort_description, 3, "The number of identical sort descriptions before they are JIT-compiled", 0) \
    M(UInt64, group_by_two_level_threshold, 100000, "From what number of keys, a two-level aggregation starts. 0 - the threshold is not set.", 0) \
    M(UInt64, group_by_two_level_threshold_bytes, 50000000, "From what size of the aggregation state in bytes, a two-level aggregation begins to be used. 0 - the threshold is not set. Two-level aggregation is used when at least one of the thresholds is triggered.", 0) \
    M(Bool, distributed_aggregation_memory_efficient, true, "Is the memory-saving mode of distributed aggregation enabled.", 0) \
    M(UInt64, aggregation_memory_efficient_merge_threads, 0, "Number of threads to use for merge intermediate aggregation results in memory efficient mode. When bigger, then more memory is consumed. 0 means - same as 'max_threads'.", 0) \
    M(Bool, enable_positional_arguments, true, "Enable positional arguments in ORDER BY, GROUP BY and LIMIT BY", 0) \
    M(Bool, enable_extended_results_for_datetime_functions, false, "Enable date functions like toLastDayOfMonth return Date32 results (instead of Date results) for Date32/DateTime64 arguments.", 0) \
    \
    M(Bool, group_by_use_nulls, false, "Treat columns mentioned in ROLLUP, CUBE or GROUPING SETS as Nullable", 0) \
    \
    M(UInt64, max_parallel_replicas, 1, "The maximum number of replicas of each shard used when the query is executed. For consistency (to get different parts of the same partition), this option only works for the specified sampling key. The lag of the replicas is not controlled.", 0) \
    M(UInt64, parallel_replicas_count, 0, "This is internal setting that should not be used directly and represents an implementation detail of the 'parallel replicas' mode. This setting will be automatically set up by the initiator server for distributed queries to the number of parallel replicas participating in query processing.", 0) \
    M(UInt64, parallel_replica_offset, 0, "This is internal setting that should not be used directly and represents an implementation detail of the 'parallel replicas' mode. This setting will be automatically set up by the initiator server for distributed queries to the index of the replica participating in query processing among parallel replicas.", 0) \
    \
    M(Bool, allow_experimental_parallel_reading_from_replicas, false, "If true, ClickHouse will send a SELECT query to all replicas of a table. It will work for any kind on MergeTree table.", 0) \
    \
    M(Bool, skip_unavailable_shards, false, "If true, ClickHouse silently skips unavailable shards and nodes unresolvable through DNS. Shard is marked as unavailable when none of the replicas can be reached.", 0) \
    \
    M(UInt64, parallel_distributed_insert_select, 0, "Process distributed INSERT SELECT query in the same cluster on local tables on every shard; if set to 1 - SELECT is executed on each shard; if set to 2 - SELECT and INSERT are executed on each shard", 0) \
    M(UInt64, distributed_group_by_no_merge, 0, "If 1, Do not merge aggregation states from different servers for distributed queries (shards will process query up to the Complete stage, initiator just proxies the data from the shards). If 2 the initiator will apply ORDER BY and LIMIT stages (it is not in case when shard process query up to the Complete stage)", 0) \
    M(UInt64, distributed_push_down_limit, 1, "If 1, LIMIT will be applied on each shard separately. Usually you don't need to use it, since this will be done automatically if it is possible, i.e. for simple query SELECT FROM LIMIT.", 0) \
    M(Bool, optimize_distributed_group_by_sharding_key, true, "Optimize GROUP BY sharding_key queries (by avoiding costly aggregation on the initiator server).", 0) \
    M(UInt64, optimize_skip_unused_shards_limit, 1000, "Limit for number of sharding key values, turns off optimize_skip_unused_shards if the limit is reached", 0) \
    M(Bool, optimize_skip_unused_shards, false, "Assumes that data is distributed by sharding_key. Optimization to skip unused shards if SELECT query filters by sharding_key.", 0) \
    M(Bool, optimize_skip_unused_shards_rewrite_in, true, "Rewrite IN in query for remote shards to exclude values that does not belong to the shard (requires optimize_skip_unused_shards)", 0) \
    M(Bool, allow_nondeterministic_optimize_skip_unused_shards, false, "Allow non-deterministic functions (includes dictGet) in sharding_key for optimize_skip_unused_shards", 0) \
    M(UInt64, force_optimize_skip_unused_shards, 0, "Throw an exception if unused shards cannot be skipped (1 - throw only if the table has the sharding key, 2 - always throw.", 0) \
    M(UInt64, optimize_skip_unused_shards_nesting, 0, "Same as optimize_skip_unused_shards, but accept nesting level until which it will work.", 0) \
    M(UInt64, force_optimize_skip_unused_shards_nesting, 0, "Same as force_optimize_skip_unused_shards, but accept nesting level until which it will work.", 0) \
    \
    M(Bool, input_format_parallel_parsing, true, "Enable parallel parsing for some data formats.", 0) \
    M(UInt64, min_chunk_bytes_for_parallel_parsing, (10 * 1024 * 1024), "The minimum chunk size in bytes, which each thread will parse in parallel.", 0) \
    M(Bool, output_format_parallel_formatting, true, "Enable parallel formatting for some data formats.", 0) \
    \
    M(UInt64, merge_tree_min_rows_for_concurrent_read, (20 * 8192), "If at least as many lines are read from one file, the reading can be parallelized.", 0) \
    M(UInt64, merge_tree_min_bytes_for_concurrent_read, (24 * 10 * 1024 * 1024), "If at least as many bytes are read from one file, the reading can be parallelized.", 0) \
    M(UInt64, merge_tree_min_rows_for_seek, 0, "You can skip reading more than that number of rows at the price of one seek per file.", 0) \
    M(UInt64, merge_tree_min_bytes_for_seek, 0, "You can skip reading more than that number of bytes at the price of one seek per file.", 0) \
    M(UInt64, merge_tree_coarse_index_granularity, 8, "If the index segment can contain the required keys, divide it into as many parts and recursively check them.", 0) \
    M(UInt64, merge_tree_max_rows_to_use_cache, (128 * 8192), "The maximum number of rows per request, to use the cache of uncompressed data. If the request is large, the cache is not used. (For large queries not to flush out the cache.)", 0) \
    M(UInt64, merge_tree_max_bytes_to_use_cache, (192 * 10 * 1024 * 1024), "The maximum number of bytes per request, to use the cache of uncompressed data. If the request is large, the cache is not used. (For large queries not to flush out the cache.)", 0) \
    M(Bool, do_not_merge_across_partitions_select_final, false, "Merge parts only in one partition in select final", 0) \
    \
    M(UInt64, mysql_max_rows_to_insert, 65536, "The maximum number of rows in MySQL batch insertion of the MySQL storage engine", 0) \
    \
    M(UInt64, optimize_min_equality_disjunction_chain_length, 3, "The minimum length of the expression `expr = x1 OR ... expr = xN` for optimization ", 0) \
    \
    M(UInt64, min_bytes_to_use_direct_io, 0, "The minimum number of bytes for reading the data with O_DIRECT option during SELECT queries execution. 0 - disabled.", 0) \
    M(UInt64, min_bytes_to_use_mmap_io, 0, "The minimum number of bytes for reading the data with mmap option during SELECT queries execution. 0 - disabled.", 0) \
    M(Bool, checksum_on_read, true, "Validate checksums on reading. It is enabled by default and should be always enabled in production. Please do not expect any benefits in disabling this setting. It may only be used for experiments and benchmarks. The setting only applicable for tables of MergeTree family. Checksums are always validated for other table engines and when receiving data over network.", 0) \
    \
    M(Bool, force_index_by_date, false, "Throw an exception if there is a partition key in a table, and it is not used.", 0) \
    M(Bool, force_primary_key, false, "Throw an exception if there is primary key in a table, and it is not used.", 0) \
    M(Bool, use_skip_indexes, true, "Use data skipping indexes during query execution.", 0) \
    M(Bool, use_skip_indexes_if_final, false, "If query has FINAL, then skipping data based on indexes may produce incorrect result, hence disabled by default.", 0) \
    M(String, force_data_skipping_indices, "", "Comma separated list of strings or literals with the name of the data skipping indices that should be used during query execution, otherwise an exception will be thrown.", 0) \
    \
    M(Float, max_streams_to_max_threads_ratio, 1, "Allows you to use more sources than the number of threads - to more evenly distribute work across threads. It is assumed that this is a temporary solution, since it will be possible in the future to make the number of sources equal to the number of threads, but for each source to dynamically select available work for itself.", 0) \
    M(Float, max_streams_multiplier_for_merge_tables, 5, "Ask more streams when reading from Merge table. Streams will be spread across tables that Merge table will use. This allows more even distribution of work across threads and especially helpful when merged tables differ in size.", 0) \
    \
    M(String, network_compression_method, "LZ4", "Allows you to select the method of data compression when writing.", 0) \
    \
    M(Int64, network_zstd_compression_level, 1, "Allows you to select the level of ZSTD compression.", 0) \
    \
    M(Int64, zstd_window_log_max, 0, "Allows you to select the max window log of ZSTD (it will not be used for MergeTree family)", 0) \
    \
    M(UInt64, priority, 0, "Priority of the query. 1 - the highest, higher value - lower priority; 0 - do not use priorities.", 0) \
    M(Int64, os_thread_priority, 0, "If non zero - set corresponding 'nice' value for query processing threads. Can be used to adjust query priority for OS scheduler.", 0) \
    \
    M(Bool, log_queries, true, "Log requests and write the log to the system table.", 0) \
    M(Bool, log_formatted_queries, false, "Log formatted queries and write the log to the system table.", 0) \
    M(LogQueriesType, log_queries_min_type, QueryLogElementType::QUERY_START, "Minimal type in query_log to log, possible values (from low to high): QUERY_START, QUERY_FINISH, EXCEPTION_BEFORE_START, EXCEPTION_WHILE_PROCESSING.", 0) \
    M(Milliseconds, log_queries_min_query_duration_ms, 0, "Minimal time for the query to run, to get to the query_log/query_thread_log/query_views_log.", 0) \
    M(UInt64, log_queries_cut_to_length, 100000, "If query length is greater than specified threshold (in bytes), then cut query when writing to query log. Also limit length of printed query in ordinary text log.", 0) \
    M(Float, log_queries_probability, 1., "Log queries with the specified probabality.", 0) \
    \
    M(Bool, log_processors_profiles, false, "Log Processors profile events.", 0) \
    M(DistributedProductMode, distributed_product_mode, DistributedProductMode::DENY, "How are distributed subqueries performed inside IN or JOIN sections?", IMPORTANT) \
    \
    M(UInt64, max_concurrent_queries_for_all_users, 0, "The maximum number of concurrent requests for all users.", 0) \
    M(UInt64, max_concurrent_queries_for_user, 0, "The maximum number of concurrent requests per user.", 0) \
    \
    M(Bool, insert_deduplicate, true, "For INSERT queries in the replicated table, specifies that deduplication of insertings blocks should be performed", 0) \
    \
    M(UInt64Auto, insert_quorum, 0, "For INSERT queries in the replicated table, wait writing for the specified number of replicas and linearize the addition of the data. 0 - disabled, 'auto' - use majority", 0) \
    M(Milliseconds, insert_quorum_timeout, 600000, "If the quorum of replicas did not meet in specified time (in milliseconds), exception will be thrown and insertion is aborted.", 0) \
    M(Bool, insert_quorum_parallel, true, "For quorum INSERT queries - enable to make parallel inserts without linearizability", 0) \
    M(UInt64, select_sequential_consistency, 0, "For SELECT queries from the replicated table, throw an exception if the replica does not have a chunk written with the quorum; do not read the parts that have not yet been written with the quorum.", 0) \
    M(UInt64, table_function_remote_max_addresses, 1000, "The maximum number of different shards and the maximum number of replicas of one shard in the `remote` function.", 0) \
    M(Milliseconds, read_backoff_min_latency_ms, 1000, "Setting to reduce the number of threads in case of slow reads. Pay attention only to reads that took at least that much time.", 0) \
    M(UInt64, read_backoff_max_throughput, 1048576, "Settings to reduce the number of threads in case of slow reads. Count events when the read bandwidth is less than that many bytes per second.", 0) \
    M(Milliseconds, read_backoff_min_interval_between_events_ms, 1000, "Settings to reduce the number of threads in case of slow reads. Do not pay attention to the event, if the previous one has passed less than a certain amount of time.", 0) \
    M(UInt64, read_backoff_min_events, 2, "Settings to reduce the number of threads in case of slow reads. The number of events after which the number of threads will be reduced.", 0) \
    \
    M(UInt64, read_backoff_min_concurrency, 1, "Settings to try keeping the minimal number of threads in case of slow reads.", 0) \
    \
    M(Float, memory_tracker_fault_probability, 0., "For testing of `exception safety` - throw an exception every time you allocate memory with the specified probability.", 0) \
    \
    M(Bool, enable_http_compression, false, "Compress the result if the client over HTTP said that it understands data compressed by gzip or deflate.", 0) \
    M(Int64, http_zlib_compression_level, 3, "Compression level - used if the client on HTTP said that it understands data compressed by gzip or deflate.", 0) \
    \
    M(Bool, http_native_compression_disable_checksumming_on_decompress, false, "If you uncompress the POST data from the client compressed by the native format, do not check the checksum.", 0) \
    \
    M(String, count_distinct_implementation, "uniqExact", "What aggregate function to use for implementation of count(DISTINCT ...)", 0) \
    \
    M(Bool, add_http_cors_header, false, "Write add http CORS header.", 0) \
    \
    M(UInt64, max_http_get_redirects, 0, "Max number of http GET redirects hops allowed. Make sure additional security measures are in place to prevent a malicious server to redirect your requests to unexpected services.", 0) \
    \
    M(Bool, use_client_time_zone, false, "Use client timezone for interpreting DateTime string values, instead of adopting server timezone.", 0) \
    \
    M(Bool, send_progress_in_http_headers, false, "Send progress notifications using X-ClickHouse-Progress headers. Some clients do not support high amount of HTTP headers (Python requests in particular), so it is disabled by default.", 0) \
    \
    M(UInt64, http_headers_progress_interval_ms, 100, "Do not send HTTP headers X-ClickHouse-Progress more frequently than at each specified interval.", 0) \
    \
    M(Bool, fsync_metadata, true, "Do fsync after changing metadata for tables and databases (.sql files). Could be disabled in case of poor latency on server with high load of DDL queries and high load of disk subsystem.", 0) \
    \
    M(Bool, join_use_nulls, false, "Use NULLs for non-joined rows of outer JOINs for types that can be inside Nullable. If false, use default value of corresponding columns data type.", IMPORTANT) \
    \
    M(JoinStrictness, join_default_strictness, JoinStrictness::All, "Set default strictness in JOIN query. Possible values: empty string, 'ANY', 'ALL'. If empty, query without strictness will throw exception.", 0) \
    M(Bool, any_join_distinct_right_table_keys, false, "Enable old ANY JOIN logic with many-to-one left-to-right table keys mapping for all ANY JOINs. It leads to confusing not equal results for 't1 ANY LEFT JOIN t2' and 't2 ANY RIGHT JOIN t1'. ANY RIGHT JOIN needs one-to-many keys mapping to be consistent with LEFT one.", IMPORTANT) \
    \
    M(UInt64, preferred_block_size_bytes, 1000000, "This setting adjusts the data block size for query processing and represents additional fine tune to the more rough 'max_block_size' setting. If the columns are large and with 'max_block_size' rows the block size is likely to be larger than the specified amount of bytes, its size will be lowered for better CPU cache locality.", 0) \
    \
    M(UInt64, max_replica_delay_for_distributed_queries, 300, "If set, distributed queries of Replicated tables will choose servers with replication delay in seconds less than the specified value (not inclusive). Zero means do not take delay into account.", 0) \
    M(Bool, fallback_to_stale_replicas_for_distributed_queries, true, "Suppose max_replica_delay_for_distributed_queries is set and all replicas for the queried table are stale. If this setting is enabled, the query will be performed anyway, otherwise the error will be reported.", 0) \
    M(UInt64, preferred_max_column_in_block_size_bytes, 0, "Limit on max column size in block while reading. Helps to decrease cache misses count. Should be close to L2 cache size.", 0) \
    \
    M(UInt64, parts_to_delay_insert, 0, "If the destination table contains at least that many active parts in a single partition, artificially slow down insert into table.", 0) \
    M(UInt64, parts_to_throw_insert, 0, "If more than this number active parts in a single partition of the destination table, throw 'Too many parts ...' exception.", 0) \
    M(Bool, insert_distributed_sync, false, "If setting is enabled, insert query into distributed waits until data will be sent to all nodes in cluster.", 0) \
    M(UInt64, insert_distributed_timeout, 0, "Timeout for insert query into distributed. Setting is used only with insert_distributed_sync enabled. Zero value means no timeout.", 0) \
    M(Int64, distributed_ddl_task_timeout, 180, "Timeout for DDL query responses from all hosts in cluster. If a ddl request has not been performed on all hosts, a response will contain a timeout error and a request will be executed in an async mode. Negative value means infinite. Zero means async mode.", 0) \
    M(Milliseconds, stream_flush_interval_ms, 7500, "Timeout for flushing data from streaming storages.", 0) \
    M(Milliseconds, stream_poll_timeout_ms, 500, "Timeout for polling data from/to streaming storages.", 0) \
    \
    /** Settings for testing hedged requests */ \
    M(Milliseconds, sleep_in_send_tables_status_ms, 0, "Time to sleep in sending tables status response in TCPHandler", 0) \
    M(Milliseconds, sleep_in_send_data_ms, 0, "Time to sleep in sending data in TCPHandler", 0) \
    M(Milliseconds, sleep_after_receiving_query_ms, 0, "Time to sleep after receiving query in TCPHandler", 0) \
    M(UInt64, unknown_packet_in_send_data, 0, "Send unknown packet instead of data Nth data packet", 0) \
    /** Settings for testing connection collector */ \
    M(Milliseconds, sleep_in_receive_cancel_ms, 0, "Time to sleep in receiving cancel in TCPHandler", 0) \
    \
    M(Bool, insert_allow_materialized_columns, false, "If setting is enabled, Allow materialized columns in INSERT.", 0) \
    M(Seconds, http_connection_timeout, DEFAULT_HTTP_READ_BUFFER_CONNECTION_TIMEOUT, "HTTP connection timeout.", 0) \
    M(Seconds, http_send_timeout, DEFAULT_HTTP_READ_BUFFER_TIMEOUT, "HTTP send timeout", 0) \
    M(Seconds, http_receive_timeout, DEFAULT_HTTP_READ_BUFFER_TIMEOUT, "HTTP receive timeout", 0) \
    M(UInt64, http_max_uri_size, 1048576, "Maximum URI length of HTTP request", 0) \
    M(UInt64, http_max_fields, 1000000, "Maximum number of fields in HTTP header", 0) \
    M(UInt64, http_max_field_name_size, 1048576, "Maximum length of field name in HTTP header", 0) \
    M(UInt64, http_max_field_value_size, 1048576, "Maximum length of field value in HTTP header", 0) \
    M(UInt64, http_max_chunk_size, 100_GiB, "Maximum value of a chunk size in HTTP chunked transfer encoding", 0) \
    M(Bool, http_skip_not_found_url_for_globs, true, "Skip url's for globs with HTTP_NOT_FOUND error", 0) \
    M(Bool, optimize_throw_if_noop, false, "If setting is enabled and OPTIMIZE query didn't actually assign a merge then an explanatory exception is thrown", 0) \
    M(Bool, use_index_for_in_with_subqueries, true, "Try using an index if there is a subquery or a table expression on the right side of the IN operator.", 0) \
    M(Bool, joined_subquery_requires_alias, true, "Force joined subqueries and table functions to have aliases for correct name qualification.", 0) \
    M(Bool, empty_result_for_aggregation_by_empty_set, false, "Return empty result when aggregating without keys on empty set.", 0) \
    M(Bool, empty_result_for_aggregation_by_constant_keys_on_empty_set, true, "Return empty result when aggregating by constant keys on empty set.", 0) \
    M(Bool, allow_distributed_ddl, true, "If it is set to true, then a user is allowed to executed distributed DDL queries.", 0) \
    M(Bool, allow_suspicious_codecs, false, "If it is set to true, allow to specify meaningless compression codecs.", 0) \
    M(Bool, allow_experimental_codecs, false, "If it is set to true, allow to specify experimental compression codecs (but we don't have those yet and this option does nothing).", 0) \
    M(UInt64, query_profiler_real_time_period_ns, QUERY_PROFILER_DEFAULT_SAMPLE_RATE_NS, "Period for real clock timer of query profiler (in nanoseconds). Set 0 value to turn off the real clock query profiler. Recommended value is at least 10000000 (100 times a second) for single queries or 1000000000 (once a second) for cluster-wide profiling.", 0) \
    M(UInt64, query_profiler_cpu_time_period_ns, QUERY_PROFILER_DEFAULT_SAMPLE_RATE_NS, "Period for CPU clock timer of query profiler (in nanoseconds). Set 0 value to turn off the CPU clock query profiler. Recommended value is at least 10000000 (100 times a second) for single queries or 1000000000 (once a second) for cluster-wide profiling.", 0) \
    M(Bool, metrics_perf_events_enabled, false, "If enabled, some of the perf events will be measured throughout queries' execution.", 0) \
    M(String, metrics_perf_events_list, "", "Comma separated list of perf metrics that will be measured throughout queries' execution. Empty means all events. See PerfEventInfo in sources for the available events.", 0) \
    M(Float, opentelemetry_start_trace_probability, 0., "Probability to start an OpenTelemetry trace for an incoming query.", 0) \
    M(Bool, opentelemetry_trace_processors, false, "Collect OpenTelemetry spans for processors.", 0) \
    M(Bool, prefer_column_name_to_alias, false, "Prefer using column names instead of aliases if possible.", 0) \
    M(Bool, allow_experimental_analyzer, false, "Allow experimental analyzer", 0) \
    M(Bool, prefer_global_in_and_join, false, "If enabled, all IN/JOIN operators will be rewritten as GLOBAL IN/JOIN. It's useful when the to-be-joined tables are only available on the initiator and we need to always scatter their data on-the-fly during distributed processing with the GLOBAL keyword. It's also useful to reduce the need to access the external sources joining external tables.", 0) \
    \
    \
    /** Limits during query execution are part of the settings. \
      * Used to provide a more safe execution of queries from the user interface. \
      * Basically, limits are checked for each block (not every row). That is, the limits can be slightly violated. \
      * Almost all limits apply only to SELECTs. \
      * Almost all limits apply to each stream individually. \
      */ \
    \
    M(UInt64, max_rows_to_read, 0, "Limit on read rows from the most 'deep' sources. That is, only in the deepest subquery. When reading from a remote server, it is only checked on a remote server.", 0) \
    M(UInt64, max_bytes_to_read, 0, "Limit on read bytes (after decompression) from the most 'deep' sources. That is, only in the deepest subquery. When reading from a remote server, it is only checked on a remote server.", 0) \
    M(OverflowMode, read_overflow_mode, OverflowMode::THROW, "What to do when the limit is exceeded.", 0) \
    \
    M(UInt64, max_rows_to_read_leaf, 0, "Limit on read rows on the leaf nodes for distributed queries. Limit is applied for local reads only excluding the final merge stage on the root node.", 0) \
    M(UInt64, max_bytes_to_read_leaf, 0, "Limit on read bytes (after decompression) on the leaf nodes for distributed queries. Limit is applied for local reads only excluding the final merge stage on the root node.", 0) \
    M(OverflowMode, read_overflow_mode_leaf, OverflowMode::THROW, "What to do when the leaf limit is exceeded.", 0) \
    \
    M(UInt64, max_rows_to_group_by, 0, "If aggregation during GROUP BY is generating more than specified number of rows (unique GROUP BY keys), the behavior will be determined by the 'group_by_overflow_mode' which by default is - throw an exception, but can be also switched to an approximate GROUP BY mode.", 0) \
    M(OverflowModeGroupBy, group_by_overflow_mode, OverflowMode::THROW, "What to do when the limit is exceeded.", 0) \
    M(UInt64, max_bytes_before_external_group_by, 0, "If memory usage during GROUP BY operation is exceeding this threshold in bytes, activate the 'external aggregation' mode (spill data to disk). Recommended value is half of available system memory.", 0) \
    \
    M(UInt64, max_rows_to_sort, 0, "If more than specified amount of records have to be processed for ORDER BY operation, the behavior will be determined by the 'sort_overflow_mode' which by default is - throw an exception", 0) \
    M(UInt64, max_bytes_to_sort, 0, "If more than specified amount of (uncompressed) bytes have to be processed for ORDER BY operation, the behavior will be determined by the 'sort_overflow_mode' which by default is - throw an exception", 0) \
    M(OverflowMode, sort_overflow_mode, OverflowMode::THROW, "What to do when the limit is exceeded.", 0) \
    M(UInt64, max_bytes_before_external_sort, 0, "If memory usage during ORDER BY operation is exceeding this threshold in bytes, activate the 'external sorting' mode (spill data to disk). Recommended value is half of available system memory.", 0) \
    M(UInt64, max_bytes_before_remerge_sort, 1000000000, "In case of ORDER BY with LIMIT, when memory usage is higher than specified threshold, perform additional steps of merging blocks before final merge to keep just top LIMIT rows.", 0) \
    M(Float, remerge_sort_lowered_memory_bytes_ratio, 2., "If memory usage after remerge does not reduced by this ratio, remerge will be disabled.", 0) \
    \
    M(UInt64, max_result_rows, 0, "Limit on result size in rows. The query will stop after processing a block of data if the threshold is met, but it will not cut the last block of the result, therefore the result size can be larger than the threshold.", 0) \
    M(UInt64, max_result_bytes, 0, "Limit on result size in bytes (uncompressed).  The query will stop after processing a block of data if the threshold is met, but it will not cut the last block of the result, therefore the result size can be larger than the threshold. Caveats: the result size in memory is taken into account for this threshold. Even if the result size is small, it can reference larger data structures in memory, representing dictionaries of LowCardinality columns, and Arenas of AggregateFunction columns, so the threshold can be exceeded despite the small result size. The setting is fairly low level and should be used with caution.", 0) \
    M(OverflowMode, result_overflow_mode, OverflowMode::THROW, "What to do when the limit is exceeded.", 0) \
    \
    /* TODO: Check also when merging and finalizing aggregate functions. */ \
    M(Seconds, max_execution_time, 0, "If query run time exceeded the specified number of seconds, the behavior will be determined by the 'timeout_overflow_mode' which by default is - throw an exception. Note that the timeout is checked and query can stop only in designated places during data processing. It currently cannot stop during merging of aggregation states or during query analysis, and the actual run time will be higher than the value of this setting.", 0) \
    M(OverflowMode, timeout_overflow_mode, OverflowMode::THROW, "What to do when the limit is exceeded.", 0) \
    \
    M(UInt64, min_execution_speed, 0, "Minimum number of execution rows per second.", 0) \
    M(UInt64, max_execution_speed, 0, "Maximum number of execution rows per second.", 0) \
    M(UInt64, min_execution_speed_bytes, 0, "Minimum number of execution bytes per second.", 0) \
    M(UInt64, max_execution_speed_bytes, 0, "Maximum number of execution bytes per second.", 0) \
    M(Seconds, timeout_before_checking_execution_speed, 10, "Check that the speed is not too low after the specified time has elapsed.", 0) \
    \
    M(UInt64, max_columns_to_read, 0, "If a query requires reading more than specified number of columns, exception is thrown. Zero value means unlimited. This setting is useful to prevent too complex queries.", 0) \
    M(UInt64, max_temporary_columns, 0, "If a query generates more than the specified number of temporary columns in memory as a result of intermediate calculation, exception is thrown. Zero value means unlimited. This setting is useful to prevent too complex queries.", 0) \
    M(UInt64, max_temporary_non_const_columns, 0, "Similar to the 'max_temporary_columns' setting but applies only to non-constant columns. This makes sense, because constant columns are cheap and it is reasonable to allow more of them.", 0) \
    \
    M(UInt64, max_subquery_depth, 100, "If a query has more than specified number of nested subqueries, throw an exception. This allows you to have a sanity check to protect the users of your cluster from going insane with their queries.", 0) \
    M(UInt64, max_analyze_depth, 5000, "Maximum number of analyses performed by interpreter.", 0) \
    M(UInt64, max_ast_depth, 1000, "Maximum depth of query syntax tree. Checked after parsing.", 0) \
    M(UInt64, max_ast_elements, 50000, "Maximum size of query syntax tree in number of nodes. Checked after parsing.", 0) \
    M(UInt64, max_expanded_ast_elements, 500000, "Maximum size of query syntax tree in number of nodes after expansion of aliases and the asterisk.", 0) \
    \
    M(UInt64, readonly, 0, "0 - no read-only restrictions. 1 - only read requests, as well as changing explicitly allowed settings. 2 - only read requests, as well as changing settings, except for the 'readonly' setting.", 0) \
    \
    M(UInt64, max_rows_in_set, 0, "Maximum size of the set (in number of elements) resulting from the execution of the IN section.", 0) \
    M(UInt64, max_bytes_in_set, 0, "Maximum size of the set (in bytes in memory) resulting from the execution of the IN section.", 0) \
    M(OverflowMode, set_overflow_mode, OverflowMode::THROW, "What to do when the limit is exceeded.", 0) \
    \
    M(UInt64, max_rows_in_join, 0, "Maximum size of the hash table for JOIN (in number of rows).", 0) \
    M(UInt64, max_bytes_in_join, 0, "Maximum size of the hash table for JOIN (in number of bytes in memory).", 0) \
    M(OverflowMode, join_overflow_mode, OverflowMode::THROW, "What to do when the limit is exceeded.", 0) \
    M(Bool, join_any_take_last_row, false, "When disabled (default) ANY JOIN will take the first found row for a key. When enabled, it will take the last row seen if there are multiple rows for the same key.", IMPORTANT) \
    M(JoinAlgorithm, join_algorithm, JoinAlgorithm::DEFAULT, "Specify join algorithm.", 0) \
    M(UInt64, default_max_bytes_in_join, 1000000000, "Maximum size of right-side table if limit is required but max_bytes_in_join is not set.", 0) \
    M(UInt64, partial_merge_join_left_table_buffer_bytes, 0, "If not 0 group left table blocks in bigger ones for left-side table in partial merge join. It uses up to 2x of specified memory per joining thread.", 0) \
    M(UInt64, partial_merge_join_rows_in_right_blocks, 65536, "Split right-hand joining data in blocks of specified size. It's a portion of data indexed by min-max values and possibly unloaded on disk.", 0) \
    M(UInt64, join_on_disk_max_files_to_merge, 64, "For MergeJoin on disk set how much files it's allowed to sort simultaneously. Then this value bigger then more memory used and then less disk I/O needed. Minimum is 2.", 0) \
    M(UInt64, max_rows_in_set_to_optimize_join, 100'000, "Maximal size of the set to filter joined tables by each other row sets before joining. 0 - disable.", 0) \
    \
    M(Bool, compatibility_ignore_collation_in_create_table, true, "Compatibility ignore collation in create table", 0) \
    \
    M(String, temporary_files_codec, "LZ4", "Set compression codec for temporary files (sort and join on disk). I.e. LZ4, NONE.", 0) \
    \
    M(UInt64, max_rows_to_transfer, 0, "Maximum size (in rows) of the transmitted external table obtained when the GLOBAL IN/JOIN section is executed.", 0) \
    M(UInt64, max_bytes_to_transfer, 0, "Maximum size (in uncompressed bytes) of the transmitted external table obtained when the GLOBAL IN/JOIN section is executed.", 0) \
    M(OverflowMode, transfer_overflow_mode, OverflowMode::THROW, "What to do when the limit is exceeded.", 0) \
    \
    M(UInt64, max_rows_in_distinct, 0, "Maximum number of elements during execution of DISTINCT.", 0) \
    M(UInt64, max_bytes_in_distinct, 0, "Maximum total size of state (in uncompressed bytes) in memory for the execution of DISTINCT.", 0) \
    M(OverflowMode, distinct_overflow_mode, OverflowMode::THROW, "What to do when the limit is exceeded.", 0) \
    \
    M(UInt64, max_memory_usage, 0, "Maximum memory usage for processing of single query. Zero means unlimited.", 0) \
    M(UInt64, memory_overcommit_ratio_denominator, 1_GiB, "It represents soft memory limit on the user level. This value is used to compute query overcommit ratio.", 0) \
    M(UInt64, max_memory_usage_for_user, 0, "Maximum memory usage for processing all concurrently running queries for the user. Zero means unlimited.", 0) \
    M(UInt64, memory_overcommit_ratio_denominator_for_user, 1_GiB, "It represents soft memory limit on the global level. This value is used to compute query overcommit ratio.", 0) \
    M(UInt64, max_untracked_memory, (4 * 1024 * 1024), "Small allocations and deallocations are grouped in thread local variable and tracked or profiled only when amount (in absolute value) becomes larger than specified value. If the value is higher than 'memory_profiler_step' it will be effectively lowered to 'memory_profiler_step'.", 0) \
    M(UInt64, memory_profiler_step, (4 * 1024 * 1024), "Whenever query memory usage becomes larger than every next step in number of bytes the memory profiler will collect the allocating stack trace. Zero means disabled memory profiler. Values lower than a few megabytes will slow down query processing.", 0) \
    M(Float, memory_profiler_sample_probability, 0., "Collect random allocations and deallocations and write them into system.trace_log with 'MemorySample' trace_type. The probability is for every alloc/free regardless to the size of the allocation. Note that sampling happens only when the amount of untracked memory exceeds 'max_untracked_memory'. You may want to set 'max_untracked_memory' to 0 for extra fine grained sampling.", 0) \
    \
    M(UInt64, memory_usage_overcommit_max_wait_microseconds, 5'000'000, "Maximum time thread will wait for memory to be freed in the case of memory overcommit. If timeout is reached and memory is not freed, exception is thrown.", 0) \
    \
    M(UInt64, max_network_bandwidth, 0, "The maximum speed of data exchange over the network in bytes per second for a query. Zero means unlimited.", 0) \
    M(UInt64, max_network_bytes, 0, "The maximum number of bytes (compressed) to receive or transmit over the network for execution of the query.", 0) \
    M(UInt64, max_network_bandwidth_for_user, 0, "The maximum speed of data exchange over the network in bytes per second for all concurrently running user queries. Zero means unlimited.", 0)\
    M(UInt64, max_network_bandwidth_for_all_users, 0, "The maximum speed of data exchange over the network in bytes per second for all concurrently running queries. Zero means unlimited.", 0) \
    \
    M(UInt64, max_temporary_data_on_disk_size_for_user, 0, "The maximum amount of data consumed by temporary files on disk in bytes for all concurrently running user queries. Zero means unlimited.", 0)\
    M(UInt64, max_temporary_data_on_disk_size_for_query, 0, "The maximum amount of data consumed by temporary files on disk in bytes for all concurrently running queries. Zero means unlimited.", 0)\
    \
    M(UInt64, backup_threads, 16, "The maximum number of threads to execute BACKUP requests.", 0) \
    M(UInt64, restore_threads, 16, "The maximum number of threads to execute RESTORE requests.", 0) \
    \
    M(Bool, log_profile_events, true, "Log query performance statistics into the query_log, query_thread_log and query_views_log.", 0) \
    M(Bool, log_query_settings, true, "Log query settings into the query_log.", 0) \
    M(Bool, log_query_threads, false, "Log query threads into system.query_thread_log table. This setting have effect only when 'log_queries' is true.", 0) \
    M(Bool, log_query_views, true, "Log query dependent views into system.query_views_log table. This setting have effect only when 'log_queries' is true.", 0) \
    M(String, log_comment, "", "Log comment into system.query_log table and server log. It can be set to arbitrary string no longer than max_query_size.", 0) \
    M(LogsLevel, send_logs_level, LogsLevel::fatal, "Send server text logs with specified minimum level to client. Valid values: 'trace', 'debug', 'information', 'warning', 'error', 'fatal', 'none'", 0) \
    M(String, send_logs_source_regexp, "", "Send server text logs with specified regexp to match log source name. Empty means all sources.", 0) \
    M(Bool, enable_optimize_predicate_expression, true, "If it is set to true, optimize predicates to subqueries.", 0) \
    M(Bool, enable_optimize_predicate_expression_to_final_subquery, true, "Allow push predicate to final subquery.", 0) \
    M(Bool, allow_push_predicate_when_subquery_contains_with, true, "Allows push predicate when subquery contains WITH clause", 0) \
    \
    M(UInt64, low_cardinality_max_dictionary_size, 8192, "Maximum size (in rows) of shared global dictionary for LowCardinality type.", 0) \
    M(Bool, low_cardinality_use_single_dictionary_for_part, false, "LowCardinality type serialization setting. If is true, than will use additional keys when global dictionary overflows. Otherwise, will create several shared dictionaries.", 0) \
    M(Bool, decimal_check_overflow, true, "Check overflow of decimal arithmetic/comparison operations", 0) \
    M(Bool, allow_custom_error_code_in_throwif, false, "Enable custom error code in function throwIf(). If true, thrown exceptions may have unexpected error codes.", 0) \
    \
    M(Bool, prefer_localhost_replica, true, "If it's true then queries will be always sent to local replica (if it exists). If it's false then replica to send a query will be chosen between local and remote ones according to load_balancing", 0) \
    M(UInt64, max_fetch_partition_retries_count, 5, "Amount of retries while fetching partition from another host.", 0) \
    M(UInt64, http_max_multipart_form_data_size, 1024 * 1024 * 1024, "Limit on size of multipart/form-data content. This setting cannot be parsed from URL parameters and should be set in user profile. Note that content is parsed and external tables are created in memory before start of query execution. And this is the only limit that has effect on that stage (limits on max memory usage and max execution time have no effect while reading HTTP form data).", 0) \
    M(Bool, calculate_text_stack_trace, true, "Calculate text stack trace in case of exceptions during query execution. This is the default. It requires symbol lookups that may slow down fuzzing tests when huge amount of wrong queries are executed. In normal cases you should not disable this option.", 0) \
    M(Bool, allow_ddl, true, "If it is set to true, then a user is allowed to executed DDL queries.", 0) \
    M(Bool, parallel_view_processing, false, "Enables pushing to attached views concurrently instead of sequentially.", 0) \
    M(Bool, enable_unaligned_array_join, false, "Allow ARRAY JOIN with multiple arrays that have different sizes. When this settings is enabled, arrays will be resized to the longest one.", 0) \
    M(Bool, optimize_read_in_order, true, "Enable ORDER BY optimization for reading data in corresponding order in MergeTree tables.", 0) \
    M(Bool, optimize_read_in_window_order, true, "Enable ORDER BY optimization in window clause for reading data in corresponding order in MergeTree tables.", 0) \
    M(Bool, optimize_aggregation_in_order, false, "Enable GROUP BY optimization for aggregating data in corresponding order in MergeTree tables.", 0) \
    M(UInt64, aggregation_in_order_max_block_bytes, 50000000, "Maximal size of block in bytes accumulated during aggregation in order of primary key. Lower block size allows to parallelize more final merge stage of aggregation.", 0) \
    M(UInt64, read_in_order_two_level_merge_threshold, 100, "Minimal number of parts to read to run preliminary merge step during multithread reading in order of primary key.", 0) \
    M(Bool, low_cardinality_allow_in_native_format, true, "Use LowCardinality type in Native format. Otherwise, convert LowCardinality columns to ordinary for select query, and convert ordinary columns to required LowCardinality for insert query.", 0) \
    M(Bool, cancel_http_readonly_queries_on_client_close, false, "Cancel HTTP readonly queries when a client closes the connection without waiting for response.", 0) \
    M(Bool, external_table_functions_use_nulls, true, "If it is set to true, external table functions will implicitly use Nullable type if needed. Otherwise NULLs will be substituted with default values. Currently supported only by 'mysql', 'postgresql' and 'odbc' table functions.", 0) \
    M(Bool, external_table_strict_query, false, "If it is set to true, transforming expression to local filter is forbidden for queries to external tables.", 0) \
    \
    M(Bool, allow_hyperscan, true, "Allow functions that use Hyperscan library. Disable to avoid potentially long compilation times and excessive resource usage.", 0) \
    M(UInt64, max_hyperscan_regexp_length, 0, "Max length of regexp than can be used in hyperscan multi-match functions. Zero means unlimited.", 0) \
    M(UInt64, max_hyperscan_regexp_total_length, 0, "Max total length of all regexps than can be used in hyperscan multi-match functions (per every function). Zero means unlimited.", 0) \
    M(Bool, allow_simdjson, true, "Allow using simdjson library in 'JSON*' functions if AVX2 instructions are available. If disabled rapidjson will be used.", 0) \
    M(Bool, allow_introspection_functions, false, "Allow functions for introspection of ELF and DWARF for query profiling. These functions are slow and may impose security considerations.", 0) \
    \
    M(UInt64, max_partitions_per_insert_block, 100, "Limit maximum number of partitions in single INSERTed block. Zero means unlimited. Throw exception if the block contains too many partitions. This setting is a safety threshold, because using large number of partitions is a common misconception.", 0) \
    M(Int64, max_partitions_to_read, -1, "Limit the max number of partitions that can be accessed in one query. <= 0 means unlimited.", 0) \
    M(Bool, check_query_single_value_result, true, "Return check query result as single 1/0 value", 0) \
    M(Bool, allow_drop_detached, false, "Allow ALTER TABLE ... DROP DETACHED PART[ITION] ... queries", 0) \
    \
    M(UInt64, postgresql_connection_pool_size, 16, "Connection pool size for PostgreSQL table engine and database engine.", 0) \
    M(UInt64, postgresql_connection_pool_wait_timeout, 5000, "Connection pool push/pop timeout on empty pool for PostgreSQL table engine and database engine. By default it will block on empty pool.", 0) \
    M(Bool, postgresql_connection_pool_auto_close_connection, false, "Close connection before returning connection to the pool.", 0) \
    M(UInt64, glob_expansion_max_elements, 1000, "Maximum number of allowed addresses (For external storages, table functions, etc).", 0) \
    M(UInt64, odbc_bridge_connection_pool_size, 16, "Connection pool size for each connection settings string in ODBC bridge.", 0) \
    M(Bool, odbc_bridge_use_connection_pooling, true, "Use connection pooling in ODBC bridge. If set to false, a new connection is created every time", 0) \
    \
    M(Seconds, distributed_replica_error_half_life, DBMS_CONNECTION_POOL_WITH_FAILOVER_DEFAULT_DECREASE_ERROR_PERIOD, "Time period reduces replica error counter by 2 times.", 0) \
    M(UInt64, distributed_replica_error_cap, DBMS_CONNECTION_POOL_WITH_FAILOVER_MAX_ERROR_COUNT, "Max number of errors per replica, prevents piling up an incredible amount of errors if replica was offline for some time and allows it to be reconsidered in a shorter amount of time.", 0) \
    M(UInt64, distributed_replica_max_ignored_errors, 0, "Number of errors that will be ignored while choosing replicas", 0) \
    \
    M(Bool, allow_experimental_live_view, false, "Enable LIVE VIEW. Not mature enough.", 0) \
    M(Seconds, live_view_heartbeat_interval, 15, "The heartbeat interval in seconds to indicate live query is alive.", 0) \
    M(UInt64, max_live_view_insert_blocks_before_refresh, 64, "Limit maximum number of inserted blocks after which mergeable blocks are dropped and query is re-executed.", 0) \
    M(Bool, allow_experimental_window_view, false, "Enable WINDOW VIEW. Not mature enough.", 0) \
    M(Seconds, window_view_clean_interval, 60, "The clean interval of window view in seconds to free outdated data.", 0) \
    M(Seconds, window_view_heartbeat_interval, 15, "The heartbeat interval in seconds to indicate watch query is alive.", 0) \
    M(Seconds, wait_for_window_view_fire_signal_timeout, 10, "Timeout for waiting for window view fire signal in event time processing", 0) \
    M(UInt64, min_free_disk_space_for_temporary_data, 0, "The minimum disk space to keep while writing temporary data used in external sorting and aggregation.", 0) \
    \
    M(DefaultTableEngine, default_table_engine, DefaultTableEngine::None, "Default table engine used when ENGINE is not set in CREATE statement.",0) \
    M(Bool, show_table_uuid_in_table_create_query_if_not_nil, false, "For tables in databases with Engine=Atomic show UUID of the table in its CREATE query.", 0) \
    M(Bool, database_atomic_wait_for_drop_and_detach_synchronously, false, "When executing DROP or DETACH TABLE in Atomic database, wait for table data to be finally dropped or detached.", 0) \
    M(Bool, enable_scalar_subquery_optimization, true, "If it is set to true, prevent scalar subqueries from (de)serializing large scalar values and possibly avoid running the same subquery more than once.", 0) \
    M(Bool, optimize_trivial_count_query, true, "Process trivial 'SELECT count() FROM table' query from metadata.", 0) \
    M(Bool, optimize_respect_aliases, true, "If it is set to true, it will respect aliases in WHERE/GROUP BY/ORDER BY, that will help with partition pruning/secondary indexes/optimize_aggregation_in_order/optimize_read_in_order/optimize_trivial_count", 0) \
    M(UInt64, mutations_sync, 0, "Wait for synchronous execution of ALTER TABLE UPDATE/DELETE queries (mutations). 0 - execute asynchronously. 1 - wait current server. 2 - wait all replicas if they exist.", 0) \
    M(Bool, allow_experimental_lightweight_delete, false, "Enable lightweight DELETE mutations for mergetree tables. Work in progress", 0) \
    M(Bool, optimize_move_functions_out_of_any, false, "Move functions out of aggregate functions 'any', 'anyLast'.", 0) \
    M(Bool, optimize_normalize_count_variants, true, "Rewrite aggregate functions that semantically equals to count() as count().", 0) \
    M(Bool, optimize_injective_functions_inside_uniq, true, "Delete injective functions of one argument inside uniq*() functions.", 0) \
    M(Bool, convert_query_to_cnf, false, "Convert SELECT query to CNF", 0) \
    M(Bool, optimize_or_like_chain, false, "Optimize multiple OR LIKE into multiMatchAny. This optimization should not be enabled by default, because it defies index analysis in some cases.", 0) \
    M(Bool, optimize_arithmetic_operations_in_aggregate_functions, true, "Move arithmetic operations out of aggregation functions", 0) \
    M(Bool, optimize_duplicate_order_by_and_distinct, true, "Remove duplicate ORDER BY and DISTINCT if it's possible", 0) \
    M(Bool, optimize_redundant_functions_in_order_by, true, "Remove functions from ORDER BY if its argument is also in ORDER BY", 0) \
    M(Bool, optimize_if_chain_to_multiif, false, "Replace if(cond1, then1, if(cond2, ...)) chains to multiIf. Currently it's not beneficial for numeric types.", 0) \
    M(Bool, optimize_multiif_to_if, true, "Replace 'multiIf' with only one condition to 'if'.", 0) \
    M(Bool, optimize_if_transform_strings_to_enum, false, "Replaces string-type arguments in If and Transform to enum. Disabled by default cause it could make inconsistent change in distributed query that would lead to its fail.", 0) \
    M(Bool, optimize_monotonous_functions_in_order_by, false, "Replace monotonous function with its argument in ORDER BY", 0) \
    M(Bool, optimize_functions_to_subcolumns, false, "Transform functions to subcolumns, if possible, to reduce amount of read data. E.g. 'length(arr)' -> 'arr.size0', 'col IS NULL' -> 'col.null' ", 0) \
    M(Bool, optimize_using_constraints, false, "Use constraints for query optimization", 0)                                                                                                                                           \
    M(Bool, optimize_substitute_columns, false, "Use constraints for column substitution", 0)                                                                                                                                         \
    M(Bool, optimize_append_index, false, "Use constraints in order to append index condition (indexHint)", 0) \
    M(Bool, normalize_function_names, true, "Normalize function names to their canonical names", 0) \
    M(Bool, allow_experimental_alter_materialized_view_structure, false, "Allow atomic alter on Materialized views. Work in progress.", 0) \
    M(Bool, enable_early_constant_folding, true, "Enable query optimization where we analyze function and subqueries results and rewrite query if there're constants there", 0) \
    M(Bool, deduplicate_blocks_in_dependent_materialized_views, false, "Should deduplicate blocks for materialized views if the block is not a duplicate for the table. Use true to always deduplicate in dependent tables.", 0) \
    M(Bool, use_compact_format_in_distributed_parts_names, true, "Changes format of directories names for distributed table insert parts.", 0) \
    M(Bool, validate_polygons, true, "Throw exception if polygon is invalid in function pointInPolygon (e.g. self-tangent, self-intersecting). If the setting is false, the function will accept invalid polygons but may silently return wrong result.", 0) \
    M(UInt64, max_parser_depth, DBMS_DEFAULT_MAX_PARSER_DEPTH, "Maximum parser depth (recursion depth of recursive descend parser).", 0) \
    M(Bool, allow_settings_after_format_in_insert, false, "Allow SETTINGS after FORMAT, but note, that this is not always safe (note: this is a compatibility setting).", 0) \
    M(Seconds, periodic_live_view_refresh, DEFAULT_PERIODIC_LIVE_VIEW_REFRESH_SEC, "Interval after which periodically refreshed live view is forced to refresh.", 0) \
    M(Bool, transform_null_in, false, "If enabled, NULL values will be matched with 'IN' operator as if they are considered equal.", 0) \
    M(Bool, allow_nondeterministic_mutations, false, "Allow non-deterministic functions in ALTER UPDATE/ALTER DELETE statements", 0) \
    M(Seconds, lock_acquire_timeout, DBMS_DEFAULT_LOCK_ACQUIRE_TIMEOUT_SEC, "How long locking request should wait before failing", 0) \
    M(Bool, materialize_ttl_after_modify, true, "Apply TTL for old data, after ALTER MODIFY TTL query", 0) \
    M(String, function_implementation, "", "Choose function implementation for specific target or variant (experimental). If empty enable all of them.", 0) \
    M(Bool, allow_experimental_geo_types, true, "Allow geo data types such as Point, Ring, Polygon, MultiPolygon", 0) \
    M(Bool, data_type_default_nullable, false, "Data types without NULL or NOT NULL will make Nullable", 0) \
    M(Bool, cast_keep_nullable, false, "CAST operator keep Nullable for result data type", 0) \
    M(Bool, cast_ipv4_ipv6_default_on_conversion_error, false, "CAST operator into IPv4, CAST operator into IPV6 type, toIPv4, toIPv6 functions will return default value instead of throwing exception on conversion error.", 0) \
    M(Bool, alter_partition_verbose_result, false, "Output information about affected parts. Currently works only for FREEZE and ATTACH commands.", 0) \
    M(Bool, allow_experimental_database_materialized_mysql, false, "Allow to create database with Engine=MaterializedMySQL(...).", 0) \
    M(Bool, allow_experimental_database_materialized_postgresql, false, "Allow to create database with Engine=MaterializedPostgreSQL(...).", 0) \
    M(Bool, system_events_show_zero_values, false, "When querying system.events or system.metrics tables, include all metrics, even with zero values.", 0) \
    M(MySQLDataTypesSupport, mysql_datatypes_support_level, 0, "Which MySQL types should be converted to corresponding ClickHouse types (rather than being represented as String). Can be empty or any combination of 'decimal', 'datetime64', 'date2Date32' or 'date2String'. When empty MySQL's DECIMAL and DATETIME/TIMESTAMP with non-zero precision are seen as String on ClickHouse's side.", 0) \
    M(Bool, optimize_trivial_insert_select, true, "Optimize trivial 'INSERT INTO table SELECT ... FROM TABLES' query", 0) \
    M(Bool, allow_non_metadata_alters, true, "Allow to execute alters which affects not only tables metadata, but also data on disk", 0) \
    M(Bool, enable_global_with_statement, true, "Propagate WITH statements to UNION queries and all subqueries", 0) \
    M(Bool, aggregate_functions_null_for_empty, false, "Rewrite all aggregate functions in a query, adding -OrNull suffix to them", 0) \
    M(Bool, optimize_syntax_fuse_functions, false, "Not ready for production, do not use. Allow apply syntax optimisation: fuse aggregate functions", 0) \
    M(Bool, optimize_fuse_sum_count_avg, false, "Not ready for production, do not use. Fuse functions `sum, avg, count` with identical arguments into one `sumCount` (`optimize_syntax_fuse_functions should be enabled)", 0) \
    M(Bool, flatten_nested, true, "If true, columns of type Nested will be flatten to separate array columns instead of one array of tuples", 0) \
    M(Bool, asterisk_include_materialized_columns, false, "Include MATERIALIZED columns for wildcard query", 0) \
    M(Bool, asterisk_include_alias_columns, false, "Include ALIAS columns for wildcard query", 0) \
    M(Bool, optimize_skip_merged_partitions, false, "Skip partitions with one part with level > 0 in optimize final", 0) \
    M(Bool, optimize_on_insert, true, "Do the same transformation for inserted block of data as if merge was done on this block.", 0) \
    M(Bool, force_optimize_projection, false, "If projection optimization is enabled, SELECT queries need to use projection", 0) \
    M(Bool, async_socket_for_remote, true, "Asynchronously read from socket executing remote query", 0) \
    M(Bool, insert_null_as_default, true, "Insert DEFAULT values instead of NULL in INSERT SELECT (UNION ALL)", 0) \
    M(Bool, describe_extend_object_types, false, "Deduce concrete type of columns of type Object in DESCRIBE query", 0) \
    M(Bool, describe_include_subcolumns, false, "If true, subcolumns of all table columns will be included into result of DESCRIBE query", 0) \
    \
    M(Bool, optimize_rewrite_sum_if_to_count_if, false, "Rewrite sumIf() and sum(if()) function countIf() function when logically equivalent", 0) \
    M(UInt64, insert_shard_id, 0, "If non zero, when insert into a distributed table, the data will be inserted into the shard `insert_shard_id` synchronously. Possible values range from 1 to `shards_number` of corresponding distributed table", 0) \
    \
    M(Bool, collect_hash_table_stats_during_aggregation, true, "Enable collecting hash table statistics to optimize memory allocation", 0) \
    M(UInt64, max_entries_for_hash_table_stats, 10'000, "How many entries hash table statistics collected during aggregation is allowed to have", 0) \
    M(UInt64, max_size_to_preallocate_for_aggregation, 10'000'000, "For how many elements it is allowed to preallocate space in all hash tables in total before aggregation", 0) \
    \
    M(Bool, kafka_disable_num_consumers_limit, false, "Disable limit on kafka_num_consumers that depends on the number of available CPU cores", 0) \
    M(Bool, enable_software_prefetch_in_aggregation, true, "Enable use of software prefetch in aggregation", 0) \
    /** Experimental feature for moving data between shards. */ \
    \
    M(Bool, allow_experimental_query_deduplication, false, "Experimental data deduplication for SELECT queries based on part UUIDs", 0) \
    \
    M(Bool, engine_file_empty_if_not_exists, false, "Allows to select data from a file engine table without file", 0) \
    M(Bool, engine_file_truncate_on_insert, false, "Enables or disables truncate before insert in file engine tables", 0) \
    M(Bool, engine_file_allow_create_multiple_files, false, "Enables or disables creating a new file on each insert in file engine tables if format has suffix.", 0) \
    M(Bool, allow_experimental_database_replicated, false, "Allow to create databases with Replicated engine", 0) \
    M(UInt64, database_replicated_initial_query_timeout_sec, 300, "How long initial DDL query should wait for Replicated database to precess previous DDL queue entries", 0) \
    M(Bool, database_replicated_enforce_synchronous_settings, false, "Enforces synchronous waiting for some queries (see also database_atomic_wait_for_drop_and_detach_synchronously, mutation_sync, replication_alter_partitions_sync). Not recommended to enable these settings.", 0) \
    M(UInt64, max_distributed_depth, 5, "Maximum distributed query depth", 0) \
    M(Bool, database_replicated_always_detach_permanently, false, "Execute DETACH TABLE as DETACH TABLE PERMANENTLY if database engine is Replicated", 0) \
    M(Bool, database_replicated_allow_only_replicated_engine, false, "Allow to create only Replicated tables in database with engine Replicated", 0) \
    M(DistributedDDLOutputMode, distributed_ddl_output_mode, DistributedDDLOutputMode::THROW, "Format of distributed DDL query result", 0) \
    M(UInt64, distributed_ddl_entry_format_version, 3, "Compatibility version of distributed DDL (ON CLUSTER) queries", 0) \
    \
    M(UInt64, external_storage_max_read_rows, 0, "Limit maximum number of rows when table with external engine should flush history data. Now supported only for MySQL table engine, database engine, dictionary and MaterializedMySQL. If equal to 0, this setting is disabled", 0) \
    M(UInt64, external_storage_max_read_bytes, 0, "Limit maximum number of bytes when table with external engine should flush history data. Now supported only for MySQL table engine, database engine, dictionary and MaterializedMySQL. If equal to 0, this setting is disabled", 0)  \
    M(UInt64, external_storage_connect_timeout_sec, DBMS_DEFAULT_CONNECT_TIMEOUT_SEC, "Connect timeout in seconds. Now supported only for MySQL", 0)  \
    M(UInt64, external_storage_rw_timeout_sec, DBMS_DEFAULT_RECEIVE_TIMEOUT_SEC, "Read/write timeout in seconds. Now supported only for MySQL", 0)  \
    \
    M(SetOperationMode, union_default_mode, SetOperationMode::Unspecified, "Set default mode in UNION query. Possible values: empty string, 'ALL', 'DISTINCT'. If empty, query without mode will throw exception.", 0) \
    M(SetOperationMode, intersect_default_mode, SetOperationMode::ALL, "Set default mode in INTERSECT query. Possible values: empty string, 'ALL', 'DISTINCT'. If empty, query without mode will throw exception.", 0) \
    M(SetOperationMode, except_default_mode, SetOperationMode::ALL, "Set default mode in EXCEPT query. Possible values: empty string, 'ALL', 'DISTINCT'. If empty, query without mode will throw exception.", 0) \
    M(Bool, optimize_aggregators_of_group_by_keys, true, "Eliminates min/max/any/anyLast aggregators of GROUP BY keys in SELECT section", 0) \
    M(Bool, optimize_group_by_function_keys, true, "Eliminates functions of other keys in GROUP BY section", 0) \
    M(Bool, legacy_column_name_of_tuple_literal, false, "List all names of element of large tuple literals in their column names instead of hash. This settings exists only for compatibility reasons. It makes sense to set to 'true', while doing rolling update of cluster from version lower than 21.7 to higher.", 0) \
    \
    M(Bool, query_plan_enable_optimizations, true, "Apply optimizations to query plan", 0) \
    M(UInt64, query_plan_max_optimizations_to_apply, 10000, "Limit the total number of optimizations applied to query plan. If zero, ignored. If limit reached, throw exception", 0) \
    M(Bool, query_plan_filter_push_down, true, "Allow to push down filter by predicate query plan step", 0) \
    M(Bool, query_plan_optimize_primary_key, true, "Analyze primary key using query plan (instead of AST)", 0) \
    M(UInt64, regexp_max_matches_per_row, 1000, "Max matches of any single regexp per row, used to safeguard 'extractAllGroupsHorizontal' against consuming too much memory with greedy RE.", 0) \
    \
    M(UInt64, limit, 0, "Limit on read rows from the most 'end' result for select query, default 0 means no limit length", 0) \
    M(UInt64, offset, 0, "Offset on read rows from the most 'end' result for select query", 0) \
    \
    M(UInt64, function_range_max_elements_in_block, 500000000, "Maximum number of values generated by function 'range' per block of data (sum of array sizes for every row in a block, see also 'max_block_size' and 'min_insert_block_size_rows'). It is a safety threshold.", 0) \
    M(ShortCircuitFunctionEvaluation, short_circuit_function_evaluation, ShortCircuitFunctionEvaluation::ENABLE, "Setting for short-circuit function evaluation configuration. Possible values: 'enable' - use short-circuit function evaluation for functions that are suitable for it, 'disable' - disable short-circuit function evaluation, 'force_enable' - use short-circuit function evaluation for all functions.", 0) \
    \
    M(String, local_filesystem_read_method, "pread_threadpool", "Method of reading data from local filesystem, one of: read, pread, mmap, pread_threadpool.", 0) \
    M(String, remote_filesystem_read_method, "threadpool", "Method of reading data from remote filesystem, one of: read, threadpool.", 0) \
    M(Bool, local_filesystem_read_prefetch, false, "Should use prefetching when reading data from local filesystem.", 0) \
    M(Bool, remote_filesystem_read_prefetch, true, "Should use prefetching when reading data from remote filesystem.", 0) \
    M(Int64, read_priority, 0, "Priority to read data from local filesystem. Only supported for 'pread_threadpool' method.", 0) \
    M(UInt64, merge_tree_min_rows_for_concurrent_read_for_remote_filesystem, (20 * 8192), "If at least as many lines are read from one file, the reading can be parallelized, when reading from remote filesystem.", 0) \
    M(UInt64, merge_tree_min_bytes_for_concurrent_read_for_remote_filesystem, (24 * 10 * 1024 * 1024), "If at least as many bytes are read from one file, the reading can be parallelized, when reading from remote filesystem.", 0) \
    M(UInt64, remote_read_min_bytes_for_seek, 4 * DBMS_DEFAULT_BUFFER_SIZE, "Min bytes required for remote read (url, s3) to do seek, instead for read with ignore.", 0) \
    \
    M(UInt64, async_insert_threads, 16, "Maximum number of threads to actually parse and insert data in background. Zero means asynchronous mode is disabled", 0) \
    M(Bool, async_insert, false, "If true, data from INSERT query is stored in queue and later flushed to table in background. Makes sense only for inserts via HTTP protocol. If wait_for_async_insert is false, INSERT query is processed almost instantly, otherwise client will wait until data will be flushed to table", 0) \
    M(Bool, wait_for_async_insert, true, "If true wait for processing of asynchronous insertion", 0) \
    M(Seconds, wait_for_async_insert_timeout, DBMS_DEFAULT_LOCK_ACQUIRE_TIMEOUT_SEC, "Timeout for waiting for processing asynchronous insertion", 0) \
    M(UInt64, async_insert_max_data_size, 1000000, "Maximum size in bytes of unparsed data collected per query before being inserted", 0) \
    M(Milliseconds, async_insert_busy_timeout_ms, 200, "Maximum time to wait before dumping collected data per query since the first data appeared", 0) \
    M(Milliseconds, async_insert_cleanup_timeout_ms, 1000, "Time to wait before each iteration of cleaning up buffers for INSERT queries which don't appear anymore. Only has meaning at server startup.", 0) \
    \
    M(UInt64, remote_fs_read_max_backoff_ms, 10000, "Max wait time when trying to read data for remote disk", 0) \
    M(UInt64, remote_fs_read_backoff_max_tries, 5, "Max attempts to read with backoff", 0) \
    M(Bool, enable_filesystem_cache, true, "Use cache for remote filesystem. This setting does not turn on/off cache for disks (must be done via disk config), but allows to bypass cache for some queries if intended", 0) \
    M(Bool, enable_filesystem_cache_on_write_operations, false, "Write into cache on write operations. To actually work this setting requires be added to disk config too", 0) \
    M(Bool, enable_filesystem_cache_log, false, "Allows to record the filesystem caching log for each query", 0) \
    M(Bool, read_from_filesystem_cache_if_exists_otherwise_bypass_cache, false, "Allow to use the filesystem cache in passive mode - benefit from the existing cache entries, but don't put more entries into the cache. If you set this setting for heavy ad-hoc queries and leave it disabled for short real-time queries, this will allows to avoid cache threshing by too heavy queries and to improve the overall system efficiency.", 0) \
    M(Bool, enable_filesystem_cache_on_lower_level, true, "If read buffer supports caching inside threadpool, allow it to do it, otherwise cache outside ot threadpool. Do not use this setting, it is needed for testing", 0) \
    M(Bool, enable_cache_for_s3_table_engine, false, "Enable filesystem cache s3 table engine and table function", 0) \
    M(Bool, enable_cache_for_hdfs_table_engine, false, "Enable filesystem cache hdfs table engine and table function", 0) \
    M(Bool, enable_cache_for_url_table_engine, false, "Enable filesystem cache url table engine and table function", 0) \
    M(Bool, skip_download_if_exceeds_query_cache, true, "Skip download from remote filesystem if exceeds query cache size", 0) \
    M(UInt64, max_query_cache_size, (128UL * 1024 * 1024 * 1024), "Max remote filesystem cache size that can be used by a single query", 0) \
    \
    M(Bool, load_marks_asynchronously, false, "Load MergeTree marks asynchronously", 0) \
    \
    M(Bool, use_structure_from_insertion_table_in_table_functions, false, "Use structure from insertion table instead of schema inference from data", 0) \
    \
    M(UInt64, http_max_tries, 10, "Max attempts to read via http.", 0) \
    M(UInt64, http_retry_initial_backoff_ms, 100, "Min milliseconds for backoff, when retrying read via http", 0) \
    M(UInt64, http_retry_max_backoff_ms, 10000, "Max milliseconds for backoff, when retrying read via http", 0) \
    \
    M(Bool, force_remove_data_recursively_on_drop, false, "Recursively remove data on DROP query. Avoids 'Directory not empty' error, but may silently remove detached data", 0) \
    M(Bool, check_table_dependencies, true, "Check that DDL query (such as DROP TABLE or RENAME) will not break dependencies", 0) \
    \
    M(Bool, allow_unrestricted_reads_from_keeper, false, "Allow unrestricted (without condition on path) reads from system.zookeeper table, can be handy, but is not safe for zookeeper", 0) \
    M(Bool, allow_deprecated_database_ordinary, false, "Allow to create databases with deprecated Ordinary engine", 0) \
    M(Bool, allow_deprecated_syntax_for_merge_tree, false, "Allow to create *MergeTree tables with deprecated engine definition syntax", 0) \
    \
    M(Bool, force_grouping_standard_compatibility, true, "Make GROUPING function to return 1 when argument is not used as an aggregation key", 0) \
    \
    M(Bool, schema_inference_use_cache_for_file, true, "Use cache in schema inference while using file table function", 0) \
    M(Bool, schema_inference_use_cache_for_s3, true, "Use cache in schema inference while using s3 table function", 0) \
    M(Bool, schema_inference_use_cache_for_hdfs, true, "Use cache in schema inference while using hdfs table function", 0) \
    M(Bool, schema_inference_use_cache_for_url, true, "Use cache in schema inference while using url table function", 0) \
    M(Bool, schema_inference_cache_require_modification_time_for_url, true, "Use schema from cache for URL with last modification time validation (for urls with Last-Modified header)", 0) \
    \
    M(String, compatibility, "", "Changes other settings according to provided ClickHouse version. If we know that we changed some behaviour in ClickHouse by changing some settings in some version, this compatibility setting will control these settings", 0) \
    \
    M(Map, additional_table_filters, "", "Additional filter expression which would be applied after reading from specified table. Syntax: {'table1': 'expression', 'database.table2': 'expression'}", 0) \
    M(String, additional_result_filter, "", "Additional filter expression which would be applied to query result", 0) \
    \
    /** Experimental functions */ \
    M(Bool, allow_experimental_funnel_functions, false, "Enable experimental functions for funnel analysis.", 0) \
    M(Bool, allow_experimental_nlp_functions, false, "Enable experimental functions for natural language processing.", 0) \
    M(Bool, allow_experimental_hash_functions, false, "Enable experimental hash functions (hashid, etc)", 0) \
    M(Bool, allow_experimental_object_type, false, "Allow Object and JSON data types", 0) \
    M(String, insert_deduplication_token, "", "If not empty, used for duplicate detection instead of data digest", 0) \
    M(String, ann_index_select_query_params, "", "Parameters passed to ANN indexes in SELECT queries, the format is 'param1=x, param2=y, ...'", 0) \
    M(UInt64, max_limit_for_ann_queries, 1000000, "Maximum limit value for using ANN indexes is used to prevent memory overflow in search queries for indexes", 0) \
    M(Bool, allow_experimental_annoy_index, false, "Allows to use Annoy index. Disabled by default because this feature is experimental", 0) \
    M(Bool, count_distinct_optimization, false, "Rewrite count distinct to subquery of group by", 0) \
    M(Bool, throw_on_unsupported_query_inside_transaction, true, "Throw exception if unsupported query is used inside transaction", 0) \
    M(TransactionsWaitCSNMode, wait_changes_become_visible_after_commit_mode, TransactionsWaitCSNMode::WAIT_UNKNOWN, "Wait for committed changes to become actually visible in the latest snapshot", 0) \
    M(Bool, implicit_transaction, false, "If enabled and not already inside a transaction, wraps the query inside a full transaction (begin + commit or rollback)", 0) \
    M(Bool, throw_if_no_data_to_insert, true, "Enables or disables empty INSERTs, enabled by default", 0) \
    M(Bool, compatibility_ignore_auto_increment_in_create_table, false, "Ignore AUTO_INCREMENT keyword in column declaration if true, otherwise return error. It simplifies migration from MySQL", 0) \
    M(Bool, multiple_joins_try_to_keep_original_names, false, "Do not add aliases to top level expression list on multiple joins rewrite", 0) \
    M(Bool, optimize_distinct_in_order, true, "Enable DISTINCT optimization if some columns in DISTINCT form a prefix of sorting. For example, prefix of sorting key in merge tree or ORDER BY statement", 0) \
    M(Bool, optimize_sorting_by_input_stream_properties, true, "Optimize sorting by sorting properties of input stream", 0) \
    // End of COMMON_SETTINGS
    // Please add settings related to formats into the FORMAT_FACTORY_SETTINGS and move obsolete settings to OBSOLETE_SETTINGS.

#define MAKE_OBSOLETE(M, TYPE, NAME, DEFAULT) \
    M(TYPE, NAME, DEFAULT, "Obsolete setting, does nothing.", BaseSettingsHelpers::Flags::OBSOLETE)

#define OBSOLETE_SETTINGS(M) \
    /** Obsolete settings that do nothing but left for compatibility reasons. Remove each one after half a year of obsolescence. */ \
    MAKE_OBSOLETE(M, UInt64, max_memory_usage_for_all_queries, 0) \
    MAKE_OBSOLETE(M, UInt64, multiple_joins_rewriter_version, 0) \
    MAKE_OBSOLETE(M, Bool, enable_debug_queries, false) \
    MAKE_OBSOLETE(M, Bool, allow_experimental_database_atomic, true) \
    MAKE_OBSOLETE(M, Bool, allow_experimental_bigint_types, true) \
    MAKE_OBSOLETE(M, Bool, allow_experimental_window_functions, true) \
    MAKE_OBSOLETE(M, Milliseconds, async_insert_stale_timeout_ms, 0) \
    MAKE_OBSOLETE(M, HandleKafkaErrorMode, handle_kafka_error_mode, HandleKafkaErrorMode::DEFAULT) \
    MAKE_OBSOLETE(M, Bool, database_replicated_ddl_output, true) \
    MAKE_OBSOLETE(M, UInt64, replication_alter_columns_timeout, 60) \
    MAKE_OBSOLETE(M, UInt64, odbc_max_field_size, 0) \
    MAKE_OBSOLETE(M, Bool, allow_experimental_map_type, true) \
    MAKE_OBSOLETE(M, UInt64, merge_tree_clear_old_temporary_directories_interval_seconds, 60) \
    MAKE_OBSOLETE(M, UInt64, merge_tree_clear_old_parts_interval_seconds, 1) \
    MAKE_OBSOLETE(M, UInt64, partial_merge_join_optimizations, 0) \
    MAKE_OBSOLETE(M, MaxThreads, max_alter_threads, 0) \
    MAKE_OBSOLETE(M, Bool, allow_experimental_projection_optimization, true) \
    MAKE_OBSOLETE(M, UInt64, background_buffer_flush_schedule_pool_size, 16) \
    MAKE_OBSOLETE(M, UInt64, background_pool_size, 16) \
    MAKE_OBSOLETE(M, Float, background_merges_mutations_concurrency_ratio, 2) \
    MAKE_OBSOLETE(M, UInt64, background_move_pool_size, 8) \
    MAKE_OBSOLETE(M, UInt64, background_fetches_pool_size, 8) \
    MAKE_OBSOLETE(M, UInt64, background_common_pool_size, 8) \
    MAKE_OBSOLETE(M, UInt64, background_schedule_pool_size, 128) \
    MAKE_OBSOLETE(M, UInt64, background_message_broker_schedule_pool_size, 16) \
    MAKE_OBSOLETE(M, UInt64, background_distributed_schedule_pool_size, 16) \
    MAKE_OBSOLETE(M, DefaultDatabaseEngine, default_database_engine, DefaultDatabaseEngine::Atomic) \
<<<<<<< HEAD
    MAKE_OBSOLETE(M, UInt64, max_pipeline_depth, 0) \
    MAKE_OBSOLETE(M, Bool, use_local_cache_for_remote_storage, true) \
=======
    MAKE_OBSOLETE(M, UInt64, max_pipeline_depth, 0)                                                                                 \
    MAKE_OBSOLETE(M, Seconds, temporary_live_view_timeout, 1) \
>>>>>>> 38124b65

    /** The section above is for obsolete settings. Do not add anything there. */


#define FORMAT_FACTORY_SETTINGS(M) \
    M(Char, format_csv_delimiter, ',', "The character to be considered as a delimiter in CSV data. If setting with a string, a string has to have a length of 1.", 0) \
    M(Bool, format_csv_allow_single_quotes, false, "If it is set to true, allow strings in single quotes.", 0) \
    M(Bool, format_csv_allow_double_quotes, true, "If it is set to true, allow strings in double quotes.", 0) \
    M(Bool, output_format_csv_crlf_end_of_line, false, "If it is set true, end of line in CSV format will be \\r\\n instead of \\n.", 0) \
    M(Bool, input_format_csv_enum_as_number, false, "Treat inserted enum values in CSV formats as enum indices", 0) \
    M(Bool, input_format_csv_arrays_as_nested_csv, false, R"(When reading Array from CSV, expect that its elements were serialized in nested CSV and then put into string. Example: "[""Hello"", ""world"", ""42"""" TV""]". Braces around array can be omitted.)", 0) \
    M(Bool, input_format_skip_unknown_fields, true, "Skip columns with unknown names from input data (it works for JSONEachRow, -WithNames, -WithNamesAndTypes and TSKV formats).", 0) \
    M(Bool, input_format_with_names_use_header, true, "For -WithNames input formats this controls whether format parser is to assume that column data appear in the input exactly as they are specified in the header.", 0) \
    M(Bool, input_format_with_types_use_header, true, "For -WithNamesAndTypes input formats this controls whether format parser should check if data types from the input match data types from the header.", 0) \
    M(Bool, input_format_import_nested_json, false, "Map nested JSON data to nested tables (it works for JSONEachRow format).", 0) \
    M(Bool, input_format_defaults_for_omitted_fields, true, "For input data calculate default expressions for omitted fields (it works for JSONEachRow, -WithNames, -WithNamesAndTypes formats).", IMPORTANT) \
    M(Bool, input_format_csv_empty_as_default, true, "Treat empty fields in CSV input as default values.", 0) \
    M(Bool, input_format_tsv_empty_as_default, false, "Treat empty fields in TSV input as default values.", 0) \
    M(Bool, input_format_tsv_enum_as_number, false, "Treat inserted enum values in TSV formats as enum indices.", 0) \
    M(Bool, input_format_null_as_default, true, "For text input formats initialize null fields with default values if data type of this field is not nullable", 0) \
    M(Bool, input_format_arrow_import_nested, false, "Allow to insert array of structs into Nested table in Arrow input format.", 0) \
    M(Bool, input_format_arrow_case_insensitive_column_matching, false, "Ignore case when matching Arrow columns with CH columns.", 0) \
    M(Bool, input_format_orc_import_nested, false, "Allow to insert array of structs into Nested table in ORC input format.", 0) \
    M(Int64, input_format_orc_row_batch_size, 100'000, "Batch size when reading ORC stripes.", 0) \
    M(Bool, input_format_orc_case_insensitive_column_matching, false, "Ignore case when matching ORC columns with CH columns.", 0) \
    M(Bool, input_format_parquet_import_nested, false, "Allow to insert array of structs into Nested table in Parquet input format.", 0) \
    M(Bool, input_format_parquet_case_insensitive_column_matching, false, "Ignore case when matching Parquet columns with CH columns.", 0) \
    M(Bool, input_format_allow_seeks, true, "Allow seeks while reading in ORC/Parquet/Arrow input formats", 0) \
    M(Bool, input_format_orc_allow_missing_columns, false, "Allow missing columns while reading ORC input formats", 0) \
    M(Bool, input_format_parquet_allow_missing_columns, false, "Allow missing columns while reading Parquet input formats", 0) \
    M(Bool, input_format_arrow_allow_missing_columns, false, "Allow missing columns while reading Arrow input formats", 0) \
    M(Char, input_format_hive_text_fields_delimiter, '\x01', "Delimiter between fields in Hive Text File", 0) \
    M(Char, input_format_hive_text_collection_items_delimiter, '\x02', "Delimiter between collection(array or map) items in Hive Text File", 0) \
    M(Char, input_format_hive_text_map_keys_delimiter, '\x03', "Delimiter between a pair of map key/values in Hive Text File", 0) \
    M(UInt64, input_format_msgpack_number_of_columns, 0, "The number of columns in inserted MsgPack data. Used for automatic schema inference from data.", 0) \
    M(MsgPackUUIDRepresentation, output_format_msgpack_uuid_representation, FormatSettings::MsgPackUUIDRepresentation::EXT, "The way how to output UUID in MsgPack format.", 0) \
    M(UInt64, input_format_max_rows_to_read_for_schema_inference, 25000, "The maximum rows of data to read for automatic schema inference", 0) \
    M(Bool, input_format_csv_use_best_effort_in_schema_inference, true, "Use some tweaks and heuristics to infer schema in CSV format", 0) \
    M(Bool, input_format_tsv_use_best_effort_in_schema_inference, true, "Use some tweaks and heuristics to infer schema in TSV format", 0) \
    M(Bool, input_format_parquet_skip_columns_with_unsupported_types_in_schema_inference, false, "Skip columns with unsupported types while schema inference for format Parquet", 0) \
    M(Bool, input_format_protobuf_skip_fields_with_unsupported_types_in_schema_inference, false, "Skip fields with unsupported types while schema inference for format Protobuf", 0) \
    M(Bool, input_format_capn_proto_skip_fields_with_unsupported_types_in_schema_inference, false, "Skip columns with unsupported types while schema inference for format CapnProto", 0) \
    M(Bool, input_format_orc_skip_columns_with_unsupported_types_in_schema_inference, false, "Skip columns with unsupported types while schema inference for format ORC", 0) \
    M(Bool, input_format_arrow_skip_columns_with_unsupported_types_in_schema_inference, false, "Skip columns with unsupported types while schema inference for format Arrow", 0) \
    M(String, column_names_for_schema_inference, "", "The list of column names to use in schema inference for formats without column names. The format: 'column1,column2,column3,...'", 0) \
    M(String, schema_inference_hints, "", "The list of column names and types to use in schema inference for formats without column names. The format: 'column_name1 column_type1, column_name2 column_type2, ...'", 0) \
    M(Bool, input_format_json_read_bools_as_numbers, true, "Allow to parse bools as numbers in JSON input formats", 0) \
    M(Bool, input_format_json_try_infer_numbers_from_strings, true, "Try to infer numbers from string fields while schema inference", 0) \
    M(Bool, input_format_json_validate_types_from_metadata, true, "For JSON/JSONCompact/JSONColumnsWithMetadata input formats this controls whether format parser should check if data types from input metadata match data types of the corresponding columns from the table", 0) \
    M(Bool, input_format_json_read_numbers_as_strings, false, "Allow to parse numbers as strings in JSON input formats", 0) \
    M(Bool, input_format_try_infer_integers, true, "Try to infer numbers from string fields while schema inference in text formats", 0) \
    M(Bool, input_format_try_infer_dates, true, "Try to infer dates from string fields while schema inference in text formats", 0) \
    M(Bool, input_format_try_infer_datetimes, true, "Try to infer datetimes from string fields while schema inference in text formats", 0) \
    M(Bool, input_format_protobuf_flatten_google_wrappers, false, "Enable Google wrappers for regular non-nested columns, e.g. google.protobuf.StringValue 'str' for String column 'str'. For Nullable columns empty wrappers are recognized as defaults, and missing as nulls", 0) \
    M(Bool, output_format_protobuf_nullables_with_google_wrappers, false, "When serializing Nullable columns with Google wrappers, serialize default values as empty wrappers. If turned off, default and null values are not serialized", 0) \
    M(UInt64, input_format_csv_skip_first_lines, 0, "Skip specified number of lines at the beginning of data in CSV format", 0) \
    M(UInt64, input_format_tsv_skip_first_lines, 0, "Skip specified number of lines at the beginning of data in TSV format", 0) \
    \
    M(DateTimeInputFormat, date_time_input_format, FormatSettings::DateTimeInputFormat::Basic, "Method to read DateTime from text input formats. Possible values: 'basic', 'best_effort' and 'best_effort_us'.", 0) \
    M(DateTimeOutputFormat, date_time_output_format, FormatSettings::DateTimeOutputFormat::Simple, "Method to write DateTime to text output. Possible values: 'simple', 'iso', 'unix_timestamp'.", 0) \
    \
    M(Bool, input_format_ipv4_default_on_conversion_error, false, "Deserialization of IPv4 will use default values instead of throwing exception on conversion error.", 0) \
    M(Bool, input_format_ipv6_default_on_conversion_error, false, "Deserialization of IPV6 will use default values instead of throwing exception on conversion error.", 0) \
    M(String, bool_true_representation, "true", "Text to represent bool value in TSV/CSV formats.", 0) \
    M(String, bool_false_representation, "false", "Text to represent bool value in TSV/CSV formats.", 0) \
    \
    M(Bool, input_format_values_interpret_expressions, true, "For Values format: if the field could not be parsed by streaming parser, run SQL parser and try to interpret it as SQL expression.", 0) \
    M(Bool, input_format_values_deduce_templates_of_expressions, true, "For Values format: if the field could not be parsed by streaming parser, run SQL parser, deduce template of the SQL expression, try to parse all rows using template and then interpret expression for all rows.", 0) \
    M(Bool, input_format_values_accurate_types_of_literals, true, "For Values format: when parsing and interpreting expressions using template, check actual type of literal to avoid possible overflow and precision issues.", 0) \
    M(Bool, input_format_avro_allow_missing_fields, false, "For Avro/AvroConfluent format: when field is not found in schema use default value instead of error", 0) \
    M(Bool, input_format_avro_null_as_default, false, "For Avro/AvroConfluent format: insert default in case of null and non Nullable column", 0) \
    M(URI, format_avro_schema_registry_url, "", "For AvroConfluent format: Confluent Schema Registry URL.", 0) \
    \
    M(Bool, output_format_json_quote_64bit_integers, true, "Controls quoting of 64-bit integers in JSON output format.", 0) \
    M(Bool, output_format_json_quote_denormals, false, "Enables '+nan', '-nan', '+inf', '-inf' outputs in JSON output format.", 0) \
    M(Bool, output_format_json_quote_decimals, false, "Controls quoting of decimals in JSON output format.", 0) \
    M(Bool, output_format_json_quote_64bit_floats, false, "Controls quoting of 64-bit float numbers in JSON output format.", 0) \
    \
    M(Bool, output_format_json_escape_forward_slashes, true, "Controls escaping forward slashes for string outputs in JSON output format. This is intended for compatibility with JavaScript. Don't confuse with backslashes that are always escaped.", 0) \
    M(Bool, output_format_json_named_tuples_as_objects, true, "Serialize named tuple columns as JSON objects.", 0) \
    M(Bool, output_format_json_array_of_rows, false, "Output a JSON array of all rows in JSONEachRow(Compact) format.", 0) \
    M(Bool, output_format_json_validate_utf8, false, "Validate UTF-8 sequences in JSON output formats, doesn't impact formats JSON/JSONCompact/JSONColumnsWithMetadata, they always validate utf8", 0) \
    \
    M(String, format_json_object_each_row_column_for_object_name, "", "The name of column that will be used as object names in JSONObjectEachRow format. Column type should be String", 0) \
    \
    M(UInt64, output_format_pretty_max_rows, 10000, "Rows limit for Pretty formats.", 0) \
    M(UInt64, output_format_pretty_max_column_pad_width, 250, "Maximum width to pad all values in a column in Pretty formats.", 0) \
    M(UInt64, output_format_pretty_max_value_width, 10000, "Maximum width of value to display in Pretty formats. If greater - it will be cut.", 0) \
    M(Bool, output_format_pretty_color, true, "Use ANSI escape sequences to paint colors in Pretty formats", 0) \
    M(String, output_format_pretty_grid_charset, "UTF-8", "Charset for printing grid borders. Available charsets: ASCII, UTF-8 (default one).", 0) \
    M(UInt64, output_format_parquet_row_group_size, 1000000, "Row group size in rows.", 0) \
    M(Bool, output_format_parquet_string_as_string, false, "Use Parquet String type instead of Binary for String columns.", 0) \
    M(String, output_format_avro_codec, "", "Compression codec used for output. Possible values: 'null', 'deflate', 'snappy'.", 0) \
    M(UInt64, output_format_avro_sync_interval, 16 * 1024, "Sync interval in bytes.", 0) \
    M(String, output_format_avro_string_column_pattern, "", "For Avro format: regexp of String columns to select as AVRO string.", 0) \
    M(UInt64, output_format_avro_rows_in_file, 1, "Max rows in a file (if permitted by storage)", 0) \
    M(Bool, output_format_tsv_crlf_end_of_line, false, "If it is set true, end of line in TSV format will be \\r\\n instead of \\n.", 0) \
    M(String, format_csv_null_representation, "\\N", "Custom NULL representation in CSV format", 0) \
    M(String, format_tsv_null_representation, "\\N", "Custom NULL representation in TSV format", 0) \
    M(Bool, output_format_decimal_trailing_zeros, false, "Output trailing zeros when printing Decimal values. E.g. 1.230000 instead of 1.23.", 0) \
    \
    M(UInt64, input_format_allow_errors_num, 0, "Maximum absolute amount of errors while reading text formats (like CSV, TSV). In case of error, if at least absolute or relative amount of errors is lower than corresponding value, will skip until next line and continue.", 0) \
    M(Float, input_format_allow_errors_ratio, 0, "Maximum relative amount of errors while reading text formats (like CSV, TSV). In case of error, if at least absolute or relative amount of errors is lower than corresponding value, will skip until next line and continue.", 0) \
    M(String, input_format_record_errors_file_path, "", "Path of the file used to record errors while reading text formats (CSV, TSV).", 0) \
    M(String, errors_output_format, "CSV", "Method to write Errors to text output.", 0) \
    \
    M(String, format_schema, "", "Schema identifier (used by schema-based formats)", 0) \
    M(String, format_template_resultset, "", "Path to file which contains format string for result set (for Template format)", 0) \
    M(String, format_template_row, "", "Path to file which contains format string for rows (for Template format)", 0) \
    M(String, format_template_rows_between_delimiter, "\n", "Delimiter between rows (for Template format)", 0) \
    \
    M(EscapingRule, format_custom_escaping_rule, "Escaped", "Field escaping rule (for CustomSeparated format)", 0) \
    M(String, format_custom_field_delimiter, "\t", "Delimiter between fields (for CustomSeparated format)", 0) \
    M(String, format_custom_row_before_delimiter, "", "Delimiter before field of the first column (for CustomSeparated format)", 0) \
    M(String, format_custom_row_after_delimiter, "\n", "Delimiter after field of the last column (for CustomSeparated format)", 0) \
    M(String, format_custom_row_between_delimiter, "", "Delimiter between rows (for CustomSeparated format)", 0) \
    M(String, format_custom_result_before_delimiter, "", "Prefix before result set (for CustomSeparated format)", 0) \
    M(String, format_custom_result_after_delimiter, "", "Suffix after result set (for CustomSeparated format)", 0) \
    \
    M(String, format_regexp, "", "Regular expression (for Regexp format)", 0) \
    M(EscapingRule, format_regexp_escaping_rule, "Raw", "Field escaping rule (for Regexp format)", 0) \
    M(Bool, format_regexp_skip_unmatched, false, "Skip lines unmatched by regular expression (for Regexp format)", 0) \
    \
    M(Bool, output_format_enable_streaming, false, "Enable streaming in output formats that support it.", 0) \
    M(Bool, output_format_write_statistics, true, "Write statistics about read rows, bytes, time elapsed in suitable output formats.", 0) \
    M(Bool, output_format_pretty_row_numbers, false, "Add row numbers before each row for pretty output format", 0) \
    M(Bool, insert_distributed_one_random_shard, false, "If setting is enabled, inserting into distributed table will choose a random shard to write when there is no sharding key", 0) \
    \
    M(Bool, exact_rows_before_limit, false, "When enabled, ClickHouse will provide exact value for rows_before_limit_at_least statistic, but with the cost that the data before limit will have to be read completely", 0) \
    M(UInt64, cross_to_inner_join_rewrite, 1, "Use inner join instead of comma/cross join if there're joining expressions in the WHERE section. Values: 0 - no rewrite, 1 - apply if possible for comma/cross, 2 - force rewrite all comma joins, cross - if possible", 0) \
    \
    M(Bool, output_format_arrow_low_cardinality_as_dictionary, false, "Enable output LowCardinality type as Dictionary Arrow type", 0) \
    M(Bool, output_format_arrow_string_as_string, false, "Use Arrow String type instead of Binary for String columns", 0) \
    \
    M(Bool, output_format_orc_string_as_string, false, "Use ORC String type instead of Binary for String columns", 0) \
    \
    M(EnumComparingMode, format_capn_proto_enum_comparising_mode, FormatSettings::EnumComparingMode::BY_VALUES, "How to map ClickHouse Enum and CapnProto Enum", 0) \
    \
    M(String, input_format_mysql_dump_table_name, "", "Name of the table in MySQL dump from which to read data", 0) \
    M(Bool, input_format_mysql_dump_map_column_names, true, "Match columns from table in MySQL dump and columns from ClickHouse table by names", 0) \
    \
    M(UInt64, output_format_sql_insert_max_batch_size, DEFAULT_BLOCK_SIZE, "The maximum number  of rows in one INSERT statement.", 0) \
    M(String, output_format_sql_insert_table_name, "table", "The name of table in the output INSERT query", 0) \
    M(Bool, output_format_sql_insert_include_column_names, true, "Include column names in INSERT query", 0) \
    M(Bool, output_format_sql_insert_use_replace, false, "Use REPLACE statement instead of INSERT", 0) \
    M(Bool, output_format_sql_insert_quote_names, true, "Quote column names with '`' characters", 0) \

// End of FORMAT_FACTORY_SETTINGS
// Please add settings non-related to formats into the COMMON_SETTINGS above.

#define LIST_OF_SETTINGS(M)    \
    COMMON_SETTINGS(M)         \
    OBSOLETE_SETTINGS(M)       \
    FORMAT_FACTORY_SETTINGS(M)

DECLARE_SETTINGS_TRAITS_ALLOW_CUSTOM_SETTINGS(SettingsTraits, LIST_OF_SETTINGS)


/** Settings of query execution.
  * These settings go to users.xml.
  */
struct Settings : public BaseSettings<SettingsTraits>, public IHints<2, Settings>
{
    /// For initialization from empty initializer-list to be "value initialization", not "aggregate initialization" in C++14.
    /// http://en.cppreference.com/w/cpp/language/aggregate_initialization
    Settings() = default;

    /** Set multiple settings from "profile" (in server configuration file (users.xml), profiles contain groups of multiple settings).
     * The profile can also be set using the `set` functions, like the profile setting.
     */
    void setProfile(const String & profile_name, const Poco::Util::AbstractConfiguration & config);

    /// Load settings from configuration file, at "path" prefix in configuration.
    void loadSettingsFromConfig(const String & path, const Poco::Util::AbstractConfiguration & config);

    /// Dumps profile events to column of type Map(String, String)
    void dumpToMapColumn(IColumn * column, bool changed_only = true);

    /// Adds program options to set the settings from a command line.
    /// (Don't forget to call notify() on the `variables_map` after parsing it!)
    void addProgramOptions(boost::program_options::options_description & options);

    /// Adds program options as to set the settings from a command line.
    /// Allows to set one setting multiple times, the last value will be used.
    /// (Don't forget to call notify() on the `variables_map` after parsing it!)
    void addProgramOptionsAsMultitokens(boost::program_options::options_description & options);

    /// Check that there is no user-level settings at the top level in config.
    /// This is a common source of mistake (user don't know where to write user-level setting).
    static void checkNoSettingNamesAtTopLevel(const Poco::Util::AbstractConfiguration & config, const String & config_path);

    std::vector<String> getAllRegisteredNames() const override;

    void addProgramOption(boost::program_options::options_description & options, const SettingFieldRef & field);

    void addProgramOptionAsMultitoken(boost::program_options::options_description & options, const SettingFieldRef & field);

    void set(std::string_view name, const Field & value) override;

    void setDefaultValue(const String & name) { resetToDefault(name); }

private:
    void applyCompatibilitySetting();

    std::unordered_set<std::string_view> settings_changed_by_compatibility_setting;
};

/*
 * User-specified file format settings for File and URL engines.
 */
DECLARE_SETTINGS_TRAITS(FormatFactorySettingsTraits, FORMAT_FACTORY_SETTINGS)

struct FormatFactorySettings : public BaseSettings<FormatFactorySettingsTraits>
{
};

}<|MERGE_RESOLUTION|>--- conflicted
+++ resolved
@@ -695,13 +695,9 @@
     MAKE_OBSOLETE(M, UInt64, background_message_broker_schedule_pool_size, 16) \
     MAKE_OBSOLETE(M, UInt64, background_distributed_schedule_pool_size, 16) \
     MAKE_OBSOLETE(M, DefaultDatabaseEngine, default_database_engine, DefaultDatabaseEngine::Atomic) \
-<<<<<<< HEAD
-    MAKE_OBSOLETE(M, UInt64, max_pipeline_depth, 0) \
-    MAKE_OBSOLETE(M, Bool, use_local_cache_for_remote_storage, true) \
-=======
     MAKE_OBSOLETE(M, UInt64, max_pipeline_depth, 0)                                                                                 \
     MAKE_OBSOLETE(M, Seconds, temporary_live_view_timeout, 1) \
->>>>>>> 38124b65
+    MAKE_OBSOLETE(M, Bool, use_local_cache_for_remote_storage, true) \
 
     /** The section above is for obsolete settings. Do not add anything there. */
 
