#pragma once

#include <Core/BaseSettings.h>
#include <Core/SettingsEnums.h>
#include <Core/Defines.h>
#include <IO/ReadSettings.h>


namespace Poco::Util
{
    class AbstractConfiguration;
}

namespace boost::program_options
{
    class options_description;
}


namespace DB
{
class IColumn;


/** List of settings: type, name, default value, description, flags
  *
  * This looks rather unconvenient. It is done that way to avoid repeating settings in different places.
  * Note: as an alternative, we could implement settings to be completely dynamic in form of map: String -> Field,
  *  but we are not going to do it, because settings is used everywhere as static struct fields.
  *
  * `flags` can be either 0 or IMPORTANT.
  * A setting is "IMPORTANT" if it affects the results of queries and can't be ignored by older versions.
  */

#define COMMON_SETTINGS(M) \
    M(UInt64, min_compress_block_size, 65536, "The actual size of the block to compress, if the uncompressed data less than max_compress_block_size is no less than this value and no less than the volume of data for one mark.", 0) \
    M(UInt64, max_compress_block_size, 1048576, "The maximum size of blocks of uncompressed data before compressing for writing to a table.", 0) \
    M(UInt64, max_block_size, DEFAULT_BLOCK_SIZE, "Maximum block size for reading", 0) \
    M(UInt64, max_insert_block_size, DEFAULT_INSERT_BLOCK_SIZE, "The maximum block size for insertion, if we control the creation of blocks for insertion.", 0) \
    M(UInt64, min_insert_block_size_rows, DEFAULT_INSERT_BLOCK_SIZE, "Squash blocks passed to INSERT query to specified size in rows, if blocks are not big enough.", 0) \
    M(UInt64, min_insert_block_size_bytes, (DEFAULT_INSERT_BLOCK_SIZE * 256), "Squash blocks passed to INSERT query to specified size in bytes, if blocks are not big enough.", 0) \
    M(UInt64, min_insert_block_size_rows_for_materialized_views, 0, "Like min_insert_block_size_rows, but applied only during pushing to MATERIALIZED VIEW (default: min_insert_block_size_rows)", 0) \
    M(UInt64, min_insert_block_size_bytes_for_materialized_views, 0, "Like min_insert_block_size_bytes, but applied only during pushing to MATERIALIZED VIEW (default: min_insert_block_size_bytes)", 0) \
    M(UInt64, max_joined_block_size_rows, DEFAULT_BLOCK_SIZE, "Maximum block size for JOIN result (if join algorithm supports it). 0 means unlimited.", 0) \
    M(UInt64, max_insert_threads, 0, "The maximum number of threads to execute the INSERT SELECT query. Values 0 or 1 means that INSERT SELECT is not run in parallel. Higher values will lead to higher memory usage. Parallel INSERT SELECT has effect only if the SELECT part is run on parallel, see 'max_threads' setting.", 0) \
    M(UInt64, max_final_threads, 16, "The maximum number of threads to read from table with FINAL.", 0) \
    M(MaxThreads, max_threads, 0, "The maximum number of threads to execute the request. By default, it is determined automatically.", 0) \
    M(MaxThreads, max_alter_threads, 0, "The maximum number of threads to execute the ALTER requests. By default, it is determined automatically.", 0) \
    M(UInt64, max_read_buffer_size, DBMS_DEFAULT_BUFFER_SIZE, "The maximum size of the buffer to read from the filesystem.", 0) \
    M(UInt64, max_distributed_connections, 1024, "The maximum number of connections for distributed processing of one query (should be greater than max_threads).", 0) \
    M(UInt64, max_query_size, DBMS_DEFAULT_MAX_QUERY_SIZE, "Which part of the query can be read into RAM for parsing (the remaining data for INSERT, if any, is read later)", 0) \
    M(UInt64, interactive_delay, 100000, "The interval in microseconds to check if the request is cancelled, and to send progress info.", 0) \
    M(Seconds, connect_timeout, DBMS_DEFAULT_CONNECT_TIMEOUT_SEC, "Connection timeout if there are no replicas.", 0) \
    M(Milliseconds, connect_timeout_with_failover_ms, DBMS_DEFAULT_CONNECT_TIMEOUT_WITH_FAILOVER_MS, "Connection timeout for selecting first healthy replica.", 0) \
    M(Milliseconds, connect_timeout_with_failover_secure_ms, DBMS_DEFAULT_CONNECT_TIMEOUT_WITH_FAILOVER_SECURE_MS, "Connection timeout for selecting first healthy replica (for secure connections).", 0) \
    M(Seconds, receive_timeout, DBMS_DEFAULT_RECEIVE_TIMEOUT_SEC, "", 0) \
    M(Seconds, send_timeout, DBMS_DEFAULT_SEND_TIMEOUT_SEC, "", 0) \
    M(Seconds, drain_timeout, DBMS_DEFAULT_DRAIN_TIMEOUT_SEC, "", 0) \
    M(Seconds, tcp_keep_alive_timeout, 290 /* less than DBMS_DEFAULT_RECEIVE_TIMEOUT_SEC */, "The time in seconds the connection needs to remain idle before TCP starts sending keepalive probes", 0) \
    M(Milliseconds, hedged_connection_timeout_ms, DBMS_DEFAULT_HEDGED_CONNECTION_TIMEOUT_MS, "Connection timeout for establishing connection with replica for Hedged requests", 0) \
    M(Milliseconds, receive_data_timeout_ms, DBMS_DEFAULT_RECEIVE_DATA_TIMEOUT_MS, "Connection timeout for receiving first packet of data or packet with positive progress from replica", 0) \
    M(Bool, use_hedged_requests, true, "Use hedged requests for distributed queries", 0) \
    M(Bool, allow_changing_replica_until_first_data_packet, false, "Allow HedgedConnections to change replica until receiving first data packet", 0) \
    M(Milliseconds, queue_max_wait_ms, 0, "The wait time in the request queue, if the number of concurrent requests exceeds the maximum.", 0) \
    M(Milliseconds, connection_pool_max_wait_ms, 0, "The wait time when the connection pool is full.", 0) \
    M(Milliseconds, replace_running_query_max_wait_ms, 5000, "The wait time for running query with the same query_id to finish when setting 'replace_running_query' is active.", 0) \
    M(Milliseconds, kafka_max_wait_ms, 5000, "The wait time for reading from Kafka before retry.", 0) \
    M(Milliseconds, rabbitmq_max_wait_ms, 5000, "The wait time for reading from RabbitMQ before retry.", 0) \
    M(UInt64, poll_interval, DBMS_DEFAULT_POLL_INTERVAL, "Block at the query wait loop on the server for the specified number of seconds.", 0) \
    M(UInt64, idle_connection_timeout, 3600, "Close idle TCP connections after specified number of seconds.", 0) \
    M(UInt64, distributed_connections_pool_size, DBMS_DEFAULT_DISTRIBUTED_CONNECTIONS_POOL_SIZE, "Maximum number of connections with one remote server in the pool.", 0) \
    M(UInt64, connections_with_failover_max_tries, DBMS_CONNECTION_POOL_WITH_FAILOVER_DEFAULT_MAX_TRIES, "The maximum number of attempts to connect to replicas.", 0) \
    M(UInt64, s3_min_upload_part_size, 32*1024*1024, "The minimum size of part to upload during multipart upload to S3.", 0) \
    M(UInt64, s3_max_single_part_upload_size, 32*1024*1024, "The maximum size of object to upload using singlepart upload to S3.", 0) \
    M(UInt64, s3_max_single_read_retries, 4, "The maximum number of retries during single S3 read.", 0) \
    M(UInt64, s3_max_redirects, 10, "Max number of S3 redirects hops allowed.", 0) \
    M(UInt64, s3_max_connections, 1024, "The maximum number of connections per server.", 0) \
    M(UInt64, http_max_single_read_retries, 4, "The maximum number of retries during single http read.", 0) \
    M(Bool, extremes, false, "Calculate minimums and maximums of the result columns. They can be output in JSON-formats.", IMPORTANT) \
    M(Bool, use_uncompressed_cache, false, "Whether to use the cache of uncompressed blocks.", 0) \
    M(Bool, replace_running_query, false, "Whether the running request should be canceled with the same id as the new one.", 0) \
    M(UInt64, background_buffer_flush_schedule_pool_size, 16, "Number of threads performing background flush for tables with Buffer engine. Only has meaning at server startup.", 0) \
    M(UInt64, background_pool_size, 16, "Number of threads performing background work for tables (for example, merging in merge tree). Only has meaning at server startup.", 0) \
    M(UInt64, background_move_pool_size, 8, "Number of threads performing background moves for tables. Only has meaning at server startup.", 0) \
    M(UInt64, background_fetches_pool_size, 8, "Number of threads performing background fetches for replicated tables. Only has meaning at server startup.", 0) \
    M(UInt64, background_schedule_pool_size, 128, "Number of threads performing background tasks for replicated tables, dns cache updates. Only has meaning at server startup.", 0) \
    M(UInt64, background_message_broker_schedule_pool_size, 16, "Number of threads performing background tasks for message streaming. Only has meaning at server startup.", 0) \
    M(UInt64, background_distributed_schedule_pool_size, 16, "Number of threads performing background tasks for distributed sends. Only has meaning at server startup.", 0) \
    M(UInt64, max_replicated_fetches_network_bandwidth_for_server, 0, "The maximum speed of data exchange over the network in bytes per second for replicated fetches. Zero means unlimited. Only has meaning at server startup.", 0) \
    M(UInt64, max_replicated_sends_network_bandwidth_for_server, 0, "The maximum speed of data exchange over the network in bytes per second for replicated sends. Zero means unlimited. Only has meaning at server startup.", 0) \
    \
    M(Milliseconds, distributed_directory_monitor_sleep_time_ms, 100, "Sleep time for StorageDistributed DirectoryMonitors, in case of any errors delay grows exponentially.", 0) \
    M(Milliseconds, distributed_directory_monitor_max_sleep_time_ms, 30000, "Maximum sleep time for StorageDistributed DirectoryMonitors, it limits exponential growth too.", 0) \
    \
    M(Bool, distributed_directory_monitor_batch_inserts, false, "Should StorageDistributed DirectoryMonitors try to batch individual inserts into bigger ones.", 0) \
    M(Bool, distributed_directory_monitor_split_batch_on_failure, false, "Should StorageDistributed DirectoryMonitors try to split batch into smaller in case of failures.", 0) \
    \
    M(Bool, optimize_move_to_prewhere, true, "Allows disabling WHERE to PREWHERE optimization in SELECT queries from MergeTree.", 0) \
    M(Bool, optimize_move_to_prewhere_if_final, false, "If query has `FINAL`, the optimization `move_to_prewhere` is not always correct and it is enabled only if both settings `optimize_move_to_prewhere` and `optimize_move_to_prewhere_if_final` are turned on", 0) \
    \
    M(UInt64, replication_alter_partitions_sync, 1, "Wait for actions to manipulate the partitions. 0 - do not wait, 1 - wait for execution only of itself, 2 - wait for everyone.", 0) \
    M(Int64, replication_wait_for_inactive_replica_timeout, 120, "Wait for inactive replica to execute ALTER/OPTIMIZE. Time in seconds, 0 - do not wait, negative - wait for unlimited time.", 0) \
    \
    M(LoadBalancing, load_balancing, LoadBalancing::RANDOM, "Which replicas (among healthy replicas) to preferably send a query to (on the first attempt) for distributed processing.", 0) \
    M(UInt64, load_balancing_first_offset, 0, "Which replica to preferably send a query when FIRST_OR_RANDOM load balancing strategy is used.", 0) \
    \
    M(TotalsMode, totals_mode, TotalsMode::AFTER_HAVING_EXCLUSIVE, "How to calculate TOTALS when HAVING is present, as well as when max_rows_to_group_by and group_by_overflow_mode = ‘any’ are present.", IMPORTANT) \
    M(Float, totals_auto_threshold, 0.5, "The threshold for totals_mode = 'auto'.", 0) \
    \
    M(Bool, allow_suspicious_low_cardinality_types, false, "In CREATE TABLE statement allows specifying LowCardinality modifier for types of small fixed size (8 or less). Enabling this may increase merge times and memory consumption.", 0) \
    M(Bool, compile_expressions, true, "Compile some scalar functions and operators to native code.", 0) \
    M(UInt64, min_count_to_compile_expression, 3, "The number of identical expressions before they are JIT-compiled", 0) \
    M(Bool, compile_aggregate_expressions, true, "Compile aggregate functions to native code.", 0) \
    M(UInt64, min_count_to_compile_aggregate_expression, 3, "The number of identical aggregate expressions before they are JIT-compiled", 0) \
    M(UInt64, group_by_two_level_threshold, 100000, "From what number of keys, a two-level aggregation starts. 0 - the threshold is not set.", 0) \
    M(UInt64, group_by_two_level_threshold_bytes, 50000000, "From what size of the aggregation state in bytes, a two-level aggregation begins to be used. 0 - the threshold is not set. Two-level aggregation is used when at least one of the thresholds is triggered.", 0) \
    M(Bool, distributed_aggregation_memory_efficient, true, "Is the memory-saving mode of distributed aggregation enabled.", 0) \
    M(UInt64, aggregation_memory_efficient_merge_threads, 0, "Number of threads to use for merge intermediate aggregation results in memory efficient mode. When bigger, then more memory is consumed. 0 means - same as 'max_threads'.", 0) \
    M(Bool, enable_positional_arguments, false, "Enable positional arguments in ORDER BY, GROUP BY and LIMIT BY", 0) \
    \
    M(UInt64, max_parallel_replicas, 1, "The maximum number of replicas of each shard used when the query is executed. For consistency (to get different parts of the same partition), this option only works for the specified sampling key. The lag of the replicas is not controlled.", 0) \
    M(UInt64, parallel_replicas_count, 0, "", 0) \
    M(UInt64, parallel_replica_offset, 0, "", 0) \
    \
    M(Bool, skip_unavailable_shards, false, "If true, ClickHouse silently skips unavailable shards and nodes unresolvable through DNS. Shard is marked as unavailable when none of the replicas can be reached.", 0) \
    \
    M(UInt64, parallel_distributed_insert_select, 0, "Process distributed INSERT SELECT query in the same cluster on local tables on every shard, if 1 SELECT is executed on each shard, if 2 SELECT and INSERT is executed on each shard", 0) \
    M(UInt64, distributed_group_by_no_merge, 0, "If 1, Do not merge aggregation states from different servers for distributed queries (shards will process query up to the Complete stage, initiator just proxies the data from the shards). If 2 the initiator will apply ORDER BY and LIMIT stages (it is not in case when shard process query up to the Complete stage)", 0) \
    M(UInt64, distributed_push_down_limit, 1, "If 1, LIMIT will be applied on each shard separatelly. Usually you don't need to use it, since this will be done automatically if it is possible, i.e. for simple query SELECT FROM LIMIT.", 0) \
    M(Bool, optimize_distributed_group_by_sharding_key, true, "Optimize GROUP BY sharding_key queries (by avoiding costly aggregation on the initiator server).", 0) \
    M(UInt64, optimize_skip_unused_shards_limit, 1000, "Limit for number of sharding key values, turns off optimize_skip_unused_shards if the limit is reached", 0) \
    M(Bool, optimize_skip_unused_shards, false, "Assumes that data is distributed by sharding_key. Optimization to skip unused shards if SELECT query filters by sharding_key.", 0) \
    M(Bool, optimize_skip_unused_shards_rewrite_in, true, "Rewrite IN in query for remote shards to exclude values that does not belong to the shard (requires optimize_skip_unused_shards)", 0) \
    M(Bool, allow_nondeterministic_optimize_skip_unused_shards, false, "Allow non-deterministic functions (includes dictGet) in sharding_key for optimize_skip_unused_shards", 0) \
    M(UInt64, force_optimize_skip_unused_shards, 0, "Throw an exception if unused shards cannot be skipped (1 - throw only if the table has the sharding key, 2 - always throw.", 0) \
    M(UInt64, optimize_skip_unused_shards_nesting, 0, "Same as optimize_skip_unused_shards, but accept nesting level until which it will work.", 0) \
    M(UInt64, force_optimize_skip_unused_shards_nesting, 0, "Same as force_optimize_skip_unused_shards, but accept nesting level until which it will work.", 0) \
    \
    M(Bool, input_format_parallel_parsing, true, "Enable parallel parsing for some data formats.", 0) \
    M(UInt64, min_chunk_bytes_for_parallel_parsing, (10 * 1024 * 1024), "The minimum chunk size in bytes, which each thread will parse in parallel.", 0) \
    M(Bool, output_format_parallel_formatting, true, "Enable parallel formatting for some data formats.", 0) \
    \
    M(UInt64, merge_tree_min_rows_for_concurrent_read, (20 * 8192), "If at least as many lines are read from one file, the reading can be parallelized.", 0) \
    M(UInt64, merge_tree_min_bytes_for_concurrent_read, (24 * 10 * 1024 * 1024), "If at least as many bytes are read from one file, the reading can be parallelized.", 0) \
    M(UInt64, merge_tree_min_rows_for_seek, 0, "You can skip reading more than that number of rows at the price of one seek per file.", 0) \
    M(UInt64, merge_tree_min_bytes_for_seek, 0, "You can skip reading more than that number of bytes at the price of one seek per file.", 0) \
    M(UInt64, merge_tree_coarse_index_granularity, 8, "If the index segment can contain the required keys, divide it into as many parts and recursively check them.", 0) \
    M(UInt64, merge_tree_max_rows_to_use_cache, (128 * 8192), "The maximum number of rows per request, to use the cache of uncompressed data. If the request is large, the cache is not used. (For large queries not to flush out the cache.)", 0) \
    M(UInt64, merge_tree_max_bytes_to_use_cache, (192 * 10 * 1024 * 1024), "The maximum number of bytes per request, to use the cache of uncompressed data. If the request is large, the cache is not used. (For large queries not to flush out the cache.)", 0) \
    M(UInt64, merge_tree_clear_old_temporary_directories_interval_seconds, 60, "The period of executing the clear old temporary directories operation in background.", 0) \
    M(UInt64, merge_tree_clear_old_parts_interval_seconds, 1, "The period of executing the clear old parts operation in background.", 0) \
    M(Bool, do_not_merge_across_partitions_select_final, false, "Merge parts only in one partition in select final", 0) \
    \
    M(UInt64, mysql_max_rows_to_insert, 65536, "The maximum number of rows in MySQL batch insertion of the MySQL storage engine", 0) \
    \
    M(UInt64, optimize_min_equality_disjunction_chain_length, 3, "The minimum length of the expression `expr = x1 OR ... expr = xN` for optimization ", 0) \
    \
    M(UInt64, min_bytes_to_use_direct_io, 0, "The minimum number of bytes for reading the data with O_DIRECT option during SELECT queries execution. 0 - disabled.", 0) \
    M(UInt64, min_bytes_to_use_mmap_io, 0, "The minimum number of bytes for reading the data with mmap option during SELECT queries execution. 0 - disabled.", 0) \
    M(Bool, checksum_on_read, true, "Validate checksums on reading. It is enabled by default and should be always enabled in production. Please do not expect any benefits in disabling this setting. It may only be used for experiments and benchmarks. The setting only applicable for tables of MergeTree family. Checksums are always validated for other table engines and when receiving data over network.", 0) \
    \
    M(Bool, force_index_by_date, false, "Throw an exception if there is a partition key in a table, and it is not used.", 0) \
    M(Bool, force_primary_key, false, "Throw an exception if there is primary key in a table, and it is not used.", 0) \
    M(String, force_data_skipping_indices, "", "Comma separated list of strings or literals with the name of the data skipping indices that should be used during query execution, otherwise an exception will be thrown.", 0) \
    \
    M(Float, max_streams_to_max_threads_ratio, 1, "Allows you to use more sources than the number of threads - to more evenly distribute work across threads. It is assumed that this is a temporary solution, since it will be possible in the future to make the number of sources equal to the number of threads, but for each source to dynamically select available work for itself.", 0) \
    M(Float, max_streams_multiplier_for_merge_tables, 5, "Ask more streams when reading from Merge table. Streams will be spread across tables that Merge table will use. This allows more even distribution of work across threads and especially helpful when merged tables differ in size.", 0) \
    \
    M(String, network_compression_method, "LZ4", "Allows you to select the method of data compression when writing.", 0) \
    \
    M(Int64, network_zstd_compression_level, 1, "Allows you to select the level of ZSTD compression.", 0) \
    \
    M(UInt64, priority, 0, "Priority of the query. 1 - the highest, higher value - lower priority; 0 - do not use priorities.", 0) \
    M(Int64, os_thread_priority, 0, "If non zero - set corresponding 'nice' value for query processing threads. Can be used to adjust query priority for OS scheduler.", 0) \
    \
    M(Bool, log_queries, true, "Log requests and write the log to the system table.", 0) \
    M(Bool, log_formatted_queries, false, "Log formatted queries and write the log to the system table.", 0) \
    M(LogQueriesType, log_queries_min_type, QueryLogElementType::QUERY_START, "Minimal type in query_log to log, possible values (from low to high): QUERY_START, QUERY_FINISH, EXCEPTION_BEFORE_START, EXCEPTION_WHILE_PROCESSING.", 0) \
    M(Milliseconds, log_queries_min_query_duration_ms, 0, "Minimal time for the query to run, to get to the query_log/query_thread_log/query_views_log.", 0) \
    M(UInt64, log_queries_cut_to_length, 100000, "If query length is greater than specified threshold (in bytes), then cut query when writing to query log. Also limit length of printed query in ordinary text log.", 0) \
    M(Float, log_queries_probability, 1., "Log queries with the specified probabality.", 0) \
    \
    M(DistributedProductMode, distributed_product_mode, DistributedProductMode::DENY, "How are distributed subqueries performed inside IN or JOIN sections?", IMPORTANT) \
    \
    M(UInt64, max_concurrent_queries_for_all_users, 0, "The maximum number of concurrent requests for all users.", 0) \
    M(UInt64, max_concurrent_queries_for_user, 0, "The maximum number of concurrent requests per user.", 0) \
    \
    M(Bool, insert_deduplicate, true, "For INSERT queries in the replicated table, specifies that deduplication of insertings blocks should be performed", 0) \
    \
    M(UInt64, insert_quorum, 0, "For INSERT queries in the replicated table, wait writing for the specified number of replicas and linearize the addition of the data. 0 - disabled.", 0) \
    M(Milliseconds, insert_quorum_timeout, 600000, "", 0) \
    M(Bool, insert_quorum_parallel, true, "For quorum INSERT queries - enable to make parallel inserts without linearizability", 0) \
    M(UInt64, select_sequential_consistency, 0, "For SELECT queries from the replicated table, throw an exception if the replica does not have a chunk written with the quorum; do not read the parts that have not yet been written with the quorum.", 0) \
    M(UInt64, table_function_remote_max_addresses, 1000, "The maximum number of different shards and the maximum number of replicas of one shard in the `remote` function.", 0) \
    M(Milliseconds, read_backoff_min_latency_ms, 1000, "Setting to reduce the number of threads in case of slow reads. Pay attention only to reads that took at least that much time.", 0) \
    M(UInt64, read_backoff_max_throughput, 1048576, "Settings to reduce the number of threads in case of slow reads. Count events when the read bandwidth is less than that many bytes per second.", 0) \
    M(Milliseconds, read_backoff_min_interval_between_events_ms, 1000, "Settings to reduce the number of threads in case of slow reads. Do not pay attention to the event, if the previous one has passed less than a certain amount of time.", 0) \
    M(UInt64, read_backoff_min_events, 2, "Settings to reduce the number of threads in case of slow reads. The number of events after which the number of threads will be reduced.", 0) \
    \
    M(UInt64, read_backoff_min_concurrency, 1, "Settings to try keeping the minimal number of threads in case of slow reads.", 0) \
    \
    M(Float, memory_tracker_fault_probability, 0., "For testing of `exception safety` - throw an exception every time you allocate memory with the specified probability.", 0) \
    \
    M(Bool, enable_http_compression, false, "Compress the result if the client over HTTP said that it understands data compressed by gzip or deflate.", 0) \
    M(Int64, http_zlib_compression_level, 3, "Compression level - used if the client on HTTP said that it understands data compressed by gzip or deflate.", 0) \
    \
    M(Bool, http_native_compression_disable_checksumming_on_decompress, false, "If you uncompress the POST data from the client compressed by the native format, do not check the checksum.", 0) \
    \
    M(String, count_distinct_implementation, "uniqExact", "What aggregate function to use for implementation of count(DISTINCT ...)", 0) \
    \
    M(Bool, add_http_cors_header, false, "Write add http CORS header.", 0) \
    \
    M(UInt64, max_http_get_redirects, 0, "Max number of http GET redirects hops allowed. Make sure additional security measures are in place to prevent a malicious server to redirect your requests to unexpected services.", 0) \
    \
    M(Bool, use_client_time_zone, false, "Use client timezone for interpreting DateTime string values, instead of adopting server timezone.", 0) \
    \
    M(Bool, send_progress_in_http_headers, false, "Send progress notifications using X-ClickHouse-Progress headers. Some clients do not support high amount of HTTP headers (Python requests in particular), so it is disabled by default.", 0) \
    \
    M(UInt64, http_headers_progress_interval_ms, 100, "Do not send HTTP headers X-ClickHouse-Progress more frequently than at each specified interval.", 0) \
    \
    M(Bool, fsync_metadata, true, "Do fsync after changing metadata for tables and databases (.sql files). Could be disabled in case of poor latency on server with high load of DDL queries and high load of disk subsystem.", 0) \
    \
    M(Bool, join_use_nulls, false, "Use NULLs for non-joined rows of outer JOINs for types that can be inside Nullable. If false, use default value of corresponding columns data type.", IMPORTANT) \
    \
    M(JoinStrictness, join_default_strictness, JoinStrictness::ALL, "Set default strictness in JOIN query. Possible values: empty string, 'ANY', 'ALL'. If empty, query without strictness will throw exception.", 0) \
    M(Bool, any_join_distinct_right_table_keys, false, "Enable old ANY JOIN logic with many-to-one left-to-right table keys mapping for all ANY JOINs. It leads to confusing not equal results for 't1 ANY LEFT JOIN t2' and 't2 ANY RIGHT JOIN t1'. ANY RIGHT JOIN needs one-to-many keys mapping to be consistent with LEFT one.", IMPORTANT) \
    \
    M(UInt64, preferred_block_size_bytes, 1000000, "", 0) \
    \
    M(UInt64, max_replica_delay_for_distributed_queries, 300, "If set, distributed queries of Replicated tables will choose servers with replication delay in seconds less than the specified value (not inclusive). Zero means do not take delay into account.", 0) \
    M(Bool, fallback_to_stale_replicas_for_distributed_queries, true, "Suppose max_replica_delay_for_distributed_queries is set and all replicas for the queried table are stale. If this setting is enabled, the query will be performed anyway, otherwise the error will be reported.", 0) \
    M(UInt64, preferred_max_column_in_block_size_bytes, 0, "Limit on max column size in block while reading. Helps to decrease cache misses count. Should be close to L2 cache size.", 0) \
    \
    M(Bool, insert_distributed_sync, false, "If setting is enabled, insert query into distributed waits until data will be sent to all nodes in cluster.", 0) \
    M(UInt64, insert_distributed_timeout, 0, "Timeout for insert query into distributed. Setting is used only with insert_distributed_sync enabled. Zero value means no timeout.", 0) \
    M(Int64, distributed_ddl_task_timeout, 180, "Timeout for DDL query responses from all hosts in cluster. If a ddl request has not been performed on all hosts, a response will contain a timeout error and a request will be executed in an async mode. Negative value means infinite. Zero means async mode.", 0) \
    M(Milliseconds, stream_flush_interval_ms, 7500, "Timeout for flushing data from streaming storages.", 0) \
    M(Milliseconds, stream_poll_timeout_ms, 500, "Timeout for polling data from/to streaming storages.", 0) \
    \
    /** Settings for testing hedged requests */ \
    M(Milliseconds, sleep_in_send_tables_status_ms, 0, "Time to sleep in sending tables status response in TCPHandler", 0) \
    M(Milliseconds, sleep_in_send_data_ms, 0, "Time to sleep in sending data in TCPHandler", 0) \
    M(UInt64, unknown_packet_in_send_data, 0, "Send unknown packet instead of data Nth data packet", 0) \
    /** Settings for testing connection collector */ \
    M(Milliseconds, sleep_in_receive_cancel_ms, 0, "Time to sleep in receiving cancel in TCPHandler", 0) \
    \
    M(Bool, insert_allow_materialized_columns, false, "If setting is enabled, Allow materialized columns in INSERT.", 0) \
    M(Seconds, http_connection_timeout, DEFAULT_HTTP_READ_BUFFER_CONNECTION_TIMEOUT, "HTTP connection timeout.", 0) \
    M(Seconds, http_send_timeout, DEFAULT_HTTP_READ_BUFFER_TIMEOUT, "HTTP send timeout", 0) \
    M(Seconds, http_receive_timeout, DEFAULT_HTTP_READ_BUFFER_TIMEOUT, "HTTP receive timeout", 0) \
    M(UInt64, http_max_uri_size, 1048576, "Maximum URI length of HTTP request", 0) \
    M(UInt64, http_max_fields, 1000000, "Maximum number of fields in HTTP header", 0) \
    M(UInt64, http_max_field_name_size, 1048576, "Maximum length of field name in HTTP header", 0) \
    M(UInt64, http_max_field_value_size, 1048576, "Maximum length of field value in HTTP header", 0) \
    M(Bool, optimize_throw_if_noop, false, "If setting is enabled and OPTIMIZE query didn't actually assign a merge then an explanatory exception is thrown", 0) \
    M(Bool, use_index_for_in_with_subqueries, true, "Try using an index if there is a subquery or a table expression on the right side of the IN operator.", 0) \
    M(Bool, joined_subquery_requires_alias, true, "Force joined subqueries and table functions to have aliases for correct name qualification.", 0) \
    M(Bool, empty_result_for_aggregation_by_empty_set, false, "Return empty result when aggregating without keys on empty set.", 0) \
    M(Bool, empty_result_for_aggregation_by_constant_keys_on_empty_set, true, "Return empty result when aggregating by constant keys on empty set.", 0) \
    M(Bool, allow_distributed_ddl, true, "If it is set to true, then a user is allowed to executed distributed DDL queries.", 0) \
    M(Bool, allow_suspicious_codecs, false, "If it is set to true, allow to specify meaningless compression codecs.", 0) \
    M(Bool, allow_experimental_codecs, false, "If it is set to true, allow to specify experimental compression codecs (but we don't have those yet and this option does nothing).", 0) \
    M(UInt64, odbc_max_field_size, 1024, "Max size of filed can be read from ODBC dictionary. Long strings are truncated.", 0) \
    M(UInt64, query_profiler_real_time_period_ns, 1000000000, "Period for real clock timer of query profiler (in nanoseconds). Set 0 value to turn off the real clock query profiler. Recommended value is at least 10000000 (100 times a second) for single queries or 1000000000 (once a second) for cluster-wide profiling.", 0) \
    M(UInt64, query_profiler_cpu_time_period_ns, 1000000000, "Period for CPU clock timer of query profiler (in nanoseconds). Set 0 value to turn off the CPU clock query profiler. Recommended value is at least 10000000 (100 times a second) for single queries or 1000000000 (once a second) for cluster-wide profiling.", 0) \
    M(Bool, metrics_perf_events_enabled, false, "If enabled, some of the perf events will be measured throughout queries' execution.", 0) \
    M(String, metrics_perf_events_list, "", "Comma separated list of perf metrics that will be measured throughout queries' execution. Empty means all events. See PerfEventInfo in sources for the available events.", 0) \
    M(Float, opentelemetry_start_trace_probability, 0., "Probability to start an OpenTelemetry trace for an incoming query.", 0) \
    M(Bool, prefer_column_name_to_alias, false, "Prefer using column names instead of aliases if possible.", 0) \
    M(Bool, prefer_global_in_and_join, false, "If enabled, all IN/JOIN operators will be rewritten as GLOBAL IN/JOIN. It's useful when the to-be-joined tables are only available on the initiator and we need to always scatter their data on-the-fly during distributed processing with the GLOBAL keyword. It's also useful to reduce the need to access the external sources joining external tables.", 0) \
    \
    \
    /** Limits during query execution are part of the settings. \
      * Used to provide a more safe execution of queries from the user interface. \
      * Basically, limits are checked for each block (not every row). That is, the limits can be slightly violated. \
      * Almost all limits apply only to SELECTs. \
      * Almost all limits apply to each stream individually. \
      */ \
    \
    M(UInt64, max_rows_to_read, 0, "Limit on read rows from the most 'deep' sources. That is, only in the deepest subquery. When reading from a remote server, it is only checked on a remote server.", 0) \
    M(UInt64, max_bytes_to_read, 0, "Limit on read bytes (after decompression) from the most 'deep' sources. That is, only in the deepest subquery. When reading from a remote server, it is only checked on a remote server.", 0) \
    M(OverflowMode, read_overflow_mode, OverflowMode::THROW, "What to do when the limit is exceeded.", 0) \
    \
    M(UInt64, max_rows_to_read_leaf, 0, "Limit on read rows on the leaf nodes for distributed queries. Limit is applied for local reads only excluding the final merge stage on the root node.", 0) \
    M(UInt64, max_bytes_to_read_leaf, 0, "Limit on read bytes (after decompression) on the leaf nodes for distributed queries. Limit is applied for local reads only excluding the final merge stage on the root node.", 0) \
    M(OverflowMode, read_overflow_mode_leaf, OverflowMode::THROW, "What to do when the leaf limit is exceeded.", 0) \
    \
    M(UInt64, max_rows_to_group_by, 0, "", 0) \
    M(OverflowModeGroupBy, group_by_overflow_mode, OverflowMode::THROW, "What to do when the limit is exceeded.", 0) \
    M(UInt64, max_bytes_before_external_group_by, 0, "", 0) \
    \
    M(UInt64, max_rows_to_sort, 0, "", 0) \
    M(UInt64, max_bytes_to_sort, 0, "", 0) \
    M(OverflowMode, sort_overflow_mode, OverflowMode::THROW, "What to do when the limit is exceeded.", 0) \
    M(UInt64, max_bytes_before_external_sort, 0, "", 0) \
    M(UInt64, max_bytes_before_remerge_sort, 1000000000, "In case of ORDER BY with LIMIT, when memory usage is higher than specified threshold, perform additional steps of merging blocks before final merge to keep just top LIMIT rows.", 0) \
    M(Float, remerge_sort_lowered_memory_bytes_ratio, 2., "If memory usage after remerge does not reduced by this ratio, remerge will be disabled.", 0) \
    \
    M(UInt64, max_result_rows, 0, "Limit on result size in rows. Also checked for intermediate data sent from remote servers.", 0) \
    M(UInt64, max_result_bytes, 0, "Limit on result size in bytes (uncompressed). Also checked for intermediate data sent from remote servers.", 0) \
    M(OverflowMode, result_overflow_mode, OverflowMode::THROW, "What to do when the limit is exceeded.", 0) \
    \
    /* TODO: Check also when merging and finalizing aggregate functions. */ \
    M(Seconds, max_execution_time, 0, "", 0) \
    M(OverflowMode, timeout_overflow_mode, OverflowMode::THROW, "What to do when the limit is exceeded.", 0) \
    \
    M(UInt64, min_execution_speed, 0, "Minimum number of execution rows per second.", 0) \
    M(UInt64, max_execution_speed, 0, "Maximum number of execution rows per second.", 0) \
    M(UInt64, min_execution_speed_bytes, 0, "Minimum number of execution bytes per second.", 0) \
    M(UInt64, max_execution_speed_bytes, 0, "Maximum number of execution bytes per second.", 0) \
    M(Seconds, timeout_before_checking_execution_speed, 10, "Check that the speed is not too low after the specified time has elapsed.", 0) \
    \
    M(UInt64, max_columns_to_read, 0, "", 0) \
    M(UInt64, max_temporary_columns, 0, "", 0) \
    M(UInt64, max_temporary_non_const_columns, 0, "", 0) \
    \
    M(UInt64, max_subquery_depth, 100, "", 0) \
    M(UInt64, max_pipeline_depth, 1000, "", 0) \
    M(UInt64, max_ast_depth, 1000, "Maximum depth of query syntax tree. Checked after parsing.", 0) \
    M(UInt64, max_ast_elements, 50000, "Maximum size of query syntax tree in number of nodes. Checked after parsing.", 0) \
    M(UInt64, max_expanded_ast_elements, 500000, "Maximum size of query syntax tree in number of nodes after expansion of aliases and the asterisk.", 0) \
    \
    M(UInt64, readonly, 0, "0 - everything is allowed. 1 - only read requests. 2 - only read requests, as well as changing settings, except for the 'readonly' setting.", 0) \
    \
    M(UInt64, max_rows_in_set, 0, "Maximum size of the set (in number of elements) resulting from the execution of the IN section.", 0) \
    M(UInt64, max_bytes_in_set, 0, "Maximum size of the set (in bytes in memory) resulting from the execution of the IN section.", 0) \
    M(OverflowMode, set_overflow_mode, OverflowMode::THROW, "What to do when the limit is exceeded.", 0) \
    \
    M(UInt64, max_rows_in_join, 0, "Maximum size of the hash table for JOIN (in number of rows).", 0) \
    M(UInt64, max_bytes_in_join, 0, "Maximum size of the hash table for JOIN (in number of bytes in memory).", 0) \
    M(OverflowMode, join_overflow_mode, OverflowMode::THROW, "What to do when the limit is exceeded.", 0) \
    M(Bool, join_any_take_last_row, false, "When disabled (default) ANY JOIN will take the first found row for a key. When enabled, it will take the last row seen if there are multiple rows for the same key.", IMPORTANT) \
    M(JoinAlgorithm, join_algorithm, JoinAlgorithm::HASH, "Specify join algorithm: 'auto', 'hash', 'partial_merge', 'prefer_partial_merge'. 'auto' tries to change HashJoin to MergeJoin on the fly to avoid out of memory.", 0) \
    M(Bool, partial_merge_join_optimizations, true, "Enable optimizations in partial merge join", 0) \
    M(UInt64, default_max_bytes_in_join, 1000000000, "Maximum size of right-side table if limit is required but max_bytes_in_join is not set.", 0) \
    M(UInt64, partial_merge_join_left_table_buffer_bytes, 32000000, "If not 0 group left table blocks in bigger ones for left-side table in partial merge join. It uses up to 2x of specified memory per joining thread. In current version work only with 'partial_merge_join_optimizations = 1'.", 0) \
    M(UInt64, partial_merge_join_rows_in_right_blocks, 65536, "Split right-hand joining data in blocks of specified size. It's a portion of data indexed by min-max values and possibly unloaded on disk.", 0) \
    M(UInt64, join_on_disk_max_files_to_merge, 64, "For MergeJoin on disk set how much files it's allowed to sort simultaneously. Then this value bigger then more memory used and then less disk I/O needed. Minimum is 2.", 0) \
    M(String, temporary_files_codec, "LZ4", "Set compression codec for temporary files (sort and join on disk). I.e. LZ4, NONE.", 0) \
    \
    M(UInt64, max_rows_to_transfer, 0, "Maximum size (in rows) of the transmitted external table obtained when the GLOBAL IN/JOIN section is executed.", 0) \
    M(UInt64, max_bytes_to_transfer, 0, "Maximum size (in uncompressed bytes) of the transmitted external table obtained when the GLOBAL IN/JOIN section is executed.", 0) \
    M(OverflowMode, transfer_overflow_mode, OverflowMode::THROW, "What to do when the limit is exceeded.", 0) \
    \
    M(UInt64, max_rows_in_distinct, 0, "Maximum number of elements during execution of DISTINCT.", 0) \
    M(UInt64, max_bytes_in_distinct, 0, "Maximum total size of state (in uncompressed bytes) in memory for the execution of DISTINCT.", 0) \
    M(OverflowMode, distinct_overflow_mode, OverflowMode::THROW, "What to do when the limit is exceeded.", 0) \
    \
    M(UInt64, max_memory_usage, 0, "Maximum memory usage for processing of single query. Zero means unlimited.", 0) \
    M(UInt64, max_memory_usage_for_user, 0, "Maximum memory usage for processing all concurrently running queries for the user. Zero means unlimited.", 0) \
    M(UInt64, max_untracked_memory, (4 * 1024 * 1024), "Small allocations and deallocations are grouped in thread local variable and tracked or profiled only when amount (in absolute value) becomes larger than specified value. If the value is higher than 'memory_profiler_step' it will be effectively lowered to 'memory_profiler_step'.", 0) \
    M(UInt64, memory_profiler_step, 0, "Whenever query memory usage becomes larger than every next step in number of bytes the memory profiler will collect the allocating stack trace. Zero means disabled memory profiler. Values lower than a few megabytes will slow down query processing.", 0) \
    M(Float, memory_profiler_sample_probability, 0., "Collect random allocations and deallocations and write them into system.trace_log with 'MemorySample' trace_type. The probability is for every alloc/free regardless to the size of the allocation. Note that sampling happens only when the amount of untracked memory exceeds 'max_untracked_memory'. You may want to set 'max_untracked_memory' to 0 for extra fine grained sampling.", 0) \
    \
    M(UInt64, max_network_bandwidth, 0, "The maximum speed of data exchange over the network in bytes per second for a query. Zero means unlimited.", 0) \
    M(UInt64, max_network_bytes, 0, "The maximum number of bytes (compressed) to receive or transmit over the network for execution of the query.", 0) \
    M(UInt64, max_network_bandwidth_for_user, 0, "The maximum speed of data exchange over the network in bytes per second for all concurrently running user queries. Zero means unlimited.", 0)\
    M(UInt64, max_network_bandwidth_for_all_users, 0, "The maximum speed of data exchange over the network in bytes per second for all concurrently running queries. Zero means unlimited.", 0) \
    \
    M(UInt64, max_backup_threads, 0, "The maximum number of threads to execute a BACKUP or RESTORE request. By default, it is determined automatically.", 0) \
    \
    M(Bool, log_profile_events, true, "Log query performance statistics into the query_log, query_thread_log and query_views_log.", 0) \
    M(Bool, log_query_settings, true, "Log query settings into the query_log.", 0) \
    M(Bool, log_query_threads, true, "Log query threads into system.query_thread_log table. This setting have effect only when 'log_queries' is true.", 0) \
    M(Bool, log_query_views, true, "Log query dependent views into system.query_views_log table. This setting have effect only when 'log_queries' is true.", 0) \
    M(String, log_comment, "", "Log comment into system.query_log table and server log. It can be set to arbitrary string no longer than max_query_size.", 0) \
    M(LogsLevel, send_logs_level, LogsLevel::fatal, "Send server text logs with specified minimum level to client. Valid values: 'trace', 'debug', 'information', 'warning', 'error', 'fatal', 'none'", 0) \
    M(Bool, enable_optimize_predicate_expression, true, "If it is set to true, optimize predicates to subqueries.", 0) \
    M(Bool, enable_optimize_predicate_expression_to_final_subquery, true, "Allow push predicate to final subquery.", 0) \
    M(Bool, allow_push_predicate_when_subquery_contains_with, true, "Allows push predicate when subquery contains WITH clause", 0) \
    \
    M(UInt64, low_cardinality_max_dictionary_size, 8192, "Maximum size (in rows) of shared global dictionary for LowCardinality type.", 0) \
    M(Bool, low_cardinality_use_single_dictionary_for_part, false, "LowCardinality type serialization setting. If is true, than will use additional keys when global dictionary overflows. Otherwise, will create several shared dictionaries.", 0) \
    M(Bool, decimal_check_overflow, true, "Check overflow of decimal arithmetic/comparison operations", 0) \
    \
    M(Bool, prefer_localhost_replica, true, "If it's true then queries will be always sent to local replica (if it exists). If it's false then replica to send a query will be chosen between local and remote ones according to load_balancing", 0) \
    M(UInt64, max_fetch_partition_retries_count, 5, "Amount of retries while fetching partition from another host.", 0) \
    M(UInt64, http_max_multipart_form_data_size, 1024 * 1024 * 1024, "Limit on size of multipart/form-data content. This setting cannot be parsed from URL parameters and should be set in user profile. Note that content is parsed and external tables are created in memory before start of query execution. And this is the only limit that has effect on that stage (limits on max memory usage and max execution time have no effect while reading HTTP form data).", 0) \
    M(Bool, calculate_text_stack_trace, true, "Calculate text stack trace in case of exceptions during query execution. This is the default. It requires symbol lookups that may slow down fuzzing tests when huge amount of wrong queries are executed. In normal cases you should not disable this option.", 0) \
    M(Bool, allow_ddl, true, "If it is set to true, then a user is allowed to executed DDL queries.", 0) \
    M(Bool, parallel_view_processing, false, "Enables pushing to attached views concurrently instead of sequentially.", 0) \
    M(Bool, enable_unaligned_array_join, false, "Allow ARRAY JOIN with multiple arrays that have different sizes. When this settings is enabled, arrays will be resized to the longest one.", 0) \
    M(Bool, optimize_read_in_order, true, "Enable ORDER BY optimization for reading data in corresponding order in MergeTree tables.", 0) \
    M(Bool, optimize_aggregation_in_order, false, "Enable GROUP BY optimization for aggregating data in corresponding order in MergeTree tables.", 0) \
    M(UInt64, read_in_order_two_level_merge_threshold, 100, "Minimal number of parts to read to run preliminary merge step during multithread reading in order of primary key.", 0) \
    M(Bool, low_cardinality_allow_in_native_format, true, "Use LowCardinality type in Native format. Otherwise, convert LowCardinality columns to ordinary for select query, and convert ordinary columns to required LowCardinality for insert query.", 0) \
    M(Bool, cancel_http_readonly_queries_on_client_close, false, "Cancel HTTP readonly queries when a client closes the connection without waiting for response.", 0) \
    M(Bool, external_table_functions_use_nulls, true, "If it is set to true, external table functions will implicitly use Nullable type if needed. Otherwise NULLs will be substituted with default values. Currently supported only by 'mysql', 'postgresql' and 'odbc' table functions.", 0) \
    \
    M(Bool, allow_hyperscan, true, "Allow functions that use Hyperscan library. Disable to avoid potentially long compilation times and excessive resource usage.", 0) \
    M(UInt64, max_hyperscan_regexp_length, 0, "Max length of regexp than can be used in hyperscan multi-match functions. Zero means unlimited.", 0) \
    M(UInt64, max_hyperscan_regexp_total_length, 0, "Max total length of all regexps than can be used in hyperscan multi-match functions (per every function). Zero means unlimited.", 0) \
    M(Bool, allow_simdjson, true, "Allow using simdjson library in 'JSON*' functions if AVX2 instructions are available. If disabled rapidjson will be used.", 0) \
    M(Bool, allow_introspection_functions, false, "Allow functions for introspection of ELF and DWARF for query profiling. These functions are slow and may impose security considerations.", 0) \
    \
    M(UInt64, max_partitions_per_insert_block, 100, "Limit maximum number of partitions in single INSERTed block. Zero means unlimited. Throw exception if the block contains too many partitions. This setting is a safety threshold, because using large number of partitions is a common misconception.", 0) \
    M(Int64, max_partitions_to_read, -1, "Limit the max number of partitions that can be accessed in one query. <= 0 means unlimited.", 0) \
    M(Bool, check_query_single_value_result, true, "Return check query result as single 1/0 value", 0) \
    M(Bool, allow_drop_detached, false, "Allow ALTER TABLE ... DROP DETACHED PART[ITION] ... queries", 0) \
    \
    M(UInt64, postgresql_connection_pool_size, 16, "Connection pool size for PostgreSQL table engine and database engine.", 0) \
    M(UInt64, postgresql_connection_pool_wait_timeout, 5000, "Connection pool push/pop timeout on empty pool for PostgreSQL table engine and database engine. By default it will block on empty pool.", 0) \
    M(UInt64, glob_expansion_max_elements, 1000, "Maximum number of allowed addresses (For external storages, table functions, etc).", 0) \
    M(UInt64, odbc_bridge_connection_pool_size, 16, "Connection pool size for each connection settings string in ODBC bridge.", 0) \
    \
    M(Seconds, distributed_replica_error_half_life, DBMS_CONNECTION_POOL_WITH_FAILOVER_DEFAULT_DECREASE_ERROR_PERIOD, "Time period reduces replica error counter by 2 times.", 0) \
    M(UInt64, distributed_replica_error_cap, DBMS_CONNECTION_POOL_WITH_FAILOVER_MAX_ERROR_COUNT, "Max number of errors per replica, prevents piling up an incredible amount of errors if replica was offline for some time and allows it to be reconsidered in a shorter amount of time.", 0) \
    M(UInt64, distributed_replica_max_ignored_errors, 0, "Number of errors that will be ignored while choosing replicas", 0) \
    \
    M(Bool, allow_experimental_live_view, false, "Enable LIVE VIEW. Not mature enough.", 0) \
    M(Seconds, live_view_heartbeat_interval, DEFAULT_LIVE_VIEW_HEARTBEAT_INTERVAL_SEC, "The heartbeat interval in seconds to indicate live query is alive.", 0) \
    M(UInt64, max_live_view_insert_blocks_before_refresh, 64, "Limit maximum number of inserted blocks after which mergeable blocks are dropped and query is re-executed.", 0) \
    M(UInt64, min_free_disk_space_for_temporary_data, 0, "The minimum disk space to keep while writing temporary data used in external sorting and aggregation.", 0) \
    \
    M(DefaultDatabaseEngine, default_database_engine, DefaultDatabaseEngine::Atomic, "Default database engine.", 0) \
    M(Bool, show_table_uuid_in_table_create_query_if_not_nil, false, "For tables in databases with Engine=Atomic show UUID of the table in its CREATE query.", 0) \
    M(Bool, database_atomic_wait_for_drop_and_detach_synchronously, false, "When executing DROP or DETACH TABLE in Atomic database, wait for table data to be finally dropped or detached.", 0) \
    M(Bool, enable_scalar_subquery_optimization, true, "If it is set to true, prevent scalar subqueries from (de)serializing large scalar values and possibly avoid running the same subquery more than once.", 0) \
    M(Bool, optimize_trivial_count_query, true, "Process trivial 'SELECT count() FROM table' query from metadata.", 0) \
    M(Bool, optimize_respect_aliases, true, "If it is set to true, it will respect aliases in WHERE/GROUP BY/ORDER BY, that will help with partition pruning/secondary indexes/optimize_aggregation_in_order/optimize_read_in_order/optimize_trivial_count", 0) \
    M(UInt64, mutations_sync, 0, "Wait for synchronous execution of ALTER TABLE UPDATE/DELETE queries (mutations). 0 - execute asynchronously. 1 - wait current server. 2 - wait all replicas if they exist.", 0) \
    M(Bool, optimize_move_functions_out_of_any, false, "Move functions out of aggregate functions 'any', 'anyLast'.", 0) \
    M(Bool, optimize_normalize_count_variants, true, "Rewrite aggregate functions that semantically equals to count() as count().", 0) \
    M(Bool, optimize_injective_functions_inside_uniq, true, "Delete injective functions of one argument inside uniq*() functions.", 0) \
    M(Bool, optimize_arithmetic_operations_in_aggregate_functions, true, "Move arithmetic operations out of aggregation functions", 0) \
    M(Bool, optimize_duplicate_order_by_and_distinct, true, "Remove duplicate ORDER BY and DISTINCT if it's possible", 0) \
    M(Bool, optimize_redundant_functions_in_order_by, true, "Remove functions from ORDER BY if its argument is also in ORDER BY", 0) \
    M(Bool, optimize_if_chain_to_multiif, false, "Replace if(cond1, then1, if(cond2, ...)) chains to multiIf. Currently it's not beneficial for numeric types.", 0) \
    M(Bool, optimize_if_transform_strings_to_enum, false, "Replaces string-type arguments in If and Transform to enum. Disabled by default cause it could make inconsistent change in distributed query that would lead to its fail.", 0) \
    M(Bool, optimize_monotonous_functions_in_order_by, true, "Replace monotonous function with its argument in ORDER BY", 0) \
    M(Bool, optimize_functions_to_subcolumns, false, "Transform functions to subcolumns, if possible, to reduce amount of read data. E.g. 'length(arr)' -> 'arr.size0', 'col IS NULL' -> 'col.null' ", 0) \
    M(Bool, normalize_function_names, true, "Normalize function names to their canonical names", 0) \
    M(Bool, allow_experimental_alter_materialized_view_structure, false, "Allow atomic alter on Materialized views. Work in progress.", 0) \
    M(Bool, enable_early_constant_folding, true, "Enable query optimization where we analyze function and subqueries results and rewrite query if there're constants there", 0) \
    M(Bool, deduplicate_blocks_in_dependent_materialized_views, false, "Should deduplicate blocks for materialized views if the block is not a duplicate for the table. Use true to always deduplicate in dependent tables.", 0) \
    M(Bool, use_compact_format_in_distributed_parts_names, true, "Changes format of directories names for distributed table insert parts.", 0) \
    M(Bool, validate_polygons, true, "Throw exception if polygon is invalid in function pointInPolygon (e.g. self-tangent, self-intersecting). If the setting is false, the function will accept invalid polygons but may silently return wrong result.", 0) \
    M(UInt64, max_parser_depth, DBMS_DEFAULT_MAX_PARSER_DEPTH, "Maximum parser depth (recursion depth of recursive descend parser).", 0) \
    M(Seconds, temporary_live_view_timeout, DEFAULT_TEMPORARY_LIVE_VIEW_TIMEOUT_SEC, "Timeout after which temporary live view is deleted.", 0) \
    M(Seconds, periodic_live_view_refresh, DEFAULT_PERIODIC_LIVE_VIEW_REFRESH_SEC, "Interval after which periodically refreshed live view is forced to refresh.", 0) \
    M(Bool, transform_null_in, false, "If enabled, NULL values will be matched with 'IN' operator as if they are considered equal.", 0) \
    M(Bool, allow_nondeterministic_mutations, false, "Allow non-deterministic functions in ALTER UPDATE/ALTER DELETE statements", 0) \
    M(Seconds, lock_acquire_timeout, DBMS_DEFAULT_LOCK_ACQUIRE_TIMEOUT_SEC, "How long locking request should wait before failing", 0) \
    M(Bool, materialize_ttl_after_modify, true, "Apply TTL for old data, after ALTER MODIFY TTL query", 0) \
    M(String, function_implementation, "", "Choose function implementation for specific target or variant (experimental). If empty enable all of them.", 0) \
    M(Bool, allow_experimental_geo_types, false, "Allow geo data types such as Point, Ring, Polygon, MultiPolygon", 0) \
    M(Bool, data_type_default_nullable, false, "Data types without NULL or NOT NULL will make Nullable", 0) \
    M(Bool, cast_keep_nullable, false, "CAST operator keep Nullable for result data type", 0) \
    M(Bool, alter_partition_verbose_result, false, "Output information about affected parts. Currently works only for FREEZE and ATTACH commands.", 0) \
    M(Bool, allow_experimental_database_materialized_mysql, false, "Allow to create database with Engine=MaterializedMySQL(...).", 0) \
    M(Bool, allow_experimental_database_materialized_postgresql, false, "Allow to create database with Engine=MaterializedPostgreSQL(...).", 0) \
    M(Bool, system_events_show_zero_values, false, "Include all metrics, even with zero values", 0) \
    M(MySQLDataTypesSupport, mysql_datatypes_support_level, 0, "Which MySQL types should be converted to corresponding ClickHouse types (rather than being represented as String). Can be empty or any combination of 'decimal' or 'datetime64'. When empty MySQL's DECIMAL and DATETIME/TIMESTAMP with non-zero precision are seen as String on ClickHouse's side.", 0) \
    M(Bool, optimize_trivial_insert_select, true, "Optimize trivial 'INSERT INTO table SELECT ... FROM TABLES' query", 0) \
    M(Bool, allow_non_metadata_alters, true, "Allow to execute alters which affects not only tables metadata, but also data on disk", 0) \
    M(Bool, enable_global_with_statement, true, "Propagate WITH statements to UNION queries and all subqueries", 0) \
    M(Bool, aggregate_functions_null_for_empty, false, "Rewrite all aggregate functions in a query, adding -OrNull suffix to them", 0) \
    M(Bool, optimize_syntax_fuse_functions, false, "Fuse aggregate functions (`sum, avg, count` with identical arguments into one `sumCount`, quantile-family functions with the same argument into `quantiles*(...)[...]`)", 0) \
    M(Bool, flatten_nested, true, "If true, columns of type Nested will be flatten to separate array columns instead of one array of tuples", 0) \
    M(Bool, asterisk_include_materialized_columns, false, "Include MATERIALIZED columns for wildcard query", 0) \
    M(Bool, asterisk_include_alias_columns, false, "Include ALIAS columns for wildcard query", 0) \
    M(Bool, optimize_skip_merged_partitions, false, "Skip partitions with one part with level > 0 in optimize final", 0) \
    M(Bool, optimize_on_insert, true, "Do the same transformation for inserted block of data as if merge was done on this block.", 0) \
    M(Bool, allow_experimental_map_type, true, "Obsolete setting, does nothing.", 0) \
    M(Bool, allow_experimental_projection_optimization, false, "Enable projection optimization when processing SELECT queries", 0) \
    M(Bool, force_optimize_projection, false, "If projection optimization is enabled, SELECT queries need to use projection", 0) \
    M(Bool, async_socket_for_remote, true, "Asynchronously read from socket executing remote query", 0) \
    M(Bool, insert_null_as_default, true, "Insert DEFAULT values instead of NULL in INSERT SELECT (UNION ALL)", 0) \
    M(Bool, describe_include_subcolumns, false, "If true, subcolumns of all table columns will be included into result of DESCRIBE query", 0) \
    \
    M(Bool, optimize_rewrite_sum_if_to_count_if, true, "Rewrite sumIf() and sum(if()) function countIf() function when logically equivalent", 0) \
    M(UInt64, insert_shard_id, 0, "If non zero, when insert into a distributed table, the data will be inserted into the shard `insert_shard_id` synchronously. Possible values range from 1 to `shards_number` of corresponding distributed table", 0) \
    \
    /** Experimental feature for moving data between shards. */ \
    \
    M(Bool, allow_experimental_query_deduplication, false, "Experimental data deduplication for SELECT queries based on part UUIDs", 0) \
    M(Bool, experimental_query_deduplication_send_all_part_uuids, false, "If false only part UUIDs for currently moving parts are sent. If true all read part UUIDs are sent (useful only for testing).", 0) \
    \
    M(Bool, engine_file_empty_if_not_exists, false, "Allows to select data from a file engine table without file", 0) \
    M(Bool, engine_file_truncate_on_insert, false, "Enables or disables truncate before insert in file engine tables", 0) \
    M(Bool, allow_experimental_database_replicated, false, "Allow to create databases with Replicated engine", 0) \
    M(UInt64, database_replicated_initial_query_timeout_sec, 300, "How long initial DDL query should wait for Replicated database to precess previous DDL queue entries", 0) \
    M(UInt64, max_distributed_depth, 5, "Maximum distributed query depth", 0) \
    M(Bool, database_replicated_always_detach_permanently, false, "Execute DETACH TABLE as DETACH TABLE PERMANENTLY if database engine is Replicated", 0) \
    M(DistributedDDLOutputMode, distributed_ddl_output_mode, DistributedDDLOutputMode::THROW, "Format of distributed DDL query result", 0) \
    M(UInt64, distributed_ddl_entry_format_version, 1, "Version of DDL entry to write into ZooKeeper", 0) \
    M(UInt64, external_storage_max_read_rows, 0, "Limit maximum number of rows when table with external engine should flush history data. Now supported only for MySQL table engine, database engine, dictionary and MaterializedMySQL. If equal to 0, this setting is disabled", 0) \
    M(UInt64, external_storage_max_read_bytes, 0, "Limit maximum number of bytes when table with external engine should flush history data. Now supported only for MySQL table engine, database engine, dictionary and MaterializedMySQL. If equal to 0, this setting is disabled", 0)  \
    M(UnionMode, union_default_mode, UnionMode::Unspecified, "Set default Union Mode in SelectWithUnion query. Possible values: empty string, 'ALL', 'DISTINCT'. If empty, query without Union Mode will throw exception.", 0) \
    M(Bool, optimize_aggregators_of_group_by_keys, true, "Eliminates min/max/any/anyLast aggregators of GROUP BY keys in SELECT section", 0) \
    M(Bool, optimize_group_by_function_keys, true, "Eliminates functions of other keys in GROUP BY section", 0) \
    M(Bool, legacy_column_name_of_tuple_literal, false, "List all names of element of large tuple literals in their column names instead of hash. This settings exists only for compatibility reasons. It makes sense to set to 'true', while doing rolling update of cluster from version lower than 21.7 to higher.", 0) \
    \
    M(Bool, query_plan_enable_optimizations, true, "Apply optimizations to query plan", 0) \
    M(UInt64, query_plan_max_optimizations_to_apply, 10000, "Limit the total number of optimizations applied to query plan. If zero, ignored. If limit reached, throw exception", 0) \
    M(Bool, query_plan_filter_push_down, true, "Allow to push down filter by predicate query plan step", 0) \
    M(UInt64, regexp_max_matches_per_row, 1000, "Max matches of any single regexp per row, used to safeguard 'extractAllGroupsHorizontal' against consuming too much memory with greedy RE.", 0) \
    \
    M(UInt64, limit, 0, "Limit on read rows from the most 'end' result for select query, default 0 means no limit length", 0) \
    M(UInt64, offset, 0, "Offset on read rows from the most 'end' result for select query", 0) \
    \
    M(UInt64, function_range_max_elements_in_block, 500000000, "Maximum number of values generated by function 'range' per block of data (sum of array sizes for every row in a block, see also 'max_block_size' and 'min_insert_block_size_rows'). It is a safety threshold.", 0) \
    M(ShortCircuitFunctionEvaluation, short_circuit_function_evaluation, ShortCircuitFunctionEvaluation::ENABLE, "Setting for short-circuit function evaluation configuration. Possible values: 'enable' - use short-circuit function evaluation for functions that are suitable for it, 'disable' - disable short-circuit function evaluation, 'force_enable' - use short-circuit function evaluation for all functions.", 0) \
    \
    M(String, local_filesystem_read_method, "pread", "Method of reading data from local filesystem, one of: read, pread, mmap, pread_threadpool.", 0) \
    M(Bool, local_filesystem_read_prefetch, false, "Should use prefetching when reading data from local filesystem.", 0) \
    M(Bool, remote_filesystem_read_prefetch, true, "Should use prefetching when reading data from remote filesystem.", 0) \
    M(Int64, read_priority, 0, "Priority to read data from local filesystem. Only supported for 'pread_threadpool' method.", 0) \
    \
<<<<<<< HEAD
    M(Int64, remote_fs_read_backoff_threshold, 10000, "Max wait time when trying to read data for remote disk", 0) \
    M(Int64, remote_fs_read_backoff_max_tries, 5, "Max attempts to read with backoff", 0) \
=======
    M(UInt64, async_insert_threads, 16, "Maximum number of threads to actually parse and insert data in background. Zero means asynchronous mode is disabled", 0) \
    M(Bool, async_insert, false, "If true, data from INSERT query is stored in queue and later flushed to table in background. Makes sense only for inserts via HTTP protocol. If wait_for_async_insert is false, INSERT query is processed almost instantly, otherwise client will wait until data will be flushed to table", 0) \
    M(Bool, wait_for_async_insert, true, "If true wait for processing of asynchronous insertion", 0) \
    M(Seconds, wait_for_async_insert_timeout, DBMS_DEFAULT_LOCK_ACQUIRE_TIMEOUT_SEC, "Timeout for waiting for processing asynchronous insertion", 0) \
    M(UInt64, async_insert_max_data_size, 100000, "Maximum size in bytes of unparsed data collected per query before being inserted", 0) \
    M(Milliseconds, async_insert_busy_timeout_ms, 200, "Maximum time to wait before dumping collected data per query since the first data appeared", 0) \
    M(Milliseconds, async_insert_stale_timeout_ms, 0, "Maximum time to wait before dumping collected data per query since the last data appeared. Zero means no timeout at all", 0) \
    \
    M(Int64, remote_disk_read_backoff_threashold, 10000, "Max wait time when trying to read data for remote disk", 0) \
    M(Int64, remote_disk_read_backoff_max_tries, 5, "Max attempts to read with backoff", 0) \
>>>>>>> ea4fd19e
    \
    /** Experimental functions */ \
    M(Bool, allow_experimental_funnel_functions, false, "Enable experimental functions for funnel analysis.", 0) \
    M(Bool, allow_experimental_nlp_functions, false, "Enable experimental functions for natural language processing.", 0) \
    \
    \
    /** Obsolete settings that do nothing but left for compatibility reasons. Remove each one after half a year of obsolescence. */ \
    M(UInt64, max_memory_usage_for_all_queries, 0, "Obsolete setting, does nothing.", 0) \
    M(UInt64, multiple_joins_rewriter_version, 0, "Obsolete setting, does nothing.", 0) \
    M(Bool, enable_debug_queries, false, "Obsolete setting, does nothing.", 0) \
    M(Bool, allow_experimental_database_atomic, true, "Obsolete setting, does nothing.", 0) \
    M(Bool, allow_experimental_bigint_types, true, "Obsolete setting, does nothing.", 0) \
    M(Bool, allow_experimental_window_functions, true, "Obsolete setting, does nothing.", 0) \
    M(HandleKafkaErrorMode, handle_kafka_error_mode, HandleKafkaErrorMode::DEFAULT, "Obsolete setting, does nothing.", 0) \
    M(Bool, database_replicated_ddl_output, true, "Obsolete setting, does nothing.", 0) \
    M(UInt64, replication_alter_columns_timeout, 60, "Obsolete setting, does nothing.", 0) \
    M(Bool, optimize_fuse_sum_count_avg, false, "Obsolete, use optimize_syntax_fuse_functions", 0) \
    /** The section above is for obsolete settings. Do not add anything there. */


// End of COMMON_SETTINGS
// Please add settings related to formats into the FORMAT_FACTORY_SETTINGS below.

#define FORMAT_FACTORY_SETTINGS(M) \
    M(Char, format_csv_delimiter, ',', "The character to be considered as a delimiter in CSV data. If setting with a string, a string has to have a length of 1.", 0) \
    M(Bool, format_csv_allow_single_quotes, true, "If it is set to true, allow strings in single quotes.", 0) \
    M(Bool, format_csv_allow_double_quotes, true, "If it is set to true, allow strings in double quotes.", 0) \
    M(Bool, output_format_csv_crlf_end_of_line, false, "If it is set true, end of line in CSV format will be \\r\\n instead of \\n.", 0) \
    M(Bool, input_format_csv_unquoted_null_literal_as_null, false, "Consider unquoted NULL literal as \\N", 0) \
    M(Bool, input_format_csv_enum_as_number, false, "Treat inserted enum values in CSV formats as enum indices \\N", 0) \
    M(Bool, input_format_csv_arrays_as_nested_csv, false, R"(When reading Array from CSV, expect that its elements were serialized in nested CSV and then put into string. Example: "[""Hello"", ""world"", ""42"""" TV""]". Braces around array can be omitted.)", 0) \
    M(Bool, input_format_skip_unknown_fields, false, "Skip columns with unknown names from input data (it works for JSONEachRow, CSVWithNames, TSVWithNames and TSKV formats).", 0) \
    M(Bool, input_format_with_names_use_header, true, "For TSVWithNames and CSVWithNames input formats this controls whether format parser is to assume that column data appear in the input exactly as they are specified in the header.", 0) \
    M(Bool, input_format_import_nested_json, false, "Map nested JSON data to nested tables (it works for JSONEachRow format).", 0) \
    M(Bool, input_format_defaults_for_omitted_fields, true, "For input data calculate default expressions for omitted fields (it works for JSONEachRow, CSV and TSV formats).", IMPORTANT) \
    M(Bool, input_format_tsv_empty_as_default, false, "Treat empty fields in TSV input as default values.", 0) \
    M(Bool, input_format_tsv_enum_as_number, false, "Treat inserted enum values in TSV formats as enum indices \\N", 0) \
    M(Bool, input_format_null_as_default, true, "For text input formats initialize null fields with default values if data type of this field is not nullable", 0) \
    M(Bool, input_format_arrow_import_nested, false, "Allow to insert array of structs into Nested table in Arrow input format.", 0) \
    M(Bool, input_format_orc_import_nested, false, "Allow to insert array of structs into Nested table in ORC input format.", 0) \
    M(Bool, input_format_parquet_import_nested, false, "Allow to insert array of structs into Nested table in Parquet input format.", 0) \
    \
    M(DateTimeInputFormat, date_time_input_format, FormatSettings::DateTimeInputFormat::Basic, "Method to read DateTime from text input formats. Possible values: 'basic' and 'best_effort'.", 0) \
    M(DateTimeOutputFormat, date_time_output_format, FormatSettings::DateTimeOutputFormat::Simple, "Method to write DateTime to text output. Possible values: 'simple', 'iso', 'unix_timestamp'.", 0) \
    \
    M(Bool, input_format_values_interpret_expressions, true, "For Values format: if the field could not be parsed by streaming parser, run SQL parser and try to interpret it as SQL expression.", 0) \
    M(Bool, input_format_values_deduce_templates_of_expressions, true, "For Values format: if the field could not be parsed by streaming parser, run SQL parser, deduce template of the SQL expression, try to parse all rows using template and then interpret expression for all rows.", 0) \
    M(Bool, input_format_values_accurate_types_of_literals, true, "For Values format: when parsing and interpreting expressions using template, check actual type of literal to avoid possible overflow and precision issues.", 0) \
    M(Bool, input_format_avro_allow_missing_fields, false, "For Avro/AvroConfluent format: when field is not found in schema use default value instead of error", 0) \
    M(URI, format_avro_schema_registry_url, "", "For AvroConfluent format: Confluent Schema Registry URL.", 0) \
    M(String, output_format_avro_string_column_pattern, "", "For Avro format: regexp of String columns to select as AVRO string.", 0) \
    \
    M(Bool, output_format_json_quote_64bit_integers, true, "Controls quoting of 64-bit integers in JSON output format.", 0) \
    \
    M(Bool, output_format_json_quote_denormals, false, "Enables '+nan', '-nan', '+inf', '-inf' outputs in JSON output format.", 0) \
    \
    M(Bool, output_format_json_escape_forward_slashes, true, "Controls escaping forward slashes for string outputs in JSON output format. This is intended for compatibility with JavaScript. Don't confuse with backslashes that are always escaped.", 0) \
    M(Bool, output_format_json_named_tuples_as_objects, false, "Serialize named tuple columns as JSON objects.", 0) \
    M(Bool, output_format_json_array_of_rows, false, "Output a JSON array of all rows in JSONEachRow(Compact) format.", 0) \
    \
    M(UInt64, output_format_pretty_max_rows, 10000, "Rows limit for Pretty formats.", 0) \
    M(UInt64, output_format_pretty_max_column_pad_width, 250, "Maximum width to pad all values in a column in Pretty formats.", 0) \
    M(UInt64, output_format_pretty_max_value_width, 10000, "Maximum width of value to display in Pretty formats. If greater - it will be cut.", 0) \
    M(Bool, output_format_pretty_color, true, "Use ANSI escape sequences to paint colors in Pretty formats", 0) \
    M(String, output_format_pretty_grid_charset, "UTF-8", "Charset for printing grid borders. Available charsets: ASCII, UTF-8 (default one).", 0) \
    M(UInt64, output_format_parquet_row_group_size, 1000000, "Row group size in rows.", 0) \
    M(String, output_format_avro_codec, "", "Compression codec used for output. Possible values: 'null', 'deflate', 'snappy'.", 0) \
    M(UInt64, output_format_avro_sync_interval, 16 * 1024, "Sync interval in bytes.", 0) \
    M(Bool, output_format_tsv_crlf_end_of_line, false, "If it is set true, end of line in TSV format will be \\r\\n instead of \\n.", 0) \
    M(String, output_format_csv_null_representation, "\\N", "Custom NULL representation in CSV format", 0) \
    M(String, output_format_tsv_null_representation, "\\N", "Custom NULL representation in TSV format", 0) \
    M(Bool, output_format_decimal_trailing_zeros, false, "Output trailing zeros when printing Decimal values. E.g. 1.230000 instead of 1.23.", 0) \
    \
    M(UInt64, input_format_allow_errors_num, 0, "Maximum absolute amount of errors while reading text formats (like CSV, TSV). In case of error, if at least absolute or relative amount of errors is lower than corresponding value, will skip until next line and continue.", 0) \
    M(Float, input_format_allow_errors_ratio, 0, "Maximum relative amount of errors while reading text formats (like CSV, TSV). In case of error, if at least absolute or relative amount of errors is lower than corresponding value, will skip until next line and continue.", 0) \
    \
    M(String, format_schema, "", "Schema identifier (used by schema-based formats)", 0) \
    M(String, format_template_resultset, "", "Path to file which contains format string for result set (for Template format)", 0) \
    M(String, format_template_row, "", "Path to file which contains format string for rows (for Template format)", 0) \
    M(String, format_template_rows_between_delimiter, "\n", "Delimiter between rows (for Template format)", 0) \
    \
    M(String, format_custom_escaping_rule, "Escaped", "Field escaping rule (for CustomSeparated format)", 0) \
    M(String, format_custom_field_delimiter, "\t", "Delimiter between fields (for CustomSeparated format)", 0) \
    M(String, format_custom_row_before_delimiter, "", "Delimiter before field of the first column (for CustomSeparated format)", 0) \
    M(String, format_custom_row_after_delimiter, "\n", "Delimiter after field of the last column (for CustomSeparated format)", 0) \
    M(String, format_custom_row_between_delimiter, "", "Delimiter between rows (for CustomSeparated format)", 0) \
    M(String, format_custom_result_before_delimiter, "", "Prefix before result set (for CustomSeparated format)", 0) \
    M(String, format_custom_result_after_delimiter, "", "Suffix after result set (for CustomSeparated format)", 0) \
    \
    M(String, format_regexp, "", "Regular expression (for Regexp format)", 0) \
    M(String, format_regexp_escaping_rule, "Raw", "Field escaping rule (for Regexp format)", 0) \
    M(Bool, format_regexp_skip_unmatched, false, "Skip lines unmatched by regular expression (for Regexp format", 0) \
    \
    M(Bool, output_format_enable_streaming, false, "Enable streaming in output formats that support it.", 0) \
    M(Bool, output_format_write_statistics, true, "Write statistics about read rows, bytes, time elapsed in suitable output formats.", 0) \
    M(Bool, output_format_pretty_row_numbers, false, "Add row numbers before each row for pretty output format", 0) \
    M(Bool, insert_distributed_one_random_shard, false, "If setting is enabled, inserting into distributed table will choose a random shard to write when there is no sharding key", 0) \
    \
    M(Bool, cross_to_inner_join_rewrite, true, "Use inner join instead of comma/cross join if possible", 0) \
    \
    M(Bool, output_format_arrow_low_cardinality_as_dictionary, false, "Enable output LowCardinality type as Dictionary Arrow type", 0) \

// End of FORMAT_FACTORY_SETTINGS
// Please add settings non-related to formats into the COMMON_SETTINGS above.

#define LIST_OF_SETTINGS(M)    \
    COMMON_SETTINGS(M)         \
    FORMAT_FACTORY_SETTINGS(M)

DECLARE_SETTINGS_TRAITS_ALLOW_CUSTOM_SETTINGS(SettingsTraits, LIST_OF_SETTINGS)


/** Settings of query execution.
  * These settings go to users.xml.
  */
struct Settings : public BaseSettings<SettingsTraits>
{
    /// For initialization from empty initializer-list to be "value initialization", not "aggregate initialization" in C++14.
    /// http://en.cppreference.com/w/cpp/language/aggregate_initialization
    Settings() = default;

    /** Set multiple settings from "profile" (in server configuration file (users.xml), profiles contain groups of multiple settings).
     * The profile can also be set using the `set` functions, like the profile setting.
     */
    void setProfile(const String & profile_name, const Poco::Util::AbstractConfiguration & config);

    /// Load settings from configuration file, at "path" prefix in configuration.
    void loadSettingsFromConfig(const String & path, const Poco::Util::AbstractConfiguration & config);

    /// Dumps profile events to column of type Map(String, String)
    void dumpToMapColumn(IColumn * column, bool changed_only = true);

    /// Adds program options to set the settings from a command line.
    /// (Don't forget to call notify() on the `variables_map` after parsing it!)
    void addProgramOptions(boost::program_options::options_description & options);

    /// Check that there is no user-level settings at the top level in config.
    /// This is a common source of mistake (user don't know where to write user-level setting).
    static void checkNoSettingNamesAtTopLevel(const Poco::Util::AbstractConfiguration & config, const String & config_path);
};

/*
 * User-specified file format settings for File and URL engines.
 */
DECLARE_SETTINGS_TRAITS(FormatFactorySettingsTraits, FORMAT_FACTORY_SETTINGS)

struct FormatFactorySettings : public BaseSettings<FormatFactorySettingsTraits>
{
};

}<|MERGE_RESOLUTION|>--- conflicted
+++ resolved
@@ -507,10 +507,6 @@
     M(Bool, remote_filesystem_read_prefetch, true, "Should use prefetching when reading data from remote filesystem.", 0) \
     M(Int64, read_priority, 0, "Priority to read data from local filesystem. Only supported for 'pread_threadpool' method.", 0) \
     \
-<<<<<<< HEAD
-    M(Int64, remote_fs_read_backoff_threshold, 10000, "Max wait time when trying to read data for remote disk", 0) \
-    M(Int64, remote_fs_read_backoff_max_tries, 5, "Max attempts to read with backoff", 0) \
-=======
     M(UInt64, async_insert_threads, 16, "Maximum number of threads to actually parse and insert data in background. Zero means asynchronous mode is disabled", 0) \
     M(Bool, async_insert, false, "If true, data from INSERT query is stored in queue and later flushed to table in background. Makes sense only for inserts via HTTP protocol. If wait_for_async_insert is false, INSERT query is processed almost instantly, otherwise client will wait until data will be flushed to table", 0) \
     M(Bool, wait_for_async_insert, true, "If true wait for processing of asynchronous insertion", 0) \
@@ -519,9 +515,8 @@
     M(Milliseconds, async_insert_busy_timeout_ms, 200, "Maximum time to wait before dumping collected data per query since the first data appeared", 0) \
     M(Milliseconds, async_insert_stale_timeout_ms, 0, "Maximum time to wait before dumping collected data per query since the last data appeared. Zero means no timeout at all", 0) \
     \
-    M(Int64, remote_disk_read_backoff_threashold, 10000, "Max wait time when trying to read data for remote disk", 0) \
-    M(Int64, remote_disk_read_backoff_max_tries, 5, "Max attempts to read with backoff", 0) \
->>>>>>> ea4fd19e
+    M(Int64, remote_fs_read_backoff_threshold, 10000, "Max wait time when trying to read data for remote disk", 0) \
+    M(Int64, remote_fs_read_backoff_max_tries, 5, "Max attempts to read with backoff", 0) \
     \
     /** Experimental functions */ \
     M(Bool, allow_experimental_funnel_functions, false, "Enable experimental functions for funnel analysis.", 0) \
