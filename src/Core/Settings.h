--- conflicted
+++ resolved
@@ -498,14 +498,8 @@
     M(Bool, optimize_rewrite_sum_if_to_count_if, true, "Rewrite sumIf() and sum(if()) function countIf() function when logically equivalent", 0) \
     M(UInt64, insert_shard_id, 0, "If non zero, when insert into a distributed table, the data will be inserted into the shard `insert_shard_id` synchronously. Possible values range from 1 to `shards_number` of corresponding distributed table", 0) \
     \
-<<<<<<< HEAD
-    M(Bool, collect_hash_table_stats_during_aggregation, true, "Enable collecting hash table statistics to optimize memory allocation", 0) \
-    M(UInt64, max_entries_for_hash_table_stats, 10'000, "How many entries hash table statistics collected during aggregation is allowed to have", 0) \
-    M(UInt64, max_size_to_preallocate_for_aggregation, 10'000'000, "For how many elements it is allowed to preallocate space in all hash tables in total before aggregation", 0) \
-    \
     M(Bool, kafka_disable_num_consumers_limit, false, "Disable limit on kafka_num_consumers that depends on the number of available CPU cores", 0) \
-=======
->>>>>>> aa26f0a8
+    \
     /** Experimental feature for moving data between shards. */ \
     \
     M(Bool, allow_experimental_query_deduplication, false, "Experimental data deduplication for SELECT queries based on part UUIDs", 0) \
