--- conflicted
+++ resolved
@@ -532,8 +532,6 @@
     M(Int64, max_partitions_to_read, -1, "Limit the max number of partitions that can be accessed in one query. <= 0 means unlimited.", 0) \
     M(Bool, check_query_single_value_result, true, "Return check query result as single 1/0 value", 0) \
     M(Bool, allow_drop_detached, false, "Allow ALTER TABLE ... DROP DETACHED PART[ITION] ... queries", 0) \
-    M(UInt64, max_table_size_to_drop, 50000000000lu, "If size of a table is greater than this value (in bytes) than table could not be dropped with any DROP query.", 0) \
-    M(UInt64, max_partition_size_to_drop, 50000000000lu, "Same as max_table_size_to_drop, but for the partitions.", 0) \
     \
     M(UInt64, postgresql_connection_pool_size, 16, "Connection pool size for PostgreSQL table engine and database engine.", 0) \
     M(UInt64, postgresql_connection_pool_wait_timeout, 5000, "Connection pool push/pop timeout on empty pool for PostgreSQL table engine and database engine. By default it will block on empty pool.", 0) \
@@ -587,9 +585,6 @@
     M(Bool, enable_early_constant_folding, true, "Enable query optimization where we analyze function and subqueries results and rewrite query if there're constants there", 0) \
     M(Bool, deduplicate_blocks_in_dependent_materialized_views, false, "Should deduplicate blocks for materialized views if the block is not a duplicate for the table. Use true to always deduplicate in dependent tables.", 0) \
     M(Bool, materialized_views_ignore_errors, false, "Allows to ignore errors for MATERIALIZED VIEW, and deliver original block to the table regardless of MVs", 0) \
-    M(Bool, ignore_materialized_views_with_dropped_target_table, false, "Ignore MVs with dropped taraget table during pushing to views", 0) \
-    M(Bool, allow_experimental_refreshable_materialized_view, false, "Allow refreshable materialized views (CREATE MATERIALIZED VIEW <name> REFRESH ...).", 0) \
-    M(Bool, stop_refreshable_materialized_views_on_startup, false, "On server startup, prevent scheduling of refreshable materialized views, as if with SYSTEM STOP VIEWS. You can manually start them with SYSTEM START VIEWS or SYSTEM START VIEW <name> afterwards. Also applies to newly created views. Has no effect on non-refreshable materialized views.", 0) \
     M(Bool, use_compact_format_in_distributed_parts_names, true, "Changes format of directories names for distributed table insert parts.", 0) \
     M(Bool, validate_polygons, true, "Throw exception if polygon is invalid in function pointInPolygon (e.g. self-tangent, self-intersecting). If the setting is false, the function will accept invalid polygons but may silently return wrong result.", 0) \
     M(UInt64, max_parser_depth, DBMS_DEFAULT_MAX_PARSER_DEPTH, "Maximum parser depth (recursion depth of recursive descend parser).", 0) \
@@ -630,7 +625,6 @@
     M(Bool, describe_include_subcolumns, false, "If true, subcolumns of all table columns will be included into result of DESCRIBE query", 0) \
     M(Bool, describe_include_virtual_columns, false, "If true, virtual columns of table will be included into result of DESCRIBE query", 0) \
     M(Bool, describe_compact_output, false, "If true, include only column names and types into result of DESCRIBE query", 0) \
-    M(Bool, apply_mutations_on_fly, false, "Only available in ClickHouse Cloud", 0) \
     M(Bool, mutations_execute_nondeterministic_on_initiator, false, "If true nondeterministic function are executed on initiator and replaced to literals in UPDATE and DELETE queries", 0) \
     M(Bool, mutations_execute_subqueries_on_initiator, false, "If true scalar subqueries are executed on initiator and replaced to literals in UPDATE and DELETE queries", 0) \
     M(UInt64, mutations_max_literal_size_to_replace, 16384, "The maximum size of serialized literal in bytes to replace in UPDATE and DELETE queries", 0) \
@@ -665,7 +659,6 @@
     M(Bool, allow_aggregate_partitions_independently, false, "Enable independent aggregation of partitions on separate threads when partition key suits group by key. Beneficial when number of partitions close to number of cores and partitions have roughly the same size", 0) \
     M(Bool, force_aggregate_partitions_independently, false, "Force the use of optimization when it is applicable, but heuristics decided not to use it", 0) \
     M(UInt64, max_number_of_partitions_for_independent_aggregation, 128, "Maximal number of partitions in table to apply optimization", 0) \
-    M(Float, min_hit_rate_to_use_consecutive_keys_optimization, 0.5, "Minimal hit rate of a cache which is used for consecutive keys optimization in aggregation to keep it enabled", 0) \
     /** Experimental feature for moving data between shards. */ \
     \
     M(Bool, allow_experimental_query_deduplication, false, "Experimental data deduplication for SELECT queries based on part UUIDs", 0) \
@@ -683,8 +676,6 @@
     M(Bool, database_replicated_always_detach_permanently, false, "Execute DETACH TABLE as DETACH TABLE PERMANENTLY if database engine is Replicated", 0) \
     M(Bool, database_replicated_allow_only_replicated_engine, false, "Allow to create only Replicated tables in database with engine Replicated", 0) \
     M(Bool, database_replicated_allow_replicated_engine_arguments, true, "Allow to create only Replicated tables in database with engine Replicated with explicit arguments", 0) \
-    M(Bool, cloud_mode, false, "Only available in ClickHouse Cloud", 0) \
-    M(UInt64, cloud_mode_engine, 1, "Only available in ClickHouse Cloud", 0) \
     M(DistributedDDLOutputMode, distributed_ddl_output_mode, DistributedDDLOutputMode::THROW, "Format of distributed DDL query result, one of: 'none', 'throw', 'null_status_on_timeout', 'never_throw'", 0) \
     M(UInt64, distributed_ddl_entry_format_version, 5, "Compatibility version of distributed DDL (ON CLUSTER) queries", 0) \
     \
@@ -711,6 +702,7 @@
     M(Bool, query_plan_execute_functions_after_sorting, true, "Allow to re-order functions after sorting", 0) \
     M(Bool, query_plan_reuse_storage_ordering_for_window_functions, true, "Allow to use the storage sorting for window functions", 0) \
     M(Bool, query_plan_lift_up_union, true, "Allow to move UNIONs up so that more parts of the query plan can be optimized", 0) \
+    M(Bool, query_plan_optimize_primary_key, true, "Analyze primary key using query plan (instead of AST)", 0) \
     M(Bool, query_plan_read_in_order, true, "Use query plan for read-in-order optimization", 0) \
     M(Bool, query_plan_aggregation_in_order, true, "Use query plan for aggregation-in-order optimization", 0) \
     M(Bool, query_plan_remove_redundant_sorting, true, "Remove redundant sorting in query plan. For example, sorting steps related to ORDER BY clauses in subqueries", 0) \
@@ -737,7 +729,6 @@
     M(UInt64, merge_tree_min_bytes_per_task_for_remote_reading, 4 * DBMS_DEFAULT_BUFFER_SIZE, "Min bytes to read per task.", 0) \
     M(Bool, merge_tree_use_const_size_tasks_for_remote_reading, true, "Whether to use constant size tasks for reading from a remote table.", 0) \
     M(Bool, merge_tree_determine_task_size_by_prewhere_columns, true, "Whether to use only prewhere columns size to determine reading task size.", 0) \
-    M(UInt64, merge_tree_compact_parts_min_granules_to_multibuffer_read, 16, "Only available in ClickHouse Cloud", 0) \
     \
     M(Bool, async_insert, false, "If true, data from INSERT query is stored in queue and later flushed to table in background. If wait_for_async_insert is false, INSERT query is processed almost instantly, otherwise client will wait until data will be flushed to table", 0) \
     M(Bool, wait_for_async_insert, true, "If true wait for processing of asynchronous insertion", 0) \
@@ -849,7 +840,11 @@
     M(Bool, print_pretty_type_names, true, "Print pretty type names in DESCRIBE query and toTypeName() function", 0) \
     M(Bool, create_table_empty_primary_key_by_default, false, "Allow to create *MergeTree tables with empty primary key when ORDER BY and PRIMARY KEY not specified", 0) \
     M(Bool, allow_named_collection_override_by_default, true, "Allow named collections' fields override by default.", 0)\
-<<<<<<< HEAD
+    M(Bool, allow_experimental_shared_merge_tree, false, "Only available in ClickHouse Cloud", 0) \
+    M(UInt64, cache_warmer_threads, 4, "Only available in ClickHouse Cloud", 0) \
+    M(Int64, ignore_cold_parts_seconds, 0, "Only available in ClickHouse Cloud", 0) \
+    M(Int64, prefer_warmed_unmerged_parts_seconds, 0, "Only available in ClickHouse Cloud", 0) \
+    M(Bool, enable_order_by_all, true, "Enable sorting expression ORDER BY ALL.", 0)\
     \
     /** CBO Optimizer */ \
     M(CBOStepExecutionMode, cbo_aggregating_mode, CBOStepExecutionMode::DETERMINED_BY_OPTIMIZER, "Aggregating step execution mode", 0) \
@@ -863,14 +858,7 @@
     M(Float, statistics_agg_unknown_column_rest_key_coefficient, 0.1f, "To calculate row count of aggregating result, we use the coefficient to calculate the ndv of the rest keys.", 0) \
     M(Float, statistics_agg_full_cardinality_coefficient, 0.1f, "When calculating statistics for preliminary aggregating, first we assume data is evenly distributed into shards and all shards has full cardinality of data set. But in practice a shard may have only partial of cardinality, so we multiply a coefficient.", 0) \
     M(Float, cost_pre_sorting_operation_weight, 0.1f, "Weight of one row calculation of preliminary sorting step.", 0) \
-    M(Float, cost_merge_agg_uniq_calculation_weight, 1.0f, "Weight of uniq and uniqExact agg function in merging stage. Uniq and uniqExact function in merging stage takes long time than one stage agg in some data quantities. So here we add a coefficient to use one stage aggregating.", 0) \
-=======
-    M(Bool, allow_experimental_shared_merge_tree, false, "Only available in ClickHouse Cloud", 0) \
-    M(UInt64, cache_warmer_threads, 4, "Only available in ClickHouse Cloud", 0) \
-    M(Int64, ignore_cold_parts_seconds, 0, "Only available in ClickHouse Cloud", 0) \
-    M(Int64, prefer_warmed_unmerged_parts_seconds, 0, "Only available in ClickHouse Cloud", 0) \
-    M(Bool, enable_order_by_all, true, "Enable sorting expression ORDER BY ALL.", 0)\
->>>>>>> ee37f551
+    M(Float, cost_merge_agg_uniq_calculation_weight, 1.0f, "Weight of uniq and uniqExact agg function in merging stage. Uniq and uniqExact function in merging stage takes long time than one stage agg in some data quantities. So here we add a coefficient to use one stage aggregating.", 0)
 
 // End of COMMON_SETTINGS
 // Please add settings related to formats into the FORMAT_FACTORY_SETTINGS, move obsolete settings to OBSOLETE_SETTINGS and obsolete format settings to OBSOLETE_FORMAT_SETTINGS.
@@ -936,7 +924,6 @@
     MAKE_OBSOLETE(M, Bool, optimize_move_functions_out_of_any, false) \
     MAKE_OBSOLETE(M, Bool, allow_experimental_undrop_table_query, true) \
     MAKE_OBSOLETE(M, Bool, allow_experimental_s3queue, true) \
-    MAKE_OBSOLETE(M, Bool, query_plan_optimize_primary_key, true) \
 
     /** The section above is for obsolete settings. Do not add anything there. */
 
@@ -1002,7 +989,6 @@
     M(SchemaInferenceMode, schema_inference_mode, "default", "Mode of schema inference. 'default' - assume that all files have the same schema and schema can be inferred from any file, 'union' - files can have different schemas and the resulting schema should be the a union of schemas of all files", 0) \
     M(Bool, schema_inference_make_columns_nullable, true, "If set to true, all inferred types will be Nullable in schema inference for formats without information about nullability.", 0) \
     M(Bool, input_format_json_read_bools_as_numbers, true, "Allow to parse bools as numbers in JSON input formats", 0) \
-    M(Bool, input_format_json_read_bools_as_strings, true, "Allow to parse bools as strings in JSON input formats", 0) \
     M(Bool, input_format_json_try_infer_numbers_from_strings, false, "Try to infer numbers from string fields while schema inference", 0) \
     M(Bool, input_format_json_validate_types_from_metadata, true, "For JSON/JSONCompact/JSONColumnsWithMetadata input formats this controls whether format parser should check if data types from input metadata match data types of the corresponding columns from the table", 0) \
     M(Bool, input_format_json_read_numbers_as_strings, true, "Allow to parse numbers as strings in JSON input formats", 0) \
