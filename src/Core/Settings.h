--- conflicted
+++ resolved
@@ -366,12 +366,8 @@
     M(SettingBool, enable_scalar_subquery_optimization, true, "If it is set to true, prevent scalar subqueries from (de)serializing large scalar values and possibly avoid running the same subquery more than once.", 0) \
     M(SettingBool, optimize_trivial_count_query, true, "Process trivial 'SELECT count() FROM table' query from metadata.", 0) \
     M(SettingUInt64, mutations_sync, 0, "Wait for synchronous execution of ALTER TABLE UPDATE/DELETE queries (mutations). 0 - execute asynchronously. 1 - wait current server. 2 - wait all replicas if they exist.", 0) \
-<<<<<<< HEAD
     M(SettingBool, optimize_move_functions_out_of_any, true, "Move functions out of aggregate functions 'any', 'anyLast'.", 0) \
-=======
-    M(SettingBool, optimize_any_input, true, "removal of any operations from Any", 0) \
     M(SettingBool, optimize_injective_functions_inside_uniq, true, "deleting all injective functions inside uniq", 0) \
->>>>>>> b00fbfff
     M(SettingBool, optimize_arithmetic_operations_in_aggregate_functions, true, "Move arithmetic operations out of aggregation functions", 0) \
     M(SettingBool, optimize_duplicate_order_by_and_distinct, true, "Remove duplicate ORDER BY and DISTINCT if it's possible", 0) \
     M(SettingBool, optimize_if_chain_to_multiif, false, "Replace if(cond1, then1, if(cond2, ...)) chains to multiIf. Currently it's not beneficial for numeric types.", 0) \
