--- conflicted
+++ resolved
@@ -583,11 +583,7 @@
     M(String, insert_deduplication_token, "", "If not empty, used for duplicate detection instead of data digest", 0) \
     M(Bool, count_distinct_optimization, false, "Rewrite count distinct to subquery of group by", 0) \
     M(Bool, throw_on_unsupported_query_inside_transaction, true, "Throw exception if unsupported query is used inside transaction", 0) \
-<<<<<<< HEAD
-
-=======
     M(Bool, throw_if_no_data_to_insert, true, "Enables or disables empty INSERTs, disable by default", 0) \
->>>>>>> f5e270b2
 // End of COMMON_SETTINGS
 // Please add settings related to formats into the FORMAT_FACTORY_SETTINGS and move obsolete settings to OBSOLETE_SETTINGS.
 
