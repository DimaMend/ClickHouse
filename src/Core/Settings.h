#pragma once

#include <Common/NamePrompter.h>
#include <Core/BaseSettings.h>
#include <Core/SettingsEnums.h>
#include <Core/Defines.h>
#include <IO/ReadSettings.h>
#include <base/unit.h>


namespace Poco::Util
{
    class AbstractConfiguration;
}

namespace DB
{
class IColumn;

/** List of settings: type, name, default value, description, flags
  *
  * This looks rather inconvenient. It is done that way to avoid repeating settings in different places.
  * Note: as an alternative, we could implement settings to be completely dynamic in form of map: String -> Field,
  *  but we are not going to do it, because settings is used everywhere as static struct fields.
  *
  * `flags` can be either 0 or IMPORTANT.
  * A setting is "IMPORTANT" if it affects the results of queries and can't be ignored by older versions.
  *
  * When adding new settings that control some backward incompatible changes or when changing some settings values,
  * consider adding them to settings changes history in SettingsChangesHistory.h for special `compatibility` setting
  * to work correctly.
  */

#define COMMON_SETTINGS(M, ALIAS) \
    M(Dialect, dialect, Dialect::clickhouse, "Which dialect will be used to parse query", 0)\
    M(UInt64, min_compress_block_size, 65536, "The actual size of the block to compress, if the uncompressed data less than max_compress_block_size is no less than this value and no less than the volume of data for one mark.", 0) \
    M(UInt64, max_compress_block_size, 1048576, "The maximum size of blocks of uncompressed data before compressing for writing to a table.", 0) \
    M(UInt64, max_block_size, DEFAULT_BLOCK_SIZE, "Maximum block size for reading", 0) \
    M(UInt64, max_insert_block_size, DEFAULT_INSERT_BLOCK_SIZE, "The maximum block size for insertion, if we control the creation of blocks for insertion.", 0) \
    M(UInt64, min_insert_block_size_rows, DEFAULT_INSERT_BLOCK_SIZE, "Squash blocks passed to INSERT query to specified size in rows, if blocks are not big enough.", 0) \
    M(UInt64, min_insert_block_size_bytes, (DEFAULT_INSERT_BLOCK_SIZE * 256), "Squash blocks passed to INSERT query to specified size in bytes, if blocks are not big enough.", 0) \
    M(UInt64, min_insert_block_size_rows_for_materialized_views, 0, "Like min_insert_block_size_rows, but applied only during pushing to MATERIALIZED VIEW (default: min_insert_block_size_rows)", 0) \
    M(UInt64, min_insert_block_size_bytes_for_materialized_views, 0, "Like min_insert_block_size_bytes, but applied only during pushing to MATERIALIZED VIEW (default: min_insert_block_size_bytes)", 0) \
    M(UInt64, max_joined_block_size_rows, DEFAULT_BLOCK_SIZE, "Maximum block size for JOIN result (if join algorithm supports it). 0 means unlimited.", 0) \
    M(UInt64, max_insert_threads, 0, "The maximum number of threads to execute the INSERT SELECT query. Values 0 or 1 means that INSERT SELECT is not run in parallel. Higher values will lead to higher memory usage. Parallel INSERT SELECT has effect only if the SELECT part is run on parallel, see 'max_threads' setting.", 0) \
    M(UInt64, max_insert_delayed_streams_for_parallel_write, 0, "The maximum number of streams (columns) to delay final part flush. Default - auto (1000 in case of underlying storage supports parallel write, for example S3 and disabled otherwise)", 0) \
    M(MaxThreads, max_final_threads, 0, "The maximum number of threads to read from table with FINAL.", 0) \
    M(UInt64, max_threads_for_indexes, 0, "The maximum number of threads process indices.", 0) \
    M(MaxThreads, max_threads, 0, "The maximum number of threads to execute the request. By default, it is determined automatically.", 0) \
    M(Bool, use_concurrency_control, true, "Respect the server's concurrency control (see the `concurrent_threads_soft_limit_num` and `concurrent_threads_soft_limit_ratio_to_cores` global server settings). If disabled, it allows using a larger number of threads even if the server is overloaded (not recommended for normal usage, and needed mostly for tests).", 0) \
    M(MaxThreads, max_download_threads, 4, "The maximum number of threads to download data (e.g. for URL engine).", 0) \
    M(UInt64, max_download_buffer_size, 10*1024*1024, "The maximal size of buffer for parallel downloading (e.g. for URL engine) per each thread.", 0) \
    M(UInt64, max_read_buffer_size, DBMS_DEFAULT_BUFFER_SIZE, "The maximum size of the buffer to read from the filesystem.", 0) \
    M(UInt64, max_read_buffer_size_local_fs, 128*1024, "The maximum size of the buffer to read from local filesystem. If set to 0 then max_read_buffer_size will be used.", 0) \
    M(UInt64, max_read_buffer_size_remote_fs, 0, "The maximum size of the buffer to read from remote filesystem. If set to 0 then max_read_buffer_size will be used.", 0) \
    M(UInt64, max_distributed_connections, 1024, "The maximum number of connections for distributed processing of one query (should be greater than max_threads).", 0) \
    M(UInt64, max_query_size, DBMS_DEFAULT_MAX_QUERY_SIZE, "The maximum number of bytes of a query string parsed by the SQL parser. Data in the VALUES clause of INSERT queries is processed by a separate stream parser (that consumes O(1) RAM) and not affected by this restriction.", 0) \
    M(UInt64, interactive_delay, 100000, "The interval in microseconds to check if the request is cancelled, and to send progress info.", 0) \
    M(Seconds, connect_timeout, DBMS_DEFAULT_CONNECT_TIMEOUT_SEC, "Connection timeout if there are no replicas.", 0) \
    M(Milliseconds, handshake_timeout_ms, 10000, "Timeout for receiving HELLO packet from replicas.", 0) \
    M(Milliseconds, connect_timeout_with_failover_ms, 1000, "Connection timeout for selecting first healthy replica.", 0) \
    M(Milliseconds, connect_timeout_with_failover_secure_ms, 1000, "Connection timeout for selecting first healthy replica (for secure connections).", 0) \
    M(Seconds, receive_timeout, DBMS_DEFAULT_RECEIVE_TIMEOUT_SEC, "Timeout for receiving data from network, in seconds. If no bytes were received in this interval, exception is thrown. If you set this setting on client, the 'send_timeout' for the socket will be also set on the corresponding connection end on the server.", 0) \
    M(Seconds, send_timeout, DBMS_DEFAULT_SEND_TIMEOUT_SEC, "Timeout for sending data to network, in seconds. If client needs to sent some data, but it did not able to send any bytes in this interval, exception is thrown. If you set this setting on client, the 'receive_timeout' for the socket will be also set on the corresponding connection end on the server.", 0) \
    M(Seconds, tcp_keep_alive_timeout, 290 /* less than DBMS_DEFAULT_RECEIVE_TIMEOUT_SEC */, "The time in seconds the connection needs to remain idle before TCP starts sending keepalive probes", 0) \
    M(Milliseconds, hedged_connection_timeout_ms, 50, "Connection timeout for establishing connection with replica for Hedged requests", 0) \
    M(Milliseconds, receive_data_timeout_ms, 2000, "Connection timeout for receiving first packet of data or packet with positive progress from replica", 0) \
    M(Bool, use_hedged_requests, true, "Use hedged requests for distributed queries", 0) \
    M(Bool, allow_changing_replica_until_first_data_packet, false, "Allow HedgedConnections to change replica until receiving first data packet", 0) \
    M(Milliseconds, queue_max_wait_ms, 0, "The wait time in the request queue, if the number of concurrent requests exceeds the maximum.", 0) \
    M(Milliseconds, connection_pool_max_wait_ms, 0, "The wait time when the connection pool is full.", 0) \
    M(Milliseconds, replace_running_query_max_wait_ms, 5000, "The wait time for running query with the same query_id to finish when setting 'replace_running_query' is active.", 0) \
    M(Milliseconds, kafka_max_wait_ms, 5000, "The wait time for reading from Kafka before retry.", 0) \
    M(Milliseconds, rabbitmq_max_wait_ms, 5000, "The wait time for reading from RabbitMQ before retry.", 0) \
    M(UInt64, poll_interval, DBMS_DEFAULT_POLL_INTERVAL, "Block at the query wait loop on the server for the specified number of seconds.", 0) \
    M(UInt64, idle_connection_timeout, 3600, "Close idle TCP connections after specified number of seconds.", 0) \
    M(UInt64, distributed_connections_pool_size, 1024, "Maximum number of connections with one remote server in the pool.", 0) \
    M(UInt64, connections_with_failover_max_tries, DBMS_CONNECTION_POOL_WITH_FAILOVER_DEFAULT_MAX_TRIES, "The maximum number of attempts to connect to replicas.", 0) \
    M(UInt64, s3_strict_upload_part_size, 0, "The exact size of part to upload during multipart upload to S3 (some implementations does not supports variable size parts).", 0) \
    M(UInt64, s3_min_upload_part_size, 16*1024*1024, "The minimum size of part to upload during multipart upload to S3.", 0) \
    M(UInt64, s3_max_upload_part_size, 5ull*1024*1024*1024, "The maximum size of part to upload during multipart upload to S3.", 0) \
    M(UInt64, s3_upload_part_size_multiply_factor, 2, "Multiply s3_min_upload_part_size by this factor each time s3_multiply_parts_count_threshold parts were uploaded from a single write to S3.", 0) \
    M(UInt64, s3_upload_part_size_multiply_parts_count_threshold, 500, "Each time this number of parts was uploaded to S3, s3_min_upload_part_size is multiplied by s3_upload_part_size_multiply_factor.", 0) \
    M(UInt64, s3_max_inflight_parts_for_one_file, 20, "The maximum number of a concurrent loaded parts in multipart upload request. 0 means unlimited. You ", 0) \
    M(UInt64, s3_max_single_part_upload_size, 32*1024*1024, "The maximum size of object to upload using singlepart upload to S3.", 0) \
    M(UInt64, azure_max_single_part_upload_size, 100*1024*1024, "The maximum size of object to upload using singlepart upload to Azure blob storage.", 0) \
    M(UInt64, s3_max_single_read_retries, 4, "The maximum number of retries during single S3 read.", 0) \
    M(UInt64, azure_max_single_read_retries, 4, "The maximum number of retries during single Azure blob storage read.", 0) \
    M(UInt64, s3_max_unexpected_write_error_retries, 4, "The maximum number of retries in case of unexpected errors during S3 write.", 0) \
    M(UInt64, s3_max_redirects, 10, "Max number of S3 redirects hops allowed.", 0) \
    M(UInt64, s3_max_connections, 1024, "The maximum number of connections per server.", 0) \
    M(UInt64, s3_max_get_rps, 0, "Limit on S3 GET request per second rate before throttling. Zero means unlimited.", 0) \
    M(UInt64, s3_max_get_burst, 0, "Max number of requests that can be issued simultaneously before hitting request per second limit. By default (0) equals to `s3_max_get_rps`", 0) \
    M(UInt64, s3_max_put_rps, 0, "Limit on S3 PUT request per second rate before throttling. Zero means unlimited.", 0) \
    M(UInt64, s3_max_put_burst, 0, "Max number of requests that can be issued simultaneously before hitting request per second limit. By default (0) equals to `s3_max_put_rps`", 0) \
    M(UInt64, s3_list_object_keys_size, 1000, "Maximum number of files that could be returned in batch by ListObject request", 0) \
    M(UInt64, azure_list_object_keys_size, 1000, "Maximum number of files that could be returned in batch by ListObject request", 0) \
    M(Bool, s3_truncate_on_insert, false, "Enables or disables truncate before insert in s3 engine tables.", 0) \
    M(Bool, azure_truncate_on_insert, false, "Enables or disables truncate before insert in azure engine tables.", 0) \
    M(Bool, s3_create_new_file_on_insert, false, "Enables or disables creating a new file on each insert in s3 engine tables", 0) \
    M(Bool, s3_skip_empty_files, false, "Allow to skip empty files in s3 table engine", 0) \
    M(Bool, azure_create_new_file_on_insert, false, "Enables or disables creating a new file on each insert in azure engine tables", 0) \
    M(Bool, s3_check_objects_after_upload, false, "Check each uploaded object to s3 with head request to be sure that upload was successful", 0) \
    M(Bool, s3_allow_parallel_part_upload, true, "Use multiple threads for s3 multipart upload. It may lead to slightly higher memory usage", 0) \
    M(Bool, s3_throw_on_zero_files_match, false, "Throw an error, when ListObjects request cannot match any files", 0) \
    M(UInt64, s3_retry_attempts, 10, "Setting for Aws::Client::RetryStrategy, Aws::Client does retries itself, 0 means no retries", 0) \
    M(UInt64, s3_request_timeout_ms, 3000, "Idleness timeout for sending and receiving data to/from S3. Fail if a single TCP read or write call blocks for this long.", 0) \
    M(Bool, enable_s3_requests_logging, false, "Enable very explicit logging of S3 requests. Makes sense for debug only.", 0) \
    M(String, s3queue_default_zookeeper_path, "/clickhouse/s3queue/", "Default zookeeper path prefix for S3Queue engine", 0) \
    M(UInt64, hdfs_replication, 0, "The actual number of replications can be specified when the hdfs file is created.", 0) \
    M(Bool, hdfs_truncate_on_insert, false, "Enables or disables truncate before insert in s3 engine tables", 0) \
    M(Bool, hdfs_create_new_file_on_insert, false, "Enables or disables creating a new file on each insert in hdfs engine tables", 0) \
    M(Bool, hdfs_skip_empty_files, false, "Allow to skip empty files in hdfs table engine", 0) \
    M(UInt64, hsts_max_age, 0, "Expired time for hsts. 0 means disable HSTS.", 0) \
    M(Bool, extremes, false, "Calculate minimums and maximums of the result columns. They can be output in JSON-formats.", IMPORTANT) \
    M(Bool, use_uncompressed_cache, false, "Whether to use the cache of uncompressed blocks.", 0) \
    M(Bool, replace_running_query, false, "Whether the running request should be canceled with the same id as the new one.", 0) \
    M(UInt64, max_remote_read_network_bandwidth, 0, "The maximum speed of data exchange over the network in bytes per second for read.", 0) \
    M(UInt64, max_remote_write_network_bandwidth, 0, "The maximum speed of data exchange over the network in bytes per second for write.", 0) \
    M(UInt64, max_local_read_bandwidth, 0, "The maximum speed of local reads in bytes per second.", 0) \
    M(UInt64, max_local_write_bandwidth, 0, "The maximum speed of local writes in bytes per second.", 0) \
    M(Bool, stream_like_engine_allow_direct_select, false, "Allow direct SELECT query for Kafka, RabbitMQ, FileLog, Redis Streams and NATS engines. In case there are attached materialized views, SELECT query is not allowed even if this setting is enabled.", 0) \
    M(String, stream_like_engine_insert_queue, "", "When stream like engine reads from multiple queues, user will need to select one queue to insert into when writing. Used by Redis Streams and NATS.", 0) \
    \
    M(Milliseconds, distributed_directory_monitor_sleep_time_ms, 100, "Sleep time for StorageDistributed DirectoryMonitors, in case of any errors delay grows exponentially.", 0) \
    M(Milliseconds, distributed_directory_monitor_max_sleep_time_ms, 30000, "Maximum sleep time for StorageDistributed DirectoryMonitors, it limits exponential growth too.", 0) \
    \
    M(Bool, distributed_directory_monitor_batch_inserts, false, "Should StorageDistributed DirectoryMonitors try to batch individual inserts into bigger ones.", 0) \
    M(Bool, distributed_directory_monitor_split_batch_on_failure, false, "Should StorageDistributed DirectoryMonitors try to split batch into smaller in case of failures.", 0) \
    \
    M(Bool, optimize_move_to_prewhere, true, "Allows disabling WHERE to PREWHERE optimization in SELECT queries from MergeTree.", 0) \
    M(Bool, optimize_move_to_prewhere_if_final, false, "If query has `FINAL`, the optimization `move_to_prewhere` is not always correct and it is enabled only if both settings `optimize_move_to_prewhere` and `optimize_move_to_prewhere_if_final` are turned on", 0) \
    M(Bool, move_all_conditions_to_prewhere, true, "Move all viable conditions from WHERE to PREWHERE", 0) \
    M(Bool, enable_multiple_prewhere_read_steps, true, "Move more conditions from WHERE to PREWHERE and do reads from disk and filtering in multiple steps if there are multiple conditions combined with AND", 0) \
    M(Bool, move_primary_key_columns_to_end_of_prewhere, true, "Move PREWHERE conditions containing primary key columns to the end of AND chain. It is likely that these conditions are taken into account during primary key analysis and thus will not contribute a lot to PREWHERE filtering.", 0) \
    \
    M(UInt64, alter_sync, 1, "Wait for actions to manipulate the partitions. 0 - do not wait, 1 - wait for execution only of itself, 2 - wait for everyone.", 0) ALIAS(replication_alter_partitions_sync) \
    M(Int64, replication_wait_for_inactive_replica_timeout, 120, "Wait for inactive replica to execute ALTER/OPTIMIZE. Time in seconds, 0 - do not wait, negative - wait for unlimited time.", 0) \
    \
    M(LoadBalancing, load_balancing, LoadBalancing::RANDOM, "Which replicas (among healthy replicas) to preferably send a query to (on the first attempt) for distributed processing.", 0) \
    M(UInt64, load_balancing_first_offset, 0, "Which replica to preferably send a query when FIRST_OR_RANDOM load balancing strategy is used.", 0) \
    \
    M(TotalsMode, totals_mode, TotalsMode::AFTER_HAVING_EXCLUSIVE, "How to calculate TOTALS when HAVING is present, as well as when max_rows_to_group_by and group_by_overflow_mode = ‘any’ are present.", IMPORTANT) \
    M(Float, totals_auto_threshold, 0.5, "The threshold for totals_mode = 'auto'.", 0) \
    \
    M(Bool, allow_suspicious_low_cardinality_types, false, "In CREATE TABLE statement allows specifying LowCardinality modifier for types of small fixed size (8 or less). Enabling this may increase merge times and memory consumption.", 0) \
    M(Bool, allow_suspicious_fixed_string_types, false, "In CREATE TABLE statement allows creating columns of type FixedString(n) with n > 256. FixedString with length >= 256 is suspicious and most likely indicates misusage", 0) \
    M(Bool, allow_suspicious_indices, false, "Reject primary/secondary indexes and sorting keys with identical expressions", 0) \
    M(Bool, compile_expressions, false, "Compile some scalar functions and operators to native code.", 0) \
    M(UInt64, min_count_to_compile_expression, 3, "The number of identical expressions before they are JIT-compiled", 0) \
    M(Bool, compile_aggregate_expressions, true, "Compile aggregate functions to native code. This feature has a bug and should not be used.", 0) \
    M(UInt64, min_count_to_compile_aggregate_expression, 3, "The number of identical aggregate expressions before they are JIT-compiled", 0) \
    M(Bool, compile_sort_description, true, "Compile sort description to native code.", 0) \
    M(UInt64, min_count_to_compile_sort_description, 3, "The number of identical sort descriptions before they are JIT-compiled", 0) \
    M(UInt64, group_by_two_level_threshold, 100000, "From what number of keys, a two-level aggregation starts. 0 - the threshold is not set.", 0) \
    M(UInt64, group_by_two_level_threshold_bytes, 50000000, "From what size of the aggregation state in bytes, a two-level aggregation begins to be used. 0 - the threshold is not set. Two-level aggregation is used when at least one of the thresholds is triggered.", 0) \
    M(Bool, distributed_aggregation_memory_efficient, true, "Is the memory-saving mode of distributed aggregation enabled.", 0) \
    M(UInt64, aggregation_memory_efficient_merge_threads, 0, "Number of threads to use for merge intermediate aggregation results in memory efficient mode. When bigger, then more memory is consumed. 0 means - same as 'max_threads'.", 0) \
    M(Bool, enable_memory_bound_merging_of_aggregation_results, true, "Enable memory bound merging strategy for aggregation.", 0) \
    M(Bool, enable_positional_arguments, true, "Enable positional arguments in ORDER BY, GROUP BY and LIMIT BY", 0) \
    M(Bool, enable_extended_results_for_datetime_functions, false, "Enable date functions like toLastDayOfMonth return Date32 results (instead of Date results) for Date32/DateTime64 arguments.", 0) \
    M(Bool, allow_nonconst_timezone_arguments, false, "Allow non-const timezone arguments in certain time-related functions like toTimeZone(), fromUnixTimestamp*(), snowflakeToDateTime*()", 0) \
    \
    M(Bool, group_by_use_nulls, false, "Treat columns mentioned in ROLLUP, CUBE or GROUPING SETS as Nullable", 0) \
    \
    M(UInt64, max_parallel_replicas, 1, "The maximum number of replicas of each shard used when the query is executed. For consistency (to get different parts of the same partition), this option only works for the specified sampling key. The lag of the replicas is not controlled.", 0) \
    M(UInt64, parallel_replicas_count, 0, "This is internal setting that should not be used directly and represents an implementation detail of the 'parallel replicas' mode. This setting will be automatically set up by the initiator server for distributed queries to the number of parallel replicas participating in query processing.", 0) \
    M(UInt64, parallel_replica_offset, 0, "This is internal setting that should not be used directly and represents an implementation detail of the 'parallel replicas' mode. This setting will be automatically set up by the initiator server for distributed queries to the index of the replica participating in query processing among parallel replicas.", 0) \
    M(String, parallel_replicas_custom_key, "", "Custom key assigning work to replicas when parallel replicas are used.", 0) \
    M(ParallelReplicasCustomKeyFilterType, parallel_replicas_custom_key_filter_type, ParallelReplicasCustomKeyFilterType::DEFAULT, "Type of filter to use with custom key for parallel replicas. default - use modulo operation on the custom key, range - use range filter on custom key using all possible values for the value type of custom key.", 0) \
    \
    M(String, cluster_for_parallel_replicas, "default", "Cluster for a shard in which current server is located", 0) \
    M(UInt64, allow_experimental_parallel_reading_from_replicas, 0, "Use all the replicas from a shard for SELECT query execution. Reading is parallelized and coordinated dynamically. 0 - disabled, 1 - enabled, silently disable them in case of failure, 2 - enabled, throw an exception in case of failure", 0) \
    M(Float, parallel_replicas_single_task_marks_count_multiplier, 2, "A multiplier which will be added during calculation for minimal number of marks to retrieve from coordinator. This will be applied only for remote replicas.", 0) \
    M(Bool, parallel_replicas_for_non_replicated_merge_tree, false, "If true, ClickHouse will use parallel replicas algorithm also for non-replicated MergeTree tables", 0) \
    M(UInt64, parallel_replicas_min_number_of_granules_to_enable, 0, "If the number of marks to read is less than the value of this setting - parallel replicas will be disabled", 0) \
    \
    M(Bool, skip_unavailable_shards, false, "If true, ClickHouse silently skips unavailable shards and nodes unresolvable through DNS. Shard is marked as unavailable when none of the replicas can be reached.", 0) \
    \
    M(UInt64, parallel_distributed_insert_select, 0, "Process distributed INSERT SELECT query in the same cluster on local tables on every shard; if set to 1 - SELECT is executed on each shard; if set to 2 - SELECT and INSERT are executed on each shard", 0) \
    M(UInt64, distributed_group_by_no_merge, 0, "If 1, Do not merge aggregation states from different servers for distributed queries (shards will process query up to the Complete stage, initiator just proxies the data from the shards). If 2 the initiator will apply ORDER BY and LIMIT stages (it is not in case when shard process query up to the Complete stage)", 0) \
    M(UInt64, distributed_push_down_limit, 1, "If 1, LIMIT will be applied on each shard separately. Usually you don't need to use it, since this will be done automatically if it is possible, i.e. for simple query SELECT FROM LIMIT.", 0) \
    M(Bool, optimize_distributed_group_by_sharding_key, true, "Optimize GROUP BY sharding_key queries (by avoiding costly aggregation on the initiator server).", 0) \
    M(UInt64, optimize_skip_unused_shards_limit, 1000, "Limit for number of sharding key values, turns off optimize_skip_unused_shards if the limit is reached", 0) \
    M(Bool, optimize_skip_unused_shards, false, "Assumes that data is distributed by sharding_key. Optimization to skip unused shards if SELECT query filters by sharding_key.", 0) \
    M(Bool, optimize_skip_unused_shards_rewrite_in, true, "Rewrite IN in query for remote shards to exclude values that does not belong to the shard (requires optimize_skip_unused_shards)", 0) \
    M(Bool, allow_nondeterministic_optimize_skip_unused_shards, false, "Allow non-deterministic functions (includes dictGet) in sharding_key for optimize_skip_unused_shards", 0) \
    M(UInt64, force_optimize_skip_unused_shards, 0, "Throw an exception if unused shards cannot be skipped (1 - throw only if the table has the sharding key, 2 - always throw.", 0) \
    M(UInt64, optimize_skip_unused_shards_nesting, 0, "Same as optimize_skip_unused_shards, but accept nesting level until which it will work.", 0) \
    M(UInt64, force_optimize_skip_unused_shards_nesting, 0, "Same as force_optimize_skip_unused_shards, but accept nesting level until which it will work.", 0) \
    \
    M(Bool, input_format_parallel_parsing, true, "Enable parallel parsing for some data formats.", 0) \
    M(UInt64, min_chunk_bytes_for_parallel_parsing, (10 * 1024 * 1024), "The minimum chunk size in bytes, which each thread will parse in parallel.", 0) \
    M(Bool, output_format_parallel_formatting, true, "Enable parallel formatting for some data formats.", 0) \
    \
    M(UInt64, merge_tree_min_rows_for_concurrent_read, (20 * 8192), "If at least as many lines are read from one file, the reading can be parallelized.", 0) \
    M(UInt64, merge_tree_min_bytes_for_concurrent_read, (24 * 10 * 1024 * 1024), "If at least as many bytes are read from one file, the reading can be parallelized.", 0) \
    M(UInt64, merge_tree_min_rows_for_seek, 0, "You can skip reading more than that number of rows at the price of one seek per file.", 0) \
    M(UInt64, merge_tree_min_bytes_for_seek, 0, "You can skip reading more than that number of bytes at the price of one seek per file.", 0) \
    M(UInt64, merge_tree_coarse_index_granularity, 8, "If the index segment can contain the required keys, divide it into as many parts and recursively check them.", 0) \
    M(UInt64, merge_tree_max_rows_to_use_cache, (128 * 8192), "The maximum number of rows per request, to use the cache of uncompressed data. If the request is large, the cache is not used. (For large queries not to flush out the cache.)", 0) \
    M(UInt64, merge_tree_max_bytes_to_use_cache, (192 * 10 * 1024 * 1024), "The maximum number of bytes per request, to use the cache of uncompressed data. If the request is large, the cache is not used. (For large queries not to flush out the cache.)", 0) \
    M(Bool, do_not_merge_across_partitions_select_final, false, "Merge parts only in one partition in select final", 0) \
    M(Bool, allow_experimental_inverted_index, false, "If it is set to true, allow to use experimental inverted index.", 0) \
    \
    M(UInt64, mysql_max_rows_to_insert, 65536, "The maximum number of rows in MySQL batch insertion of the MySQL storage engine", 0) \
    M(Bool, use_mysql_types_in_show_columns, false, "Use MySQL converted types when connected via MySQL compatibility for show columns query", 0) \
    \
    M(UInt64, optimize_min_equality_disjunction_chain_length, 3, "The minimum length of the expression `expr = x1 OR ... expr = xN` for optimization ", 0) \
    \
    M(UInt64, min_bytes_to_use_direct_io, 0, "The minimum number of bytes for reading the data with O_DIRECT option during SELECT queries execution. 0 - disabled.", 0) \
    M(UInt64, min_bytes_to_use_mmap_io, 0, "The minimum number of bytes for reading the data with mmap option during SELECT queries execution. 0 - disabled.", 0) \
    M(Bool, checksum_on_read, true, "Validate checksums on reading. It is enabled by default and should be always enabled in production. Please do not expect any benefits in disabling this setting. It may only be used for experiments and benchmarks. The setting only applicable for tables of MergeTree family. Checksums are always validated for other table engines and when receiving data over network.", 0) \
    \
    M(Bool, force_index_by_date, false, "Throw an exception if there is a partition key in a table, and it is not used.", 0) \
    M(Bool, force_primary_key, false, "Throw an exception if there is primary key in a table, and it is not used.", 0) \
    M(Bool, use_skip_indexes, true, "Use data skipping indexes during query execution.", 0) \
    M(Bool, use_skip_indexes_if_final, false, "If query has FINAL, then skipping data based on indexes may produce incorrect result, hence disabled by default.", 0) \
    M(String, ignore_data_skipping_indices, "", "Comma separated list of strings or literals with the name of the data skipping indices that should be excluded during query execution.", 0) \
    \
    M(String, force_data_skipping_indices, "", "Comma separated list of strings or literals with the name of the data skipping indices that should be used during query execution, otherwise an exception will be thrown.", 0) \
    \
    M(Float, max_streams_to_max_threads_ratio, 1, "Allows you to use more sources than the number of threads - to more evenly distribute work across threads. It is assumed that this is a temporary solution, since it will be possible in the future to make the number of sources equal to the number of threads, but for each source to dynamically select available work for itself.", 0) \
    M(Float, max_streams_multiplier_for_merge_tables, 5, "Ask more streams when reading from Merge table. Streams will be spread across tables that Merge table will use. This allows more even distribution of work across threads and especially helpful when merged tables differ in size.", 0) \
    \
    M(String, network_compression_method, "LZ4", "Allows you to select the method of data compression when writing.", 0) \
    \
    M(Int64, network_zstd_compression_level, 1, "Allows you to select the level of ZSTD compression.", 0) \
    \
    M(Int64, zstd_window_log_max, 0, "Allows you to select the max window log of ZSTD (it will not be used for MergeTree family)", 0) \
    \
    M(UInt64, priority, 0, "Priority of the query. 1 - the highest, higher value - lower priority; 0 - do not use priorities.", 0) \
    M(Int64, os_thread_priority, 0, "If non zero - set corresponding 'nice' value for query processing threads. Can be used to adjust query priority for OS scheduler.", 0) \
    \
    M(Bool, log_queries, true, "Log requests and write the log to the system table.", 0) \
    M(Bool, log_formatted_queries, false, "Log formatted queries and write the log to the system table.", 0) \
    M(LogQueriesType, log_queries_min_type, QueryLogElementType::QUERY_START, "Minimal type in query_log to log, possible values (from low to high): QUERY_START, QUERY_FINISH, EXCEPTION_BEFORE_START, EXCEPTION_WHILE_PROCESSING.", 0) \
    M(Milliseconds, log_queries_min_query_duration_ms, 0, "Minimal time for the query to run, to get to the query_log/query_thread_log/query_views_log.", 0) \
    M(UInt64, log_queries_cut_to_length, 100000, "If query length is greater than specified threshold (in bytes), then cut query when writing to query log. Also limit length of printed query in ordinary text log.", 0) \
    M(Float, log_queries_probability, 1., "Log queries with the specified probabality.", 0) \
    \
    M(Bool, log_processors_profiles, false, "Log Processors profile events.", 0) \
    M(DistributedProductMode, distributed_product_mode, DistributedProductMode::DENY, "How are distributed subqueries performed inside IN or JOIN sections?", IMPORTANT) \
    \
    M(UInt64, max_concurrent_queries_for_all_users, 0, "The maximum number of concurrent requests for all users.", 0) \
    M(UInt64, max_concurrent_queries_for_user, 0, "The maximum number of concurrent requests per user.", 0) \
    \
    M(Bool, insert_deduplicate, true, "For INSERT queries in the replicated table, specifies that deduplication of insertings blocks should be performed", 0) \
    M(Bool, async_insert_deduplicate, false, "For async INSERT queries in the replicated table, specifies that deduplication of insertings blocks should be performed", 0) \
    \
    M(UInt64Auto, insert_quorum, 0, "For INSERT queries in the replicated table, wait writing for the specified number of replicas and linearize the addition of the data. 0 - disabled, 'auto' - use majority", 0) \
    M(Milliseconds, insert_quorum_timeout, 600000, "If the quorum of replicas did not meet in specified time (in milliseconds), exception will be thrown and insertion is aborted.", 0) \
    M(Bool, insert_quorum_parallel, true, "For quorum INSERT queries - enable to make parallel inserts without linearizability", 0) \
    M(UInt64, select_sequential_consistency, 0, "For SELECT queries from the replicated table, throw an exception if the replica does not have a chunk written with the quorum; do not read the parts that have not yet been written with the quorum.", 0) \
    M(UInt64, table_function_remote_max_addresses, 1000, "The maximum number of different shards and the maximum number of replicas of one shard in the `remote` function.", 0) \
    M(Milliseconds, read_backoff_min_latency_ms, 1000, "Setting to reduce the number of threads in case of slow reads. Pay attention only to reads that took at least that much time.", 0) \
    M(UInt64, read_backoff_max_throughput, 1048576, "Settings to reduce the number of threads in case of slow reads. Count events when the read bandwidth is less than that many bytes per second.", 0) \
    M(Milliseconds, read_backoff_min_interval_between_events_ms, 1000, "Settings to reduce the number of threads in case of slow reads. Do not pay attention to the event, if the previous one has passed less than a certain amount of time.", 0) \
    M(UInt64, read_backoff_min_events, 2, "Settings to reduce the number of threads in case of slow reads. The number of events after which the number of threads will be reduced.", 0) \
    \
    M(UInt64, read_backoff_min_concurrency, 1, "Settings to try keeping the minimal number of threads in case of slow reads.", 0) \
    \
    M(Float, memory_tracker_fault_probability, 0., "For testing of `exception safety` - throw an exception every time you allocate memory with the specified probability.", 0) \
    \
    M(Bool, enable_http_compression, false, "Compress the result if the client over HTTP said that it understands data compressed by gzip, deflate, zstd, br, lz4, bz2, xz.", 0) \
    M(Int64, http_zlib_compression_level, 3, "Compression level - used if the client on HTTP said that it understands data compressed by gzip or deflate.", 0) \
    \
    M(Bool, http_native_compression_disable_checksumming_on_decompress, false, "If you uncompress the POST data from the client compressed by the native format, do not check the checksum.", 0) \
    \
    M(String, count_distinct_implementation, "uniqExact", "What aggregate function to use for implementation of count(DISTINCT ...)", 0) \
    \
    M(Bool, add_http_cors_header, false, "Write add http CORS header.", 0) \
    \
    M(UInt64, max_http_get_redirects, 0, "Max number of http GET redirects hops allowed. Ensures additional security measures are in place to prevent a malicious server to redirect your requests to unexpected services.\n\nIt is the case when an external server redirects to another address, but that address appears to be internal to the company's infrastructure, and by sending an HTTP request to an internal server, you could request an internal API from the internal network, bypassing the auth, or even query other services, such as Redis or Memcached. When you don't have an internal infrastructure (including something running on your localhost), or you trust the server, it is safe to allow redirects. Although keep in mind, that if the URL uses HTTP instead of HTTPS, and you will have to trust not only the remote server but also your ISP and every network in the middle.", 0) \
    \
    M(Bool, use_client_time_zone, false, "Use client timezone for interpreting DateTime string values, instead of adopting server timezone.", 0) \
    \
    M(Bool, send_progress_in_http_headers, false, "Send progress notifications using X-ClickHouse-Progress headers. Some clients do not support high amount of HTTP headers (Python requests in particular), so it is disabled by default.", 0) \
    \
    M(UInt64, http_headers_progress_interval_ms, 100, "Do not send HTTP headers X-ClickHouse-Progress more frequently than at each specified interval.", 0) \
    M(Bool, http_wait_end_of_query, false, "Enable HTTP response buffering on the server-side.", 0) \
    M(UInt64, http_response_buffer_size, 0, "The number of bytes to buffer in the server memory before sending a HTTP response to the client or flushing to disk (when http_wait_end_of_query is enabled).", 0) \
    \
    M(Bool, fsync_metadata, true, "Do fsync after changing metadata for tables and databases (.sql files). Could be disabled in case of poor latency on server with high load of DDL queries and high load of disk subsystem.", 0) \
    \
    M(Bool, join_use_nulls, false, "Use NULLs for non-joined rows of outer JOINs for types that can be inside Nullable. If false, use default value of corresponding columns data type.", IMPORTANT) \
    \
    M(JoinStrictness, join_default_strictness, JoinStrictness::All, "Set default strictness in JOIN query. Possible values: empty string, 'ANY', 'ALL'. If empty, query without strictness will throw exception.", 0) \
    M(Bool, any_join_distinct_right_table_keys, false, "Enable old ANY JOIN logic with many-to-one left-to-right table keys mapping for all ANY JOINs. It leads to confusing not equal results for 't1 ANY LEFT JOIN t2' and 't2 ANY RIGHT JOIN t1'. ANY RIGHT JOIN needs one-to-many keys mapping to be consistent with LEFT one.", IMPORTANT) \
    M(Bool, single_join_prefer_left_table, true, "For single JOIN in case of identifier ambiguity prefer left table", IMPORTANT) \
    \
    M(UInt64, preferred_block_size_bytes, 1000000, "This setting adjusts the data block size for query processing and represents additional fine tune to the more rough 'max_block_size' setting. If the columns are large and with 'max_block_size' rows the block size is likely to be larger than the specified amount of bytes, its size will be lowered for better CPU cache locality.", 0) \
    \
    M(UInt64, max_replica_delay_for_distributed_queries, 300, "If set, distributed queries of Replicated tables will choose servers with replication delay in seconds less than the specified value (not inclusive). Zero means do not take delay into account.", 0) \
    M(Bool, fallback_to_stale_replicas_for_distributed_queries, true, "Suppose max_replica_delay_for_distributed_queries is set and all replicas for the queried table are stale. If this setting is enabled, the query will be performed anyway, otherwise the error will be reported.", 0) \
    M(UInt64, preferred_max_column_in_block_size_bytes, 0, "Limit on max column size in block while reading. Helps to decrease cache misses count. Should be close to L2 cache size.", 0) \
    \
    M(UInt64, parts_to_delay_insert, 0, "If the destination table contains at least that many active parts in a single partition, artificially slow down insert into table.", 0) \
    M(UInt64, parts_to_throw_insert, 0, "If more than this number active parts in a single partition of the destination table, throw 'Too many parts ...' exception.", 0) \
    M(UInt64, number_of_mutations_to_delay, 0, "If the mutated table contains at least that many unfinished mutations, artificially slow down mutations of table. 0 - disabled", 0) \
    M(UInt64, number_of_mutations_to_throw, 0, "If the mutated table contains at least that many unfinished mutations, throw 'Too many mutations ...' exception. 0 - disabled", 0) \
    M(Bool, insert_distributed_sync, false, "If setting is enabled, insert query into distributed waits until data will be sent to all nodes in cluster.", 0) \
    M(UInt64, insert_distributed_timeout, 0, "Timeout for insert query into distributed. Setting is used only with insert_distributed_sync enabled. Zero value means no timeout.", 0) \
    M(Int64, distributed_ddl_task_timeout, 180, "Timeout for DDL query responses from all hosts in cluster. If a ddl request has not been performed on all hosts, a response will contain a timeout error and a request will be executed in an async mode. Negative value means infinite. Zero means async mode.", 0) \
    M(Milliseconds, stream_flush_interval_ms, 7500, "Timeout for flushing data from streaming storages.", 0) \
    M(Milliseconds, stream_poll_timeout_ms, 500, "Timeout for polling data from/to streaming storages.", 0) \
    \
    M(Bool, final, false, "Query with the FINAL modifier by default. If the engine does not support final, it does not have any effect. On queries with multiple tables final is applied only on those that support it. It also works on distributed tables", 0) \
    \
    M(Bool, partial_result_on_first_cancel, false, "Allows query to return a partial result after cancel.", 0) \
    \
    M(Bool, ignore_on_cluster_for_replicated_udf_queries, false, "Ignore ON CLUSTER clause for replicated UDF management queries.", 0) \
    M(Bool, ignore_on_cluster_for_replicated_access_entities_queries, false, "Ignore ON CLUSTER clause for replicated access entities management queries.", 0) \
    /** Settings for testing hedged requests */ \
    M(Milliseconds, sleep_in_send_tables_status_ms, 0, "Time to sleep in sending tables status response in TCPHandler", 0) \
    M(Milliseconds, sleep_in_send_data_ms, 0, "Time to sleep in sending data in TCPHandler", 0) \
    M(Milliseconds, sleep_after_receiving_query_ms, 0, "Time to sleep after receiving query in TCPHandler", 0) \
    M(UInt64, unknown_packet_in_send_data, 0, "Send unknown packet instead of data Nth data packet", 0) \
    \
    M(Bool, insert_allow_materialized_columns, false, "If setting is enabled, Allow materialized columns in INSERT.", 0) \
    M(Seconds, http_connection_timeout, DEFAULT_HTTP_READ_BUFFER_CONNECTION_TIMEOUT, "HTTP connection timeout.", 0) \
    M(Seconds, http_send_timeout, DEFAULT_HTTP_READ_BUFFER_TIMEOUT, "HTTP send timeout", 0) \
    M(Seconds, http_receive_timeout, DEFAULT_HTTP_READ_BUFFER_TIMEOUT, "HTTP receive timeout", 0) \
    M(UInt64, http_max_uri_size, 1048576, "Maximum URI length of HTTP request", 0) \
    M(UInt64, http_max_fields, 1000000, "Maximum number of fields in HTTP header", 0) \
    M(UInt64, http_max_field_name_size, 128 * 1024, "Maximum length of field name in HTTP header", 0) \
    M(UInt64, http_max_field_value_size, 128 * 1024, "Maximum length of field value in HTTP header", 0) \
    M(UInt64, http_max_chunk_size, 100_GiB, "Maximum value of a chunk size in HTTP chunked transfer encoding", 0) \
    M(Bool, http_skip_not_found_url_for_globs, true, "Skip url's for globs with HTTP_NOT_FOUND error", 0) \
    M(Bool, optimize_throw_if_noop, false, "If setting is enabled and OPTIMIZE query didn't actually assign a merge then an explanatory exception is thrown", 0) \
    M(Bool, use_index_for_in_with_subqueries, true, "Try using an index if there is a subquery or a table expression on the right side of the IN operator.", 0) \
    M(UInt64, use_index_for_in_with_subqueries_max_values, 0, "The maximum size of set in the right hand side of the IN operator to use table index for filtering. It allows to avoid performance degradation and higher memory usage due to preparation of additional data structures for large queries. Zero means no limit.", 0) \
    M(Bool, joined_subquery_requires_alias, true, "Force joined subqueries and table functions to have aliases for correct name qualification.", 0) \
    M(Bool, empty_result_for_aggregation_by_empty_set, false, "Return empty result when aggregating without keys on empty set.", 0) \
    M(Bool, empty_result_for_aggregation_by_constant_keys_on_empty_set, true, "Return empty result when aggregating by constant keys on empty set.", 0) \
    M(Bool, allow_distributed_ddl, true, "If it is set to true, then a user is allowed to executed distributed DDL queries.", 0) \
    M(Bool, allow_suspicious_codecs, false, "If it is set to true, allow to specify meaningless compression codecs.", 0) \
    M(Bool, allow_experimental_codecs, false, "If it is set to true, allow to specify experimental compression codecs (but we don't have those yet and this option does nothing).", 0) \
    M(Bool, enable_deflate_qpl_codec, false, "Enable/disable the DEFLATE_QPL codec.", 0) \
    M(UInt64, query_profiler_real_time_period_ns, QUERY_PROFILER_DEFAULT_SAMPLE_RATE_NS, "Period for real clock timer of query profiler (in nanoseconds). Set 0 value to turn off the real clock query profiler. Recommended value is at least 10000000 (100 times a second) for single queries or 1000000000 (once a second) for cluster-wide profiling.", 0) \
    M(UInt64, query_profiler_cpu_time_period_ns, QUERY_PROFILER_DEFAULT_SAMPLE_RATE_NS, "Period for CPU clock timer of query profiler (in nanoseconds). Set 0 value to turn off the CPU clock query profiler. Recommended value is at least 10000000 (100 times a second) for single queries or 1000000000 (once a second) for cluster-wide profiling.", 0) \
    M(Bool, metrics_perf_events_enabled, false, "If enabled, some of the perf events will be measured throughout queries' execution.", 0) \
    M(String, metrics_perf_events_list, "", "Comma separated list of perf metrics that will be measured throughout queries' execution. Empty means all events. See PerfEventInfo in sources for the available events.", 0) \
    M(Float, opentelemetry_start_trace_probability, 0., "Probability to start an OpenTelemetry trace for an incoming query.", 0) \
    M(Bool, opentelemetry_trace_processors, false, "Collect OpenTelemetry spans for processors.", 0) \
    M(Bool, prefer_column_name_to_alias, false, "Prefer using column names instead of aliases if possible.", 0) \
    M(Bool, allow_experimental_analyzer, false, "Allow experimental analyzer", 0) \
    M(Bool, prefer_global_in_and_join, false, "If enabled, all IN/JOIN operators will be rewritten as GLOBAL IN/JOIN. It's useful when the to-be-joined tables are only available on the initiator and we need to always scatter their data on-the-fly during distributed processing with the GLOBAL keyword. It's also useful to reduce the need to access the external sources joining external tables.", 0) \
    \
    \
    /** Limits during query execution are part of the settings. \
      * Used to provide a more safe execution of queries from the user interface. \
      * Basically, limits are checked for each block (not every row). That is, the limits can be slightly violated. \
      * Almost all limits apply only to SELECTs. \
      * Almost all limits apply to each stream individually. \
      */ \
    \
    M(UInt64, max_rows_to_read, 0, "Limit on read rows from the most 'deep' sources. That is, only in the deepest subquery. When reading from a remote server, it is only checked on a remote server.", 0) \
    M(UInt64, max_bytes_to_read, 0, "Limit on read bytes (after decompression) from the most 'deep' sources. That is, only in the deepest subquery. When reading from a remote server, it is only checked on a remote server.", 0) \
    M(OverflowMode, read_overflow_mode, OverflowMode::THROW, "What to do when the limit is exceeded.", 0) \
    \
    M(UInt64, max_rows_to_read_leaf, 0, "Limit on read rows on the leaf nodes for distributed queries. Limit is applied for local reads only excluding the final merge stage on the root node.", 0) \
    M(UInt64, max_bytes_to_read_leaf, 0, "Limit on read bytes (after decompression) on the leaf nodes for distributed queries. Limit is applied for local reads only excluding the final merge stage on the root node.", 0) \
    M(OverflowMode, read_overflow_mode_leaf, OverflowMode::THROW, "What to do when the leaf limit is exceeded.", 0) \
    \
    M(UInt64, max_rows_to_group_by, 0, "If aggregation during GROUP BY is generating more than specified number of rows (unique GROUP BY keys), the behavior will be determined by the 'group_by_overflow_mode' which by default is - throw an exception, but can be also switched to an approximate GROUP BY mode.", 0) \
    M(OverflowModeGroupBy, group_by_overflow_mode, OverflowMode::THROW, "What to do when the limit is exceeded.", 0) \
    M(UInt64, max_bytes_before_external_group_by, 0, "If memory usage during GROUP BY operation is exceeding this threshold in bytes, activate the 'external aggregation' mode (spill data to disk). Recommended value is half of available system memory.", 0) \
    \
    M(UInt64, max_rows_to_sort, 0, "If more than specified amount of records have to be processed for ORDER BY operation, the behavior will be determined by the 'sort_overflow_mode' which by default is - throw an exception", 0) \
    M(UInt64, max_bytes_to_sort, 0, "If more than specified amount of (uncompressed) bytes have to be processed for ORDER BY operation, the behavior will be determined by the 'sort_overflow_mode' which by default is - throw an exception", 0) \
    M(OverflowMode, sort_overflow_mode, OverflowMode::THROW, "What to do when the limit is exceeded.", 0) \
    M(UInt64, max_bytes_before_external_sort, 0, "If memory usage during ORDER BY operation is exceeding this threshold in bytes, activate the 'external sorting' mode (spill data to disk). Recommended value is half of available system memory.", 0) \
    M(UInt64, max_bytes_before_remerge_sort, 1000000000, "In case of ORDER BY with LIMIT, when memory usage is higher than specified threshold, perform additional steps of merging blocks before final merge to keep just top LIMIT rows.", 0) \
    M(Float, remerge_sort_lowered_memory_bytes_ratio, 2., "If memory usage after remerge does not reduced by this ratio, remerge will be disabled.", 0) \
    \
    M(UInt64, max_result_rows, 0, "Limit on result size in rows. The query will stop after processing a block of data if the threshold is met, but it will not cut the last block of the result, therefore the result size can be larger than the threshold.", 0) \
    M(UInt64, max_result_bytes, 0, "Limit on result size in bytes (uncompressed).  The query will stop after processing a block of data if the threshold is met, but it will not cut the last block of the result, therefore the result size can be larger than the threshold. Caveats: the result size in memory is taken into account for this threshold. Even if the result size is small, it can reference larger data structures in memory, representing dictionaries of LowCardinality columns, and Arenas of AggregateFunction columns, so the threshold can be exceeded despite the small result size. The setting is fairly low level and should be used with caution.", 0) \
    M(OverflowMode, result_overflow_mode, OverflowMode::THROW, "What to do when the limit is exceeded.", 0) \
    \
    /* TODO: Check also when merging and finalizing aggregate functions. */ \
    M(Seconds, max_execution_time, 0, "If query run time exceeded the specified number of seconds, the behavior will be determined by the 'timeout_overflow_mode' which by default is - throw an exception. Note that the timeout is checked and query can stop only in designated places during data processing. It currently cannot stop during merging of aggregation states or during query analysis, and the actual run time will be higher than the value of this setting.", 0) \
    M(OverflowMode, timeout_overflow_mode, OverflowMode::THROW, "What to do when the limit is exceeded.", 0) \
    \
    M(UInt64, min_execution_speed, 0, "Minimum number of execution rows per second.", 0) \
    M(UInt64, max_execution_speed, 0, "Maximum number of execution rows per second.", 0) \
    M(UInt64, min_execution_speed_bytes, 0, "Minimum number of execution bytes per second.", 0) \
    M(UInt64, max_execution_speed_bytes, 0, "Maximum number of execution bytes per second.", 0) \
    M(Seconds, timeout_before_checking_execution_speed, 10, "Check that the speed is not too low after the specified time has elapsed.", 0) \
    \
    M(UInt64, max_columns_to_read, 0, "If a query requires reading more than specified number of columns, exception is thrown. Zero value means unlimited. This setting is useful to prevent too complex queries.", 0) \
    M(UInt64, max_temporary_columns, 0, "If a query generates more than the specified number of temporary columns in memory as a result of intermediate calculation, exception is thrown. Zero value means unlimited. This setting is useful to prevent too complex queries.", 0) \
    M(UInt64, max_temporary_non_const_columns, 0, "Similar to the 'max_temporary_columns' setting but applies only to non-constant columns. This makes sense, because constant columns are cheap and it is reasonable to allow more of them.", 0) \
    \
    M(UInt64, max_sessions_for_user, 0, "Maximum number of simultaneous sessions for a user.", 0) \
    \
    M(UInt64, max_subquery_depth, 100, "If a query has more than specified number of nested subqueries, throw an exception. This allows you to have a sanity check to protect the users of your cluster from going insane with their queries.", 0) \
    M(UInt64, max_analyze_depth, 5000, "Maximum number of analyses performed by interpreter.", 0) \
    M(UInt64, max_ast_depth, 1000, "Maximum depth of query syntax tree. Checked after parsing.", 0) \
    M(UInt64, max_ast_elements, 50000, "Maximum size of query syntax tree in number of nodes. Checked after parsing.", 0) \
    M(UInt64, max_expanded_ast_elements, 500000, "Maximum size of query syntax tree in number of nodes after expansion of aliases and the asterisk.", 0) \
    \
    M(UInt64, readonly, 0, "0 - no read-only restrictions. 1 - only read requests, as well as changing explicitly allowed settings. 2 - only read requests, as well as changing settings, except for the 'readonly' setting.", 0) \
    \
    M(UInt64, max_rows_in_set, 0, "Maximum size of the set (in number of elements) resulting from the execution of the IN section.", 0) \
    M(UInt64, max_bytes_in_set, 0, "Maximum size of the set (in bytes in memory) resulting from the execution of the IN section.", 0) \
    M(OverflowMode, set_overflow_mode, OverflowMode::THROW, "What to do when the limit is exceeded.", 0) \
    \
    M(UInt64, max_rows_in_join, 0, "Maximum size of the hash table for JOIN (in number of rows).", 0) \
    M(UInt64, max_bytes_in_join, 0, "Maximum size of the hash table for JOIN (in number of bytes in memory).", 0) \
    M(OverflowMode, join_overflow_mode, OverflowMode::THROW, "What to do when the limit is exceeded.", 0) \
    M(Bool, join_any_take_last_row, false, "When disabled (default) ANY JOIN will take the first found row for a key. When enabled, it will take the last row seen if there are multiple rows for the same key.", IMPORTANT) \
    M(JoinAlgorithm, join_algorithm, JoinAlgorithm::DEFAULT, "Specify join algorithm.", 0) \
    M(UInt64, default_max_bytes_in_join, 1000000000, "Maximum size of right-side table if limit is required but max_bytes_in_join is not set.", 0) \
    M(UInt64, partial_merge_join_left_table_buffer_bytes, 0, "If not 0 group left table blocks in bigger ones for left-side table in partial merge join. It uses up to 2x of specified memory per joining thread.", 0) \
    M(UInt64, partial_merge_join_rows_in_right_blocks, 65536, "Split right-hand joining data in blocks of specified size. It's a portion of data indexed by min-max values and possibly unloaded on disk.", 0) \
    M(UInt64, join_on_disk_max_files_to_merge, 64, "For MergeJoin on disk set how much files it's allowed to sort simultaneously. Then this value bigger then more memory used and then less disk I/O needed. Minimum is 2.", 0) \
    M(UInt64, max_rows_in_set_to_optimize_join, 100'000, "Maximal size of the set to filter joined tables by each other row sets before joining. 0 - disable.", 0) \
    \
    M(Bool, compatibility_ignore_collation_in_create_table, true, "Compatibility ignore collation in create table", 0) \
    \
    M(String, temporary_files_codec, "LZ4", "Set compression codec for temporary files (sort and join on disk). I.e. LZ4, NONE.", 0) \
    \
    M(UInt64, max_rows_to_transfer, 0, "Maximum size (in rows) of the transmitted external table obtained when the GLOBAL IN/JOIN section is executed.", 0) \
    M(UInt64, max_bytes_to_transfer, 0, "Maximum size (in uncompressed bytes) of the transmitted external table obtained when the GLOBAL IN/JOIN section is executed.", 0) \
    M(OverflowMode, transfer_overflow_mode, OverflowMode::THROW, "What to do when the limit is exceeded.", 0) \
    \
    M(UInt64, max_rows_in_distinct, 0, "Maximum number of elements during execution of DISTINCT.", 0) \
    M(UInt64, max_bytes_in_distinct, 0, "Maximum total size of state (in uncompressed bytes) in memory for the execution of DISTINCT.", 0) \
    M(OverflowMode, distinct_overflow_mode, OverflowMode::THROW, "What to do when the limit is exceeded.", 0) \
    \
    M(UInt64, max_memory_usage, 0, "Maximum memory usage for processing of single query. Zero means unlimited.", 0) \
    M(UInt64, memory_overcommit_ratio_denominator, 1_GiB, "It represents soft memory limit on the user level. This value is used to compute query overcommit ratio.", 0) \
    M(UInt64, max_memory_usage_for_user, 0, "Maximum memory usage for processing all concurrently running queries for the user. Zero means unlimited.", 0) \
    M(UInt64, memory_overcommit_ratio_denominator_for_user, 1_GiB, "It represents soft memory limit on the global level. This value is used to compute query overcommit ratio.", 0) \
    M(UInt64, max_untracked_memory, (4 * 1024 * 1024), "Small allocations and deallocations are grouped in thread local variable and tracked or profiled only when amount (in absolute value) becomes larger than specified value. If the value is higher than 'memory_profiler_step' it will be effectively lowered to 'memory_profiler_step'.", 0) \
    M(UInt64, memory_profiler_step, (4 * 1024 * 1024), "Whenever query memory usage becomes larger than every next step in number of bytes the memory profiler will collect the allocating stack trace. Zero means disabled memory profiler. Values lower than a few megabytes will slow down query processing.", 0) \
    M(Float, memory_profiler_sample_probability, 0., "Collect random allocations and deallocations and write them into system.trace_log with 'MemorySample' trace_type. The probability is for every alloc/free regardless to the size of the allocation (can be changed with `memory_profiler_sample_min_allocation_size` and `memory_profiler_sample_max_allocation_size`). Note that sampling happens only when the amount of untracked memory exceeds 'max_untracked_memory'. You may want to set 'max_untracked_memory' to 0 for extra fine grained sampling.", 0) \
    M(UInt64, memory_profiler_sample_min_allocation_size, 0, "Collect random allocations of size greater or equal than specified value with probability equal to `memory_profiler_sample_probability`. 0 means disabled. You may want to set 'max_untracked_memory' to 0 to make this threshold to work as expected.", 0) \
    M(UInt64, memory_profiler_sample_max_allocation_size, 0, "Collect random allocations of size less or equal than specified value with probability equal to `memory_profiler_sample_probability`. 0 means disabled. You may want to set 'max_untracked_memory' to 0 to make this threshold to work as expected.", 0) \
    M(Bool, trace_profile_events, false, "Send to system.trace_log profile event and value of increment on each increment with 'ProfileEvent' trace_type", 0) \
    \
    M(UInt64, memory_usage_overcommit_max_wait_microseconds, 5'000'000, "Maximum time thread will wait for memory to be freed in the case of memory overcommit. If timeout is reached and memory is not freed, exception is thrown.", 0) \
    \
    M(UInt64, max_network_bandwidth, 0, "The maximum speed of data exchange over the network in bytes per second for a query. Zero means unlimited.", 0) \
    M(UInt64, max_network_bytes, 0, "The maximum number of bytes (compressed) to receive or transmit over the network for execution of the query.", 0) \
    M(UInt64, max_network_bandwidth_for_user, 0, "The maximum speed of data exchange over the network in bytes per second for all concurrently running user queries. Zero means unlimited.", 0)\
    M(UInt64, max_network_bandwidth_for_all_users, 0, "The maximum speed of data exchange over the network in bytes per second for all concurrently running queries. Zero means unlimited.", 0) \
    \
    M(UInt64, max_temporary_data_on_disk_size_for_user, 0, "The maximum amount of data consumed by temporary files on disk in bytes for all concurrently running user queries. Zero means unlimited.", 0)\
    M(UInt64, max_temporary_data_on_disk_size_for_query, 0, "The maximum amount of data consumed by temporary files on disk in bytes for all concurrently running queries. Zero means unlimited.", 0)\
    \
    M(UInt64, backup_restore_keeper_max_retries, 20, "Max retries for keeper operations during backup or restore", 0) \
    M(UInt64, backup_restore_keeper_retry_initial_backoff_ms, 100, "Initial backoff timeout for [Zoo]Keeper operations during backup or restore", 0) \
    M(UInt64, backup_restore_keeper_retry_max_backoff_ms, 5000, "Max backoff timeout for [Zoo]Keeper operations during backup or restore", 0) \
    M(Float,  backup_restore_keeper_fault_injection_probability, 0.0f, "Approximate probability of failure for a keeper request during backup or restore. Valid value is in interval [0.0f, 1.0f]", 0) \
    M(UInt64, backup_restore_keeper_fault_injection_seed, 0, "0 - random seed, otherwise the setting value", 0) \
    M(UInt64, backup_restore_keeper_value_max_size, 1048576, "Maximum size of data of a [Zoo]Keeper's node during backup", 0) \
    M(UInt64, backup_restore_batch_size_for_keeper_multiread, 10000, "Maximum size of batch for multiread request to [Zoo]Keeper during backup or restore", 0) \
    M(UInt64, max_backup_bandwidth, 0, "The maximum read speed in bytes per second for particular backup on server. Zero means unlimited.", 0) \
    \
    M(Bool, log_profile_events, true, "Log query performance statistics into the query_log, query_thread_log and query_views_log.", 0) \
    M(Bool, log_query_settings, true, "Log query settings into the query_log.", 0) \
    M(Bool, log_query_threads, false, "Log query threads into system.query_thread_log table. This setting have effect only when 'log_queries' is true.", 0) \
    M(Bool, log_query_views, true, "Log query dependent views into system.query_views_log table. This setting have effect only when 'log_queries' is true.", 0) \
    M(String, log_comment, "", "Log comment into system.query_log table and server log. It can be set to arbitrary string no longer than max_query_size.", 0) \
    M(LogsLevel, send_logs_level, LogsLevel::fatal, "Send server text logs with specified minimum level to client. Valid values: 'trace', 'debug', 'information', 'warning', 'error', 'fatal', 'none'", 0) \
    M(String, send_logs_source_regexp, "", "Send server text logs with specified regexp to match log source name. Empty means all sources.", 0) \
    M(Bool, enable_optimize_predicate_expression, true, "If it is set to true, optimize predicates to subqueries.", 0) \
    M(Bool, enable_optimize_predicate_expression_to_final_subquery, true, "Allow push predicate to final subquery.", 0) \
    M(Bool, allow_push_predicate_when_subquery_contains_with, true, "Allows push predicate when subquery contains WITH clause", 0) \
    \
    M(UInt64, low_cardinality_max_dictionary_size, 8192, "Maximum size (in rows) of shared global dictionary for LowCardinality type.", 0) \
    M(Bool, low_cardinality_use_single_dictionary_for_part, false, "LowCardinality type serialization setting. If is true, than will use additional keys when global dictionary overflows. Otherwise, will create several shared dictionaries.", 0) \
    M(Bool, decimal_check_overflow, true, "Check overflow of decimal arithmetic/comparison operations", 0) \
    M(Bool, allow_custom_error_code_in_throwif, false, "Enable custom error code in function throwIf(). If true, thrown exceptions may have unexpected error codes.", 0) \
    \
    M(Bool, prefer_localhost_replica, true, "If it's true then queries will be always sent to local replica (if it exists). If it's false then replica to send a query will be chosen between local and remote ones according to load_balancing", 0) \
    M(UInt64, max_fetch_partition_retries_count, 5, "Amount of retries while fetching partition from another host.", 0) \
    M(UInt64, http_max_multipart_form_data_size, 1024 * 1024 * 1024, "Limit on size of multipart/form-data content. This setting cannot be parsed from URL parameters and should be set in user profile. Note that content is parsed and external tables are created in memory before start of query execution. And this is the only limit that has effect on that stage (limits on max memory usage and max execution time have no effect while reading HTTP form data).", 0) \
    M(Bool, calculate_text_stack_trace, true, "Calculate text stack trace in case of exceptions during query execution. This is the default. It requires symbol lookups that may slow down fuzzing tests when huge amount of wrong queries are executed. In normal cases you should not disable this option.", 0) \
    M(Bool, enable_job_stack_trace, false, "Output stack trace of a job creator when job results in exception", 0) \
    M(Bool, allow_ddl, true, "If it is set to true, then a user is allowed to executed DDL queries.", 0) \
    M(Bool, parallel_view_processing, false, "Enables pushing to attached views concurrently instead of sequentially.", 0) \
    M(Bool, enable_unaligned_array_join, false, "Allow ARRAY JOIN with multiple arrays that have different sizes. When this settings is enabled, arrays will be resized to the longest one.", 0) \
    M(Bool, optimize_read_in_order, true, "Enable ORDER BY optimization for reading data in corresponding order in MergeTree tables.", 0) \
    M(Bool, optimize_read_in_window_order, true, "Enable ORDER BY optimization in window clause for reading data in corresponding order in MergeTree tables.", 0) \
    M(Bool, optimize_aggregation_in_order, false, "Enable GROUP BY optimization for aggregating data in corresponding order in MergeTree tables.", 0) \
    M(UInt64, aggregation_in_order_max_block_bytes, 50000000, "Maximal size of block in bytes accumulated during aggregation in order of primary key. Lower block size allows to parallelize more final merge stage of aggregation.", 0) \
    M(UInt64, read_in_order_two_level_merge_threshold, 100, "Minimal number of parts to read to run preliminary merge step during multithread reading in order of primary key.", 0) \
    M(Bool, low_cardinality_allow_in_native_format, true, "Use LowCardinality type in Native format. Otherwise, convert LowCardinality columns to ordinary for select query, and convert ordinary columns to required LowCardinality for insert query.", 0) \
    M(Bool, cancel_http_readonly_queries_on_client_close, false, "Cancel HTTP readonly queries when a client closes the connection without waiting for response.", 0) \
    M(Bool, external_table_functions_use_nulls, true, "If it is set to true, external table functions will implicitly use Nullable type if needed. Otherwise NULLs will be substituted with default values. Currently supported only by 'mysql', 'postgresql' and 'odbc' table functions.", 0) \
    M(Bool, external_table_strict_query, false, "If it is set to true, transforming expression to local filter is forbidden for queries to external tables.", 0) \
    \
    M(Bool, allow_hyperscan, true, "Allow functions that use Hyperscan library. Disable to avoid potentially long compilation times and excessive resource usage.", 0) \
    M(UInt64, max_hyperscan_regexp_length, 0, "Max length of regexp than can be used in hyperscan multi-match functions. Zero means unlimited.", 0) \
    M(UInt64, max_hyperscan_regexp_total_length, 0, "Max total length of all regexps than can be used in hyperscan multi-match functions (per every function). Zero means unlimited.", 0) \
    M(Bool, reject_expensive_hyperscan_regexps, true, "Reject patterns which will likely be expensive to evaluate with hyperscan (due to NFA state explosion)", 0) \
    M(Bool, allow_simdjson, true, "Allow using simdjson library in 'JSON*' functions if AVX2 instructions are available. If disabled rapidjson will be used.", 0) \
    M(Bool, allow_introspection_functions, false, "Allow functions for introspection of ELF and DWARF for query profiling. These functions are slow and may impose security considerations.", 0) \
    \
    M(Bool, allow_execute_multiif_columnar, true, "Allow execute multiIf function columnar", 0) \
    M(Bool, formatdatetime_f_prints_single_zero, false, "Formatter '%f' in function 'formatDateTime()' produces a single zero instead of six zeros if the formatted value has no fractional seconds.", 0) \
    M(Bool, formatdatetime_parsedatetime_m_is_month_name, true, "Formatter '%M' in functions 'formatDateTime()' and 'parseDateTime()' produces the month name instead of minutes.", 0) \
    \
    M(UInt64, max_partitions_per_insert_block, 100, "Limit maximum number of partitions in single INSERTed block. Zero means unlimited. Throw exception if the block contains too many partitions. This setting is a safety threshold, because using large number of partitions is a common misconception.", 0) \
    M(Bool, throw_on_max_partitions_per_insert_block, true, "Used with max_partitions_per_insert_block. If true (default), an exception will be thrown when max_partitions_per_insert_block is reached. If false, details of the insert query reaching this limit with the number of partitions will be logged. This can be useful if you're trying to understand the impact on users when changing max_partitions_per_insert_block.", 0) \
    M(Int64, max_partitions_to_read, -1, "Limit the max number of partitions that can be accessed in one query. <= 0 means unlimited.", 0) \
    M(Bool, check_query_single_value_result, true, "Return check query result as single 1/0 value", 0) \
    M(Bool, allow_drop_detached, false, "Allow ALTER TABLE ... DROP DETACHED PART[ITION] ... queries", 0) \
    \
    M(UInt64, postgresql_connection_pool_size, 16, "Connection pool size for PostgreSQL table engine and database engine.", 0) \
    M(UInt64, postgresql_connection_pool_wait_timeout, 5000, "Connection pool push/pop timeout on empty pool for PostgreSQL table engine and database engine. By default it will block on empty pool.", 0) \
    M(Bool, postgresql_connection_pool_auto_close_connection, false, "Close connection before returning connection to the pool.", 0) \
    M(UInt64, glob_expansion_max_elements, 1000, "Maximum number of allowed addresses (For external storages, table functions, etc).", 0) \
    M(UInt64, odbc_bridge_connection_pool_size, 16, "Connection pool size for each connection settings string in ODBC bridge.", 0) \
    M(Bool, odbc_bridge_use_connection_pooling, true, "Use connection pooling in ODBC bridge. If set to false, a new connection is created every time", 0) \
    \
    M(Seconds, distributed_replica_error_half_life, DBMS_CONNECTION_POOL_WITH_FAILOVER_DEFAULT_DECREASE_ERROR_PERIOD, "Time period reduces replica error counter by 2 times.", 0) \
    M(UInt64, distributed_replica_error_cap, DBMS_CONNECTION_POOL_WITH_FAILOVER_MAX_ERROR_COUNT, "Max number of errors per replica, prevents piling up an incredible amount of errors if replica was offline for some time and allows it to be reconsidered in a shorter amount of time.", 0) \
    M(UInt64, distributed_replica_max_ignored_errors, 0, "Number of errors that will be ignored while choosing replicas", 0) \
    \
    M(Bool, allow_experimental_live_view, false, "Enable LIVE VIEW. Not mature enough.", 0) \
    M(Seconds, live_view_heartbeat_interval, 15, "The heartbeat interval in seconds to indicate live query is alive.", 0) \
    M(UInt64, max_live_view_insert_blocks_before_refresh, 64, "Limit maximum number of inserted blocks after which mergeable blocks are dropped and query is re-executed.", 0) \
    M(Bool, allow_experimental_window_view, false, "Enable WINDOW VIEW. Not mature enough.", 0) \
    M(Seconds, window_view_clean_interval, 60, "The clean interval of window view in seconds to free outdated data.", 0) \
    M(Seconds, window_view_heartbeat_interval, 15, "The heartbeat interval in seconds to indicate watch query is alive.", 0) \
    M(Seconds, wait_for_window_view_fire_signal_timeout, 10, "Timeout for waiting for window view fire signal in event time processing", 0) \
    M(UInt64, min_free_disk_space_for_temporary_data, 0, "The minimum disk space to keep while writing temporary data used in external sorting and aggregation.", 0) \
    \
    M(DefaultTableEngine, default_temporary_table_engine, DefaultTableEngine::Memory, "Default table engine used when ENGINE is not set in CREATE TEMPORARY statement.",0) \
    M(DefaultTableEngine, default_table_engine, DefaultTableEngine::None, "Default table engine used when ENGINE is not set in CREATE statement.",0) \
    M(Bool, show_table_uuid_in_table_create_query_if_not_nil, false, "For tables in databases with Engine=Atomic show UUID of the table in its CREATE query.", 0) \
    M(Bool, database_atomic_wait_for_drop_and_detach_synchronously, false, "When executing DROP or DETACH TABLE in Atomic database, wait for table data to be finally dropped or detached.", 0) \
    M(Bool, enable_scalar_subquery_optimization, true, "If it is set to true, prevent scalar subqueries from (de)serializing large scalar values and possibly avoid running the same subquery more than once.", 0) \
    M(Bool, optimize_trivial_count_query, true, "Process trivial 'SELECT count() FROM table' query from metadata.", 0) \
    M(Bool, optimize_count_from_files, true, "Optimize counting rows from files in supported input formats", 0) \
    M(Bool, use_cache_for_count_from_files, true, "Use cache to count the number of rows in files", 0) \
    M(Bool, optimize_respect_aliases, true, "If it is set to true, it will respect aliases in WHERE/GROUP BY/ORDER BY, that will help with partition pruning/secondary indexes/optimize_aggregation_in_order/optimize_read_in_order/optimize_trivial_count", 0) \
    M(UInt64, mutations_sync, 0, "Wait for synchronous execution of ALTER TABLE UPDATE/DELETE queries (mutations). 0 - execute asynchronously. 1 - wait current server. 2 - wait all replicas if they exist.", 0) \
    M(Bool, enable_lightweight_delete, true, "Enable lightweight DELETE mutations for mergetree tables.", 0) ALIAS(allow_experimental_lightweight_delete) \
    M(Bool, optimize_move_functions_out_of_any, false, "Move functions out of aggregate functions 'any', 'anyLast'.", 0) \
    M(Bool, optimize_normalize_count_variants, true, "Rewrite aggregate functions that semantically equals to count() as count().", 0) \
    M(Bool, optimize_injective_functions_inside_uniq, true, "Delete injective functions of one argument inside uniq*() functions.", 0) \
    M(Bool, rewrite_count_distinct_if_with_count_distinct_implementation, false, "Rewrite countDistinctIf with count_distinct_implementation configuration", 0) \
    M(Bool, convert_query_to_cnf, false, "Convert SELECT query to CNF", 0) \
    M(Bool, optimize_or_like_chain, false, "Optimize multiple OR LIKE into multiMatchAny. This optimization should not be enabled by default, because it defies index analysis in some cases.", 0) \
    M(Bool, optimize_arithmetic_operations_in_aggregate_functions, true, "Move arithmetic operations out of aggregation functions", 0) \
    M(Bool, optimize_redundant_functions_in_order_by, true, "Remove functions from ORDER BY if its argument is also in ORDER BY", 0) \
    M(Bool, optimize_if_chain_to_multiif, false, "Replace if(cond1, then1, if(cond2, ...)) chains to multiIf. Currently it's not beneficial for numeric types.", 0) \
    M(Bool, optimize_multiif_to_if, true, "Replace 'multiIf' with only one condition to 'if'.", 0) \
    M(Bool, optimize_if_transform_strings_to_enum, false, "Replaces string-type arguments in If and Transform to enum. Disabled by default cause it could make inconsistent change in distributed query that would lead to its fail.", 0) \
    M(Bool, optimize_monotonous_functions_in_order_by, false, "Replace monotonous function with its argument in ORDER BY", 0) \
    M(Bool, optimize_functions_to_subcolumns, false, "Transform functions to subcolumns, if possible, to reduce amount of read data. E.g. 'length(arr)' -> 'arr.size0', 'col IS NULL' -> 'col.null' ", 0) \
    M(Bool, optimize_using_constraints, false, "Use constraints for query optimization", 0)                                                                                                                                           \
    M(Bool, optimize_substitute_columns, false, "Use constraints for column substitution", 0)                                                                                                                                         \
    M(Bool, optimize_append_index, false, "Use constraints in order to append index condition (indexHint)", 0) \
    M(Bool, normalize_function_names, true, "Normalize function names to their canonical names", 0) \
    M(Bool, allow_experimental_alter_materialized_view_structure, false, "Allow atomic alter on Materialized views. Work in progress.", 0) \
    M(Bool, enable_early_constant_folding, true, "Enable query optimization where we analyze function and subqueries results and rewrite query if there're constants there", 0) \
    M(Bool, deduplicate_blocks_in_dependent_materialized_views, false, "Should deduplicate blocks for materialized views if the block is not a duplicate for the table. Use true to always deduplicate in dependent tables.", 0) \
    M(Bool, materialized_views_ignore_errors, false, "Allows to ignore errors for MATERIALIZED VIEW, and deliver original block to the table regardless of MVs", 0) \
    M(Bool, use_compact_format_in_distributed_parts_names, true, "Changes format of directories names for distributed table insert parts.", 0) \
    M(Bool, validate_polygons, true, "Throw exception if polygon is invalid in function pointInPolygon (e.g. self-tangent, self-intersecting). If the setting is false, the function will accept invalid polygons but may silently return wrong result.", 0) \
    M(UInt64, max_parser_depth, DBMS_DEFAULT_MAX_PARSER_DEPTH, "Maximum parser depth (recursion depth of recursive descend parser).", 0) \
    M(Bool, allow_settings_after_format_in_insert, false, "Allow SETTINGS after FORMAT, but note, that this is not always safe (note: this is a compatibility setting).", 0) \
    M(Seconds, periodic_live_view_refresh, DEFAULT_PERIODIC_LIVE_VIEW_REFRESH_SEC, "Interval after which periodically refreshed live view is forced to refresh.", 0) \
    M(Bool, transform_null_in, false, "If enabled, NULL values will be matched with 'IN' operator as if they are considered equal.", 0) \
    M(Bool, allow_nondeterministic_mutations, false, "Allow non-deterministic functions in ALTER UPDATE/ALTER DELETE statements", 0) \
    M(Seconds, lock_acquire_timeout, DBMS_DEFAULT_LOCK_ACQUIRE_TIMEOUT_SEC, "How long locking request should wait before failing", 0) \
    M(Bool, materialize_ttl_after_modify, true, "Apply TTL for old data, after ALTER MODIFY TTL query", 0) \
    M(String, function_implementation, "", "Choose function implementation for specific target or variant (experimental). If empty enable all of them.", 0) \
    M(Bool, data_type_default_nullable, false, "Data types without NULL or NOT NULL will make Nullable", 0) \
    M(Bool, cast_keep_nullable, false, "CAST operator keep Nullable for result data type", 0) \
    M(Bool, cast_ipv4_ipv6_default_on_conversion_error, false, "CAST operator into IPv4, CAST operator into IPV6 type, toIPv4, toIPv6 functions will return default value instead of throwing exception on conversion error.", 0) \
    M(Bool, alter_partition_verbose_result, false, "Output information about affected parts. Currently works only for FREEZE and ATTACH commands.", 0) \
    M(Bool, allow_experimental_database_materialized_mysql, false, "Allow to create database with Engine=MaterializedMySQL(...).", 0) \
    M(Bool, allow_experimental_database_materialized_postgresql, false, "Allow to create database with Engine=MaterializedPostgreSQL(...).", 0) \
    M(Bool, system_events_show_zero_values, false, "When querying system.events or system.metrics tables, include all metrics, even with zero values.", 0) \
    M(MySQLDataTypesSupport, mysql_datatypes_support_level, 0, "Which MySQL types should be converted to corresponding ClickHouse types (rather than being represented as String). Can be empty or any combination of 'decimal', 'datetime64', 'date2Date32' or 'date2String'. When empty MySQL's DECIMAL and DATETIME/TIMESTAMP with non-zero precision are seen as String on ClickHouse's side.", 0) \
    M(Bool, optimize_trivial_insert_select, true, "Optimize trivial 'INSERT INTO table SELECT ... FROM TABLES' query", 0) \
    M(Bool, allow_non_metadata_alters, true, "Allow to execute alters which affects not only tables metadata, but also data on disk", 0) \
    M(Bool, enable_global_with_statement, true, "Propagate WITH statements to UNION queries and all subqueries", 0) \
    M(Bool, aggregate_functions_null_for_empty, false, "Rewrite all aggregate functions in a query, adding -OrNull suffix to them", 0) \
    M(Bool, optimize_syntax_fuse_functions, false, "Allow apply fuse aggregating function. Available only with `allow_experimental_analyzer`", 0) \
    M(Bool, flatten_nested, true, "If true, columns of type Nested will be flatten to separate array columns instead of one array of tuples", 0) \
    M(Bool, asterisk_include_materialized_columns, false, "Include MATERIALIZED columns for wildcard query", 0) \
    M(Bool, asterisk_include_alias_columns, false, "Include ALIAS columns for wildcard query", 0) \
    M(Bool, optimize_skip_merged_partitions, false, "Skip partitions with one part with level > 0 in optimize final", 0) \
    M(Bool, optimize_on_insert, true, "Do the same transformation for inserted block of data as if merge was done on this block.", 0) \
    M(Bool, optimize_use_projections, true, "Automatically choose projections to perform SELECT query", 0) ALIAS(allow_experimental_projection_optimization) \
    M(Bool, optimize_use_implicit_projections, true, "Automatically choose implicit projections to perform SELECT query", 0) \
    M(Bool, force_optimize_projection, false, "If projection optimization is enabled, SELECT queries need to use projection", 0) \
    M(Bool, async_socket_for_remote, true, "Asynchronously read from socket executing remote query", 0) \
    M(Bool, async_query_sending_for_remote, true, "Asynchronously create connections and send query to shards in remote query", 0) \
    M(Bool, insert_null_as_default, true, "Insert DEFAULT values instead of NULL in INSERT SELECT (UNION ALL)", 0) \
    M(Bool, describe_extend_object_types, false, "Deduce concrete type of columns of type Object in DESCRIBE query", 0) \
    M(Bool, describe_include_subcolumns, false, "If true, subcolumns of all table columns will be included into result of DESCRIBE query", 0) \
    M(Bool, mutations_execute_nondeterministic_on_initiator, false, "If true nondeterministic function are executed on initiator and replaced to literals in UPDATE and DELETE queries", 0) \
    M(Bool, mutations_execute_subqueries_on_initiator, false, "If true scalar subqueries are executed on initiator and replaced to literals in UPDATE and DELETE queries", 0) \
    M(UInt64, mutations_max_literal_size_to_replace, 16384, "The maximum size of serialized literal in bytes to replace in UPDATE and DELETE queries", 0) \
    \
    M(Bool, use_query_cache, false, "Enable the query cache", 0) \
    M(Bool, enable_writes_to_query_cache, true, "Enable storing results of SELECT queries in the query cache", 0) \
    M(Bool, enable_reads_from_query_cache, true, "Enable reading results of SELECT queries from the query cache", 0) \
    M(Bool, query_cache_store_results_of_queries_with_nondeterministic_functions, false, "Store results of queries with non-deterministic functions (e.g. rand(), now()) in the query cache", 0) \
    M(UInt64, query_cache_max_size_in_bytes, 0, "The maximum amount of memory (in bytes) the current user may allocate in the query cache. 0 means unlimited. ", 0) \
    M(UInt64, query_cache_max_entries, 0, "The maximum number of query results the current user may store in the query cache. 0 means unlimited.", 0) \
    M(UInt64, query_cache_min_query_runs, 0, "Minimum number a SELECT query must run before its result is stored in the query cache", 0) \
    M(Milliseconds, query_cache_min_query_duration, 0, "Minimum time in milliseconds for a query to run for its result to be stored in the query cache.", 0) \
    M(Bool, query_cache_compress_entries, true, "Compress cache entries.", 0) \
    M(Bool, query_cache_squash_partial_results, true, "Squash partial result blocks to blocks of size 'max_block_size'. Reduces performance of inserts into the query cache but improves the compressability of cache entries.", 0) \
    M(Seconds, query_cache_ttl, 60, "After this time in seconds entries in the query cache become stale", 0) \
    M(Bool, query_cache_share_between_users, false, "Allow other users to read entry in the query cache", 0) \
    M(Bool, enable_sharing_sets_for_mutations, true, "Allow sharing set objects build for IN subqueries between different tasks of the same mutation. This reduces memory usage and CPU consumption", 0) \
    \
    M(Bool, optimize_rewrite_sum_if_to_count_if, false, "Rewrite sumIf() and sum(if()) function countIf() function when logically equivalent", 0) \
    M(Bool, optimize_rewrite_aggregate_function_with_if, true, "Rewrite aggregate functions with if expression as argument when logically equivalent. For example, avg(if(cond, col, null)) can be rewritten to avgIf(cond, col)", 0) \
    M(Bool, optimize_rewrite_array_exists_to_has, true, "Rewrite arrayExists() functions to has() when logically equivalent. For example, arrayExists(x -> x = 1, arr) can be rewritten to has(arr, 1)", 0) \
    M(UInt64, insert_shard_id, 0, "If non zero, when insert into a distributed table, the data will be inserted into the shard `insert_shard_id` synchronously. Possible values range from 1 to `shards_number` of corresponding distributed table", 0) \
    \
    M(Bool, collect_hash_table_stats_during_aggregation, true, "Enable collecting hash table statistics to optimize memory allocation", 0) \
    M(UInt64, max_entries_for_hash_table_stats, 10'000, "How many entries hash table statistics collected during aggregation is allowed to have", 0) \
    M(UInt64, max_size_to_preallocate_for_aggregation, 100'000'000, "For how many elements it is allowed to preallocate space in all hash tables in total before aggregation", 0) \
    \
    M(Bool, kafka_disable_num_consumers_limit, false, "Disable limit on kafka_num_consumers that depends on the number of available CPU cores", 0) \
    M(Bool, enable_software_prefetch_in_aggregation, true, "Enable use of software prefetch in aggregation", 0) \
    M(Bool, allow_aggregate_partitions_independently, false, "Enable independent aggregation of partitions on separate threads when partition key suits group by key. Beneficial when number of partitions close to number of cores and partitions have roughly the same size", 0) \
    M(Bool, force_aggregate_partitions_independently, false, "Force the use of optimization when it is applicable, but heuristics decided not to use it", 0) \
    M(UInt64, max_number_of_partitions_for_independent_aggregation, 128, "Maximal number of partitions in table to apply optimization", 0) \
    /** Experimental feature for moving data between shards. */ \
    \
    M(Bool, allow_experimental_query_deduplication, false, "Experimental data deduplication for SELECT queries based on part UUIDs", 0) \
    \
    M(Bool, engine_file_empty_if_not_exists, false, "Allows to select data from a file engine table without file", 0) \
    M(Bool, engine_file_truncate_on_insert, false, "Enables or disables truncate before insert in file engine tables", 0) \
    M(Bool, engine_file_allow_create_multiple_files, false, "Enables or disables creating a new file on each insert in file engine tables if format has suffix.", 0) \
    M(Bool, engine_file_skip_empty_files, false, "Allows to skip empty files in file table engine", 0) \
    M(Bool, engine_url_skip_empty_files, false, "Allows to skip empty files in url table engine", 0) \
    M(Bool, enable_url_encoding, true, " Allows to enable/disable decoding/encoding path in uri in URL table engine", 0) \
    M(Bool, allow_experimental_database_replicated, false, "Allow to create databases with Replicated engine", 0) \
    M(UInt64, database_replicated_initial_query_timeout_sec, 300, "How long initial DDL query should wait for Replicated database to precess previous DDL queue entries", 0) \
    M(Bool, database_replicated_enforce_synchronous_settings, false, "Enforces synchronous waiting for some queries (see also database_atomic_wait_for_drop_and_detach_synchronously, mutation_sync, alter_sync). Not recommended to enable these settings.", 0) \
    M(UInt64, max_distributed_depth, 5, "Maximum distributed query depth", 0) \
    M(Bool, database_replicated_always_detach_permanently, false, "Execute DETACH TABLE as DETACH TABLE PERMANENTLY if database engine is Replicated", 0) \
    M(Bool, database_replicated_allow_only_replicated_engine, false, "Allow to create only Replicated tables in database with engine Replicated", 0) \
    M(Bool, database_replicated_allow_replicated_engine_arguments, true, "Allow to create only Replicated tables in database with engine Replicated with explicit arguments", 0) \
    M(DistributedDDLOutputMode, distributed_ddl_output_mode, DistributedDDLOutputMode::THROW, "Format of distributed DDL query result, one of: 'none', 'throw', 'null_status_on_timeout', 'never_throw'", 0) \
    M(UInt64, distributed_ddl_entry_format_version, 5, "Compatibility version of distributed DDL (ON CLUSTER) queries", 0) \
    \
    M(UInt64, external_storage_max_read_rows, 0, "Limit maximum number of rows when table with external engine should flush history data. Now supported only for MySQL table engine, database engine, dictionary and MaterializedMySQL. If equal to 0, this setting is disabled", 0) \
    M(UInt64, external_storage_max_read_bytes, 0, "Limit maximum number of bytes when table with external engine should flush history data. Now supported only for MySQL table engine, database engine, dictionary and MaterializedMySQL. If equal to 0, this setting is disabled", 0)  \
    M(UInt64, external_storage_connect_timeout_sec, DBMS_DEFAULT_CONNECT_TIMEOUT_SEC, "Connect timeout in seconds. Now supported only for MySQL", 0)  \
    M(UInt64, external_storage_rw_timeout_sec, DBMS_DEFAULT_RECEIVE_TIMEOUT_SEC, "Read/write timeout in seconds. Now supported only for MySQL", 0)  \
    \
    M(SetOperationMode, union_default_mode, SetOperationMode::Unspecified, "Set default mode in UNION query. Possible values: empty string, 'ALL', 'DISTINCT'. If empty, query without mode will throw exception.", 0) \
    M(SetOperationMode, intersect_default_mode, SetOperationMode::ALL, "Set default mode in INTERSECT query. Possible values: empty string, 'ALL', 'DISTINCT'. If empty, query without mode will throw exception.", 0) \
    M(SetOperationMode, except_default_mode, SetOperationMode::ALL, "Set default mode in EXCEPT query. Possible values: empty string, 'ALL', 'DISTINCT'. If empty, query without mode will throw exception.", 0) \
    M(Bool, optimize_aggregators_of_group_by_keys, true, "Eliminates min/max/any/anyLast aggregators of GROUP BY keys in SELECT section", 0) \
    M(Bool, optimize_group_by_function_keys, true, "Eliminates functions of other keys in GROUP BY section", 0) \
    M(Bool, legacy_column_name_of_tuple_literal, false, "List all names of element of large tuple literals in their column names instead of hash. This settings exists only for compatibility reasons. It makes sense to set to 'true', while doing rolling update of cluster from version lower than 21.7 to higher.", 0) \
    \
    M(Bool, query_plan_enable_optimizations, true, "Apply optimizations to query plan", 0) \
    M(UInt64, query_plan_max_optimizations_to_apply, 10000, "Limit the total number of optimizations applied to query plan. If zero, ignored. If limit reached, throw exception", 0) \
    M(Bool, query_plan_filter_push_down, true, "Allow to push down filter by predicate query plan step", 0) \
    M(Bool, query_plan_optimize_primary_key, true, "Analyze primary key using query plan (instead of AST)", 0) \
    M(Bool, query_plan_read_in_order, true, "Use query plan for read-in-order optimisation", 0) \
    M(Bool, query_plan_aggregation_in_order, true, "Use query plan for aggregation-in-order optimisation", 0) \
    M(Bool, query_plan_remove_redundant_sorting, true, "Remove redundant sorting in query plan. For example, sorting steps related to ORDER BY clauses in subqueries", 0) \
    M(Bool, query_plan_remove_redundant_distinct, true, "Remove redundant Distinct step in query plan", 0) \
    M(Bool, query_plan_optimize_projection, true, "Use query plan for aggregation-in-order optimisation", 0) \
    M(UInt64, regexp_max_matches_per_row, 1000, "Max matches of any single regexp per row, used to safeguard 'extractAllGroupsHorizontal' against consuming too much memory with greedy RE.", 0) \
    \
    M(UInt64, limit, 0, "Limit on read rows from the most 'end' result for select query, default 0 means no limit length", 0) \
    M(UInt64, offset, 0, "Offset on read rows from the most 'end' result for select query", 0) \
    \
    M(UInt64, function_range_max_elements_in_block, 500000000, "Maximum number of values generated by function `range` per block of data (sum of array sizes for every row in a block, see also 'max_block_size' and 'min_insert_block_size_rows'). It is a safety threshold.", 0) \
    M(UInt64, function_sleep_max_microseconds_per_block, 3000000, "Maximum number of microseconds the function `sleep` is allowed to sleep for each block. If a user called it with a larger value, it throws an exception. It is a safety threshold.", 0) \
    M(ShortCircuitFunctionEvaluation, short_circuit_function_evaluation, ShortCircuitFunctionEvaluation::ENABLE, "Setting for short-circuit function evaluation configuration. Possible values: 'enable' - use short-circuit function evaluation for functions that are suitable for it, 'disable' - disable short-circuit function evaluation, 'force_enable' - use short-circuit function evaluation for all functions.", 0) \
    \
    M(LocalFSReadMethod, storage_file_read_method, LocalFSReadMethod::pread, "Method of reading data from storage file, one of: read, pread, mmap. The mmap method does not apply to clickhouse-server (it's intended for clickhouse-local).", 0) \
    M(String, local_filesystem_read_method, "pread_threadpool", "Method of reading data from local filesystem, one of: read, pread, mmap, io_uring, pread_threadpool. The 'io_uring' method is experimental and does not work for Log, TinyLog, StripeLog, File, Set and Join, and other tables with append-able files in presence of concurrent reads and writes.", 0) \
    M(String, remote_filesystem_read_method, "threadpool", "Method of reading data from remote filesystem, one of: read, threadpool.", 0) \
    M(Bool, local_filesystem_read_prefetch, false, "Should use prefetching when reading data from local filesystem.", 0) \
    M(Bool, remote_filesystem_read_prefetch, true, "Should use prefetching when reading data from remote filesystem.", 0) \
    M(Int64, read_priority, 0, "Priority to read data from local filesystem or remote filesystem. Only supported for 'pread_threadpool' method for local filesystem and for `threadpool` method for remote filesystem.", 0) \
    M(UInt64, merge_tree_min_rows_for_concurrent_read_for_remote_filesystem, (20 * 8192), "If at least as many lines are read from one file, the reading can be parallelized, when reading from remote filesystem.", 0) \
    M(UInt64, merge_tree_min_bytes_for_concurrent_read_for_remote_filesystem, (24 * 10 * 1024 * 1024), "If at least as many bytes are read from one file, the reading can be parallelized, when reading from remote filesystem.", 0) \
    M(UInt64, remote_read_min_bytes_for_seek, 4 * DBMS_DEFAULT_BUFFER_SIZE, "Min bytes required for remote read (url, s3) to do seek, instead of read with ignore.", 0) \
    M(UInt64, merge_tree_min_bytes_per_task_for_remote_reading, 4 * DBMS_DEFAULT_BUFFER_SIZE, "Min bytes to read per task.", 0) \
    M(Bool, merge_tree_use_const_size_tasks_for_remote_reading, true, "Whether to use constant size tasks for reading from a remote table.", 0) \
    M(Bool, merge_tree_determine_task_size_by_prewhere_columns, true, "Whether to use only prewhere columns size to determine reading task size.", 0) \
    \
    M(Bool, async_insert, false, "If true, data from INSERT query is stored in queue and later flushed to table in background. If wait_for_async_insert is false, INSERT query is processed almost instantly, otherwise client will wait until data will be flushed to table", 0) \
    M(Bool, wait_for_async_insert, true, "If true wait for processing of asynchronous insertion", 0) \
    M(Seconds, wait_for_async_insert_timeout, DBMS_DEFAULT_LOCK_ACQUIRE_TIMEOUT_SEC, "Timeout for waiting for processing asynchronous insertion", 0) \
    M(UInt64, async_insert_max_data_size, 1000000, "Maximum size in bytes of unparsed data collected per query before being inserted", 0) \
    M(UInt64, async_insert_max_query_number, 450, "Maximum number of insert queries before being inserted", 0) \
    M(Milliseconds, async_insert_busy_timeout_ms, 200, "Maximum time to wait before dumping collected data per query since the first data appeared", 0) \
    \
    M(UInt64, remote_fs_read_max_backoff_ms, 10000, "Max wait time when trying to read data for remote disk", 0) \
    M(UInt64, remote_fs_read_backoff_max_tries, 5, "Max attempts to read with backoff", 0) \
    M(Bool, enable_filesystem_cache, true, "Use cache for remote filesystem. This setting does not turn on/off cache for disks (must be done via disk config), but allows to bypass cache for some queries if intended", 0) \
    M(Bool, enable_filesystem_cache_on_write_operations, false, "Write into cache on write operations. To actually work this setting requires be added to disk config too", 0) \
    M(Bool, enable_filesystem_cache_log, false, "Allows to record the filesystem caching log for each query", 0) \
    M(Bool, read_from_filesystem_cache_if_exists_otherwise_bypass_cache, false, "Allow to use the filesystem cache in passive mode - benefit from the existing cache entries, but don't put more entries into the cache. If you set this setting for heavy ad-hoc queries and leave it disabled for short real-time queries, this will allows to avoid cache threshing by too heavy queries and to improve the overall system efficiency.", 0) \
    M(Bool, skip_download_if_exceeds_query_cache, true, "Skip download from remote filesystem if exceeds query cache size", 0) \
    M(UInt64, filesystem_cache_max_download_size, (128UL * 1024 * 1024 * 1024), "Max remote filesystem cache size that can be downloaded by a single query", 0) \
    M(Bool, throw_on_error_from_cache_on_write_operations, false, "Ignore error from cache when caching on write operations (INSERT, merges)", 0) \
    \
    M(Bool, load_marks_asynchronously, false, "Load MergeTree marks asynchronously", 0) \
    M(Bool, enable_filesystem_read_prefetches_log, false, "Log to system.filesystem prefetch_log during query. Should be used only for testing or debugging, not recommended to be turned on by default", 0) \
    M(Bool, allow_prefetched_read_pool_for_remote_filesystem, false, "Prefer prefethed threadpool if all parts are on remote filesystem", 0) \
    M(Bool, allow_prefetched_read_pool_for_local_filesystem, false, "Prefer prefethed threadpool if all parts are on remote filesystem", 0) \
    \
    M(UInt64, prefetch_buffer_size, DBMS_DEFAULT_BUFFER_SIZE, "The maximum size of the prefetch buffer to read from the filesystem.", 0) \
    M(UInt64, filesystem_prefetch_step_bytes, 0, "Prefetch step in bytes. Zero means `auto` - approximately the best prefetch step will be auto deduced, but might not be 100% the best. The actual value might be different because of setting filesystem_prefetch_min_bytes_for_single_read_task", 0) \
    M(UInt64, filesystem_prefetch_step_marks, 0, "Prefetch step in marks. Zero means `auto` - approximately the best prefetch step will be auto deduced, but might not be 100% the best. The actual value might be different because of setting filesystem_prefetch_min_bytes_for_single_read_task", 0) \
    M(UInt64, filesystem_prefetch_min_bytes_for_single_read_task, "8Mi", "Do not parallelize within one file read less than this amount of bytes. E.g. one reader will not receive a read task of size less than this amount. This setting is recommended to avoid spikes of time for aws getObject requests to aws", 0) \
    M(UInt64, filesystem_prefetch_max_memory_usage, "1Gi", "Maximum memory usage for prefetches", 0) \
    M(UInt64, filesystem_prefetches_limit, 0, "Maximum number of prefetches. Zero means unlimited. A setting `filesystem_prefetches_max_memory_usage` is more recommended if you want to limit the number of prefetches", 0) \
    \
    M(UInt64, use_structure_from_insertion_table_in_table_functions, 2, "Use structure from insertion table instead of schema inference from data. Possible values: 0 - disabled, 1 - enabled, 2 - auto", 0) \
    \
    M(UInt64, http_max_tries, 10, "Max attempts to read via http.", 0) \
    M(UInt64, http_retry_initial_backoff_ms, 100, "Min milliseconds for backoff, when retrying read via http", 0) \
    M(UInt64, http_retry_max_backoff_ms, 10000, "Max milliseconds for backoff, when retrying read via http", 0) \
    \
    M(Bool, force_remove_data_recursively_on_drop, false, "Recursively remove data on DROP query. Avoids 'Directory not empty' error, but may silently remove detached data", 0) \
    M(Bool, check_table_dependencies, true, "Check that DDL query (such as DROP TABLE or RENAME) will not break dependencies", 0) \
    M(Bool, check_referential_table_dependencies, false, "Check that DDL query (such as DROP TABLE or RENAME) will not break referential dependencies", 0) \
    M(Bool, use_local_cache_for_remote_storage, true, "Use local cache for remote storage like HDFS or S3, it's used for remote table engine only", 0) \
    \
    M(Bool, allow_unrestricted_reads_from_keeper, false, "Allow unrestricted (without condition on path) reads from system.zookeeper table, can be handy, but is not safe for zookeeper", 0) \
    M(Bool, allow_deprecated_database_ordinary, false, "Allow to create databases with deprecated Ordinary engine", 0) \
    M(Bool, allow_deprecated_syntax_for_merge_tree, false, "Allow to create *MergeTree tables with deprecated engine definition syntax", 0) \
    M(Bool, allow_asynchronous_read_from_io_pool_for_merge_tree, false, "Use background I/O pool to read from MergeTree tables. This setting may increase performance for I/O bound queries", 0) \
    M(UInt64, max_streams_for_merge_tree_reading, 0, "If is not zero, limit the number of reading streams for MergeTree table.", 0) \
    \
    M(Bool, force_grouping_standard_compatibility, true, "Make GROUPING function to return 1 when argument is not used as an aggregation key", 0) \
    \
    M(Bool, schema_inference_use_cache_for_file, true, "Use cache in schema inference while using file table function", 0) \
    M(Bool, schema_inference_use_cache_for_s3, true, "Use cache in schema inference while using s3 table function", 0) \
    M(Bool, schema_inference_use_cache_for_azure, true, "Use cache in schema inference while using azure table function", 0) \
    M(Bool, schema_inference_use_cache_for_hdfs, true, "Use cache in schema inference while using hdfs table function", 0) \
    M(Bool, schema_inference_use_cache_for_url, true, "Use cache in schema inference while using url table function", 0) \
    M(Bool, schema_inference_cache_require_modification_time_for_url, true, "Use schema from cache for URL with last modification time validation (for urls with Last-Modified header)", 0) \
    \
    M(String, compatibility, "", "Changes other settings according to provided ClickHouse version. If we know that we changed some behaviour in ClickHouse by changing some settings in some version, this compatibility setting will control these settings", 0) \
    \
    M(Map, additional_table_filters, "", "Additional filter expression which would be applied after reading from specified table. Syntax: {'table1': 'expression', 'database.table2': 'expression'}", 0) \
    M(String, additional_result_filter, "", "Additional filter expression which would be applied to query result", 0) \
    \
    M(String, workload, "default", "Name of workload to be used to access resources", 0) \
    M(Milliseconds, storage_system_stack_trace_pipe_read_timeout_ms, 100, "Maximum time to read from a pipe for receiving information from the threads when querying the `system.stack_trace` table. This setting is used for testing purposes and not meant to be changed by users.", 0) \
    \
    M(String, rename_files_after_processing, "", "Rename successfully processed files according to the specified pattern; Pattern can include the following placeholders: `%a` (full original file name), `%f` (original filename without extension), `%e` (file extension with dot), `%t` (current timestamp in µs), and `%%` (% sign)", 0) \
    \
    M(Bool, parallelize_output_from_storages, true, "Parallelize output for reading step from storage. It allows parallelizing query processing right after reading from storage if possible", 0) \
    M(String, insert_deduplication_token, "", "If not empty, used for duplicate detection instead of data digest", 0) \
    M(Bool, count_distinct_optimization, false, "Rewrite count distinct to subquery of group by", 0) \
    M(Bool, throw_if_no_data_to_insert, true, "Enables or disables empty INSERTs, enabled by default", 0) \
    M(Bool, compatibility_ignore_auto_increment_in_create_table, false, "Ignore AUTO_INCREMENT keyword in column declaration if true, otherwise return error. It simplifies migration from MySQL", 0) \
    M(Bool, multiple_joins_try_to_keep_original_names, false, "Do not add aliases to top level expression list on multiple joins rewrite", 0) \
    M(Bool, optimize_sorting_by_input_stream_properties, true, "Optimize sorting by sorting properties of input stream", 0) \
    M(UInt64, insert_keeper_max_retries, 20, "Max retries for keeper operations during insert", 0) \
    M(UInt64, insert_keeper_retry_initial_backoff_ms, 100, "Initial backoff timeout for keeper operations during insert", 0) \
    M(UInt64, insert_keeper_retry_max_backoff_ms, 10000, "Max backoff timeout for keeper operations during insert", 0) \
    M(Float, insert_keeper_fault_injection_probability, 0.0f, "Approximate probability of failure for a keeper request during insert. Valid value is in interval [0.0f, 1.0f]", 0) \
    M(UInt64, insert_keeper_fault_injection_seed, 0, "0 - random seed, otherwise the setting value", 0) \
    M(Bool, force_aggregation_in_order, false, "Force use of aggregation in order on remote nodes during distributed aggregation. PLEASE, NEVER CHANGE THIS SETTING VALUE MANUALLY!", IMPORTANT) \
    M(UInt64, http_max_request_param_data_size, 10_MiB, "Limit on size of request data used as a query parameter in predefined HTTP requests.", 0) \
    M(Bool, function_json_value_return_type_allow_nullable, false, "Allow function JSON_VALUE to return nullable type.", 0) \
    M(Bool, function_json_value_return_type_allow_complex, false, "Allow function JSON_VALUE to return complex type, such as: struct, array, map.", 0) \
    M(Bool, use_with_fill_by_sorting_prefix, true, "Columns preceding WITH FILL columns in ORDER BY clause form sorting prefix. Rows with different values in sorting prefix are filled independently", 0) \
    \
    /** Experimental functions */ \
    M(Bool, allow_experimental_funnel_functions, false, "Enable experimental functions for funnel analysis.", 0) \
    M(Bool, allow_experimental_nlp_functions, false, "Enable experimental functions for natural language processing.", 0) \
    M(Bool, allow_experimental_hash_functions, false, "Enable experimental hash functions", 0) \
    M(Bool, allow_experimental_object_type, false, "Allow Object and JSON data types", 0) \
    M(Bool, allow_experimental_annoy_index, false, "Allows to use Annoy index. Disabled by default because this feature is experimental", 0) \
    M(Bool, allow_experimental_usearch_index, false, "Allows to use USearch index. Disabled by default because this feature is experimental", 0) \
    M(Bool, allow_experimental_s3queue, false, "Allows to use S3Queue engine. Disabled by default, because this feature is experimental", 0) \
    M(UInt64, max_limit_for_ann_queries, 1'000'000, "SELECT queries with LIMIT bigger than this setting cannot use ANN indexes. Helps to prevent memory overflows in ANN search indexes.", 0) \
    M(Int64, annoy_index_search_k_nodes, -1, "SELECT queries search up to this many nodes in Annoy indexes.", 0) \
    M(Bool, throw_on_unsupported_query_inside_transaction, true, "Throw exception if unsupported query is used inside transaction", 0) \
    M(TransactionsWaitCSNMode, wait_changes_become_visible_after_commit_mode, TransactionsWaitCSNMode::WAIT_UNKNOWN, "Wait for committed changes to become actually visible in the latest snapshot", 0) \
    M(Bool, implicit_transaction, false, "If enabled and not already inside a transaction, wraps the query inside a full transaction (begin + commit or rollback)", 0) \
    M(UInt64, grace_hash_join_initial_buckets, 1, "Initial number of grace hash join buckets", 0) \
    M(UInt64, grace_hash_join_max_buckets, 1024, "Limit on the number of grace hash join buckets", 0) \
    M(Bool, optimize_distinct_in_order, true, "Enable DISTINCT optimization if some columns in DISTINCT form a prefix of sorting. For example, prefix of sorting key in merge tree or ORDER BY statement", 0) \
    M(Bool, allow_experimental_undrop_table_query, false, "Allow to use undrop query to restore dropped table in a limited time", 0) \
    M(Bool, keeper_map_strict_mode, false, "Enforce additional checks during operations on KeeperMap. E.g. throw an exception on an insert for already existing key", 0) \
    M(UInt64, extract_kvp_max_pairs_per_row, 1000, "Max number pairs that can be produced by extractKeyValuePairs function. Used to safeguard against consuming too much memory.", 0) \
    M(Timezone, session_timezone, "", "This setting can be removed in the future due to potential caveats. It is experimental and is not suitable for production usage. The default timezone for current session or query. The server default timezone if empty.", 0) \
    M(Bool, allow_create_index_without_type, false, "Allow CREATE INDEX query without TYPE. Query will be ignored. Made for SQL compatibility tests.", 0)\
<<<<<<< HEAD
    M(Bool, create_index_ignore_unique, false, "Ignore UNIQUE keyword in CREATE UNIQUE INDEX. Made for SQL compatibility tests.", 0)                                                                                                  \

// End of COMMON_SETTINGS
    // Please add settings related to formats into the FORMAT_FACTORY_SETTINGS, move obsolete settings to OBSOLETE_SETTINGS and obsolete format settings to OBSOLETE_FORMAT_SETTINGS.
=======
    M(Bool, create_index_ignore_unique, false, "Ignore UNIQUE keyword in CREATE UNIQUE INDEX. Made for SQL compatibility tests.", 0)\
    // End of COMMON_SETTINGS
    // Please add settings related to formats into the FORMAT_FACTORY_SETTINGS and move obsolete settings to OBSOLETE_SETTINGS.
>>>>>>> 5cfd6d95

#define MAKE_OBSOLETE(M, TYPE, NAME, DEFAULT) \
    M(TYPE, NAME, DEFAULT, "Obsolete setting, does nothing.", BaseSettingsHelpers::Flags::OBSOLETE)

/// NOTE: ServerSettings::loadSettingsFromConfig() should be updated to include this settings
#define MAKE_DEPRECATED_BY_SERVER_CONFIG(M, TYPE, NAME, DEFAULT) \
    M(TYPE, NAME, DEFAULT, "User-level setting is deprecated, and it must be defined in the server configuration instead.", BaseSettingsHelpers::Flags::OBSOLETE)

#define OBSOLETE_SETTINGS(M, ALIAS) \
    /** Obsolete settings that do nothing but left for compatibility reasons. Remove each one after half a year of obsolescence. */ \
    MAKE_OBSOLETE(M, UInt64, max_memory_usage_for_all_queries, 0) \
    MAKE_OBSOLETE(M, UInt64, multiple_joins_rewriter_version, 0) \
    MAKE_OBSOLETE(M, Bool, enable_debug_queries, false) \
    MAKE_OBSOLETE(M, Bool, allow_experimental_database_atomic, true) \
    MAKE_OBSOLETE(M, Bool, allow_experimental_bigint_types, true) \
    MAKE_OBSOLETE(M, Bool, allow_experimental_window_functions, true) \
    MAKE_OBSOLETE(M, Bool, allow_experimental_geo_types, true) \
    \
    MAKE_OBSOLETE(M, Milliseconds, async_insert_stale_timeout_ms, 0) \
    MAKE_OBSOLETE(M, HandleKafkaErrorMode, handle_kafka_error_mode, HandleKafkaErrorMode::DEFAULT) \
    MAKE_OBSOLETE(M, Bool, database_replicated_ddl_output, true) \
    MAKE_OBSOLETE(M, UInt64, replication_alter_columns_timeout, 60) \
    MAKE_OBSOLETE(M, UInt64, odbc_max_field_size, 0) \
    MAKE_OBSOLETE(M, Bool, allow_experimental_map_type, true) \
    MAKE_OBSOLETE(M, UInt64, merge_tree_clear_old_temporary_directories_interval_seconds, 60) \
    MAKE_OBSOLETE(M, UInt64, merge_tree_clear_old_parts_interval_seconds, 1) \
    MAKE_OBSOLETE(M, UInt64, partial_merge_join_optimizations, 0) \
    MAKE_OBSOLETE(M, MaxThreads, max_alter_threads, 0) \
    /* moved to config.xml: see also src/Core/ServerSettings.h */ \
    MAKE_DEPRECATED_BY_SERVER_CONFIG(M, UInt64, background_buffer_flush_schedule_pool_size, 16) \
    MAKE_DEPRECATED_BY_SERVER_CONFIG(M, UInt64, background_pool_size, 16) \
    MAKE_DEPRECATED_BY_SERVER_CONFIG(M, Float, background_merges_mutations_concurrency_ratio, 2) \
    MAKE_DEPRECATED_BY_SERVER_CONFIG(M, UInt64, background_move_pool_size, 8) \
    MAKE_DEPRECATED_BY_SERVER_CONFIG(M, UInt64, background_fetches_pool_size, 8) \
    MAKE_DEPRECATED_BY_SERVER_CONFIG(M, UInt64, background_common_pool_size, 8) \
    MAKE_DEPRECATED_BY_SERVER_CONFIG(M, UInt64, background_schedule_pool_size, 128) \
    MAKE_DEPRECATED_BY_SERVER_CONFIG(M, UInt64, background_message_broker_schedule_pool_size, 16) \
    MAKE_DEPRECATED_BY_SERVER_CONFIG(M, UInt64, background_distributed_schedule_pool_size, 16) \
    MAKE_DEPRECATED_BY_SERVER_CONFIG(M, UInt64, max_remote_read_network_bandwidth_for_server, 0) \
    MAKE_DEPRECATED_BY_SERVER_CONFIG(M, UInt64, max_remote_write_network_bandwidth_for_server, 0) \
    MAKE_DEPRECATED_BY_SERVER_CONFIG(M, UInt64, async_insert_threads, 16) \
    MAKE_DEPRECATED_BY_SERVER_CONFIG(M, UInt64, max_replicated_fetches_network_bandwidth_for_server, 0) \
    MAKE_DEPRECATED_BY_SERVER_CONFIG(M, UInt64, max_replicated_sends_network_bandwidth_for_server, 0) \
    /* ---- */ \
    MAKE_OBSOLETE(M, DefaultDatabaseEngine, default_database_engine, DefaultDatabaseEngine::Atomic) \
    MAKE_OBSOLETE(M, UInt64, max_pipeline_depth, 0)                                                                                 \
    MAKE_OBSOLETE(M, Seconds, temporary_live_view_timeout, 1) \
    MAKE_OBSOLETE(M, Milliseconds, async_insert_cleanup_timeout_ms, 1000) \
    MAKE_OBSOLETE(M, Bool, optimize_fuse_sum_count_avg, 0) \
    MAKE_OBSOLETE(M, Seconds, drain_timeout, 3) \
    MAKE_OBSOLETE(M, UInt64, backup_threads, 16) \
    MAKE_OBSOLETE(M, UInt64, restore_threads, 16) \
    MAKE_OBSOLETE(M, Bool, optimize_duplicate_order_by_and_distinct, false) \

    /** The section above is for obsolete settings. Do not add anything there. */


#define FORMAT_FACTORY_SETTINGS(M, ALIAS) \
    M(Char, format_csv_delimiter, ',', "The character to be considered as a delimiter in CSV data. If setting with a string, a string has to have a length of 1.", 0) \
    M(Bool, format_csv_allow_single_quotes, false, "If it is set to true, allow strings in single quotes.", 0) \
    M(Bool, format_csv_allow_double_quotes, true, "If it is set to true, allow strings in double quotes.", 0) \
    M(Bool, output_format_csv_crlf_end_of_line, false, "If it is set true, end of line in CSV format will be \\r\\n instead of \\n.", 0) \
    M(Bool, input_format_csv_enum_as_number, false, "Treat inserted enum values in CSV formats as enum indices", 0) \
    M(Bool, input_format_csv_arrays_as_nested_csv, false, R"(When reading Array from CSV, expect that its elements were serialized in nested CSV and then put into string. Example: "[""Hello"", ""world"", ""42"""" TV""]". Braces around array can be omitted.)", 0) \
    M(Bool, input_format_skip_unknown_fields, true, "Skip columns with unknown names from input data (it works for JSONEachRow, -WithNames, -WithNamesAndTypes and TSKV formats).", 0) \
    M(Bool, input_format_with_names_use_header, true, "For -WithNames input formats this controls whether format parser is to assume that column data appear in the input exactly as they are specified in the header.", 0) \
    M(Bool, input_format_with_types_use_header, true, "For -WithNamesAndTypes input formats this controls whether format parser should check if data types from the input match data types from the header.", 0) \
    M(Bool, input_format_import_nested_json, false, "Map nested JSON data to nested tables (it works for JSONEachRow format).", 0) \
    M(Bool, input_format_defaults_for_omitted_fields, true, "For input data calculate default expressions for omitted fields (it works for JSONEachRow, -WithNames, -WithNamesAndTypes formats).", IMPORTANT) \
    M(Bool, input_format_csv_empty_as_default, true, "Treat empty fields in CSV input as default values.", 0) \
    M(Bool, input_format_tsv_empty_as_default, false, "Treat empty fields in TSV input as default values.", 0) \
    M(Bool, input_format_tsv_enum_as_number, false, "Treat inserted enum values in TSV formats as enum indices.", 0) \
    M(Bool, input_format_null_as_default, true, "Initialize null fields with default values if the data type of this field is not nullable and it is supported by the input format", 0) \
    M(Bool, input_format_arrow_case_insensitive_column_matching, false, "Ignore case when matching Arrow columns with CH columns.", 0) \
    M(Int64, input_format_orc_row_batch_size, 100'000, "Batch size when reading ORC stripes.", 0) \
    M(Bool, input_format_orc_case_insensitive_column_matching, false, "Ignore case when matching ORC columns with CH columns.", 0) \
    M(Bool, input_format_parquet_case_insensitive_column_matching, false, "Ignore case when matching Parquet columns with CH columns.", 0) \
    M(Bool, input_format_parquet_preserve_order, false, "Avoid reordering rows when reading from Parquet files. Usually makes it much slower.", 0) \
    M(Bool, input_format_parquet_filter_push_down, true, "When reading Parquet files, skip whole row groups based on the WHERE/PREWHERE expressions and min/max statistics in the Parquet metadata.", 0) \
    M(Bool, input_format_allow_seeks, true, "Allow seeks while reading in ORC/Parquet/Arrow input formats", 0) \
    M(Bool, input_format_orc_allow_missing_columns, false, "Allow missing columns while reading ORC input formats", 0) \
    M(Bool, input_format_orc_use_fast_decoder, true, "Use a faster ORC decoder implementation.", 0) \
    M(Bool, input_format_parquet_allow_missing_columns, false, "Allow missing columns while reading Parquet input formats", 0) \
    M(UInt64, input_format_parquet_local_file_min_bytes_for_seek, 8192, "Min bytes required for local read (file) to do seek, instead of read with ignore in Parquet input format", 0) \
    M(Bool, input_format_arrow_allow_missing_columns, false, "Allow missing columns while reading Arrow input formats", 0) \
    M(Char, input_format_hive_text_fields_delimiter, '\x01', "Delimiter between fields in Hive Text File", 0) \
    M(Char, input_format_hive_text_collection_items_delimiter, '\x02', "Delimiter between collection(array or map) items in Hive Text File", 0) \
    M(Char, input_format_hive_text_map_keys_delimiter, '\x03', "Delimiter between a pair of map key/values in Hive Text File", 0) \
    M(UInt64, input_format_msgpack_number_of_columns, 0, "The number of columns in inserted MsgPack data. Used for automatic schema inference from data.", 0) \
    M(MsgPackUUIDRepresentation, output_format_msgpack_uuid_representation, FormatSettings::MsgPackUUIDRepresentation::EXT, "The way how to output UUID in MsgPack format.", 0) \
    M(UInt64, input_format_max_rows_to_read_for_schema_inference, 25000, "The maximum rows of data to read for automatic schema inference", 0) \
    M(UInt64, input_format_max_bytes_to_read_for_schema_inference, 32 * 1024 * 1024, "The maximum bytes of data to read for automatic schema inference", 0) \
    M(Bool, input_format_csv_use_best_effort_in_schema_inference, true, "Use some tweaks and heuristics to infer schema in CSV format", 0) \
    M(Bool, input_format_tsv_use_best_effort_in_schema_inference, true, "Use some tweaks and heuristics to infer schema in TSV format", 0) \
    M(Bool, input_format_csv_detect_header, true, "Automatically detect header with names and types in CSV format", 0) \
    M(Bool, input_format_csv_allow_whitespace_or_tab_as_delimiter, false, "Allow to use spaces and tabs(\\t) as field delimiter in the CSV strings", 0) \
    M(Bool, input_format_csv_trim_whitespaces, true, "Trims spaces and tabs (\\t) characters at the beginning and end in CSV strings", 0) \
    M(Bool, input_format_csv_use_default_on_bad_values, false, "Allow to set default value to column when CSV field deserialization failed on bad value", 0) \
    M(Bool, input_format_csv_allow_variable_number_of_columns, false, "Ignore extra columns in CSV input (if file has more columns than expected) and treat missing fields in CSV input as default values", 0) \
    M(Bool, input_format_tsv_allow_variable_number_of_columns, false, "Ignore extra columns in TSV input (if file has more columns than expected) and treat missing fields in TSV input as default values", 0) \
    M(Bool, input_format_custom_allow_variable_number_of_columns, false, "Ignore extra columns in CustomSeparated input (if file has more columns than expected) and treat missing fields in CustomSeparated input as default values", 0) \
    M(Bool, input_format_json_compact_allow_variable_number_of_columns, false, "Ignore extra columns in JSONCompact(EachRow) input (if file has more columns than expected) and treat missing fields in JSONCompact(EachRow) input as default values", 0) \
    M(Bool, input_format_tsv_detect_header, true, "Automatically detect header with names and types in TSV format", 0) \
    M(Bool, input_format_custom_detect_header, true, "Automatically detect header with names and types in CustomSeparated format", 0) \
    M(Bool, input_format_parquet_skip_columns_with_unsupported_types_in_schema_inference, false, "Skip columns with unsupported types while schema inference for format Parquet", 0) \
    M(UInt64, input_format_parquet_max_block_size, 8192, "Max block size for parquet reader.", 0) \
    M(Bool, input_format_protobuf_skip_fields_with_unsupported_types_in_schema_inference, false, "Skip fields with unsupported types while schema inference for format Protobuf", 0) \
    M(Bool, input_format_capn_proto_skip_fields_with_unsupported_types_in_schema_inference, false, "Skip columns with unsupported types while schema inference for format CapnProto", 0) \
    M(Bool, input_format_orc_skip_columns_with_unsupported_types_in_schema_inference, false, "Skip columns with unsupported types while schema inference for format ORC", 0) \
    M(Bool, input_format_arrow_skip_columns_with_unsupported_types_in_schema_inference, false, "Skip columns with unsupported types while schema inference for format Arrow", 0) \
    M(String, column_names_for_schema_inference, "", "The list of column names to use in schema inference for formats without column names. The format: 'column1,column2,column3,...'", 0) \
    M(String, schema_inference_hints, "", "The list of column names and types to use in schema inference for formats without column names. The format: 'column_name1 column_type1, column_name2 column_type2, ...'", 0) \
    M(Bool, schema_inference_make_columns_nullable, true, "If set to true, all inferred types will be Nullable in schema inference for formats without information about nullability.", 0) \
    M(Bool, input_format_json_read_bools_as_numbers, true, "Allow to parse bools as numbers in JSON input formats", 0) \
    M(Bool, input_format_json_try_infer_numbers_from_strings, true, "Try to infer numbers from string fields while schema inference", 0) \
    M(Bool, input_format_json_validate_types_from_metadata, true, "For JSON/JSONCompact/JSONColumnsWithMetadata input formats this controls whether format parser should check if data types from input metadata match data types of the corresponding columns from the table", 0) \
    M(Bool, input_format_json_read_numbers_as_strings, false, "Allow to parse numbers as strings in JSON input formats", 0) \
    M(Bool, input_format_json_read_objects_as_strings, true, "Allow to parse JSON objects as strings in JSON input formats", 0) \
    M(Bool, input_format_json_named_tuples_as_objects, true, "Deserialize named tuple columns as JSON objects", 0) \
    M(Bool, input_format_json_ignore_unknown_keys_in_named_tuple, true, "Ignore unknown keys in json object for named tuples", 0) \
    M(Bool, input_format_json_defaults_for_missing_elements_in_named_tuple, true, "Insert default value in named tuple element if it's missing in json object", 0) \
    M(Bool, input_format_try_infer_integers, true, "Try to infer integers instead of floats while schema inference in text formats", 0) \
    M(Bool, input_format_try_infer_dates, true, "Try to infer dates from string fields while schema inference in text formats", 0) \
    M(Bool, input_format_try_infer_datetimes, true, "Try to infer datetimes from string fields while schema inference in text formats", 0) \
    M(Bool, input_format_protobuf_flatten_google_wrappers, false, "Enable Google wrappers for regular non-nested columns, e.g. google.protobuf.StringValue 'str' for String column 'str'. For Nullable columns empty wrappers are recognized as defaults, and missing as nulls", 0) \
    M(Bool, output_format_protobuf_nullables_with_google_wrappers, false, "When serializing Nullable columns with Google wrappers, serialize default values as empty wrappers. If turned off, default and null values are not serialized", 0) \
    M(UInt64, input_format_csv_skip_first_lines, 0, "Skip specified number of lines at the beginning of data in CSV format", 0) \
    M(UInt64, input_format_tsv_skip_first_lines, 0, "Skip specified number of lines at the beginning of data in TSV format", 0) \
    M(Bool, input_format_csv_skip_trailing_empty_lines, false, "Skip trailing empty lines in CSV format", 0) \
    M(Bool, input_format_tsv_skip_trailing_empty_lines, false, "Skip trailing empty lines in TSV format", 0) \
    M(Bool, input_format_custom_skip_trailing_empty_lines, false, "Skip trailing empty lines in CustomSeparated format", 0) \
    \
    M(Bool, input_format_native_allow_types_conversion, true, "Allow data types conversion in Native input format", 0) \
    \
    M(DateTimeInputFormat, date_time_input_format, FormatSettings::DateTimeInputFormat::Basic, "Method to read DateTime from text input formats. Possible values: 'basic', 'best_effort' and 'best_effort_us'.", 0) \
    M(DateTimeOutputFormat, date_time_output_format, FormatSettings::DateTimeOutputFormat::Simple, "Method to write DateTime to text output. Possible values: 'simple', 'iso', 'unix_timestamp'.", 0) \
    M(IntervalOutputFormat, interval_output_format, FormatSettings::IntervalOutputFormat::Numeric, "Textual representation of Interval. Possible values: 'kusto', 'numeric'.", 0) \
    \
    M(Bool, input_format_ipv4_default_on_conversion_error, false, "Deserialization of IPv4 will use default values instead of throwing exception on conversion error.", 0) \
    M(Bool, input_format_ipv6_default_on_conversion_error, false, "Deserialization of IPV6 will use default values instead of throwing exception on conversion error.", 0) \
    M(String, bool_true_representation, "true", "Text to represent bool value in TSV/CSV formats.", 0) \
    M(String, bool_false_representation, "false", "Text to represent bool value in TSV/CSV formats.", 0) \
    \
    M(Bool, input_format_values_interpret_expressions, true, "For Values format: if the field could not be parsed by streaming parser, run SQL parser and try to interpret it as SQL expression.", 0) \
    M(Bool, input_format_values_deduce_templates_of_expressions, true, "For Values format: if the field could not be parsed by streaming parser, run SQL parser, deduce template of the SQL expression, try to parse all rows using template and then interpret expression for all rows.", 0) \
    M(Bool, input_format_values_accurate_types_of_literals, true, "For Values format: when parsing and interpreting expressions using template, check actual type of literal to avoid possible overflow and precision issues.", 0) \
    M(Bool, input_format_avro_allow_missing_fields, false, "For Avro/AvroConfluent format: when field is not found in schema use default value instead of error", 0) \
    /** This setting is obsolete and do nothing, left for compatibility reasons. */ \
    M(Bool, input_format_avro_null_as_default, false, "For Avro/AvroConfluent format: insert default in case of null and non Nullable column", 0) \
    M(UInt64, format_binary_max_string_size, 1_GiB, "The maximum allowed size for String in RowBinary format. It prevents allocating large amount of memory in case of corrupted data. 0 means there is no limit", 0) \
    M(UInt64, format_binary_max_array_size, 1_GiB, "The maximum allowed size for Array in RowBinary format. It prevents allocating large amount of memory in case of corrupted data. 0 means there is no limit", 0) \
    M(URI, format_avro_schema_registry_url, "", "For AvroConfluent format: Confluent Schema Registry URL.", 0) \
    \
    M(Bool, output_format_json_quote_64bit_integers, true, "Controls quoting of 64-bit integers in JSON output format.", 0) \
    M(Bool, output_format_json_quote_denormals, false, "Enables '+nan', '-nan', '+inf', '-inf' outputs in JSON output format.", 0) \
    M(Bool, output_format_json_quote_decimals, false, "Controls quoting of decimals in JSON output format.", 0) \
    M(Bool, output_format_json_quote_64bit_floats, false, "Controls quoting of 64-bit float numbers in JSON output format.", 0) \
    \
    M(Bool, output_format_json_escape_forward_slashes, true, "Controls escaping forward slashes for string outputs in JSON output format. This is intended for compatibility with JavaScript. Don't confuse with backslashes that are always escaped.", 0) \
    M(Bool, output_format_json_named_tuples_as_objects, true, "Serialize named tuple columns as JSON objects.", 0) \
    M(Bool, output_format_json_array_of_rows, false, "Output a JSON array of all rows in JSONEachRow(Compact) format.", 0) \
    M(Bool, output_format_json_validate_utf8, false, "Validate UTF-8 sequences in JSON output formats, doesn't impact formats JSON/JSONCompact/JSONColumnsWithMetadata, they always validate utf8", 0) \
    \
    M(String, format_json_object_each_row_column_for_object_name, "", "The name of column that will be used as object names in JSONObjectEachRow format. Column type should be String", 0) \
    \
    M(UInt64, output_format_pretty_max_rows, 10000, "Rows limit for Pretty formats.", 0) \
    M(UInt64, output_format_pretty_max_column_pad_width, 250, "Maximum width to pad all values in a column in Pretty formats.", 0) \
    M(UInt64, output_format_pretty_max_value_width, 10000, "Maximum width of value to display in Pretty formats. If greater - it will be cut.", 0) \
    M(Bool, output_format_pretty_color, true, "Use ANSI escape sequences to paint colors in Pretty formats", 0) \
    M(String, output_format_pretty_grid_charset, "UTF-8", "Charset for printing grid borders. Available charsets: ASCII, UTF-8 (default one).", 0) \
    M(UInt64, output_format_parquet_row_group_size, 1000000, "Target row group size in rows.", 0) \
    M(UInt64, output_format_parquet_row_group_size_bytes, 512 * 1024 * 1024, "Target row group size in bytes, before compression.", 0) \
    M(Bool, output_format_parquet_string_as_string, false, "Use Parquet String type instead of Binary for String columns.", 0) \
    M(Bool, output_format_parquet_fixed_string_as_fixed_byte_array, true, "Use Parquet FIXED_LENGTH_BYTE_ARRAY type instead of Binary for FixedString columns.", 0) \
    M(ParquetVersion, output_format_parquet_version, "2.latest", "Parquet format version for output format. Supported versions: 1.0, 2.4, 2.6 and 2.latest (default)", 0) \
    M(ParquetCompression, output_format_parquet_compression_method, "lz4", "Compression method for Parquet output format. Supported codecs: snappy, lz4, brotli, zstd, gzip, none (uncompressed)", 0) \
    M(Bool, output_format_parquet_compliant_nested_types, true, "In parquet file schema, use name 'element' instead of 'item' for list elements. This is a historical artifact of Arrow library implementation. Generally increases compatibility, except perhaps with some old versions of Arrow.", 0) \
    M(Bool, output_format_parquet_use_custom_encoder, false, "Use a faster Parquet encoder implementation.", 0) \
    M(Bool, output_format_parquet_parallel_encoding, true, "Do Parquet encoding in multiple threads. Requires output_format_parquet_use_custom_encoder.", 0) \
    M(UInt64, output_format_parquet_data_page_size, 1024 * 1024, "Target page size in bytes, before compression.", 0) \
    M(UInt64, output_format_parquet_batch_size, 1024, "Check page size every this many rows. Consider decreasing if you have columns with average values size above a few KBs.", 0) \
    M(String, output_format_avro_codec, "", "Compression codec used for output. Possible values: 'null', 'deflate', 'snappy'.", 0) \
    M(UInt64, output_format_avro_sync_interval, 16 * 1024, "Sync interval in bytes.", 0) \
    M(String, output_format_avro_string_column_pattern, "", "For Avro format: regexp of String columns to select as AVRO string.", 0) \
    M(UInt64, output_format_avro_rows_in_file, 1, "Max rows in a file (if permitted by storage)", 0) \
    M(Bool, output_format_tsv_crlf_end_of_line, false, "If it is set true, end of line in TSV format will be \\r\\n instead of \\n.", 0) \
    M(String, format_csv_null_representation, "\\N", "Custom NULL representation in CSV format", 0) \
    M(String, format_tsv_null_representation, "\\N", "Custom NULL representation in TSV format", 0) \
    M(Bool, output_format_decimal_trailing_zeros, false, "Output trailing zeros when printing Decimal values. E.g. 1.230000 instead of 1.23.", 0) \
    \
    M(UInt64, input_format_allow_errors_num, 0, "Maximum absolute amount of errors while reading text formats (like CSV, TSV). In case of error, if at least absolute or relative amount of errors is lower than corresponding value, will skip until next line and continue.", 0) \
    M(Float, input_format_allow_errors_ratio, 0, "Maximum relative amount of errors while reading text formats (like CSV, TSV). In case of error, if at least absolute or relative amount of errors is lower than corresponding value, will skip until next line and continue.", 0) \
    M(String, input_format_record_errors_file_path, "", "Path of the file used to record errors while reading text formats (CSV, TSV).", 0) \
    M(String, errors_output_format, "CSV", "Method to write Errors to text output.", 0) \
    \
    M(String, format_schema, "", "Schema identifier (used by schema-based formats)", 0) \
    M(String, format_template_resultset, "", "Path to file which contains format string for result set (for Template format)", 0) \
    M(String, format_template_row, "", "Path to file which contains format string for rows (for Template format)", 0) \
    M(String, format_template_rows_between_delimiter, "\n", "Delimiter between rows (for Template format)", 0) \
    \
    M(EscapingRule, format_custom_escaping_rule, "Escaped", "Field escaping rule (for CustomSeparated format)", 0) \
    M(String, format_custom_field_delimiter, "\t", "Delimiter between fields (for CustomSeparated format)", 0) \
    M(String, format_custom_row_before_delimiter, "", "Delimiter before field of the first column (for CustomSeparated format)", 0) \
    M(String, format_custom_row_after_delimiter, "\n", "Delimiter after field of the last column (for CustomSeparated format)", 0) \
    M(String, format_custom_row_between_delimiter, "", "Delimiter between rows (for CustomSeparated format)", 0) \
    M(String, format_custom_result_before_delimiter, "", "Prefix before result set (for CustomSeparated format)", 0) \
    M(String, format_custom_result_after_delimiter, "", "Suffix after result set (for CustomSeparated format)", 0) \
    \
    M(String, format_regexp, "", "Regular expression (for Regexp format)", 0) \
    M(EscapingRule, format_regexp_escaping_rule, "Raw", "Field escaping rule (for Regexp format)", 0) \
    M(Bool, format_regexp_skip_unmatched, false, "Skip lines unmatched by regular expression (for Regexp format)", 0) \
    \
    M(Bool, output_format_enable_streaming, false, "Enable streaming in output formats that support it.", 0) \
    M(Bool, output_format_write_statistics, true, "Write statistics about read rows, bytes, time elapsed in suitable output formats.", 0) \
    M(Bool, output_format_pretty_row_numbers, false, "Add row numbers before each row for pretty output format", 0) \
    M(Bool, insert_distributed_one_random_shard, false, "If setting is enabled, inserting into distributed table will choose a random shard to write when there is no sharding key", 0) \
    \
    M(Bool, exact_rows_before_limit, false, "When enabled, ClickHouse will provide exact value for rows_before_limit_at_least statistic, but with the cost that the data before limit will have to be read completely", 0) \
    M(UInt64, cross_to_inner_join_rewrite, 1, "Use inner join instead of comma/cross join if there're joining expressions in the WHERE section. Values: 0 - no rewrite, 1 - apply if possible for comma/cross, 2 - force rewrite all comma joins, cross - if possible", 0) \
    \
    M(Bool, output_format_arrow_low_cardinality_as_dictionary, false, "Enable output LowCardinality type as Dictionary Arrow type", 0) \
    M(Bool, output_format_arrow_string_as_string, false, "Use Arrow String type instead of Binary for String columns", 0) \
    M(Bool, output_format_arrow_fixed_string_as_fixed_byte_array, true, "Use Arrow FIXED_SIZE_BINARY type instead of Binary for FixedString columns.", 0) \
    M(ArrowCompression, output_format_arrow_compression_method, "lz4_frame", "Compression method for Arrow output format. Supported codecs: lz4_frame, zstd, none (uncompressed)", 0) \
    \
    M(Bool, output_format_orc_string_as_string, false, "Use ORC String type instead of Binary for String columns", 0) \
    M(ORCCompression, output_format_orc_compression_method, "lz4", "Compression method for ORC output format. Supported codecs: lz4, snappy, zlib, zstd, none (uncompressed)", 0) \
    \
    M(CapnProtoEnumComparingMode, format_capn_proto_enum_comparising_mode, FormatSettings::CapnProtoEnumComparingMode::BY_VALUES, "How to map ClickHouse Enum and CapnProto Enum", 0) \
    \
    M(Bool, format_capn_proto_use_autogenerated_schema, true, "Use autogenerated CapnProto schema when format_schema is not set", 0) \
    M(Bool, format_protobuf_use_autogenerated_schema, true, "Use autogenerated Protobuf when format_schema is not set", 0) \
    M(String, output_format_schema, "", "The path to the file where the automatically generated schema will be saved", 0) \
    \
    M(String, input_format_mysql_dump_table_name, "", "Name of the table in MySQL dump from which to read data", 0) \
    M(Bool, input_format_mysql_dump_map_column_names, true, "Match columns from table in MySQL dump and columns from ClickHouse table by names", 0) \
    \
    M(UInt64, output_format_sql_insert_max_batch_size, DEFAULT_BLOCK_SIZE, "The maximum number  of rows in one INSERT statement.", 0) \
    M(String, output_format_sql_insert_table_name, "table", "The name of table in the output INSERT query", 0) \
    M(Bool, output_format_sql_insert_include_column_names, true, "Include column names in INSERT query", 0) \
    M(Bool, output_format_sql_insert_use_replace, false, "Use REPLACE statement instead of INSERT", 0) \
    M(Bool, output_format_sql_insert_quote_names, true, "Quote column names with '`' characters", 0) \
    \
    M(Bool, output_format_bson_string_as_string, false, "Use BSON String type instead of Binary for String columns.", 0) \
    M(Bool, input_format_bson_skip_fields_with_unsupported_types_in_schema_inference, false, "Skip fields with unsupported types while schema inference for format BSON.", 0) \
    \
    M(Bool, format_display_secrets_in_show_and_select, false, "Do not hide secrets in SHOW and SELECT queries.", IMPORTANT) \
    M(Bool, regexp_dict_allow_hyperscan, true, "Allow regexp_tree dictionary using Hyperscan library.", 0) \
    \
    M(Bool, dictionary_use_async_executor, false, "Execute a pipeline for reading from a dictionary with several threads. It's supported only by DIRECT dictionary with CLICKHOUSE source.", 0) \
    M(Bool, precise_float_parsing, false, "Prefer more precise (but slower) float parsing algorithm", 0) \

// End of FORMAT_FACTORY_SETTINGS
// Please add settings non-related to formats into the COMMON_SETTINGS above.

#define OBSOLETE_FORMAT_SETTINGS(M, ALIAS) \
    /** Obsolete format settings that do nothing but left for compatibility reasons. Remove each one after half a year of obsolescence. */ \
    MAKE_OBSOLETE(M, Bool, input_format_arrow_import_nested, false) \
    MAKE_OBSOLETE(M, Bool, input_format_parquet_import_nested, false) \
    MAKE_OBSOLETE(M, Bool, input_format_orc_import_nested, false) \

#define LIST_OF_SETTINGS(M, ALIAS)     \
    COMMON_SETTINGS(M, ALIAS)          \
    OBSOLETE_SETTINGS(M, ALIAS)        \
    FORMAT_FACTORY_SETTINGS(M, ALIAS)  \
    OBSOLETE_FORMAT_SETTINGS(M, ALIAS) \

DECLARE_SETTINGS_TRAITS_ALLOW_CUSTOM_SETTINGS(SettingsTraits, LIST_OF_SETTINGS)


/** Settings of query execution.
  * These settings go to users.xml.
  */
struct Settings : public BaseSettings<SettingsTraits>, public IHints<2, Settings>
{
    Settings() = default;

    /** Set multiple settings from "profile" (in server configuration file (users.xml), profiles contain groups of multiple settings).
     * The profile can also be set using the `set` functions, like the profile setting.
     */
    void setProfile(const String & profile_name, const Poco::Util::AbstractConfiguration & config);

    /// Load settings from configuration file, at "path" prefix in configuration.
    void loadSettingsFromConfig(const String & path, const Poco::Util::AbstractConfiguration & config);

    /// Dumps profile events to column of type Map(String, String)
    void dumpToMapColumn(IColumn * column, bool changed_only = true);

    /// Check that there is no user-level settings at the top level in config.
    /// This is a common source of mistake (user don't know where to write user-level setting).
    static void checkNoSettingNamesAtTopLevel(const Poco::Util::AbstractConfiguration & config, const String & config_path);

    std::vector<String> getAllRegisteredNames() const override;

    void set(std::string_view name, const Field & value) override;

    void setDefaultValue(const String & name) { resetToDefault(name); }

private:
    void applyCompatibilitySetting(const String & compatibility);

    std::unordered_set<std::string_view> settings_changed_by_compatibility_setting;
};

#define LIST_OF_ALL_FORMAT_SETTINGS(M, ALIAS) \
    FORMAT_FACTORY_SETTINGS(M, ALIAS)         \
    OBSOLETE_FORMAT_SETTINGS(M, ALIAS)        \

/*
 * User-specified file format settings for File and URL engines.
 */
DECLARE_SETTINGS_TRAITS(FormatFactorySettingsTraits, LIST_OF_ALL_FORMAT_SETTINGS)

struct FormatFactorySettings : public BaseSettings<FormatFactorySettingsTraits>
{
};

}<|MERGE_RESOLUTION|>--- conflicted
+++ resolved
@@ -797,16 +797,10 @@
     M(UInt64, extract_kvp_max_pairs_per_row, 1000, "Max number pairs that can be produced by extractKeyValuePairs function. Used to safeguard against consuming too much memory.", 0) \
     M(Timezone, session_timezone, "", "This setting can be removed in the future due to potential caveats. It is experimental and is not suitable for production usage. The default timezone for current session or query. The server default timezone if empty.", 0) \
     M(Bool, allow_create_index_without_type, false, "Allow CREATE INDEX query without TYPE. Query will be ignored. Made for SQL compatibility tests.", 0)\
-<<<<<<< HEAD
     M(Bool, create_index_ignore_unique, false, "Ignore UNIQUE keyword in CREATE UNIQUE INDEX. Made for SQL compatibility tests.", 0)                                                                                                  \
 
-// End of COMMON_SETTINGS
+    // End of COMMON_SETTINGS
     // Please add settings related to formats into the FORMAT_FACTORY_SETTINGS, move obsolete settings to OBSOLETE_SETTINGS and obsolete format settings to OBSOLETE_FORMAT_SETTINGS.
-=======
-    M(Bool, create_index_ignore_unique, false, "Ignore UNIQUE keyword in CREATE UNIQUE INDEX. Made for SQL compatibility tests.", 0)\
-    // End of COMMON_SETTINGS
-    // Please add settings related to formats into the FORMAT_FACTORY_SETTINGS and move obsolete settings to OBSOLETE_SETTINGS.
->>>>>>> 5cfd6d95
 
 #define MAKE_OBSOLETE(M, TYPE, NAME, DEFAULT) \
     M(TYPE, NAME, DEFAULT, "Obsolete setting, does nothing.", BaseSettingsHelpers::Flags::OBSOLETE)
