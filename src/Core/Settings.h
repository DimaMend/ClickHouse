--- conflicted
+++ resolved
@@ -719,16 +719,6 @@
     M(Bool, throw_if_no_data_to_insert, true, "Enables or disables empty INSERTs, enabled by default", 0) \
     M(Bool, compatibility_ignore_auto_increment_in_create_table, false, "Ignore AUTO_INCREMENT keyword in column declaration if true, otherwise return error. It simplifies migration from MySQL", 0) \
     M(Bool, multiple_joins_try_to_keep_original_names, false, "Do not add aliases to top level expression list on multiple joins rewrite", 0) \
-    M(Bool, optimize_sorting_by_input_stream_properties, true, "Optimize sorting by sorting properties of input stream", 0) \
-    M(UInt64, insert_keeper_max_retries, 20, "Max retries for keeper operations during insert", 0) \
-    M(UInt64, insert_keeper_retry_initial_backoff_ms, 100, "Initial backoff timeout for keeper operations during insert", 0) \
-    M(UInt64, insert_keeper_retry_max_backoff_ms, 10000, "Max backoff timeout for keeper operations during insert", 0) \
-    M(Float, insert_keeper_fault_injection_probability, 0.0f, "Approximate probability of failure for a keeper request during insert. Valid value is in interval [0.0f, 1.0f]", 0) \
-    M(UInt64, insert_keeper_fault_injection_seed, 0, "0 - random seed, otherwise the setting value", 0) \
-    M(Bool, force_aggregation_in_order, false, "Force use of aggregation in order on remote nodes during distributed aggregation. PLEASE, NEVER CHANGE THIS SETTING VALUE MANUALLY!", IMPORTANT) \
-<<<<<<< HEAD
-    M(Bool, allow_extenral_roles_in_interserver_queries, true, "Enable pushing user roles from originator to other nodes while performing a query", 0) \
-=======
     M(UInt64, http_max_request_param_data_size, 10_MiB, "Limit on size of request data used as a query parameter in predefined HTTP requests.", 0) \
     M(Bool, function_json_value_return_type_allow_nullable, false, "Allow function JSON_VALUE to return nullable type.", 0) \
     M(Bool, function_json_value_return_type_allow_complex, false, "Allow function JSON_VALUE to return complex type, such as: struct, array, map.", 0) \
@@ -746,10 +736,17 @@
     M(UInt64, grace_hash_join_initial_buckets, 1, "Initial number of grace hash join buckets", 0) \
     M(UInt64, grace_hash_join_max_buckets, 1024, "Limit on the number of grace hash join buckets", 0) \
     M(Bool, optimize_distinct_in_order, true, "Enable DISTINCT optimization if some columns in DISTINCT form a prefix of sorting. For example, prefix of sorting key in merge tree or ORDER BY statement", 0) \
+    M(Bool, optimize_sorting_by_input_stream_properties, true, "Optimize sorting by sorting properties of input stream", 0) \
+    M(UInt64, insert_keeper_max_retries, 0, "Max retries for keeper operations during insert", 0) \
+    M(UInt64, insert_keeper_retry_initial_backoff_ms, 100, "Initial backoff timeout for keeper operations during insert", 0) \
+    M(UInt64, insert_keeper_retry_max_backoff_ms, 10000, "Max backoff timeout for keeper operations during insert", 0) \
+    M(Float, insert_keeper_fault_injection_probability, 0.0f, "Approximate probability of failure for a keeper request during insert. Valid value is in interval [0.0f, 1.0f]", 0) \
+    M(UInt64, insert_keeper_fault_injection_seed, 0, "0 - random seed, otherwise the setting value", 0) \
+    M(Bool, force_aggregation_in_order, false, "Force use of aggregation in order on remote nodes during distributed aggregation. PLEASE, NEVER CHANGE THIS SETTING VALUE MANUALLY!", IMPORTANT) \
     M(Bool, allow_experimental_undrop_table_query, false, "Allow to use undrop query to restore dropped table in a limited time", 0) \
     M(Bool, keeper_map_strict_mode, false, "Enforce additional checks during operations on KeeperMap. E.g. throw an exception on an insert for already existing key", 0) \
     M(UInt64, extract_kvp_max_pairs_per_row, 1000, "Max number pairs that can be produced by extractKeyValuePairs function. Used to safeguard against consuming too much memory.", 0) \
->>>>>>> ffdd9166
+    M(Bool, allow_extenral_roles_in_interserver_queries, true, "Enable pushing user roles from originator to other nodes while performing a query", 0) \
     // End of COMMON_SETTINGS
     // Please add settings related to formats into the FORMAT_FACTORY_SETTINGS and move obsolete settings to OBSOLETE_SETTINGS.
 
