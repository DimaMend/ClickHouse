#pragma once

/// This header exists so we can share it between multiple setting objects that include format settings

#include <Core/SettingsObsoleteMacros.h>
#include <Core/SettingsFields.h>
#include <Core/Defines.h>

// clang-format off
#if defined(__CLION_IDE__)
/// CLion freezes for a minute every time it processes this
#define FORMAT_FACTORY_SETTINGS(M, ALIAS)
#define OBSOLETE_FORMAT_SETTINGS(M, ALIAS)
#else

#define FORMAT_FACTORY_SETTINGS(DECLARE, ALIAS) \
    DECLARE(Char, format_csv_delimiter, ',', R"(
The character to be considered as a delimiter in CSV data. If setting with a string, a string has to have a length of 1.
)", 0) \
    DECLARE(Bool, format_csv_allow_single_quotes, false, R"(
If it is set to true, allow strings in single quotes.
)", 0) \
    DECLARE(Bool, format_csv_allow_double_quotes, true, R"(
If it is set to true, allow strings in double quotes.
)", 0) \
    DECLARE(Bool, output_format_csv_serialize_tuple_into_separate_columns, true, R"(
If it set to true, then Tuples in CSV format are serialized as separate columns (that is, their nesting in the tuple is lost)
)", 0) \
    DECLARE(Bool, input_format_csv_deserialize_separate_columns_into_tuple, true, R"(
If it set to true, then separate columns written in CSV format can be deserialized to Tuple column.
)", 0) \
    DECLARE(Bool, output_format_csv_crlf_end_of_line, false, R"(
If it is set true, end of line in CSV format will be \\r\\n instead of \\n.
)", 0) \
    DECLARE(Bool, input_format_csv_allow_cr_end_of_line, false, R"(
If it is set true, \\r will be allowed at end of line not followed by \\n
)", 0) \
    DECLARE(Bool, input_format_csv_enum_as_number, false, R"(
Treat inserted enum values in CSV formats as enum indices
)", 0) \
    DECLARE(Bool, input_format_csv_arrays_as_nested_csv, false, R"(
When reading Array from CSV, expect that its elements were serialized in nested CSV and then put into string. Example: \"[\"\"Hello\"\", \"\"world\"\", \"\"42\"\"\"\" TV\"\"]\". Braces around array can be omitted.
)", 0) \
    DECLARE(Bool, input_format_skip_unknown_fields, true, R"(
Enables or disables skipping insertion of extra data.

When writing data, ClickHouse throws an exception if input data contain columns that do not exist in the target table. If skipping is enabled, ClickHouse does not insert extra data and does not throw an exception.

Supported formats:

- [JSONEachRow](/interfaces/formats/JSONEachRow) (and other JSON formats)
- [BSONEachRow](/interfaces/formats/BSONEachRow) (and other JSON formats)
- [TSKV](/interfaces/formats/TSKV)
- All formats with suffixes WithNames/WithNamesAndTypes
- [MySQLDump](/interfaces/formats/MySQLDump)
- [Native](/interfaces/formats/Native)

Possible values:

- 0 — Disabled.
- 1 — Enabled.
)", 0) \
    DECLARE(Bool, input_format_with_names_use_header, true, R"(
Enables or disables checking the column order when inserting data.

To improve insert performance, we recommend disabling this check if you are sure that the column order of the input data is the same as in the target table.

Supported formats:

- [CSVWithNames](/interfaces/formats/CSVWithNames)
- [CSVWithNamesAndTypes](/interfaces/formats/CSVWithNamesAndTypes)
- [TabSeparatedWithNames](/interfaces/formats/TabSeparatedWithNames)
- [TabSeparatedWithNamesAndTypes](/interfaces/formats/TabSeparatedWithNamesAndTypes)
- [JSONCompactEachRowWithNames](/interfaces/formats/JSONCompactEachRowWithNames)
- [JSONCompactEachRowWithNamesAndTypes](/interfaces/formats/JSONCompactEachRowWithNamesAndTypes)
- [JSONCompactStringsEachRowWithNames](/interfaces/formats/JSONCompactStringsEachRowWithNames)
- [JSONCompactStringsEachRowWithNamesAndTypes](/interfaces/formats/JSONCompactStringsEachRowWithNamesAndTypes)
- [RowBinaryWithNames](/interfaces/formats/RowBinaryWithNames)
- [RowBinaryWithNamesAndTypes](/interfaces/formats/RowBinaryWithNamesAndTypes)
- [CustomSeparatedWithNames](/interfaces/formats/CustomSeparatedWithNames)
- [CustomSeparatedWithNamesAndTypes](/interfaces/formats/CustomSeparatedWithNamesAndTypes)

Possible values:

- 0 — Disabled.
- 1 — Enabled.
)", 0) \
    DECLARE(Bool, input_format_with_types_use_header, true, R"(
Controls whether format parser should check if data types from the input data match data types from the target table.

Supported formats:

- [CSVWithNamesAndTypes](/interfaces/formats/CSVWithNamesAndTypes)
- [TabSeparatedWithNamesAndTypes](/interfaces/formats/TabSeparatedWithNamesAndTypes)
- [JSONCompactEachRowWithNamesAndTypes](/interfaces/formats/JSONCompactEachRowWithNamesAndTypes)
- [JSONCompactStringsEachRowWithNamesAndTypes](/interfaces/formats/JSONCompactStringsEachRowWithNamesAndTypes)
- [RowBinaryWithNamesAndTypes](/interfaces/formats/RowBinaryWithNamesAndTypes)
- [CustomSeparatedWithNamesAndTypes](/interfaces/formats/CustomSeparatedWithNamesAndTypes)

Possible values:

- 0 — Disabled.
- 1 — Enabled.
)", 0) \
    DECLARE(Bool, input_format_import_nested_json, false, R"(
Enables or disables the insertion of JSON data with nested objects.

Supported formats:

- [JSONEachRow](/interfaces/formats/JSONEachRow)

Possible values:

- 0 — Disabled.
- 1 — Enabled.

See also:

- [Usage of Nested Structures](/integrations/data-formats/json/other-formats#accessing-nested-json-objects) with the `JSONEachRow` format.
)", 0) \
    DECLARE(Bool, input_format_defaults_for_omitted_fields, true, R"(
When performing `INSERT` queries, replace omitted input column values with default values of the respective columns. This option applies to [JSONEachRow](/interfaces/formats/JSONEachRow) (and other JSON formats), [CSV](/interfaces/formats/CSV), [TabSeparated](/interfaces/formats/TabSeparated), [TSKV](/interfaces/formats/TSKV), [Parquet](/interfaces/formats/Parquet), [Arrow](/interfaces/formats/Arrow), [Avro](/interfaces/formats/Avro), [ORC](/interfaces/formats/ORC), [Native](/interfaces/formats/Native) formats and formats with `WithNames`/`WithNamesAndTypes` suffixes.

:::note
When this option is enabled, extended table metadata are sent from server to client. It consumes additional computing resources on the server and can reduce performance.
:::

Possible values:

- 0 — Disabled.
- 1 — Enabled.
)", IMPORTANT) \
    DECLARE(Bool, input_format_csv_empty_as_default, true, R"(
Treat empty fields in CSV input as default values.
)", 0) \
    DECLARE(Bool, input_format_tsv_empty_as_default, false, R"(
Treat empty fields in TSV input as default values.
)", 0) \
    DECLARE(Bool, input_format_tsv_enum_as_number, false, R"(
Treat inserted enum values in TSV formats as enum indices.
)", 0) \
    DECLARE(Bool, input_format_null_as_default, true, R"(
Enables or disables the initialization of [NULL](/sql-reference/syntax#literals) fields with [default values](/sql-reference/statements/create/table#default_values), if data type of these fields is not [nullable](/sql-reference/data-types/nullable).
If column type is not nullable and this setting is disabled, then inserting `NULL` causes an exception. If column type is nullable, then `NULL` values are inserted as is, regardless of this setting.

This setting is applicable for most input formats.

For complex default expressions `input_format_defaults_for_omitted_fields` must be enabled too.

Possible values:

- 0 — Inserting `NULL` into a not nullable column causes an exception.
- 1 — `NULL` fields are initialized with default column values.
)", 0) \
    DECLARE(Bool, input_format_force_null_for_omitted_fields, false, R"(
Force initialize omitted fields with null values
)", 0) \
    DECLARE(Bool, input_format_arrow_case_insensitive_column_matching, false, R"(
Ignore case when matching Arrow columns with CH columns.
)", 0) \
    DECLARE(Int64, input_format_orc_row_batch_size, 100'000, R"(
Batch size when reading ORC stripes.
)", 0) \
    DECLARE(Bool, input_format_orc_case_insensitive_column_matching, false, R"(
Ignore case when matching ORC columns with CH columns.
)", 0) \
    DECLARE(Bool, input_format_parquet_case_insensitive_column_matching, false, R"(
Ignore case when matching Parquet columns with CH columns.
)", 0) \
    DECLARE(Bool, input_format_parquet_preserve_order, false, R"(
Avoid reordering rows when reading from Parquet files. Usually makes it much slower.
)", 0) \
    DECLARE(Bool, input_format_parquet_filter_push_down, true, R"(
When reading Parquet files, skip whole row groups based on the WHERE/PREWHERE expressions and min/max statistics in the Parquet metadata.
)", 0) \
    DECLARE(Bool, input_format_parquet_bloom_filter_push_down, false, R"(
When reading Parquet files, skip whole row groups based on the WHERE expressions and bloom filter in the Parquet metadata.
)", 0) \
    DECLARE(Bool, input_format_parquet_use_native_reader, false, R"(
When reading Parquet files, to use native reader instead of arrow reader.
)", 0) \
    DECLARE(Bool, input_format_allow_seeks, true, R"(
Allow seeks while reading in ORC/Parquet/Arrow input formats.

Enabled by default.
)", 0) \
    DECLARE(Bool, input_format_orc_allow_missing_columns, true, R"(
Allow missing columns while reading ORC input formats
)", 0) \
    DECLARE(Bool, input_format_orc_use_fast_decoder, true, R"(
Use a faster ORC decoder implementation.
)", 0) \
    DECLARE(Bool, input_format_orc_filter_push_down, true, R"(
When reading ORC files, skip whole stripes or row groups based on the WHERE/PREWHERE expressions, min/max statistics or bloom filter in the ORC metadata.
)", 0) \
    DECLARE(String, input_format_orc_reader_time_zone_name, "GMT", R"(
The time zone name for ORC row reader, the default ORC row reader's time zone is GMT.
)", 0) \
    DECLARE(Bool, input_format_orc_dictionary_as_low_cardinality, true, R"(
Treat ORC dictionary encoded columns as LowCardinality columns while reading ORC files.
)", 0) \
    DECLARE(Bool, input_format_parquet_allow_missing_columns, true, R"(
Allow missing columns while reading Parquet input formats
)", 0) \
    DECLARE(UInt64, input_format_parquet_local_file_min_bytes_for_seek, 8192, R"(
Min bytes required for local read (file) to do seek, instead of read with ignore in Parquet input format
)", 0) \
    DECLARE(Bool, input_format_parquet_enable_row_group_prefetch, true, R"(
Enable row group prefetching during parquet parsing. Currently, only single-threaded parsing can prefetch.
)", 0) \
    DECLARE(Bool, input_format_arrow_allow_missing_columns, true, R"(
Allow missing columns while reading Arrow input formats
)", 0) \
    DECLARE(Char, input_format_hive_text_fields_delimiter, '\x01', R"(
Delimiter between fields in Hive Text File
)", 0) \
    DECLARE(Char, input_format_hive_text_collection_items_delimiter, '\x02', R"(
Delimiter between collection(array or map) items in Hive Text File
)", 0) \
    DECLARE(Char, input_format_hive_text_map_keys_delimiter, '\x03', R"(
Delimiter between a pair of map key/values in Hive Text File
)", 0) \
    DECLARE(Bool, input_format_hive_text_allow_variable_number_of_columns, true, R"(
Ignore extra columns in Hive Text input (if file has more columns than expected) and treat missing fields in Hive Text input as default values
)", 0) \
    DECLARE(UInt64, input_format_msgpack_number_of_columns, 0, R"(
The number of columns in inserted MsgPack data. Used for automatic schema inference from data.
)", 0) \
    DECLARE(MsgPackUUIDRepresentation, output_format_msgpack_uuid_representation, FormatSettings::MsgPackUUIDRepresentation::EXT, R"(
The way how to output UUID in MsgPack format.
)", 0) \
    DECLARE(UInt64, input_format_max_rows_to_read_for_schema_inference, 25000, R"(
The maximum rows of data to read for automatic schema inference.
)", 0) \
    DECLARE(UInt64, input_format_max_bytes_to_read_for_schema_inference, 32 * 1024 * 1024, R"(
The maximum amount of data in bytes to read for automatic schema inference.
)", 0) \
    DECLARE(Bool, input_format_csv_use_best_effort_in_schema_inference, true, R"(
Use some tweaks and heuristics to infer schema in CSV format
)", 0) \
    DECLARE(Bool, input_format_csv_try_infer_numbers_from_strings, false, R"(
If enabled, during schema inference ClickHouse will try to infer numbers from string fields.
It can be useful if CSV data contains quoted UInt64 numbers.

Disabled by default.
)", 0) \
    DECLARE(Bool, input_format_csv_try_infer_strings_from_quoted_tuples, true, R"(
Interpret quoted tuples in the input data as a value of type String.
)", 0) \
    DECLARE(Bool, input_format_tsv_use_best_effort_in_schema_inference, true, R"(
Use some tweaks and heuristics to infer schema in TSV format
)", 0) \
    DECLARE(Bool, input_format_csv_detect_header, true, R"(
Automatically detect header with names and types in CSV format
)", 0) \
    DECLARE(Bool, input_format_csv_allow_whitespace_or_tab_as_delimiter, false, R"(
Allow to use spaces and tabs(\\t) as field delimiter in the CSV strings
)", 0) \
    DECLARE(Bool, input_format_csv_trim_whitespaces, true, R"(
Trims spaces and tabs (\\t) characters at the beginning and end in CSV strings
)", 0) \
    DECLARE(Bool, input_format_csv_use_default_on_bad_values, false, R"(
Allow to set default value to column when CSV field deserialization failed on bad value
)", 0) \
    DECLARE(Bool, input_format_csv_allow_variable_number_of_columns, false, R"(
Ignore extra columns in CSV input (if file has more columns than expected) and treat missing fields in CSV input as default values
)", 0) \
    DECLARE(Bool, input_format_tsv_allow_variable_number_of_columns, false, R"(
Ignore extra columns in TSV input (if file has more columns than expected) and treat missing fields in TSV input as default values
)", 0) \
    DECLARE(Bool, input_format_custom_allow_variable_number_of_columns, false, R"(
Ignore extra columns in CustomSeparated input (if file has more columns than expected) and treat missing fields in CustomSeparated input as default values
)", 0) \
    DECLARE(Bool, input_format_json_compact_allow_variable_number_of_columns, false, R"(
Allow variable number of columns in rows in JSONCompact/JSONCompactEachRow input formats.
Ignore extra columns in rows with more columns than expected and treat missing columns as default values.

Disabled by default.
)", 0) \
    DECLARE(Bool, input_format_tsv_detect_header, true, R"(
Automatically detect header with names and types in TSV format
)", 0) \
    DECLARE(Bool, input_format_custom_detect_header, true, R"(
Automatically detect header with names and types in CustomSeparated format
)", 0) \
    DECLARE(Bool, input_format_parquet_skip_columns_with_unsupported_types_in_schema_inference, false, R"(
Skip columns with unsupported types while schema inference for format Parquet
)", 0) \
    DECLARE(UInt64, input_format_parquet_max_block_size, DEFAULT_BLOCK_SIZE, R"(
Max block size for parquet reader.
)", 0) \
    DECLARE(UInt64, input_format_parquet_prefer_block_bytes, DEFAULT_BLOCK_SIZE * 256, R"(
Average block bytes output by parquet reader
)", 0) \
    DECLARE(Bool, input_format_protobuf_skip_fields_with_unsupported_types_in_schema_inference, false, R"(
Skip fields with unsupported types while schema inference for format Protobuf
)", 0) \
    DECLARE(Bool, input_format_capn_proto_skip_fields_with_unsupported_types_in_schema_inference, false, R"(
Skip columns with unsupported types while schema inference for format CapnProto
)", 0) \
    DECLARE(Bool, input_format_orc_skip_columns_with_unsupported_types_in_schema_inference, false, R"(
Skip columns with unsupported types while schema inference for format ORC
)", 0) \
    DECLARE(Bool, input_format_arrow_skip_columns_with_unsupported_types_in_schema_inference, false, R"(
Skip columns with unsupported types while schema inference for format Arrow
)", 0) \
    DECLARE(String, column_names_for_schema_inference, "", R"(
The list of column names to use in schema inference for formats without column names. The format: 'column1,column2,column3,...'
)", 0) \
    DECLARE(String, schema_inference_hints, "", R"(
The list of column names and types to use as hints in schema inference for formats without schema.

Example:

Query:
```sql
desc format(JSONEachRow, '{"x" : 1, "y" : "String", "z" : "0.0.0.0" }') settings schema_inference_hints='x UInt8, z IPv4';
```

Result:
```sql
x   UInt8
y   Nullable(String)
z   IPv4
```

:::note
If the `schema_inference_hints` is not formatted properly, or if there is a typo or a wrong datatype, etc... the whole schema_inference_hints will be ignored.
:::
)", 0) \
    DECLARE(SchemaInferenceMode, schema_inference_mode, "default", R"(
Mode of schema inference. 'default' - assume that all files have the same schema and schema can be inferred from any file, 'union' - files can have different schemas and the resulting schema should be the a union of schemas of all files
)", 0) \
    DECLARE(UInt64Auto, schema_inference_make_columns_nullable, 1, R"(
Controls making inferred types `Nullable` in schema inference.
If the setting is enabled, all inferred type will be `Nullable`, if disabled, the inferred type will never be `Nullable`, if set to `auto`, the inferred type will be `Nullable` only if the column contains `NULL` in a sample that is parsed during schema inference or file metadata contains information about column nullability.
)", 0) \
    DECLARE(Bool, schema_inference_make_json_columns_nullable, 0, R"(
Controls making inferred JSON types `Nullable` in schema inference.
If this setting is enabled together with schema_inference_make_columns_nullable, inferred JSON type will be `Nullable`.
)", 0) \
    DECLARE(Bool, input_format_json_read_bools_as_numbers, true, R"(
Allow parsing bools as numbers in JSON input formats.

Enabled by default.
)", 0) \
    DECLARE(Bool, input_format_json_read_bools_as_strings, true, R"(
Allow parsing bools as strings in JSON input formats.

Enabled by default.
)", 0) \
    DECLARE(Bool, input_format_json_try_infer_numbers_from_strings, false, R"(
If enabled, during schema inference ClickHouse will try to infer numbers from string fields.
It can be useful if JSON data contains quoted UInt64 numbers.

Disabled by default.
)", 0) \
    DECLARE(Bool, input_format_json_validate_types_from_metadata, true, R"(
For JSON/JSONCompact/JSONColumnsWithMetadata input formats, if this setting is set to 1,
the types from metadata in input data will be compared with the types of the corresponding columns from the table.

Enabled by default.
)", 0) \
    DECLARE(Bool, input_format_json_read_numbers_as_strings, true, R"(
Allow parsing numbers as strings in JSON input formats.

Enabled by default.
)", 0) \
    DECLARE(Bool, input_format_json_read_objects_as_strings, true, R"(
Allow parsing JSON objects as strings in JSON input formats.

Example:

```sql
SET input_format_json_read_objects_as_strings = 1;
CREATE TABLE test (id UInt64, obj String, date Date) ENGINE=Memory();
INSERT INTO test FORMAT JSONEachRow {"id" : 1, "obj" : {"a" : 1, "b" : "Hello"}, "date" : "2020-01-01"};
SELECT * FROM test;
```

Result:

```
┌─id─┬─obj──────────────────────┬───────date─┐
│  1 │ {"a" : 1, "b" : "Hello"} │ 2020-01-01 │
└────┴──────────────────────────┴────────────┘
```

Enabled by default.
)", 0) \
    DECLARE(Bool, input_format_json_read_arrays_as_strings, true, R"(
Allow parsing JSON arrays as strings in JSON input formats.

Example:

```sql
SET input_format_json_read_arrays_as_strings = 1;
SELECT arr, toTypeName(arr), JSONExtractArrayRaw(arr)[3] from format(JSONEachRow, 'arr String', '{"arr" : [1, "Hello", [1,2,3]]}');
```

Result:
```
┌─arr───────────────────┬─toTypeName(arr)─┬─arrayElement(JSONExtractArrayRaw(arr), 3)─┐
│ [1, "Hello", [1,2,3]] │ String          │ [1,2,3]                                   │
└───────────────────────┴─────────────────┴───────────────────────────────────────────┘
```

Enabled by default.
)", 0) \
    DECLARE(Bool, input_format_json_try_infer_named_tuples_from_objects, true, R"(
If enabled, during schema inference ClickHouse will try to infer named Tuple from JSON objects.
The resulting named Tuple will contain all elements from all corresponding JSON objects from sample data.

Example:

```sql
SET input_format_json_try_infer_named_tuples_from_objects = 1;
DESC format(JSONEachRow, '{"obj" : {"a" : 42, "b" : "Hello"}}, {"obj" : {"a" : 43, "c" : [1, 2, 3]}}, {"obj" : {"d" : {"e" : 42}}}')
```

Result:

```
┌─name─┬─type───────────────────────────────────────────────────────────────────────────────────────────────┬─default_type─┬─default_expression─┬─comment─┬─codec_expression─┬─ttl_expression─┐
│ obj  │ Tuple(a Nullable(Int64), b Nullable(String), c Array(Nullable(Int64)), d Tuple(e Nullable(Int64))) │              │                    │         │                  │                │
└──────┴────────────────────────────────────────────────────────────────────────────────────────────────────┴──────────────┴────────────────────┴─────────┴──────────────────┴────────────────┘
```

Enabled by default.
)", 0) \
    DECLARE(Bool, input_format_json_use_string_type_for_ambiguous_paths_in_named_tuples_inference_from_objects, false, R"(
Use String type instead of an exception in case of ambiguous paths in JSON objects during named tuples inference
)", 0) \
    DECLARE(Bool, input_format_json_infer_incomplete_types_as_strings, true, R"(
Allow to use String type for JSON keys that contain only `Null`/`{}`/`[]` in data sample during schema inference.
In JSON formats any value can be read as String, and we can avoid errors like `Cannot determine type for column 'column_name' by first 25000 rows of data, most likely this column contains only Nulls or empty Arrays/Maps` during schema inference
by using String type for keys with unknown types.

Example:

```sql
SET input_format_json_infer_incomplete_types_as_strings = 1, input_format_json_try_infer_named_tuples_from_objects = 1;
DESCRIBE format(JSONEachRow, '{"obj" : {"a" : [1,2,3], "b" : "hello", "c" : null, "d" : {}, "e" : []}}');
SELECT * FROM format(JSONEachRow, '{"obj" : {"a" : [1,2,3], "b" : "hello", "c" : null, "d" : {}, "e" : []}}');
```

Result:
```
┌─name─┬─type───────────────────────────────────────────────────────────────────────────────────────────────────────────────────┬─default_type─┬─default_expression─┬─comment─┬─codec_expression─┬─ttl_expression─┐
│ obj  │ Tuple(a Array(Nullable(Int64)), b Nullable(String), c Nullable(String), d Nullable(String), e Array(Nullable(String))) │              │                    │         │                  │                │
└──────┴────────────────────────────────────────────────────────────────────────────────────────────────────────────────────────┴──────────────┴────────────────────┴─────────┴──────────────────┴────────────────┘

┌─obj────────────────────────────┐
│ ([1,2,3],'hello',NULL,'{}',[]) │
└────────────────────────────────┘
```

Enabled by default.
)", 0) \
    DECLARE(Bool, input_format_json_named_tuples_as_objects, true, R"(
Parse named tuple columns as JSON objects.

Enabled by default.
)", 0) \
    DECLARE(Bool, input_format_json_ignore_unknown_keys_in_named_tuple, true, R"(
Ignore unknown keys in json object for named tuples.

Enabled by default.
)", 0) \
    DECLARE(Bool, input_format_json_defaults_for_missing_elements_in_named_tuple, true, R"(
Insert default values for missing elements in JSON object while parsing named tuple.
This setting works only when setting `input_format_json_named_tuples_as_objects` is enabled.

Enabled by default.
)", 0) \
    DECLARE(Bool, input_format_json_throw_on_bad_escape_sequence, true, R"(
Throw an exception if JSON string contains bad escape sequence in JSON input formats. If disabled, bad escape sequences will remain as is in the data.

Enabled by default.
)", 0) \
    DECLARE(Bool, input_format_json_ignore_unnecessary_fields, true, R"(
Ignore unnecessary fields and not parse them. Enabling this may not throw exceptions on json strings of invalid format or with duplicated fields
)", 0) \
    DECLARE(Bool, input_format_try_infer_variants, false, R"(
If enabled, ClickHouse will try to infer type [`Variant`](../../sql-reference/data-types/variant.md) in schema inference for text formats when there is more than one possible type for column/array elements.

Possible values:

- 0 — Disabled.
- 1 — Enabled.
)", 0) \
    DECLARE(Bool, type_json_skip_duplicated_paths, false, R"(
When enabled, during parsing JSON object into JSON type duplicated paths will be ignored and only the first one will be inserted instead of an exception
)", 0) \
    DECLARE(UInt64, input_format_json_max_depth, 1000, R"(
Maximum depth of a field in JSON. This is not a strict limit, it does not have to be applied precisely.
)", 0) \
    DECLARE(Bool, input_format_json_empty_as_default, false, R"(
When enabled, replace empty input fields in JSON with default values. For complex default expressions `input_format_defaults_for_omitted_fields` must be enabled too.

Possible values:

+ 0 — Disable.
+ 1 — Enable.
)", 0) \
    DECLARE(Bool, input_format_try_infer_integers, true, R"(
If enabled, ClickHouse will try to infer integers instead of floats in schema inference for text formats. If all numbers in the column from input data are integers, the result type will be `Int64`, if at least one number is float, the result type will be `Float64`.

Enabled by default.
)", 0) \
    DECLARE(Bool, input_format_try_infer_dates, true, R"(
If enabled, ClickHouse will try to infer type `Date` from string fields in schema inference for text formats. If all fields from a column in input data were successfully parsed as dates, the result type will be `Date`, if at least one field was not parsed as date, the result type will be `String`.

Enabled by default.
)", 0) \
    DECLARE(Bool, input_format_try_infer_datetimes, true, R"(
If enabled, ClickHouse will try to infer type `DateTime64` from string fields in schema inference for text formats. If all fields from a column in input data were successfully parsed as datetimes, the result type will be `DateTime64`, if at least one field was not parsed as datetime, the result type will be `String`.

Enabled by default.
)", 0) \
    DECLARE(Bool, input_format_try_infer_datetimes_only_datetime64, false, R"(
When input_format_try_infer_datetimes is enabled, infer only DateTime64 but not DateTime types
)", 0) \
    DECLARE(Bool, input_format_try_infer_exponent_floats, false, R"(
Try to infer floats in exponential notation while schema inference in text formats (except JSON, where exponent numbers are always inferred)
)", 0) \
    DECLARE(Bool, output_format_markdown_escape_special_characters, false, R"(
When enabled, escape special characters in Markdown.

[Common Mark](https://spec.commonmark.org/0.30/#example-12) defines the following special characters that can be escaped by \:

```
! " # $ % & ' ( ) * + , - . / : ; < = > ? @ [ \ ] ^ _ ` { | } ~
```

Possible values:

+ 0 — Disable.
+ 1 — Enable.
)", 0) \
    DECLARE(Bool, input_format_protobuf_flatten_google_wrappers, false, R"(
Enable Google wrappers for regular non-nested columns, e.g. google.protobuf.StringValue 'str' for String column 'str'. For Nullable columns empty wrappers are recognized as defaults, and missing as nulls
)", 0) \
    DECLARE(Bool, output_format_protobuf_nullables_with_google_wrappers, false, R"(
When serializing Nullable columns with Google wrappers, serialize default values as empty wrappers. If turned off, default and null values are not serialized
)", 0) \
    DECLARE(UInt64, input_format_csv_skip_first_lines, 0, R"(
Skip specified number of lines at the beginning of data in CSV format
)", 0) \
    DECLARE(UInt64, input_format_tsv_skip_first_lines, 0, R"(
Skip specified number of lines at the beginning of data in TSV format
)", 0) \
    DECLARE(Bool, input_format_csv_skip_trailing_empty_lines, false, R"(
Skip trailing empty lines in CSV format
)", 0) \
    DECLARE(Bool, input_format_tsv_skip_trailing_empty_lines, false, R"(
Skip trailing empty lines in TSV format
)", 0) \
    DECLARE(Bool, input_format_custom_skip_trailing_empty_lines, false, R"(
Skip trailing empty lines in CustomSeparated format
)", 0) \
    DECLARE(Bool, input_format_tsv_crlf_end_of_line, false, R"(
If it is set true, file function will read TSV format with \\r\\n instead of \\n.
)", 0) \
    \
    DECLARE(Bool, input_format_native_allow_types_conversion, true, R"(
Allow data types conversion in Native input format
)", 0) \
    DECLARE(Bool, input_format_native_decode_types_in_binary_format, false, R"(
Read data types in binary format instead of type names in Native input format
)", 0) \
    DECLARE(Bool, output_format_native_encode_types_in_binary_format, false, R"(
Write data types in binary format instead of type names in Native output format
)", 0) \
    DECLARE(Bool, output_format_native_write_json_as_string, false, R"(
Write data of [JSON](../../sql-reference/data-types/newjson.md) column as [String](../../sql-reference/data-types/string.md) column containing JSON strings instead of default native JSON serialization.
)", 0) \
    \
    DECLARE(DateTimeInputFormat, date_time_input_format, FormatSettings::DateTimeInputFormat::Basic, R"(
Allows choosing a parser of the text representation of date and time.

The setting does not apply to [date and time functions](../../sql-reference/functions/date-time-functions.md).

Possible values:

- `'best_effort'` — Enables extended parsing.

    ClickHouse can parse the basic `YYYY-MM-DD HH:MM:SS` format and all [ISO 8601](https://en.wikipedia.org/wiki/ISO_8601) date and time formats. For example, `'2018-06-08T01:02:03.000Z'`.

- `'basic'` — Use basic parser.

    ClickHouse can parse only the basic `YYYY-MM-DD HH:MM:SS` or `YYYY-MM-DD` format. For example, `2019-08-20 10:18:56` or `2019-08-20`.

Cloud default value: `'best_effort'`.

See also:

- [DateTime data type.](../../sql-reference/data-types/datetime.md)
- [Functions for working with dates and times.](../../sql-reference/functions/date-time-functions.md)
)", 0) \
    DECLARE(DateTimeOutputFormat, date_time_output_format, FormatSettings::DateTimeOutputFormat::Simple, R"(
Allows choosing different output formats of the text representation of date and time.

Possible values:

- `simple` - Simple output format.

    ClickHouse output date and time `YYYY-MM-DD hh:mm:ss` format. For example, `2019-08-20 10:18:56`. The calculation is performed according to the data type's time zone (if present) or server time zone.

- `iso` - ISO output format.

    ClickHouse output date and time in [ISO 8601](https://en.wikipedia.org/wiki/ISO_8601) `YYYY-MM-DDThh:mm:ssZ` format. For example, `2019-08-20T10:18:56Z`. Note that output is in UTC (`Z` means UTC).

- `unix_timestamp` - Unix timestamp output format.

    ClickHouse output date and time in [Unix timestamp](https://en.wikipedia.org/wiki/Unix_time) format. For example `1566285536`.

See also:

- [DateTime data type.](../../sql-reference/data-types/datetime.md)
- [Functions for working with dates and times.](../../sql-reference/functions/date-time-functions.md)
)", 0) \
    DECLARE(IntervalOutputFormat, interval_output_format, FormatSettings::IntervalOutputFormat::Numeric, R"(
Allows choosing different output formats of the text representation of interval types.

Possible values:

-   `kusto` - KQL-style output format.

    ClickHouse outputs intervals in [KQL format](https://learn.microsoft.com/en-us/dotnet/standard/base-types/standard-timespan-format-strings#the-constant-c-format-specifier). For example, `toIntervalDay(2)` would be formatted as `2.00:00:00`. Please note that for interval types of varying length (ie. `IntervalMonth` and `IntervalYear`) the average number of seconds per interval is taken into account.

-   `numeric` - Numeric output format.

    ClickHouse outputs intervals as their underlying numeric representation. For example, `toIntervalDay(2)` would be formatted as `2`.

See also:

-   [Interval](../../sql-reference/data-types/special-data-types/interval.md)
)", 0) \
    \
    DECLARE(Bool, date_time_64_output_format_cut_trailing_zeros_align_to_groups_of_thousands, false, R"(
Dynamically trim the trailing zeros of datetime64 values to adjust the output scale to [0, 3, 6],
corresponding to 'seconds', 'milliseconds', and 'microseconds')", 0) \
    DECLARE(Bool, input_format_ipv4_default_on_conversion_error, false, R"(
Deserialization of IPv4 will use default values instead of throwing exception on conversion error.

Disabled by default.
)", 0) \
    DECLARE(Bool, input_format_ipv6_default_on_conversion_error, false, R"(
Deserialization of IPV6 will use default values instead of throwing exception on conversion error.

Disabled by default.
)", 0) \
    DECLARE(String, bool_true_representation, "true", R"(
Text to represent true bool value in TSV/CSV/Vertical/Pretty formats.
)", 0) \
    DECLARE(String, bool_false_representation, "false", R"(
Text to represent false bool value in TSV/CSV/Vertical/Pretty formats.
)", 0) \
    \
    DECLARE(Bool, allow_special_bool_values_inside_variant, false, R"(
Allows to parse Bool values inside Variant type from special text bool values like "on", "off", "enable", "disable", etc.
)", 0) \
    \
    DECLARE(Bool, input_format_values_interpret_expressions, true, R"(
For Values format: if the field could not be parsed by streaming parser, run SQL parser and try to interpret it as SQL expression.
)", 0) \
    DECLARE(Bool, input_format_values_deduce_templates_of_expressions, true, R"(
For Values format: if the field could not be parsed by streaming parser, run SQL parser, deduce template of the SQL expression, try to parse all rows using template and then interpret expression for all rows.
)", 0) \
    DECLARE(Bool, input_format_values_accurate_types_of_literals, true, R"(
For Values format: when parsing and interpreting expressions using template, check actual type of literal to avoid possible overflow and precision issues.
)", 0) \
    DECLARE(Bool, input_format_avro_allow_missing_fields, false, R"(
For Avro/AvroConfluent format: when field is not found in schema use default value instead of error
)", 0) \
    /** This setting is obsolete and do nothing, left for compatibility reasons. */ \
    DECLARE(Bool, input_format_avro_null_as_default, false, R"(
For Avro/AvroConfluent format: insert default in case of null and non Nullable column
)", 0) \
    DECLARE(UInt64, format_binary_max_string_size, 1_GiB, R"(
The maximum allowed size for String in RowBinary format. It prevents allocating large amount of memory in case of corrupted data. 0 means there is no limit
)", 0) \
    DECLARE(UInt64, format_binary_max_array_size, 1_GiB, R"(
The maximum allowed size for Array in RowBinary format. It prevents allocating large amount of memory in case of corrupted data. 0 means there is no limit
)", 0) \
    DECLARE(Bool, input_format_binary_decode_types_in_binary_format, false, R"(
Read data types in binary format instead of type names in RowBinaryWithNamesAndTypes input format
)", 0) \
    DECLARE(Bool, output_format_binary_encode_types_in_binary_format, false, R"(
Write data types in binary format instead of type names in RowBinaryWithNamesAndTypes output format
)", 0) \
    DECLARE(URI, format_avro_schema_registry_url, "", R"(
For AvroConfluent format: Confluent Schema Registry URL.
)", 0) \
    DECLARE(Bool, input_format_binary_read_json_as_string, false, R"(
Read values of [JSON](../../sql-reference/data-types/newjson.md) data type as JSON [String](../../sql-reference/data-types/string.md) values in RowBinary input format.
)", 0) \
    DECLARE(Bool, output_format_binary_write_json_as_string, false, R"(
Write values of [JSON](../../sql-reference/data-types/newjson.md) data type as JSON [String](../../sql-reference/data-types/string.md) values in RowBinary output format.
)", 0) \
    \
    DECLARE(Bool, output_format_json_quote_64bit_integers, true, R"(
Controls quoting of 64-bit or bigger [integers](../../sql-reference/data-types/int-uint.md) (like `UInt64` or `Int128`) when they are output in a [JSON](/interfaces/formats/JSON) format.
Such integers are enclosed in quotes by default. This behavior is compatible with most JavaScript implementations.

Possible values:

- 0 — Integers are output without quotes.
- 1 — Integers are enclosed in quotes.
)", 0) \
    DECLARE(Bool, output_format_json_quote_denormals, false, R"str(
Enables `+nan`, `-nan`, `+inf`, `-inf` outputs in [JSON](/interfaces/formats/JSON) output format.

Possible values:

- 0 — Disabled.
- 1 — Enabled.

**Example**

Consider the following table `account_orders`:

```text
┌─id─┬─name───┬─duration─┬─period─┬─area─┐
│  1 │ Andrew │       20 │      0 │  400 │
│  2 │ John   │       40 │      0 │    0 │
│  3 │ Bob    │       15 │      0 │ -100 │
└────┴────────┴──────────┴────────┴──────┘
```

When `output_format_json_quote_denormals = 0`, the query returns `null` values in output:

```sql
SELECT area/period FROM account_orders FORMAT JSON;
```

```json
{
        "meta":
        [
                {
                        "name": "divide(area, period)",
                        "type": "Float64"
                }
        ],

        "data":
        [
                {
                        "divide(area, period)": null
                },
                {
                        "divide(area, period)": null
                },
                {
                        "divide(area, period)": null
                }
        ],

        "rows": 3,

        "statistics":
        {
                "elapsed": 0.003648093,
                "rows_read": 3,
                "bytes_read": 24
        }
}
```

When `output_format_json_quote_denormals = 1`, the query returns:

```json
{
        "meta":
        [
                {
                        "name": "divide(area, period)",
                        "type": "Float64"
                }
        ],

        "data":
        [
                {
                        "divide(area, period)": "inf"
                },
                {
                        "divide(area, period)": "-nan"
                },
                {
                        "divide(area, period)": "-inf"
                }
        ],

        "rows": 3,

        "statistics":
        {
                "elapsed": 0.000070241,
                "rows_read": 3,
                "bytes_read": 24
        }
}
```
)str", 0) \
    DECLARE(Bool, output_format_json_quote_decimals, false, R"(
Controls quoting of decimals in JSON output formats.

Disabled by default.
)", 0) \
    DECLARE(Bool, output_format_json_quote_64bit_floats, false, R"(
Controls quoting of 64-bit [floats](../../sql-reference/data-types/float.md) when they are output in JSON* formats.

Disabled by default.
)", 0) \
    \
    DECLARE(Bool, output_format_json_escape_forward_slashes, true, R"(
Controls escaping forward slashes for string outputs in JSON output format. This is intended for compatibility with JavaScript. Don't confuse with backslashes that are always escaped.

Enabled by default.
)", 0) \
    DECLARE(Bool, output_format_json_named_tuples_as_objects, true, R"(
Serialize named tuple columns as JSON objects.

Enabled by default.
)", 0) \
    DECLARE(Bool, output_format_json_skip_null_value_in_named_tuples, false, R"(
Skip key value pairs with null value when serialize named tuple columns as JSON objects. It is only valid when output_format_json_named_tuples_as_objects is true.
)", 0) \
    DECLARE(Bool, output_format_json_array_of_rows, false, R"(
Enables the ability to output all rows as a JSON array in the [JSONEachRow](/interfaces/formats/JSONEachRow) format.

Possible values:

- 1 — ClickHouse outputs all rows as an array, each row in the `JSONEachRow` format.
- 0 — ClickHouse outputs each row separately in the `JSONEachRow` format.

**Example of a query with the enabled setting**

Query:

```sql
SET output_format_json_array_of_rows = 1;
SELECT number FROM numbers(3) FORMAT JSONEachRow;
```

Result:

```text
[
{"number":"0"},
{"number":"1"},
{"number":"2"}
]
```

**Example of a query with the disabled setting**

Query:

```sql
SET output_format_json_array_of_rows = 0;
SELECT number FROM numbers(3) FORMAT JSONEachRow;
```

Result:

```text
{"number":"0"}
{"number":"1"}
{"number":"2"}
```
)", 0) \
    DECLARE(Bool, output_format_json_validate_utf8, false, R"(
Controls validation of UTF-8 sequences in JSON output formats, doesn't impact formats JSON/JSONCompact/JSONColumnsWithMetadata, they always validate UTF-8.

Disabled by default.
)", 0) \
    DECLARE(Bool, output_format_json_pretty_print, true, R"(
When enabled, values of complex data types like Tuple/Array/Map in JSON output format in 'data' section will be printed in pretty format.

Enabled by default.
)", 0) \
    \
    DECLARE(String, format_json_object_each_row_column_for_object_name, "", R"(
The name of column that will be used for storing/writing object names in [JSONObjectEachRow](/interfaces/formats/JSONObjectEachRow) format.
Column type should be String. If value is empty, default names `row_{i}`will be used for object names.
)", 0) \
    \
    DECLARE(UInt64, output_format_pretty_max_rows, 1000, R"(
Rows limit for Pretty formats.
)", 0) \
    DECLARE(UInt64, output_format_pretty_max_column_pad_width, 250, R"(
Maximum width to pad all values in a column in Pretty formats.
)", 0) \
    DECLARE(UInt64, output_format_pretty_max_column_name_width_cut_to, 24, R"(
If the column name is too long, cut it to this length.
The column will be cut if it is longer than `output_format_pretty_max_column_name_width_cut_to` plus `output_format_pretty_max_column_name_width_min_chars_to_cut`.
)", 0) \
    DECLARE(UInt64, output_format_pretty_max_column_name_width_min_chars_to_cut, 4, R"(
Minimum characters to cut if the column name is too long.
The column will be cut if it is longer than `output_format_pretty_max_column_name_width_cut_to` plus `output_format_pretty_max_column_name_width_min_chars_to_cut`.
)", 0) \
    DECLARE(UInt64, output_format_pretty_max_value_width, 10000, R"(
Maximum width of value to display in Pretty formats. If greater - it will be cut.
The value 0 means - never cut.
)", 0) \
    DECLARE(UInt64, output_format_pretty_max_value_width_apply_for_single_value, false, R"(
Only cut values (see the `output_format_pretty_max_value_width` setting) when it is not a single value in a block. Otherwise output it entirely, which is useful for the `SHOW CREATE TABLE` query.
)", 0) \
DECLARE(UInt64, output_format_pretty_squash_consecutive_ms, 50, R"(
Wait for the next block for up to specified number of milliseconds and squash it to the previous before writing.
This avoids frequent output of too small blocks, but still allows to display data in a streaming fashion.
)", 0) \
DECLARE(UInt64, output_format_pretty_squash_max_wait_ms, 1000, R"(
Output the pending block in pretty formats if more than the specified number of milliseconds has passed since the previous output.
)", 0) \
    DECLARE(UInt64Auto, output_format_pretty_color, "auto", R"(
Use ANSI escape sequences in Pretty formats. 0 - disabled, 1 - enabled, 'auto' - enabled if a terminal.
)", 0) \
    DECLARE(UInt64Auto, output_format_pretty_glue_chunks, "auto", R"(
If the data rendered in Pretty formats arrived in multiple chunks, even after a delay, but the next chunk has the same column widths as the previous, use ANSI escape sequences to move back to the previous line and overwrite the footer of the previous chunk to continue it with the data of the new chunk. This makes the result more visually pleasant.

0 - disabled, 1 - enabled, 'auto' - enabled if a terminal.
)", 0) \
    DECLARE(String, output_format_pretty_grid_charset, "UTF-8", R"(
Charset for printing grid borders. Available charsets: ASCII, UTF-8 (default one).
)", 0) \
    DECLARE(UInt64, output_format_pretty_display_footer_column_names, true, R"(
Display column names in the footer if there are many table rows.

Possible values:

- 0 — No column names are displayed in the footer.
- 1 — Column names are displayed in the footer if row count is greater than or equal to the threshold value set by [output_format_pretty_display_footer_column_names_min_rows](#output_format_pretty_display_footer_column_names_min_rows) (50 by default).

**Example**

Query:

```sql
SELECT *, toTypeName(*) FROM (SELECT * FROM system.numbers LIMIT 1000);
```

Result:

```response
      ┌─number─┬─toTypeName(number)─┐
   1. │      0 │ UInt64             │
   2. │      1 │ UInt64             │
   3. │      2 │ UInt64             │
   ...
 999. │    998 │ UInt64             │
1000. │    999 │ UInt64             │
      └─number─┴─toTypeName(number)─┘
```
)", 0) \
    DECLARE(UInt64, output_format_pretty_display_footer_column_names_min_rows, 50, R"(
Sets the minimum number of rows for which a footer with column names will be displayed if setting [output_format_pretty_display_footer_column_names](#output_format_pretty_display_footer_column_names) is enabled.
)", 0) \
    DECLARE(UInt64, output_format_parquet_row_group_size, 1000000, R"(
Target row group size in rows.
)", 0) \
    DECLARE(UInt64, output_format_parquet_row_group_size_bytes, 512 * 1024 * 1024, R"(
Target row group size in bytes, before compression.
)", 0) \
    DECLARE(Bool, output_format_parquet_string_as_string, true, R"(
Use Parquet String type instead of Binary for String columns.
)", 0) \
    DECLARE(Bool, output_format_parquet_fixed_string_as_fixed_byte_array, true, R"(
Use Parquet FIXED_LENGTH_BYTE_ARRAY type instead of Binary for FixedString columns.
)", 0) \
    DECLARE(ParquetVersion, output_format_parquet_version, "2.latest", R"(
Parquet format version for output format. Supported versions: 1.0, 2.4, 2.6 and 2.latest (default)
)", 0) \
    DECLARE(ParquetCompression, output_format_parquet_compression_method, "zstd", R"(
Compression method for Parquet output format. Supported codecs: snappy, lz4, brotli, zstd, gzip, none (uncompressed)
)", 0) \
    DECLARE(Bool, output_format_parquet_compliant_nested_types, true, R"(
In parquet file schema, use name 'element' instead of 'item' for list elements. This is a historical artifact of Arrow library implementation. Generally increases compatibility, except perhaps with some old versions of Arrow.
)", 0) \
    DECLARE(Bool, output_format_parquet_use_custom_encoder, true, R"(
Use a faster Parquet encoder implementation.
)", 0) \
    DECLARE(Bool, output_format_parquet_parallel_encoding, true, R"(
Do Parquet encoding in multiple threads. Requires output_format_parquet_use_custom_encoder.
)", 0) \
    DECLARE(UInt64, output_format_parquet_data_page_size, 1024 * 1024, R"(
Target page size in bytes, before compression.
)", 0) \
    DECLARE(NonZeroUInt64, output_format_parquet_batch_size, 1024, R"(
Check page size every this many rows. Consider decreasing if you have columns with average values size above a few KBs.
)", 0) \
    DECLARE(Bool, output_format_parquet_write_page_index, true, R"(
Write column index and offset index (i.e. statistics about each data page, which may be used for filter pushdown on read) into parquet files.
)", 0) \
    DECLARE(Bool, output_format_parquet_write_bloom_filter, true, R"(
Write bloom filters in parquet files. Requires output_format_parquet_use_custom_encoder = true.
)", 0) \
    DECLARE(Double, output_format_parquet_bloom_filter_bits_per_value, 10.5, R"(
Approximate number of bits to use for each distinct value in parquet bloom filters. Estimated false positive rates:
  *  6   bits - 10%
  * 10.5 bits -  1%
  * 16.9 bits -  0.1%
  * 26.4 bits -  0.01%
  * 41   bits -  0.001%
)", 0) \
    DECLARE(UInt64, output_format_parquet_bloom_filter_flush_threshold_bytes, 128 * 1024 * 1024, R"(
Where in the parquet file to place the bloom filters. Bloom filters will be written in groups of approximately this size. In particular:
  * if 0, each row group's bloom filters are written immediately after the row group,
  * if greater than the total size of all bloom filters, bloom filters for all row groups will be accumulated in memory, then written together near the end of the file,
  * otherwise, bloom filters will be accumulated in memory and written out whenever their total size goes above this value.
)", 0) \
    DECLARE(Bool, output_format_parquet_datetime_as_uint32, false, R"(
Write DateTime values as raw unix timestamp (read back as UInt32), instead of converting to milliseconds (read back as DateTime64(3)).
)", 0) \
    DECLARE(String, output_format_avro_codec, "", R"(
Compression codec used for output. Possible values: 'null', 'deflate', 'snappy', 'zstd'.
)", 0) \
    DECLARE(UInt64, output_format_avro_sync_interval, 16 * 1024, R"(
Sync interval in bytes.
)", 0) \
    DECLARE(String, output_format_avro_string_column_pattern, "", R"(
For Avro format: regexp of String columns to select as AVRO string.
)", 0) \
    DECLARE(UInt64, output_format_avro_rows_in_file, 1, R"(
Max rows in a file (if permitted by storage)
)", 0) \
    DECLARE(Bool, output_format_tsv_crlf_end_of_line, false, R"(
If it is set true, end of line in TSV format will be \\r\\n instead of \\n.
)", 0) \
    DECLARE(String, format_csv_null_representation, "\\N", R"(
Custom NULL representation in CSV format
)", 0) \
    DECLARE(String, format_tsv_null_representation, "\\N", R"(
Custom NULL representation in TSV format
)", 0) \
    DECLARE(Bool, output_format_decimal_trailing_zeros, false, R"(
Output trailing zeros when printing Decimal values. E.g. 1.230000 instead of 1.23.

Disabled by default.
)", 0) \
    \
    DECLARE(UInt64, input_format_allow_errors_num, 0, R"(
Sets the maximum number of acceptable errors when reading from text formats (CSV, TSV, etc.).

The default value is 0.

Always pair it with `input_format_allow_errors_ratio`.

If an error occurred while reading rows but the error counter is still less than `input_format_allow_errors_num`, ClickHouse ignores the row and moves on to the next one.

If both `input_format_allow_errors_num` and `input_format_allow_errors_ratio` are exceeded, ClickHouse throws an exception.
)", 0) \
    DECLARE(Float, input_format_allow_errors_ratio, 0, R"(
Sets the maximum percentage of errors allowed when reading from text formats (CSV, TSV, etc.).
The percentage of errors is set as a floating-point number between 0 and 1.

The default value is 0.

Always pair it with `input_format_allow_errors_num`.

If an error occurred while reading rows but the error counter is still less than `input_format_allow_errors_ratio`, ClickHouse ignores the row and moves on to the next one.

If both `input_format_allow_errors_num` and `input_format_allow_errors_ratio` are exceeded, ClickHouse throws an exception.
)", 0) \
    DECLARE(String, input_format_record_errors_file_path, "", R"(
Path of the file used to record errors while reading text formats (CSV, TSV).
)", 0) \
    DECLARE(String, errors_output_format, "CSV", R"(
Method to write Errors to text output.
)", 0) \
    \
    DECLARE(String, format_schema, "", R"(
This parameter is useful when you are using formats that require a schema definition, such as [Cap'n Proto](https://capnproto.org/) or [Protobuf](https://developers.google.com/protocol-buffers/). The value depends on the format.
)", 0) \
    DECLARE(String, format_template_resultset, "", R"(
Path to file which contains format string for result set (for Template format)
)", 0) \
    DECLARE(String, format_template_row, "", R"(
Path to file which contains format string for rows (for Template format)
)", 0) \
    DECLARE(String, format_template_row_format, "", R"(
Format string for rows (for Template format)
)", 0) \
    DECLARE(String, format_template_resultset_format, "", R"(
Format string for result set (for Template format)
)", 0) \
    DECLARE(String, format_template_rows_between_delimiter, "\n", R"(
Delimiter between rows (for Template format)
)", 0) \
    \
    DECLARE(EscapingRule, format_custom_escaping_rule, "Escaped", R"(
Field escaping rule (for CustomSeparated format)
)", 0) \
    DECLARE(String, format_custom_field_delimiter, "\t", R"(
Delimiter between fields (for CustomSeparated format)
)", 0) \
    DECLARE(String, format_custom_row_before_delimiter, "", R"(
Delimiter before field of the first column (for CustomSeparated format)
)", 0) \
    DECLARE(String, format_custom_row_after_delimiter, "\n", R"(
Delimiter after field of the last column (for CustomSeparated format)
)", 0) \
    DECLARE(String, format_custom_row_between_delimiter, "", R"(
Delimiter between rows (for CustomSeparated format)
)", 0) \
    DECLARE(String, format_custom_result_before_delimiter, "", R"(
Prefix before result set (for CustomSeparated format)
)", 0) \
    DECLARE(String, format_custom_result_after_delimiter, "", R"(
Suffix after result set (for CustomSeparated format)
)", 0) \
    \
    DECLARE(String, format_regexp, "", R"(
Regular expression (for Regexp format)
)", 0) \
    DECLARE(EscapingRule, format_regexp_escaping_rule, "Raw", R"(
Field escaping rule (for Regexp format)
)", 0) \
    DECLARE(Bool, format_regexp_skip_unmatched, false, R"(
Skip lines unmatched by regular expression (for Regexp format)
)", 0) \
    DECLARE(Bool, output_format_write_statistics, true, R"(
Write statistics about read rows, bytes, time elapsed in suitable output formats.

Enabled by default
)", 0) \
    DECLARE(Bool, output_format_pretty_row_numbers, true, R"(
Add row numbers before each row for pretty output format
)", 0) \
    DECLARE(Bool, output_format_pretty_highlight_digit_groups, true, R"(
If enabled and if output is a terminal, highlight every digit corresponding to the number of thousands, millions, etc. with underline.
)", 0) \
    DECLARE(UInt64, output_format_pretty_single_large_number_tip_threshold, 1'000'000, R"(
Print a readable number tip on the right side of the table if the block consists of a single number which exceeds this value (except 0)
)", 0) \
    DECLARE(Bool, output_format_pretty_highlight_trailing_spaces, true, R"(
If enabled and if output is a terminal, highlight trailing spaces with a gray color and underline.
)", 0) \
    DECLARE(Bool, output_format_pretty_multiline_fields, true, R"(
If enabled, Pretty formats will render multi-line fields inside table cell, so the table's outline will be preserved.
If not, they will be rendered as is, potentially deforming the table (one upside of keeping it off is that copy-pasting multi-line values will be easier).
)", 0) \
    DECLARE(Bool, output_format_pretty_fallback_to_vertical, true, R"(
If enabled, and the table is wide but short, the Pretty format will output it as the Vertical format does.
See `output_format_pretty_fallback_to_vertical_max_rows_per_chunk` and `output_format_pretty_fallback_to_vertical_min_table_width` for detailed tuning of this behavior.
)", 0) \
    DECLARE(UInt64, output_format_pretty_fallback_to_vertical_max_rows_per_chunk, 10, R"(
The fallback to Vertical format (see `output_format_pretty_fallback_to_vertical`) will be activated only if the number of records in a chunk is not more than the specified value.
)", 0) \
    DECLARE(UInt64, output_format_pretty_fallback_to_vertical_min_table_width, 250, R"(
The fallback to Vertical format (see `output_format_pretty_fallback_to_vertical`) will be activated only if the sum of lengths of columns in a table is at least the specified value, or if at least one value contains a newline character.
)", 0) \
    DECLARE(UInt64, output_format_pretty_fallback_to_vertical_min_columns, 5, R"(
The fallback to Vertical format (see `output_format_pretty_fallback_to_vertical`) will be activated only if the number of columns is greater than the specified value.
)", 0) \
    DECLARE(Bool, insert_distributed_one_random_shard, false, R"(
Enables or disables random shard insertion into a [Distributed](/engines/table-engines/special/distributed) table when there is no distributed key.

By default, when inserting data into a `Distributed` table with more than one shard, the ClickHouse server will reject any insertion request if there is no distributed key. When `insert_distributed_one_random_shard = 1`, insertions are allowed and data is forwarded randomly among all shards.

Possible values:

- 0 — Insertion is rejected if there are multiple shards and no distributed key is given.
- 1 — Insertion is done randomly among all available shards when no distributed key is given.
)", 0) \
    \
    DECLARE(Bool, exact_rows_before_limit, false, R"(
When enabled, ClickHouse will provide exact value for rows_before_limit_at_least statistic, but with the cost that the data before limit will have to be read completely
)", 0) \
    DECLARE(Bool, rows_before_aggregation, false, R"(
When enabled, ClickHouse will provide exact value for rows_before_aggregation statistic, represents the number of rows read before aggregation
)", 0) \
    DECLARE(UInt64, cross_to_inner_join_rewrite, 1, R"(
Use inner join instead of comma/cross join if there are joining expressions in the WHERE section. Values: 0 - no rewrite, 1 - apply if possible for comma/cross, 2 - force rewrite all comma joins, cross - if possible
)", 0) \
    \
    DECLARE(Bool, output_format_arrow_low_cardinality_as_dictionary, false, R"(
Enable output LowCardinality type as Dictionary Arrow type
)", 0) \
    DECLARE(Bool, output_format_arrow_use_signed_indexes_for_dictionary, true, R"(
Use signed integers for dictionary indexes in Arrow format
)", 0) \
    DECLARE(Bool, output_format_arrow_use_64_bit_indexes_for_dictionary, false, R"(
Always use 64 bit integers for dictionary indexes in Arrow format
)", 0) \
    DECLARE(Bool, output_format_arrow_string_as_string, true, R"(
Use Arrow String type instead of Binary for String columns
)", 0) \
    DECLARE(Bool, output_format_arrow_fixed_string_as_fixed_byte_array, true, R"(
Use Arrow FIXED_SIZE_BINARY type instead of Binary for FixedString columns.
)", 0) \
    DECLARE(ArrowCompression, output_format_arrow_compression_method, "lz4_frame", R"(
Compression method for Arrow output format. Supported codecs: lz4_frame, zstd, none (uncompressed)
)", 0) \
    \
    DECLARE(Bool, output_format_orc_string_as_string, true, R"(
Use ORC String type instead of Binary for String columns
)", 0) \
    DECLARE(ORCCompression, output_format_orc_compression_method, "zstd", R"(
Compression method for ORC output format. Supported codecs: lz4, snappy, zlib, zstd, none (uncompressed)
)", 0) \
    DECLARE(UInt64, output_format_orc_row_index_stride, 10'000, R"(
Target row index stride in ORC output format
)", 0) \
    DECLARE(Double, output_format_orc_dictionary_key_size_threshold, 0.0, R"(
For a string column in ORC output format, if the number of distinct values is greater than this fraction of the total number of non-null rows, turn off dictionary encoding. Otherwise dictionary encoding is enabled
)", 0) \
    DECLARE(String, output_format_orc_writer_time_zone_name, "GMT", R"(
The time zone name for ORC writer, the default ORC writer's time zone is GMT.
)", 0) \
    \
    DECLARE(CapnProtoEnumComparingMode, format_capn_proto_enum_comparising_mode, FormatSettings::CapnProtoEnumComparingMode::BY_VALUES, R"(
How to map ClickHouse Enum and CapnProto Enum
)", 0) \
    \
    DECLARE(Bool, format_capn_proto_use_autogenerated_schema, true, R"(
Use autogenerated CapnProto schema when format_schema is not set
)", 0) \
    DECLARE(Bool, format_protobuf_use_autogenerated_schema, true, R"(
Use autogenerated Protobuf when format_schema is not set
)", 0) \
    DECLARE(String, output_format_schema, "", R"(
The path to the file where the automatically generated schema will be saved in [Cap'n Proto](/interfaces/formats/CapnProto) or [Protobuf](/interfaces/formats/Protobuf) formats.
)", 0) \
    \
    DECLARE(String, input_format_mysql_dump_table_name, "", R"(
Name of the table in MySQL dump from which to read data
)", 0) \
    DECLARE(Bool, input_format_mysql_dump_map_column_names, true, R"(
Match columns from table in MySQL dump and columns from ClickHouse table by names
)", 0) \
    \
    DECLARE(UInt64, output_format_sql_insert_max_batch_size, DEFAULT_BLOCK_SIZE, R"(
The maximum number  of rows in one INSERT statement.
)", 0) \
    DECLARE(String, output_format_sql_insert_table_name, "table", R"(
The name of table in the output INSERT query
)", 0) \
    DECLARE(Bool, output_format_sql_insert_include_column_names, true, R"(
Include column names in INSERT query
)", 0) \
    DECLARE(Bool, output_format_sql_insert_use_replace, false, R"(
Use REPLACE statement instead of INSERT
)", 0) \
    DECLARE(Bool, output_format_sql_insert_quote_names, true, R"(
Quote column names with '`' characters
)", 0) \
    \
    DECLARE(Bool, output_format_values_escape_quote_with_quote, false, R"(
If true escape ' with '', otherwise quoted with \\'
)", 0) \
    \
    DECLARE(Bool, output_format_bson_string_as_string, false, R"(
Use BSON String type instead of Binary for String columns.
)", 0) \
    DECLARE(Bool, input_format_bson_skip_fields_with_unsupported_types_in_schema_inference, false, R"(
Skip fields with unsupported types while schema inference for format BSON.
)", 0) \
    \
    DECLARE(Bool, format_display_secrets_in_show_and_select, false, R"(
Enables or disables showing secrets in `SHOW` and `SELECT` queries for tables, databases,
table functions, and dictionaries.

User wishing to see secrets must also have
[`display_secrets_in_show_and_select` server setting](../server-configuration-parameters/settings#display_secrets_in_show_and_select)
turned on and a
[`displaySecretsInShowAndSelect`](/sql-reference/statements/grant#displaysecretsinshowandselect) privilege.

Possible values:

-   0 — Disabled.
-   1 — Enabled.
)", IMPORTANT) \
    DECLARE(Bool, regexp_dict_allow_hyperscan, true, R"(
Allow regexp_tree dictionary using Hyperscan library.
)", 0) \
    DECLARE(Bool, regexp_dict_flag_case_insensitive, false, R"(
Use case-insensitive matching for a regexp_tree dictionary. Can be overridden in individual expressions with (?i) and (?-i).
)", 0) \
    DECLARE(Bool, regexp_dict_flag_dotall, false, R"(
Allow '.' to match newline characters for a regexp_tree dictionary.
)", 0) \
    \
    DECLARE(Bool, dictionary_use_async_executor, false, R"(
Execute a pipeline for reading dictionary source in several threads. It's supported only by dictionaries with local CLICKHOUSE source.
)", 0) \
    DECLARE(Bool, precise_float_parsing, false, R"(
Prefer more precise (but slower) float parsing algorithm
)", 0) \
    DECLARE(DateTimeOverflowBehavior, date_time_overflow_behavior, "ignore", R"(
Defines the behavior when [Date](../../sql-reference/data-types/date.md), [Date32](../../sql-reference/data-types/date32.md), [DateTime](../../sql-reference/data-types/datetime.md), [DateTime64](../../sql-reference/data-types/datetime64.md) or integers are converted into Date, Date32, DateTime or DateTime64 but the value cannot be represented in the result type.

Possible values:

- `ignore` — Silently ignore overflows. Result are undefined.
- `throw` — Throw an exception in case of overflow.
- `saturate` — Saturate the result. If the value is smaller than the smallest value that can be represented by the target type, the result is chosen as the smallest representable value. If the value is bigger than the largest value that can be represented by the target type, the result is chosen as the largest representable value.

Default value: `ignore`.
)", 0) \
    DECLARE(Bool, validate_experimental_and_suspicious_types_inside_nested_types, true, R"(
Validate usage of experimental and suspicious types inside nested types like Array/Map/Tuple
)", 0) \
    \
    DECLARE(IdentifierQuotingRule, show_create_query_identifier_quoting_rule, IdentifierQuotingRule::WhenNecessary, R"(
Set the quoting rule for identifiers in SHOW CREATE query
)", 0) \
    DECLARE(IdentifierQuotingStyle, show_create_query_identifier_quoting_style, IdentifierQuotingStyle::Backticks, R"(
Set the quoting style for identifiers in SHOW CREATE query
)", 0) \
<<<<<<< HEAD
    DECLARE(String, output_png_image_pixel_format, "RGB", R"(
Set pixel format for output png image
)", 0) \
    DECLARE(UInt64, output_png_image_max_height, 4096, R"(
Set png image max height
)", 0) \
    DECLARE(UInt64, output_png_image_max_width, 4096, R"(
Set png image max width
)", 0) \
    DECLARE(UInt64, output_png_image_bit_depth, 8, R"(
Set png image color depth
)", 0) \
    DECLARE(Int64, output_png_image_compression_level, -1, R"(
values: {
    -1: default (usually level 6),
    0: no compression,
    1: fastest/least compression,
    9: slowest/best compression
  },
valid_range: [-1, 9]
=======
    DECLARE(UInt64, input_format_max_block_size_bytes, 0, R"(
Limits the size of the blocks formed during data parsing in input formats in bytes. Used in row based input formats when block is formed on ClickHouse side.
0 means no limit in bytes.
>>>>>>> a87dc914
)", 0) \

// End of FORMAT_FACTORY_SETTINGS

#define OBSOLETE_FORMAT_SETTINGS(M, ALIAS) \
    /** Obsolete format settings that do nothing but left for compatibility reasons. Remove each one after half a year of obsolescence. */ \
    MAKE_OBSOLETE(M, Bool, input_format_arrow_import_nested, false) \
    MAKE_OBSOLETE(M, Bool, input_format_parquet_import_nested, false) \
    MAKE_OBSOLETE(M, Bool, input_format_orc_import_nested, false) \
    MAKE_OBSOLETE(M, Bool, output_format_enable_streaming, false) \

#endif // __CLION_IDE__

#define LIST_OF_ALL_FORMAT_SETTINGS(M, ALIAS) \
    FORMAT_FACTORY_SETTINGS(M, ALIAS) \
    OBSOLETE_FORMAT_SETTINGS(M, ALIAS)<|MERGE_RESOLUTION|>--- conflicted
+++ resolved
@@ -1312,7 +1312,6 @@
     DECLARE(IdentifierQuotingStyle, show_create_query_identifier_quoting_style, IdentifierQuotingStyle::Backticks, R"(
 Set the quoting style for identifiers in SHOW CREATE query
 )", 0) \
-<<<<<<< HEAD
     DECLARE(String, output_png_image_pixel_format, "RGB", R"(
 Set pixel format for output png image
 )", 0) \
@@ -1333,11 +1332,10 @@
     9: slowest/best compression
   },
 valid_range: [-1, 9]
-=======
+)", 0) \
     DECLARE(UInt64, input_format_max_block_size_bytes, 0, R"(
 Limits the size of the blocks formed during data parsing in input formats in bytes. Used in row based input formats when block is formed on ClickHouse side.
 0 means no limit in bytes.
->>>>>>> a87dc914
 )", 0) \
 
 // End of FORMAT_FACTORY_SETTINGS
