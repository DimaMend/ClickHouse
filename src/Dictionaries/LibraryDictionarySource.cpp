#include "LibraryDictionarySource.h"

#include <DataStreams/OneBlockInputStream.h>
#include <Interpreters/Context.h>
#include <Poco/File.h>
#include <common/logger_useful.h>
#include <ext/bit_cast.h>
#include <ext/range.h>
#include <ext/scope_guard.h>
#include "DictionarySourceFactory.h"
#include "DictionarySourceHelpers.h"
#include "DictionaryStructure.h"
#include "LibraryDictionarySourceExternal.h"
#include "registerDictionaries.h"
#include <IO/WriteBufferFromString.h>
#include <IO/WriteHelpers.h>


namespace DB
{

namespace ErrorCodes
{
    extern const int FILE_DOESNT_EXIST;
    extern const int EXTERNAL_LIBRARY_ERROR;
    extern const int PATH_ACCESS_DENIED;
}


LibraryDictionarySource::LibraryDictionarySource(
    const DictionaryStructure & dict_struct_,
    const Poco::Util::AbstractConfiguration & config,
    const std::string & config_prefix_,
    Block & sample_block_,
<<<<<<< HEAD
    ContextPtr context,
=======
    const Context & context_,
>>>>>>> d2d4a3d7
    bool check_config)
    : log(&Poco::Logger::get("LibraryDictionarySource"))
    , dict_struct{dict_struct_}
    , config_prefix{config_prefix_}
    , path{config.getString(config_prefix + ".path", "")}
    , dictionary_id(getDictID())
    , sample_block{sample_block_}
    , context(context_)
{

    if (check_config)
    {
        const String dictionaries_lib_path = context->getDictionariesLibPath();
        if (!startsWith(path, dictionaries_lib_path))
            throw Exception(ErrorCodes::PATH_ACCESS_DENIED, "LibraryDictionarySource: Library path {} is not inside {}", path, dictionaries_lib_path);
    }

    if (!Poco::File(path).exists())
        throw Exception(ErrorCodes::FILE_DOESNT_EXIST, "LibraryDictionarySource: Can't load library {}: file doesn't exist", Poco::File(path).path());

    description.init(sample_block);
    bridge_helper = std::make_shared<LibraryBridgeHelper>(context, description.sample_block, dictionary_id);
    auto res = bridge_helper->initLibrary(path, getLibrarySettingsString(config, config_prefix + ".settings"), getDictAttributesString());

    if (!res)
        throw Exception(ErrorCodes::EXTERNAL_LIBRARY_ERROR, "Failed to create shared library from path: {}", path);
}


LibraryDictionarySource::~LibraryDictionarySource()
{
    bridge_helper->removeLibrary();
}


LibraryDictionarySource::LibraryDictionarySource(const LibraryDictionarySource & other)
    : log(&Poco::Logger::get("LibraryDictionarySource"))
    , dict_struct{other.dict_struct}
    , config_prefix{other.config_prefix}
    , path{other.path}
    , dictionary_id{getDictID()}
    , sample_block{other.sample_block}
    , context(other.context)
    , description{other.description}
{
    bridge_helper = std::make_shared<LibraryBridgeHelper>(context, description.sample_block, dictionary_id);
    bridge_helper->cloneLibrary(other.dictionary_id);
}


bool LibraryDictionarySource::isModified() const
{
    return bridge_helper->isModified();
}


bool LibraryDictionarySource::supportsSelectiveLoad() const
{
    return bridge_helper->supportsSelectiveLoad();
}


BlockInputStreamPtr LibraryDictionarySource::loadAll()
{
    LOG_TRACE(log, "loadAll {}", toString());
    return bridge_helper->loadAll();
}


BlockInputStreamPtr LibraryDictionarySource::loadIds(const std::vector<UInt64> & ids)
{
    LOG_TRACE(log, "loadIds {} size = {}", toString(), ids.size());
    return bridge_helper->loadIds(getDictIdsString(ids));
}


BlockInputStreamPtr LibraryDictionarySource::loadKeys(const Columns & key_columns, const std::vector<std::size_t> & requested_rows)
{
    LOG_TRACE(log, "loadKeys {} size = {}", toString(), requested_rows.size());
    auto block = blockForKeys(dict_struct, key_columns, requested_rows);
    return bridge_helper->loadKeys(block);
}


DictionarySourcePtr LibraryDictionarySource::clone() const
{
    return std::make_unique<LibraryDictionarySource>(*this);
}


std::string LibraryDictionarySource::toString() const
{
    return path;
}


String LibraryDictionarySource::getLibrarySettingsString(const Poco::Util::AbstractConfiguration & config, const std::string & config_root)
{
    Poco::Util::AbstractConfiguration::Keys config_keys;
    config.keys(config_root, config_keys);
    WriteBufferFromOwnString out;
    std::vector<std::string> settings;

    for (const auto & key : config_keys)
    {
        std::string key_name = key;
        auto bracket_pos = key.find('[');

        if (bracket_pos != std::string::npos && bracket_pos > 0)
            key_name = key.substr(0, bracket_pos);

        settings.push_back(key_name);
        settings.push_back(config.getString(config_root + "." + key));
    }

    writeVectorBinary(settings, out);
    return out.str();
}


String LibraryDictionarySource::getDictIdsString(const std::vector<UInt64> & ids)
{
    WriteBufferFromOwnString out;
    writeVectorBinary(ids, out);
    return out.str();
}


String LibraryDictionarySource::getDictAttributesString()
{
    std::vector<String> attributes_names(dict_struct.attributes.size());
    for (size_t i = 0; i < dict_struct.attributes.size(); ++i)
        attributes_names[i] = dict_struct.attributes[i].name;
    WriteBufferFromOwnString out;
    writeVectorBinary(attributes_names, out);
    return out.str();
}


void registerDictionarySourceLibrary(DictionarySourceFactory & factory)
{
    auto create_table_source = [=](const DictionaryStructure & dict_struct,
                                 const Poco::Util::AbstractConfiguration & config,
                                 const std::string & config_prefix,
                                 Block & sample_block,
                                 ContextPtr context,
                                 const std::string & /* default_database */,
                                 bool check_config) -> DictionarySourcePtr
    {
        return std::make_unique<LibraryDictionarySource>(dict_struct, config, config_prefix + ".library", sample_block, context, check_config);
    };

    factory.registerSource("library", create_table_source);
}


}<|MERGE_RESOLUTION|>--- conflicted
+++ resolved
@@ -32,11 +32,7 @@
     const Poco::Util::AbstractConfiguration & config,
     const std::string & config_prefix_,
     Block & sample_block_,
-<<<<<<< HEAD
-    ContextPtr context,
-=======
-    const Context & context_,
->>>>>>> d2d4a3d7
+    ContextPtr context_,
     bool check_config)
     : log(&Poco::Logger::get("LibraryDictionarySource"))
     , dict_struct{dict_struct_}
@@ -44,7 +40,7 @@
     , path{config.getString(config_prefix + ".path", "")}
     , dictionary_id(getDictID())
     , sample_block{sample_block_}
-    , context(context_)
+    , context(Context::createCopy(context_))
 {
 
     if (check_config)
