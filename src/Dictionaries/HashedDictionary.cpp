--- conflicted
+++ resolved
@@ -3,1192 +3,8 @@
 namespace DB
 {
 
-<<<<<<< HEAD
-namespace ErrorCodes
-{
-    extern const int BAD_ARGUMENTS;
-    extern const int DICTIONARY_IS_EMPTY;
-    extern const int UNSUPPORTED_METHOD;
-    extern const int LOGICAL_ERROR;
-}
-
-template <DictionaryKeyType dictionary_key_type, bool sparse, bool sharded> class HashedDictionary;
-
-/// Implementation parallel dictionary load for SHARDS
-template <DictionaryKeyType dictionary_key_type, bool sparse, bool sharded>
-class ParallelDictionaryLoader : public boost::noncopyable
-{
-    using HashedDictionary = HashedDictionary<dictionary_key_type, sparse, sharded>;
-
-public:
-    explicit ParallelDictionaryLoader(HashedDictionary & dictionary_)
-        : dictionary(dictionary_)
-        , shards(dictionary.configuration.shards)
-        , pool(CurrentMetrics::HashedDictionaryThreads, CurrentMetrics::HashedDictionaryThreadsActive, shards)
-        , shards_queues(shards)
-    {
-        UInt64 backlog = dictionary.configuration.shard_load_queue_backlog;
-        LOG_TRACE(dictionary.log, "Will load the dictionary using {} threads (with {} backlog)", shards, backlog);
-
-        shards_slots.resize(shards);
-        std::iota(shards_slots.begin(), shards_slots.end(), 0);
-
-        for (size_t shard = 0; shard < shards; ++shard)
-        {
-            shards_queues[shard].emplace(backlog);
-            pool.scheduleOrThrowOnError([this, shard, thread_group = CurrentThread::getGroup()]
-            {
-                if (thread_group)
-                    CurrentThread::attachToGroupIfDetached(thread_group);
-                setThreadName("HashedDictLoad");
-
-                threadWorker(shard);
-            });
-        }
-    }
-
-    void addBlock(Block block)
-    {
-        IColumn::Selector selector = createShardSelector(block, shards_slots);
-        Blocks shards_blocks = splitBlock(selector, block);
-
-        for (size_t shard = 0; shard < shards; ++shard)
-        {
-            if (!shards_queues[shard]->push(std::move(shards_blocks[shard])))
-                throw Exception(ErrorCodes::LOGICAL_ERROR, "Could not push to shards queue #{}", shard);
-        }
-    }
-
-    void finish()
-    {
-        for (auto & queue : shards_queues)
-            queue->finish();
-
-        Stopwatch watch;
-        pool.wait();
-        UInt64 elapsed_ms = watch.elapsedMilliseconds();
-        LOG_TRACE(dictionary.log, "Processing the tail took {}ms", elapsed_ms);
-    }
-
-    ~ParallelDictionaryLoader()
-    {
-        for (auto & queue : shards_queues)
-            queue->clearAndFinish();
-        pool.wait();
-    }
-
-private:
-    HashedDictionary & dictionary;
-    const size_t shards;
-    ThreadPool pool;
-    std::vector<std::optional<ConcurrentBoundedQueue<Block>>> shards_queues;
-    std::vector<UInt64> shards_slots;
-    DictionaryKeysArenaHolder<dictionary_key_type> arena_holder;
-
-    void threadWorker(size_t shard)
-    {
-        Block block;
-        DictionaryKeysArenaHolder<dictionary_key_type> arena_holder;
-        auto & shard_queue = *shards_queues[shard];
-
-        while (shard_queue.pop(block))
-        {
-            Stopwatch watch;
-            dictionary.blockToAttributes(block, arena_holder, shard);
-            UInt64 elapsed_ms = watch.elapsedMilliseconds();
-            if (elapsed_ms > 1'000)
-                LOG_TRACE(dictionary.log, "Block processing for shard #{} is slow {}ms (rows {}).", shard, elapsed_ms, block.rows());
-        }
-
-        if (!shard_queue.isFinished())
-            throw Exception(ErrorCodes::LOGICAL_ERROR, "Could not pull non finished shards queue #{}", shard);
-    }
-
-    /// Split block to shards smaller block, using 'selector'.
-    Blocks splitBlock(const IColumn::Selector & selector, const Block & block)
-    {
-        Blocks out_blocks(shards);
-        for (size_t shard = 0; shard < shards; ++shard)
-            out_blocks[shard] = block.cloneEmpty();
-
-        size_t columns = block.columns();
-        for (size_t col = 0; col < columns; ++col)
-        {
-            MutableColumns splitted_columns = block.getByPosition(col).column->scatter(static_cast<UInt32>(shards), selector);
-            for (size_t shard = 0; shard < shards; ++shard)
-                out_blocks[shard].getByPosition(col).column = std::move(splitted_columns[shard]);
-        }
-
-        return out_blocks;
-    }
-
-    IColumn::Selector createShardSelector(const Block & block, const std::vector<UInt64> & slots)
-    {
-        size_t num_rows = block.rows();
-        IColumn::Selector selector(num_rows);
-
-        size_t skip_keys_size_offset = dictionary.dict_struct.getKeysSize();
-        Columns key_columns;
-        key_columns.reserve(skip_keys_size_offset);
-        for (size_t i = 0; i < skip_keys_size_offset; ++i)
-            key_columns.emplace_back(block.safeGetByPosition(i).column);
-
-        DictionaryKeysExtractor<dictionary_key_type> keys_extractor(key_columns, arena_holder.getComplexKeyArena());
-        for (size_t i = 0; i < num_rows; ++i)
-        {
-            auto key = keys_extractor.extractCurrentKey();
-            size_t shard = dictionary.getShard(key);
-            selector[i] = static_cast<UInt32>(slots[shard]);
-            keys_extractor.rollbackCurrentKey();
-        }
-
-        return selector;
-    }
-};
-
-template <DictionaryKeyType dictionary_key_type, bool sparse, bool sharded>
-HashedDictionary<dictionary_key_type, sparse, sharded>::HashedDictionary(
-    const StorageID & dict_id_,
-    const DictionaryStructure & dict_struct_,
-    DictionarySourcePtr source_ptr_,
-    const HashedDictionaryConfiguration & configuration_,
-    BlockPtr update_field_loaded_block_)
-    : IDictionary(dict_id_)
-    , log(&Poco::Logger::get("HashedDictionary"))
-    , dict_struct(dict_struct_)
-    , source_ptr(std::move(source_ptr_))
-    , configuration(configuration_)
-    , update_field_loaded_block(std::move(update_field_loaded_block_))
-{
-    createAttributes();
-    loadData();
-    buildHierarchyParentToChildIndexIfNeeded();
-    calculateBytesAllocated();
-}
-
-template <DictionaryKeyType dictionary_key_type, bool sparse, bool sharded>
-HashedDictionary<dictionary_key_type, sparse, sharded>::~HashedDictionary()
-{
-    /// Do a regular sequential destroy in case of non sharded dictionary
-    ///
-    /// Note, that even in non-sharded dictionaries you can have multiple hash
-    /// tables, since each attribute is stored in a separate hash table.
-    if constexpr (!sharded)
-        return;
-
-    size_t shards = std::max<size_t>(configuration.shards, 1);
-    ThreadPool pool(CurrentMetrics::HashedDictionaryThreads, CurrentMetrics::HashedDictionaryThreadsActive, shards);
-
-    size_t hash_tables_count = 0;
-    auto schedule_destroy = [&hash_tables_count, &pool](auto & container)
-    {
-        if (container.empty())
-            return;
-
-        pool.trySchedule([&container, thread_group = CurrentThread::getGroup()]
-        {
-            if (thread_group)
-                CurrentThread::attachToGroupIfDetached(thread_group);
-            setThreadName("HashedDictDtor");
-
-            if constexpr (sparse)
-                container.clear();
-            else
-                container.clearAndShrink();
-        });
-
-        ++hash_tables_count;
-    };
-
-    if (attributes.empty())
-    {
-        for (size_t shard = 0; shard < shards; ++shard)
-        {
-            schedule_destroy(no_attributes_containers[shard]);
-        }
-    }
-    else
-    {
-        for (size_t attribute_index = 0; attribute_index < attributes.size(); ++attribute_index)
-        {
-            getAttributeContainers(attribute_index, [&](auto & containers)
-            {
-                for (size_t shard = 0; shard < shards; ++shard)
-                {
-                    schedule_destroy(containers[shard]);
-                }
-            });
-        }
-    }
-
-    LOG_TRACE(log, "Destroying {} non empty hash tables (using {} threads)", hash_tables_count, pool.getMaxThreads());
-    pool.wait();
-    LOG_TRACE(log, "Hash tables destroyed");
-}
-
-template <DictionaryKeyType dictionary_key_type, bool sparse, bool sharded>
-ColumnPtr HashedDictionary<dictionary_key_type, sparse, sharded>::getColumn(
-    const std::string & attribute_name,
-    const DataTypePtr & result_type,
-    const Columns & key_columns,
-    const DataTypes & key_types [[maybe_unused]],
-    const ColumnPtr & default_values_column) const
-{
-    if (dictionary_key_type == DictionaryKeyType::Complex)
-        dict_struct.validateKeyTypes(key_types);
-
-    ColumnPtr result;
-
-    DictionaryKeysArenaHolder<dictionary_key_type> arena_holder;
-    DictionaryKeysExtractor<dictionary_key_type> extractor(key_columns, arena_holder.getComplexKeyArena());
-
-    const size_t size = extractor.getKeysSize();
-
-    const auto & dictionary_attribute = dict_struct.getAttribute(attribute_name, result_type);
-    const size_t attribute_index = dict_struct.attribute_name_to_index.find(attribute_name)->second;
-    auto & attribute = attributes[attribute_index];
-
-    bool is_attribute_nullable = attribute.is_nullable_sets.has_value();
-
-    ColumnUInt8::MutablePtr col_null_map_to;
-    ColumnUInt8::Container * vec_null_map_to = nullptr;
-    if (is_attribute_nullable)
-    {
-        col_null_map_to = ColumnUInt8::create(size, false);
-        vec_null_map_to = &col_null_map_to->getData();
-    }
-
-    auto type_call = [&](const auto & dictionary_attribute_type)
-    {
-        using Type = std::decay_t<decltype(dictionary_attribute_type)>;
-        using AttributeType = typename Type::AttributeType;
-        using ValueType = DictionaryValueType<AttributeType>;
-        using ColumnProvider = DictionaryAttributeColumnProvider<AttributeType>;
-
-        DictionaryDefaultValueExtractor<AttributeType> default_value_extractor(dictionary_attribute.null_value, default_values_column);
-
-        auto column = ColumnProvider::getColumn(dictionary_attribute, size);
-
-        if constexpr (std::is_same_v<ValueType, Array>)
-        {
-            auto * out = column.get();
-
-            getItemsImpl<ValueType, false>(
-                attribute,
-                extractor,
-                [&](const size_t, const Array & value, bool) { out->insert(value); },
-                default_value_extractor);
-        }
-        else if constexpr (std::is_same_v<ValueType, StringRef>)
-        {
-            auto * out = column.get();
-
-            if (is_attribute_nullable)
-                getItemsImpl<ValueType, true>(
-                    attribute,
-                    extractor,
-                    [&](size_t row, StringRef value, bool is_null)
-                    {
-                        (*vec_null_map_to)[row] = is_null;
-                        out->insertData(value.data, value.size);
-                    },
-                    default_value_extractor);
-            else
-                getItemsImpl<ValueType, false>(
-                    attribute,
-                    extractor,
-                    [&](size_t, StringRef value, bool) { out->insertData(value.data, value.size); },
-                    default_value_extractor);
-        }
-        else
-        {
-            auto & out = column->getData();
-
-            if (is_attribute_nullable)
-                getItemsImpl<ValueType, true>(
-                    attribute,
-                    extractor,
-                    [&](size_t row, const auto value, bool is_null)
-                    {
-                        (*vec_null_map_to)[row] = is_null;
-                        out[row] = value;
-                    },
-                    default_value_extractor);
-            else
-                getItemsImpl<ValueType, false>(
-                    attribute,
-                    extractor,
-                    [&](size_t row, const auto value, bool) { out[row] = value; },
-                    default_value_extractor);
-        }
-
-        result = std::move(column);
-    };
-
-    callOnDictionaryAttributeType(attribute.type, type_call);
-
-    if (is_attribute_nullable)
-        result = ColumnNullable::create(result, std::move(col_null_map_to));
-
-    return result;
-}
-
-template <DictionaryKeyType dictionary_key_type, bool sparse, bool sharded>
-ColumnUInt8::Ptr HashedDictionary<dictionary_key_type, sparse, sharded>::hasKeys(const Columns & key_columns, const DataTypes & key_types) const
-{
-    if (dictionary_key_type == DictionaryKeyType::Complex)
-        dict_struct.validateKeyTypes(key_types);
-
-    DictionaryKeysArenaHolder<dictionary_key_type> arena_holder;
-    DictionaryKeysExtractor<dictionary_key_type> extractor(key_columns, arena_holder.getComplexKeyArena());
-
-    size_t keys_size = extractor.getKeysSize();
-
-    auto result = ColumnUInt8::create(keys_size, false);
-    auto & out = result->getData();
-
-    size_t keys_found = 0;
-
-    if (unlikely(attributes.empty()))
-    {
-        for (size_t requested_key_index = 0; requested_key_index < keys_size; ++requested_key_index)
-        {
-            auto key = extractor.extractCurrentKey();
-            const auto & container = no_attributes_containers[getShard(key)];
-            out[requested_key_index] = container.find(key) != container.end();
-            keys_found += out[requested_key_index];
-            extractor.rollbackCurrentKey();
-        }
-
-        query_count.fetch_add(keys_size, std::memory_order_relaxed);
-        found_count.fetch_add(keys_found, std::memory_order_relaxed);
-        return result;
-    }
-
-    const auto & attribute = attributes.front();
-    bool is_attribute_nullable = attribute.is_nullable_sets.has_value();
-
-    getAttributeContainers(0 /*attribute_index*/, [&](const auto & containers)
-    {
-        for (size_t requested_key_index = 0; requested_key_index < keys_size; ++requested_key_index)
-        {
-            auto key = extractor.extractCurrentKey();
-            auto shard = getShard(key);
-            const auto & container = containers[shard];
-
-            out[requested_key_index] = container.find(key) != container.end();
-            if (is_attribute_nullable && !out[requested_key_index])
-                out[requested_key_index] = (*attribute.is_nullable_sets)[shard].find(key) != nullptr;
-
-            keys_found += out[requested_key_index];
-
-            extractor.rollbackCurrentKey();
-        }
-    });
-
-    query_count.fetch_add(keys_size, std::memory_order_relaxed);
-    found_count.fetch_add(keys_found, std::memory_order_relaxed);
-
-    return result;
-}
-
-template <DictionaryKeyType dictionary_key_type, bool sparse, bool sharded>
-ColumnPtr HashedDictionary<dictionary_key_type, sparse, sharded>::getHierarchy(ColumnPtr key_column [[maybe_unused]], const DataTypePtr &) const
-{
-    if constexpr (dictionary_key_type == DictionaryKeyType::Simple)
-    {
-        PaddedPODArray<UInt64> keys_backup_storage;
-        const auto & keys = getColumnVectorData(this, key_column, keys_backup_storage);
-
-        size_t hierarchical_attribute_index = *dict_struct.hierarchical_attribute_index;
-
-        const auto & dictionary_attribute = dict_struct.attributes[hierarchical_attribute_index];
-        const auto & hierarchical_attribute = attributes[hierarchical_attribute_index];
-
-        std::optional<UInt64> null_value;
-
-        if (!dictionary_attribute.null_value.isNull())
-            null_value = dictionary_attribute.null_value.get<UInt64>();
-
-        const CollectionsHolder<UInt64> & child_key_to_parent_key_maps = std::get<CollectionsHolder<UInt64>>(hierarchical_attribute.containers);
-
-        auto is_key_valid_func = [&](auto & hierarchy_key)
-        {
-            auto shard = getShard(hierarchy_key);
-
-            if (unlikely(hierarchical_attribute.is_nullable_sets) && (*hierarchical_attribute.is_nullable_sets)[shard].find(hierarchy_key))
-                return true;
-
-            const auto & map = child_key_to_parent_key_maps[shard];
-            return map.find(hierarchy_key) != map.end();
-        };
-
-        size_t keys_found = 0;
-
-        auto get_parent_func = [&](auto & hierarchy_key)
-        {
-            std::optional<UInt64> result;
-
-            const auto & map = child_key_to_parent_key_maps[getShard(hierarchy_key)];
-            auto it = map.find(hierarchy_key);
-            if (it == map.end())
-                return result;
-
-            UInt64 parent_key = getValueFromCell(it);
-            if (null_value && *null_value == parent_key)
-                return result;
-
-            result = parent_key;
-            keys_found += 1;
-
-            return result;
-        };
-
-        auto dictionary_hierarchy_array = getKeysHierarchyArray(keys, is_key_valid_func, get_parent_func);
-
-        query_count.fetch_add(keys.size(), std::memory_order_relaxed);
-        found_count.fetch_add(keys_found, std::memory_order_relaxed);
-
-        return dictionary_hierarchy_array;
-    }
-    else
-    {
-        return nullptr;
-    }
-}
-
-template <DictionaryKeyType dictionary_key_type, bool sparse, bool sharded>
-ColumnUInt8::Ptr HashedDictionary<dictionary_key_type, sparse, sharded>::isInHierarchy(
-    ColumnPtr key_column [[maybe_unused]],
-    ColumnPtr in_key_column [[maybe_unused]],
-    const DataTypePtr &) const
-{
-    if constexpr (dictionary_key_type == DictionaryKeyType::Simple)
-    {
-        if (key_column->isNullable())
-            key_column = assert_cast<const ColumnNullable *>(key_column.get())->getNestedColumnPtr();
-
-        PaddedPODArray<UInt64> keys_backup_storage;
-        const auto & keys = getColumnVectorData(this, key_column, keys_backup_storage);
-
-        PaddedPODArray<UInt64> keys_in_backup_storage;
-        const auto & keys_in = getColumnVectorData(this, in_key_column, keys_in_backup_storage);
-
-        size_t hierarchical_attribute_index = *dict_struct.hierarchical_attribute_index;
-
-        const auto & dictionary_attribute = dict_struct.attributes[hierarchical_attribute_index];
-        auto & hierarchical_attribute = attributes[hierarchical_attribute_index];
-
-        std::optional<UInt64> null_value;
-
-        if (!dictionary_attribute.null_value.isNull())
-            null_value = dictionary_attribute.null_value.get<UInt64>();
-
-        const CollectionsHolder<UInt64> & child_key_to_parent_key_maps = std::get<CollectionsHolder<UInt64>>(hierarchical_attribute.containers);
-
-        auto is_key_valid_func = [&](auto & hierarchy_key)
-        {
-            auto shard = getShard(hierarchy_key);
-
-            if (unlikely(hierarchical_attribute.is_nullable_sets) && (*hierarchical_attribute.is_nullable_sets)[shard].find(hierarchy_key))
-                return true;
-
-            const auto & map = child_key_to_parent_key_maps[shard];
-            return map.find(hierarchy_key) != map.end();
-        };
-
-        size_t keys_found = 0;
-
-        auto get_parent_key_func = [&](auto & hierarchy_key)
-        {
-            std::optional<UInt64> result;
-
-            const auto & map = child_key_to_parent_key_maps[getShard(hierarchy_key)];
-            auto it = map.find(hierarchy_key);
-            if (it == map.end())
-                return result;
-
-            UInt64 parent_key = getValueFromCell(it);
-            if (null_value && *null_value == parent_key)
-                return result;
-
-            result = parent_key;
-            keys_found += 1;
-
-            return result;
-        };
-
-        auto result = getKeysIsInHierarchyColumn(keys, keys_in, is_key_valid_func, get_parent_key_func);
-
-        query_count.fetch_add(keys.size(), std::memory_order_relaxed);
-        found_count.fetch_add(keys_found, std::memory_order_relaxed);
-
-        return result;
-    }
-    else
-        return nullptr;
-}
-
-template <DictionaryKeyType dictionary_key_type, bool sparse, bool sharded>
-DictionaryHierarchyParentToChildIndexPtr HashedDictionary<dictionary_key_type, sparse, sharded>::getHierarchicalIndex() const
-{
-    if constexpr (dictionary_key_type == DictionaryKeyType::Simple)
-    {
-        if (hierarchical_index)
-            return hierarchical_index;
-
-        size_t hierarchical_attribute_index = *dict_struct.hierarchical_attribute_index;
-        const auto & hierarchical_attribute = attributes[hierarchical_attribute_index];
-        const CollectionsHolder<UInt64> & child_key_to_parent_key_maps = std::get<CollectionsHolder<UInt64>>(hierarchical_attribute.containers);
-
-        size_t size = 0;
-        for (const auto & map : child_key_to_parent_key_maps)
-            size += map.size();
-
-        HashMap<UInt64, PaddedPODArray<UInt64>> parent_to_child;
-        parent_to_child.reserve(size);
-
-        for (const auto & map : child_key_to_parent_key_maps)
-        {
-            for (const auto & [child_key, parent_key] : map)
-            {
-                parent_to_child[parent_key].emplace_back(child_key);
-            }
-        }
-
-        return std::make_shared<DictionaryHierarchicalParentToChildIndex>(parent_to_child);
-    }
-    else
-    {
-        return nullptr;
-    }
-}
-
-template <DictionaryKeyType dictionary_key_type, bool sparse, bool sharded>
-ColumnPtr HashedDictionary<dictionary_key_type, sparse, sharded>::getDescendants(
-    ColumnPtr key_column [[maybe_unused]],
-    const DataTypePtr &,
-    size_t level [[maybe_unused]],
-    DictionaryHierarchicalParentToChildIndexPtr parent_to_child_index [[maybe_unused]]) const
-{
-    if constexpr (dictionary_key_type == DictionaryKeyType::Simple)
-    {
-        PaddedPODArray<UInt64> keys_backup;
-        const auto & keys = getColumnVectorData(this, key_column, keys_backup);
-
-        size_t keys_found;
-        auto result = getKeysDescendantsArray(keys, *parent_to_child_index, level, keys_found);
-
-        query_count.fetch_add(keys.size(), std::memory_order_relaxed);
-        found_count.fetch_add(keys_found, std::memory_order_relaxed);
-
-        return result;
-    }
-    else
-    {
-        return nullptr;
-    }
-}
-
-template <DictionaryKeyType dictionary_key_type, bool sparse, bool sharded>
-void HashedDictionary<dictionary_key_type, sparse, sharded>::createAttributes()
-{
-    const auto size = dict_struct.attributes.size();
-    attributes.reserve(size);
-
-    for (const auto & dictionary_attribute : dict_struct.attributes)
-    {
-        auto type_call = [&, this](const auto & dictionary_attribute_type)
-        {
-            using Type = std::decay_t<decltype(dictionary_attribute_type)>;
-            using AttributeType = typename Type::AttributeType;
-            using ValueType = DictionaryValueType<AttributeType>;
-
-            auto is_nullable_sets = dictionary_attribute.is_nullable ? std::make_optional<NullableSets>(configuration.shards) : std::optional<NullableSets>{};
-            Attribute attribute{dictionary_attribute.underlying_type, std::move(is_nullable_sets), CollectionsHolder<ValueType>(configuration.shards)};
-            attributes.emplace_back(std::move(attribute));
-        };
-
-        callOnDictionaryAttributeType(dictionary_attribute.underlying_type, type_call);
-    }
-
-    if (unlikely(attributes.size()) == 0)
-    {
-        no_attributes_containers.resize(configuration.shards);
-    }
-
-    string_arenas.resize(configuration.shards);
-    for (auto & arena : string_arenas)
-        arena = std::make_unique<Arena>();
-}
-
-template <DictionaryKeyType dictionary_key_type, bool sparse, bool sharded>
-void HashedDictionary<dictionary_key_type, sparse, sharded>::updateData()
-{
-    /// NOTE: updateData() does not preallocation since it may increase memory usage.
-
-    if (!update_field_loaded_block || update_field_loaded_block->rows() == 0)
-    {
-        QueryPipeline pipeline(source_ptr->loadUpdatedAll());
-
-        PullingPipelineExecutor executor(pipeline);
-        Block block;
-        while (executor.pull(block))
-        {
-            convertToFullIfSparse(block);
-
-            /// We are using this to keep saved data if input stream consists of multiple blocks
-            if (!update_field_loaded_block)
-                update_field_loaded_block = std::make_shared<DB::Block>(block.cloneEmpty());
-
-            for (size_t attribute_index = 0; attribute_index < block.columns(); ++attribute_index)
-            {
-                const IColumn & update_column = *block.getByPosition(attribute_index).column.get();
-                MutableColumnPtr saved_column = update_field_loaded_block->getByPosition(attribute_index).column->assumeMutable();
-                saved_column->insertRangeFrom(update_column, 0, update_column.size());
-            }
-        }
-    }
-    else
-    {
-        auto pipe = source_ptr->loadUpdatedAll();
-        mergeBlockWithPipe<dictionary_key_type>(
-            dict_struct.getKeysSize(),
-            *update_field_loaded_block,
-            std::move(pipe));
-    }
-
-    if (update_field_loaded_block)
-    {
-        resize(update_field_loaded_block->rows());
-        DictionaryKeysArenaHolder<dictionary_key_type> arena_holder;
-        blockToAttributes(*update_field_loaded_block.get(), arena_holder, /* shard= */ 0);
-    }
-}
-
-template <DictionaryKeyType dictionary_key_type, bool sparse, bool sharded>
-void HashedDictionary<dictionary_key_type, sparse, sharded>::blockToAttributes(const Block & block, DictionaryKeysArenaHolder<dictionary_key_type> & arena_holder, UInt64 shard)
-{
-    size_t skip_keys_size_offset = dict_struct.getKeysSize();
-    size_t new_element_count = 0;
-
-    Columns key_columns;
-    key_columns.reserve(skip_keys_size_offset);
-
-    /// Split into keys columns and attribute columns
-    for (size_t i = 0; i < skip_keys_size_offset; ++i)
-        key_columns.emplace_back(block.safeGetByPosition(i).column);
-
-    DictionaryKeysExtractor<dictionary_key_type> keys_extractor(key_columns, arena_holder.getComplexKeyArena());
-    const size_t keys_size = keys_extractor.getKeysSize();
-
-    Field column_value_to_insert;
-
-    size_t attributes_size = attributes.size();
-
-    if (unlikely(attributes_size == 0))
-    {
-        for (size_t key_index = 0; key_index < keys_size; ++key_index)
-        {
-            auto key = keys_extractor.extractCurrentKey();
-
-            if constexpr (std::is_same_v<KeyType, StringRef>)
-                key = copyStringInArena(*string_arenas[shard], key);
-
-            no_attributes_containers[shard].insert(key);
-            keys_extractor.rollbackCurrentKey();
-            ++new_element_count;
-        }
-
-        element_count += new_element_count;
-        return;
-    }
-
-    for (size_t attribute_index = 0; attribute_index < attributes_size; ++attribute_index)
-    {
-        const IColumn & attribute_column = *block.safeGetByPosition(skip_keys_size_offset + attribute_index).column;
-        auto & attribute = attributes[attribute_index];
-        bool attribute_is_nullable = attribute.is_nullable_sets.has_value();
-
-        getAttributeContainers(attribute_index, [&](auto & containers)
-        {
-            using ContainerType = std::decay_t<decltype(containers.front())>;
-            using AttributeValueType = typename ContainerType::mapped_type;
-
-            for (size_t key_index = 0; key_index < keys_size; ++key_index)
-            {
-                auto key = keys_extractor.extractCurrentKey();
-                auto & container = containers[shard];
-
-                auto it = container.find(key);
-                bool key_is_nullable_and_already_exists = attribute_is_nullable && (*attribute.is_nullable_sets)[shard].find(key) != nullptr;
-
-                if (key_is_nullable_and_already_exists || it != container.end())
-                {
-                    keys_extractor.rollbackCurrentKey();
-                    continue;
-                }
-
-                if constexpr (std::is_same_v<KeyType, StringRef>)
-                    key = copyStringInArena(*string_arenas[shard], key);
-
-                attribute_column.get(key_index, column_value_to_insert);
-
-                if (attribute_is_nullable && column_value_to_insert.isNull())
-                {
-                    (*attribute.is_nullable_sets)[shard].insert(key);
-                    ++new_element_count;
-                    keys_extractor.rollbackCurrentKey();
-                    continue;
-                }
-
-                if constexpr (std::is_same_v<AttributeValueType, StringRef>)
-                {
-                    String & value_to_insert = column_value_to_insert.get<String>();
-                    StringRef arena_value = copyStringInArena(*string_arenas[shard], value_to_insert);
-                    container.insert({key, arena_value});
-                }
-                else
-                {
-                    auto value_to_insert = static_cast<AttributeValueType>(column_value_to_insert.get<AttributeValueType>());
-                    container.insert({key, value_to_insert});
-                }
-
-                ++new_element_count;
-                keys_extractor.rollbackCurrentKey();
-            }
-
-            keys_extractor.reset();
-        });
-    }
-
-    element_count += new_element_count;
-}
-
-template <DictionaryKeyType dictionary_key_type, bool sparse, bool sharded>
-void HashedDictionary<dictionary_key_type, sparse, sharded>::resize(size_t added_rows)
-{
-    if (unlikely(!added_rows))
-        return;
-
-    /// In multi shards configuration it is pointless.
-    if constexpr (sharded)
-        return;
-
-    size_t attributes_size = attributes.size();
-
-    if (unlikely(attributes_size == 0))
-    {
-        size_t reserve_size = added_rows + no_attributes_containers.front().size();
-
-        if constexpr (sparse)
-            no_attributes_containers.front().resize(reserve_size);
-        else
-            no_attributes_containers.front().reserve(reserve_size);
-
-        return;
-    }
-
-    for (size_t attribute_index = 0; attribute_index < attributes_size; ++attribute_index)
-    {
-        getAttributeContainers(attribute_index, [added_rows](auto & containers)
-        {
-            auto & container = containers.front();
-            size_t reserve_size = added_rows + container.size();
-
-            if constexpr (sparse)
-                container.resize(reserve_size);
-            else
-                container.reserve(reserve_size);
-        });
-    }
-}
-
-template <DictionaryKeyType dictionary_key_type, bool sparse, bool sharded>
-template <typename AttributeType, bool is_nullable, typename ValueSetter, typename DefaultValueExtractor>
-void HashedDictionary<dictionary_key_type, sparse, sharded>::getItemsImpl(
-    const Attribute & attribute,
-    DictionaryKeysExtractor<dictionary_key_type> & keys_extractor,
-    ValueSetter && set_value [[maybe_unused]],
-    DefaultValueExtractor & default_value_extractor) const
-{
-    const auto & attribute_containers = std::get<CollectionsHolder<AttributeType>>(attribute.containers);
-    const size_t keys_size = keys_extractor.getKeysSize();
-
-    size_t keys_found = 0;
-
-    for (size_t key_index = 0; key_index < keys_size; ++key_index)
-    {
-        auto key = keys_extractor.extractCurrentKey();
-        auto shard = getShard(key);
-
-        const auto & container = attribute_containers[getShard(key)];
-        const auto it = container.find(key);
-
-        if (it != container.end())
-        {
-            set_value(key_index, getValueFromCell(it), false);
-            ++keys_found;
-        }
-        else
-        {
-            if constexpr (is_nullable)
-            {
-                bool is_value_nullable = ((*attribute.is_nullable_sets)[shard].find(key) != nullptr) || default_value_extractor.isNullAt(key_index);
-                set_value(key_index, default_value_extractor[key_index], is_value_nullable);
-            }
-            else
-            {
-                set_value(key_index, default_value_extractor[key_index], false);
-            }
-        }
-
-        keys_extractor.rollbackCurrentKey();
-    }
-
-    query_count.fetch_add(keys_size, std::memory_order_relaxed);
-    found_count.fetch_add(keys_found, std::memory_order_relaxed);
-}
-
-template <DictionaryKeyType dictionary_key_type, bool sparse, bool sharded>
-void HashedDictionary<dictionary_key_type, sparse, sharded>::loadData()
-{
-    if (!source_ptr->hasUpdateField())
-    {
-        std::optional<ParallelDictionaryLoader<dictionary_key_type, sparse, sharded>> parallel_loader;
-        if constexpr (sharded)
-            parallel_loader.emplace(*this);
-
-        QueryPipeline pipeline = QueryPipeline(source_ptr->loadAll());
-
-        PullingPipelineExecutor executor(pipeline);
-        Block block;
-        DictionaryKeysArenaHolder<dictionary_key_type> arena_holder;
-
-        while (executor.pull(block))
-        {
-            resize(block.rows());
-            if (parallel_loader)
-                parallel_loader->addBlock(block);
-            else
-                blockToAttributes(block, arena_holder, /* shard= */ 0);
-        }
-
-        if (parallel_loader)
-            parallel_loader->finish();
-    }
-    else
-    {
-        updateData();
-    }
-
-    if (configuration.require_nonempty && 0 == element_count)
-        throw Exception(ErrorCodes::DICTIONARY_IS_EMPTY,
-            "{}: dictionary source is empty and 'require_nonempty' property is set.",
-            getFullName());
-}
-
-template <DictionaryKeyType dictionary_key_type, bool sparse, bool sharded>
-void HashedDictionary<dictionary_key_type, sparse, sharded>::buildHierarchyParentToChildIndexIfNeeded()
-{
-    if (!dict_struct.hierarchical_attribute_index)
-        return;
-
-    if (dict_struct.attributes[*dict_struct.hierarchical_attribute_index].bidirectional)
-        hierarchical_index = getHierarchicalIndex();
-}
-
-template <DictionaryKeyType dictionary_key_type, bool sparse, bool sharded>
-void HashedDictionary<dictionary_key_type, sparse, sharded>::calculateBytesAllocated()
-{
-    size_t attributes_size = attributes.size();
-    bytes_allocated += attributes_size * sizeof(attributes.front());
-
-    for (size_t attribute_index = 0; attribute_index < attributes_size; ++attribute_index)
-    {
-        getAttributeContainers(attribute_index, [&](const auto & containers)
-        {
-            for (const auto & container : containers)
-            {
-                using ContainerType = std::decay_t<decltype(container)>;
-                using AttributeValueType = typename ContainerType::mapped_type;
-
-                bytes_allocated += sizeof(container);
-
-                if constexpr (sparse || std::is_same_v<AttributeValueType, Field>)
-                {
-                    /// bucket_count() - Returns table size, that includes empty and deleted
-                    /// size()         - Returns table size, without empty and deleted
-                    /// and since this is sparsehash, empty cells should not be significant,
-                    /// and since items cannot be removed from the dictionary, deleted is also not important.
-                    bytes_allocated += container.size() * (sizeof(KeyType) + sizeof(AttributeValueType));
-                    bucket_count = container.bucket_count();
-                }
-                else
-                {
-                    bytes_allocated += container.getBufferSizeInBytes();
-                    bucket_count = container.getBufferSizeInCells();
-                }
-            }
-        });
-
-        const auto & attribute = attributes[attribute_index];
-        bytes_allocated += sizeof(attribute.is_nullable_sets);
-
-        if (attribute.is_nullable_sets.has_value())
-        {
-            for (auto & is_nullable_set : *attribute.is_nullable_sets)
-                bytes_allocated += is_nullable_set.getBufferSizeInBytes();
-        }
-    }
-
-    if (unlikely(attributes_size == 0))
-    {
-        for (const auto & container : no_attributes_containers)
-        {
-            bytes_allocated += sizeof(container);
-
-            if constexpr (sparse)
-            {
-                bytes_allocated += container.size() * (sizeof(KeyType));
-                bucket_count = container.bucket_count();
-            }
-            else
-            {
-                bytes_allocated += container.getBufferSizeInBytes();
-                bucket_count = container.getBufferSizeInCells();
-            }
-        }
-    }
-
-    if (update_field_loaded_block)
-        bytes_allocated += update_field_loaded_block->allocatedBytes();
-
-    if (hierarchical_index)
-    {
-        hierarchical_index_bytes_allocated = hierarchical_index->getSizeInBytes();
-        bytes_allocated += hierarchical_index_bytes_allocated;
-    }
-
-    for (const auto & arena : string_arenas)
-        bytes_allocated += arena->size();
-}
-
-template <DictionaryKeyType dictionary_key_type, bool sparse, bool sharded>
-Pipe HashedDictionary<dictionary_key_type, sparse, sharded>::read(const Names & column_names, size_t max_block_size, size_t num_streams) const
-{
-    PaddedPODArray<HashedDictionary::KeyType> keys;
-
-    /// NOTE: could read multiple shards in parallel
-    if (!attributes.empty())
-    {
-        const auto & attribute = attributes.front();
-
-        getAttributeContainers(0 /*attribute_index*/, [&](auto & containers)
-        {
-            for (const auto & container : containers)
-            {
-                keys.reserve(container.size());
-
-                for (const auto & [key, _] : container)
-                {
-                    keys.emplace_back(key);
-                }
-            }
-        });
-
-        if (attribute.is_nullable_sets)
-        {
-            for (auto & is_nullable_set : *attribute.is_nullable_sets)
-            {
-                keys.reserve(is_nullable_set.size());
-
-                for (auto & node : is_nullable_set)
-                    keys.emplace_back(node.getKey());
-            }
-        }
-    }
-    else
-    {
-        for (const auto & container : no_attributes_containers)
-        {
-            keys.reserve(keys.size() + container.size());
-
-            for (const auto & key : container)
-            {
-                if constexpr (sparse)
-                    keys.emplace_back(key);
-                else
-                    keys.emplace_back(key.getKey());
-            }
-        }
-    }
-
-    ColumnsWithTypeAndName key_columns;
-
-    if constexpr (dictionary_key_type == DictionaryKeyType::Simple)
-    {
-        auto keys_column = getColumnFromPODArray(std::move(keys));
-        key_columns = {ColumnWithTypeAndName(std::move(keys_column), std::make_shared<DataTypeUInt64>(), dict_struct.id->name)};
-    }
-    else
-    {
-        key_columns = deserializeColumnsWithTypeAndNameFromKeys(dict_struct, keys, 0, keys.size());
-    }
-
-    std::shared_ptr<const IDictionary> dictionary = shared_from_this();
-    auto coordinator = std::make_shared<DictionarySourceCoordinator>(dictionary, column_names, std::move(key_columns), max_block_size);
-    auto result = coordinator->read(num_streams);
-
-    return result;
-}
-
-template <DictionaryKeyType dictionary_key_type, bool sparse, bool sharded>
-template <typename GetContainersFunc>
-void HashedDictionary<dictionary_key_type, sparse, sharded>::getAttributeContainers(size_t attribute_index, GetContainersFunc && get_containers_func)
-{
-    assert(attribute_index < attributes.size());
-
-    auto & attribute = attributes[attribute_index];
-
-    auto type_call = [&](const auto & dictionary_attribute_type)
-    {
-        using Type = std::decay_t<decltype(dictionary_attribute_type)>;
-        using AttributeType = typename Type::AttributeType;
-        using ValueType = DictionaryValueType<AttributeType>;
-
-        auto & attribute_containers = std::get<CollectionsHolder<ValueType>>(attribute.containers);
-        std::forward<GetContainersFunc>(get_containers_func)(attribute_containers);
-    };
-
-    callOnDictionaryAttributeType(attribute.type, type_call);
-}
-
-template <DictionaryKeyType dictionary_key_type, bool sparse, bool sharded>
-template <typename GetContainersFunc>
-void HashedDictionary<dictionary_key_type, sparse, sharded>::getAttributeContainers(size_t attribute_index, GetContainersFunc && get_containers_func) const
-{
-    const_cast<std::decay_t<decltype(*this)> *>(this)->getAttributeContainers(attribute_index, [&](auto & attribute_containers)
-    {
-        std::forward<GetContainersFunc>(get_containers_func)(attribute_containers);
-    });
-}
-
-template class HashedDictionary<DictionaryKeyType::Simple, false, /*sparse*/ false /*sharded*/>;
-template class HashedDictionary<DictionaryKeyType::Simple, false /*sparse*/, true /*sharded*/>;
-template class HashedDictionary<DictionaryKeyType::Simple, true /*sparse*/, false /*sharded*/>;
-template class HashedDictionary<DictionaryKeyType::Simple, true /*sparse*/, true /*sharded*/>;
-
-template class HashedDictionary<DictionaryKeyType::Complex, false /*sparse*/, false /*sharded*/>;
-template class HashedDictionary<DictionaryKeyType::Complex, false /*sparse*/, true /*sharded*/>;
-template class HashedDictionary<DictionaryKeyType::Complex, true /*sparse*/, false /*sharded*/>;
-template class HashedDictionary<DictionaryKeyType::Complex, true /*sparse*/, true /*sharded*/>;
-
-void registerDictionaryHashed(DictionaryFactory & factory)
-{
-    auto create_layout = [](const std::string & full_name,
-                             const DictionaryStructure & dict_struct,
-                             const Poco::Util::AbstractConfiguration & config,
-                             const std::string & config_prefix,
-                             DictionarySourcePtr source_ptr,
-                             DictionaryKeyType dictionary_key_type,
-                             bool sparse) -> DictionaryPtr
-    {
-        if (dictionary_key_type == DictionaryKeyType::Simple && dict_struct.key)
-            throw Exception(ErrorCodes::UNSUPPORTED_METHOD, "'key' is not supported for simple key hashed dictionary");
-        else if (dictionary_key_type == DictionaryKeyType::Complex && dict_struct.id)
-            throw Exception(ErrorCodes::UNSUPPORTED_METHOD, "'id' is not supported for complex key hashed dictionary");
-
-        if (dict_struct.range_min || dict_struct.range_max)
-            throw Exception(ErrorCodes::BAD_ARGUMENTS,
-                "{}: elements .structure.range_min and .structure.range_max should be defined only "
-                "for a dictionary of layout 'range_hashed'",
-                full_name);
-
-        const auto dict_id = StorageID::fromDictionaryConfig(config, config_prefix);
-        const DictionaryLifetime dict_lifetime{config, config_prefix + ".lifetime"};
-        const bool require_nonempty = config.getBool(config_prefix + ".require_nonempty", false);
-
-        std::string dictionary_layout_name;
-
-        if (dictionary_key_type == DictionaryKeyType::Simple)
-            dictionary_layout_name = sparse ? "sparse_hashed" : "hashed";
-        else
-            dictionary_layout_name = sparse ? "complex_key_sparse_hashed" : "complex_key_hashed";
-
-        const std::string dictionary_layout_prefix = ".layout." + dictionary_layout_name;
-        const bool preallocate = config.getBool(config_prefix + dictionary_layout_prefix + ".preallocate", false);
-        if (preallocate)
-            LOG_WARNING(&Poco::Logger::get("HashedDictionary"), "'prellocate' attribute is obsolete, consider looking at 'shards'");
-
-        Int64 shards = config.getInt(config_prefix + dictionary_layout_prefix + ".shards", 1);
-        if (shards <= 0 || shards > 128)
-            throw Exception(ErrorCodes::BAD_ARGUMENTS,"{}: SHARDS parameter should be within [1, 128]", full_name);
-
-        Int64 shard_load_queue_backlog = config.getInt(config_prefix + dictionary_layout_prefix + ".shard_load_queue_backlog", 10000);
-        if (shard_load_queue_backlog <= 0)
-            throw Exception(ErrorCodes::BAD_ARGUMENTS,"{}: SHARD_LOAD_QUEUE_BACKLOG parameter should be greater then zero", full_name);
-
-        HashedDictionaryConfiguration configuration{
-            static_cast<UInt64>(shards),
-            static_cast<UInt64>(shard_load_queue_backlog),
-            require_nonempty,
-            dict_lifetime,
-        };
-
-        if (source_ptr->hasUpdateField() && shards > 1)
-            throw Exception(ErrorCodes::BAD_ARGUMENTS,"{}: SHARDS parameter does not supports for updatable source (UPDATE_FIELD)", full_name);
-
-        if (dictionary_key_type == DictionaryKeyType::Simple)
-        {
-            if (sparse)
-            {
-                if (shards > 1)
-                    return std::make_unique<HashedDictionary<DictionaryKeyType::Simple, true, true>>(dict_id, dict_struct, std::move(source_ptr), configuration);
-                else
-                    return std::make_unique<HashedDictionary<DictionaryKeyType::Simple, true, false>>(dict_id, dict_struct, std::move(source_ptr), configuration);
-            }
-            else
-            {
-                if (shards > 1)
-                    return std::make_unique<HashedDictionary<DictionaryKeyType::Simple, false, true>>(dict_id, dict_struct, std::move(source_ptr), configuration);
-                else
-                    return std::make_unique<HashedDictionary<DictionaryKeyType::Simple, false, false>>(dict_id, dict_struct, std::move(source_ptr), configuration);
-            }
-        }
-        else
-        {
-            if (sparse)
-            {
-                if (shards > 1)
-                    return std::make_unique<HashedDictionary<DictionaryKeyType::Complex, true, true>>(dict_id, dict_struct, std::move(source_ptr), configuration);
-                else
-                    return std::make_unique<HashedDictionary<DictionaryKeyType::Complex, true, false>>(dict_id, dict_struct, std::move(source_ptr), configuration);
-            }
-            else
-            {
-                if (shards > 1)
-                    return std::make_unique<HashedDictionary<DictionaryKeyType::Complex, false, true>>(dict_id, dict_struct, std::move(source_ptr), configuration);
-                else
-                    return std::make_unique<HashedDictionary<DictionaryKeyType::Complex, false, false>>(dict_id, dict_struct, std::move(source_ptr), configuration);
-            }
-        }
-    };
-
-    using namespace std::placeholders;
-
-    factory.registerLayout("hashed",
-        [=](auto && a, auto && b, auto && c, auto && d, DictionarySourcePtr e, ContextPtr /* global_context */, bool /*created_from_ddl*/){ return create_layout(a, b, c, d, std::move(e), DictionaryKeyType::Simple, /* sparse = */ false); }, false);
-    factory.registerLayout("sparse_hashed",
-        [=](auto && a, auto && b, auto && c, auto && d, DictionarySourcePtr e, ContextPtr /* global_context */, bool /*created_from_ddl*/){ return create_layout(a, b, c, d, std::move(e), DictionaryKeyType::Simple, /* sparse = */ true); }, false);
-    factory.registerLayout("complex_key_hashed",
-        [=](auto && a, auto && b, auto && c, auto && d, DictionarySourcePtr e, ContextPtr /* global_context */, bool /*created_from_ddl*/){ return create_layout(a, b, c, d, std::move(e), DictionaryKeyType::Complex, /* sparse = */ false); }, true);
-    factory.registerLayout("complex_key_sparse_hashed",
-        [=](auto && a, auto && b, auto && c, auto && d, DictionarySourcePtr e, ContextPtr /* global_context */, bool /*created_from_ddl*/){ return create_layout(a, b, c, d, std::move(e), DictionaryKeyType::Complex, /* sparse = */ true); }, true);
-=======
 template class HashedDictionary<DictionaryKeyType::Simple, /* sparse= */ false, /* sharded= */ false >;
 template class HashedDictionary<DictionaryKeyType::Simple, /* sparse= */ false, /* sharded= */ true  >;
->>>>>>> da3e7450
 
 template class HashedDictionary<DictionaryKeyType::Complex, /* sparse= */ false, /* sharded= */ false >;
 template class HashedDictionary<DictionaryKeyType::Complex, /* sparse= */ false, /* sharded= */ true  >;
