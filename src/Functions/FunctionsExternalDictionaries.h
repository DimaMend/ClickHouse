--- conflicted
+++ resolved
@@ -699,12 +699,12 @@
 public:
     static constexpr auto name = "dictGetOrNull";
 
-    static FunctionPtr create(const Context &context)
+    static FunctionPtr create(ContextPtr context)
     {
         return std::make_shared<FunctionDictGetOrNull>(context);
     }
 
-    explicit FunctionDictGetOrNull(const Context & context_)
+    explicit FunctionDictGetOrNull(ContextPtr context_)
         : dictionary_get_func_impl(context_)
         , dictionary_has_func_impl(context_)
     {}
@@ -918,12 +918,12 @@
 public:
     static constexpr auto name = "dictIsIn";
 
-    static FunctionPtr create(const Context & context)
+    static FunctionPtr create(ContextPtr context)
     {
         return std::make_shared<FunctionDictIsIn>(context);
     }
 
-    explicit FunctionDictIsIn(const Context & context_)
+    explicit FunctionDictIsIn(ContextPtr context_)
         : helper(context_) {}
 
     String getName() const override { return name; }
@@ -987,11 +987,7 @@
         return std::make_shared<FunctionDictGetChildren>(context);
     }
 
-<<<<<<< HEAD
-    explicit FunctionDictIsIn(ContextPtr context_)
-=======
-    explicit FunctionDictGetChildren(const Context & context_)
->>>>>>> 6fb70cfd
+    explicit FunctionDictGetChildren(ContextPtr context_)
         : helper(context_) {}
 
     String getName() const override { return name; }
@@ -1045,12 +1041,12 @@
 public:
     static constexpr auto name = "dictGetDescendants";
 
-    static FunctionPtr create(const Context & context)
+    static FunctionPtr create(ContextPtr context)
     {
         return std::make_shared<FunctionDictGetDescendants>(context);
     }
 
-    explicit FunctionDictGetDescendants(const Context & context_)
+    explicit FunctionDictGetDescendants(ContextPtr context_)
         : helper(context_) {}
 
     String getName() const override { return name; }
