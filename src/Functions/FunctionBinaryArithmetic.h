--- conflicted
+++ resolved
@@ -517,9 +517,6 @@
 template <template <typename, typename> class Op, typename Name, bool valid_on_default_arguments = true>
 class FunctionBinaryArithmetic : public IFunction
 {
-    static constexpr const bool is_multiply = IsOperation<Op>::multiply;
-    static constexpr const bool is_division = IsOperation<Op>::division;
-
     const Context & context;
     bool check_decimal_overflow = true;
 
@@ -814,7 +811,7 @@
                     return false;
                 else if constexpr (std::is_same_v<LeftDataType, RightDataType>)
                 {
-                    if (left.getN() == right.getN())
+                   if (left.getN() == right.getN())
                     {
                         type_res = std::make_shared<LeftDataType>(left.getN());
                         return true;
@@ -828,16 +825,12 @@
                 {
                     if constexpr (IsDataTypeDecimal<LeftDataType> && IsDataTypeDecimal<RightDataType>)
                     {
-<<<<<<< HEAD
-                        ResultDataType result_type = decimalResultType<is_multiply, is_division>(left, right);
-=======
                         constexpr bool is_multiply = std::is_same_v<Op<UInt8, UInt8>, MultiplyImpl<UInt8, UInt8>>;
                         constexpr bool is_division = std::is_same_v<Op<UInt8, UInt8>, DivideFloatingImpl<UInt8, UInt8>> ||
                                                    std::is_same_v<Op<UInt8, UInt8>, DivideIntegralImpl<UInt8, UInt8>> ||
                                                    std::is_same_v<Op<UInt8, UInt8>, DivideIntegralOrZeroImpl<UInt8, UInt8>>;
 
                         ResultDataType result_type = decimalResultType(left, right, is_multiply, is_division);
->>>>>>> 2e95d0ff
                         type_res = std::make_shared<ResultDataType>(result_type.getPrecision(), result_type.getScale());
                     }
                     else if constexpr (IsDataTypeDecimal<LeftDataType>)
@@ -861,7 +854,7 @@
                         type_res = std::make_shared<ResultDataType>();
                     return true;
                 }
-            }
+           }
             return false;
         });
         if (!valid)
@@ -957,13 +950,10 @@
         if constexpr (!std::is_same_v<ResultDataType, InvalidType>)
         {
             constexpr bool result_is_decimal = IsDataTypeDecimal<LeftDataType> || IsDataTypeDecimal<RightDataType>;
-<<<<<<< HEAD
-=======
             constexpr bool is_multiply = std::is_same_v<Op<UInt8, UInt8>, MultiplyImpl<UInt8, UInt8>>;
             constexpr bool is_division = std::is_same_v<Op<UInt8, UInt8>, DivideFloatingImpl<UInt8, UInt8>> ||
                                             std::is_same_v<Op<UInt8, UInt8>, DivideIntegralImpl<UInt8, UInt8>> ||
                                             std::is_same_v<Op<UInt8, UInt8>, DivideIntegralOrZeroImpl<UInt8, UInt8>>;
->>>>>>> 2e95d0ff
 
             using T0 = typename LeftDataType::FieldType;
             using T1 = typename RightDataType::FieldType;
@@ -986,7 +976,7 @@
                     /// the only case with a non-vector result
                     if constexpr (result_is_decimal)
                     {
-                        ResultDataType type = decimalResultType<is_multiply, is_division>(left, right);
+                        ResultDataType type = decimalResultType(left, right, is_multiply, is_division);
                         typename ResultDataType::FieldType scale_a = type.scaleFactorFor(left, is_multiply);
                         typename ResultDataType::FieldType scale_b = type.scaleFactorFor(right, is_multiply || is_division);
                         if constexpr (IsDataTypeDecimal<RightDataType> && is_division)
@@ -1011,7 +1001,7 @@
             typename ColVecResult::MutablePtr col_res = nullptr;
             if constexpr (result_is_decimal)
             {
-                ResultDataType type = decimalResultType<is_multiply, is_division>(left, right);
+                ResultDataType type = decimalResultType(left, right, is_multiply, is_division);
                 col_res = ColVecResult::create(0, type.getScale());
             }
             else
@@ -1026,7 +1016,7 @@
                 {
                     if constexpr (result_is_decimal)
                     {
-                        ResultDataType type = decimalResultType<is_multiply, is_division>(left, right);
+                        ResultDataType type = decimalResultType(left, right, is_multiply, is_division);
 
                         typename ResultDataType::FieldType scale_a = type.scaleFactorFor(left, is_multiply);
                         typename ResultDataType::FieldType scale_b = type.scaleFactorFor(right, is_multiply || is_division);
@@ -1046,13 +1036,12 @@
             {
                 if constexpr (result_is_decimal)
                 {
-                    ResultDataType type = decimalResultType<is_multiply, is_division>(left, right);
+                    ResultDataType type = decimalResultType(left, right, is_multiply, is_division);
 
                     typename ResultDataType::FieldType scale_a = type.scaleFactorFor(left, is_multiply);
                     typename ResultDataType::FieldType scale_b = type.scaleFactorFor(right, is_multiply || is_division);
                     if constexpr (IsDataTypeDecimal<RightDataType> && is_division)
                         scale_a = right.getScaleMultiplier();
-
                     if (auto col_right = checkAndGetColumn<ColVecT1>(col_right_raw))
                     {
                         OpImpl::vectorVector(col_left->getData(), col_right->getData(), vec_res, scale_a, scale_b,
