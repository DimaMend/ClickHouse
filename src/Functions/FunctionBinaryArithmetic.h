--- conflicted
+++ resolved
@@ -1018,46 +1018,25 @@
         const bool valid = castBothTypes(arguments[0].get(), arguments[1].get(),
             [&]<class Left, class Right>(const Left & left, const Right & right)
         {
-<<<<<<< HEAD
-            if constexpr (std::is_same_v<DataTypeFixedString, Left> || std::is_same_v<DataTypeFixedString, Right>)
-            {
-                if constexpr (!Op<DataTypeFixedString, DataTypeFixedString>::allow_fixed_string)
-                    return false;
-                else if constexpr (std::is_same_v<Left, Right>)
-=======
-            using LeftDataType = std::decay_t<decltype(left)>;
-            using RightDataType = std::decay_t<decltype(right)>;
-
-            if constexpr ((std::is_same_v<DataTypeFixedString, LeftDataType> || std::is_same_v<DataTypeString, LeftDataType>) ||
-                (std::is_same_v<DataTypeFixedString, RightDataType> || std::is_same_v<DataTypeString, RightDataType>))
-            {
-                if constexpr (std::is_same_v<DataTypeFixedString, LeftDataType> &&
-                              std::is_same_v<DataTypeFixedString, RightDataType>)
->>>>>>> c65ae998
+            if constexpr (dt::is_string_or_fixed_string<Left> || dt::is_string_or_fixed_string<Right>)
+            {
+                if constexpr (dt::is_string<Left> && dt::is_string<Right>)
                 {
                     if constexpr (!Op<DataTypeFixedString, DataTypeFixedString>::allow_fixed_string)
                         return false;
-                    else
+                    else if (left.getN() == right.getN())
                     {
-<<<<<<< HEAD
                         type_res = std::make_shared<Left>(left.getN());
                         return true;
-=======
-                        if (left.getN() == right.getN())
-                        {
-                            type_res = std::make_shared<LeftDataType>(left.getN());
-                            return true;
-                        }
->>>>>>> c65ae998
                     }
                 }
 
-                if constexpr (!Op<LeftDataType, RightDataType>::allow_string_integer)
+                if constexpr (!Op<Left, Right>::allow_string_integer)
                     return false;
-                else if constexpr (!IsIntegral<RightDataType>)
+                else if constexpr (!IsIntegral<Right>)
                     return false;
-                else if constexpr (std::is_same_v<DataTypeFixedString, LeftDataType>)
-                    type_res = std::make_shared<LeftDataType>(left.getN());
+                else if constexpr (std::is_same_v<DataTypeFixedString, Left>)
+                    type_res = std::make_shared<Right>(left.getN());
                 else
                     type_res = std::make_shared<DataTypeString>();
                 return true;
@@ -1197,27 +1176,19 @@
         return nullptr;
     }
 
-<<<<<<< HEAD
-    template <class Left, class Right>
-    ColumnPtr executeNumeric(const ColumnsWithTypeAndName &, const Left &, const Right &) const
-        requires std::is_same_v<InvalidType, typename BinaryOperationTraits<Op, Left, Right>::ResultDataType>
-=======
-
-    template <typename LeftColumnType, typename A, typename B>
-    ColumnPtr executeStringInteger(const ColumnsWithTypeAndName & arguments, const A & left, const B & right) const
-    {
-        using LeftDataType = std::decay_t<decltype(left)>;
-        using RightDataType = std::decay_t<decltype(right)>;
-
+    template <typename LeftColumnType, class Left, class Right>
+    ColumnPtr executeStringInteger(const ColumnsWithTypeAndName & arguments, const Left &, const Right &) const
+    {
         const auto * const col_left_raw = arguments[0].column.get();
         const auto * const col_right_raw = arguments[1].column.get();
-        using T1 = typename RightDataType::FieldType;
-
-        using ColVecT1 = ColumnVector<T1>;
-        const ColVecT1 * const col_right = checkAndGetColumn<ColVecT1>(col_right_raw);
-        const ColumnConst * const col_right_const = checkAndGetColumnConst<ColVecT1>(col_right_raw);
-
-        using OpImpl = StringIntegerOperationImpl<T1, Op<LeftDataType, T1>>;
+
+        using RightField = FieldType<Right>;
+        using ColVecRight = ColumnVector<RightField>;
+
+        const ColVecRight * const col_right = checkAndGetColumn<ColVecRight>(col_right_raw);
+        const ColumnConst * const col_right_const = checkAndGetColumnConst<ColVecRight>(col_right_raw);
+
+        using OpImpl = StringIntegerOperationImpl<RightField, Op<Left, RightField>>;
 
         const ColumnConst * const col_left_const = checkAndGetColumnConst<LeftColumnType>(col_left_raw);
 
@@ -1230,7 +1201,7 @@
         const typename LeftColumnType::Chars & in_vec = col_left->getChars();
 
         typename LeftColumnType::MutablePtr col_res;
-        if constexpr (std::is_same_v<LeftDataType, DataTypeFixedString>)
+        if constexpr (dt::is_fixed_string<Left>)
             col_res = LeftColumnType::create(col_left->getN());
         else
             col_res = LeftColumnType::create();
@@ -1239,8 +1210,8 @@
 
         if (col_left_const && col_right_const)
         {
-            const T1 value = col_right_const->template getValue<T1>();
-            if constexpr (std::is_same_v<LeftDataType, DataTypeFixedString>)
+            const RightField value = col_right_const->template getValue<RightField>();
+            if constexpr (dt::is_fixed_string<Left>)
             {
                 OpImpl::template processFixedString<OpCase::Vector>(in_vec.data(), col_left->getN(), &value, out_vec, 1);
             }
@@ -1254,7 +1225,7 @@
         }
         else if (!col_left_const && !col_right_const && col_right)
         {
-            if constexpr (std::is_same_v<LeftDataType, DataTypeFixedString>)
+            if constexpr (dt::is_fixed_string<Left>)
             {
                 OpImpl::template processFixedString<OpCase::Vector>(in_vec.data(), col_left->getN(), col_right->getData().data(), out_vec, col_left->size());
             }
@@ -1268,7 +1239,7 @@
         }
         else if (col_left_const && col_right)
         {
-            if constexpr (std::is_same_v<LeftDataType, DataTypeFixedString>)
+            if constexpr (dt::is_fixed_string<Left>)
             {
                 OpImpl::template processFixedString<OpCase::LeftConstant>(
                     in_vec.data(), col_left->getN(), col_right->getData().data(), out_vec, col_right->size());
@@ -1302,9 +1273,9 @@
         return col_res;
     }
 
-    template <typename A, typename B>
-    ColumnPtr executeNumeric(const ColumnsWithTypeAndName & arguments, const A & left, const B & right) const
->>>>>>> c65ae998
+    template <class Left, class Right>
+    ColumnPtr executeNumeric(const ColumnsWithTypeAndName &, const Left &, const Right &) const
+        requires std::is_same_v<InvalidType, typename BinaryOperationTraits<Op, Left, Right>::ResultDataType>
     {
         return nullptr;
     }
@@ -1426,18 +1397,9 @@
         const bool valid = castBothTypes(left_generic, right_generic,
             [&]<class Left, class Right>(const Left & left, const Right & right)
         {
-<<<<<<< HEAD
-           if constexpr (std::is_same_v<DataTypeFixedString, Left> || std::is_same_v<DataTypeFixedString, Right>)
-=======
-            using LeftDataType = std::decay_t<decltype(left)>;
-            using RightDataType = std::decay_t<decltype(right)>;
-
-            if constexpr ((std::is_same_v<DataTypeFixedString, LeftDataType> || std::is_same_v<DataTypeString, LeftDataType>) ||
-                          (std::is_same_v<DataTypeFixedString, RightDataType> || std::is_same_v<DataTypeString, RightDataType>))
->>>>>>> c65ae998
-            {
-                if constexpr (std::is_same_v<DataTypeFixedString, LeftDataType> &&
-                              std::is_same_v<DataTypeFixedString, RightDataType>)
+            if constexpr (dt::is_string_or_fixed_string<Left> || dt::is_string_or_fixed_string<Right>)
+            {
+                if constexpr(dt::is_fixed_string<Left> && dt::is_fixed_string<Right>)
                 {
                     if constexpr (!Op<DataTypeFixedString, DataTypeFixedString>::allow_fixed_string)
                         return false;
@@ -1445,15 +1407,13 @@
                         return (res = executeFixedString(arguments)) != nullptr;
                 }
 
-                if constexpr (!Op<LeftDataType, RightDataType>::allow_string_integer)
+                if constexpr (!Op<Left, Right>::allow_string_integer)
                     return false;
-                else if constexpr (!IsIntegral<RightDataType>)
+                else if constexpr (!IsIntegral<Right>)
                     return false;
-                else if constexpr (std::is_same_v<DataTypeFixedString, LeftDataType>)
-                {
+                else if constexpr (dt::is_fixed_string<Left>)
                     return (res = executeStringInteger<ColumnFixedString>(arguments, left, right)) != nullptr;
-                }
-                else if constexpr (std::is_same_v<DataTypeString, LeftDataType>)
+                else if constexpr (dt::is_string<Left>)
                     return (res = executeStringInteger<ColumnString>(arguments, left, right)) != nullptr;
             }
             else
@@ -1482,13 +1442,7 @@
 
         return castBothTypes(arguments[0].get(), arguments[1].get(), [&]<class Left, class Right>(const Left&, const Right&)
         {
-<<<<<<< HEAD
-            if constexpr (std::is_same_v<Left, DataTypeFixedString> || std::is_same_v<Right, DataTypeFixedString>)
-=======
-            using LeftDataType = std::decay_t<decltype(left)>;
-            using RightDataType = std::decay_t<decltype(right)>;
-            if constexpr (std::is_same_v<DataTypeFixedString, LeftDataType> || std::is_same_v<DataTypeFixedString, RightDataType> || std::is_same_v<DataTypeString, LeftDataType> || std::is_same_v<DataTypeString, RightDataType>)
->>>>>>> c65ae998
+            if constexpr (dt::is_string_or_fixed_string<Left> || dt::is_string_or_fixed_string<Right>)
                 return false;
             else
             {
@@ -1510,13 +1464,7 @@
 
         castBothTypes(types[0].get(), types[1].get(), [&]<class Left, class Right>(const Left&, const Right&)
         {
-<<<<<<< HEAD
-            if constexpr (!std::is_same_v<Left, DataTypeFixedString> && !std::is_same_v<Right, DataTypeFixedString>)
-=======
-            using LeftDataType = std::decay_t<decltype(left)>;
-            using RightDataType = std::decay_t<decltype(right)>;
-            if constexpr (!std::is_same_v<DataTypeFixedString, LeftDataType> && !std::is_same_v<DataTypeFixedString, RightDataType> && !std::is_same_v<DataTypeString, LeftDataType> && !std::is_same_v<DataTypeString, RightDataType>)
->>>>>>> c65ae998
+            if constexpr (!dt::is_string_or_fixed_string<Left> && !dt::is_string_or_fixed_string<Right>)
             {
                 using ResultDataType = typename BinaryOperationTraits<Op, Left, Right>::ResultDataType;
                 using OpSpec = Op<typename Left::FieldType, typename Right::FieldType>;
