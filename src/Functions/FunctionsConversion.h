--- conflicted
+++ resolved
@@ -2067,62 +2067,27 @@
             throw Exception{"Conversion from " + from_type->getName() + " to " + to_type->getName() + " is not supported",
                 ErrorCodes::CANNOT_CONVERT_TYPE};
 
-<<<<<<< HEAD
-        return [wrapper_cast_type, type_index, scale, to_type, requested_result_is_nullable]
-            (ColumnsWithTypeAndName & arguments, const DataTypePtr & result_type, const ColumnNullable *column_nullable, size_t input_rows_count)
-        {
-            ColumnPtr result_column;
-=======
-        return [type_index, scale, to_type] (Block & block, const ColumnNumbers & arguments, const size_t result, size_t input_rows_count)
-        {
->>>>>>> 65ded125
+        return [type_index, scale, to_type, requested_result_is_nullable] (Block & block, const ColumnNumbers & arguments, const size_t result, size_t input_rows_count)
+        {
             auto res = callOnIndexAndDataType<ToDataType>(type_index, [&](const auto & types) -> bool
             {
                 using Types = std::decay_t<decltype(types)>;
                 using LeftDataType = typename Types::LeftType;
                 using RightDataType = typename Types::RightType;
 
-<<<<<<< HEAD
-                if constexpr (IsDataTypeDecimalOrNumber<LeftDataType> && IsDataTypeDecimalOrNumber<RightDataType>)
-                {
-                    if (wrapper_cast_type == CastType::accurate)
-                    {
-                        AccurateConvertStrategyAdditions additions;
-                        additions.scale = scale;
-                        result_column = ConvertImpl<LeftDataType, RightDataType, NameCast>::execute(
-                            arguments, result_type, input_rows_count, additions);
-
-                        return true;
-                    }
-                    else if (wrapper_cast_type == CastType::accurateOrNull)
-                    {
-                        AccurateOrNullConvertStrategyAdditions additions;
-                        additions.scale = scale;
-                        result_column = ConvertImpl<LeftDataType, RightDataType, NameCast>::execute(
-                            arguments, result_type, input_rows_count, additions);
-
-                        return true;
-                    }
-                }
-                else if constexpr (std::is_same_v<LeftDataType, DataTypeString>)
+                if constexpr (std::is_same_v<LeftDataType, DataTypeString>)
                 {
                     if (requested_result_is_nullable)
                     {
                         /// Consistent with CAST(Nullable(String) AS Nullable(Numbers))
                         /// In case when converting to Nullable type, we apply different parsing rule,
                         /// that will not throw an exception but return NULL in case of malformed input.
-                        result_column = ConvertImpl<LeftDataType, RightDataType, NameCast, ConvertReturnNullOnErrorTag>::execute(
-                            arguments, result_type, input_rows_count, scale);
-
+                        ConvertImpl<LeftDataType, RightDataType, NameCast, ConvertReturnNullOnErrorTag>::execute(block, arguments, result, input_rows_count, scale);
                         return true;
                     }
                 }
 
-                result_column = ConvertImpl<LeftDataType, RightDataType, NameCast>::execute(arguments, result_type, input_rows_count, scale);
-
-=======
                 ConvertImpl<LeftDataType, RightDataType, NameCast>::execute(block, arguments, result, input_rows_count, scale);
->>>>>>> 65ded125
                 return true;
             });
 
