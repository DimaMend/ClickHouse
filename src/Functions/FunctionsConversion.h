--- conflicted
+++ resolved
@@ -4179,22 +4179,15 @@
         };
     }
 
-<<<<<<< HEAD
     template <typename ColumnNumberType, typename EnumType>
     WrapperType createNumberToEnumWrapper() const
     {
         using FieldType = EnumType::FieldType;
 
-=======
-    template <typename EnumType>
-    WrapperType createEnumToStringWrapper() const
-    {
->>>>>>> 648e0bd4
         const char * function_name = cast_name;
         return [function_name] (
             ColumnsWithTypeAndName & arguments, const DataTypePtr & res_type, const ColumnNullable * nullable_col, size_t /*input_rows_count*/)
         {
-<<<<<<< HEAD
             const auto & first_col = arguments.front().column.get();
             const auto & result_type = typeid_cast<const EnumType &>(*res_type);
 
@@ -4213,25 +4206,6 @@
                 out_data.resize(size);
 
                 auto default_enum_value = result_type.getValues().front().second;
-=======
-            using ColumnEnumType = EnumType::ColumnType;
-
-            const auto & first_col = arguments.front().column.get();
-            const auto & first_type = arguments.front().type.get();
-
-            const ColumnEnumType * enum_col = typeid_cast<const ColumnEnumType *>(first_col);
-            const EnumType * enum_type = typeid_cast<const EnumType *>(first_type);
-
-            if (enum_col && nullable_col && nullable_col->size() != enum_col->size())
-                throw Exception(ErrorCodes::LOGICAL_ERROR, "ColumnNullable is not compatible with original");
-
-            if (enum_col && enum_type)
-            {
-                const auto size = enum_col->size();
-                const auto & enum_data = enum_col->getData();
-
-                auto res = res_type->createColumn();
->>>>>>> 648e0bd4
 
                 if (nullable_col)
                 {
@@ -4239,32 +4213,74 @@
                     {
                         if (!nullable_col->isNullAt(i))
                         {
-<<<<<<< HEAD
                             result_type.findByValue(static_cast<FieldType>(in_data[i]));
                             out_data[i] = static_cast<FieldType>(in_data[i]);
                         }
                         else
                             out_data[i] = default_enum_value;
-=======
+                    }
+                }
+                else
+                {
+                    for (size_t i = 0; i < size; ++i)
+                    {
+                        result_type.findByValue(static_cast<FieldType>(in_data[i]));
+                        out_data[i] = static_cast<FieldType>(in_data[i]);
+                    }
+                }
+
+                return res;
+            }
+            else
+                throw Exception(ErrorCodes::LOGICAL_ERROR, "Unexpected column {} as first argument of function {}",
+                    first_col->getName(), function_name);
+        };
+    }
+
+    template <typename EnumType>
+    WrapperType createEnumToStringWrapper() const
+    {
+        const char * function_name = cast_name;
+        return [function_name] (
+            ColumnsWithTypeAndName & arguments, const DataTypePtr & res_type, const ColumnNullable * nullable_col, size_t /*input_rows_count*/)
+        {
+            using ColumnEnumType = EnumType::ColumnType;
+
+            const auto & first_col = arguments.front().column.get();
+            const auto & first_type = arguments.front().type.get();
+
+            const ColumnEnumType * enum_col = typeid_cast<const ColumnEnumType *>(first_col);
+            const EnumType * enum_type = typeid_cast<const EnumType *>(first_type);
+
+            if (enum_col && nullable_col && nullable_col->size() != enum_col->size())
+                throw Exception(ErrorCodes::LOGICAL_ERROR, "ColumnNullable is not compatible with original");
+
+            if (enum_col && enum_type)
+            {
+                const auto size = enum_col->size();
+                const auto & enum_data = enum_col->getData();
+
+                auto res = res_type->createColumn();
+
+                if (nullable_col)
+                {
+                    for (size_t i = 0; i < size; ++i)
+                    {
+                        if (!nullable_col->isNullAt(i))
+                        {
                             const auto & value = enum_type->getNameForValue(enum_data[i]);
                             res->insertData(value.data, value.size);
                         }
                         else
                             res->insertDefault();
->>>>>>> 648e0bd4
                     }
                 }
                 else
                 {
                     for (size_t i = 0; i < size; ++i)
                     {
-<<<<<<< HEAD
-                        result_type.findByValue(static_cast<FieldType>(in_data[i]));
-                        out_data[i] = static_cast<FieldType>(in_data[i]);
-=======
                         const auto & value = enum_type->getNameForValue(enum_data[i]);
                         res->insertData(value.data, value.size);
->>>>>>> 648e0bd4
                     }
                 }
 
