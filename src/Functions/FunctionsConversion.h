--- conflicted
+++ resolved
@@ -1218,14 +1218,10 @@
     }
 
 private:
-<<<<<<< HEAD
     mutable bool checked_return_type = false;
     mutable bool to_nullable = false;
 
-    ColumnPtr executeInternal(const ColumnsWithTypeAndName & arguments, const DataTypePtr & result_type, size_t input_rows_count) const
-=======
     ColumnPtr executeInternal(ColumnsWithTypeAndName & arguments, const DataTypePtr & result_type, size_t input_rows_count) const
->>>>>>> fc4fdebb
     {
         if (arguments.empty())
             throw Exception{"Function " + getName() + " expects at least 1 arguments",
