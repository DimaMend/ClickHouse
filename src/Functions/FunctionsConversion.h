#pragma once

#include <type_traits>

#include <AggregateFunctions/IAggregateFunction.h>
#include <Columns/ColumnAggregateFunction.h>
#include <Columns/ColumnArray.h>
#include <Columns/ColumnConst.h>
#include <Columns/ColumnDynamic.h>
#include <Columns/ColumnFixedString.h>
#include <Columns/ColumnLowCardinality.h>
#include <Columns/ColumnMap.h>
#include <Columns/ColumnNullable.h>
#include <Columns/ColumnObject.h>
#include <Columns/ColumnObjectDeprecated.h>
#include <Columns/ColumnString.h>
#include <Columns/ColumnStringHelpers.h>
#include <Columns/ColumnTuple.h>
#include <Columns/ColumnVariant.h>
#include <Columns/ColumnsCommon.h>
#include <Core/AccurateComparison.h>
#include <Core/Settings.h>
#include <Core/Types.h>
#include <Core/callOnTypeIndex.h>
#include <DataTypes/DataTypeAggregateFunction.h>
#include <DataTypes/DataTypeArray.h>
#include <DataTypes/DataTypeDate.h>
#include <DataTypes/DataTypeDate32.h>
#include <DataTypes/DataTypeDateTime.h>
#include <DataTypes/DataTypeDateTime64.h>
#include <DataTypes/DataTypeDynamic.h>
#include <DataTypes/DataTypeEnum.h>
#include <DataTypes/DataTypeFactory.h>
#include <DataTypes/DataTypeFixedString.h>
#include <DataTypes/DataTypeIPv4andIPv6.h>
#include <DataTypes/DataTypeInterval.h>
#include <DataTypes/DataTypeLowCardinality.h>
#include <DataTypes/DataTypeMap.h>
#include <DataTypes/DataTypeNested.h>
#include <DataTypes/DataTypeNothing.h>
#include <DataTypes/DataTypeNullable.h>
#include <DataTypes/DataTypeObject.h>
<<<<<<< HEAD
=======
#include <DataTypes/DataTypeObjectDeprecated.h>
>>>>>>> 4851d2b4
#include <DataTypes/DataTypeString.h>
#include <DataTypes/DataTypeTuple.h>
#include <DataTypes/DataTypeUUID.h>
#include <DataTypes/DataTypeVariant.h>
<<<<<<< HEAD
#include <DataTypes/DataTypeDynamic.h>
#include <DataTypes/DataTypesDecimal.h>
#include <DataTypes/DataTypesNumber.h>
#include <DataTypes/DataTypesBinaryEncoding.h>
#include <DataTypes/ObjectUtils.h>
#include <DataTypes/Serializations/SerializationDecimal.h>
#include <DataTypes/getLeastSupertype.h>
#include <Formats/FormatSettings.h>
=======
#include <DataTypes/DataTypesBinaryEncoding.h>
#include <DataTypes/DataTypesDecimal.h>
#include <DataTypes/DataTypesNumber.h>
#include <DataTypes/ObjectUtils.h>
#include <DataTypes/Serializations/SerializationDecimal.h>
#include <DataTypes/getLeastSupertype.h>
>>>>>>> 4851d2b4
#include <Formats/FormatFactory.h>
#include <Functions/CastOverloadResolver.h>
#include <Functions/DateTimeTransforms.h>
#include <Functions/FunctionFactory.h>
#include <Functions/FunctionHelpers.h>
#include <Functions/FunctionsCodingIP.h>
#include <Functions/IFunctionAdaptors.h>
#include <Functions/TransformDateTime64.h>
#include <Functions/castTypeToEither.h>
#include <Functions/toFixedString.h>
#include <IO/Operators.h>
#include <IO/ReadBufferFromMemory.h>
#include <IO/WriteBufferFromVector.h>
#include <IO/parseDateTimeBestEffort.h>
#include <Interpreters/Context.h>
#include <Common/Concepts.h>
#include <Common/CurrentThread.h>
#include <Common/Exception.h>
#include <Common/HashTable/HashMap.h>
#include <Common/IPv6ToBinary.h>
#include <Common/assert_cast.h>
#include <Common/quoteString.h>
<<<<<<< HEAD


namespace DB
{

namespace Setting
{
    extern const SettingsBool cast_ipv4_ipv6_default_on_conversion_error;
    extern const SettingsBool cast_string_to_dynamic_use_inference;
    extern const SettingsBool cast_string_to_variant_use_inference;
    extern const SettingsDateTimeOverflowBehavior date_time_overflow_behavior;
    extern const SettingsBool input_format_ipv4_default_on_conversion_error;
    extern const SettingsBool input_format_ipv6_default_on_conversion_error;
    extern const SettingsBool precise_float_parsing;
    extern const SettingsBool date_time_64_output_format_cut_trailing_zeros_align_to_groups_of_thousands;
}

namespace ErrorCodes
{
    extern const int ATTEMPT_TO_READ_AFTER_EOF;
    extern const int CANNOT_PARSE_NUMBER;
    extern const int CANNOT_READ_ARRAY_FROM_TEXT;
    extern const int CANNOT_PARSE_INPUT_ASSERTION_FAILED;
    extern const int CANNOT_PARSE_QUOTED_STRING;
    extern const int CANNOT_PARSE_ESCAPE_SEQUENCE;
    extern const int CANNOT_PARSE_DATE;
    extern const int CANNOT_PARSE_DATETIME;
    extern const int CANNOT_PARSE_TEXT;
    extern const int CANNOT_PARSE_UUID;
    extern const int CANNOT_PARSE_IPV4;
    extern const int CANNOT_PARSE_IPV6;
    extern const int TOO_FEW_ARGUMENTS_FOR_FUNCTION;
    extern const int LOGICAL_ERROR;
    extern const int TYPE_MISMATCH;
    extern const int CANNOT_CONVERT_TYPE;
    extern const int ILLEGAL_COLUMN;
    extern const int NUMBER_OF_ARGUMENTS_DOESNT_MATCH;
    extern const int ILLEGAL_TYPE_OF_ARGUMENT;
    extern const int NOT_IMPLEMENTED;
    extern const int CANNOT_INSERT_NULL_IN_ORDINARY_COLUMN;
    extern const int VALUE_IS_OUT_OF_RANGE_OF_DATA_TYPE;
}

namespace detail
{

/** Type conversion functions.
  * toType - conversion in "natural way";
  */

UInt32 extractToDecimalScale(const ColumnWithTypeAndName & named_column);


/** Conversion of Date to DateTime: adding 00:00:00 time component.
  */
template <FormatSettings::DateTimeOverflowBehavior date_time_overflow_behavior = default_date_time_overflow_behavior>
struct ToDateTimeImpl
{
    static constexpr auto name = "toDateTime";

    static UInt32 execute(UInt16 d, const DateLUTImpl & time_zone)
    {
        if constexpr (date_time_overflow_behavior == FormatSettings::DateTimeOverflowBehavior::Throw)
        {
            if (d > MAX_DATETIME_DAY_NUM) [[unlikely]]
                throw Exception(ErrorCodes::VALUE_IS_OUT_OF_RANGE_OF_DATA_TYPE, "Day number {} is out of bounds of type DateTime", d);
        }
        else if constexpr (date_time_overflow_behavior == FormatSettings::DateTimeOverflowBehavior::Saturate)
        {
            d = std::min<time_t>(d, MAX_DATETIME_DAY_NUM);
        }
        return static_cast<UInt32>(time_zone.fromDayNum(DayNum(d)));
    }

    static UInt32 execute(Int32 d, const DateLUTImpl & time_zone)
    {
        if constexpr (date_time_overflow_behavior == FormatSettings::DateTimeOverflowBehavior::Saturate)
        {
            if (d < 0)
                return 0;
            else if (d > MAX_DATETIME_DAY_NUM)
                d = MAX_DATETIME_DAY_NUM;
        }
        else if constexpr (date_time_overflow_behavior == FormatSettings::DateTimeOverflowBehavior::Throw)
        {
            if (d < 0 || d > MAX_DATETIME_DAY_NUM) [[unlikely]]
                throw Exception(ErrorCodes::VALUE_IS_OUT_OF_RANGE_OF_DATA_TYPE, "Value {} is out of bounds of type DateTime", d);
        }
        return static_cast<UInt32>(time_zone.fromDayNum(ExtendedDayNum(d)));
    }

    static UInt32 execute(UInt32 dt, const DateLUTImpl & /*time_zone*/)
    {
        return dt;
    }

    static UInt32 execute(Int64 dt64, const DateLUTImpl & /*time_zone*/)
    {
        if constexpr (date_time_overflow_behavior == FormatSettings::DateTimeOverflowBehavior::Ignore)
            return static_cast<UInt32>(dt64);
        else
        {
            if (dt64 < 0 || dt64 >= MAX_DATETIME_TIMESTAMP)
            {
                if constexpr (date_time_overflow_behavior == FormatSettings::DateTimeOverflowBehavior::Saturate)
                    return dt64 < 0 ? 0 : std::numeric_limits<UInt32>::max();
                else
                    throw Exception(ErrorCodes::VALUE_IS_OUT_OF_RANGE_OF_DATA_TYPE, "Value {} is out of bounds of type DateTime", dt64);
            }
            else
                return static_cast<UInt32>(dt64);
        }
    }
};


/// Implementation of toDate function.

template <typename FromType, FormatSettings::DateTimeOverflowBehavior date_time_overflow_behavior>
struct ToDateTransform32Or64
{
    static constexpr auto name = "toDate";

    static NO_SANITIZE_UNDEFINED UInt16 execute(const FromType & from, const DateLUTImpl & time_zone)
    {
        if constexpr (date_time_overflow_behavior == FormatSettings::DateTimeOverflowBehavior::Throw)
        {
            if (from > MAX_DATETIME_TIMESTAMP) [[unlikely]]
                throw Exception(ErrorCodes::VALUE_IS_OUT_OF_RANGE_OF_DATA_TYPE, "Value {} is out of bounds of type Date", from);
        }
        /// if value is smaller (or equal) than maximum day value for Date, than treat it as day num,
        /// otherwise treat it as unix timestamp. This is a bit weird, but we leave this behavior.
        if (from <= DATE_LUT_MAX_DAY_NUM)
            return from;
        else
            return time_zone.toDayNum(std::min(time_t(from), time_t(MAX_DATETIME_TIMESTAMP)));
    }
};


template <typename FromType, FormatSettings::DateTimeOverflowBehavior date_time_overflow_behavior>
struct ToDateTransform32Or64Signed
{
    static constexpr auto name = "toDate";

    static NO_SANITIZE_UNDEFINED UInt16 execute(const FromType & from, const DateLUTImpl & time_zone)
    {
        // TODO: decide narrow or extended range based on FromType
        if constexpr (date_time_overflow_behavior == FormatSettings::DateTimeOverflowBehavior::Throw)
        {
            if (from < 0 || from > MAX_DATE_TIMESTAMP) [[unlikely]]
                throw Exception(ErrorCodes::VALUE_IS_OUT_OF_RANGE_OF_DATA_TYPE, "Value {} is out of bounds of type Date", from);
        }
        else
        {
            if (from < 0)
                return 0;
        }
        return (from <= DATE_LUT_MAX_DAY_NUM)
            ? static_cast<UInt16>(from)
            : time_zone.toDayNum(std::min(time_t(from), time_t(MAX_DATE_TIMESTAMP)));
    }
};

template <typename FromType, FormatSettings::DateTimeOverflowBehavior date_time_overflow_behavior>
struct ToDateTransform8Or16Signed
{
    static constexpr auto name = "toDate";

    static NO_SANITIZE_UNDEFINED UInt16 execute(const FromType & from, const DateLUTImpl &)
    {
        if (from < 0)
        {
            if constexpr (date_time_overflow_behavior == FormatSettings::DateTimeOverflowBehavior::Throw)
                throw Exception(ErrorCodes::VALUE_IS_OUT_OF_RANGE_OF_DATA_TYPE, "Value {} is out of bounds of type Date", from);
            else
                return 0;
        }
        return from;
    }
};

/// Implementation of toDate32 function.

template <typename FromType, FormatSettings::DateTimeOverflowBehavior date_time_overflow_behavior>
struct ToDate32Transform32Or64
{
    static constexpr auto name = "toDate32";

    static NO_SANITIZE_UNDEFINED Int32 execute(const FromType & from, const DateLUTImpl & time_zone)
    {
        if (from < DATE_LUT_MAX_EXTEND_DAY_NUM)
        {
            return static_cast<Int32>(from);
        }
        else
        {
            if constexpr (date_time_overflow_behavior == FormatSettings::DateTimeOverflowBehavior::Throw)
            {
                if (from > MAX_DATETIME64_TIMESTAMP) [[unlikely]]
                    throw Exception(ErrorCodes::VALUE_IS_OUT_OF_RANGE_OF_DATA_TYPE, "Timestamp value {} is out of bounds of type Date32", from);
            }
            return time_zone.toDayNum(std::min(time_t(from), time_t(MAX_DATETIME64_TIMESTAMP)));
        }
    }
};

template <typename FromType, FormatSettings::DateTimeOverflowBehavior date_time_overflow_behavior>
struct ToDate32Transform32Or64Signed
{
    static constexpr auto name = "toDate32";

    static NO_SANITIZE_UNDEFINED Int32 execute(const FromType & from, const DateLUTImpl & time_zone)
    {
        static const Int32 daynum_min_offset = -static_cast<Int32>(DateLUTImpl::getDayNumOffsetEpoch());

        if constexpr (date_time_overflow_behavior == FormatSettings::DateTimeOverflowBehavior::Throw)
        {
            if (from < daynum_min_offset || from > MAX_DATETIME64_TIMESTAMP) [[unlikely]]
                throw Exception(ErrorCodes::VALUE_IS_OUT_OF_RANGE_OF_DATA_TYPE, "Timestamp value {} is out of bounds of type Date32", from);
        }

        if (from < daynum_min_offset)
            return daynum_min_offset;

        return (from < DATE_LUT_MAX_EXTEND_DAY_NUM)
            ? static_cast<Int32>(from)
            : time_zone.toDayNum(std::min(time_t(Int64(from)), time_t(MAX_DATETIME64_TIMESTAMP)));
    }
};

template <typename FromType>
struct ToDate32Transform8Or16Signed
{
    static constexpr auto name = "toDate32";

    static NO_SANITIZE_UNDEFINED Int32 execute(const FromType & from, const DateLUTImpl &)
    {
        return from;
    }
};

template <typename FromType, typename ToType, FormatSettings::DateTimeOverflowBehavior date_time_overflow_behavior>
struct ToDateTimeTransform64
{
    static constexpr auto name = "toDateTime";

    static NO_SANITIZE_UNDEFINED ToType execute(const FromType & from, const DateLUTImpl &)
    {
        if constexpr (date_time_overflow_behavior == FormatSettings::DateTimeOverflowBehavior::Throw)
        {
            if (from > MAX_DATETIME_TIMESTAMP) [[unlikely]]
                throw Exception(ErrorCodes::VALUE_IS_OUT_OF_RANGE_OF_DATA_TYPE, "Timestamp value {} is out of bounds of type DateTime", from);
        }
        return static_cast<ToType>(std::min(time_t(from), time_t(MAX_DATETIME_TIMESTAMP)));
    }
};

template <typename FromType, typename ToType, FormatSettings::DateTimeOverflowBehavior date_time_overflow_behavior>
struct ToDateTimeTransformSigned
{
    static constexpr auto name = "toDateTime";

    static NO_SANITIZE_UNDEFINED ToType execute(const FromType & from, const DateLUTImpl &)
    {
        if (from < 0)
        {
            if constexpr (date_time_overflow_behavior == FormatSettings::DateTimeOverflowBehavior::Throw)
                throw Exception(ErrorCodes::VALUE_IS_OUT_OF_RANGE_OF_DATA_TYPE, "Timestamp value {} is out of bounds of type DateTime", from);
            else
                return 0;
        }
        return from;
    }
};

template <typename FromType, typename ToType, FormatSettings::DateTimeOverflowBehavior date_time_overflow_behavior>
struct ToDateTimeTransform64Signed
{
    static constexpr auto name = "toDateTime";

    static NO_SANITIZE_UNDEFINED ToType execute(const FromType & from, const DateLUTImpl &)
    {
        if constexpr (date_time_overflow_behavior == FormatSettings::DateTimeOverflowBehavior::Throw)
        {
            if (from < 0 || from > MAX_DATETIME_TIMESTAMP) [[unlikely]]
                throw Exception(ErrorCodes::VALUE_IS_OUT_OF_RANGE_OF_DATA_TYPE, "Timestamp value {} is out of bounds of type DateTime", from);
        }

        if (from < 0)
            return 0;
        return static_cast<ToType>(std::min(time_t(from), time_t(MAX_DATETIME_TIMESTAMP)));
    }
};

/** Conversion of numeric to DateTime64
  */

template <typename FromType, FormatSettings::DateTimeOverflowBehavior date_time_overflow_behavior>
struct ToDateTime64TransformUnsigned
{
    static constexpr auto name = "toDateTime64";

    const DateTime64::NativeType scale_multiplier;

    ToDateTime64TransformUnsigned(UInt32 scale) /// NOLINT
        : scale_multiplier(DecimalUtils::scaleMultiplier<DateTime64::NativeType>(scale))
    {}

    NO_SANITIZE_UNDEFINED DateTime64::NativeType execute(FromType from, const DateLUTImpl &) const
    {
        if constexpr (date_time_overflow_behavior == FormatSettings::DateTimeOverflowBehavior::Throw)
        {
            if (from > MAX_DATETIME64_TIMESTAMP) [[unlikely]]
                throw Exception(ErrorCodes::VALUE_IS_OUT_OF_RANGE_OF_DATA_TYPE, "Timestamp value {} is out of bounds of type DateTime64", from);
            else
                return DecimalUtils::decimalFromComponentsWithMultiplier<DateTime64>(from, 0, scale_multiplier);
        }
        else
            return DecimalUtils::decimalFromComponentsWithMultiplier<DateTime64>(std::min<time_t>(from, MAX_DATETIME64_TIMESTAMP), 0, scale_multiplier);
    }
};

template <typename FromType, FormatSettings::DateTimeOverflowBehavior date_time_overflow_behavior>
struct ToDateTime64TransformSigned
{
    static constexpr auto name = "toDateTime64";

    const DateTime64::NativeType scale_multiplier;

    ToDateTime64TransformSigned(UInt32 scale) /// NOLINT
        : scale_multiplier(DecimalUtils::scaleMultiplier<DateTime64::NativeType>(scale))
    {}

    NO_SANITIZE_UNDEFINED DateTime64::NativeType execute(FromType from, const DateLUTImpl &) const
    {
        if constexpr (date_time_overflow_behavior == FormatSettings::DateTimeOverflowBehavior::Throw)
        {
            if (from < MIN_DATETIME64_TIMESTAMP || from > MAX_DATETIME64_TIMESTAMP) [[unlikely]]
                throw Exception(ErrorCodes::VALUE_IS_OUT_OF_RANGE_OF_DATA_TYPE, "Timestamp value {} is out of bounds of type DateTime64", from);
        }
        from = static_cast<FromType>(std::max<time_t>(from, MIN_DATETIME64_TIMESTAMP));
        from = static_cast<FromType>(std::min<time_t>(from, MAX_DATETIME64_TIMESTAMP));

        return DecimalUtils::decimalFromComponentsWithMultiplier<DateTime64>(from, 0, scale_multiplier);
    }
};

template <typename FromDataType, typename FromType, FormatSettings::DateTimeOverflowBehavior date_time_overflow_behavior>
struct ToDateTime64TransformFloat
{
    static constexpr auto name = "toDateTime64";

    const UInt32 scale;

    ToDateTime64TransformFloat(UInt32 scale_) /// NOLINT
        : scale(scale_)
    {}

    NO_SANITIZE_UNDEFINED DateTime64::NativeType execute(FromType from, const DateLUTImpl &) const
    {
        if constexpr (date_time_overflow_behavior == FormatSettings::DateTimeOverflowBehavior::Throw)
        {
            if (from < MIN_DATETIME64_TIMESTAMP || from > MAX_DATETIME64_TIMESTAMP) [[unlikely]]
                throw Exception(ErrorCodes::VALUE_IS_OUT_OF_RANGE_OF_DATA_TYPE, "Timestamp value {} is out of bounds of type DateTime64", from);
        }

        from = std::max(from, static_cast<FromType>(MIN_DATETIME64_TIMESTAMP));
        from = std::min(from, static_cast<FromType>(MAX_DATETIME64_TIMESTAMP));
        return convertToDecimal<FromDataType, DataTypeDateTime64>(from, scale);
    }
};

struct ToDateTime64Transform
{
    static constexpr auto name = "toDateTime64";

    const DateTime64::NativeType scale_multiplier;

    ToDateTime64Transform(UInt32 scale) /// NOLINT
        : scale_multiplier(DecimalUtils::scaleMultiplier<DateTime64::NativeType>(scale))
    {}

    DateTime64::NativeType execute(UInt16 d, const DateLUTImpl & time_zone) const
    {
        const auto dt = ToDateTimeImpl<>::execute(d, time_zone);
        return execute(dt, time_zone);
    }

    DateTime64::NativeType execute(Int32 d, const DateLUTImpl & time_zone) const
    {
        Int64 dt = static_cast<Int64>(time_zone.fromDayNum(ExtendedDayNum(d)));
        return DecimalUtils::decimalFromComponentsWithMultiplier<DateTime64>(dt, 0, scale_multiplier);
    }

    DateTime64::NativeType execute(UInt32 dt, const DateLUTImpl & /*time_zone*/) const
    {
        return DecimalUtils::decimalFromComponentsWithMultiplier<DateTime64>(dt, 0, scale_multiplier);
    }
};

/** Transformation of numbers, dates, datetimes to strings: through formatting.
  */
template <typename DataType>
struct FormatImpl
{
    template <typename ReturnType = void>
    static ReturnType execute(const typename DataType::FieldType x, WriteBuffer & wb, const DataType *, const DateLUTImpl *)
    {
        writeText(x, wb);
        return ReturnType(true);
    }
};

template <>
struct FormatImpl<DataTypeDate>
{
    template <typename ReturnType = void>
    static ReturnType execute(const DataTypeDate::FieldType x, WriteBuffer & wb, const DataTypeDate *, const DateLUTImpl * time_zone)
    {
        writeDateText(DayNum(x), wb, *time_zone);
        return ReturnType(true);
    }
};

template <>
struct FormatImpl<DataTypeDate32>
{
    template <typename ReturnType = void>
    static ReturnType execute(const DataTypeDate32::FieldType x, WriteBuffer & wb, const DataTypeDate32 *, const DateLUTImpl * time_zone)
    {
        writeDateText(ExtendedDayNum(x), wb, *time_zone);
        return ReturnType(true);
    }
};

template <>
struct FormatImpl<DataTypeDateTime>
{
    template <typename ReturnType = void>
    static ReturnType execute(const DataTypeDateTime::FieldType x, WriteBuffer & wb, const DataTypeDateTime *, const DateLUTImpl * time_zone)
    {
        writeDateTimeText(x, wb, *time_zone);
        return ReturnType(true);
    }
};

template <>
struct FormatImpl<DataTypeDateTime64>
{
    template <typename ReturnType = void>
    static ReturnType execute(const DataTypeDateTime64::FieldType x, WriteBuffer & wb, const DataTypeDateTime64 * type, const DateLUTImpl * time_zone)
    {
        writeDateTimeText(DateTime64(x), type->getScale(), wb, *time_zone);
        return ReturnType(true);
    }
};


template <typename FieldType>
struct FormatImpl<DataTypeEnum<FieldType>>
{
    template <typename ReturnType = void>
    static ReturnType execute(const FieldType x, WriteBuffer & wb, const DataTypeEnum<FieldType> * type, const DateLUTImpl *)
    {
        static constexpr bool throw_exception = std::is_same_v<ReturnType, void>;

        if constexpr (throw_exception)
        {
            writeString(type->getNameForValue(x), wb);
        }
        else
        {
            StringRef res;
            bool is_ok = type->getNameForValue(x, res);
            if (is_ok)
                writeString(res, wb);
            return ReturnType(is_ok);
        }
    }
};

template <typename FieldType>
struct FormatImpl<DataTypeDecimal<FieldType>>
{
    template <typename ReturnType = void>
    static ReturnType execute(const FieldType x, WriteBuffer & wb, const DataTypeDecimal<FieldType> * type, const DateLUTImpl *)
    {
        writeText(x, type->getScale(), wb, false);
        return ReturnType(true);
    }
};

ColumnUInt8::MutablePtr copyNullMap(ColumnPtr col);


/// Generic conversion of any type to String or FixedString via serialization to text.
template <typename StringColumnType>
struct ConvertImplGenericToString
{
    static ColumnPtr execute(const ColumnsWithTypeAndName & arguments, const DataTypePtr & result_type, size_t /*input_rows_count*/, const ContextPtr & context)
    {
        static_assert(std::is_same_v<StringColumnType, ColumnString> || std::is_same_v<StringColumnType, ColumnFixedString>,
                "Can be used only to serialize to ColumnString or ColumnFixedString");

        ColumnUInt8::MutablePtr null_map = copyNullMap(arguments[0].column);

        const auto & col_with_type_and_name = columnGetNested(arguments[0]);
        const IDataType & type = *col_with_type_and_name.type;
        const IColumn & col_from = *col_with_type_and_name.column;

        size_t size = col_from.size();
        auto col_to = removeNullable(result_type)->createColumn();

        {
            ColumnStringHelpers::WriteHelper write_helper(
                    assert_cast<StringColumnType &>(*col_to),
                    size);

            auto & write_buffer = write_helper.getWriteBuffer();

            FormatSettings format_settings = context ? getFormatSettings(context) : FormatSettings{};
            auto serialization = type.getDefaultSerialization();
            for (size_t row = 0; row < size; ++row)
            {
                serialization->serializeText(col_from, row, write_buffer, format_settings);
                write_helper.rowWritten();
            }

            write_helper.finalize();
        }

        if (result_type->isNullable() && null_map)
            return ColumnNullable::create(std::move(col_to), std::move(null_map));
        return col_to;
    }
};

/** Conversion of time_t to UInt16, Int32, UInt32
  */
template <typename DataType>
void convertFromTime(typename DataType::FieldType & x, time_t & time)
{
    x = time;
}

template <>
inline void convertFromTime<DataTypeDateTime>(DataTypeDateTime::FieldType & x, time_t & time)
{
    if (unlikely(time < 0))
        x = 0;
    else if (unlikely(time > MAX_DATETIME_TIMESTAMP))
        x = MAX_DATETIME_TIMESTAMP;
    else
        x = static_cast<UInt32>(time);
}

/** Conversion of strings to numbers, dates, datetimes: through parsing.
  */
template <typename DataType>
void parseImpl(typename DataType::FieldType & x, ReadBuffer & rb, const DateLUTImpl *, bool precise_float_parsing)
{
    if constexpr (is_floating_point<typename DataType::FieldType>)
    {
        if (precise_float_parsing)
            readFloatTextPrecise(x, rb);
        else
            readFloatTextFast(x, rb);
    }
    else
        readText(x, rb);
}

template <>
inline void parseImpl<DataTypeDate>(DataTypeDate::FieldType & x, ReadBuffer & rb, const DateLUTImpl * time_zone, bool)
{
    DayNum tmp(0);
    readDateText(tmp, rb, *time_zone);
    x = tmp;
}

template <>
inline void parseImpl<DataTypeDate32>(DataTypeDate32::FieldType & x, ReadBuffer & rb, const DateLUTImpl * time_zone, bool)
{
    ExtendedDayNum tmp(0);
    readDateText(tmp, rb, *time_zone);
    x = tmp;
}


// NOTE: no need of extra overload of DateTime64, since readDateTimeText64 has different signature and that case is explicitly handled in the calling code.
template <>
inline void parseImpl<DataTypeDateTime>(DataTypeDateTime::FieldType & x, ReadBuffer & rb, const DateLUTImpl * time_zone, bool)
{
    time_t time = 0;
    readDateTimeText(time, rb, *time_zone);
    convertFromTime<DataTypeDateTime>(x, time);
}

template <>
inline void parseImpl<DataTypeUUID>(DataTypeUUID::FieldType & x, ReadBuffer & rb, const DateLUTImpl *, bool)
{
    UUID tmp;
    readUUIDText(tmp, rb);
    x = tmp.toUnderType();
}

template <>
inline void parseImpl<DataTypeIPv4>(DataTypeIPv4::FieldType & x, ReadBuffer & rb, const DateLUTImpl *, bool)
{
    IPv4 tmp;
    readIPv4Text(tmp, rb);
    x = tmp.toUnderType();
}

template <>
inline void parseImpl<DataTypeIPv6>(DataTypeIPv6::FieldType & x, ReadBuffer & rb, const DateLUTImpl *, bool)
{
    IPv6 tmp;
    readIPv6Text(tmp, rb);
    x = tmp;
}

template <typename DataType>
bool tryParseImpl(typename DataType::FieldType & x, ReadBuffer & rb, const DateLUTImpl *, bool precise_float_parsing)
{
    if constexpr (is_floating_point<typename DataType::FieldType>)
    {
        if (precise_float_parsing)
            return tryReadFloatTextPrecise(x, rb);
        else
            return tryReadFloatTextFast(x, rb);
    }
    else /*if constexpr (is_integral_v<typename DataType::FieldType>)*/
        return tryReadIntText(x, rb);
}

template <>
inline bool tryParseImpl<DataTypeDate>(DataTypeDate::FieldType & x, ReadBuffer & rb, const DateLUTImpl * time_zone, bool)
{
    DayNum tmp(0);
    if (!tryReadDateText(tmp, rb, *time_zone))
        return false;
    x = tmp;
    return true;
}

template <>
inline bool tryParseImpl<DataTypeDate32>(DataTypeDate32::FieldType & x, ReadBuffer & rb, const DateLUTImpl * time_zone, bool)
{
    ExtendedDayNum tmp(0);
    if (!tryReadDateText(tmp, rb, *time_zone))
        return false;
    x = tmp;
    return true;
}

template <>
inline bool tryParseImpl<DataTypeDateTime>(DataTypeDateTime::FieldType & x, ReadBuffer & rb, const DateLUTImpl * time_zone, bool)
{
    time_t time = 0;
    if (!tryReadDateTimeText(time, rb, *time_zone))
        return false;
    convertFromTime<DataTypeDateTime>(x, time);
    return true;
}

template <>
inline bool tryParseImpl<DataTypeUUID>(DataTypeUUID::FieldType & x, ReadBuffer & rb, const DateLUTImpl *, bool)
{
    UUID tmp;
    if (!tryReadUUIDText(tmp, rb))
        return false;

    x = tmp.toUnderType();
    return true;
}

template <>
inline bool tryParseImpl<DataTypeIPv4>(DataTypeIPv4::FieldType & x, ReadBuffer & rb, const DateLUTImpl *, bool)
{
    IPv4 tmp;
    if (!tryReadIPv4Text(tmp, rb))
        return false;

    x = tmp.toUnderType();
    return true;
}

template <>
inline bool tryParseImpl<DataTypeIPv6>(DataTypeIPv6::FieldType & x, ReadBuffer & rb, const DateLUTImpl *, bool)
{
    IPv6 tmp;
    if (!tryReadIPv6Text(tmp, rb))
        return false;

    x = tmp;
    return true;
}


/** Throw exception with verbose message when string value is not parsed completely.
  */
[[noreturn]] inline void throwExceptionForIncompletelyParsedValue(ReadBuffer & read_buffer, const IDataType & result_type)
{
    WriteBufferFromOwnString message_buf;
    message_buf << "Cannot parse string " << quote << String(read_buffer.buffer().begin(), read_buffer.buffer().size())
                << " as " << result_type.getName()
                << ": syntax error";

    if (read_buffer.offset())
        message_buf << " at position " << read_buffer.offset()
                    << " (parsed just " << quote << String(read_buffer.buffer().begin(), read_buffer.offset()) << ")";
    else
        message_buf << " at begin of string";

    // Currently there are no functions toIPv{4,6}Or{Null,Zero}
    if (isNativeNumber(result_type) && !(result_type.getName() == "IPv4" || result_type.getName() == "IPv6"))
        message_buf << ". Note: there are to" << result_type.getName() << "OrZero and to" << result_type.getName() << "OrNull functions, which returns zero/NULL instead of throwing exception.";

    throw Exception(PreformattedMessage{message_buf.str(), "Cannot parse string {} as {}: syntax error {}", {String(read_buffer.buffer().begin(), read_buffer.buffer().size()), result_type.getName()}}, ErrorCodes::CANNOT_PARSE_TEXT);
}


enum class ConvertFromStringExceptionMode : uint8_t
{
    Throw,  /// Throw exception if value cannot be parsed.
    Zero,   /// Fill with zero or default if value cannot be parsed.
    Null    /// Return ColumnNullable with NULLs when value cannot be parsed.
};

enum class ConvertFromStringParsingMode : uint8_t
{
    Normal,
    BestEffort,  /// Only applicable for DateTime. Will use sophisticated method, that is slower.
    BestEffortUS
};

struct AccurateConvertStrategyAdditions
{
    UInt32 scale { 0 };
};

struct AccurateOrNullConvertStrategyAdditions
{
    UInt32 scale { 0 };
};

template <typename FromDataType, typename ToDataType, typename Name,
    ConvertFromStringExceptionMode exception_mode, ConvertFromStringParsingMode parsing_mode>
struct ConvertThroughParsing
{
    static_assert(std::is_same_v<FromDataType, DataTypeString> || std::is_same_v<FromDataType, DataTypeFixedString>,
        "ConvertThroughParsing is only applicable for String or FixedString data types");

    static constexpr bool to_datetime64 = std::is_same_v<ToDataType, DataTypeDateTime64>;

    static bool isAllRead(ReadBuffer & in)
    {
        /// In case of FixedString, skip zero bytes at end.
        if constexpr (std::is_same_v<FromDataType, DataTypeFixedString>)
            while (!in.eof() && *in.position() == 0)
                ++in.position();

        if (in.eof())
            return true;

        /// Special case, that allows to parse string with DateTime or DateTime64 as Date or Date32.
        if constexpr (std::is_same_v<ToDataType, DataTypeDate> || std::is_same_v<ToDataType, DataTypeDate32>)
        {
            if (!in.eof() && (*in.position() == ' ' || *in.position() == 'T'))
            {
                if (in.buffer().size() == strlen("YYYY-MM-DD hh:mm:ss"))
                    return true;

                if (in.buffer().size() >= strlen("YYYY-MM-DD hh:mm:ss.x")
                    && in.buffer().begin()[19] == '.')
                {
                    in.position() = in.buffer().begin() + 20;

                    while (!in.eof() && isNumericASCII(*in.position()))
                        ++in.position();

                    if (in.eof())
                        return true;
                }
            }
        }

        return false;
    }

    template <typename Additions = void *>
    static ColumnPtr execute(const ColumnsWithTypeAndName & arguments, const DataTypePtr & res_type, size_t input_rows_count,
                        Additions additions [[maybe_unused]] = Additions())
    {
        using ColVecTo = typename ToDataType::ColumnType;

        const DateLUTImpl * local_time_zone [[maybe_unused]] = nullptr;
        const DateLUTImpl * utc_time_zone [[maybe_unused]] = nullptr;

        /// For conversion to Date or DateTime type, second argument with time zone could be specified.
        if constexpr (std::is_same_v<ToDataType, DataTypeDateTime> || to_datetime64)
        {
            const auto result_type = removeNullable(res_type);
            // Time zone is already figured out during result type resolution, no need to do it here.
            if (const auto dt_col = checkAndGetDataType<ToDataType>(result_type.get()))
                local_time_zone = &dt_col->getTimeZone();
            else
                local_time_zone = &extractTimeZoneFromFunctionArguments(arguments, 1, 0);

            if constexpr (parsing_mode == ConvertFromStringParsingMode::BestEffort || parsing_mode == ConvertFromStringParsingMode::BestEffortUS)
                utc_time_zone = &DateLUT::instance("UTC");
        }
        else if constexpr (std::is_same_v<ToDataType, DataTypeDate> || std::is_same_v<ToDataType, DataTypeDate32>)
        {
            // Timezone is more or less dummy when parsing Date/Date32 from string.
            local_time_zone = &DateLUT::instance();
            utc_time_zone = &DateLUT::instance("UTC");
        }

        const IColumn * col_from = arguments[0].column.get();
        const ColumnString * col_from_string = checkAndGetColumn<ColumnString>(col_from);
        const ColumnFixedString * col_from_fixed_string = checkAndGetColumn<ColumnFixedString>(col_from);

        if (std::is_same_v<FromDataType, DataTypeString> && !col_from_string)
            throw Exception(ErrorCodes::ILLEGAL_COLUMN, "Illegal column {} of first argument of function {}",
                col_from->getName(), Name::name);

        if (std::is_same_v<FromDataType, DataTypeFixedString> && !col_from_fixed_string)
            throw Exception(ErrorCodes::ILLEGAL_COLUMN, "Illegal column {} of first argument of function {}",
                col_from->getName(), Name::name);

        size_t size = input_rows_count;
        typename ColVecTo::MutablePtr col_to = nullptr;

        if constexpr (IsDataTypeDecimal<ToDataType>)
        {
            UInt32 scale = additions;
            if constexpr (to_datetime64)
            {
                ToDataType check_bounds_in_ctor(scale, local_time_zone ? local_time_zone->getTimeZone() : String{});
            }
            else
            {
                ToDataType check_bounds_in_ctor(ToDataType::maxPrecision(), scale);
            }
            col_to = ColVecTo::create(size, scale);
        }
        else
            col_to = ColVecTo::create(size);

        typename ColVecTo::Container & vec_to = col_to->getData();

        ColumnUInt8::MutablePtr col_null_map_to;
        ColumnUInt8::Container * vec_null_map_to [[maybe_unused]] = nullptr;
        if constexpr (exception_mode == ConvertFromStringExceptionMode::Null)
        {
            col_null_map_to = ColumnUInt8::create(size);
            vec_null_map_to = &col_null_map_to->getData();
        }

        const ColumnString::Chars * chars = nullptr;
        const IColumn::Offsets * offsets = nullptr;
        size_t fixed_string_size = 0;

        if constexpr (std::is_same_v<FromDataType, DataTypeString>)
        {
            chars = &col_from_string->getChars();
            offsets = &col_from_string->getOffsets();
        }
        else
        {
            chars = &col_from_fixed_string->getChars();
            fixed_string_size = col_from_fixed_string->getN();
        }

        size_t current_offset = 0;

        bool precise_float_parsing = false;

        if (DB::CurrentThread::isInitialized())
        {
            const DB::ContextPtr query_context = DB::CurrentThread::get().getQueryContext();

            if (query_context)
                precise_float_parsing = query_context->getSettingsRef()[Setting::precise_float_parsing];
        }

        for (size_t i = 0; i < size; ++i)
        {
            size_t next_offset = std::is_same_v<FromDataType, DataTypeString> ? (*offsets)[i] : (current_offset + fixed_string_size);
            size_t string_size = std::is_same_v<FromDataType, DataTypeString> ? next_offset - current_offset - 1 : fixed_string_size;

            ReadBufferFromMemory read_buffer(chars->data() + current_offset, string_size);

            if constexpr (exception_mode == ConvertFromStringExceptionMode::Throw)
            {
                if constexpr (parsing_mode == ConvertFromStringParsingMode::BestEffort)
                {
                    if constexpr (to_datetime64)
                    {
                        DateTime64 res = 0;
                        parseDateTime64BestEffort(res, col_to->getScale(), read_buffer, *local_time_zone, *utc_time_zone);
                        vec_to[i] = res;
                    }
                    else
                    {
                        time_t res;
                        parseDateTimeBestEffort(res, read_buffer, *local_time_zone, *utc_time_zone);
                        convertFromTime<ToDataType>(vec_to[i], res);
                    }
                }
                else if constexpr (parsing_mode == ConvertFromStringParsingMode::BestEffortUS)
                {
                    if constexpr (to_datetime64)
                    {
                        DateTime64 res = 0;
                        parseDateTime64BestEffortUS(res, col_to->getScale(), read_buffer, *local_time_zone, *utc_time_zone);
                        vec_to[i] = res;
                    }
                    else
                    {
                        time_t res;
                        parseDateTimeBestEffortUS(res, read_buffer, *local_time_zone, *utc_time_zone);
                        convertFromTime<ToDataType>(vec_to[i], res);
                    }
                }
                else
                {
                    if constexpr (to_datetime64)
                    {
                        DateTime64 value = 0;
                        readDateTime64Text(value, col_to->getScale(), read_buffer, *local_time_zone);
                        vec_to[i] = value;
                    }
                    else if constexpr (IsDataTypeDecimal<ToDataType>)
                    {
                        SerializationDecimal<typename ToDataType::FieldType>::readText(
                            vec_to[i], read_buffer, ToDataType::maxPrecision(), col_to->getScale());
                    }
                    else
                    {
                        /// we want to utilize constexpr condition here, which is not mixable with value comparison
                        do
                        {
                            if constexpr (std::is_same_v<FromDataType, DataTypeFixedString> && std::is_same_v<ToDataType, DataTypeIPv6>)
                            {
                                if (fixed_string_size == IPV6_BINARY_LENGTH)
                                {
                                    readBinary(vec_to[i], read_buffer);
                                    break;
                                }
                            }
                            if constexpr (std::is_same_v<Additions, AccurateConvertStrategyAdditions>)
                            {
                                if (!tryParseImpl<ToDataType>(vec_to[i], read_buffer, local_time_zone, precise_float_parsing))
                                    throw Exception(ErrorCodes::CANNOT_PARSE_TEXT, "Cannot parse string to type {}", TypeName<typename ToDataType::FieldType>);
                            }
                            else
                                parseImpl<ToDataType>(vec_to[i], read_buffer, local_time_zone, precise_float_parsing);
                        } while (false);
                    }
                }

                if (!isAllRead(read_buffer))
                    throwExceptionForIncompletelyParsedValue(read_buffer, *res_type);
            }
            else
            {
                bool parsed;

                if constexpr (parsing_mode == ConvertFromStringParsingMode::BestEffort)
                {
                    if constexpr (to_datetime64)
                    {
                        DateTime64 res = 0;
                        parsed = tryParseDateTime64BestEffort(res, col_to->getScale(), read_buffer, *local_time_zone, *utc_time_zone);
                        vec_to[i] = res;
                    }
                    else
                    {
                        time_t res;
                        parsed = tryParseDateTimeBestEffort(res, read_buffer, *local_time_zone, *utc_time_zone);
                        convertFromTime<ToDataType>(vec_to[i],res);
                    }
                }
                else if constexpr (parsing_mode == ConvertFromStringParsingMode::BestEffortUS)
                {
                    if constexpr (to_datetime64)
                    {
                        DateTime64 res = 0;
                        parsed = tryParseDateTime64BestEffortUS(res, col_to->getScale(), read_buffer, *local_time_zone, *utc_time_zone);
                        vec_to[i] = res;
                    }
                    else
                    {
                        time_t res;
                        parsed = tryParseDateTimeBestEffortUS(res, read_buffer, *local_time_zone, *utc_time_zone);
                        convertFromTime<ToDataType>(vec_to[i],res);
                    }
                }
                else
                {
                    if constexpr (to_datetime64)
                    {
                        DateTime64 value = 0;
                        parsed = tryReadDateTime64Text(value, col_to->getScale(), read_buffer, *local_time_zone);
                        vec_to[i] = value;
                    }
                    else if constexpr (IsDataTypeDecimal<ToDataType>)
                    {
                        parsed = SerializationDecimal<typename ToDataType::FieldType>::tryReadText(
                            vec_to[i], read_buffer, ToDataType::maxPrecision(), col_to->getScale());
                    }
                    else if (std::is_same_v<FromDataType, DataTypeFixedString> && std::is_same_v<ToDataType, DataTypeIPv6>
                            && fixed_string_size == IPV6_BINARY_LENGTH)
                    {
                        readBinary(vec_to[i], read_buffer);
                        parsed = true;
                    }
                    else
                    {
                        parsed = tryParseImpl<ToDataType>(vec_to[i], read_buffer, local_time_zone, precise_float_parsing);
                    }
                }

                if (!isAllRead(read_buffer))
                    parsed = false;

                if (!parsed)
                {
                    if constexpr (std::is_same_v<ToDataType, DataTypeDate32>)
                    {
                        vec_to[i] = -static_cast<Int32>(DateLUT::instance().getDayNumOffsetEpoch()); /// NOLINT(readability-static-accessed-through-instance)
                    }
                    else
                    {
                        vec_to[i] = static_cast<typename ToDataType::FieldType>(0);
                    }
                }

                if constexpr (exception_mode == ConvertFromStringExceptionMode::Null)
                    (*vec_null_map_to)[i] = !parsed;
            }

            current_offset = next_offset;
        }

        if constexpr (exception_mode == ConvertFromStringExceptionMode::Null)
            return ColumnNullable::create(std::move(col_to), std::move(col_null_map_to));
        else
            return col_to;
    }
};


/// Function toUnixTimestamp has exactly the same implementation as toDateTime of String type.
struct NameToUnixTimestamp { static constexpr auto name = "toUnixTimestamp"; };

enum class BehaviourOnErrorFromString : uint8_t
{
    ConvertDefaultBehaviorTag,
    ConvertReturnNullOnErrorTag,
    ConvertReturnZeroOnErrorTag
};

/** Conversion of number types to each other, enums to numbers, dates and datetimes to numbers and back: done by straight assignment.
  *  (Date is represented internally as number of days from some day; DateTime - as unix timestamp)
  */
template <typename FromDataType, typename ToDataType, typename Name,
    FormatSettings::DateTimeOverflowBehavior date_time_overflow_behavior = default_date_time_overflow_behavior>
struct ConvertImpl
{
    template <typename Additions = void *>
    static ColumnPtr NO_SANITIZE_UNDEFINED execute(
        const ColumnsWithTypeAndName & arguments, const DataTypePtr & result_type [[maybe_unused]], size_t input_rows_count,
        BehaviourOnErrorFromString from_string_tag [[maybe_unused]], Additions additions = Additions())
    {
        const ColumnWithTypeAndName & named_from = arguments[0];

        if constexpr ((std::is_same_v<FromDataType, ToDataType> && !FromDataType::is_parametric)
            || (std::is_same_v<FromDataType, DataTypeEnum8> && std::is_same_v<ToDataType, DataTypeInt8>)
            || (std::is_same_v<FromDataType, DataTypeEnum16> && std::is_same_v<ToDataType, DataTypeInt16>))
        {
            /// If types are the same, reuse the columns.
            /// Conversions between Enum and the underlying type are also free.
            return named_from.column;
        }
        else if constexpr ((std::is_same_v<FromDataType, DataTypeDateTime> || std::is_same_v<FromDataType, DataTypeDate32>)
            && std::is_same_v<ToDataType, DataTypeDate>)
        {
            /// Conversion of DateTime to Date: throw off time component.
            /// Conversion of Date32 to Date.
            return DateTimeTransformImpl<FromDataType, ToDataType, ToDateImpl<date_time_overflow_behavior>, false>::template execute<Additions>(
                arguments, result_type, input_rows_count);
        }
        else if constexpr (std::is_same_v<FromDataType, DataTypeDateTime> && std::is_same_v<ToDataType, DataTypeDate32>)
        {
            /// Conversion of DateTime to Date: throw off time component.
            return DateTimeTransformImpl<FromDataType, ToDataType, ToDate32Impl, false>::template execute<Additions>(
                arguments, result_type, input_rows_count);
        }
        else if constexpr ((std::is_same_v<FromDataType, DataTypeDate> || std::is_same_v<FromDataType, DataTypeDate32>)
            && std::is_same_v<ToDataType, DataTypeDateTime>)
        {
            /// Conversion from Date/Date32 to DateTime.
            return DateTimeTransformImpl<FromDataType, ToDataType, ToDateTimeImpl<date_time_overflow_behavior>, false>::template execute<Additions>(
                arguments, result_type, input_rows_count);
        }
        else if constexpr (std::is_same_v<FromDataType, DataTypeDateTime64> && std::is_same_v<ToDataType, DataTypeDate32>)
        {
            return DateTimeTransformImpl<DataTypeDateTime64, DataTypeDate32, TransformDateTime64<ToDate32Impl>, false>::template execute<Additions>(
                arguments, result_type, input_rows_count, additions);
        }
        /** Special case of converting Int8, Int16, (U)Int32 or (U)Int64 (and also, for convenience,
          * Float32, Float64) to Date. If the
          * number is less than 65536, then it is treated as DayNum, and if it's greater or equals to 65536,
          * then treated as unix timestamp. If the number exceeds UInt32, saturate to MAX_UINT32 then as DayNum.
          * It's a bit illogical, as we actually have two functions in one.
          * But allows to support frequent case,
          *  when user write toDate(UInt32), expecting conversion of unix timestamp to Date.
          *  (otherwise such usage would be frequent mistake).
          */
        else if constexpr ((
                std::is_same_v<FromDataType, DataTypeUInt32>
                || std::is_same_v<FromDataType, DataTypeUInt64>)
            && std::is_same_v<ToDataType, DataTypeDate>)
        {
            return DateTimeTransformImpl<FromDataType, ToDataType, ToDateTransform32Or64<typename FromDataType::FieldType, default_date_time_overflow_behavior>, false>::template execute<Additions>(
                arguments, result_type, input_rows_count);
        }
        else if constexpr ((
                std::is_same_v<FromDataType, DataTypeInt8>
                || std::is_same_v<FromDataType, DataTypeInt16>)
            && std::is_same_v<ToDataType, DataTypeDate>)
        {
            return DateTimeTransformImpl<FromDataType, ToDataType, ToDateTransform8Or16Signed<typename FromDataType::FieldType, default_date_time_overflow_behavior>, false>::template execute<Additions>(
                arguments, result_type, input_rows_count);
        }
        else if constexpr ((
                std::is_same_v<FromDataType, DataTypeInt32>
                || std::is_same_v<FromDataType, DataTypeInt64>
                || std::is_same_v<FromDataType, DataTypeFloat32>
                || std::is_same_v<FromDataType, DataTypeFloat64>)
            && std::is_same_v<ToDataType, DataTypeDate>)
        {
            return DateTimeTransformImpl<FromDataType, ToDataType, ToDateTransform32Or64Signed<typename FromDataType::FieldType, default_date_time_overflow_behavior>, false>::template execute<Additions>(
                arguments, result_type, input_rows_count);
        }
        else if constexpr ((
                std::is_same_v<FromDataType, DataTypeUInt32>
                || std::is_same_v<FromDataType, DataTypeUInt64>)
            && std::is_same_v<ToDataType, DataTypeDate32>)
        {
            return DateTimeTransformImpl<FromDataType, ToDataType, ToDate32Transform32Or64<typename FromDataType::FieldType, default_date_time_overflow_behavior>, false>::template execute<Additions>(
                arguments, result_type, input_rows_count);
        }
        else if constexpr ((
                std::is_same_v<FromDataType, DataTypeInt8>
                || std::is_same_v<FromDataType, DataTypeInt16>)
            && std::is_same_v<ToDataType, DataTypeDate32>)
        {
            return DateTimeTransformImpl<FromDataType, ToDataType, ToDate32Transform8Or16Signed<typename FromDataType::FieldType>, false>::template execute<Additions>(
                arguments, result_type, input_rows_count);
        }
        else if constexpr ((
                std::is_same_v<FromDataType, DataTypeInt32>
                || std::is_same_v<FromDataType, DataTypeInt64>
                || std::is_same_v<FromDataType, DataTypeFloat32>
                || std::is_same_v<FromDataType, DataTypeFloat64>)
            && std::is_same_v<ToDataType, DataTypeDate32>)
        {
            return DateTimeTransformImpl<FromDataType, ToDataType, ToDate32Transform32Or64Signed<typename FromDataType::FieldType, default_date_time_overflow_behavior>, false>::template execute<Additions>(
                arguments, result_type, input_rows_count);
        }
        /// Special case of converting Int8, Int16, Int32 or (U)Int64 (and also, for convenience, Float32, Float64) to DateTime.
        else if constexpr ((
                std::is_same_v<FromDataType, DataTypeInt8>
                || std::is_same_v<FromDataType, DataTypeInt16>
                || std::is_same_v<FromDataType, DataTypeInt32>)
            && std::is_same_v<ToDataType, DataTypeDateTime>)
        {
            return DateTimeTransformImpl<FromDataType, ToDataType, ToDateTimeTransformSigned<typename FromDataType::FieldType, UInt32, default_date_time_overflow_behavior>, false>::template execute<Additions>(
                arguments, result_type, input_rows_count);
        }
        else if constexpr (std::is_same_v<FromDataType, DataTypeUInt64>
            && std::is_same_v<ToDataType, DataTypeDateTime>)
        {
            return DateTimeTransformImpl<FromDataType, ToDataType, ToDateTimeTransform64<typename FromDataType::FieldType, UInt32, default_date_time_overflow_behavior>, false>::template execute<Additions>(
                arguments, result_type, input_rows_count);
        }
        else if constexpr ((
                std::is_same_v<FromDataType, DataTypeInt64>
                || std::is_same_v<FromDataType, DataTypeFloat32>
                || std::is_same_v<FromDataType, DataTypeFloat64>)
            && std::is_same_v<ToDataType, DataTypeDateTime>)
        {
            return DateTimeTransformImpl<FromDataType, ToDataType, ToDateTimeTransform64Signed<typename FromDataType::FieldType, UInt32, default_date_time_overflow_behavior>, false>::template execute<Additions>(
                arguments, result_type, input_rows_count);
        }
        else if constexpr ((
                std::is_same_v<FromDataType, DataTypeInt8>
                || std::is_same_v<FromDataType, DataTypeInt16>
                || std::is_same_v<FromDataType, DataTypeInt32>
                || std::is_same_v<FromDataType, DataTypeInt64>)
            && std::is_same_v<ToDataType, DataTypeDateTime64>)
        {
            return DateTimeTransformImpl<FromDataType, ToDataType, ToDateTime64TransformSigned<typename FromDataType::FieldType, default_date_time_overflow_behavior>, false>::template execute<Additions>(
                arguments, result_type, input_rows_count, additions);
        }
        else if constexpr (std::is_same_v<FromDataType, DataTypeUInt64>
            && std::is_same_v<ToDataType, DataTypeDateTime64>)
        {
            return DateTimeTransformImpl<FromDataType, ToDataType, ToDateTime64TransformUnsigned<UInt64, default_date_time_overflow_behavior>, false>::template execute<Additions>(
                arguments, result_type, input_rows_count, additions);
        }
        else if constexpr ((
                std::is_same_v<FromDataType, DataTypeFloat32>
                || std::is_same_v<FromDataType, DataTypeFloat64>)
            && std::is_same_v<ToDataType, DataTypeDateTime64>)
        {
            return DateTimeTransformImpl<FromDataType, ToDataType, ToDateTime64TransformFloat<FromDataType, typename FromDataType::FieldType, default_date_time_overflow_behavior>, false>::template execute<Additions>(
                arguments, result_type, input_rows_count, additions);
        }
        /// Conversion of DateTime64 to Date or DateTime: discards fractional part.
        else if constexpr (std::is_same_v<FromDataType, DataTypeDateTime64>
            && std::is_same_v<ToDataType, DataTypeDate>)
        {
            return DateTimeTransformImpl<FromDataType, ToDataType, TransformDateTime64<ToDateImpl<date_time_overflow_behavior>>, false>::template execute<Additions>(
                arguments, result_type, input_rows_count, additions);
        }
        else if constexpr (std::is_same_v<FromDataType, DataTypeDateTime64>
            && std::is_same_v<ToDataType, DataTypeDateTime>)
        {
            return DateTimeTransformImpl<FromDataType, ToDataType, TransformDateTime64<ToDateTimeImpl<date_time_overflow_behavior>>, false>::template execute<Additions>(
                arguments, result_type, input_rows_count, additions);
        }
        /// Conversion of Date or DateTime to DateTime64: add zero sub-second part.
        else if constexpr ((
                std::is_same_v<FromDataType, DataTypeDate>
                || std::is_same_v<FromDataType, DataTypeDate32>
                || std::is_same_v<FromDataType, DataTypeDateTime>)
            && std::is_same_v<ToDataType, DataTypeDateTime64>)
        {
            return DateTimeTransformImpl<FromDataType, ToDataType, ToDateTime64Transform, false>::template execute<Additions>(
                arguments, result_type, input_rows_count, additions);
        }
        else if constexpr (IsDataTypeDateOrDateTime<FromDataType>
            && std::is_same_v<ToDataType, DataTypeString>)
        {
            /// Date or DateTime to String

            using FromFieldType = typename FromDataType::FieldType;
            using ColVecType = ColumnVectorOrDecimal<FromFieldType>;

            auto datetime_arg = arguments[0];

            const DateLUTImpl * time_zone = nullptr;
            const ColumnConst * time_zone_column = nullptr;

            if (arguments.size() == 1)
            {
                auto non_null_args = createBlockWithNestedColumns(arguments);
                time_zone = &extractTimeZoneFromFunctionArguments(non_null_args, 1, 0);
            }
            else /// When we have a column for timezone
            {
                datetime_arg.column = datetime_arg.column->convertToFullColumnIfConst();

                if constexpr (std::is_same_v<FromDataType, DataTypeDate> || std::is_same_v<FromDataType, DataTypeDate32>)
                    time_zone = &DateLUT::instance();
                /// For argument of Date or DateTime type, second argument with time zone could be specified.
                if constexpr (std::is_same_v<FromDataType, DataTypeDateTime> || std::is_same_v<FromDataType, DataTypeDateTime64>)
                {
                    if ((time_zone_column = checkAndGetColumnConst<ColumnString>(arguments[1].column.get())))
                    {
                        auto non_null_args = createBlockWithNestedColumns(arguments);
                        time_zone = &extractTimeZoneFromFunctionArguments(non_null_args, 1, 0);
                    }
                }
            }
            const auto & col_with_type_and_name = columnGetNested(datetime_arg);

            if (const auto col_from = checkAndGetColumn<ColVecType>(col_with_type_and_name.column.get()))
            {
                auto col_to = ColumnString::create();

                const typename ColVecType::Container & vec_from = col_from->getData();
                ColumnString::Chars & data_to = col_to->getChars();
                ColumnString::Offsets & offsets_to = col_to->getOffsets();
                size_t size = vec_from.size();

                if constexpr (std::is_same_v<FromDataType, DataTypeDate>)
                    data_to.resize(size * (strlen("YYYY-MM-DD") + 1));
                else if constexpr (std::is_same_v<FromDataType, DataTypeDate32>)
                    data_to.resize(size * (strlen("YYYY-MM-DD") + 1));
                else if constexpr (std::is_same_v<FromDataType, DataTypeDateTime>)
                    data_to.resize(size * (strlen("YYYY-MM-DD hh:mm:ss") + 1));
                else if constexpr (std::is_same_v<FromDataType, DataTypeDateTime64>)
                    data_to.resize(size * (strlen("YYYY-MM-DD hh:mm:ss.") + col_from->getScale() + 1));
                else
                    data_to.resize(size * 3);   /// Arbitrary

                offsets_to.resize(size);

                WriteBufferFromVector<ColumnString::Chars> write_buffer(data_to);
                const FromDataType & type = static_cast<const FromDataType &>(*col_with_type_and_name.type);

                ColumnUInt8::MutablePtr null_map = copyNullMap(datetime_arg.column);

                bool cut_trailing_zeros_align_to_groups_of_thousands = false;
                if (DB::CurrentThread::isInitialized())
                {
                    const DB::ContextPtr query_context = DB::CurrentThread::get().getQueryContext();

                    if (query_context)
                        cut_trailing_zeros_align_to_groups_of_thousands = query_context->getSettingsRef()[Setting::date_time_64_output_format_cut_trailing_zeros_align_to_groups_of_thousands];
                }

                if (!null_map && arguments.size() > 1)
                    null_map = copyNullMap(arguments[1].column->convertToFullColumnIfConst());

                if (null_map)
                {
                    for (size_t i = 0; i < size; ++i)
                    {
                        if (!time_zone_column && arguments.size() > 1)
                        {
                            if (!arguments[1].column.get()->getDataAt(i).toString().empty())
                                time_zone = &DateLUT::instance(arguments[1].column.get()->getDataAt(i).toString());
                            else
                                throw Exception(ErrorCodes::ILLEGAL_TYPE_OF_ARGUMENT, "Provided time zone must be non-empty");
                        }
                        bool is_ok = true;
                        if constexpr (std::is_same_v<FromDataType, DataTypeDateTime64>)
                        {
                            if (cut_trailing_zeros_align_to_groups_of_thousands)
                                writeDateTimeTextCutTrailingZerosAlignToGroupOfThousands(DateTime64(vec_from[i]), type.getScale(), write_buffer, *time_zone);
                            else
                                is_ok = FormatImpl<FromDataType>::template execute<bool>(vec_from[i], write_buffer, &type, time_zone);
                        }
                        else
                        {
                            is_ok = FormatImpl<FromDataType>::template execute<bool>(vec_from[i], write_buffer, &type, time_zone);
                        }
                        null_map->getData()[i] |= !is_ok;
                        writeChar(0, write_buffer);
                        offsets_to[i] = write_buffer.count();
                    }
                }
                else
                {
                    for (size_t i = 0; i < size; ++i)
                    {
                        if (!time_zone_column && arguments.size() > 1)
                        {
                            if (!arguments[1].column.get()->getDataAt(i).toString().empty())
                                time_zone = &DateLUT::instance(arguments[1].column.get()->getDataAt(i).toString());
                            else
                                throw Exception(ErrorCodes::ILLEGAL_TYPE_OF_ARGUMENT, "Provided time zone must be non-empty");
                        }
                        if constexpr (std::is_same_v<FromDataType, DataTypeDateTime64>)
                        {
                            if (cut_trailing_zeros_align_to_groups_of_thousands)
                                writeDateTimeTextCutTrailingZerosAlignToGroupOfThousands(DateTime64(vec_from[i]), type.getScale(), write_buffer, *time_zone);
                            else
                                FormatImpl<FromDataType>::template execute<bool>(vec_from[i], write_buffer, &type, time_zone);
                        }
                        else
                        {
                            FormatImpl<FromDataType>::template execute<bool>(vec_from[i], write_buffer, &type, time_zone);
                        }
                        writeChar(0, write_buffer);
                        offsets_to[i] = write_buffer.count();
                    }
                }

                write_buffer.finalize();

                if (null_map)
                    return ColumnNullable::create(std::move(col_to), std::move(null_map));
                return col_to;
            }
            else
                throw Exception(ErrorCodes::ILLEGAL_COLUMN, "Illegal column {} of first argument of function {}",
                        arguments[0].column->getName(), Name::name);
        }
        /// Conversion from FixedString to String.
        /// Cutting sequences of zero bytes from end of strings.
        else if constexpr (std::is_same_v<ToDataType, DataTypeString>
            && std::is_same_v<FromDataType, DataTypeFixedString>)
        {
            ColumnUInt8::MutablePtr null_map = copyNullMap(arguments[0].column);
            const auto & nested =  columnGetNested(arguments[0]);
            if (const ColumnFixedString * col_from = checkAndGetColumn<ColumnFixedString>(nested.column.get()))
            {
                auto col_to = ColumnString::create();

                const ColumnFixedString::Chars & data_from = col_from->getChars();
                ColumnString::Chars & data_to = col_to->getChars();
                ColumnString::Offsets & offsets_to = col_to->getOffsets();
                size_t size = col_from->size();
                size_t n = col_from->getN();
                data_to.resize(size * (n + 1)); /// + 1 - zero terminator
                offsets_to.resize(size);

                size_t offset_from = 0;
                size_t offset_to = 0;
                for (size_t i = 0; i < size; ++i)
                {
                    if (!null_map || !null_map->getData()[i])
                    {
                        size_t bytes_to_copy = n;
                        while (bytes_to_copy > 0 && data_from[offset_from + bytes_to_copy - 1] == 0)
                            --bytes_to_copy;

                        memcpy(&data_to[offset_to], &data_from[offset_from], bytes_to_copy);
                        offset_to += bytes_to_copy;
                    }
                    data_to[offset_to] = 0;
                    ++offset_to;
                    offsets_to[i] = offset_to;
                    offset_from += n;
                }

                data_to.resize(offset_to);
                if (result_type->isNullable() && null_map)
                    return ColumnNullable::create(std::move(col_to), std::move(null_map));
                return col_to;
            }
            else
                throw Exception(ErrorCodes::ILLEGAL_COLUMN, "Illegal column {} of first argument of function {}",
                        arguments[0].column->getName(), Name::name);
        }
        else if constexpr (std::is_same_v<ToDataType, DataTypeString>)
        {
            /// Anything else to String.

            using FromFieldType = typename FromDataType::FieldType;
            using ColVecType = ColumnVectorOrDecimal<FromFieldType>;

            ColumnUInt8::MutablePtr null_map = copyNullMap(arguments[0].column);

            const auto & col_with_type_and_name = columnGetNested(arguments[0]);
            const auto & type = static_cast<const FromDataType &>(*col_with_type_and_name.type);

            if (const auto col_from = checkAndGetColumn<ColVecType>(col_with_type_and_name.column.get()))
            {
                auto col_to = ColumnString::create();

                const typename ColVecType::Container & vec_from = col_from->getData();
                ColumnString::Chars & data_to = col_to->getChars();
                ColumnString::Offsets & offsets_to = col_to->getOffsets();
                size_t size = vec_from.size();

                data_to.resize(size * 3);
                offsets_to.resize(size);

                WriteBufferFromVector<ColumnString::Chars> write_buffer(data_to);

                if (null_map)
                {
                    for (size_t i = 0; i < size; ++i)
                    {
                        bool is_ok = FormatImpl<FromDataType>::template execute<bool>(vec_from[i], write_buffer, &type, nullptr);
                        /// We don't use timezones in this branch
                        null_map->getData()[i] |= !is_ok;
                        writeChar(0, write_buffer);
                        offsets_to[i] = write_buffer.count();
                    }
                }
                else
                {
                    for (size_t i = 0; i < size; ++i)
                    {
                        FormatImpl<FromDataType>::template execute<void>(vec_from[i], write_buffer, &type, nullptr);
                        writeChar(0, write_buffer);
                        offsets_to[i] = write_buffer.count();
                    }
                }

                write_buffer.finalize();

                if (null_map)
                    return ColumnNullable::create(std::move(col_to), std::move(null_map));
                return col_to;
            }
            else
                throw Exception(ErrorCodes::ILLEGAL_COLUMN, "Illegal column {} of first argument of function {}",
                        arguments[0].column->getName(), Name::name);
        }
        else if constexpr (std::is_same_v<Name, NameToUnixTimestamp>
            && std::is_same_v<FromDataType, DataTypeString>
            && std::is_same_v<ToDataType, DataTypeUInt32>)
        {
            return ConvertImpl<FromDataType, DataTypeDateTime, Name, date_time_overflow_behavior>::template execute<Additions>(
                arguments, result_type, input_rows_count, from_string_tag);
        }
        else if constexpr ((std::is_same_v<FromDataType, DataTypeString> || std::is_same_v<FromDataType, DataTypeFixedString>))
        {
            switch (from_string_tag)
            {
            case BehaviourOnErrorFromString::ConvertDefaultBehaviorTag:
                return ConvertThroughParsing<FromDataType,
                                             ToDataType,
                                             Name,
                                             ConvertFromStringExceptionMode::Throw,
                                             ConvertFromStringParsingMode::Normal>::execute(
                        arguments, result_type, input_rows_count, additions);
            case BehaviourOnErrorFromString::ConvertReturnNullOnErrorTag:
                return ConvertThroughParsing<FromDataType,
                                             ToDataType,
                                             Name,
                                             ConvertFromStringExceptionMode::Null,
                                             ConvertFromStringParsingMode::Normal>::execute(
                        arguments, result_type, input_rows_count, additions);
            case BehaviourOnErrorFromString::ConvertReturnZeroOnErrorTag:
                return ConvertThroughParsing<FromDataType,
                                             ToDataType,
                                             Name,
                                             ConvertFromStringExceptionMode::Zero,
                                             ConvertFromStringParsingMode::Normal>::execute(
                        arguments, result_type, input_rows_count, additions);
            }
        }
        else if constexpr (std::is_same_v<FromDataType, DataTypeInterval> && std::is_same_v<ToDataType, DataTypeInterval>)
        {
            IntervalKind to = typeid_cast<const DataTypeInterval *>(result_type.get())->getKind();
            IntervalKind from = typeid_cast<const DataTypeInterval *>(arguments[0].type.get())->getKind();

            if (from == to || arguments[0].column->empty())
                return arguments[0].column;

            Int64 conversion_factor = 1;
            Int64 result_value;

            int from_position = static_cast<int>(from.kind);
            int to_position = static_cast<int>(to.kind); /// Positions of each interval according to granularity map

            if (from_position < to_position)
            {
                for (int i = from_position; i < to_position; ++i)
                    conversion_factor *= interval_conversions[i];
                result_value = arguments[0].column->getInt(0) / conversion_factor;
            }
            else
            {
                for (int i = from_position; i > to_position; --i)
                    conversion_factor *= interval_conversions[i];
                result_value = arguments[0].column->getInt(0) * conversion_factor;
            }

            return ColumnConst::create(ColumnInt64::create(1, result_value), input_rows_count);
        }
        else
        {
            using FromFieldType = typename FromDataType::FieldType;
            using ToFieldType = typename ToDataType::FieldType;
            using ColVecFrom = typename FromDataType::ColumnType;
            using ColVecTo = typename ToDataType::ColumnType;

            if constexpr ((IsDataTypeDecimal<FromDataType> || IsDataTypeDecimal<ToDataType>)
                && !(std::is_same_v<DataTypeDateTime64, FromDataType> || std::is_same_v<DataTypeDateTime64, ToDataType>)
                && (!IsDataTypeDecimalOrNumber<FromDataType> || !IsDataTypeDecimalOrNumber<ToDataType>))
            {
                throw Exception(ErrorCodes::ILLEGAL_COLUMN, "Illegal column {}/{} of first argument of function {}",
                    named_from.column->getName(), typeid(FromDataType).name(), Name::name);
            }

            const ColVecFrom * col_from = checkAndGetColumn<ColVecFrom>(named_from.column.get());
            if (!col_from)
                throw Exception(ErrorCodes::ILLEGAL_COLUMN, "Illegal column {} of first argument of function {}",
                    named_from.column->getName(), Name::name);

            typename ColVecTo::MutablePtr col_to = nullptr;

            if constexpr (IsDataTypeDecimal<ToDataType>)
            {
                UInt32 scale;

                if constexpr (std::is_same_v<Additions, AccurateConvertStrategyAdditions>
                    || std::is_same_v<Additions, AccurateOrNullConvertStrategyAdditions>)
                {
                    scale = additions.scale;
                }
                else
                {
                    scale = additions;
                }

                col_to = ColVecTo::create(0, scale);
            }
            else
                col_to = ColVecTo::create();

            const auto & vec_from = col_from->getData();
            auto & vec_to = col_to->getData();
            vec_to.resize(input_rows_count);

            ColumnUInt8::MutablePtr col_null_map_to;
            ColumnUInt8::Container * vec_null_map_to [[maybe_unused]] = nullptr;
            if constexpr (std::is_same_v<Additions, AccurateOrNullConvertStrategyAdditions>)
            {
                col_null_map_to = ColumnUInt8::create(input_rows_count, false);
                vec_null_map_to = &col_null_map_to->getData();
            }

            bool result_is_bool = isBool(result_type);
            for (size_t i = 0; i < input_rows_count; ++i)
            {
                if constexpr (std::is_same_v<ToDataType, DataTypeUInt8>)
                {
                    if (result_is_bool)
                    {
                        vec_to[i] = vec_from[i] != FromFieldType(0);
                        continue;
                    }
                }

                if constexpr (std::is_same_v<FromDataType, DataTypeUUID> && std::is_same_v<ToDataType, DataTypeUInt128>)
                {
                    static_assert(
                        std::is_same_v<DataTypeUInt128::FieldType, DataTypeUUID::FieldType::UnderlyingType>,
                        "UInt128 and UUID types must be same");

                    vec_to[i].items[1] = vec_from[i].toUnderType().items[0];
                    vec_to[i].items[0] = vec_from[i].toUnderType().items[1];
                }
                else if constexpr (std::is_same_v<FromDataType, DataTypeIPv6> && std::is_same_v<ToDataType, DataTypeUInt128>)
                {
                    static_assert(
                        std::is_same_v<DataTypeUInt128::FieldType, DataTypeIPv6::FieldType::UnderlyingType>,
                        "UInt128 and IPv6 types must be same");

                    vec_to[i].items[1] = std::byteswap(vec_from[i].toUnderType().items[0]);
                    vec_to[i].items[0] = std::byteswap(vec_from[i].toUnderType().items[1]);
                }
                else if constexpr (std::is_same_v<FromDataType, DataTypeUInt128> && std::is_same_v<ToDataType, DataTypeIPv6>)
                {
                    static_assert(
                        std::is_same_v<DataTypeUInt128::FieldType, DataTypeIPv6::FieldType::UnderlyingType>,
                        "IPv6 and UInt128 types must be same");

                    vec_to[i].toUnderType().items[1] = std::byteswap(vec_from[i].items[0]);
                    vec_to[i].toUnderType().items[0] = std::byteswap(vec_from[i].items[1]);
                }
                else if constexpr (std::is_same_v<FromDataType, DataTypeUUID> != std::is_same_v<ToDataType, DataTypeUUID>)
                {
                    throw Exception(ErrorCodes::NOT_IMPLEMENTED,
                                    "Conversion between numeric types and UUID is not supported. "
                                    "Probably the passed UUID is unquoted");
                }
                else if constexpr (
                    (std::is_same_v<FromDataType, DataTypeIPv4> != std::is_same_v<ToDataType, DataTypeIPv4>)
                    && !(is_any_of<FromDataType, DataTypeUInt8, DataTypeUInt16, DataTypeUInt32, DataTypeUInt64, DataTypeIPv6>
                        || is_any_of<ToDataType, DataTypeUInt32, DataTypeUInt64, DataTypeUInt128, DataTypeUInt256, DataTypeIPv6>))
                {
                    throw Exception(ErrorCodes::NOT_IMPLEMENTED, "Conversion from {} to {} is not supported",
                                    TypeName<typename FromDataType::FieldType>, TypeName<typename ToDataType::FieldType>);
                }
                else if constexpr (std::is_same_v<FromDataType, DataTypeIPv6> != std::is_same_v<ToDataType, DataTypeIPv6>
                    && !(std::is_same_v<ToDataType, DataTypeIPv4> || std::is_same_v<FromDataType, DataTypeIPv4>))
                {
                    throw Exception(ErrorCodes::NOT_IMPLEMENTED,
                                    "Conversion between numeric types and IPv6 is not supported. "
                                    "Probably the passed IPv6 is unquoted");
                }
                else if constexpr (IsDataTypeDecimal<FromDataType> || IsDataTypeDecimal<ToDataType>)
                {
                    if constexpr (std::is_same_v<Additions, AccurateOrNullConvertStrategyAdditions>)
                    {
                        ToFieldType result;
                        bool convert_result = false;

                        if constexpr (IsDataTypeDecimal<FromDataType> && IsDataTypeDecimal<ToDataType>)
                            convert_result = tryConvertDecimals<FromDataType, ToDataType>(vec_from[i], col_from->getScale(), col_to->getScale(), result);
                        else if constexpr (IsDataTypeDecimal<FromDataType> && IsDataTypeNumber<ToDataType>)
                            convert_result = tryConvertFromDecimal<FromDataType, ToDataType>(vec_from[i], col_from->getScale(), result);
                        else if constexpr (IsDataTypeNumber<FromDataType> && IsDataTypeDecimal<ToDataType>)
                            convert_result = tryConvertToDecimal<FromDataType, ToDataType>(vec_from[i], col_to->getScale(), result);

                        if (convert_result)
                            vec_to[i] = result;
                        else
                        {
                            vec_to[i] = static_cast<ToFieldType>(0);
                            (*vec_null_map_to)[i] = true;
                        }
                    }
                    else
                    {
                        if constexpr (IsDataTypeDecimal<FromDataType> && IsDataTypeDecimal<ToDataType>)
                            vec_to[i] = convertDecimals<FromDataType, ToDataType>(vec_from[i], col_from->getScale(), col_to->getScale());
                        else if constexpr (IsDataTypeDecimal<FromDataType> && IsDataTypeNumber<ToDataType>)
                            vec_to[i] = convertFromDecimal<FromDataType, ToDataType>(vec_from[i], col_from->getScale());
                        else if constexpr (IsDataTypeNumber<FromDataType> && IsDataTypeDecimal<ToDataType>)
                            vec_to[i] = convertToDecimal<FromDataType, ToDataType>(vec_from[i], col_to->getScale());
                        else
                            throw Exception(ErrorCodes::CANNOT_CONVERT_TYPE, "Unsupported data type in conversion function");
                    }
                }
                else if constexpr (std::is_same_v<ToDataType, DataTypeIPv4> && std::is_same_v<FromDataType, DataTypeIPv6>)
                {
                    const uint8_t ip4_cidr[] {0x00, 0x00, 0x00, 0x00, 0x00, 0x00, 0x00, 0x00, 0x00, 0x00, 0xff, 0xff, 0x00, 0x00, 0x00, 0x00};
                    const uint8_t * src = reinterpret_cast<const uint8_t *>(&vec_from[i].toUnderType());
                    if (!matchIPv6Subnet(src, ip4_cidr, 96))
                    {
                        char addr[IPV6_MAX_TEXT_LENGTH + 1] {};
                        char * paddr = addr;
                        formatIPv6(src, paddr);

                        throw Exception(ErrorCodes::CANNOT_CONVERT_TYPE, "IPv6 {} in column {} is not in IPv4 mapping block", addr, named_from.column->getName());
                    }

                    uint8_t * dst = reinterpret_cast<uint8_t *>(&vec_to[i].toUnderType());
                    if constexpr (std::endian::native == std::endian::little)
                    {
                        dst[0] = src[15];
                        dst[1] = src[14];
                        dst[2] = src[13];
                        dst[3] = src[12];
                    }
                    else
                    {
                        dst[0] = src[12];
                        dst[1] = src[13];
                        dst[2] = src[14];
                        dst[3] = src[15];
                    }
                }
                else if constexpr (std::is_same_v<ToDataType, DataTypeIPv6> && std::is_same_v<FromDataType, DataTypeIPv4>)
                {
                    const uint8_t * src = reinterpret_cast<const uint8_t *>(&vec_from[i].toUnderType());
                    uint8_t * dst = reinterpret_cast<uint8_t *>(&vec_to[i].toUnderType());
                    std::memset(dst, '\0', IPV6_BINARY_LENGTH);
                    dst[10] = dst[11] = 0xff;

                    if constexpr (std::endian::native == std::endian::little)
                    {
                        dst[12] = src[3];
                        dst[13] = src[2];
                        dst[14] = src[1];
                        dst[15] = src[0];
                    }
                    else
                    {
                        dst[12] = src[0];
                        dst[13] = src[1];
                        dst[14] = src[2];
                        dst[15] = src[3];
                    }
                }
                else if constexpr (std::is_same_v<ToDataType, DataTypeIPv4> && std::is_same_v<FromDataType, DataTypeUInt64>)
                {
                    vec_to[i] = static_cast<ToFieldType>(static_cast<IPv4::UnderlyingType>(vec_from[i]));
                }
                else if constexpr (std::is_same_v<Name, NameToUnixTimestamp>
                    && (std::is_same_v<FromDataType, DataTypeDate> || std::is_same_v<FromDataType, DataTypeDate32>))
                {
                    vec_to[i] = static_cast<ToFieldType>(vec_from[i] * DATE_SECONDS_PER_DAY);
                }
                else
                {
                    /// If From Data is Nan or Inf and we convert to integer type, throw exception
                    if constexpr (is_floating_point<FromFieldType> && !is_floating_point<ToFieldType>)
                    {
                        if (!isFinite(vec_from[i]))
                        {
                            if constexpr (std::is_same_v<Additions, AccurateOrNullConvertStrategyAdditions>)
                            {
                                vec_to[i] = 0;
                                (*vec_null_map_to)[i] = true;
                                continue;
                            }
                            else
                                throw Exception(ErrorCodes::CANNOT_CONVERT_TYPE, "Unexpected inf or nan to integer conversion");
                        }
                    }

                    if constexpr (std::is_same_v<Additions, AccurateOrNullConvertStrategyAdditions>
                            || std::is_same_v<Additions, AccurateConvertStrategyAdditions>)
                    {
                        bool convert_result = accurate::convertNumeric(vec_from[i], vec_to[i]);

                        if (!convert_result)
                        {
                            if (std::is_same_v<Additions, AccurateOrNullConvertStrategyAdditions>)
                            {
                                vec_to[i] = 0;
                                (*vec_null_map_to)[i] = true;
                            }
                            else
                            {
                                throw Exception(ErrorCodes::CANNOT_CONVERT_TYPE, "Value in column {} cannot be safely converted into type {}",
                                    named_from.column->getName(), result_type->getName());
                            }
                        }
                    }
                    else
                    {
                        vec_to[i] = static_cast<ToFieldType>(vec_from[i]);
                    }
                }
            }
=======
>>>>>>> 4851d2b4

#if USE_EMBEDDED_COMPILER
#    include <DataTypes/Native.h>
#endif

#include "ConvertImpl.h"

namespace DB
{

namespace Setting
{
    extern const SettingsBool cast_ipv4_ipv6_default_on_conversion_error;
    extern const SettingsBool cast_string_to_dynamic_use_inference;
    extern const SettingsDateTimeOverflowBehavior date_time_overflow_behavior;
    extern const SettingsBool input_format_ipv4_default_on_conversion_error;
    extern const SettingsBool input_format_ipv6_default_on_conversion_error;
}

namespace ErrorCodes
{
    extern const int ATTEMPT_TO_READ_AFTER_EOF;
    extern const int CANNOT_PARSE_NUMBER;
    extern const int CANNOT_READ_ARRAY_FROM_TEXT;
    extern const int CANNOT_PARSE_INPUT_ASSERTION_FAILED;
    extern const int CANNOT_PARSE_QUOTED_STRING;
    extern const int CANNOT_PARSE_ESCAPE_SEQUENCE;
    extern const int CANNOT_PARSE_DATE;
    extern const int CANNOT_PARSE_DATETIME;
    extern const int CANNOT_PARSE_UUID;
    extern const int CANNOT_PARSE_IPV4;
    extern const int CANNOT_PARSE_IPV6;
    extern const int TOO_FEW_ARGUMENTS_FOR_FUNCTION;
    extern const int LOGICAL_ERROR;
    extern const int TYPE_MISMATCH;
    extern const int CANNOT_CONVERT_TYPE;
    extern const int ILLEGAL_COLUMN;
    extern const int NUMBER_OF_ARGUMENTS_DOESNT_MATCH;
    extern const int NOT_IMPLEMENTED;
    extern const int CANNOT_INSERT_NULL_IN_ORDINARY_COLUMN;
    extern const int ILLEGAL_TYPE_OF_ARGUMENT;
}

namespace detail
{

#if USE_EMBEDDED_COMPILER
bool castType(const IDataType * type, auto && f)
{
    using Types = TypeList<
        DataTypeUInt8,
        DataTypeUInt16,
        DataTypeUInt32,
        DataTypeUInt64,
        DataTypeUInt128,
        DataTypeUInt256,
        DataTypeInt8,
        DataTypeInt16,
        DataTypeInt32,
        DataTypeInt64,
        DataTypeInt128,
        DataTypeInt256,
        DataTypeFloat32,
        DataTypeFloat64,
        DataTypeDecimal32,
        DataTypeDecimal64,
        DataTypeDecimal128,
        DataTypeDecimal256,
        DataTypeDate,
        DataTypeDateTime,
        DataTypeFixedString,
        DataTypeString,
        DataTypeInterval>;
    return castTypeToEither(Types{}, type, std::forward<decltype(f)>(f));
}

template <typename F>
bool castBothTypes(const IDataType * left, const IDataType * right, F && f)
{
    return castType(left, [&](const auto & left_) { return castType(right, [&](const auto & right_) { return f(left_, right_); }); });
}
#endif

#define DEFINE_NAME_TO_INTERVAL(INTERVAL_KIND) \
    struct NameToInterval ## INTERVAL_KIND \
    { \
        static constexpr auto name = "toInterval" #INTERVAL_KIND; \
        static constexpr auto kind = IntervalKind::Kind::INTERVAL_KIND; \
    };

DEFINE_NAME_TO_INTERVAL(Nanosecond)
DEFINE_NAME_TO_INTERVAL(Microsecond)
DEFINE_NAME_TO_INTERVAL(Millisecond)
DEFINE_NAME_TO_INTERVAL(Second)
DEFINE_NAME_TO_INTERVAL(Minute)
DEFINE_NAME_TO_INTERVAL(Hour)
DEFINE_NAME_TO_INTERVAL(Day)
DEFINE_NAME_TO_INTERVAL(Week)
DEFINE_NAME_TO_INTERVAL(Month)
DEFINE_NAME_TO_INTERVAL(Quarter)
DEFINE_NAME_TO_INTERVAL(Year)

#undef DEFINE_NAME_TO_INTERVAL

struct NameParseDateTimeBestEffort;
struct NameParseDateTimeBestEffortOrZero;
struct NameParseDateTimeBestEffortOrNull;

template <typename Name, typename ToDataType>
constexpr bool mightBeDateTime()
{
    if constexpr (std::is_same_v<ToDataType, DataTypeDateTime64>)
        return true;
    else if constexpr (
        std::is_same_v<Name, NameToDateTime> || std::is_same_v<Name, NameParseDateTimeBestEffort>
        || std::is_same_v<Name, NameParseDateTimeBestEffortOrZero> || std::is_same_v<Name, NameParseDateTimeBestEffortOrNull>)
        return true;

    return false;
}

template<typename Name, typename ToDataType>
inline bool isDateTime64(const ColumnsWithTypeAndName & arguments)
{
    if constexpr (std::is_same_v<ToDataType, DataTypeDateTime64>)
        return true;
    else if constexpr (std::is_same_v<Name, NameToDateTime> || std::is_same_v<Name, NameParseDateTimeBestEffort>
        || std::is_same_v<Name, NameParseDateTimeBestEffortOrZero> || std::is_same_v<Name, NameParseDateTimeBestEffortOrNull>)
    {
        return (arguments.size() == 2 && isUInt(arguments[1].type)) || arguments.size() == 3;
    }

    return false;
}

template <typename ToDataType, typename Name, typename MonotonicityImpl>
class FunctionConvert : public IFunction
{
public:
    using Monotonic = MonotonicityImpl;

    static constexpr auto name = Name::name;
    static constexpr bool to_datetime64 = std::is_same_v<ToDataType, DataTypeDateTime64>;
    static constexpr bool to_decimal = IsDataTypeDecimal<ToDataType> && !to_datetime64;

    static FunctionPtr create(ContextPtr context)
    {
        return std::make_shared<FunctionConvert>(context, default_date_time_overflow_behavior);
    }

    static FunctionPtr createWithOverflow(ContextPtr context, FormatSettings::DateTimeOverflowBehavior _datetime_overflow_behavior)
    {
        return std::make_shared<FunctionConvert>(context, _datetime_overflow_behavior);
    }

    explicit FunctionConvert(ContextPtr context_, FormatSettings::DateTimeOverflowBehavior _datetime_overflow_behavior)
        : context(context_)
        , datetime_overflow_behavior(_datetime_overflow_behavior)
    {
    }

    String getName() const override
    {
        return name;
    }

    bool isVariadic() const override { return true; }
    size_t getNumberOfArguments() const override { return 0; }
    bool isInjective(const ColumnsWithTypeAndName &) const override { return std::is_same_v<Name, NameToString>; }
    bool isSuitableForShortCircuitArgumentsExecution(const DataTypesWithConstInfo & arguments) const override
    {
        return !(IsDataTypeDateOrDateTime<ToDataType> && isNumber(*arguments[0].type));
    }

    using DefaultReturnTypeGetter = std::function<DataTypePtr(const ColumnsWithTypeAndName &)>;
    static DataTypePtr getReturnTypeDefaultImplementationForNulls(const ColumnsWithTypeAndName & arguments, const DefaultReturnTypeGetter & getter)
    {
        NullPresence null_presence = getNullPresense(arguments);

        if (null_presence.has_null_constant)
        {
            return makeNullable(std::make_shared<DataTypeNothing>());
        }
        if (null_presence.has_nullable)
        {
            auto nested_columns = Block(createBlockWithNestedColumns(arguments));
            auto return_type = getter(ColumnsWithTypeAndName(nested_columns.begin(), nested_columns.end()));
            return makeNullable(return_type);
        }

        return getter(arguments);
    }

    DataTypePtr getReturnTypeImpl(const ColumnsWithTypeAndName & arguments) const override
    {
        auto getter = [&] (const auto & args) { return getReturnTypeImplRemovedNullable(args); };
        auto res = getReturnTypeDefaultImplementationForNulls(arguments, getter);
        to_nullable = res->isNullable();
        checked_return_type = true;
        return res;
    }

    DataTypePtr getReturnTypeImplRemovedNullable(const ColumnsWithTypeAndName & arguments) const
    {
        FunctionArgumentDescriptors mandatory_args = {{"Value", nullptr, nullptr, "any type"}};
        FunctionArgumentDescriptors optional_args;

        if constexpr (to_decimal)
        {
            mandatory_args.push_back({"scale", static_cast<FunctionArgumentDescriptor::TypeValidator>(&isNativeInteger), &isColumnConst, "const Integer"});
        }

        if (!to_decimal && isDateTime64<Name, ToDataType>(arguments))
        {
            mandatory_args.push_back({"scale", static_cast<FunctionArgumentDescriptor::TypeValidator>(&isNativeInteger), &isColumnConst, "const Integer"});
        }

        // toString(DateTime or DateTime64, [timezone: String])
        if ((std::is_same_v<Name, NameToString> && !arguments.empty() && (isDateTime64(arguments[0].type) || isDateTime(arguments[0].type)))
            // toUnixTimestamp(value[, timezone : String])
            || std::is_same_v<Name, NameToUnixTimestamp>
            // toDate(value[, timezone : String])
            || std::is_same_v<ToDataType, DataTypeDate> // TODO: shall we allow timestamp argument for toDate? DateTime knows nothing about timezones and this argument is ignored below.
            // toDate32(value[, timezone : String])
            || std::is_same_v<ToDataType, DataTypeDate32>
            // toDateTime(value[, timezone: String])
            || std::is_same_v<ToDataType, DataTypeDateTime>
            // toDateTime64(value, scale : Integer[, timezone: String])
            || std::is_same_v<ToDataType, DataTypeDateTime64>)
        {
            optional_args.push_back({"timezone", static_cast<FunctionArgumentDescriptor::TypeValidator>(&isString), nullptr, "String"});
        }

            validateFunctionArguments(*this, arguments, mandatory_args, optional_args);

        if constexpr (std::is_same_v<ToDataType, DataTypeInterval>)
        {
            return std::make_shared<DataTypeInterval>(Name::kind);
        }
        else if constexpr (to_decimal)
        {
            UInt64 scale = extractToDecimalScale(arguments[1]);

            if constexpr (std::is_same_v<Name, NameToDecimal32>)
                return createDecimalMaxPrecision<Decimal32>(scale);
            else if constexpr (std::is_same_v<Name, NameToDecimal64>)
                return createDecimalMaxPrecision<Decimal64>(scale);
            else if constexpr (std::is_same_v<Name, NameToDecimal128>)
                return createDecimalMaxPrecision<Decimal128>(scale);
            else if constexpr (std::is_same_v<Name, NameToDecimal256>)
                return createDecimalMaxPrecision<Decimal256>(scale);

            throw Exception(ErrorCodes::LOGICAL_ERROR, "Unexpected branch in code of conversion function: it is a bug.");
        }
        else
        {
            // Optional second argument with time zone for DateTime.
            UInt8 timezone_arg_position = 1;
            UInt32 scale [[maybe_unused]] = DataTypeDateTime64::default_scale;

            // DateTime64 requires more arguments: scale and timezone. Since timezone is optional, scale should be first.
            if (isDateTime64<Name, ToDataType>(arguments))
            {
                timezone_arg_position += 1;
                scale = static_cast<UInt32>(arguments[1].column->get64(0));

                if (to_datetime64 || scale != 0) /// toDateTime('xxxx-xx-xx xx:xx:xx', 0) return DateTime
                    return std::make_shared<DataTypeDateTime64>(scale,
                        extractTimeZoneNameFromFunctionArguments(arguments, timezone_arg_position, 0, false));

                return std::make_shared<DataTypeDateTime>(extractTimeZoneNameFromFunctionArguments(arguments, timezone_arg_position, 0, false));
            }

            if constexpr (std::is_same_v<ToDataType, DataTypeDateTime>)
                return std::make_shared<DataTypeDateTime>(extractTimeZoneNameFromFunctionArguments(arguments, timezone_arg_position, 0, false));
            else if constexpr (std::is_same_v<ToDataType, DataTypeDateTime64>)
                throw Exception(ErrorCodes::LOGICAL_ERROR, "Unexpected branch in code of conversion function: it is a bug.");
            else
                return std::make_shared<ToDataType>();
        }
    }

    /// Function actually uses default implementation for nulls,
    /// but we need to know if return type is Nullable or not,
    /// so we use checked_return_type only to intercept the first call to getReturnTypeImpl(...).
    bool useDefaultImplementationForNulls() const override
    {
        bool to_nullable_string = to_nullable && std::is_same_v<ToDataType, DataTypeString>;
        return checked_return_type && !to_nullable_string;
    }

    bool useDefaultImplementationForConstants() const override { return true; }
    ColumnNumbers getArgumentsThatAreAlwaysConstant() const override
    {
        if constexpr (std::is_same_v<ToDataType, DataTypeString>)
            return {};
        else if constexpr (std::is_same_v<ToDataType, DataTypeDateTime64>)
            return {2};
        return {1};
    }
    bool canBeExecutedOnDefaultArguments() const override { return false; }

    ColumnPtr executeImpl(const ColumnsWithTypeAndName & arguments, const DataTypePtr & result_type, size_t input_rows_count) const override
    {
        try
        {
            return executeInternal(arguments, result_type, input_rows_count);
        }
        catch (Exception & e)
        {
            /// More convenient error message.
            if (e.code() == ErrorCodes::ATTEMPT_TO_READ_AFTER_EOF)
            {
                e.addMessage("Cannot parse "
                    + result_type->getName() + " from "
                    + arguments[0].type->getName()
                    + ", because value is too short");
            }
            else if (e.code() == ErrorCodes::CANNOT_PARSE_NUMBER
                || e.code() == ErrorCodes::CANNOT_READ_ARRAY_FROM_TEXT
                || e.code() == ErrorCodes::CANNOT_PARSE_INPUT_ASSERTION_FAILED
                || e.code() == ErrorCodes::CANNOT_PARSE_QUOTED_STRING
                || e.code() == ErrorCodes::CANNOT_PARSE_ESCAPE_SEQUENCE
                || e.code() == ErrorCodes::CANNOT_PARSE_DATE
                || e.code() == ErrorCodes::CANNOT_PARSE_DATETIME
                || e.code() == ErrorCodes::CANNOT_PARSE_UUID
                || e.code() == ErrorCodes::CANNOT_PARSE_IPV4
                || e.code() == ErrorCodes::CANNOT_PARSE_IPV6)
            {
                e.addMessage("Cannot parse "
                    + result_type->getName() + " from "
                    + arguments[0].type->getName());
            }

            throw;
        }
    }

#if USE_EMBEDDED_COMPILER
    bool isCompilableImpl(const DataTypes & types, const DataTypePtr & result_type) const override
    {
        if (types.empty())
            return false;


        if (!canBeNativeType(types[0]) || !canBeNativeType(result_type))
            return false;

        return castBothTypes(
            types[0].get(),
            result_type.get(),
            [](const auto & left, const auto & right)
            {
                using LeftDataType = std::decay_t<decltype(left)>;
                using RightDataType = std::decay_t<decltype(right)>;

                if constexpr (IsDataTypeDecimalOrNumber<LeftDataType> && IsDataTypeDecimalOrNumber<RightDataType>)
                {
                    if constexpr (IsDataTypeNumber<LeftDataType> && IsDataTypeNumber<RightDataType>)
                        return true;
                    else if constexpr (IsDataTypeNumber<LeftDataType> && IsDataTypeDecimal<RightDataType>)
                        return true;
                    else if constexpr (IsDataTypeDecimal<LeftDataType> && IsDataTypeNumber<RightDataType>)
                        return true;
                }
                return false;
            });
    }

    llvm::Value *
    compileImpl(llvm::IRBuilderBase & builder, const ValuesWithType & arguments, const DataTypePtr & result_type) const override
    {
        llvm::Value * result = nullptr;
        castBothTypes(
            arguments[0].type.get(),
            result_type.get(),
            [&](const auto & left, const auto & right)
            {
                using LeftDataType = std::decay_t<decltype(left)>;
                using RightDataType = std::decay_t<decltype(right)>;
                if constexpr (IsDataTypeDecimalOrNumber<LeftDataType> && IsDataTypeDecimalOrNumber<RightDataType>)
                {
                    using LeftFieldType = typename LeftDataType::FieldType;
                    using RightFieldType = typename RightDataType::FieldType;

                    if (isBool(right.getPtr()))
                    {
                        result = nativeBoolCast(builder, arguments[0]);
                        return true;
                    }

                    if constexpr (IsDataTypeNumber<LeftDataType> && IsDataTypeNumber<RightDataType>)
                    {
                        result = nativeCast(builder, arguments[0], right.getPtr());
                        return true;
                    }
                    else if constexpr (IsDataTypeNumber<LeftDataType> && IsDataTypeDecimal<RightDataType>)
                    {
                        auto scale = right.getScale();
                        auto multiplier = DecimalUtils::scaleMultiplier<NativeType<RightFieldType>>(scale);
                        if constexpr (std::is_floating_point_v<LeftFieldType>)
                        {
                            /// left type is integer and right type is decimal
                            auto * from_type = arguments[0].value->getType();
                            auto * from_value = arguments[0].value;
                            result
                                = builder.CreateFMul(from_value, llvm::ConstantFP::get(from_type, static_cast<LeftFieldType>(multiplier)));
                            result = nativeCast(builder, left.getPtr(), result, right.getPtr());
                        }
                        else
                        {
                            /// left type is integer and right type is decimal
                            auto * from_value = nativeCast(builder, arguments[0], right.getPtr());
                            auto * multiplier_value = getNativeValue(builder, right.getPtr(), RightFieldType(multiplier));
                            result = builder.CreateMul(from_value, multiplier_value);
                        }
                        return true;
                    }
                    else if constexpr (IsDataTypeDecimal<LeftDataType> && IsDataTypeNumber<RightDataType>)
                    {
                        auto scale = left.getScale();
                        auto divider = DecimalUtils::scaleMultiplier<NativeType<LeftFieldType>>(scale);
                        if constexpr (std::is_floating_point_v<RightFieldType>)
                        {
                            auto * from_value = nativeCast(builder, arguments[0], right.getPtr());
                            auto * d = llvm::ConstantFP::get(toNativeType(builder, right.getPtr()), static_cast<double>(divider));
                            result = builder.CreateFDiv(from_value, d);
                        }
                        else
                        {
                            llvm::Value * d = nullptr;
                            auto * from_type = arguments[0].value->getType();
                            if constexpr (std::is_integral_v<NativeType<LeftFieldType>>)
                                d = llvm::ConstantInt::get(from_type, static_cast<uint64_t>(divider), true);
                            else
                            {
                                llvm::APInt v(from_type->getIntegerBitWidth(), divider.items);
                                d = llvm::ConstantInt::get(from_type, v);
                            }

                            auto * from_value = arguments[0].value;
                            auto * whole_part = builder.CreateSDiv(from_value, d);
                            result = nativeCast(builder, left.getPtr(), whole_part, right.getPtr());
                        }
                        return true;
                    }
                }

                return false;
            });

        return result;
    }
#endif

    bool hasInformationAboutMonotonicity() const override
    {
        return Monotonic::has();
    }

    Monotonicity getMonotonicityForRange(const IDataType & type, const Field & left, const Field & right) const override
    {
        return Monotonic::get(type, left, right);
    }

private:
    ContextPtr context;
    FormatSettings::DateTimeOverflowBehavior datetime_overflow_behavior;
    mutable bool checked_return_type = false;
    mutable bool to_nullable = false;

    ColumnPtr executeInternal(const ColumnsWithTypeAndName & arguments, const DataTypePtr & result_type, size_t input_rows_count) const
    {
        if (arguments.empty())
            throw Exception(ErrorCodes::TOO_FEW_ARGUMENTS_FOR_FUNCTION, "Function {} expects at least 1 argument", getName());

        if (result_type->onlyNull())
            return result_type->createColumnConstWithDefaultValue(input_rows_count);

        const DataTypePtr from_type = removeNullable(arguments[0].type);
        ColumnPtr result_column;

        FormatSettings::DateTimeOverflowBehavior context_datetime_overflow_behavior = datetime_overflow_behavior;

        if (context)
            context_datetime_overflow_behavior = context->getSettingsRef()[Setting::date_time_overflow_behavior].value;

        if (isDynamic(from_type))
        {
            auto nested_convert = [this](ColumnsWithTypeAndName & args, const DataTypePtr & to_type) -> ColumnPtr
            {
                return executeInternal(args, to_type, args[0].column->size());
            };

            return ConvertImplFromDynamicToColumn::execute(arguments, result_type, input_rows_count, nested_convert);
        }

        auto call = [&](const auto & types, BehaviourOnErrorFromString from_string_tag) -> bool
        {
            using Types = std::decay_t<decltype(types)>;
            using LeftDataType = typename Types::LeftType;
            using RightDataType = typename Types::RightType;

            if constexpr (IsDataTypeDecimal<RightDataType>)
            {
                if constexpr (std::is_same_v<RightDataType, DataTypeDateTime64>)
                {
                    /// Account for optional timezone argument.
                    if (arguments.size() != 2 && arguments.size() != 3)
                        throw Exception(ErrorCodes::TOO_FEW_ARGUMENTS_FOR_FUNCTION, "Function {} expects 2 or 3 arguments for DataTypeDateTime64.", getName());
                }
                else if (arguments.size() != 2)
                {
                    throw Exception(ErrorCodes::TOO_FEW_ARGUMENTS_FOR_FUNCTION, "Function {} expects 2 arguments for Decimal.", getName());
                }

                const ColumnWithTypeAndName & scale_column = arguments[1];
                UInt32 scale = extractToDecimalScale(scale_column);

                switch (context_datetime_overflow_behavior)
                {
                    case FormatSettings::DateTimeOverflowBehavior::Throw:
                        result_column = ConvertImpl<LeftDataType, RightDataType, Name, FormatSettings::DateTimeOverflowBehavior::Throw>::execute(arguments, result_type, input_rows_count, from_string_tag, scale);
                        break;
                    case FormatSettings::DateTimeOverflowBehavior::Ignore:
                        result_column = ConvertImpl<LeftDataType, RightDataType, Name, FormatSettings::DateTimeOverflowBehavior::Ignore>::execute(arguments, result_type, input_rows_count, from_string_tag, scale);
                        break;
                    case FormatSettings::DateTimeOverflowBehavior::Saturate:
                        result_column = ConvertImpl<LeftDataType, RightDataType, Name, FormatSettings::DateTimeOverflowBehavior::Saturate>::execute(arguments, result_type, input_rows_count, from_string_tag, scale);
                        break;
                }
            }
            else if constexpr (IsDataTypeDateOrDateTime<RightDataType> && std::is_same_v<LeftDataType, DataTypeDateTime64>)
            {
                const auto * dt64 = assert_cast<const DataTypeDateTime64 *>(arguments[0].type.get());
                switch (context_datetime_overflow_behavior)
                {
                    case FormatSettings::DateTimeOverflowBehavior::Throw:
                        result_column = ConvertImpl<LeftDataType, RightDataType, Name, FormatSettings::DateTimeOverflowBehavior::Throw>::execute(arguments, result_type, input_rows_count, from_string_tag, dt64->getScale());
                        break;
                    case FormatSettings::DateTimeOverflowBehavior::Ignore:
                        result_column = ConvertImpl<LeftDataType, RightDataType, Name, FormatSettings::DateTimeOverflowBehavior::Ignore>::execute(arguments, result_type, input_rows_count, from_string_tag, dt64->getScale());
                        break;
                    case FormatSettings::DateTimeOverflowBehavior::Saturate:
                        result_column = ConvertImpl<LeftDataType, RightDataType, Name, FormatSettings::DateTimeOverflowBehavior::Saturate>::execute(arguments, result_type, input_rows_count, from_string_tag, dt64->getScale());
                        break;
                }
            }
            else if constexpr ((IsDataTypeNumber<LeftDataType>
                                || IsDataTypeDateOrDateTime<LeftDataType>)&&IsDataTypeDateOrDateTime<RightDataType>)
            {
#define GENERATE_OVERFLOW_MODE_CASE(OVERFLOW_MODE) \
    case FormatSettings::DateTimeOverflowBehavior::OVERFLOW_MODE: \
        result_column = ConvertImpl<LeftDataType, RightDataType, Name, FormatSettings::DateTimeOverflowBehavior::OVERFLOW_MODE>::execute( \
            arguments, result_type, input_rows_count, from_string_tag); \
        break;
                switch (context_datetime_overflow_behavior)
                {
                    GENERATE_OVERFLOW_MODE_CASE(Throw)
                    GENERATE_OVERFLOW_MODE_CASE(Ignore)
                    GENERATE_OVERFLOW_MODE_CASE(Saturate)
                }

#undef GENERATE_OVERFLOW_MODE_CASE
            }
            else if constexpr (IsDataTypeDecimalOrNumber<LeftDataType> && IsDataTypeDecimalOrNumber<RightDataType>)
            {
                using LeftT = typename LeftDataType::FieldType;
                using RightT = typename RightDataType::FieldType;

                static constexpr bool bad_left =
                    is_decimal<LeftT> || is_floating_point<LeftT> || is_big_int_v<LeftT> || is_signed_v<LeftT>;
                static constexpr bool bad_right =
                    is_decimal<RightT> || is_floating_point<RightT> || is_big_int_v<RightT> || is_signed_v<RightT>;

                /// Disallow int vs UUID conversion (but support int vs UInt128 conversion)
                if constexpr ((bad_left && std::is_same_v<RightDataType, DataTypeUUID>) ||
                              (bad_right && std::is_same_v<LeftDataType, DataTypeUUID>))
                {
                    throw Exception(ErrorCodes::CANNOT_CONVERT_TYPE, "Wrong UUID conversion");
                }
                else
                {
                    result_column = ConvertImpl<LeftDataType, RightDataType, Name>::execute(
                        arguments, result_type, input_rows_count, from_string_tag);
                }
            }
            else
                result_column = ConvertImpl<LeftDataType, RightDataType, Name>::execute(arguments, result_type, input_rows_count, from_string_tag);

            return true;
        };

        if constexpr (mightBeDateTime<Name, ToDataType>())
        {
            if (isDateTime64<Name, ToDataType>(arguments))
            {
                /// For toDateTime('xxxx-xx-xx xx:xx:xx.00', 2[, 'timezone']) we need to it convert to DateTime64
                const ColumnWithTypeAndName & scale_column = arguments[1];
                UInt32 scale = extractToDecimalScale(scale_column);

                if (to_datetime64 || scale != 0) /// When scale = 0, the data type is DateTime otherwise the data type is DateTime64
                {
                    if (!callOnIndexAndDataType<DataTypeDateTime64>(
                            from_type->getTypeId(), call, BehaviourOnErrorFromString::ConvertDefaultBehaviorTag))
                        throw Exception(
                            ErrorCodes::ILLEGAL_TYPE_OF_ARGUMENT,
                            "Illegal type {} of argument of function {}",
                            arguments[0].type->getName(),
                            getName());

                    return result_column;
                }
            }
        }

        if constexpr (std::is_same_v<ToDataType, DataTypeString>)
        {
            if (from_type->getCustomSerialization())
                return ConvertImplGenericToString<ColumnString>::execute(arguments, result_type, input_rows_count, context);
        }

        bool done = false;
        if constexpr (is_any_of<ToDataType, DataTypeString, DataTypeFixedString>)
        {
            done = callOnIndexAndDataType<ToDataType>(from_type->getTypeId(), call, BehaviourOnErrorFromString::ConvertDefaultBehaviorTag);
        }
        else
        {
            bool cast_ipv4_ipv6_default_on_conversion_error = false;
            if constexpr (is_any_of<ToDataType, DataTypeIPv4, DataTypeIPv6>)
            {
                if (context && (cast_ipv4_ipv6_default_on_conversion_error = context->getSettingsRef()[Setting::cast_ipv4_ipv6_default_on_conversion_error]))
                    done = callOnIndexAndDataType<ToDataType>(from_type->getTypeId(), call, BehaviourOnErrorFromString::ConvertReturnZeroOnErrorTag);
            }

            if (!cast_ipv4_ipv6_default_on_conversion_error)
            {
                /// We should use ConvertFromStringExceptionMode::Null mode when converting from String (or FixedString)
                /// to Nullable type, to avoid 'value is too short' error on attempt to parse empty string from NULL values.
                if (to_nullable && WhichDataType(from_type).isStringOrFixedString())
                    done = callOnIndexAndDataType<ToDataType>(from_type->getTypeId(), call, BehaviourOnErrorFromString::ConvertReturnNullOnErrorTag);
                else
                    done = callOnIndexAndDataType<ToDataType>(from_type->getTypeId(), call, BehaviourOnErrorFromString::ConvertDefaultBehaviorTag);
            }

            if constexpr (std::is_same_v<ToDataType, DataTypeInterval>)
                if (WhichDataType(from_type).isInterval())
                    done = callOnIndexAndDataType<ToDataType>(from_type->getTypeId(), call, BehaviourOnErrorFromString::ConvertDefaultBehaviorTag);
        }

        if (!done)
        {
            /// Generic conversion of any type to String.
            if (std::is_same_v<ToDataType, DataTypeString>)
            {
                return ConvertImplGenericToString<ColumnString>::execute(arguments, result_type, input_rows_count, context);
            }
            else
                throw Exception(ErrorCodes::ILLEGAL_TYPE_OF_ARGUMENT, "Illegal type {} of argument of function {}",
                    arguments[0].type->getName(), getName());
        }

        return result_column;
    }
};


/** Function toTOrZero (where T is number of date or datetime type):
  *  try to convert from String to type T through parsing,
  *  if cannot parse, return default value instead of throwing exception.
  * Function toTOrNull will return Nullable type with NULL when cannot parse.
  * NOTE Also need to implement tryToUnixTimestamp with timezone.
  */
template <typename ToDataType, typename Name,
    ConvertFromStringExceptionMode exception_mode,
    ConvertFromStringParsingMode parsing_mode = ConvertFromStringParsingMode::Normal>
class FunctionConvertFromString : public IFunction
{
public:
    static constexpr auto name = Name::name;
    static constexpr bool to_datetime64 = std::is_same_v<ToDataType, DataTypeDateTime64>;
    static constexpr bool to_decimal = IsDataTypeDecimal<ToDataType> && !to_datetime64;

    static FunctionPtr create(ContextPtr) { return std::make_shared<FunctionConvertFromString>(); }

    String getName() const override
    {
        return name;
    }

    bool isVariadic() const override { return true; }
    bool isSuitableForShortCircuitArgumentsExecution(const DataTypesWithConstInfo & /*arguments*/) const override { return true; }
    size_t getNumberOfArguments() const override { return 0; }

    bool useDefaultImplementationForConstants() const override { return true; }
    bool canBeExecutedOnDefaultArguments() const override { return false; }

    ColumnNumbers getArgumentsThatAreAlwaysConstant() const override { return {1}; }

    DataTypePtr getReturnTypeImpl(const ColumnsWithTypeAndName & arguments) const override
    {
        DataTypePtr res;

        if (isDateTime64<Name, ToDataType>(arguments))
        {
            validateFunctionArguments(*this, arguments,
                FunctionArgumentDescriptors{{"string", static_cast<FunctionArgumentDescriptor::TypeValidator>(&isStringOrFixedString), nullptr, "String or FixedString"}},
                // optional
                FunctionArgumentDescriptors{
                    {"precision", static_cast<FunctionArgumentDescriptor::TypeValidator>(&isUInt8), isColumnConst, "const UInt8"},
                    {"timezone", static_cast<FunctionArgumentDescriptor::TypeValidator>(&isStringOrFixedString), isColumnConst, "const String or FixedString"},
                });

            UInt64 scale = to_datetime64 ? DataTypeDateTime64::default_scale : 0;
            if (arguments.size() > 1)
                scale = extractToDecimalScale(arguments[1]);
            const auto timezone = extractTimeZoneNameFromFunctionArguments(arguments, 2, 0, false);

            res = scale == 0 ? res = std::make_shared<DataTypeDateTime>(timezone) : std::make_shared<DataTypeDateTime64>(scale, timezone);
        }
        else
        {
            if ((arguments.size() != 1 && arguments.size() != 2) || (to_decimal && arguments.size() != 2))
                throw Exception(ErrorCodes::NUMBER_OF_ARGUMENTS_DOESNT_MATCH,
                    "Number of arguments for function {} doesn't match: passed {}, should be 1 or 2. "
                    "Second argument only make sense for DateTime (time zone, optional) and Decimal (scale).",
                    getName(), arguments.size());

            if (!isStringOrFixedString(arguments[0].type))
            {
                if (this->getName().contains("OrZero") || this->getName().contains("OrNull"))
                    throw Exception(ErrorCodes::ILLEGAL_TYPE_OF_ARGUMENT, "Illegal type {} of first argument of function {}. "
                            "Conversion functions with postfix 'OrZero' or 'OrNull' should take String argument",
                            arguments[0].type->getName(), getName());
                else
                    throw Exception(ErrorCodes::ILLEGAL_TYPE_OF_ARGUMENT, "Illegal type {} of first argument of function {}",
                            arguments[0].type->getName(), getName());
            }

            if (arguments.size() == 2)
            {
                if constexpr (std::is_same_v<ToDataType, DataTypeDateTime>)
                {
                    if (!isString(arguments[1].type))
                        throw Exception(ErrorCodes::ILLEGAL_TYPE_OF_ARGUMENT, "Illegal type {} of 2nd argument of function {}",
                            arguments[1].type->getName(), getName());
                }
                else if constexpr (to_decimal)
                {
                    if (!isInteger(arguments[1].type))
                        throw Exception(ErrorCodes::ILLEGAL_TYPE_OF_ARGUMENT, "Illegal type {} of 2nd argument of function {}",
                            arguments[1].type->getName(), getName());
                    if (!arguments[1].column)
                        throw Exception(ErrorCodes::ILLEGAL_COLUMN, "Second argument for function {} must be constant", getName());
                }
                else
                {
                    throw Exception(ErrorCodes::NUMBER_OF_ARGUMENTS_DOESNT_MATCH,
                        "Number of arguments for function {} doesn't match: passed {}, should be 1. "
                        "Second argument makes sense only for DateTime and Decimal.",
                        getName(), arguments.size());
                }
            }

            if constexpr (std::is_same_v<ToDataType, DataTypeDateTime>)
                res = std::make_shared<DataTypeDateTime>(extractTimeZoneNameFromFunctionArguments(arguments, 1, 0, false));
            else if constexpr (std::is_same_v<ToDataType, DataTypeDateTime64>)
                throw Exception(ErrorCodes::LOGICAL_ERROR, "Unexpected behavior for function {}: DataTypeDateTime64 is not expected here.", getName());
            else if constexpr (to_decimal)
            {
                UInt64 scale = extractToDecimalScale(arguments[1]);
                res = createDecimalMaxPrecision<typename ToDataType::FieldType>(scale);
                if (!res)
                    throw Exception(ErrorCodes::LOGICAL_ERROR, "Unexpected behavior for function {}: createDecimalMaxPrecision didn't return any value.", getName());
            }
            else
                res = std::make_shared<ToDataType>();
        }

        if constexpr (exception_mode == ConvertFromStringExceptionMode::Null)
            res = std::make_shared<DataTypeNullable>(res);

        return res;
    }

    template <typename ConvertToDataType>
    ColumnPtr executeInternal(const ColumnsWithTypeAndName & arguments, const DataTypePtr & result_type, size_t input_rows_count, UInt32 scale) const
    {
        const IDataType * from_type = arguments[0].type.get();

        if (checkAndGetDataType<DataTypeString>(from_type))
        {
            return ConvertThroughParsing<DataTypeString, ConvertToDataType, Name, exception_mode, parsing_mode>::execute(
                arguments, result_type, input_rows_count, scale);
        }
        else if (checkAndGetDataType<DataTypeFixedString>(from_type))
        {
            return ConvertThroughParsing<DataTypeFixedString, ConvertToDataType, Name, exception_mode, parsing_mode>::execute(
                arguments, result_type, input_rows_count, scale);
        }

        return nullptr;
    }

    ColumnPtr executeImpl(const ColumnsWithTypeAndName & arguments, const DataTypePtr & result_type, size_t input_rows_count) const override
    {
        ColumnPtr result_column;

        if constexpr (to_decimal)
        {
            result_column = executeInternal<ToDataType>(arguments, result_type, input_rows_count,
                assert_cast<const ToDataType &>(*removeNullable(result_type)).getScale());
        }
        else if constexpr (mightBeDateTime<Name, ToDataType>())
        {
            if (isDateTime64<Name, ToDataType>(arguments))
            {
                UInt64 scale = to_datetime64 ? DataTypeDateTime64::default_scale : 0;
                if (arguments.size() > 1)
                    scale = extractToDecimalScale(arguments[1]);

                if (scale == 0)
                {
                    result_column = executeInternal<DataTypeDateTime>(arguments, result_type, input_rows_count, 0);
                }
                else
                {
                    result_column
                        = executeInternal<DataTypeDateTime64>(arguments, result_type, input_rows_count, static_cast<UInt32>(scale));
                }
            }
            else
            {
                result_column = executeInternal<ToDataType>(arguments, result_type, input_rows_count, 0);
            }
        }
        else
        {
            result_column = executeInternal<ToDataType>(arguments, result_type, input_rows_count, 0);
        }

        if (!result_column)
            throw Exception(ErrorCodes::ILLEGAL_TYPE_OF_ARGUMENT, "Illegal type {} of argument of function {}. "
                "Only String or FixedString argument is accepted for try-conversion function. For other arguments, "
                "use function without 'orZero' or 'orNull'.", arguments[0].type->getName(), getName());

        return result_column;
    }
};


/// Monotonicity.

struct PositiveMonotonicity
{
    static bool has() { return true; }
    static IFunction::Monotonicity get(const IDataType &, const Field &, const Field &)
    {
        return { .is_monotonic = true };
    }
};

struct UnknownMonotonicity
{
    static bool has() { return false; }
    static IFunction::Monotonicity get(const IDataType &, const Field &, const Field &)
    {
        return { };
    }
};

template <typename T>
struct ToNumberMonotonicity
{
    static bool has() { return true; }

    static UInt64 divideByRangeOfType(UInt64 x)
    {
        if constexpr (sizeof(T) < sizeof(UInt64))
            return x >> (sizeof(T) * 8);
        else
            return 0;
    }

    static IFunction::Monotonicity get(const IDataType & type, const Field & left, const Field & right)
    {
        if (!type.isValueRepresentedByNumber())
            return {};

        /// If type is same, the conversion is always monotonic.
        /// (Enum has separate case, because it is different data type)
        if (checkAndGetDataType<DataTypeNumber<T>>(&type) ||
            checkAndGetDataType<DataTypeEnum<T>>(&type))
            return { .is_monotonic = true, .is_always_monotonic = true };

        /// Float cases.

        /// When converting to Float, the conversion is always monotonic.
        if constexpr (is_floating_point<T>)
            return { .is_monotonic = true, .is_always_monotonic = true };

        const auto * low_cardinality = typeid_cast<const DataTypeLowCardinality *>(&type);
        const IDataType * low_cardinality_dictionary_type = nullptr;
        if (low_cardinality)
            low_cardinality_dictionary_type = low_cardinality->getDictionaryType().get();

        WhichDataType which_type(type);
        WhichDataType which_inner_type = low_cardinality
            ? WhichDataType(low_cardinality_dictionary_type)
            : WhichDataType(type);

        /// If converting from Float, for monotonicity, arguments must fit in range of result type.
        if (which_inner_type.isFloat())
        {
            if (left.isNull() || right.isNull())
                return {};

            Float64 left_float = left.safeGet<Float64>();
            Float64 right_float = right.safeGet<Float64>();

            if (left_float >= static_cast<Float64>(std::numeric_limits<T>::min())
                && left_float <= static_cast<Float64>(std::numeric_limits<T>::max())
                && right_float >= static_cast<Float64>(std::numeric_limits<T>::min())
                && right_float <= static_cast<Float64>(std::numeric_limits<T>::max()))
                return { .is_monotonic = true };

            return {};
        }

        /// Integer cases.

        /// Only support types represented by native integers.
        /// It can be extended to big integers, decimals and DateTime64 later.
        /// By the way, NULLs are representing unbounded ranges.
        if (!((left.isNull() || left.getType() == Field::Types::UInt64 || left.getType() == Field::Types::Int64)
            && (right.isNull() || right.getType() == Field::Types::UInt64 || right.getType() == Field::Types::Int64)))
            return {};

        const bool from_is_unsigned = type.isValueRepresentedByUnsignedInteger();
        const bool to_is_unsigned = is_unsigned_v<T>;

        const size_t size_of_from = type.getSizeOfValueInMemory();
        const size_t size_of_to = sizeof(T);

        const bool left_in_first_half = left.isNull()
            ? from_is_unsigned
            : (left.safeGet<Int64>() >= 0);

        const bool right_in_first_half = right.isNull()
            ? !from_is_unsigned
            : (right.safeGet<Int64>() >= 0);

        /// Size of type is the same.
        if (size_of_from == size_of_to)
        {
            if (from_is_unsigned == to_is_unsigned)
                return { .is_monotonic = true, .is_always_monotonic = true };

            if (left_in_first_half == right_in_first_half)
                return { .is_monotonic = true };

            return {};
        }

        /// Size of type is expanded.
        if (size_of_from < size_of_to)
        {
            if (from_is_unsigned == to_is_unsigned)
                return { .is_monotonic = true, .is_always_monotonic = true };

            if (!to_is_unsigned)
                return { .is_monotonic = true, .is_always_monotonic = true };

            /// signed -> unsigned. If arguments from the same half, then function is monotonic.
            if (left_in_first_half == right_in_first_half)
                return { .is_monotonic = true };

            return {};
        }

        /// Size of type is shrunk.
        if (size_of_from > size_of_to)
        {
            /// Function cannot be monotonic on unbounded ranges.
            if (left.isNull() || right.isNull())
                return {};

            /// Function cannot be monotonic when left and right are not on the same ranges.
            if (divideByRangeOfType(left.safeGet<UInt64>()) != divideByRangeOfType(right.safeGet<UInt64>()))
                return {};

            if (to_is_unsigned)
                return { .is_monotonic = true };
            else
            {
                // If To is signed, it's possible that the signedness is different after conversion. So we check it explicitly.
                const bool is_monotonic = (T(left.safeGet<UInt64>()) >= 0) == (T(right.safeGet<UInt64>()) >= 0);

                return { .is_monotonic = is_monotonic };
            }
        }

        UNREACHABLE();
    }
};

struct ToDateMonotonicity
{
    static bool has() { return true; }

    static IFunction::Monotonicity get(const IDataType & type, const Field & left, const Field & right)
    {
        auto which = WhichDataType(type);
        if (which.isDateOrDate32() || which.isDateTime() || which.isDateTime64() || which.isInt8() || which.isInt16() || which.isUInt8()
            || which.isUInt16())
        {
            return {.is_monotonic = true, .is_always_monotonic = true};
        }
        else if (
            ((left.getType() == Field::Types::UInt64 || left.isNull()) && (right.getType() == Field::Types::UInt64 || right.isNull())
             && ((left.isNull() || left.safeGet<UInt64>() < 0xFFFF) && (right.isNull() || right.safeGet<UInt64>() >= 0xFFFF)))
            || ((left.getType() == Field::Types::Int64 || left.isNull()) && (right.getType() == Field::Types::Int64 || right.isNull())
                && ((left.isNull() || left.safeGet<Int64>() < 0xFFFF) && (right.isNull() || right.safeGet<Int64>() >= 0xFFFF)))
            || ((
                (left.getType() == Field::Types::Float64 || left.isNull())
                && (right.getType() == Field::Types::Float64 || right.isNull())
                && ((left.isNull() || left.safeGet<Float64>() < 0xFFFF) && (right.isNull() || right.safeGet<Float64>() >= 0xFFFF))))
            || !isNativeNumber(type))
        {
            return {};
        }
        else
        {
            return {.is_monotonic = true, .is_always_monotonic = true};
        }
    }
};

struct ToDateTimeMonotonicity
{
    static bool has() { return true; }

    static IFunction::Monotonicity get(const IDataType & type, const Field &, const Field &)
    {
        if (type.isValueRepresentedByNumber())
            return {.is_monotonic = true, .is_always_monotonic = true};
        else
            return {};
    }
};

/** The monotonicity for the `toString` function is mainly determined for test purposes.
  * It is doubtful that anyone is looking to optimize queries with conditions `toString(CounterID) = 34`.
  */
struct ToStringMonotonicity
{
    static bool has() { return true; }

    static IFunction::Monotonicity get(const IDataType & type, const Field & left, const Field & right)
    {
        IFunction::Monotonicity positive{ .is_monotonic = true };
        IFunction::Monotonicity not_monotonic;

        const auto * type_ptr = &type;
        if (const auto * low_cardinality_type = checkAndGetDataType<DataTypeLowCardinality>(type_ptr))
            type_ptr = low_cardinality_type->getDictionaryType().get();

        /// Order on enum values (which is the order on integers) is completely arbitrary in respect to the order on strings.
        if (WhichDataType(type).isEnum())
            return not_monotonic;

        /// `toString` function is monotonous if the argument is Date or Date32 or DateTime or String, or non-negative numbers with the same number of symbols.
        if (checkDataTypes<DataTypeDate, DataTypeDate32, DataTypeDateTime, DataTypeString>(type_ptr))
            return positive;

        if (left.isNull() || right.isNull())
            return {};

        if (left.getType() == Field::Types::UInt64
            && right.getType() == Field::Types::UInt64)
        {
            return (left.safeGet<Int64>() == 0 && right.safeGet<Int64>() == 0)
                || (floor(log10(left.safeGet<UInt64>())) == floor(log10(right.safeGet<UInt64>())))
                ? positive : not_monotonic;
        }

        if (left.getType() == Field::Types::Int64
            && right.getType() == Field::Types::Int64)
        {
            return (left.safeGet<Int64>() == 0 && right.safeGet<Int64>() == 0)
                || (left.safeGet<Int64>() > 0 && right.safeGet<Int64>() > 0 && floor(log10(left.safeGet<Int64>())) == floor(log10(right.safeGet<Int64>())))
                ? positive : not_monotonic;
        }

        return not_monotonic;
    }
};


struct NameToUInt8 { static constexpr auto name = "toUInt8"; };
struct NameToUInt16 { static constexpr auto name = "toUInt16"; };
struct NameToUInt32 { static constexpr auto name = "toUInt32"; };
struct NameToUInt64 { static constexpr auto name = "toUInt64"; };
struct NameToUInt128 { static constexpr auto name = "toUInt128"; };
struct NameToUInt256 { static constexpr auto name = "toUInt256"; };
struct NameToInt8 { static constexpr auto name = "toInt8"; };
struct NameToInt16 { static constexpr auto name = "toInt16"; };
struct NameToInt32 { static constexpr auto name = "toInt32"; };
struct NameToInt64 { static constexpr auto name = "toInt64"; };
struct NameToInt128 { static constexpr auto name = "toInt128"; };
struct NameToInt256 { static constexpr auto name = "toInt256"; };
struct NameToBFloat16 { static constexpr auto name = "toBFloat16"; };
struct NameToFloat32 { static constexpr auto name = "toFloat32"; };
struct NameToFloat64 { static constexpr auto name = "toFloat64"; };
struct NameToUUID { static constexpr auto name = "toUUID"; };
struct NameToIPv4 { static constexpr auto name = "toIPv4"; };
struct NameToIPv6 { static constexpr auto name = "toIPv6"; };

extern template class FunctionConvert<DataTypeUInt8, NameToUInt8, ToNumberMonotonicity<UInt8>>;
extern template class FunctionConvert<DataTypeUInt16, NameToUInt16, ToNumberMonotonicity<UInt16>>;
extern template class FunctionConvert<DataTypeUInt32, NameToUInt32, ToNumberMonotonicity<UInt32>>;
extern template class FunctionConvert<DataTypeUInt64, NameToUInt64, ToNumberMonotonicity<UInt64>>;
extern template class FunctionConvert<DataTypeUInt128, NameToUInt128, ToNumberMonotonicity<UInt128>>;
extern template class FunctionConvert<DataTypeUInt256, NameToUInt256, ToNumberMonotonicity<UInt256>>;
extern template class FunctionConvert<DataTypeInt8, NameToInt8, ToNumberMonotonicity<Int8>>;
extern template class FunctionConvert<DataTypeInt16, NameToInt16, ToNumberMonotonicity<Int16>>;
extern template class FunctionConvert<DataTypeInt32, NameToInt32, ToNumberMonotonicity<Int32>>;
extern template class FunctionConvert<DataTypeInt64, NameToInt64, ToNumberMonotonicity<Int64>>;
extern template class FunctionConvert<DataTypeInt128, NameToInt128, ToNumberMonotonicity<Int128>>;
extern template class FunctionConvert<DataTypeInt256, NameToInt256, ToNumberMonotonicity<Int256>>;
extern template class FunctionConvert<DataTypeBFloat16, NameToBFloat16, ToNumberMonotonicity<BFloat16>>;
extern template class FunctionConvert<DataTypeFloat32, NameToFloat32, ToNumberMonotonicity<Float32>>;
extern template class FunctionConvert<DataTypeFloat64, NameToFloat64, ToNumberMonotonicity<Float64>>;

extern template class FunctionConvert<DataTypeDate, NameToDate, ToDateMonotonicity>;

extern template class FunctionConvert<DataTypeDate32, NameToDate32, ToDateMonotonicity>;

extern template class FunctionConvert<DataTypeDateTime, NameToDateTime, ToDateTimeMonotonicity>;

extern template class FunctionConvert<DataTypeDateTime, NameToDateTime32, ToDateTimeMonotonicity>;

extern template class FunctionConvert<DataTypeDateTime64, NameToDateTime64, ToDateTimeMonotonicity>;

extern template class FunctionConvert<DataTypeUUID, NameToUUID, ToNumberMonotonicity<UInt128>>;
extern template class FunctionConvert<DataTypeIPv4, NameToIPv4, ToNumberMonotonicity<UInt32>>;
extern template class FunctionConvert<DataTypeIPv6, NameToIPv6, ToNumberMonotonicity<UInt128>>;
extern template class FunctionConvert<DataTypeString, NameToString, ToStringMonotonicity>;
extern template class FunctionConvert<DataTypeUInt32, NameToUnixTimestamp, ToNumberMonotonicity<UInt32>>;
extern template class FunctionConvert<DataTypeDecimal<Decimal32>, NameToDecimal32, UnknownMonotonicity>;
extern template class FunctionConvert<DataTypeDecimal<Decimal64>, NameToDecimal64, UnknownMonotonicity>;
extern template class FunctionConvert<DataTypeDecimal<Decimal128>, NameToDecimal128, UnknownMonotonicity>;
extern template class FunctionConvert<DataTypeDecimal<Decimal256>, NameToDecimal256, UnknownMonotonicity>;

using FunctionToUInt8 = FunctionConvert<DataTypeUInt8, NameToUInt8, ToNumberMonotonicity<UInt8>>;
using FunctionToUInt16 = FunctionConvert<DataTypeUInt16, NameToUInt16, ToNumberMonotonicity<UInt16>>;
using FunctionToUInt32 = FunctionConvert<DataTypeUInt32, NameToUInt32, ToNumberMonotonicity<UInt32>>;
using FunctionToUInt64 = FunctionConvert<DataTypeUInt64, NameToUInt64, ToNumberMonotonicity<UInt64>>;
using FunctionToUInt128 = FunctionConvert<DataTypeUInt128, NameToUInt128, ToNumberMonotonicity<UInt128>>;
using FunctionToUInt256 = FunctionConvert<DataTypeUInt256, NameToUInt256, ToNumberMonotonicity<UInt256>>;

using FunctionToInt8 = FunctionConvert<DataTypeInt8, NameToInt8, ToNumberMonotonicity<Int8>>;
using FunctionToInt16 = FunctionConvert<DataTypeInt16, NameToInt16, ToNumberMonotonicity<Int16>>;
using FunctionToInt32 = FunctionConvert<DataTypeInt32, NameToInt32, ToNumberMonotonicity<Int32>>;
using FunctionToInt64 = FunctionConvert<DataTypeInt64, NameToInt64, ToNumberMonotonicity<Int64>>;
using FunctionToInt128 = FunctionConvert<DataTypeInt128, NameToInt128, ToNumberMonotonicity<Int128>>;
using FunctionToInt256 = FunctionConvert<DataTypeInt256, NameToInt256, ToNumberMonotonicity<Int256>>;
using FunctionToBFloat16 = FunctionConvert<DataTypeBFloat16, NameToBFloat16, ToNumberMonotonicity<BFloat16>>;
using FunctionToFloat32 = FunctionConvert<DataTypeFloat32, NameToFloat32, ToNumberMonotonicity<Float32>>;
using FunctionToFloat64 = FunctionConvert<DataTypeFloat64, NameToFloat64, ToNumberMonotonicity<Float64>>;

using FunctionToDate = FunctionConvert<DataTypeDate, NameToDate, ToDateMonotonicity>;

using FunctionToDate32 = FunctionConvert<DataTypeDate32, NameToDate32, ToDateMonotonicity>;

using FunctionToDateTime = FunctionConvert<DataTypeDateTime, NameToDateTime, ToDateTimeMonotonicity>;

using FunctionToDateTime32 = FunctionConvert<DataTypeDateTime, NameToDateTime32, ToDateTimeMonotonicity>;

using FunctionToDateTime64 = FunctionConvert<DataTypeDateTime64, NameToDateTime64, ToDateTimeMonotonicity>;

using FunctionToUUID = FunctionConvert<DataTypeUUID, NameToUUID, ToNumberMonotonicity<UInt128>>;
using FunctionToIPv4 = FunctionConvert<DataTypeIPv4, NameToIPv4, ToNumberMonotonicity<UInt32>>;
using FunctionToIPv6 = FunctionConvert<DataTypeIPv6, NameToIPv6, ToNumberMonotonicity<UInt128>>;
using FunctionToString = FunctionConvert<DataTypeString, NameToString, ToStringMonotonicity>;
using FunctionToUnixTimestamp = FunctionConvert<DataTypeUInt32, NameToUnixTimestamp, ToNumberMonotonicity<UInt32>>;
using FunctionToDecimal32 = FunctionConvert<DataTypeDecimal<Decimal32>, NameToDecimal32, UnknownMonotonicity>;
using FunctionToDecimal64 = FunctionConvert<DataTypeDecimal<Decimal64>, NameToDecimal64, UnknownMonotonicity>;
using FunctionToDecimal128 = FunctionConvert<DataTypeDecimal<Decimal128>, NameToDecimal128, UnknownMonotonicity>;
using FunctionToDecimal256 = FunctionConvert<DataTypeDecimal<Decimal256>, NameToDecimal256, UnknownMonotonicity>;

template <typename DataType, FormatSettings::DateTimeOverflowBehavior date_time_overflow_behavior = default_date_time_overflow_behavior> struct FunctionTo;

template <> struct FunctionTo<DataTypeUInt8> { using Type = FunctionToUInt8; };
template <> struct FunctionTo<DataTypeUInt16> { using Type = FunctionToUInt16; };
template <> struct FunctionTo<DataTypeUInt32> { using Type = FunctionToUInt32; };
template <> struct FunctionTo<DataTypeUInt64> { using Type = FunctionToUInt64; };
template <> struct FunctionTo<DataTypeUInt128> { using Type = FunctionToUInt128; };
template <> struct FunctionTo<DataTypeUInt256> { using Type = FunctionToUInt256; };
template <> struct FunctionTo<DataTypeInt8> { using Type = FunctionToInt8; };
template <> struct FunctionTo<DataTypeInt16> { using Type = FunctionToInt16; };
template <> struct FunctionTo<DataTypeInt32> { using Type = FunctionToInt32; };
template <> struct FunctionTo<DataTypeInt64> { using Type = FunctionToInt64; };
template <> struct FunctionTo<DataTypeInt128> { using Type = FunctionToInt128; };
template <> struct FunctionTo<DataTypeInt256> { using Type = FunctionToInt256; };
template <> struct FunctionTo<DataTypeBFloat16> { using Type = FunctionToBFloat16; };
template <> struct FunctionTo<DataTypeFloat32> { using Type = FunctionToFloat32; };
template <> struct FunctionTo<DataTypeFloat64> { using Type = FunctionToFloat64; };

template <> struct FunctionTo<DataTypeDate> { using Type = FunctionToDate; };
template <> struct FunctionTo<DataTypeDate32> { using Type = FunctionToDate32; };
template <> struct FunctionTo<DataTypeDateTime> { using Type = FunctionToDateTime; };
template <> struct FunctionTo<DataTypeDateTime64> { using Type = FunctionToDateTime64; };

template <> struct FunctionTo<DataTypeUUID> { using Type = FunctionToUUID; };
template <> struct FunctionTo<DataTypeIPv4> { using Type = FunctionToIPv4; };
template <> struct FunctionTo<DataTypeIPv6> { using Type = FunctionToIPv6; };
template <> struct FunctionTo<DataTypeString> { using Type = FunctionToString; };
template <> struct FunctionTo<DataTypeFixedString> { using Type = FunctionToFixedString; };
template <> struct FunctionTo<DataTypeDecimal<Decimal32>> { using Type = FunctionToDecimal32; };
template <> struct FunctionTo<DataTypeDecimal<Decimal64>> { using Type = FunctionToDecimal64; };
template <> struct FunctionTo<DataTypeDecimal<Decimal128>> { using Type = FunctionToDecimal128; };
template <> struct FunctionTo<DataTypeDecimal<Decimal256>> { using Type = FunctionToDecimal256; };

template <typename FieldType> struct FunctionTo<DataTypeEnum<FieldType>>
    : FunctionTo<DataTypeNumber<FieldType>>
{
};

struct NameToUInt8OrZero { static constexpr auto name = "toUInt8OrZero"; };
struct NameToUInt16OrZero { static constexpr auto name = "toUInt16OrZero"; };
struct NameToUInt32OrZero { static constexpr auto name = "toUInt32OrZero"; };
struct NameToUInt64OrZero { static constexpr auto name = "toUInt64OrZero"; };
struct NameToUInt128OrZero { static constexpr auto name = "toUInt128OrZero"; };
struct NameToUInt256OrZero { static constexpr auto name = "toUInt256OrZero"; };
struct NameToInt8OrZero { static constexpr auto name = "toInt8OrZero"; };
struct NameToInt16OrZero { static constexpr auto name = "toInt16OrZero"; };
struct NameToInt32OrZero { static constexpr auto name = "toInt32OrZero"; };
struct NameToInt64OrZero { static constexpr auto name = "toInt64OrZero"; };
struct NameToInt128OrZero { static constexpr auto name = "toInt128OrZero"; };
struct NameToInt256OrZero { static constexpr auto name = "toInt256OrZero"; };
struct NameToBFloat16OrZero { static constexpr auto name = "toBFloat16OrZero"; };
struct NameToFloat32OrZero { static constexpr auto name = "toFloat32OrZero"; };
struct NameToFloat64OrZero { static constexpr auto name = "toFloat64OrZero"; };
struct NameToDateOrZero { static constexpr auto name = "toDateOrZero"; };
struct NameToDate32OrZero { static constexpr auto name = "toDate32OrZero"; };
struct NameToDateTimeOrZero { static constexpr auto name = "toDateTimeOrZero"; };
struct NameToDateTime64OrZero { static constexpr auto name = "toDateTime64OrZero"; };
struct NameToDecimal32OrZero { static constexpr auto name = "toDecimal32OrZero"; };
struct NameToDecimal64OrZero { static constexpr auto name = "toDecimal64OrZero"; };
struct NameToDecimal128OrZero { static constexpr auto name = "toDecimal128OrZero"; };
struct NameToDecimal256OrZero { static constexpr auto name = "toDecimal256OrZero"; };
struct NameToUUIDOrZero { static constexpr auto name = "toUUIDOrZero"; };
struct NameToIPv4OrZero { static constexpr auto name = "toIPv4OrZero"; };
struct NameToIPv6OrZero { static constexpr auto name = "toIPv6OrZero"; };

extern template class FunctionConvertFromString<DataTypeUInt8, NameToUInt8OrZero, ConvertFromStringExceptionMode::Zero>;
extern template class FunctionConvertFromString<DataTypeUInt16, NameToUInt16OrZero, ConvertFromStringExceptionMode::Zero>;
extern template class FunctionConvertFromString<DataTypeUInt32, NameToUInt32OrZero, ConvertFromStringExceptionMode::Zero>;
extern template class FunctionConvertFromString<DataTypeUInt64, NameToUInt64OrZero, ConvertFromStringExceptionMode::Zero>;
extern template class FunctionConvertFromString<DataTypeUInt128, NameToUInt128OrZero, ConvertFromStringExceptionMode::Zero>;
extern template class FunctionConvertFromString<DataTypeUInt256, NameToUInt256OrZero, ConvertFromStringExceptionMode::Zero>;
extern template class FunctionConvertFromString<DataTypeInt8, NameToInt8OrZero, ConvertFromStringExceptionMode::Zero>;
extern template class FunctionConvertFromString<DataTypeInt16, NameToInt16OrZero, ConvertFromStringExceptionMode::Zero>;
extern template class FunctionConvertFromString<DataTypeInt32, NameToInt32OrZero, ConvertFromStringExceptionMode::Zero>;
extern template class FunctionConvertFromString<DataTypeInt64, NameToInt64OrZero, ConvertFromStringExceptionMode::Zero>;
extern template class FunctionConvertFromString<DataTypeInt128, NameToInt128OrZero, ConvertFromStringExceptionMode::Zero>;
extern template class FunctionConvertFromString<DataTypeInt256, NameToInt256OrZero, ConvertFromStringExceptionMode::Zero>;
extern template class FunctionConvertFromString<DataTypeBFloat16, NameToBFloat16OrZero, ConvertFromStringExceptionMode::Zero>;
extern template class FunctionConvertFromString<DataTypeFloat32, NameToFloat32OrZero, ConvertFromStringExceptionMode::Zero>;
extern template class FunctionConvertFromString<DataTypeFloat64, NameToFloat64OrZero, ConvertFromStringExceptionMode::Zero>;
extern template class FunctionConvertFromString<DataTypeDate, NameToDateOrZero, ConvertFromStringExceptionMode::Zero>;
extern template class FunctionConvertFromString<DataTypeDate32, NameToDate32OrZero, ConvertFromStringExceptionMode::Zero>;
extern template class FunctionConvertFromString<DataTypeDateTime, NameToDateTimeOrZero, ConvertFromStringExceptionMode::Zero>;
extern template class FunctionConvertFromString<DataTypeDateTime64, NameToDateTime64OrZero, ConvertFromStringExceptionMode::Zero>;
extern template class FunctionConvertFromString<DataTypeDecimal<Decimal32>, NameToDecimal32OrZero, ConvertFromStringExceptionMode::Zero>;
extern template class FunctionConvertFromString<DataTypeDecimal<Decimal64>, NameToDecimal64OrZero, ConvertFromStringExceptionMode::Zero>;
extern template class FunctionConvertFromString<DataTypeDecimal<Decimal128>, NameToDecimal128OrZero, ConvertFromStringExceptionMode::Zero>;
extern template class FunctionConvertFromString<DataTypeDecimal<Decimal256>, NameToDecimal256OrZero, ConvertFromStringExceptionMode::Zero>;
extern template class FunctionConvertFromString<DataTypeUUID, NameToUUIDOrZero, ConvertFromStringExceptionMode::Zero>;
extern template class FunctionConvertFromString<DataTypeIPv4, NameToIPv4OrZero, ConvertFromStringExceptionMode::Zero>;
extern template class FunctionConvertFromString<DataTypeIPv6, NameToIPv6OrZero, ConvertFromStringExceptionMode::Zero>;

using FunctionToUInt8OrZero = FunctionConvertFromString<DataTypeUInt8, NameToUInt8OrZero, ConvertFromStringExceptionMode::Zero>;
using FunctionToUInt16OrZero = FunctionConvertFromString<DataTypeUInt16, NameToUInt16OrZero, ConvertFromStringExceptionMode::Zero>;
using FunctionToUInt32OrZero = FunctionConvertFromString<DataTypeUInt32, NameToUInt32OrZero, ConvertFromStringExceptionMode::Zero>;
using FunctionToUInt64OrZero = FunctionConvertFromString<DataTypeUInt64, NameToUInt64OrZero, ConvertFromStringExceptionMode::Zero>;
using FunctionToUInt128OrZero = FunctionConvertFromString<DataTypeUInt128, NameToUInt128OrZero, ConvertFromStringExceptionMode::Zero>;
using FunctionToUInt256OrZero = FunctionConvertFromString<DataTypeUInt256, NameToUInt256OrZero, ConvertFromStringExceptionMode::Zero>;
using FunctionToInt8OrZero = FunctionConvertFromString<DataTypeInt8, NameToInt8OrZero, ConvertFromStringExceptionMode::Zero>;
using FunctionToInt16OrZero = FunctionConvertFromString<DataTypeInt16, NameToInt16OrZero, ConvertFromStringExceptionMode::Zero>;
using FunctionToInt32OrZero = FunctionConvertFromString<DataTypeInt32, NameToInt32OrZero, ConvertFromStringExceptionMode::Zero>;
using FunctionToInt64OrZero = FunctionConvertFromString<DataTypeInt64, NameToInt64OrZero, ConvertFromStringExceptionMode::Zero>;
using FunctionToInt128OrZero = FunctionConvertFromString<DataTypeInt128, NameToInt128OrZero, ConvertFromStringExceptionMode::Zero>;
using FunctionToInt256OrZero = FunctionConvertFromString<DataTypeInt256, NameToInt256OrZero, ConvertFromStringExceptionMode::Zero>;
using FunctionToBFloat16OrZero = FunctionConvertFromString<DataTypeBFloat16, NameToBFloat16OrZero, ConvertFromStringExceptionMode::Zero>;
using FunctionToFloat32OrZero = FunctionConvertFromString<DataTypeFloat32, NameToFloat32OrZero, ConvertFromStringExceptionMode::Zero>;
using FunctionToFloat64OrZero = FunctionConvertFromString<DataTypeFloat64, NameToFloat64OrZero, ConvertFromStringExceptionMode::Zero>;
using FunctionToDateOrZero = FunctionConvertFromString<DataTypeDate, NameToDateOrZero, ConvertFromStringExceptionMode::Zero>;
using FunctionToDate32OrZero = FunctionConvertFromString<DataTypeDate32, NameToDate32OrZero, ConvertFromStringExceptionMode::Zero>;
using FunctionToDateTimeOrZero = FunctionConvertFromString<DataTypeDateTime, NameToDateTimeOrZero, ConvertFromStringExceptionMode::Zero>;
using FunctionToDateTime64OrZero = FunctionConvertFromString<DataTypeDateTime64, NameToDateTime64OrZero, ConvertFromStringExceptionMode::Zero>;
using FunctionToDecimal32OrZero = FunctionConvertFromString<DataTypeDecimal<Decimal32>, NameToDecimal32OrZero, ConvertFromStringExceptionMode::Zero>;
using FunctionToDecimal64OrZero = FunctionConvertFromString<DataTypeDecimal<Decimal64>, NameToDecimal64OrZero, ConvertFromStringExceptionMode::Zero>;
using FunctionToDecimal128OrZero = FunctionConvertFromString<DataTypeDecimal<Decimal128>, NameToDecimal128OrZero, ConvertFromStringExceptionMode::Zero>;
using FunctionToDecimal256OrZero = FunctionConvertFromString<DataTypeDecimal<Decimal256>, NameToDecimal256OrZero, ConvertFromStringExceptionMode::Zero>;
using FunctionToUUIDOrZero = FunctionConvertFromString<DataTypeUUID, NameToUUIDOrZero, ConvertFromStringExceptionMode::Zero>;
using FunctionToIPv4OrZero = FunctionConvertFromString<DataTypeIPv4, NameToIPv4OrZero, ConvertFromStringExceptionMode::Zero>;
using FunctionToIPv6OrZero = FunctionConvertFromString<DataTypeIPv6, NameToIPv6OrZero, ConvertFromStringExceptionMode::Zero>;

struct NameToUInt8OrNull { static constexpr auto name = "toUInt8OrNull"; };
struct NameToUInt16OrNull { static constexpr auto name = "toUInt16OrNull"; };
struct NameToUInt32OrNull { static constexpr auto name = "toUInt32OrNull"; };
struct NameToUInt64OrNull { static constexpr auto name = "toUInt64OrNull"; };
struct NameToUInt128OrNull { static constexpr auto name = "toUInt128OrNull"; };
struct NameToUInt256OrNull { static constexpr auto name = "toUInt256OrNull"; };
struct NameToInt8OrNull { static constexpr auto name = "toInt8OrNull"; };
struct NameToInt16OrNull { static constexpr auto name = "toInt16OrNull"; };
struct NameToInt32OrNull { static constexpr auto name = "toInt32OrNull"; };
struct NameToInt64OrNull { static constexpr auto name = "toInt64OrNull"; };
struct NameToInt128OrNull { static constexpr auto name = "toInt128OrNull"; };
struct NameToInt256OrNull { static constexpr auto name = "toInt256OrNull"; };
struct NameToBFloat16OrNull { static constexpr auto name = "toBFloat16OrNull"; };
struct NameToFloat32OrNull { static constexpr auto name = "toFloat32OrNull"; };
struct NameToFloat64OrNull { static constexpr auto name = "toFloat64OrNull"; };
struct NameToDateOrNull { static constexpr auto name = "toDateOrNull"; };
struct NameToDate32OrNull { static constexpr auto name = "toDate32OrNull"; };
struct NameToDateTimeOrNull { static constexpr auto name = "toDateTimeOrNull"; };
struct NameToDateTime64OrNull { static constexpr auto name = "toDateTime64OrNull"; };
struct NameToDecimal32OrNull { static constexpr auto name = "toDecimal32OrNull"; };
struct NameToDecimal64OrNull { static constexpr auto name = "toDecimal64OrNull"; };
struct NameToDecimal128OrNull { static constexpr auto name = "toDecimal128OrNull"; };
struct NameToDecimal256OrNull { static constexpr auto name = "toDecimal256OrNull"; };
struct NameToUUIDOrNull { static constexpr auto name = "toUUIDOrNull"; };
struct NameToIPv4OrNull { static constexpr auto name = "toIPv4OrNull"; };
struct NameToIPv6OrNull { static constexpr auto name = "toIPv6OrNull"; };

extern template class FunctionConvertFromString<DataTypeUInt8, NameToUInt8OrNull, ConvertFromStringExceptionMode::Null>;
extern template class FunctionConvertFromString<DataTypeUInt16, NameToUInt16OrNull, ConvertFromStringExceptionMode::Null>;
extern template class FunctionConvertFromString<DataTypeUInt32, NameToUInt32OrNull, ConvertFromStringExceptionMode::Null>;
extern template class FunctionConvertFromString<DataTypeUInt64, NameToUInt64OrNull, ConvertFromStringExceptionMode::Null>;
extern template class FunctionConvertFromString<DataTypeUInt128, NameToUInt128OrNull, ConvertFromStringExceptionMode::Null>;
extern template class FunctionConvertFromString<DataTypeUInt256, NameToUInt256OrNull, ConvertFromStringExceptionMode::Null>;
extern template class FunctionConvertFromString<DataTypeInt8, NameToInt8OrNull, ConvertFromStringExceptionMode::Null>;
extern template class FunctionConvertFromString<DataTypeInt16, NameToInt16OrNull, ConvertFromStringExceptionMode::Null>;
extern template class FunctionConvertFromString<DataTypeInt32, NameToInt32OrNull, ConvertFromStringExceptionMode::Null>;
extern template class FunctionConvertFromString<DataTypeInt64, NameToInt64OrNull, ConvertFromStringExceptionMode::Null>;
extern template class FunctionConvertFromString<DataTypeInt128, NameToInt128OrNull, ConvertFromStringExceptionMode::Null>;
extern template class FunctionConvertFromString<DataTypeInt256, NameToInt256OrNull, ConvertFromStringExceptionMode::Null>;
extern template class FunctionConvertFromString<DataTypeBFloat16, NameToBFloat16OrNull, ConvertFromStringExceptionMode::Null>;
extern template class FunctionConvertFromString<DataTypeFloat32, NameToFloat32OrNull, ConvertFromStringExceptionMode::Null>;
extern template class FunctionConvertFromString<DataTypeFloat64, NameToFloat64OrNull, ConvertFromStringExceptionMode::Null>;
extern template class FunctionConvertFromString<DataTypeDate, NameToDateOrNull, ConvertFromStringExceptionMode::Null>;
extern template class FunctionConvertFromString<DataTypeDate32, NameToDate32OrNull, ConvertFromStringExceptionMode::Null>;
extern template class FunctionConvertFromString<DataTypeDateTime, NameToDateTimeOrNull, ConvertFromStringExceptionMode::Null>;
extern template class FunctionConvertFromString<DataTypeDateTime64, NameToDateTime64OrNull, ConvertFromStringExceptionMode::Null>;
extern template class FunctionConvertFromString<DataTypeDecimal<Decimal32>, NameToDecimal32OrNull, ConvertFromStringExceptionMode::Null>;
extern template class FunctionConvertFromString<DataTypeDecimal<Decimal64>, NameToDecimal64OrNull, ConvertFromStringExceptionMode::Null>;
extern template class FunctionConvertFromString<DataTypeDecimal<Decimal128>, NameToDecimal128OrNull, ConvertFromStringExceptionMode::Null>;
extern template class FunctionConvertFromString<DataTypeDecimal<Decimal256>, NameToDecimal256OrNull, ConvertFromStringExceptionMode::Null>;
extern template class FunctionConvertFromString<DataTypeUUID, NameToUUIDOrNull, ConvertFromStringExceptionMode::Null>;
extern template class FunctionConvertFromString<DataTypeIPv4, NameToIPv4OrNull, ConvertFromStringExceptionMode::Null>;
extern template class FunctionConvertFromString<DataTypeIPv6, NameToIPv6OrNull, ConvertFromStringExceptionMode::Null>;

using FunctionToUInt8OrNull = FunctionConvertFromString<DataTypeUInt8, NameToUInt8OrNull, ConvertFromStringExceptionMode::Null>;
using FunctionToUInt16OrNull = FunctionConvertFromString<DataTypeUInt16, NameToUInt16OrNull, ConvertFromStringExceptionMode::Null>;
using FunctionToUInt32OrNull = FunctionConvertFromString<DataTypeUInt32, NameToUInt32OrNull, ConvertFromStringExceptionMode::Null>;
using FunctionToUInt64OrNull = FunctionConvertFromString<DataTypeUInt64, NameToUInt64OrNull, ConvertFromStringExceptionMode::Null>;
using FunctionToUInt128OrNull = FunctionConvertFromString<DataTypeUInt128, NameToUInt128OrNull, ConvertFromStringExceptionMode::Null>;
using FunctionToUInt256OrNull = FunctionConvertFromString<DataTypeUInt256, NameToUInt256OrNull, ConvertFromStringExceptionMode::Null>;
using FunctionToInt8OrNull = FunctionConvertFromString<DataTypeInt8, NameToInt8OrNull, ConvertFromStringExceptionMode::Null>;
using FunctionToInt16OrNull = FunctionConvertFromString<DataTypeInt16, NameToInt16OrNull, ConvertFromStringExceptionMode::Null>;
using FunctionToInt32OrNull = FunctionConvertFromString<DataTypeInt32, NameToInt32OrNull, ConvertFromStringExceptionMode::Null>;
using FunctionToInt64OrNull = FunctionConvertFromString<DataTypeInt64, NameToInt64OrNull, ConvertFromStringExceptionMode::Null>;
using FunctionToInt128OrNull = FunctionConvertFromString<DataTypeInt128, NameToInt128OrNull, ConvertFromStringExceptionMode::Null>;
using FunctionToInt256OrNull = FunctionConvertFromString<DataTypeInt256, NameToInt256OrNull, ConvertFromStringExceptionMode::Null>;
using FunctionToBFloat16OrNull = FunctionConvertFromString<DataTypeBFloat16, NameToBFloat16OrNull, ConvertFromStringExceptionMode::Null>;
using FunctionToFloat32OrNull = FunctionConvertFromString<DataTypeFloat32, NameToFloat32OrNull, ConvertFromStringExceptionMode::Null>;
using FunctionToFloat64OrNull = FunctionConvertFromString<DataTypeFloat64, NameToFloat64OrNull, ConvertFromStringExceptionMode::Null>;
using FunctionToDateOrNull = FunctionConvertFromString<DataTypeDate, NameToDateOrNull, ConvertFromStringExceptionMode::Null>;
using FunctionToDate32OrNull = FunctionConvertFromString<DataTypeDate32, NameToDate32OrNull, ConvertFromStringExceptionMode::Null>;
using FunctionToDateTimeOrNull = FunctionConvertFromString<DataTypeDateTime, NameToDateTimeOrNull, ConvertFromStringExceptionMode::Null>;
using FunctionToDateTime64OrNull = FunctionConvertFromString<DataTypeDateTime64, NameToDateTime64OrNull, ConvertFromStringExceptionMode::Null>;
using FunctionToDecimal32OrNull = FunctionConvertFromString<DataTypeDecimal<Decimal32>, NameToDecimal32OrNull, ConvertFromStringExceptionMode::Null>;
using FunctionToDecimal64OrNull = FunctionConvertFromString<DataTypeDecimal<Decimal64>, NameToDecimal64OrNull, ConvertFromStringExceptionMode::Null>;
using FunctionToDecimal128OrNull = FunctionConvertFromString<DataTypeDecimal<Decimal128>, NameToDecimal128OrNull, ConvertFromStringExceptionMode::Null>;
using FunctionToDecimal256OrNull = FunctionConvertFromString<DataTypeDecimal<Decimal256>, NameToDecimal256OrNull, ConvertFromStringExceptionMode::Null>;
using FunctionToUUIDOrNull = FunctionConvertFromString<DataTypeUUID, NameToUUIDOrNull, ConvertFromStringExceptionMode::Null>;
using FunctionToIPv4OrNull = FunctionConvertFromString<DataTypeIPv4, NameToIPv4OrNull, ConvertFromStringExceptionMode::Null>;
using FunctionToIPv6OrNull = FunctionConvertFromString<DataTypeIPv6, NameToIPv6OrNull, ConvertFromStringExceptionMode::Null>;

struct NameParseDateTimeBestEffort { static constexpr auto name = "parseDateTimeBestEffort"; };
struct NameParseDateTimeBestEffortOrZero { static constexpr auto name = "parseDateTimeBestEffortOrZero"; };
struct NameParseDateTimeBestEffortOrNull { static constexpr auto name = "parseDateTimeBestEffortOrNull"; };
struct NameParseDateTimeBestEffortUS { static constexpr auto name = "parseDateTimeBestEffortUS"; };
struct NameParseDateTimeBestEffortUSOrZero { static constexpr auto name = "parseDateTimeBestEffortUSOrZero"; };
struct NameParseDateTimeBestEffortUSOrNull { static constexpr auto name = "parseDateTimeBestEffortUSOrNull"; };
struct NameParseDateTime32BestEffort { static constexpr auto name = "parseDateTime32BestEffort"; };
struct NameParseDateTime32BestEffortOrZero { static constexpr auto name = "parseDateTime32BestEffortOrZero"; };
struct NameParseDateTime32BestEffortOrNull { static constexpr auto name = "parseDateTime32BestEffortOrNull"; };
struct NameParseDateTime64BestEffort { static constexpr auto name = "parseDateTime64BestEffort"; };
struct NameParseDateTime64BestEffortOrZero { static constexpr auto name = "parseDateTime64BestEffortOrZero"; };
struct NameParseDateTime64BestEffortOrNull { static constexpr auto name = "parseDateTime64BestEffortOrNull"; };
struct NameParseDateTime64BestEffortUS { static constexpr auto name = "parseDateTime64BestEffortUS"; };
struct NameParseDateTime64BestEffortUSOrZero { static constexpr auto name = "parseDateTime64BestEffortUSOrZero"; };
struct NameParseDateTime64BestEffortUSOrNull { static constexpr auto name = "parseDateTime64BestEffortUSOrNull"; };

extern template class FunctionConvertFromString<
    DataTypeDateTime, NameParseDateTimeBestEffort, ConvertFromStringExceptionMode::Throw, ConvertFromStringParsingMode::BestEffort>;
extern template class FunctionConvertFromString<
    DataTypeDateTime, NameParseDateTimeBestEffortOrZero, ConvertFromStringExceptionMode::Zero, ConvertFromStringParsingMode::BestEffort>;
extern template class FunctionConvertFromString<
    DataTypeDateTime, NameParseDateTimeBestEffortOrNull, ConvertFromStringExceptionMode::Null, ConvertFromStringParsingMode::BestEffort>;

extern template class FunctionConvertFromString<
    DataTypeDateTime, NameParseDateTimeBestEffortUS, ConvertFromStringExceptionMode::Throw, ConvertFromStringParsingMode::BestEffortUS>;
extern template class FunctionConvertFromString<
    DataTypeDateTime, NameParseDateTimeBestEffortUSOrZero, ConvertFromStringExceptionMode::Zero, ConvertFromStringParsingMode::BestEffortUS>;
extern template class FunctionConvertFromString<
    DataTypeDateTime, NameParseDateTimeBestEffortUSOrNull, ConvertFromStringExceptionMode::Null, ConvertFromStringParsingMode::BestEffortUS>;

extern template class FunctionConvertFromString<
    DataTypeDateTime, NameParseDateTime32BestEffort, ConvertFromStringExceptionMode::Throw, ConvertFromStringParsingMode::BestEffort>;
extern template class FunctionConvertFromString<
    DataTypeDateTime, NameParseDateTime32BestEffortOrZero, ConvertFromStringExceptionMode::Zero, ConvertFromStringParsingMode::BestEffort>;
extern template class FunctionConvertFromString<
    DataTypeDateTime, NameParseDateTime32BestEffortOrNull, ConvertFromStringExceptionMode::Null, ConvertFromStringParsingMode::BestEffort>;

extern template class FunctionConvertFromString<
    DataTypeDateTime64, NameParseDateTime64BestEffort, ConvertFromStringExceptionMode::Throw, ConvertFromStringParsingMode::BestEffort>;
extern template class FunctionConvertFromString<
    DataTypeDateTime64, NameParseDateTime64BestEffortOrZero, ConvertFromStringExceptionMode::Zero, ConvertFromStringParsingMode::BestEffort>;
extern template class FunctionConvertFromString<
    DataTypeDateTime64, NameParseDateTime64BestEffortOrNull, ConvertFromStringExceptionMode::Null, ConvertFromStringParsingMode::BestEffort>;

extern template class FunctionConvertFromString<
    DataTypeDateTime64, NameParseDateTime64BestEffortUS, ConvertFromStringExceptionMode::Throw, ConvertFromStringParsingMode::BestEffortUS>;
extern template class FunctionConvertFromString<
    DataTypeDateTime64, NameParseDateTime64BestEffortUSOrZero, ConvertFromStringExceptionMode::Zero, ConvertFromStringParsingMode::BestEffortUS>;
extern template class FunctionConvertFromString<
    DataTypeDateTime64, NameParseDateTime64BestEffortUSOrNull, ConvertFromStringExceptionMode::Null, ConvertFromStringParsingMode::BestEffortUS>;

using FunctionParseDateTimeBestEffort = FunctionConvertFromString<
    DataTypeDateTime, NameParseDateTimeBestEffort, ConvertFromStringExceptionMode::Throw, ConvertFromStringParsingMode::BestEffort>;
using FunctionParseDateTimeBestEffortOrZero = FunctionConvertFromString<
    DataTypeDateTime, NameParseDateTimeBestEffortOrZero, ConvertFromStringExceptionMode::Zero, ConvertFromStringParsingMode::BestEffort>;
using FunctionParseDateTimeBestEffortOrNull = FunctionConvertFromString<
    DataTypeDateTime, NameParseDateTimeBestEffortOrNull, ConvertFromStringExceptionMode::Null, ConvertFromStringParsingMode::BestEffort>;

using FunctionParseDateTimeBestEffortUS = FunctionConvertFromString<
    DataTypeDateTime, NameParseDateTimeBestEffortUS, ConvertFromStringExceptionMode::Throw, ConvertFromStringParsingMode::BestEffortUS>;
using FunctionParseDateTimeBestEffortUSOrZero = FunctionConvertFromString<
    DataTypeDateTime, NameParseDateTimeBestEffortUSOrZero, ConvertFromStringExceptionMode::Zero, ConvertFromStringParsingMode::BestEffortUS>;
using FunctionParseDateTimeBestEffortUSOrNull = FunctionConvertFromString<
    DataTypeDateTime, NameParseDateTimeBestEffortUSOrNull, ConvertFromStringExceptionMode::Null, ConvertFromStringParsingMode::BestEffortUS>;

using FunctionParseDateTime32BestEffort = FunctionConvertFromString<
    DataTypeDateTime, NameParseDateTime32BestEffort, ConvertFromStringExceptionMode::Throw, ConvertFromStringParsingMode::BestEffort>;
using FunctionParseDateTime32BestEffortOrZero = FunctionConvertFromString<
    DataTypeDateTime, NameParseDateTime32BestEffortOrZero, ConvertFromStringExceptionMode::Zero, ConvertFromStringParsingMode::BestEffort>;
using FunctionParseDateTime32BestEffortOrNull = FunctionConvertFromString<
    DataTypeDateTime, NameParseDateTime32BestEffortOrNull, ConvertFromStringExceptionMode::Null, ConvertFromStringParsingMode::BestEffort>;

using FunctionParseDateTime64BestEffort = FunctionConvertFromString<
    DataTypeDateTime64, NameParseDateTime64BestEffort, ConvertFromStringExceptionMode::Throw, ConvertFromStringParsingMode::BestEffort>;
using FunctionParseDateTime64BestEffortOrZero = FunctionConvertFromString<
    DataTypeDateTime64, NameParseDateTime64BestEffortOrZero, ConvertFromStringExceptionMode::Zero, ConvertFromStringParsingMode::BestEffort>;
using FunctionParseDateTime64BestEffortOrNull = FunctionConvertFromString<
    DataTypeDateTime64, NameParseDateTime64BestEffortOrNull, ConvertFromStringExceptionMode::Null, ConvertFromStringParsingMode::BestEffort>;

using FunctionParseDateTime64BestEffortUS = FunctionConvertFromString<
    DataTypeDateTime64, NameParseDateTime64BestEffortUS, ConvertFromStringExceptionMode::Throw, ConvertFromStringParsingMode::BestEffortUS>;
using FunctionParseDateTime64BestEffortUSOrZero = FunctionConvertFromString<
    DataTypeDateTime64, NameParseDateTime64BestEffortUSOrZero, ConvertFromStringExceptionMode::Zero, ConvertFromStringParsingMode::BestEffortUS>;
using FunctionParseDateTime64BestEffortUSOrNull = FunctionConvertFromString<
    DataTypeDateTime64, NameParseDateTime64BestEffortUSOrNull, ConvertFromStringExceptionMode::Null, ConvertFromStringParsingMode::BestEffortUS>;


class ExecutableFunctionCast : public IExecutableFunction
{
public:
    using WrapperType = std::function<ColumnPtr(ColumnsWithTypeAndName &, const DataTypePtr &, const ColumnNullable *, size_t)>;

    explicit ExecutableFunctionCast(
            WrapperType && wrapper_function_, const char * name_, std::optional<CastDiagnostic> diagnostic_)
            : wrapper_function(std::move(wrapper_function_)), name(name_), diagnostic(std::move(diagnostic_)) {}

    String getName() const override { return name; }

protected:
    ColumnPtr executeImpl(const ColumnsWithTypeAndName & arguments, const DataTypePtr & result_type, size_t input_rows_count) const override
    {
        /// drop second argument, pass others
        ColumnsWithTypeAndName new_arguments{arguments.front()};
        if (arguments.size() > 2)
            new_arguments.insert(std::end(new_arguments), std::next(std::begin(arguments), 2), std::end(arguments));

        try
        {
            return wrapper_function(new_arguments, result_type, nullptr, input_rows_count);
        }
        catch (Exception & e)
        {
            if (diagnostic)
                e.addMessage("while converting source column " + backQuoteIfNeed(diagnostic->column_from) +
                             " to destination column " + backQuoteIfNeed(diagnostic->column_to));
            throw;
        }
    }

    bool useDefaultImplementationForNulls() const override { return false; }
    /// CAST(Nothing, T) -> T
    bool useDefaultImplementationForNothing() const override { return false; }
    bool useDefaultImplementationForConstants() const override { return true; }
    bool useDefaultImplementationForLowCardinalityColumns() const override { return false; }
    ColumnNumbers getArgumentsThatAreAlwaysConstant() const override { return {1}; }

private:
    WrapperType wrapper_function;
    const char * name;
    std::optional<CastDiagnostic> diagnostic;
};


struct FunctionCastName
{
    static constexpr auto name = "CAST";
};

class FunctionCast final : public IFunctionBase
{
public:
    using MonotonicityForRange = std::function<Monotonicity(const IDataType &, const Field &, const Field &)>;
    using WrapperType = std::function<ColumnPtr(ColumnsWithTypeAndName &, const DataTypePtr &, const ColumnNullable *, size_t)>;

    FunctionCast(ContextPtr context_
            , const char * cast_name_
            , MonotonicityForRange && monotonicity_for_range_
            , const DataTypes & argument_types_
            , const DataTypePtr & return_type_
            , std::optional<CastDiagnostic> diagnostic_
            , CastType cast_type_
            , FormatSettings::DateTimeOverflowBehavior date_time_overflow_behavior)
        : cast_name(cast_name_), monotonicity_for_range(std::move(monotonicity_for_range_))
        , argument_types(argument_types_), return_type(return_type_), diagnostic(std::move(diagnostic_))
        , cast_type(cast_type_)
        , context(context_)
        , function_date_time_overflow_behavior(date_time_overflow_behavior)
    {
    }

    const DataTypes & getArgumentTypes() const override { return argument_types; }
    const DataTypePtr & getResultType() const override { return return_type; }

    ExecutableFunctionPtr prepare(const ColumnsWithTypeAndName & /*sample_columns*/) const override
    {
        try
        {
            return std::make_unique<ExecutableFunctionCast>(
                prepareUnpackDictionaries(getArgumentTypes()[0], getResultType()), cast_name, diagnostic);
        }
        catch (Exception & e)
        {
            if (diagnostic)
                e.addMessage("while converting source column " + backQuoteIfNeed(diagnostic->column_from) +
                             " to destination column " + backQuoteIfNeed(diagnostic->column_to));
            throw;
        }
    }

    String getName() const override { return cast_name; }

    bool isSuitableForShortCircuitArgumentsExecution(const DataTypesWithConstInfo & /*arguments*/) const override { return true; }

    bool hasInformationAboutMonotonicity() const override
    {
        return static_cast<bool>(monotonicity_for_range);
    }

    Monotonicity getMonotonicityForRange(const IDataType & type, const Field & left, const Field & right) const override
    {
        return monotonicity_for_range(type, left, right);
    }

#if USE_EMBEDDED_COMPILER
    ColumnNumbers getArgumentsThatDontParticipateInCompilation(const DataTypes & /*types*/) const override { return {1}; }

    bool isCompilable() const override
    {
        if (getName() != "CAST" || argument_types.size() != 2)
            return false;

        const auto & input_type = argument_types[0];
        const auto & result_type = getResultType();
        auto denull_input_type = removeNullable(input_type);
        auto denull_result_type = removeNullable(result_type);
        if (!canBeNativeType(denull_input_type) || !canBeNativeType(denull_result_type))
            return false;

        return castBothTypes(denull_input_type.get(), denull_result_type.get(), [](const auto & left, const auto & right)
        {
            using LeftDataType = std::decay_t<decltype(left)>;
            using RightDataType = std::decay_t<decltype(right)>;
            if constexpr (IsDataTypeDecimalOrNumber<LeftDataType> && IsDataTypeDecimalOrNumber<RightDataType>)
            {
                if constexpr (IsDataTypeNumber<LeftDataType> && IsDataTypeNumber<RightDataType>)
                    return true;
                else if constexpr (IsDataTypeNumber<LeftDataType> && IsDataTypeDecimal<RightDataType>)
                    return true;
                else if constexpr (IsDataTypeDecimal<LeftDataType> && IsDataTypeNumber<RightDataType>)
                    return true;
            }
            return false;
        });
    }

    llvm::Value * compile(llvm::IRBuilderBase & builder, const ValuesWithType & arguments) const override
    {
        const auto & input_type = arguments[0].type;
        const auto & result_type = getResultType();

        llvm::Value * result_value = nullptr;
        llvm::Value * input_value = arguments[0].value;
        llvm::Value * input_isnull = nullptr;
        if (input_type->isNullable())
        {
            input_isnull = builder.CreateExtractValue(input_value, {1});
            input_value = builder.CreateExtractValue(input_value, {0});
        }

        auto denull_input_type = removeNullable(input_type);
        auto denull_result_type = removeNullable(result_type);

        castBothTypes(
            denull_input_type.get(),
            denull_result_type.get(),
            [&](const auto & left, const auto & right)
            {
                using LeftDataType = std::decay_t<decltype(left)>;
                using RightDataType = std::decay_t<decltype(right)>;

                if constexpr (IsDataTypeDecimalOrNumber<LeftDataType> && IsDataTypeDecimalOrNumber<RightDataType>)
                {
                    using LeftFieldType = typename LeftDataType::FieldType;
                    using RightFieldType = typename RightDataType::FieldType;

                    if (isBool(right.getPtr()))
                    {
                        result_value = nativeBoolCast(builder, left.getPtr(), input_value);
                        return true;
                    }

                    if constexpr (IsDataTypeNumber<LeftDataType> && IsDataTypeNumber<RightDataType>)
                    {
                        result_value = nativeCast(builder, left.getPtr(), input_value, right.getPtr());
                        return true;
                    }
                    else if constexpr (IsDataTypeNumber<LeftDataType> && IsDataTypeDecimal<RightDataType>)
                    {
                        auto scale = right.getScale();
                        auto multiplier = DecimalUtils::scaleMultiplier<NativeType<RightFieldType>>(scale);
                        if constexpr (std::is_floating_point_v<LeftFieldType>)
                        {
                            /// left type is integer and right type is decimal
                            auto * from_type = toNativeType(builder, left);
                            result_value
                                = builder.CreateFMul(input_value, llvm::ConstantFP::get(from_type, static_cast<LeftFieldType>(multiplier)));
                            result_value = nativeCast(builder, left.getPtr(), result_value, right.getPtr());
                        }
                        else
                        {
                            /// left type is integer and right type is decimal
                            auto * from_value = nativeCast(builder, left.getPtr(), input_value, right.getPtr());
                            auto * multiplier_value = getNativeValue(builder, right.getPtr(), RightFieldType(multiplier));
                            result_value = builder.CreateMul(from_value, multiplier_value);
                        }
                        return true;
                    }
                    else if constexpr (IsDataTypeDecimal<LeftDataType> && IsDataTypeNumber<RightDataType>)
                    {
                        auto scale = left.getScale();
                        auto divider = DecimalUtils::scaleMultiplier<NativeType<LeftFieldType>>(scale);
                        if constexpr (std::is_floating_point_v<RightFieldType>)
                        {
                            auto * from_value = nativeCast(builder, left.getPtr(), input_value, right.getPtr());
                            auto * d = llvm::ConstantFP::get(toNativeType(builder, right.getPtr()), static_cast<double>(divider));
                            result_value = builder.CreateFDiv(from_value, d);
                        }
                        else
                        {
                            llvm::Value * d = nullptr;
                            auto * from_type = toNativeType(builder, left.getPtr());
                            if constexpr (std::is_integral_v<NativeType<LeftFieldType>>)
                                d = llvm::ConstantInt::get(from_type, static_cast<uint64_t>(divider), true);
                            else
                            {
                                llvm::APInt v(from_type->getIntegerBitWidth(), divider.items);
                                d = llvm::ConstantInt::get(from_type, v);
                            }

                            auto * from_value = input_value;
                            auto * whole_part = builder.CreateSDiv(from_value, d);
                            result_value = nativeCast(builder, left.getPtr(), whole_part, right.getPtr());
                        }
                        return true;
                    }
                }
                return false;
            });

            if (!result_value)
                throw Exception(
                    ErrorCodes::LOGICAL_ERROR,
                    "Cannot compile CAST function for types {} -> {}",
                    input_type->getName(),
                    result_type->getName());

            if (result_type->isNullable())
            {
                llvm::Value * result_isnull = input_isnull ? input_isnull : llvm::ConstantInt::get(builder.getInt1Ty(), 0);
                auto * nullable_structure_type = toNativeType(builder, result_type);
                llvm::Value * nullable_structure_value = llvm::Constant::getNullValue(nullable_structure_type);
                nullable_structure_value = builder.CreateInsertValue(nullable_structure_value, result_value, {0});
                return builder.CreateInsertValue(nullable_structure_value, result_isnull, {1});
            }
            else
            {
                return result_value;
            }
    }
#endif

private:
    const char * cast_name;
    MonotonicityForRange monotonicity_for_range;

    DataTypes argument_types;
    DataTypePtr return_type;

    std::optional<CastDiagnostic> diagnostic;
    CastType cast_type;
    ContextPtr context;
    FormatSettings::DateTimeOverflowBehavior function_date_time_overflow_behavior;

    static WrapperType createFunctionAdaptor(FunctionPtr function, const DataTypePtr & from_type)
    {
        auto function_adaptor = std::make_unique<FunctionToOverloadResolverAdaptor>(function)->build({ColumnWithTypeAndName{nullptr, from_type, ""}});

        return [function_adaptor](
                   ColumnsWithTypeAndName & arguments, const DataTypePtr & result_type, const ColumnNullable *, size_t input_rows_count)
        { return function_adaptor->execute(arguments, result_type, input_rows_count, /* dry_run = */ false); };
    }

    static WrapperType createToNullableColumnWrapper()
    {
        return [] (ColumnsWithTypeAndName &, const DataTypePtr & result_type, const ColumnNullable *, size_t input_rows_count)
        {
            ColumnPtr res = result_type->createColumn();
            ColumnUInt8::Ptr col_null_map_to = ColumnUInt8::create(input_rows_count, true);
            return ColumnNullable::create(res->cloneResized(input_rows_count), std::move(col_null_map_to));
        };
    }

    template <typename ToDataType>
    WrapperType createWrapper(const DataTypePtr & from_type, const ToDataType * const to_type, bool requested_result_is_nullable) const
    {
        TypeIndex from_type_index = from_type->getTypeId();
        WhichDataType which(from_type_index);
        TypeIndex to_type_index = to_type->getTypeId();
        WhichDataType to(to_type_index);
        bool can_apply_accurate_cast = (cast_type == CastType::accurate || cast_type == CastType::accurateOrNull)
            && (which.isInt() || which.isUInt() || which.isFloat());
        can_apply_accurate_cast |= cast_type == CastType::accurate && which.isStringOrFixedString() && to.isNativeInteger();

        FormatSettings::DateTimeOverflowBehavior date_time_overflow_behavior = function_date_time_overflow_behavior;
        if (context)
            date_time_overflow_behavior = context->getSettingsRef()[Setting::date_time_overflow_behavior];

        if (requested_result_is_nullable && checkAndGetDataType<DataTypeString>(from_type.get()))
        {
            /// In case when converting to Nullable type, we apply different parsing rule,
            /// that will not throw an exception but return NULL in case of malformed input.
            FunctionPtr function = FunctionConvertFromString<ToDataType, FunctionCastName, ConvertFromStringExceptionMode::Null>::create(context);
            return createFunctionAdaptor(function, from_type);
        }
        else if (!can_apply_accurate_cast)
        {
            if constexpr (std::is_same_v<ToDataType, DataTypeDateTime>)
            {
                FunctionPtr function = FunctionTo<DataTypeDateTime>::Type::createWithOverflow(context, date_time_overflow_behavior);
                return createFunctionAdaptor(function, from_type);
            }
            else
            {
                FunctionPtr function = FunctionTo<ToDataType>::Type::create(context);
                return createFunctionAdaptor(function, from_type);
            }
        }

        return [wrapper_cast_type = cast_type, from_type_index, to_type, date_time_overflow_behavior]
            (ColumnsWithTypeAndName & arguments, const DataTypePtr & result_type, const ColumnNullable * column_nullable, size_t input_rows_count)
        {
            ColumnPtr result_column;
            auto res = callOnIndexAndDataType<ToDataType>(from_type_index, [&](const auto & types) -> bool
            {
                using Types = std::decay_t<decltype(types)>;
                using LeftDataType = typename Types::LeftType;
                using RightDataType = typename Types::RightType;

                if constexpr (IsDataTypeNumber<LeftDataType>)
                {
                    if constexpr (IsDataTypeDateOrDateTime<RightDataType>)
                    {
#define GENERATE_OVERFLOW_MODE_CASE(OVERFLOW_MODE, ADDITIONS) \
    case FormatSettings::DateTimeOverflowBehavior::OVERFLOW_MODE: \
        result_column \
            = ConvertImpl<LeftDataType, RightDataType, FunctionCastName, FormatSettings::DateTimeOverflowBehavior::OVERFLOW_MODE>:: \
                execute(arguments, result_type, input_rows_count, BehaviourOnErrorFromString::ConvertDefaultBehaviorTag, ADDITIONS()); \
        break;
                        if (wrapper_cast_type == CastType::accurate)
                        {
                            switch (date_time_overflow_behavior)
                            {
                                GENERATE_OVERFLOW_MODE_CASE(Throw, DateTimeAccurateConvertStrategyAdditions)
                                GENERATE_OVERFLOW_MODE_CASE(Ignore, DateTimeAccurateConvertStrategyAdditions)
                                GENERATE_OVERFLOW_MODE_CASE(Saturate, DateTimeAccurateConvertStrategyAdditions)
                            }
                        }
                        else
                        {
                            switch (date_time_overflow_behavior)
                            {
                                GENERATE_OVERFLOW_MODE_CASE(Throw, DateTimeAccurateOrNullConvertStrategyAdditions)
                                GENERATE_OVERFLOW_MODE_CASE(Ignore, DateTimeAccurateOrNullConvertStrategyAdditions)
                                GENERATE_OVERFLOW_MODE_CASE(Saturate, DateTimeAccurateOrNullConvertStrategyAdditions)
                            }
                        }
#undef GENERATE_OVERFLOW_MODE_CASE

                        return true;
                    }
                    else if constexpr (IsDataTypeNumber<RightDataType>)
                    {
                        if (wrapper_cast_type == CastType::accurate)
                        {
                            result_column = ConvertImpl<LeftDataType, RightDataType, FunctionCastName>::execute(
                                arguments,
                                result_type,
                                input_rows_count,
                                BehaviourOnErrorFromString::ConvertDefaultBehaviorTag,
                                AccurateConvertStrategyAdditions());
                        }
                        else
                        {
                            result_column = ConvertImpl<LeftDataType, RightDataType, FunctionCastName>::execute(
                                arguments,
                                result_type,
                                input_rows_count,
                                BehaviourOnErrorFromString::ConvertDefaultBehaviorTag,
                                AccurateOrNullConvertStrategyAdditions());
                        }

                        return true;
                    }
                }
                else if constexpr (IsDataTypeStringOrFixedString<LeftDataType>)
                {
                    if constexpr (IsDataTypeNumber<RightDataType>)
                    {
                        chassert(wrapper_cast_type == CastType::accurate);
                        result_column = ConvertImpl<LeftDataType, RightDataType, FunctionCastName>::execute(
                            arguments,
                            result_type,
                            input_rows_count,
                            BehaviourOnErrorFromString::ConvertDefaultBehaviorTag,
                            AccurateConvertStrategyAdditions());
                    }
                    return true;
                }

                return false;
            });

            /// Additionally check if callOnIndexAndDataType wasn't called at all.
            if (!res)
            {
                if (wrapper_cast_type == CastType::accurateOrNull)
                {
                    auto nullable_column_wrapper = FunctionCast::createToNullableColumnWrapper();
                    return nullable_column_wrapper(arguments, result_type, column_nullable, input_rows_count);
                }
                else
                {
                    throw Exception(ErrorCodes::CANNOT_CONVERT_TYPE,
                        "Conversion from {} to {} is not supported",
                        from_type_index, to_type->getName());
                }
            }

            return result_column;
        };
    }

    template <typename ToDataType>
    WrapperType createBoolWrapper(const DataTypePtr & from_type, const ToDataType * const to_type, bool requested_result_is_nullable) const
    {
        if (checkAndGetDataType<DataTypeString>(from_type.get()))
        {
            if (cast_type == CastType::accurateOrNull)
            {
                return [this](ColumnsWithTypeAndName & arguments, const DataTypePtr & result_type, const ColumnNullable * column_nullable, size_t input_rows_count) -> ColumnPtr
                {
                    return ConvertImplGenericFromString<false>::execute(arguments, result_type, column_nullable, input_rows_count, context);
                };
            }

            return [this](ColumnsWithTypeAndName & arguments, const DataTypePtr & result_type, const ColumnNullable * column_nullable, size_t input_rows_count) -> ColumnPtr
            {
                return ConvertImplGenericFromString<true>::execute(arguments, result_type, column_nullable, input_rows_count, context);
            };
        }

        return createWrapper<ToDataType>(from_type, to_type, requested_result_is_nullable);
    }

    WrapperType createUInt8ToBoolWrapper(const DataTypePtr from_type, const DataTypePtr to_type) const
    {
        return [from_type, to_type] (ColumnsWithTypeAndName & arguments, const DataTypePtr &, const ColumnNullable *, size_t /*input_rows_count*/) -> ColumnPtr
        {
            /// Special case when we convert UInt8 column to Bool column.
            /// both columns have type UInt8, but we shouldn't use identity wrapper,
            /// because Bool column can contain only 0 and 1.
            auto res_column = to_type->createColumn();
            const auto & data_from = checkAndGetColumn<ColumnUInt8>(*arguments[0].column).getData();
            auto & data_to = assert_cast<ColumnUInt8 *>(res_column.get())->getData();
            data_to.resize(data_from.size());
            for (size_t i = 0; i != data_from.size(); ++i)
                data_to[i] = static_cast<bool>(data_from[i]);
            return res_column;
        };
    }

    WrapperType createStringWrapper(const DataTypePtr & from_type) const
    {
        FunctionPtr function = FunctionToString::create(context);
        return createFunctionAdaptor(function, from_type);
    }

    WrapperType createFixedStringWrapper(const DataTypePtr & from_type, const size_t N) const
    {
        if (!isStringOrFixedString(from_type))
            throw Exception(ErrorCodes::NOT_IMPLEMENTED, "CAST AS FixedString is only implemented for types String and FixedString");

        bool exception_mode_null = cast_type == CastType::accurateOrNull;
        return [exception_mode_null, N] (ColumnsWithTypeAndName & arguments, const DataTypePtr &, const ColumnNullable *, size_t /*input_rows_count*/)
        {
            if (exception_mode_null)
                return FunctionToFixedString::executeForN<ConvertToFixedStringExceptionMode::Null>(arguments, N);
            else
                return FunctionToFixedString::executeForN<ConvertToFixedStringExceptionMode::Throw>(arguments, N);
        };
    }

#define GENERATE_INTERVAL_CASE(INTERVAL_KIND) \
            case IntervalKind::Kind::INTERVAL_KIND: \
                return createFunctionAdaptor(FunctionConvert<DataTypeInterval, NameToInterval##INTERVAL_KIND, PositiveMonotonicity>::createWithOverflow(context, function_date_time_overflow_behavior), from_type);

    WrapperType createIntervalWrapper(const DataTypePtr & from_type, IntervalKind kind) const
    {
        switch (kind.kind)
        {
            GENERATE_INTERVAL_CASE(Nanosecond)
            GENERATE_INTERVAL_CASE(Microsecond)
            GENERATE_INTERVAL_CASE(Millisecond)
            GENERATE_INTERVAL_CASE(Second)
            GENERATE_INTERVAL_CASE(Minute)
            GENERATE_INTERVAL_CASE(Hour)
            GENERATE_INTERVAL_CASE(Day)
            GENERATE_INTERVAL_CASE(Week)
            GENERATE_INTERVAL_CASE(Month)
            GENERATE_INTERVAL_CASE(Quarter)
            GENERATE_INTERVAL_CASE(Year)
        }
        throw Exception{ErrorCodes::CANNOT_CONVERT_TYPE, "Conversion to unexpected IntervalKind: {}", kind.toString()};
    }

#undef GENERATE_INTERVAL_CASE

    template <typename ToDataType>
    requires IsDataTypeDecimal<ToDataType>
    WrapperType createDecimalWrapper(const DataTypePtr & from_type, const ToDataType * to_type, bool requested_result_is_nullable) const
    {
        TypeIndex type_index = from_type->getTypeId();
        UInt32 scale = to_type->getScale();

        WhichDataType which(type_index);
        bool ok = which.isNativeInt() || which.isNativeUInt() || which.isDecimal() || which.isFloat() || which.isDateOrDate32() || which.isDateTime() || which.isDateTime64()
            || which.isStringOrFixedString();
        if (!ok)
        {
            if (cast_type == CastType::accurateOrNull)
                return createToNullableColumnWrapper();
            else
                throw Exception(ErrorCodes::CANNOT_CONVERT_TYPE, "Conversion from {} to {} is not supported",
                    from_type->getName(), to_type->getName());
        }

        auto wrapper_cast_type = cast_type;

        return [wrapper_cast_type, type_index, scale, to_type, requested_result_is_nullable]
            (ColumnsWithTypeAndName & arguments, const DataTypePtr & result_type, const ColumnNullable *column_nullable, size_t input_rows_count)
        {
            ColumnPtr result_column;
            auto res = callOnIndexAndDataType<ToDataType>(type_index, [&](const auto & types) -> bool
            {
                using Types = std::decay_t<decltype(types)>;
                using LeftDataType = typename Types::LeftType;
                using RightDataType = typename Types::RightType;

                if constexpr (IsDataTypeDecimalOrNumber<LeftDataType> && IsDataTypeDecimalOrNumber<RightDataType> && !std::is_same_v<DataTypeDateTime64, RightDataType>)
                {
                    if (wrapper_cast_type == CastType::accurate)
                    {
                        AccurateConvertStrategyAdditions additions;
                        additions.scale = scale;
                        result_column = ConvertImpl<LeftDataType, RightDataType, FunctionCastName>::execute(
                            arguments, result_type, input_rows_count, BehaviourOnErrorFromString::ConvertDefaultBehaviorTag, additions);

                        return true;
                    }
                    else if (wrapper_cast_type == CastType::accurateOrNull)
                    {
                        AccurateOrNullConvertStrategyAdditions additions;
                        additions.scale = scale;
                        result_column = ConvertImpl<LeftDataType, RightDataType, FunctionCastName>::execute(
                            arguments, result_type, input_rows_count, BehaviourOnErrorFromString::ConvertDefaultBehaviorTag, additions);

                        return true;
                    }
                }
                else if constexpr (std::is_same_v<LeftDataType, DataTypeString>)
                {
                    if (requested_result_is_nullable)
                    {
                        /// Consistent with CAST(Nullable(String) AS Nullable(Numbers))
                        /// In case when converting to Nullable type, we apply different parsing rule,
                        /// that will not throw an exception but return NULL in case of malformed input.
                        result_column = ConvertImpl<LeftDataType, RightDataType, FunctionCastName>::execute(
                            arguments, result_type, input_rows_count, BehaviourOnErrorFromString::ConvertReturnNullOnErrorTag, scale);

                        return true;
                    }
                }

                result_column = ConvertImpl<LeftDataType, RightDataType, FunctionCastName>::execute(arguments, result_type, input_rows_count, BehaviourOnErrorFromString::ConvertDefaultBehaviorTag, scale);

                return true;
            });

            /// Additionally check if callOnIndexAndDataType wasn't called at all.
            if (!res)
            {
                if (wrapper_cast_type == CastType::accurateOrNull)
                {
                    auto nullable_column_wrapper = FunctionCast::createToNullableColumnWrapper();
                    return nullable_column_wrapper(arguments, result_type, column_nullable, input_rows_count);
                }
                else
                    throw Exception(ErrorCodes::CANNOT_CONVERT_TYPE,
                        "Conversion from {} to {} is not supported",
                        type_index, to_type->getName());
            }

            return result_column;
        };
    }

    WrapperType createAggregateFunctionWrapper(const DataTypePtr & from_type_untyped, const DataTypeAggregateFunction * to_type) const
    {
        /// Conversion from String through parsing.
        if (checkAndGetDataType<DataTypeString>(from_type_untyped.get()))
        {
            return [this](ColumnsWithTypeAndName & arguments, const DataTypePtr & result_type, const ColumnNullable * column_nullable, size_t input_rows_count) -> ColumnPtr
            {
                return ConvertImplGenericFromString<true>::execute(arguments, result_type, column_nullable, input_rows_count, context);
            };
        }
        else if (const auto * agg_type = checkAndGetDataType<DataTypeAggregateFunction>(from_type_untyped.get()))
        {
            if (agg_type->getFunction()->haveSameStateRepresentation(*to_type->getFunction()))
            {
                return [function = to_type->getFunction()](
                           ColumnsWithTypeAndName & arguments,
                           const DataTypePtr & /* result_type */,
                           const ColumnNullable * /* nullable_source */,
                           size_t /*input_rows_count*/) -> ColumnPtr
                {
                    const auto & argument_column = arguments.front();
                    const auto * col_agg = checkAndGetColumn<ColumnAggregateFunction>(argument_column.column.get());
                    if (col_agg)
                    {
                        auto new_col_agg = ColumnAggregateFunction::create(*col_agg);
                        new_col_agg->set(function);
                        return new_col_agg;
                    }
                    else
                    {
                        throw Exception(
                            ErrorCodes::LOGICAL_ERROR,
                            "Illegal column {} for function CAST AS AggregateFunction",
                            argument_column.column->getName());
                    }
                };
            }
        }

        if (cast_type == CastType::accurateOrNull)
            return createToNullableColumnWrapper();
        else
            throw Exception(ErrorCodes::CANNOT_CONVERT_TYPE, "Conversion from {} to {} is not supported",
                from_type_untyped->getName(), to_type->getName());
    }

    WrapperType createArrayWrapper(const DataTypePtr & from_type_untyped, const DataTypeArray & to_type) const
    {
        /// Conversion from String through parsing.
        if (checkAndGetDataType<DataTypeString>(from_type_untyped.get()))
        {
            return [this](ColumnsWithTypeAndName & arguments, const DataTypePtr & result_type, const ColumnNullable * column_nullable, size_t input_rows_count) -> ColumnPtr
            {
                return ConvertImplGenericFromString<true>::execute(arguments, result_type, column_nullable, input_rows_count, context);
            };
        }

        DataTypePtr from_type_holder;
        const auto * from_type = checkAndGetDataType<DataTypeArray>(from_type_untyped.get());
        const auto * from_type_map = checkAndGetDataType<DataTypeMap>(from_type_untyped.get());

        /// Convert from Map
        if (from_type_map)
        {
            /// Recreate array of unnamed tuples because otherwise it may work
            /// unexpectedly while converting to array of named tuples.
            from_type_holder = from_type_map->getNestedTypeWithUnnamedTuple();
            from_type = assert_cast<const DataTypeArray *>(from_type_holder.get());
        }

        if (!from_type)
        {
            throw Exception(ErrorCodes::TYPE_MISMATCH,
                "CAST AS Array can only be performed between same-dimensional Array, Map or String types");
        }

        DataTypePtr from_nested_type = from_type->getNestedType();

        /// In query SELECT CAST([] AS Array(Array(String))) from type is Array(Nothing)
        bool from_empty_array = isNothing(from_nested_type);

        if (from_type->getNumberOfDimensions() != to_type.getNumberOfDimensions() && !from_empty_array)
            throw Exception(ErrorCodes::TYPE_MISMATCH,
                "CAST AS Array can only be performed between same-dimensional array types");

        const DataTypePtr & to_nested_type = to_type.getNestedType();

        /// Prepare nested type conversion
        const auto nested_function = prepareUnpackDictionaries(from_nested_type, to_nested_type);

        return [nested_function, from_nested_type, to_nested_type](
                ColumnsWithTypeAndName & arguments, const DataTypePtr &, const ColumnNullable * nullable_source, size_t /*input_rows_count*/) -> ColumnPtr
        {
            const auto & argument_column = arguments.front();

            const ColumnArray * col_array = nullptr;

            if (const ColumnMap * col_map = checkAndGetColumn<ColumnMap>(argument_column.column.get()))
                col_array = &col_map->getNestedColumn();
            else
                col_array = checkAndGetColumn<ColumnArray>(argument_column.column.get());

            if (col_array)
            {
                /// create columns for converting nested column containing original and result columns
                ColumnsWithTypeAndName nested_columns{{ col_array->getDataPtr(), from_nested_type, "" }};

                /// convert nested column
                auto result_column = nested_function(nested_columns, to_nested_type, nullable_source, nested_columns.front().column->size());

                /// set converted nested column to result
                return ColumnArray::create(result_column, col_array->getOffsetsPtr());
            }
            else
            {
                throw Exception(ErrorCodes::LOGICAL_ERROR,
                    "Illegal column {} for function CAST AS Array",
                    argument_column.column->getName());
            }
        };
    }

    using ElementWrappers = std::vector<WrapperType>;

    ElementWrappers getElementWrappers(const DataTypes & from_element_types, const DataTypes & to_element_types) const
    {
        ElementWrappers element_wrappers;
        element_wrappers.reserve(from_element_types.size());

        /// Create conversion wrapper for each element in tuple
        for (size_t i = 0; i < from_element_types.size(); ++i)
        {
            const DataTypePtr & from_element_type = from_element_types[i];
            const DataTypePtr & to_element_type = to_element_types[i];
            element_wrappers.push_back(prepareUnpackDictionaries(from_element_type, to_element_type));
        }

        return element_wrappers;
    }

    WrapperType createTupleWrapper(const DataTypePtr & from_type_untyped, const DataTypeTuple * to_type) const
    {
        /// Conversion from String through parsing.
        if (checkAndGetDataType<DataTypeString>(from_type_untyped.get()))
        {
            return [this](ColumnsWithTypeAndName & arguments, const DataTypePtr & result_type, const ColumnNullable * column_nullable, size_t input_rows_count) -> ColumnPtr
            {
                return ConvertImplGenericFromString<true>::execute(arguments, result_type, column_nullable, input_rows_count, context);
            };
        }

        const auto * from_type = checkAndGetDataType<DataTypeTuple>(from_type_untyped.get());
        if (!from_type)
            throw Exception(ErrorCodes::TYPE_MISMATCH, "CAST AS Tuple can only be performed between tuple types or from String.\n"
                            "Left type: {}, right type: {}", from_type_untyped->getName(), to_type->getName());

        const auto & from_element_types = from_type->getElements();
        const auto & to_element_types = to_type->getElements();

        std::vector<WrapperType> element_wrappers;
        std::vector<std::optional<size_t>> to_reverse_index;

        /// For named tuples allow conversions for tuples with
        /// different sets of elements. If element exists in @to_type
        /// and doesn't exist in @to_type it will be filled by default values.
        if (from_type->haveExplicitNames() && to_type->haveExplicitNames())
        {
            const auto & from_names = from_type->getElementNames();
            std::unordered_map<String, size_t> from_positions;
            from_positions.reserve(from_names.size());
            for (size_t i = 0; i < from_names.size(); ++i)
                from_positions[from_names[i]] = i;

            const auto & to_names = to_type->getElementNames();
            element_wrappers.reserve(to_names.size());
            to_reverse_index.reserve(from_names.size());

            for (size_t i = 0; i < to_names.size(); ++i)
            {
                auto it = from_positions.find(to_names[i]);
                if (it != from_positions.end())
                {
                    element_wrappers.emplace_back(prepareUnpackDictionaries(from_element_types[it->second], to_element_types[i]));
                    to_reverse_index.emplace_back(it->second);
                }
                else
                {
                    element_wrappers.emplace_back();
                    to_reverse_index.emplace_back();
                }
            }
        }
        else
        {
            if (from_element_types.size() != to_element_types.size())
                throw Exception(ErrorCodes::TYPE_MISMATCH, "CAST AS Tuple can only be performed between tuple types "
                                "with the same number of elements or from String.\nLeft type: {}, right type: {}",
                                from_type->getName(), to_type->getName());

            element_wrappers = getElementWrappers(from_element_types, to_element_types);
            to_reverse_index.reserve(to_element_types.size());
            for (size_t i = 0; i < to_element_types.size(); ++i)
                to_reverse_index.emplace_back(i);
        }

        return [element_wrappers, from_element_types, to_element_types, to_reverse_index]
            (ColumnsWithTypeAndName & arguments, const DataTypePtr &, const ColumnNullable * nullable_source, size_t input_rows_count) -> ColumnPtr
        {
            const auto * col = arguments.front().column.get();

            size_t tuple_size = to_element_types.size();
            const ColumnTuple & column_tuple = typeid_cast<const ColumnTuple &>(*col);

            Columns converted_columns(tuple_size);

            /// invoke conversion for each element
            for (size_t i = 0; i < tuple_size; ++i)
            {
                if (to_reverse_index[i])
                {
                    size_t from_idx = *to_reverse_index[i];
                    ColumnsWithTypeAndName element = {{column_tuple.getColumns()[from_idx], from_element_types[from_idx], "" }};
                    converted_columns[i] = element_wrappers[i](element, to_element_types[i], nullable_source, input_rows_count);
                }
                else
                {
                    converted_columns[i] = to_element_types[i]->createColumn()->cloneResized(input_rows_count);
                }
            }

            return ColumnTuple::create(converted_columns);
        };
    }

    /// The case of: tuple([key1, key2, ..., key_n], [value1, value2, ..., value_n])
    WrapperType createTupleToMapWrapper(const DataTypes & from_kv_types, const DataTypes & to_kv_types) const
    {
        return [element_wrappers = getElementWrappers(from_kv_types, to_kv_types), from_kv_types, to_kv_types]
            (ColumnsWithTypeAndName & arguments, const DataTypePtr &, const ColumnNullable * nullable_source, size_t /*input_rows_count*/) -> ColumnPtr
        {
            const auto * col = arguments.front().column.get();
            const auto & column_tuple = assert_cast<const ColumnTuple &>(*col);

            Columns offsets(2);
            Columns converted_columns(2);
            for (size_t i = 0; i < 2; ++i)
            {
                const auto & column_array = assert_cast<const ColumnArray &>(column_tuple.getColumn(i));
                ColumnsWithTypeAndName element = {{column_array.getDataPtr(), from_kv_types[i], ""}};
                converted_columns[i] = element_wrappers[i](element, to_kv_types[i], nullable_source, (element[0].column)->size());
                offsets[i] = column_array.getOffsetsPtr();
            }

            const auto & keys_offsets = assert_cast<const ColumnArray::ColumnOffsets &>(*offsets[0]).getData();
            const auto & values_offsets = assert_cast<const ColumnArray::ColumnOffsets &>(*offsets[1]).getData();
            if (keys_offsets != values_offsets)
                throw Exception(ErrorCodes::TYPE_MISMATCH,
                    "CAST AS Map can only be performed from tuple of arrays with equal sizes.");

            return ColumnMap::create(converted_columns[0], converted_columns[1], offsets[0]);
        };
    }

    WrapperType createMapToMapWrapper(const DataTypes & from_kv_types, const DataTypes & to_kv_types) const
    {
        return [element_wrappers = getElementWrappers(from_kv_types, to_kv_types), from_kv_types, to_kv_types]
            (ColumnsWithTypeAndName & arguments, const DataTypePtr &, const ColumnNullable * nullable_source, size_t /*input_rows_count*/) -> ColumnPtr
        {
            const auto * col = arguments.front().column.get();
            const auto & column_map = typeid_cast<const ColumnMap &>(*col);
            const auto & nested_data = column_map.getNestedData();

            Columns converted_columns(2);
            for (size_t i = 0; i < 2; ++i)
            {
                ColumnsWithTypeAndName element = {{nested_data.getColumnPtr(i), from_kv_types[i], ""}};
                converted_columns[i] = element_wrappers[i](element, to_kv_types[i], nullable_source, (element[0].column)->size());
            }

            return ColumnMap::create(converted_columns[0], converted_columns[1], column_map.getNestedColumn().getOffsetsPtr());
        };
    }

    /// The case of: [(key1, value1), (key2, value2), ...]
    WrapperType createArrayToMapWrapper(const DataTypes & from_kv_types, const DataTypes & to_kv_types) const
    {
        return [element_wrappers = getElementWrappers(from_kv_types, to_kv_types), from_kv_types, to_kv_types]
            (ColumnsWithTypeAndName & arguments, const DataTypePtr &, const ColumnNullable * nullable_source, size_t /*input_rows_count*/) -> ColumnPtr
        {
            const auto * col = arguments.front().column.get();
            const auto & column_array = typeid_cast<const ColumnArray &>(*col);
            const auto & nested_data = typeid_cast<const ColumnTuple &>(column_array.getData());

            Columns converted_columns(2);
            for (size_t i = 0; i < 2; ++i)
            {
                ColumnsWithTypeAndName element = {{nested_data.getColumnPtr(i), from_kv_types[i], ""}};
                converted_columns[i] = element_wrappers[i](element, to_kv_types[i], nullable_source, (element[0].column)->size());
            }

            return ColumnMap::create(converted_columns[0], converted_columns[1], column_array.getOffsetsPtr());
        };
    }


    WrapperType createMapWrapper(const DataTypePtr & from_type_untyped, const DataTypeMap * to_type) const
    {
        if (const auto * from_tuple = checkAndGetDataType<DataTypeTuple>(from_type_untyped.get()))
        {
            if (from_tuple->getElements().size() != 2)
                throw Exception(
                    ErrorCodes::TYPE_MISMATCH,
                    "CAST AS Map from tuple requires 2 elements. "
                    "Left type: {}, right type: {}",
                    from_tuple->getName(),
                    to_type->getName());

            DataTypes from_kv_types;
            const auto & to_kv_types = to_type->getKeyValueTypes();

            for (const auto & elem : from_tuple->getElements())
            {
                const auto * type_array = checkAndGetDataType<DataTypeArray>(elem.get());
                if (!type_array)
                    throw Exception(ErrorCodes::TYPE_MISMATCH,
                        "CAST AS Map can only be performed from tuples of array. Got: {}", from_tuple->getName());

                from_kv_types.push_back(type_array->getNestedType());
            }

            return createTupleToMapWrapper(from_kv_types, to_kv_types);
        }
        else if (const auto * from_array = typeid_cast<const DataTypeArray *>(from_type_untyped.get()))
        {
            if (typeid_cast<const DataTypeNothing *>(from_array->getNestedType().get()))
                return [nested = to_type->getNestedType()](ColumnsWithTypeAndName &, const DataTypePtr &, const ColumnNullable *, size_t size)
                {
                    return ColumnMap::create(nested->createColumnConstWithDefaultValue(size)->convertToFullColumnIfConst());
                };

            const auto * nested_tuple = typeid_cast<const DataTypeTuple *>(from_array->getNestedType().get());
            if (!nested_tuple || nested_tuple->getElements().size() != 2)
                throw Exception(
                    ErrorCodes::TYPE_MISMATCH,
                    "CAST AS Map from array requires nested tuple of 2 elements. "
                    "Left type: {}, right type: {}",
                    from_array->getName(),
                    to_type->getName());

            return createArrayToMapWrapper(nested_tuple->getElements(), to_type->getKeyValueTypes());
        }
        else if (const auto * from_type = checkAndGetDataType<DataTypeMap>(from_type_untyped.get()))
        {
            return createMapToMapWrapper(from_type->getKeyValueTypes(), to_type->getKeyValueTypes());
        }
        else
        {
            throw Exception(ErrorCodes::TYPE_MISMATCH, "Unsupported types to CAST AS Map. "
                "Left type: {}, right type: {}", from_type_untyped->getName(), to_type->getName());
        }
    }

    WrapperType createTupleToObjectDeprecatedWrapper(const DataTypeTuple & from_tuple, bool has_nullable_subcolumns) const
    {
        if (!from_tuple.haveExplicitNames())
            throw Exception(ErrorCodes::TYPE_MISMATCH,
            "Cast to Object can be performed only from flatten Named Tuple. Got: {}", from_tuple.getName());

        PathsInData paths;
        DataTypes from_types;

        std::tie(paths, from_types) = flattenTuple(from_tuple.getPtr());
        auto to_types = from_types;

        for (auto & type : to_types)
        {
            if (isTuple(type) || isNested(type))
                throw Exception(ErrorCodes::TYPE_MISMATCH,
                    "Cast to Object can be performed only from flatten Named Tuple. Got: {}",
                    from_tuple.getName());

            type = recursiveRemoveLowCardinality(type);
        }

        return [element_wrappers = getElementWrappers(from_types, to_types),
            has_nullable_subcolumns, from_types, to_types, paths]
            (ColumnsWithTypeAndName & arguments, const DataTypePtr &, const ColumnNullable * nullable_source, size_t input_rows_count)
        {
            size_t tuple_size = to_types.size();
            auto flattened_column = flattenTuple(arguments.front().column);
            const auto & column_tuple = assert_cast<const ColumnTuple &>(*flattened_column);

            if (tuple_size != column_tuple.getColumns().size())
                throw Exception(ErrorCodes::TYPE_MISMATCH,
                    "Expected tuple with {} subcolumn, but got {} subcolumns",
                    tuple_size, column_tuple.getColumns().size());

            auto res = ColumnObjectDeprecated::create(has_nullable_subcolumns);
            for (size_t i = 0; i < tuple_size; ++i)
            {
                ColumnsWithTypeAndName element = {{column_tuple.getColumns()[i], from_types[i], "" }};
                auto converted_column = element_wrappers[i](element, to_types[i], nullable_source, input_rows_count);
                res->addSubcolumn(paths[i], converted_column->assumeMutable());
            }

            return res;
        };
    }

    WrapperType createMapToObjectDeprecatedWrapper(const DataTypeMap & from_map, bool has_nullable_subcolumns) const
    {
        auto key_value_types = from_map.getKeyValueTypes();

        if (!isStringOrFixedString(key_value_types[0]))
            throw Exception(ErrorCodes::TYPE_MISMATCH,
                "Cast to Object from Map can be performed only from Map "
                "with String or FixedString key. Got: {}", from_map.getName());

        const auto & value_type = key_value_types[1];
        auto to_value_type = value_type;

        if (!has_nullable_subcolumns && value_type->isNullable())
            to_value_type = removeNullable(value_type);

        if (has_nullable_subcolumns && !value_type->isNullable())
            to_value_type = makeNullable(value_type);

        DataTypes to_key_value_types{std::make_shared<DataTypeString>(), std::move(to_value_type)};
        auto element_wrappers = getElementWrappers(key_value_types, to_key_value_types);

        return [has_nullable_subcolumns, element_wrappers, key_value_types, to_key_value_types]
            (ColumnsWithTypeAndName & arguments, const DataTypePtr &, const ColumnNullable * nullable_source, size_t) -> ColumnPtr
        {
            const auto & column_map = assert_cast<const ColumnMap &>(*arguments.front().column);
            const auto & offsets = column_map.getNestedColumn().getOffsets();
            auto key_value_columns = column_map.getNestedData().getColumnsCopy();

            for (size_t i = 0; i < 2; ++i)
            {
                ColumnsWithTypeAndName element{{key_value_columns[i], key_value_types[i], ""}};
                key_value_columns[i] = element_wrappers[i](element, to_key_value_types[i], nullable_source, key_value_columns[i]->size());
            }

            const auto & key_column_str = assert_cast<const ColumnString &>(*key_value_columns[0]);
            const auto & value_column = *key_value_columns[1];

            using SubcolumnsMap = HashMap<StringRef, MutableColumnPtr, StringRefHash>;
            SubcolumnsMap subcolumns;

            for (size_t row = 0; row < offsets.size(); ++row)
            {
                for (size_t i = offsets[static_cast<ssize_t>(row) - 1]; i < offsets[row]; ++i)
                {
                    auto ref = key_column_str.getDataAt(i);

                    bool inserted;
                    SubcolumnsMap::LookupResult it;
                    subcolumns.emplace(ref, it, inserted);
                    auto & subcolumn = it->getMapped();

                    if (inserted)
                        subcolumn = value_column.cloneEmpty()->cloneResized(row);

                    /// Map can have duplicated keys. We insert only first one.
                    if (subcolumn->size() == row)
                        subcolumn->insertFrom(value_column, i);
                }

                /// Insert default values for keys missed in current row.
                for (const auto & [_, subcolumn] : subcolumns)
                    if (subcolumn->size() == row)
                        subcolumn->insertDefault();
            }

            auto column_object = ColumnObjectDeprecated::create(has_nullable_subcolumns);
            for (auto && [key, subcolumn] : subcolumns)
            {
                PathInData path(key.toView());
                column_object->addSubcolumn(path, std::move(subcolumn));
            }

            return column_object;
        };
    }

    WrapperType createObjectDeprecatedWrapper(const DataTypePtr & from_type, const DataTypeObjectDeprecated * to_type) const
    {
        if (const auto * from_tuple = checkAndGetDataType<DataTypeTuple>(from_type.get()))
        {
            return createTupleToObjectDeprecatedWrapper(*from_tuple, to_type->hasNullableSubcolumns());
        }
        else if (const auto * from_map = checkAndGetDataType<DataTypeMap>(from_type.get()))
        {
            return createMapToObjectDeprecatedWrapper(*from_map, to_type->hasNullableSubcolumns());
        }
        else if (checkAndGetDataType<DataTypeString>(from_type.get()))
        {
            return [this](ColumnsWithTypeAndName & arguments, const DataTypePtr & result_type, const ColumnNullable * nullable_source, size_t input_rows_count)
            {
                auto res = ConvertImplGenericFromString<true>::execute(arguments, result_type, nullable_source, input_rows_count, context)->assumeMutable();
                res->finalize();
                return res;
            };
        }
        else if (checkAndGetDataType<DataTypeObjectDeprecated>(from_type.get()))
        {
            return [is_nullable = to_type->hasNullableSubcolumns()] (ColumnsWithTypeAndName & arguments, const DataTypePtr & , const ColumnNullable * , size_t) -> ColumnPtr
            {
                const auto & column_object = assert_cast<const ColumnObjectDeprecated &>(*arguments.front().column);
                auto res = ColumnObjectDeprecated::create(is_nullable);
                for (size_t i = 0; i < column_object.size(); i++)
                    res->insert(column_object[i]);

                res->finalize();
                return res;
            };
        }

        throw Exception(ErrorCodes::TYPE_MISMATCH,
            "Cast to Object can be performed only from flatten named Tuple, Map or String. Got: {}", from_type->getName());
    }

    /// We support nested Objects types. For example, in JSON we can have paths with type Array(JSON).
    /// The parameters max_dynamic_types/max_dynamic_paths of these nested Object types depend on the
    /// parameters of the original Object type (they are reduced by constant factors to avoid subcolumns
    /// explosion). And this logic is used to read typed subcolumns without knowing the reduced parameters
    /// like this: "SELECT json.a.b.:`Array(JSON)`" (or simply "SELECT json.a.b[]"). In this case we substitute the
    /// nested JSON type name to the JSON type name with reduced parameters (see replaceJSONTypeNameIfNeeded function in DataTypeObject.cpp).
    /// It's done to allow the user to request nested JSON subcolumns without specifying these parameters.
    /// All this means that during conversion from one Object type to another the max_dynamic_types/max_dynamic_paths
    /// parameters may change and we should change the parameters of all nested Object types recursively.
    /// The next few functions are needed to do this conversion of nested Object types.

    /// Convert all nested object types to new provided object type. Go inside Array and Tuple types.
    DataTypePtr convertNestedObjectType(const DataTypePtr & type, const DataTypePtr & new_object_type) const
    {
        if (isObject(type))
            return new_object_type;

        if (const auto * type_array = checkAndGetDataType<DataTypeArray>(type.get()))
            return std::make_shared<DataTypeArray>(convertNestedObjectType(type_array->getNestedType(), new_object_type));

        if (const auto * type_tuple = checkAndGetDataType<DataTypeTuple>(type.get()))
        {
            const auto & elements = type_tuple->getElements();
            DataTypes new_elements;
            new_elements.reserve(elements.size());
            for (const auto & element : elements)
                new_elements.push_back(convertNestedObjectType(element, new_object_type));
            return type_tuple->haveExplicitNames() ? std::make_shared<DataTypeTuple>(new_elements, type_tuple->getElementNames())
                                                   : std::make_shared<DataTypeTuple>(new_elements);
        }

        return type;
    }

    /// Copy the value in a form <binary_encoded_type><binary_value> with converted Object type.
    /// Such values are used in shared variant inside Dynamic column and shared data inside Object column.
    void copySharedValueWithConvertedNestedObjectType(const ColumnString & old_values, ColumnString & new_values, const DataTypePtr & new_object_type, size_t row, const FormatSettings & format_settings) const
    {
        auto value = old_values.getDataAt(row);
        ReadBufferFromMemory value_buf(value.data, value.size);
        auto type = decodeDataType(value_buf);
        if (type->hasDynamicSubcolumns())
        {
            /// Deserialize value into temporary column.
            auto tmp_column = type->createColumn();
            type->getDefaultSerialization()->deserializeBinary(*tmp_column, value_buf, format_settings);
            /// Create new type and cast temporary column to it.
            auto new_type = convertNestedObjectType(type, new_object_type);
            auto wrapper = prepareUnpackDictionaries(type, new_type);
            ColumnsWithTypeAndName args = {{tmp_column->getPtr(), type, ""}};
            auto new_column = wrapper(args, new_type, nullptr, tmp_column->size());
            /// Encode new type and serialize new value.
            WriteBufferFromVector<ColumnString::Chars> new_value_buf(new_values.getChars(), AppendModeTag());
            encodeDataType(new_type, new_value_buf);
            new_type->getDefaultSerialization()->serializeBinary(*new_column, 0, new_value_buf, format_settings);
            new_value_buf.finalize();
            new_values.getChars().push_back(0);
            new_values.getOffsets().push_back(new_values.getChars().size());
        }
        else
        {
            /// Just copy the value.
            new_values.insertFrom(old_values, row);
        }
    }

    /// Create new values of shared data/shared variant with all object types converted to new provided object type.
    ColumnPtr getSharedValuesWithConvertedNestedObjectTypes(const ColumnString & old_values, const DataTypePtr & new_object_type) const
    {
        auto new_values = ColumnString::create();
        new_values->reserve(old_values.size());
        FormatSettings format_settings;
        for (size_t i = 0; i != old_values.size(); ++i)
            copySharedValueWithConvertedNestedObjectType(old_values, *new_values, new_object_type, i, format_settings);
        return new_values;
    }

    bool checkIfSharedValuesContainNestedObjectsTypes(const ColumnString & values) const
    {
        for (size_t i = 0; i != values.size(); ++i)
        {
            auto value = values.getDataAt(i);
            ReadBufferFromMemory buf(value.data, value.size);
            auto type = decodeDataType(buf);
            if (type->hasDynamicSubcolumns())
                return true;
        }

        return false;
    }

    ColumnPtr getSharedDataWithConvertedNestedObjectTypes(const ColumnPtr & shared_data, const DataTypePtr & new_object_type) const
    {
        const auto & shared_data_array = assert_cast<const ColumnArray &>(*shared_data);
        const auto & shared_data_offsets = shared_data_array.getOffsetsPtr();
        const auto & shared_data_tuple = assert_cast<const ColumnTuple &>(shared_data_array.getData());
        const auto & shared_data_paths = shared_data_tuple.getColumnPtr(0);
        const auto & shared_data_values = shared_data_tuple.getColumnPtr(1);
        const auto & shared_data_values_str = assert_cast<const ColumnString &>(*shared_data_values);

        /// First check if we actually have any object type in the values.
        /// If we don't have object types, just return the original shared data column.
        if (!checkIfSharedValuesContainNestedObjectsTypes(shared_data_values_str))
            return shared_data;

        /// Otherwise we should create new shared data column with converted object types.
        auto new_shared_data_values = getSharedValuesWithConvertedNestedObjectTypes(shared_data_values_str, new_object_type);
        return ColumnArray::create(ColumnTuple::create(Columns{shared_data_paths, new_shared_data_values}), shared_data_offsets);
    }

    ColumnPtr getDynamicColumnWithConvertedNestedObjectTypes(const ColumnPtr & column, const DataTypePtr & new_object_type) const
    {
        const auto & dynamic_column = assert_cast<const ColumnDynamic &>(*column);
        const auto & variant_info = dynamic_column.getVariantInfo();
        const auto & variants_types = assert_cast<const DataTypeVariant &>(*variant_info.variant_type).getVariants();

        /// First check if we have any nested object type inside this dynamic column.
        bool has_nested_object_type = false;
        for (const auto & variant_type : variants_types)
        {
            if (variant_type->hasDynamicSubcolumns())
            {
                has_nested_object_type = true;
                break;
            }
        }

        /// If there are no variants with object type, check shared variant
        if (!has_nested_object_type)
            has_nested_object_type = checkIfSharedValuesContainNestedObjectsTypes(dynamic_column.getSharedVariant());

        /// If there are no nested objects, don't do anything.
        if (!has_nested_object_type)
            return column;

        /// If there are nested objects, we need to convert them to new object type.
        const auto & variant_column = dynamic_column.getVariantColumn();
        const auto & variants_columns = variant_column.getVariants();
        auto shared_variant_global_discriminator = dynamic_column.getSharedVariantDiscriminator();
        DataTypes new_variants_types;
        new_variants_types.reserve(variants_types.size());
        Columns new_variants_columns;
        new_variants_columns.resize(variants_columns.size());
        for (size_t global_discr = 0; global_discr != variants_types.size(); ++global_discr)
        {
            auto local_discr = variant_column.localDiscriminatorByGlobal(global_discr);
            if (global_discr == shared_variant_global_discriminator)
            {
                new_variants_columns[local_discr] = getSharedValuesWithConvertedNestedObjectTypes(dynamic_column.getSharedVariant(), new_object_type);
                new_variants_types.push_back(variants_types[global_discr]);
            }
            else if (variants_types[global_discr]->hasDynamicSubcolumns())
            {
                /// Cast variant to new type with converted object type.
                auto new_variant_type = convertNestedObjectType(variants_types[global_discr], new_object_type);
                auto wrapper = prepareUnpackDictionaries(variants_types[global_discr], new_variant_type);
                ColumnsWithTypeAndName args = {{variants_columns[local_discr], variants_types[global_discr], ""}};
                new_variants_columns[local_discr] = wrapper(args, new_variant_type, nullptr, variants_columns[local_discr]->size());
                new_variants_types.push_back(new_variant_type);
            }
            else
            {
                new_variants_columns[local_discr] = variants_columns[local_discr];
                new_variants_types.push_back(variants_types[global_discr]);
            }
        }

        auto new_variant_type = std::make_shared<DataTypeVariant>(new_variants_types);
        auto new_variant_column = ColumnVariant::create(variant_column.getLocalDiscriminatorsPtr(), variant_column.getOffsetsPtr(), new_variants_columns, variant_column.getLocalToGlobalDiscriminatorsMapping());
        return ColumnDynamic::create(std::move(new_variant_column), new_variant_type, dynamic_column.getMaxDynamicTypes(), dynamic_column.getGlobalMaxDynamicTypes());
    }

    WrapperType createObjectToObjectWrapper(const DataTypeObject & from_object, const DataTypeObject & to_object) const
    {
        bool skip_rules_are_changed = from_object.getPathsToSkip() != to_object.getPathsToSkip() || from_object.getPathRegexpsToSkip() != to_object.getPathRegexpsToSkip();
        bool typed_paths_are_changed = false;
        bool have_new_typed_paths = false;
        const auto & old_typed_paths_types = from_object.getTypedPaths();
        const auto & new_typed_paths_types = to_object.getTypedPaths();
        /// If numbers of typed paths are different - they are 100% different.
        typed_paths_are_changed |= old_typed_paths_types.size() != new_typed_paths_types.size();
        for (const auto & [new_typed_path, new_type] : new_typed_paths_types)
        {
            auto it = old_typed_paths_types.find(new_typed_path);
            /// Check if there is no such path in from_object typed paths.
            if (it == old_typed_paths_types.end())
            {
                typed_paths_are_changed = true;
                have_new_typed_paths = true;
                break;
            }

            /// Check if type is changed for this typed path.
            if (!it->second->equals(*new_type))
            {
                typed_paths_are_changed = true;
            }
        }

        auto new_max_dynamic_paths = to_object.getMaxDynamicPaths();
        auto old_max_dynamic_types = from_object.getMaxDynamicTypes();
        auto new_max_dynamic_types = to_object.getMaxDynamicTypes();
        auto old_dynamic_type = std::make_shared<DataTypeDynamic>(old_max_dynamic_types);
        auto new_dynamic_type = std::make_shared<DataTypeDynamic>(new_max_dynamic_types);
        auto wrapper_from_old_to_new_dynamic_type = createDynamicToDynamicWrapper(*old_dynamic_type, *new_dynamic_type);
        /// When object type changes, the type of nested objects (like Array(JSON)) also may change.
        const auto & old_type_of_nested_objects = from_object.getTypeOfNestedObjects();
        const auto & new_type_of_nested_objects = to_object.getTypeOfNestedObjects();
        bool need_to_convert_nested_objects_type = !old_type_of_nested_objects->equals(*new_type_of_nested_objects);

        /// Simple use case - when only max_dynamic_paths/max_dynamic_types parameters are changed and max_dynamic_paths is not decreased.
        /// In this case we almost don't need to rewrite anything (except nested objects) and can process it separately.
        if (!skip_rules_are_changed && !typed_paths_are_changed && from_object.getMaxDynamicPaths() <= to_object.getMaxDynamicPaths())
        {
            return [this,
                    new_max_dynamic_paths,
                    old_max_dynamic_types,
                    new_max_dynamic_types,
                    old_dynamic_type,
                    new_dynamic_type,
                    wrapper_from_old_to_new_dynamic_type,
                    new_type_of_nested_objects,
                    need_to_convert_nested_objects_type](
                       ColumnsWithTypeAndName & arguments, const DataTypePtr &, const ColumnNullable *, size_t)
            {
                const auto & old_column_object = assert_cast<const ColumnObject &>(*arguments[0].column);
                const auto & old_typed_paths = old_column_object.getTypedPaths();
                const auto & old_dynamic_paths = old_column_object.getDynamicPaths();
                const auto & old_shared_data = old_column_object.getSharedDataPtr();

                std::unordered_map<String, ColumnPtr> new_typed_paths;
                new_typed_paths.reserve(old_typed_paths.size());
                for (const auto & [path, column] : old_typed_paths)
                    new_typed_paths[path] = column;

                std::unordered_map<String, ColumnPtr> new_dynamic_paths;
                new_dynamic_paths.reserve(old_dynamic_paths.size());
                if (old_max_dynamic_types == new_max_dynamic_types)
                {
                    for (const auto & [path, column] : old_dynamic_paths)
                        new_dynamic_paths[path] = column;
                }
                else
                {
                    for (const auto & [path, column] : old_dynamic_paths)
                    {
                        ColumnsWithTypeAndName args = {ColumnWithTypeAndName(column, old_dynamic_type, path)};
                        new_dynamic_paths[path] = wrapper_from_old_to_new_dynamic_type(args, new_dynamic_type, nullptr, column->size());
                    }
                }

                ColumnPtr new_shared_data = old_shared_data;

                /// Convert nested object types inside dynamic paths and shared data if needed.
                if (need_to_convert_nested_objects_type)
                {
                    for (auto & [_, column] : new_dynamic_paths)
                        column = getDynamicColumnWithConvertedNestedObjectTypes(column, new_type_of_nested_objects);
                    new_shared_data = getSharedDataWithConvertedNestedObjectTypes(old_shared_data, new_type_of_nested_objects);
                }

                return ColumnObject::create(new_typed_paths, new_dynamic_paths, new_shared_data, old_column_object.getMaxDynamicPaths(), new_max_dynamic_paths, new_max_dynamic_types);
            };
        }

        /// Create wrappers for:
        ///  - typed paths with changed data type
        ///  - typed paths that will be casted to new Dynamic
        ///  - new typed paths from old Dynamic type.
        std::unordered_map<String, WrapperType> typed_paths_wrappers;
        if (typed_paths_are_changed)
        {
            for (const auto & [path, old_type] : old_typed_paths_types)
            {
                /// Check if this path remains in typed paths.
                if (auto it = new_typed_paths_types.find(path); it != new_typed_paths_types.end())
                {
                    /// Check if the data type is changed.
                    if (!old_type->equals(*it->second))
                        typed_paths_wrappers[path] = prepareUnpackDictionaries(old_type, it->second);
                }
                /// Otherwise this path will be casted to Dynamic.
                else
                {
                    typed_paths_wrappers[path] = createColumnToDynamicWrapper(old_type, *new_dynamic_type);
                }
            }

            /// For new typed paths create a wrapper from old Dynamic type.
            if (have_new_typed_paths)
            {
                for (const auto & [path, type] : new_typed_paths_types)
                {
                    if (!old_typed_paths_types.contains(path))
                        typed_paths_wrappers[path] = createDynamicToColumnWrapper(type);
                }
            }
        }

        const auto & new_paths_to_skip = to_object.getPathsToSkip();
        std::vector<String> new_paths_to_skip_sorted;
        new_paths_to_skip_sorted.reserve(new_paths_to_skip.size());
        for (const auto & path : new_paths_to_skip)
            new_paths_to_skip_sorted.push_back(path);
        std::sort(new_paths_to_skip_sorted.begin(), new_paths_to_skip_sorted.end());

        auto should_skip_path =
            [new_paths_to_skip,
             new_paths_to_skip_sorted,
             new_path_regexps_to_skip = to_object.getPathRegexpsToSkip()](const String & path)
        {
            /// Check if we have this path in skip list.
            if (new_paths_to_skip.contains(path))
                return true;

            /// Check if skip list contains prefix of this path.
            if (!new_paths_to_skip_sorted.empty())
            {
                auto it = std::lower_bound(new_paths_to_skip_sorted.begin(), new_paths_to_skip_sorted.end(), path);
                if (it != new_paths_to_skip_sorted.begin() && path.starts_with(*std::prev(it)))
                    return true;
            }

            /// Check if path matches any skip regexps.
            for (const auto & path_regexp_to_skip : new_path_regexps_to_skip)
            {
                if (re2::RE2::FullMatch(path, path_regexp_to_skip))
                    return true;
            }

            return false;
        };

        /// General case when we need to rewrite the data manually according to the new constraints
        return [this,
                skip_rules_are_changed,
                typed_paths_are_changed,
                have_new_typed_paths,
                old_typed_paths_types,
                new_typed_paths_types,
                typed_paths_wrappers,
                new_max_dynamic_paths,
                new_max_dynamic_types,
                old_dynamic_type,
                new_dynamic_type,
                wrapper_from_old_to_new_dynamic_type,
                should_skip_path,
                new_type_of_nested_objects,
                need_to_convert_nested_objects_type](
                   ColumnsWithTypeAndName & arguments,
                   const DataTypePtr &,
                   const ColumnNullable *,
                   size_t)
        {
            const auto & old_column_object = assert_cast<const ColumnObject &>(*arguments[0].column);
            const auto & old_typed_paths = old_column_object.getTypedPaths();
            const auto & old_dynamic_paths = old_column_object.getDynamicPaths();
            const auto & old_shared_data = old_column_object.getSharedDataPtr();
            const auto & old_shared_data_offsets = old_column_object.getSharedDataOffsets();
            const auto [old_shared_data_paths, old_shared_data_values] = old_column_object.getSharedDataPathsAndValues();

            std::unordered_map<String, ColumnPtr> new_typed_paths;
            new_typed_paths.reserve(new_typed_paths_types.size());
            std::unordered_map<String, ColumnPtr> new_dynamic_paths;

            /// If the set of typed paths was changed, we should distribute old typed paths to new_typed_paths or new_dynamic_paths.
            if (typed_paths_are_changed)
            {
                for (const auto & [path, column] : old_typed_paths)
                {
                    /// Check if this path should remain in typed paths.
                    if (auto new_types_it = new_typed_paths_types.find(path); new_types_it != new_typed_paths_types.end())
                    {
                        /// Check if we need to cast the column to another type.
                        if (auto wrapper_it = typed_paths_wrappers.find(path); wrapper_it != typed_paths_wrappers.end())
                        {
                            ColumnsWithTypeAndName args = {{column, old_typed_paths_types.at(path), path}};
                            new_typed_paths[path] = wrapper_it->second(args, new_types_it->second, nullptr, column->size());
                        }
                        /// Otherwise just reuse existing column.
                        else
                        {
                            new_typed_paths[path] = column;
                        }
                    }
                    /// Otherwise if this path is not skipped, move this path to dynamic paths.
                    else if (!skip_rules_are_changed || !should_skip_path(path))
                    {
                        /// First cast column to Dynamic.
                        ColumnsWithTypeAndName args = {{column, old_typed_paths_types.at(path), path}};
                        new_dynamic_paths[path] = typed_paths_wrappers.at(path)(args, new_dynamic_type, nullptr, column->size());
                    }
                }
            }
            /// If the set of typed paths wasn't changed, just use the old typed paths.
            else
            {
                for (const auto & [path, column] : old_typed_paths)
                    new_typed_paths[path] = column;
            }

            /// Now iterate over old dynamic paths and distribute them to new_typed_paths or new_dynamic_paths.
            for (const auto & [path, column] : old_dynamic_paths)
            {
                ColumnsWithTypeAndName args = {{column, old_dynamic_type, path}};
                /// Check if we need to move this path to typed paths. If yes, cast dynamic column to the required type.
                if (auto it = new_typed_paths_types.find(path); it != new_typed_paths_types.end())
                    new_typed_paths[path] = typed_paths_wrappers.at(path)(args, it->second, nullptr, column->size());
                /// Otherwise cast it to new Dynamic type and move it to new dynamic paths if not skipped.
                else if (!skip_rules_are_changed || !should_skip_path(path))
                    new_dynamic_paths[path] = wrapper_from_old_to_new_dynamic_type(args, new_dynamic_type, nullptr, column->size());
            }

            /// Convert nested object types inside dynamic paths if needed.
            if (need_to_convert_nested_objects_type)
            {
                for (auto & [_, column] : new_dynamic_paths)
                    column = getDynamicColumnWithConvertedNestedObjectTypes(column, new_type_of_nested_objects);
            }

            /// We could exceed the new_max_dynamic_paths limit in new_dynamic_paths.
            /// In this case we keep the most frequent paths and move the rarest to the shared data.
            std::vector<std::pair<String, ColumnPtr>> paths_for_shared_data;
            if (new_dynamic_paths.size() > new_max_dynamic_paths)
            {
                std::vector<std::pair<size_t, String>> new_dynamic_paths_with_sizes;
                new_dynamic_paths_with_sizes.reserve(new_dynamic_paths.size());
                /// If column has statistics from the data part, use size from it for consistency for alters.
                const auto & statistics = old_column_object.getStatistics();
                for (const auto & [path, column] : new_dynamic_paths)
                {
                    size_t size = column->size() - column->getNumberOfDefaultRows();
                    /// If this path was moved from old typed paths, we won't have it statistics but consider it as the most frequent.
                    if (old_typed_paths_types.contains(path))
                    {
                        size = std::numeric_limits<size_t>::max();
                    }
                    else if (statistics)
                    {
                        auto it = statistics->dynamic_paths_statistics.find(path);
                        if (it != statistics->dynamic_paths_statistics.end())
                            size = it->second;
                    }

                    new_dynamic_paths_with_sizes.emplace_back(size, path);
                }

                std::sort(new_dynamic_paths_with_sizes.begin(), new_dynamic_paths_with_sizes.end(), std::greater());
                paths_for_shared_data.reserve(new_dynamic_paths_with_sizes.size() - new_max_dynamic_paths);
                /// Move the rarest paths into paths_for_shared_data.
                for (size_t i = new_max_dynamic_paths; i != new_dynamic_paths_with_sizes.size(); ++i)
                {
                    auto it = new_dynamic_paths.find(new_dynamic_paths_with_sizes[i].second);
                    paths_for_shared_data.emplace_back(it->first, it->second);
                    new_dynamic_paths.erase(it);
                }

                /// Sort paths_for_shared_data. Paths in shared data are sorted, so it will be easier to insert data there.
                std::sort(paths_for_shared_data.begin(), paths_for_shared_data.end());
            }

            /// Now we have new typed paths (possibly incomplete) and dynamic paths and we need to create new shared data column.
            ColumnPtr new_shared_data;

            /// We can reuse shared data from old column if:
            ///   - there are no new typed paths
            ///   - we don't have paths in paths_for_shared_data to be inserted into shared data
            ///   - we don't have new skipped rules
            if (!have_new_typed_paths && paths_for_shared_data.empty() && !skip_rules_are_changed)
            {
                /// Convert nested object types inside shared data if needed.
                if (need_to_convert_nested_objects_type)
                    new_shared_data = getSharedDataWithConvertedNestedObjectTypes(old_shared_data, new_type_of_nested_objects);
                else
                    new_shared_data = old_shared_data;
            }
            /// Otherwise we should iterate over old shared data and construct the new one.
            else
            {
                auto new_shared_data_mutable = DataTypeObject::getTypeOfSharedData()->createColumn();
                auto & new_shared_data_array = assert_cast<ColumnArray &>(*new_shared_data_mutable);
                auto & new_shared_data_offsets = new_shared_data_array.getOffsets();
                new_shared_data_offsets.reserve(old_shared_data_offsets.size());
                auto & new_shared_data_tuple = assert_cast<ColumnTuple &>(new_shared_data_array.getData());
                auto & new_shared_data_paths = assert_cast<ColumnString &>(new_shared_data_tuple.getColumn(0));
                auto & new_shared_data_values = assert_cast<ColumnString &>(new_shared_data_tuple.getColumn(1));

                /// Collect extracted values of new typed paths into separate dynamic columns.
                /// These columns will be casted to the required type later and inserted into new typed paths.
                std::unordered_map<String, MutableColumnPtr> extracted_new_typed_paths;
                FormatSettings format_settings;
                for (size_t i = 0; i != old_shared_data_offsets.size(); ++i)
                {
                    size_t start = old_shared_data_offsets[i - 1];
                    size_t end = old_shared_data_offsets[i];
                    size_t paths_for_shared_data_index = 0;
                    for (size_t j = start; j != end; ++j)
                    {
                        auto path = old_shared_data_paths->getDataAt(j).toString();
                        /// Check if we have this path in new typed paths.
                        if (new_typed_paths_types.contains(path))
                        {
                            auto it = extracted_new_typed_paths.find(path);
                            if (it == extracted_new_typed_paths.end())
                            {
                                it = extracted_new_typed_paths.emplace(path, new_dynamic_type->createColumn()).first;
                                it->second->insertManyDefaults(i);
                            }
                            ColumnObject::deserializeValueFromSharedData(old_shared_data_values, j, *it->second);
                        }
                        /// Insert this path into new shared data if not skipped.
                        else if (!skip_rules_are_changed || !should_skip_path(path))
                        {
                            /// Before inserting check if we need to insert paths from paths_for_shared_data before.
                            while (paths_for_shared_data_index < paths_for_shared_data.size()
                                   && paths_for_shared_data[paths_for_shared_data_index].first < path)
                            {
                                const auto & path_and_column = paths_for_shared_data[paths_for_shared_data_index];
                                ColumnObject::serializePathAndValueIntoSharedData(&new_shared_data_paths, &new_shared_data_values, path_and_column.first, *path_and_column.second, i);
                                ++paths_for_shared_data_index;
                            }

                            /// Insert path and value from old shared data to new shared data.
                            new_shared_data_paths.insertFrom(*old_shared_data_paths, j);
                            /// Convert nested object type inside the value if needed.
                            if (need_to_convert_nested_objects_type)
                                copySharedValueWithConvertedNestedObjectType(*old_shared_data_values, new_shared_data_values, new_type_of_nested_objects, j, format_settings);
                            else
                                new_shared_data_values.insertFrom(*old_shared_data_values, j);
                        }
                    }

                    /// Insert remaining paths from paths_for_shared_data.
                    for (; paths_for_shared_data_index < paths_for_shared_data.size(); ++paths_for_shared_data_index)
                    {
                        const auto & path_and_column = paths_for_shared_data[paths_for_shared_data_index];
                        ColumnObject::serializePathAndValueIntoSharedData(&new_shared_data_paths, &new_shared_data_values, path_and_column.first, *path_and_column.second, i);
                    }

                    new_shared_data_offsets.push_back(new_shared_data_paths.size());

                    /// Insert default value in all not visited typed paths in extracted_new_typed_paths.
                    for (auto & [_, column] : extracted_new_typed_paths)
                    {
                        if (column->size() == i)
                            column->insertDefault();
                    }
                }

                new_shared_data = std::move(new_shared_data_mutable);

                /// Fill remaining typed paths from extracted values (or with defaults if no values were extracted).
                for (const auto & [path, type] : new_typed_paths_types)
                {
                    if (!new_typed_paths.contains(path))
                    {
                        /// Check if we have values extracted from shared data for this typed path.
                        if (auto it = extracted_new_typed_paths.find(path); it != extracted_new_typed_paths.end())
                        {
                            ColumnsWithTypeAndName args = {{it->second->getPtr(), new_dynamic_type, path}};
                            new_typed_paths[path] = typed_paths_wrappers.at(path)(args, type, nullptr, it->second->size());
                        }
                        /// Otherwise fill this typed path with default values.
                        else
                        {
                            auto column = type->createColumn();
                            column->insertManyDefaults(old_column_object.size());
                            new_typed_paths[path] = std::move(column);
                        }
                    }
                }
            }

            return ColumnObject::create(new_typed_paths, new_dynamic_paths, new_shared_data, new_dynamic_paths.size(), new_max_dynamic_paths, new_max_dynamic_types);
        };
    }

    WrapperType createObjectWrapper(const DataTypePtr & from_type, const DataTypeObject * to_object) const
    {
        if (checkAndGetDataType<DataTypeString>(from_type.get()))
        {
            return [this](ColumnsWithTypeAndName & arguments, const DataTypePtr & result_type, const ColumnNullable * nullable_source, size_t input_rows_count)
            {
                return ConvertImplGenericFromString<true>::execute(arguments, result_type, nullable_source, input_rows_count, context);
            };
        }

        /// Cast Tuple/Object/Map to JSON type through serializing into JSON string and parsing back into JSON column.
        /// Potentially we can do smarter conversion Tuple -> JSON with type preservation, but it's questionable how exactly Tuple should be
        /// converted to JSON (for example, should we recursively convert nested Array(Tuple) to Array(JSON) or not, should we infer types from String fields, etc).
        if (checkAndGetDataType<DataTypeObjectDeprecated>(from_type.get()) || checkAndGetDataType<DataTypeTuple>(from_type.get()) || checkAndGetDataType<DataTypeMap>(from_type.get()))
        {
            return [this](ColumnsWithTypeAndName & arguments, const DataTypePtr & result_type, const ColumnNullable * nullable_source, size_t input_rows_count)
            {
                auto json_string = ColumnString::create();
                ColumnStringHelpers::WriteHelper write_helper(assert_cast<ColumnString &>(*json_string), input_rows_count);
                auto & write_buffer = write_helper.getWriteBuffer();
                FormatSettings format_settings = context ? getFormatSettings(context) : FormatSettings{};
                auto serialization = arguments[0].type->getDefaultSerialization();
                format_settings.json.quote_64bit_integers = false;
                for (size_t i = 0; i < input_rows_count; ++i)
                {
                    serialization->serializeTextJSON(*arguments[0].column, i, write_buffer, format_settings);
                    write_helper.rowWritten();
                }
                write_helper.finalize();

                ColumnsWithTypeAndName args_with_json_string = {ColumnWithTypeAndName(json_string->getPtr(), std::make_shared<DataTypeString>(), "")};
                return ConvertImplGenericFromString<true>::execute(args_with_json_string, result_type, nullable_source, input_rows_count, context);
            };
        }

        if (const auto * from_object = checkAndGetDataType<DataTypeObject>(from_type.get()))
            return createObjectToObjectWrapper(*from_object, *to_object);

        /// TODO: support CAST between JSON types with different parameters
        throw Exception(ErrorCodes::TYPE_MISMATCH, "Cast to {} can be performed only from String/Map/Object/Tuple/JSON. Got: {}", magic_enum::enum_name(to_object->getSchemaFormat()), from_type->getName());
    }

    WrapperType createVariantToVariantWrapper(const DataTypeVariant & from_variant, const DataTypeVariant & to_variant) const
    {
        /// We support only extension of variant type, so, only new types can be added.
        /// For example: Variant(T1, T2) -> Variant(T1, T2, T3) is supported, but Variant(T1, T2) -> Variant(T1, T3) is not supported.
        /// We want to extend Variant type for free without rewriting the data, but we sort data types inside Variant during type creation
        /// (we do it because we want Variant(T1, T2) to be the same as Variant(T2, T1)), but after extension the order of variant types
        /// (and so their discriminators) can be different. For example: Variant(T1, T3) -> Variant(T1, T2, T3).
        /// To avoid full rewrite of discriminators column, ColumnVariant supports it's local order of variant columns (and so local
        /// discriminators) and stores mapping global order -> local order.
        /// So, to extend Variant with new types for free, we should keep old local order for old variants, append new variants and change
        /// mapping global order -> local order according to the new global order.

        /// Create map (new variant type) -> (it's global discriminator in new order).
        const auto & new_variants = to_variant.getVariants();
        std::unordered_map<String, ColumnVariant::Discriminator> new_variant_types_to_new_global_discriminator;
        new_variant_types_to_new_global_discriminator.reserve(new_variants.size());
        for (size_t i = 0; i != new_variants.size(); ++i)
            new_variant_types_to_new_global_discriminator[new_variants[i]->getName()] = i;

        /// Create set of old variant types.
        const auto & old_variants = from_variant.getVariants();
        std::unordered_map<String, ColumnVariant::Discriminator> old_variant_types_to_old_global_discriminator;
        old_variant_types_to_old_global_discriminator.reserve(old_variants.size());
        for (size_t i = 0; i != old_variants.size(); ++i)
            old_variant_types_to_old_global_discriminator[old_variants[i]->getName()] = i;

        /// Check that the set of old variants types is a subset of new variant types and collect new global discriminator for each old global discriminator.
        std::unordered_map<ColumnVariant::Discriminator, ColumnVariant::Discriminator> old_global_discriminator_to_new;
        old_global_discriminator_to_new.reserve(old_variants.size());
        for (const auto & [old_variant_type, old_discriminator] : old_variant_types_to_old_global_discriminator)
        {
            auto it = new_variant_types_to_new_global_discriminator.find(old_variant_type);
            if (it == new_variant_types_to_new_global_discriminator.end())
                throw Exception(
                    ErrorCodes::CANNOT_CONVERT_TYPE,
                    "Cannot convert type {} to {}. Conversion between Variant types is allowed only when new Variant type is an extension "
                    "of an initial one", from_variant.getName(), to_variant.getName());
            old_global_discriminator_to_new[old_discriminator] = it->second;
        }

        /// Collect variant types and their global discriminators that should be added to the old Variant to get the new Variant.
        std::vector<std::pair<DataTypePtr, ColumnVariant::Discriminator>> variant_types_and_discriminators_to_add;
        variant_types_and_discriminators_to_add.reserve(new_variants.size() - old_variants.size());
        for (size_t i = 0; i != new_variants.size(); ++i)
        {
            if (!old_variant_types_to_old_global_discriminator.contains(new_variants[i]->getName()))
                variant_types_and_discriminators_to_add.emplace_back(new_variants[i], i);
        }

        return [old_global_discriminator_to_new, variant_types_and_discriminators_to_add]
               (ColumnsWithTypeAndName & arguments, const DataTypePtr &, const ColumnNullable *, size_t) -> ColumnPtr
        {
            const auto & column_variant = assert_cast<const ColumnVariant &>(*arguments.front().column.get());
            size_t num_old_variants = column_variant.getNumVariants();
            Columns new_variant_columns;
            new_variant_columns.reserve(num_old_variants + variant_types_and_discriminators_to_add.size());
            std::vector<ColumnVariant::Discriminator> new_local_to_global_discriminators;
            new_local_to_global_discriminators.reserve(num_old_variants + variant_types_and_discriminators_to_add.size());
            for (size_t i = 0; i != num_old_variants; ++i)
            {
                new_variant_columns.push_back(column_variant.getVariantPtrByLocalDiscriminator(i));
                new_local_to_global_discriminators.push_back(old_global_discriminator_to_new.at(column_variant.globalDiscriminatorByLocal(i)));
            }

            for (const auto & [new_variant_type, new_global_discriminator] : variant_types_and_discriminators_to_add)
            {
                new_variant_columns.push_back(new_variant_type->createColumn());
                new_local_to_global_discriminators.push_back(new_global_discriminator);
            }

            return ColumnVariant::create(column_variant.getLocalDiscriminatorsPtr(), column_variant.getOffsetsPtr(), new_variant_columns, new_local_to_global_discriminators);
        };
    }

    /// Create wrapper only if we support this conversion.
    WrapperType createWrapperIfCanConvert(const DataTypePtr & from, const DataTypePtr & to) const
    {
        try
        {
            /// We can avoid try/catch here if we will implement check that 2 types can be cast, but it
            /// requires quite a lot of work. By now let's simply use try/catch.
            /// First, check that we can create a wrapper.
            WrapperType wrapper = prepareUnpackDictionaries(from, to);
            /// Second, check if we can perform a conversion on column with default value.
            /// (we cannot just check empty column as we do some checks only during iteration over rows).
            auto test_col = from->createColumn();
            test_col->insertDefault();
            ColumnsWithTypeAndName column_from = {{test_col->getPtr(), from, "" }};
            wrapper(column_from, to, nullptr, 1);
            return wrapper;
        }
        catch (const Exception &)
        {
            return {};
        }
    }

    WrapperType createVariantToColumnWrapper(const DataTypeVariant & from_variant, const DataTypePtr & to_type) const
    {
        const auto & variant_types = from_variant.getVariants();
        std::vector<WrapperType> variant_wrappers;
        variant_wrappers.reserve(variant_types.size());

        /// Create conversion wrapper for each variant.
        for (const auto & variant_type : variant_types)
        {
            WrapperType wrapper;
            if (cast_type == CastType::accurateOrNull)
            {
                /// Create wrapper only if we support conversion from variant to the resulting type.
                wrapper = createWrapperIfCanConvert(variant_type, to_type);
            }
            else
            {
                wrapper = prepareUnpackDictionaries(variant_type, to_type);
            }
            variant_wrappers.push_back(wrapper);
        }

        return [variant_wrappers, variant_types, to_type]
               (ColumnsWithTypeAndName & arguments, const DataTypePtr & result_type, const ColumnNullable *, size_t input_rows_count) -> ColumnPtr
        {
            const auto & column_variant = assert_cast<const ColumnVariant &>(*arguments.front().column.get());

            /// First, cast each variant to the result type.
            std::vector<ColumnPtr> cast_variant_columns;
            cast_variant_columns.reserve(variant_types.size());
            for (size_t i = 0; i != variant_types.size(); ++i)
            {
                auto variant_col = column_variant.getVariantPtrByGlobalDiscriminator(i);
                ColumnsWithTypeAndName variant = {{variant_col, variant_types[i], "" }};
                const auto & variant_wrapper = variant_wrappers[i];
                ColumnPtr cast_variant;
                /// Check if we have wrapper for this variant.
                if (variant_wrapper)
                    cast_variant = variant_wrapper(variant, result_type, nullptr, variant_col->size());
                cast_variant_columns.push_back(std::move(cast_variant));
            }

            /// Second, construct resulting column from cast variant columns according to discriminators.
            const auto & local_discriminators = column_variant.getLocalDiscriminators();
            auto res = result_type->createColumn();
            res->reserve(input_rows_count);
            for (size_t i = 0; i != input_rows_count; ++i)
            {
                auto global_discr = column_variant.globalDiscriminatorByLocal(local_discriminators[i]);
                if (global_discr == ColumnVariant::NULL_DISCRIMINATOR || !cast_variant_columns[global_discr])
                    res->insertDefault();
                else
                    res->insertFrom(*cast_variant_columns[global_discr], column_variant.offsetAt(i));
            }

            return res;
        };
    }

    static ColumnPtr createVariantFromDescriptorsAndOneNonEmptyVariant(const DataTypes & variant_types, const ColumnPtr & discriminators, const ColumnPtr & variant, ColumnVariant::Discriminator variant_discr)
    {
        Columns variants;
        variants.reserve(variant_types.size());
        for (size_t i = 0; i != variant_types.size(); ++i)
        {
            if (i == variant_discr)
                variants.emplace_back(variant);
            else
                variants.push_back(variant_types[i]->createColumn());
        }

        return ColumnVariant::create(discriminators, variants);
    }

    WrapperType createStringToVariantWrapper() const
    {
        return [&](ColumnsWithTypeAndName & arguments, const DataTypePtr & result_type, const ColumnNullable *, size_t input_rows_count) -> ColumnPtr
        {
            auto column = arguments[0].column->convertToFullColumnIfLowCardinality();
            auto args = arguments;
            args[0].column = column;

            const ColumnNullable * column_nullable = nullptr;
            if (isColumnNullable(*args[0].column))
            {
                column_nullable = assert_cast<const ColumnNullable *>(args[0].column.get());
                args[0].column = column_nullable->getNestedColumnPtr();
            }

            args[0].type = removeNullable(removeLowCardinality(args[0].type));

            if (cast_type == CastType::accurateOrNull)
                return ConvertImplGenericFromString<false>::execute(args, result_type, column_nullable, input_rows_count, context);
            return ConvertImplGenericFromString<true>::execute(args, result_type, column_nullable, input_rows_count, context);
        };
    }

    WrapperType createColumnToVariantWrapper(const DataTypePtr & from_type, const DataTypeVariant & to_variant) const
    {
        /// We allow converting NULL to Variant(...) as Variant can store NULLs.
        if (from_type->onlyNull())
        {
            return [](ColumnsWithTypeAndName &, const DataTypePtr & result_type, const ColumnNullable *, size_t input_rows_count) -> ColumnPtr
            {
                auto result_column = result_type->createColumn();
                result_column->insertManyDefaults(input_rows_count);
                return result_column;
            };
        }

        auto variant_discr_opt = to_variant.tryGetVariantDiscriminator(removeNullableOrLowCardinalityNullable(from_type)->getName());
        /// Cast String to Variant through parsing if it's not Variant(String).
        if (context && context->getSettingsRef()[Setting::cast_string_to_variant_use_inference] && isStringOrFixedString(removeNullable(removeLowCardinality(from_type))) && (!variant_discr_opt || to_variant.getVariants().size() > 1))
            return createStringToVariantWrapper();

        if (!variant_discr_opt)
            throw Exception(ErrorCodes::CANNOT_CONVERT_TYPE, "Cannot convert type {} to {}. Conversion to Variant allowed only for types from this Variant", from_type->getName(), to_variant.getName());

        return [variant_discr = *variant_discr_opt]
               (ColumnsWithTypeAndName & arguments, const DataTypePtr & result_type, const ColumnNullable *, size_t) -> ColumnPtr
        {
            const auto & result_variant_type = assert_cast<const DataTypeVariant &>(*result_type);
            const auto & variant_types = result_variant_type.getVariants();
            if (const ColumnNullable * col_nullable = typeid_cast<const ColumnNullable *>(arguments.front().column.get()))
            {
                const auto & column = col_nullable->getNestedColumnPtr();
                const auto & null_map = col_nullable->getNullMapData();
                IColumn::Filter filter;
                filter.reserve(column->size());
                auto discriminators = ColumnVariant::ColumnDiscriminators::create();
                auto & discriminators_data = discriminators->getData();
                discriminators_data.reserve(column->size());
                size_t variant_size_hint = 0;
                for (size_t i = 0; i != column->size(); ++i)
                {
                    if (null_map[i])
                    {
                        discriminators_data.push_back(ColumnVariant::NULL_DISCRIMINATOR);
                        filter.push_back(0);
                    }
                    else
                    {
                        discriminators_data.push_back(variant_discr);
                        filter.push_back(1);
                        ++variant_size_hint;
                    }
                }

                ColumnPtr variant_column;
                /// If there were no NULLs, just use the column.
                if (variant_size_hint == column->size())
                    variant_column = column;
                /// Otherwise we should use filtered column.
                else
                    variant_column = column->filter(filter, variant_size_hint);
                return createVariantFromDescriptorsAndOneNonEmptyVariant(variant_types, std::move(discriminators), variant_column, variant_discr);
            }
            else if (isColumnLowCardinalityNullable(*arguments.front().column))
            {
                const auto & column = arguments.front().column;

                /// Variant column cannot have LowCardinality(Nullable(...)) variant, as Variant column stores NULLs itself.
                /// We should create a null-map, insert NULL_DISCRIMINATOR on NULL values and filter initial column.
                const auto & col_lc = assert_cast<const ColumnLowCardinality &>(*column);
                const auto & indexes = col_lc.getIndexes();
                auto null_index = col_lc.getDictionary().getNullValueIndex();
                IColumn::Filter filter;
                filter.reserve(col_lc.size());
                auto discriminators = ColumnVariant::ColumnDiscriminators::create();
                auto & discriminators_data = discriminators->getData();
                discriminators_data.reserve(col_lc.size());
                size_t variant_size_hint = 0;
                for (size_t i = 0; i != col_lc.size(); ++i)
                {
                    if (indexes.getUInt(i) == null_index)
                    {
                        discriminators_data.push_back(ColumnVariant::NULL_DISCRIMINATOR);
                        filter.push_back(0);
                    }
                    else
                    {
                        discriminators_data.push_back(variant_discr);
                        filter.push_back(1);
                        ++variant_size_hint;
                    }
                }

                MutableColumnPtr variant_column;
                /// If there were no NULLs, we can just clone the column.
                if (variant_size_hint == col_lc.size())
                    variant_column = IColumn::mutate(column);
                /// Otherwise we should filter column.
                else
                    variant_column = IColumn::mutate(column->filter(filter, variant_size_hint));

                assert_cast<ColumnLowCardinality &>(*variant_column).nestedRemoveNullable();
                return createVariantFromDescriptorsAndOneNonEmptyVariant(variant_types, std::move(discriminators), std::move(variant_column), variant_discr);
            }
            else
            {
                const auto & column = arguments.front().column;
                auto discriminators = ColumnVariant::ColumnDiscriminators::create();
                discriminators->getData().resize_fill(column->size(), variant_discr);
                return createVariantFromDescriptorsAndOneNonEmptyVariant(variant_types, std::move(discriminators), column, variant_discr);
            }
        };
    }

    /// Wrapper for conversion to/from Variant type
    WrapperType createVariantWrapper(const DataTypePtr & from_type, const DataTypePtr & to_type) const
    {
        if (const auto * from_variant = checkAndGetDataType<DataTypeVariant>(from_type.get()))
        {
            if (const auto * to_variant = checkAndGetDataType<DataTypeVariant>(to_type.get()))
                return createVariantToVariantWrapper(*from_variant, *to_variant);

            return createVariantToColumnWrapper(*from_variant, to_type);
        }

        return createColumnToVariantWrapper(from_type, assert_cast<const DataTypeVariant &>(*to_type));
    }

    WrapperType createDynamicToColumnWrapper(const DataTypePtr &) const
    {
        auto nested_convert = [this](ColumnsWithTypeAndName & args, const DataTypePtr & result_type) -> ColumnPtr
        {
            WrapperType wrapper;
            if (cast_type == CastType::accurateOrNull)
            {
                /// Create wrapper only if we support conversion from variant to the resulting type.
                wrapper = createWrapperIfCanConvert(args[0].type, result_type);
                if (!wrapper)
                    return nullptr;
            }
            else
            {
                wrapper = prepareUnpackDictionaries(args[0].type, result_type);
            }

            return wrapper(args, result_type, nullptr, args[0].column->size());
        };

        return [nested_convert]
               (ColumnsWithTypeAndName & arguments, const DataTypePtr & result_type, const ColumnNullable *, size_t input_rows_count) -> ColumnPtr
        {
            return ConvertImplFromDynamicToColumn::execute(arguments, result_type, input_rows_count, nested_convert);
        };
    }

    WrapperType createStringToDynamicThroughParsingWrapper() const
    {
        return [&](ColumnsWithTypeAndName & arguments, const DataTypePtr & result_type, const ColumnNullable *, size_t input_rows_count) -> ColumnPtr
        {
            auto column = arguments[0].column->convertToFullColumnIfLowCardinality();
            auto args = arguments;
            args[0].column = column;

            const ColumnNullable * column_nullable = nullptr;
            if (isColumnNullable(*args[0].column))
            {
                column_nullable = assert_cast<const ColumnNullable *>(args[0].column.get());
                args[0].column = column_nullable->getNestedColumnPtr();
            }

            args[0].type = removeNullable(removeLowCardinality(args[0].type));

            if (cast_type == CastType::accurateOrNull)
                return ConvertImplGenericFromString<false>::execute(args, result_type, column_nullable, input_rows_count, context);
            return ConvertImplGenericFromString<true>::execute(args, result_type, column_nullable, input_rows_count, context);
        };
    }

    WrapperType createVariantToDynamicWrapper(const DataTypeVariant & from_variant_type, const DataTypeDynamic & dynamic_type) const
    {
        /// First create extended Variant with shared variant type and cast this Variant to it.
        auto variants_for_dynamic = from_variant_type.getVariants();
        size_t number_of_variants = variants_for_dynamic.size();
        variants_for_dynamic.push_back(ColumnDynamic::getSharedVariantDataType());
        const auto & variant_type_for_dynamic = std::make_shared<DataTypeVariant>(variants_for_dynamic);
        auto old_to_new_variant_wrapper = createVariantToVariantWrapper(from_variant_type, *variant_type_for_dynamic);
        auto max_dynamic_types = dynamic_type.getMaxDynamicTypes();
        return [old_to_new_variant_wrapper, variant_type_for_dynamic, number_of_variants, max_dynamic_types]
               (ColumnsWithTypeAndName & arguments, const DataTypePtr & result_type, const ColumnNullable * col_nullable, size_t input_rows_count) -> ColumnPtr
        {
            auto variant_column_for_dynamic = old_to_new_variant_wrapper(arguments, result_type, col_nullable, input_rows_count);
            /// If resulting Dynamic column can contain all variants from this Variant column, just create Dynamic column from it.
            if (max_dynamic_types >= number_of_variants)
                return ColumnDynamic::create(variant_column_for_dynamic, variant_type_for_dynamic, max_dynamic_types, max_dynamic_types);

            /// Otherwise some variants should go to the shared variant. Create temporary Dynamic column from this Variant and insert
            /// all data to the resulting Dynamic column, this insertion will do all the logic with shared variant.
            auto tmp_dynamic_column = ColumnDynamic::create(variant_column_for_dynamic, variant_type_for_dynamic, number_of_variants, number_of_variants);
            auto result_dynamic_column = ColumnDynamic::create(max_dynamic_types);
            result_dynamic_column->insertRangeFrom(*tmp_dynamic_column, 0, tmp_dynamic_column->size());
            return result_dynamic_column;
        };
    }

    WrapperType createColumnToDynamicWrapper(const DataTypePtr & from_type, const DataTypeDynamic & dynamic_type) const
    {
        if (const auto * variant_type = typeid_cast<const DataTypeVariant *>(from_type.get()))
            return createVariantToDynamicWrapper(*variant_type, dynamic_type);

        if (from_type->onlyNull())
            return [](ColumnsWithTypeAndName &, const DataTypePtr & result_type, const ColumnNullable *, size_t input_rows_count) -> ColumnPtr
            {
                auto result = result_type->createColumn();
                result->insertManyDefaults(input_rows_count);
                return result;
            };

        if (context && context->getSettingsRef()[Setting::cast_string_to_dynamic_use_inference] && isStringOrFixedString(removeNullable(removeLowCardinality(from_type))))
            return createStringToDynamicThroughParsingWrapper();

        /// First, cast column to Variant with 2 variants - the type of the column we cast and shared variant type.
        auto variant_type = std::make_shared<DataTypeVariant>(DataTypes{removeNullableOrLowCardinalityNullable(from_type)});
        auto column_to_variant_wrapper = createColumnToVariantWrapper(from_type, *variant_type);
        /// Second, cast this Variant to Dynamic.
        auto variant_to_dynamic_wrapper = createVariantToDynamicWrapper(*variant_type, dynamic_type);
        return [column_to_variant_wrapper, variant_to_dynamic_wrapper, variant_type]
               (ColumnsWithTypeAndName & arguments, const DataTypePtr & result_type, const ColumnNullable * col_nullable, size_t input_rows_count) -> ColumnPtr
        {
            auto variant_res = column_to_variant_wrapper(arguments, variant_type, col_nullable, input_rows_count);
            ColumnsWithTypeAndName args = {{variant_res, variant_type, ""}};
            return variant_to_dynamic_wrapper(args, result_type, nullptr, input_rows_count);
        };
    }

    WrapperType createDynamicToDynamicWrapper(const DataTypeDynamic & from_dynamic, const DataTypeDynamic & to_dynamic) const
    {
        size_t from_max_types = from_dynamic.getMaxDynamicTypes();
        size_t to_max_types = to_dynamic.getMaxDynamicTypes();
        if (from_max_types == to_max_types)
            return createIdentityWrapper(from_dynamic.getPtr());

        if (to_max_types > from_max_types)
        {
            return [to_max_types]
                   (ColumnsWithTypeAndName & arguments, const DataTypePtr &, const ColumnNullable *, size_t) -> ColumnPtr
            {
                const auto & dynamic_column = assert_cast<const ColumnDynamic &>(*arguments[0].column);
                /// We should use the same limit as already used in column and change only global limit.
                /// It's needed because shared variant should contain values only when limit is exceeded,
                /// so if there are already some data, we cannot increase the limit.
                return ColumnDynamic::create(dynamic_column.getVariantColumnPtr(), dynamic_column.getVariantInfo(), dynamic_column.getMaxDynamicTypes(), to_max_types);
            };
        }

        return [to_max_types]
               (ColumnsWithTypeAndName & arguments, const DataTypePtr &, const ColumnNullable *, size_t) -> ColumnPtr
        {
            const auto & dynamic_column = assert_cast<const ColumnDynamic &>(*arguments[0].column);
            /// If real limit in the column is not greater than desired, just use the same variant column.
            if (dynamic_column.getMaxDynamicTypes() <= to_max_types)
                return ColumnDynamic::create(dynamic_column.getVariantColumnPtr(), dynamic_column.getVariantInfo(), dynamic_column.getMaxDynamicTypes(), to_max_types);

            /// Otherwise some variants should go to the shared variant. We try to keep the most frequent variants.
            const auto & variant_info = dynamic_column.getVariantInfo();
            const auto & variants = assert_cast<const DataTypeVariant &>(*variant_info.variant_type).getVariants();
            const auto & statistics = dynamic_column.getStatistics();
            const auto & variant_column = dynamic_column.getVariantColumn();
            auto shared_variant_discr = dynamic_column.getSharedVariantDiscriminator();
            std::vector<std::tuple<size_t, String, DataTypePtr>> variants_with_sizes;
            variants_with_sizes.reserve(variant_info.variant_names.size());
            for (const auto & [name, discr] : variant_info.variant_name_to_discriminator)
            {
                /// Don't include shared variant.
                if (discr == shared_variant_discr)
                    continue;

                size_t size = variant_column.getVariantByGlobalDiscriminator(discr).size();
                /// If column has statistics from the data part, use size from it for consistency.
                /// It's important to keep the same dynamic structure of the result column during ALTER.
                if (statistics)
                {
                    auto statistics_it = statistics->variants_statistics.find(name);
                    if (statistics_it != statistics->variants_statistics.end())
                        size = statistics_it->second;
                }
                variants_with_sizes.emplace_back(size, name, variants[discr]);
            }

            std::sort(variants_with_sizes.begin(), variants_with_sizes.end(), std::greater());
            DataTypes result_variants;
            result_variants.reserve(to_max_types + 1); /// +1 for shared variant.
            /// Add new variants from sorted list until we reach to_max_types.
            for (const auto & [size, name, type] : variants_with_sizes)
            {
                if (result_variants.size() < to_max_types)
                    result_variants.push_back(type);
                else
                    break;
            }

            /// Add shared variant.
            result_variants.push_back(ColumnDynamic::getSharedVariantDataType());
            /// Create resulting Variant type and Dynamic column.
            auto result_variant_type = std::make_shared<DataTypeVariant>(result_variants);
            auto result_dynamic_column = ColumnDynamic::create(result_variant_type->createColumn(), result_variant_type, to_max_types, to_max_types);
            const auto & result_variant_info = result_dynamic_column->getVariantInfo();
            auto & result_variant_column = result_dynamic_column->getVariantColumn();
            auto result_shared_variant_discr = result_dynamic_column->getSharedVariantDiscriminator();
            /// Create mapping from old discriminators to the new ones.
            std::vector<ColumnVariant::Discriminator> old_to_new_discriminators;
            old_to_new_discriminators.resize(variant_info.variant_name_to_discriminator.size(), result_shared_variant_discr);
            for (const auto & [name, discr] : result_variant_info.variant_name_to_discriminator)
            {
                auto old_discr = variant_info.variant_name_to_discriminator.at(name);
                old_to_new_discriminators[old_discr] = discr;
                /// Reuse old variant column if it's not shared variant.
                if (discr != result_shared_variant_discr)
                    result_variant_column.getVariantPtrByGlobalDiscriminator(discr) = variant_column.getVariantPtrByGlobalDiscriminator(old_discr);
            }

            const auto & local_discriminators = variant_column.getLocalDiscriminators();
            const auto & offsets = variant_column.getOffsets();
            const auto & shared_variant = dynamic_column.getSharedVariant();
            auto & result_local_discriminators = result_variant_column.getLocalDiscriminators();
            result_local_discriminators.reserve(local_discriminators.size());
            auto & result_offsets = result_variant_column.getOffsets();
            result_offsets.reserve(offsets.size());
            auto & result_shared_variant = result_dynamic_column->getSharedVariant();
            for (size_t i = 0; i != local_discriminators.size(); ++i)
            {
                auto global_discr = variant_column.globalDiscriminatorByLocal(local_discriminators[i]);
                if (global_discr == ColumnVariant::NULL_DISCRIMINATOR)
                {
                    result_local_discriminators.push_back(ColumnVariant::NULL_DISCRIMINATOR);
                    result_offsets.emplace_back();
                }
                else if (global_discr == shared_variant_discr)
                {
                    result_local_discriminators.push_back(result_variant_column.localDiscriminatorByGlobal(result_shared_variant_discr));
                    result_offsets.push_back(result_shared_variant.size());
                    result_shared_variant.insertFrom(shared_variant, offsets[i]);
                }
                else
                {
                    auto result_global_discr = old_to_new_discriminators[global_discr];
                    if (result_global_discr == result_shared_variant_discr)
                    {
                        result_local_discriminators.push_back(result_variant_column.localDiscriminatorByGlobal(result_shared_variant_discr));
                        result_offsets.push_back(result_shared_variant.size());
                        ColumnDynamic::serializeValueIntoSharedVariant(
                            result_shared_variant,
                            variant_column.getVariantByGlobalDiscriminator(global_discr),
                            variants[global_discr],
                            variants[global_discr]->getDefaultSerialization(),
                            offsets[i]);
                    }
                    else
                    {
                        result_local_discriminators.push_back(result_variant_column.localDiscriminatorByGlobal(result_global_discr));
                        result_offsets.push_back(offsets[i]);
                    }
                }
            }

            return result_dynamic_column;
        };
    }

    /// Wrapper for conversion to/from Dynamic type
    WrapperType createDynamicWrapper(const DataTypePtr & from_type, const DataTypePtr & to_type) const
    {
        if (const auto * from_dynamic = checkAndGetDataType<DataTypeDynamic>(from_type.get()))
        {
            if (const auto * to_dynamic = checkAndGetDataType<DataTypeDynamic>(to_type.get()))
                return createDynamicToDynamicWrapper(*from_dynamic, *to_dynamic);

            return createDynamicToColumnWrapper(to_type);
        }

        return createColumnToDynamicWrapper(from_type, *checkAndGetDataType<DataTypeDynamic>(to_type.get()));
    }

    template <typename FieldType>
    WrapperType createEnumWrapper(const DataTypePtr & from_type, const DataTypeEnum<FieldType> * to_type) const
    {
        using EnumType = DataTypeEnum<FieldType>;
        using Function = typename FunctionTo<EnumType>::Type;

        if (const auto * from_enum8 = checkAndGetDataType<DataTypeEnum8>(from_type.get()))
            checkEnumToEnumConversion(from_enum8, to_type);
        else if (const auto * from_enum16 = checkAndGetDataType<DataTypeEnum16>(from_type.get()))
            checkEnumToEnumConversion(from_enum16, to_type);

        if (checkAndGetDataType<DataTypeString>(from_type.get()))
            return createStringToEnumWrapper<ColumnString, EnumType>();
        else if (checkAndGetDataType<DataTypeFixedString>(from_type.get()))
            return createStringToEnumWrapper<ColumnFixedString, EnumType>();
        else if (isNativeNumber(from_type) || isEnum(from_type))
        {
            auto function = Function::create(context);
            return createFunctionAdaptor(function, from_type);
        }
        else
        {
            if (cast_type == CastType::accurateOrNull)
                return createToNullableColumnWrapper();
            else
                throw Exception(ErrorCodes::CANNOT_CONVERT_TYPE, "Conversion from {} to {} is not supported",
                    from_type->getName(), to_type->getName());
        }
    }

    template <typename EnumTypeFrom, typename EnumTypeTo>
    void checkEnumToEnumConversion(const EnumTypeFrom * from_type, const EnumTypeTo * to_type) const
    {
        const auto & from_values = from_type->getValues();
        const auto & to_values = to_type->getValues();

        using ValueType = std::common_type_t<typename EnumTypeFrom::FieldType, typename EnumTypeTo::FieldType>;
        using NameValuePair = std::pair<std::string, ValueType>;
        using EnumValues = std::vector<NameValuePair>;

        EnumValues name_intersection;
        std::set_intersection(std::begin(from_values), std::end(from_values),
            std::begin(to_values), std::end(to_values), std::back_inserter(name_intersection),
            [] (auto && from, auto && to) { return from.first < to.first; });

        for (const auto & name_value : name_intersection)
        {
            const auto & old_value = name_value.second;
            const auto & new_value = to_type->getValue(name_value.first);
            if (old_value != new_value)
                throw Exception(ErrorCodes::CANNOT_CONVERT_TYPE, "Enum conversion changes value for element '{}' from {} to {}",
                    name_value.first, toString(old_value), toString(new_value));
        }
    }

    template <typename ColumnStringType, typename EnumType>
    WrapperType createStringToEnumWrapper() const
    {
        const char * function_name = cast_name;
        return [function_name] (
            ColumnsWithTypeAndName & arguments, const DataTypePtr & res_type, const ColumnNullable * nullable_col, size_t /*input_rows_count*/)
        {
            const auto & first_col = arguments.front().column.get();
            const auto & result_type = typeid_cast<const EnumType &>(*res_type);

            const ColumnStringType * col = typeid_cast<const ColumnStringType *>(first_col);

            if (col && nullable_col && nullable_col->size() != col->size())
                throw Exception(ErrorCodes::LOGICAL_ERROR, "ColumnNullable is not compatible with original");

            if (col)
            {
                const auto size = col->size();

                auto res = result_type.createColumn();
                auto & out_data = static_cast<typename EnumType::ColumnType &>(*res).getData();
                out_data.resize(size);

                auto default_enum_value = result_type.getValues().front().second;

                if (nullable_col)
                {
                    for (size_t i = 0; i < size; ++i)
                    {
                        if (!nullable_col->isNullAt(i))
                            out_data[i] = result_type.getValue(col->getDataAt(i));
                        else
                            out_data[i] = default_enum_value;
                    }
                }
                else
                {
                    for (size_t i = 0; i < size; ++i)
                        out_data[i] = result_type.getValue(col->getDataAt(i));
                }

                return res;
            }
            else
                throw Exception(ErrorCodes::LOGICAL_ERROR, "Unexpected column {} as first argument of function {}",
                    first_col->getName(), function_name);
        };
    }

    template <typename EnumType>
    WrapperType createEnumToStringWrapper() const
    {
        const char * function_name = cast_name;
        return [function_name] (
            ColumnsWithTypeAndName & arguments, const DataTypePtr & res_type, const ColumnNullable * nullable_col, size_t /*input_rows_count*/)
        {
            using ColumnEnumType = typename EnumType::ColumnType;

            const auto & first_col = arguments.front().column.get();
            const auto & first_type = arguments.front().type.get();

            const ColumnEnumType * enum_col = typeid_cast<const ColumnEnumType *>(first_col);
            const EnumType * enum_type = typeid_cast<const EnumType *>(first_type);

            if (enum_col && nullable_col && nullable_col->size() != enum_col->size())
                throw Exception(ErrorCodes::LOGICAL_ERROR, "ColumnNullable is not compatible with original");

            if (enum_col && enum_type)
            {
                const auto size = enum_col->size();
                const auto & enum_data = enum_col->getData();

                auto res = res_type->createColumn();

                if (nullable_col)
                {
                    for (size_t i = 0; i < size; ++i)
                    {
                        if (!nullable_col->isNullAt(i))
                        {
                            const auto & value = enum_type->getNameForValue(enum_data[i]);
                            res->insertData(value.data, value.size);
                        }
                        else
                            res->insertDefault();
                    }
                }
                else
                {
                    for (size_t i = 0; i < size; ++i)
                    {
                        const auto & value = enum_type->getNameForValue(enum_data[i]);
                        res->insertData(value.data, value.size);
                    }
                }

                return res;
            }
            else
                throw Exception(ErrorCodes::LOGICAL_ERROR, "Unexpected column {} as first argument of function {}",
                    first_col->getName(), function_name);
        };
    }

    static WrapperType createIdentityWrapper(const DataTypePtr &)
    {
        return [] (ColumnsWithTypeAndName & arguments, const DataTypePtr &, const ColumnNullable *, size_t /*input_rows_count*/)
        {
            return arguments.front().column;
        };
    }

    static WrapperType createNothingWrapper(const IDataType * to_type)
    {
        ColumnPtr res = to_type->createColumnConstWithDefaultValue(1);
        return [res] (ColumnsWithTypeAndName &, const DataTypePtr &, const ColumnNullable *, size_t input_rows_count)
        {
            /// Column of Nothing type is trivially convertible to any other column
            return res->cloneResized(input_rows_count)->convertToFullColumnIfConst();
        };
    }

    WrapperType prepareUnpackDictionaries(const DataTypePtr & from_type, const DataTypePtr & to_type) const
    {
        /// Conversion from/to Variant/Dynamic data type is processed in a special way.
        /// We don't need to remove LowCardinality/Nullable.
        if (isDynamic(to_type) || isDynamic(from_type))
            return createDynamicWrapper(from_type, to_type);

        if (isVariant(to_type) || isVariant(from_type))
            return createVariantWrapper(from_type, to_type);

        const auto * from_low_cardinality = typeid_cast<const DataTypeLowCardinality *>(from_type.get());
        const auto * to_low_cardinality = typeid_cast<const DataTypeLowCardinality *>(to_type.get());
        const auto & from_nested = from_low_cardinality ? from_low_cardinality->getDictionaryType() : from_type;
        const auto & to_nested = to_low_cardinality ? to_low_cardinality->getDictionaryType() : to_type;

        if (from_type->onlyNull())
        {
            if (!to_nested->isNullable() && !isVariant(to_type))
            {
                if (cast_type == CastType::accurateOrNull)
                {
                    return createToNullableColumnWrapper();
                }
                else
                {
                    throw Exception(ErrorCodes::CANNOT_CONVERT_TYPE, "Cannot convert NULL to a non-nullable type");
                }
            }

            return [](ColumnsWithTypeAndName &, const DataTypePtr & result_type, const ColumnNullable *, size_t input_rows_count)
            {
                return result_type->createColumnConstWithDefaultValue(input_rows_count)->convertToFullColumnIfConst();
            };
        }

        bool skip_not_null_check = false;

        if (from_low_cardinality && from_nested->isNullable() && !to_nested->isNullable())
            /// Disable check for dictionary. Will check that column doesn't contain NULL in wrapper below.
            skip_not_null_check = true;

        auto wrapper = prepareRemoveNullable(from_nested, to_nested, skip_not_null_check);
        if (!from_low_cardinality && !to_low_cardinality)
            return wrapper;

        return [wrapper, from_low_cardinality, to_low_cardinality, skip_not_null_check]
                (ColumnsWithTypeAndName & arguments, const DataTypePtr & result_type, const ColumnNullable * nullable_source, size_t input_rows_count) -> ColumnPtr
        {
            ColumnsWithTypeAndName args = {arguments[0]};
            auto & arg = args.front();
            auto res_type = result_type;

            ColumnPtr converted_column;

            ColumnPtr res_indexes;
            /// For some types default can't be cast (for example, String to Int). In that case convert column to full.
            bool src_converted_to_full_column = false;

            {
                auto tmp_rows_count = input_rows_count;

                if (to_low_cardinality)
                    res_type = to_low_cardinality->getDictionaryType();

                if (from_low_cardinality)
                {
                    const auto & col_low_cardinality = typeid_cast<const ColumnLowCardinality &>(*arguments[0].column);

                    if (skip_not_null_check && col_low_cardinality.containsNull())
                        throw Exception(ErrorCodes::CANNOT_INSERT_NULL_IN_ORDINARY_COLUMN, "Cannot convert NULL value to non-Nullable type");

                    arg.column = col_low_cardinality.getDictionary().getNestedColumn();
                    arg.type = from_low_cardinality->getDictionaryType();

                    /// TODO: Make map with defaults conversion.
                    src_converted_to_full_column = !removeNullable(arg.type)->equals(*removeNullable(res_type));
                    if (src_converted_to_full_column)
                        arg.column = arg.column->index(col_low_cardinality.getIndexes(), 0);
                    else
                        res_indexes = col_low_cardinality.getIndexesPtr();

                    tmp_rows_count = arg.column->size();
                }

                /// Perform the requested conversion.
                converted_column = wrapper(args, res_type, nullable_source, tmp_rows_count);
            }

            if (to_low_cardinality)
            {
                auto res_column = to_low_cardinality->createColumn();
                auto & col_low_cardinality = typeid_cast<ColumnLowCardinality &>(*res_column);

                if (from_low_cardinality && !src_converted_to_full_column)
                    col_low_cardinality.insertRangeFromDictionaryEncodedColumn(*converted_column, *res_indexes);
                else
                    col_low_cardinality.insertRangeFromFullColumn(*converted_column, 0, converted_column->size());

                return res_column;
            }
            else if (!src_converted_to_full_column)
                return converted_column->index(*res_indexes, 0);
            else
                return converted_column;
        };
    }

    WrapperType prepareRemoveNullable(const DataTypePtr & from_type, const DataTypePtr & to_type, bool skip_not_null_check) const
    {
        /// Determine whether pre-processing and/or post-processing must take place during conversion.

        bool source_is_nullable = from_type->isNullable();
        bool result_is_nullable = to_type->isNullable();

        auto wrapper = prepareImpl(removeNullable(from_type), removeNullable(to_type), result_is_nullable);

        if (result_is_nullable)
        {
            return [wrapper, source_is_nullable]
                (ColumnsWithTypeAndName & arguments, const DataTypePtr & result_type, const ColumnNullable *, size_t input_rows_count) -> ColumnPtr
            {
                /// Create a temporary columns on which to perform the operation.
                const auto & nullable_type = static_cast<const DataTypeNullable &>(*result_type);
                const auto & nested_type = nullable_type.getNestedType();

                ColumnsWithTypeAndName tmp_args;
                if (source_is_nullable)
                    tmp_args = createBlockWithNestedColumns(arguments);
                else
                    tmp_args = arguments;

                const ColumnNullable * nullable_source = nullptr;

                /// Add original ColumnNullable for createStringToEnumWrapper()
                if (source_is_nullable)
                {
                    if (arguments.size() != 1)
                        throw Exception(ErrorCodes::LOGICAL_ERROR, "Invalid number of arguments");
                    nullable_source = typeid_cast<const ColumnNullable *>(arguments.front().column.get());
                }

                /// Perform the requested conversion.
                auto tmp_res = wrapper(tmp_args, nested_type, nullable_source, input_rows_count);

                /// May happen in fuzzy tests. For debug purpose.
                if (!tmp_res)
                    throw Exception(ErrorCodes::LOGICAL_ERROR, "Couldn't convert {} to {} in prepareRemoveNullable wrapper.",
                                    arguments[0].type->getName(), nested_type->getName());

                return wrapInNullable(tmp_res, arguments, nested_type, input_rows_count);
            };
        }
        else if (source_is_nullable)
        {
            /// Conversion from Nullable to non-Nullable.

            return [wrapper, skip_not_null_check]
                (ColumnsWithTypeAndName & arguments, const DataTypePtr & result_type, const ColumnNullable *, size_t input_rows_count) -> ColumnPtr
            {
                auto tmp_args = createBlockWithNestedColumns(arguments);
                auto nested_type = removeNullable(result_type);

                /// Check that all values are not-NULL.
                /// Check can be skipped in case if LowCardinality dictionary is transformed.
                /// In that case, correctness will be checked beforehand.
                if (!skip_not_null_check)
                {
                    const auto & col = arguments[0].column;
                    const auto & nullable_col = assert_cast<const ColumnNullable &>(*col);
                    const auto & null_map = nullable_col.getNullMapData();

                    if (!memoryIsZero(null_map.data(), 0, null_map.size()))
                        throw Exception(ErrorCodes::CANNOT_INSERT_NULL_IN_ORDINARY_COLUMN, "Cannot convert NULL value to non-Nullable type");
                }
                const ColumnNullable * nullable_source = typeid_cast<const ColumnNullable *>(arguments.front().column.get());
                return wrapper(tmp_args, nested_type, nullable_source, input_rows_count);
            };
        }
        else
            return wrapper;
    }

    /// 'from_type' and 'to_type' are nested types in case of Nullable.
    /// 'requested_result_is_nullable' is true if CAST to Nullable type is requested.
    WrapperType prepareImpl(const DataTypePtr & from_type, const DataTypePtr & to_type, bool requested_result_is_nullable) const
    {
        if (isUInt8(from_type) && isBool(to_type))
            return createUInt8ToBoolWrapper(from_type, to_type);

        /// We can cast IPv6 into IPv6, IPv4 into IPv4, but we should not allow to cast FixedString(16) into IPv6 as part of identity cast
        bool safe_convert_custom_types = true;

        if (const auto * to_type_custom_name = to_type->getCustomName())
            safe_convert_custom_types = from_type->getCustomName() && from_type->getCustomName()->getName() == to_type_custom_name->getName();
        else if (const auto * from_type_custom_name = from_type->getCustomName())
            safe_convert_custom_types = to_type->getCustomName() && from_type_custom_name->getName() == to_type->getCustomName()->getName();

        if (from_type->equals(*to_type) && safe_convert_custom_types)
        {
            /// We can only use identity conversion for DataTypeAggregateFunction when they are strictly equivalent.
            if (typeid_cast<const DataTypeAggregateFunction *>(from_type.get()))
            {
                if (DataTypeAggregateFunction::strictEquals(from_type, to_type))
                    return createIdentityWrapper(from_type);
            }
            else
                return createIdentityWrapper(from_type);
        }
        else if (WhichDataType(from_type).isNothing())
            return createNothingWrapper(to_type.get());

        WrapperType ret;

        auto make_default_wrapper = [&](const auto & types) -> bool
        {
            using Types = std::decay_t<decltype(types)>;
            using ToDataType = typename Types::LeftType;

            if constexpr (is_any_of<ToDataType,
                DataTypeUInt16, DataTypeUInt32, DataTypeUInt64, DataTypeUInt128, DataTypeUInt256,
                DataTypeInt8, DataTypeInt16, DataTypeInt32, DataTypeInt64, DataTypeInt128, DataTypeInt256,
                DataTypeBFloat16, DataTypeFloat32, DataTypeFloat64,
                DataTypeDate, DataTypeDate32, DataTypeDateTime,
                DataTypeUUID, DataTypeIPv4, DataTypeIPv6>)
            {
                ret = createWrapper(from_type, checkAndGetDataType<ToDataType>(to_type.get()), requested_result_is_nullable);
                return true;
            }
            if constexpr (std::is_same_v<ToDataType, DataTypeUInt8>)
            {
                if (isBool(to_type))
                    ret = createBoolWrapper<ToDataType>(from_type, checkAndGetDataType<ToDataType>(to_type.get()), requested_result_is_nullable);
                else
                    ret = createWrapper(from_type, checkAndGetDataType<ToDataType>(to_type.get()), requested_result_is_nullable);
                return true;
            }
            if constexpr (
                std::is_same_v<ToDataType, DataTypeEnum8> ||
                std::is_same_v<ToDataType, DataTypeEnum16>)
            {
                ret = createEnumWrapper(from_type, checkAndGetDataType<ToDataType>(to_type.get()));
                return true;
            }
            if constexpr (is_any_of<ToDataType,
                DataTypeDecimal<Decimal32>, DataTypeDecimal<Decimal64>,
                DataTypeDecimal<Decimal128>, DataTypeDecimal<Decimal256>,
                DataTypeDateTime64>)
            {
                ret = createDecimalWrapper(from_type, checkAndGetDataType<ToDataType>(to_type.get()), requested_result_is_nullable);
                return true;
            }

            return false;
        };

        bool cast_ipv4_ipv6_default_on_conversion_error_value = context && context->getSettingsRef()[Setting::cast_ipv4_ipv6_default_on_conversion_error];
        bool input_format_ipv4_default_on_conversion_error_value = context && context->getSettingsRef()[Setting::input_format_ipv4_default_on_conversion_error];
        bool input_format_ipv6_default_on_conversion_error_value = context && context->getSettingsRef()[Setting::input_format_ipv6_default_on_conversion_error];

        auto make_custom_serialization_wrapper = [&, cast_ipv4_ipv6_default_on_conversion_error_value, input_format_ipv4_default_on_conversion_error_value, input_format_ipv6_default_on_conversion_error_value](const auto & types) -> bool
        {
            using Types = std::decay_t<decltype(types)>;
            using ToDataType = typename Types::RightType;
            using FromDataType = typename Types::LeftType;

            if constexpr (WhichDataType(FromDataType::type_id).isStringOrFixedString())
            {
                if constexpr (std::is_same_v<ToDataType, DataTypeIPv4>)
                {
                    ret = [cast_ipv4_ipv6_default_on_conversion_error_value,
                           input_format_ipv4_default_on_conversion_error_value,
                           requested_result_is_nullable](
                              ColumnsWithTypeAndName & arguments,
                              const DataTypePtr & result_type,
                              const ColumnNullable * column_nullable,
                              size_t) -> ColumnPtr
                    {
                        if (!WhichDataType(result_type).isIPv4())
                            throw Exception(ErrorCodes::TYPE_MISMATCH, "Wrong result type {}. Expected IPv4", result_type->getName());

                        const auto * null_map = column_nullable ? &column_nullable->getNullMapData() : nullptr;
                        if (requested_result_is_nullable)
                            return convertToIPv4<IPStringToNumExceptionMode::Null>(arguments[0].column, null_map);
                        else if (cast_ipv4_ipv6_default_on_conversion_error_value || input_format_ipv4_default_on_conversion_error_value)
                            return convertToIPv4<IPStringToNumExceptionMode::Default>(arguments[0].column, null_map);
                        else
                            return convertToIPv4<IPStringToNumExceptionMode::Throw>(arguments[0].column, null_map);
                    };

                    return true;
                }

                if constexpr (std::is_same_v<ToDataType, DataTypeIPv6>)
                {
                    ret = [cast_ipv4_ipv6_default_on_conversion_error_value,
                           input_format_ipv6_default_on_conversion_error_value,
                           requested_result_is_nullable](
                              ColumnsWithTypeAndName & arguments,
                              const DataTypePtr & result_type,
                              const ColumnNullable * column_nullable,
                              size_t) -> ColumnPtr
                    {
                        if (!WhichDataType(result_type).isIPv6())
                            throw Exception(
                                ErrorCodes::TYPE_MISMATCH, "Wrong result type {}. Expected IPv6", result_type->getName());

                        const auto * null_map = column_nullable ? &column_nullable->getNullMapData() : nullptr;
                        if (requested_result_is_nullable)
                            return convertToIPv6<IPStringToNumExceptionMode::Null>(arguments[0].column, null_map);
                        else if (cast_ipv4_ipv6_default_on_conversion_error_value || input_format_ipv6_default_on_conversion_error_value)
                            return convertToIPv6<IPStringToNumExceptionMode::Default>(arguments[0].column, null_map);
                        else
                            return convertToIPv6<IPStringToNumExceptionMode::Throw>(arguments[0].column, null_map);
                    };

                    return true;
                }

                if (to_type->getCustomSerialization() && to_type->getCustomName())
                {
                    ret = [requested_result_is_nullable, this](
                              ColumnsWithTypeAndName & arguments,
                              const DataTypePtr & result_type,
                              const ColumnNullable * column_nullable,
                              size_t input_rows_count) -> ColumnPtr
                    {
                        auto wrapped_result_type = result_type;
                        if (requested_result_is_nullable)
                            wrapped_result_type = makeNullable(result_type);
                        if (this->cast_type == CastType::accurateOrNull)
                            return ConvertImplGenericFromString<false>::execute(
                                arguments, wrapped_result_type, column_nullable, input_rows_count, context);
                        return ConvertImplGenericFromString<true>::execute(
                            arguments, wrapped_result_type, column_nullable, input_rows_count, context);
                    };
                    return true;
                }
            }
            else if constexpr (WhichDataType(FromDataType::type_id).isIPv6() && WhichDataType(ToDataType::type_id).isIPv4())
            {
                ret = [cast_ipv4_ipv6_default_on_conversion_error_value, requested_result_is_nullable](
                                ColumnsWithTypeAndName & arguments, const DataTypePtr & result_type, const ColumnNullable * column_nullable, size_t)
                        -> ColumnPtr
                {
                    if (!WhichDataType(result_type).isIPv4())
                        throw Exception(
                            ErrorCodes::TYPE_MISMATCH, "Wrong result type {}. Expected IPv4", result_type->getName());

                    const auto * null_map = column_nullable ? &column_nullable->getNullMapData() : nullptr;
                    if (requested_result_is_nullable)
                        return convertIPv6ToIPv4<IPStringToNumExceptionMode::Null>(arguments[0].column, null_map);
                    else if (cast_ipv4_ipv6_default_on_conversion_error_value)
                        return convertIPv6ToIPv4<IPStringToNumExceptionMode::Default>(arguments[0].column, null_map);
                    else
                        return convertIPv6ToIPv4<IPStringToNumExceptionMode::Throw>(arguments[0].column, null_map);
                };

                return true;
            }

            if constexpr (WhichDataType(ToDataType::type_id).isStringOrFixedString())
            {
                if constexpr (WhichDataType(FromDataType::type_id).isEnum())
                {
                    ret = createEnumToStringWrapper<FromDataType>();
                    return true;
                }
                else if (from_type->getCustomSerialization())
                {
                    ret = [this](ColumnsWithTypeAndName & arguments, const DataTypePtr & result_type, const ColumnNullable *, size_t input_rows_count) -> ColumnPtr
                    {
                        return ConvertImplGenericToString<typename ToDataType::ColumnType>::execute(arguments, result_type, input_rows_count, context);
                    };
                    return true;
                }
            }

            return false;
        };

        if (callOnTwoTypeIndexes(from_type->getTypeId(), to_type->getTypeId(), make_custom_serialization_wrapper))
            return ret;

        if (callOnIndexAndDataType<void>(to_type->getTypeId(), make_default_wrapper))
            return ret;

        switch (to_type->getTypeId())
        {
            case TypeIndex::String:
                return createStringWrapper(from_type);
            case TypeIndex::FixedString:
                return createFixedStringWrapper(from_type, checkAndGetDataType<DataTypeFixedString>(to_type.get())->getN());
            case TypeIndex::Array:
                return createArrayWrapper(from_type, static_cast<const DataTypeArray &>(*to_type));
            case TypeIndex::Tuple:
                return createTupleWrapper(from_type, checkAndGetDataType<DataTypeTuple>(to_type.get()));
            case TypeIndex::Map:
                return createMapWrapper(from_type, checkAndGetDataType<DataTypeMap>(to_type.get()));
            case TypeIndex::ObjectDeprecated:
                return createObjectDeprecatedWrapper(from_type, checkAndGetDataType<DataTypeObjectDeprecated>(to_type.get()));
            case TypeIndex::Object:
                return createObjectWrapper(from_type, checkAndGetDataType<DataTypeObject>(to_type.get()));
            case TypeIndex::AggregateFunction:
                return createAggregateFunctionWrapper(from_type, checkAndGetDataType<DataTypeAggregateFunction>(to_type.get()));
            case TypeIndex::Interval:
                return createIntervalWrapper(from_type, checkAndGetDataType<DataTypeInterval>(to_type.get())->getKind());
            default:
                break;
        }

        if (cast_type == CastType::accurateOrNull)
            return createToNullableColumnWrapper();
        else
            throw Exception(ErrorCodes::CANNOT_CONVERT_TYPE, "Conversion from {} to {} is not supported",
                from_type->getName(), to_type->getName());
    }
};

}


FunctionBasePtr createFunctionBaseCast(
    ContextPtr context,
    const char * name,
    const ColumnsWithTypeAndName & arguments,
    const DataTypePtr & return_type,
    std::optional<CastDiagnostic> diagnostic,
    CastType cast_type);

}<|MERGE_RESOLUTION|>--- conflicted
+++ resolved
@@ -40,31 +40,17 @@
 #include <DataTypes/DataTypeNothing.h>
 #include <DataTypes/DataTypeNullable.h>
 #include <DataTypes/DataTypeObject.h>
-<<<<<<< HEAD
-=======
 #include <DataTypes/DataTypeObjectDeprecated.h>
->>>>>>> 4851d2b4
 #include <DataTypes/DataTypeString.h>
 #include <DataTypes/DataTypeTuple.h>
 #include <DataTypes/DataTypeUUID.h>
 #include <DataTypes/DataTypeVariant.h>
-<<<<<<< HEAD
-#include <DataTypes/DataTypeDynamic.h>
-#include <DataTypes/DataTypesDecimal.h>
-#include <DataTypes/DataTypesNumber.h>
-#include <DataTypes/DataTypesBinaryEncoding.h>
-#include <DataTypes/ObjectUtils.h>
-#include <DataTypes/Serializations/SerializationDecimal.h>
-#include <DataTypes/getLeastSupertype.h>
-#include <Formats/FormatSettings.h>
-=======
 #include <DataTypes/DataTypesBinaryEncoding.h>
 #include <DataTypes/DataTypesDecimal.h>
 #include <DataTypes/DataTypesNumber.h>
 #include <DataTypes/ObjectUtils.h>
 #include <DataTypes/Serializations/SerializationDecimal.h>
 #include <DataTypes/getLeastSupertype.h>
->>>>>>> 4851d2b4
 #include <Formats/FormatFactory.h>
 #include <Functions/CastOverloadResolver.h>
 #include <Functions/DateTimeTransforms.h>
@@ -87,8 +73,12 @@
 #include <Common/IPv6ToBinary.h>
 #include <Common/assert_cast.h>
 #include <Common/quoteString.h>
-<<<<<<< HEAD
-
+
+#if USE_EMBEDDED_COMPILER
+#    include <DataTypes/Native.h>
+#endif
+
+#include "ConvertImpl.h"
 
 namespace DB
 {
@@ -98,1817 +88,6 @@
     extern const SettingsBool cast_ipv4_ipv6_default_on_conversion_error;
     extern const SettingsBool cast_string_to_dynamic_use_inference;
     extern const SettingsBool cast_string_to_variant_use_inference;
-    extern const SettingsDateTimeOverflowBehavior date_time_overflow_behavior;
-    extern const SettingsBool input_format_ipv4_default_on_conversion_error;
-    extern const SettingsBool input_format_ipv6_default_on_conversion_error;
-    extern const SettingsBool precise_float_parsing;
-    extern const SettingsBool date_time_64_output_format_cut_trailing_zeros_align_to_groups_of_thousands;
-}
-
-namespace ErrorCodes
-{
-    extern const int ATTEMPT_TO_READ_AFTER_EOF;
-    extern const int CANNOT_PARSE_NUMBER;
-    extern const int CANNOT_READ_ARRAY_FROM_TEXT;
-    extern const int CANNOT_PARSE_INPUT_ASSERTION_FAILED;
-    extern const int CANNOT_PARSE_QUOTED_STRING;
-    extern const int CANNOT_PARSE_ESCAPE_SEQUENCE;
-    extern const int CANNOT_PARSE_DATE;
-    extern const int CANNOT_PARSE_DATETIME;
-    extern const int CANNOT_PARSE_TEXT;
-    extern const int CANNOT_PARSE_UUID;
-    extern const int CANNOT_PARSE_IPV4;
-    extern const int CANNOT_PARSE_IPV6;
-    extern const int TOO_FEW_ARGUMENTS_FOR_FUNCTION;
-    extern const int LOGICAL_ERROR;
-    extern const int TYPE_MISMATCH;
-    extern const int CANNOT_CONVERT_TYPE;
-    extern const int ILLEGAL_COLUMN;
-    extern const int NUMBER_OF_ARGUMENTS_DOESNT_MATCH;
-    extern const int ILLEGAL_TYPE_OF_ARGUMENT;
-    extern const int NOT_IMPLEMENTED;
-    extern const int CANNOT_INSERT_NULL_IN_ORDINARY_COLUMN;
-    extern const int VALUE_IS_OUT_OF_RANGE_OF_DATA_TYPE;
-}
-
-namespace detail
-{
-
-/** Type conversion functions.
-  * toType - conversion in "natural way";
-  */
-
-UInt32 extractToDecimalScale(const ColumnWithTypeAndName & named_column);
-
-
-/** Conversion of Date to DateTime: adding 00:00:00 time component.
-  */
-template <FormatSettings::DateTimeOverflowBehavior date_time_overflow_behavior = default_date_time_overflow_behavior>
-struct ToDateTimeImpl
-{
-    static constexpr auto name = "toDateTime";
-
-    static UInt32 execute(UInt16 d, const DateLUTImpl & time_zone)
-    {
-        if constexpr (date_time_overflow_behavior == FormatSettings::DateTimeOverflowBehavior::Throw)
-        {
-            if (d > MAX_DATETIME_DAY_NUM) [[unlikely]]
-                throw Exception(ErrorCodes::VALUE_IS_OUT_OF_RANGE_OF_DATA_TYPE, "Day number {} is out of bounds of type DateTime", d);
-        }
-        else if constexpr (date_time_overflow_behavior == FormatSettings::DateTimeOverflowBehavior::Saturate)
-        {
-            d = std::min<time_t>(d, MAX_DATETIME_DAY_NUM);
-        }
-        return static_cast<UInt32>(time_zone.fromDayNum(DayNum(d)));
-    }
-
-    static UInt32 execute(Int32 d, const DateLUTImpl & time_zone)
-    {
-        if constexpr (date_time_overflow_behavior == FormatSettings::DateTimeOverflowBehavior::Saturate)
-        {
-            if (d < 0)
-                return 0;
-            else if (d > MAX_DATETIME_DAY_NUM)
-                d = MAX_DATETIME_DAY_NUM;
-        }
-        else if constexpr (date_time_overflow_behavior == FormatSettings::DateTimeOverflowBehavior::Throw)
-        {
-            if (d < 0 || d > MAX_DATETIME_DAY_NUM) [[unlikely]]
-                throw Exception(ErrorCodes::VALUE_IS_OUT_OF_RANGE_OF_DATA_TYPE, "Value {} is out of bounds of type DateTime", d);
-        }
-        return static_cast<UInt32>(time_zone.fromDayNum(ExtendedDayNum(d)));
-    }
-
-    static UInt32 execute(UInt32 dt, const DateLUTImpl & /*time_zone*/)
-    {
-        return dt;
-    }
-
-    static UInt32 execute(Int64 dt64, const DateLUTImpl & /*time_zone*/)
-    {
-        if constexpr (date_time_overflow_behavior == FormatSettings::DateTimeOverflowBehavior::Ignore)
-            return static_cast<UInt32>(dt64);
-        else
-        {
-            if (dt64 < 0 || dt64 >= MAX_DATETIME_TIMESTAMP)
-            {
-                if constexpr (date_time_overflow_behavior == FormatSettings::DateTimeOverflowBehavior::Saturate)
-                    return dt64 < 0 ? 0 : std::numeric_limits<UInt32>::max();
-                else
-                    throw Exception(ErrorCodes::VALUE_IS_OUT_OF_RANGE_OF_DATA_TYPE, "Value {} is out of bounds of type DateTime", dt64);
-            }
-            else
-                return static_cast<UInt32>(dt64);
-        }
-    }
-};
-
-
-/// Implementation of toDate function.
-
-template <typename FromType, FormatSettings::DateTimeOverflowBehavior date_time_overflow_behavior>
-struct ToDateTransform32Or64
-{
-    static constexpr auto name = "toDate";
-
-    static NO_SANITIZE_UNDEFINED UInt16 execute(const FromType & from, const DateLUTImpl & time_zone)
-    {
-        if constexpr (date_time_overflow_behavior == FormatSettings::DateTimeOverflowBehavior::Throw)
-        {
-            if (from > MAX_DATETIME_TIMESTAMP) [[unlikely]]
-                throw Exception(ErrorCodes::VALUE_IS_OUT_OF_RANGE_OF_DATA_TYPE, "Value {} is out of bounds of type Date", from);
-        }
-        /// if value is smaller (or equal) than maximum day value for Date, than treat it as day num,
-        /// otherwise treat it as unix timestamp. This is a bit weird, but we leave this behavior.
-        if (from <= DATE_LUT_MAX_DAY_NUM)
-            return from;
-        else
-            return time_zone.toDayNum(std::min(time_t(from), time_t(MAX_DATETIME_TIMESTAMP)));
-    }
-};
-
-
-template <typename FromType, FormatSettings::DateTimeOverflowBehavior date_time_overflow_behavior>
-struct ToDateTransform32Or64Signed
-{
-    static constexpr auto name = "toDate";
-
-    static NO_SANITIZE_UNDEFINED UInt16 execute(const FromType & from, const DateLUTImpl & time_zone)
-    {
-        // TODO: decide narrow or extended range based on FromType
-        if constexpr (date_time_overflow_behavior == FormatSettings::DateTimeOverflowBehavior::Throw)
-        {
-            if (from < 0 || from > MAX_DATE_TIMESTAMP) [[unlikely]]
-                throw Exception(ErrorCodes::VALUE_IS_OUT_OF_RANGE_OF_DATA_TYPE, "Value {} is out of bounds of type Date", from);
-        }
-        else
-        {
-            if (from < 0)
-                return 0;
-        }
-        return (from <= DATE_LUT_MAX_DAY_NUM)
-            ? static_cast<UInt16>(from)
-            : time_zone.toDayNum(std::min(time_t(from), time_t(MAX_DATE_TIMESTAMP)));
-    }
-};
-
-template <typename FromType, FormatSettings::DateTimeOverflowBehavior date_time_overflow_behavior>
-struct ToDateTransform8Or16Signed
-{
-    static constexpr auto name = "toDate";
-
-    static NO_SANITIZE_UNDEFINED UInt16 execute(const FromType & from, const DateLUTImpl &)
-    {
-        if (from < 0)
-        {
-            if constexpr (date_time_overflow_behavior == FormatSettings::DateTimeOverflowBehavior::Throw)
-                throw Exception(ErrorCodes::VALUE_IS_OUT_OF_RANGE_OF_DATA_TYPE, "Value {} is out of bounds of type Date", from);
-            else
-                return 0;
-        }
-        return from;
-    }
-};
-
-/// Implementation of toDate32 function.
-
-template <typename FromType, FormatSettings::DateTimeOverflowBehavior date_time_overflow_behavior>
-struct ToDate32Transform32Or64
-{
-    static constexpr auto name = "toDate32";
-
-    static NO_SANITIZE_UNDEFINED Int32 execute(const FromType & from, const DateLUTImpl & time_zone)
-    {
-        if (from < DATE_LUT_MAX_EXTEND_DAY_NUM)
-        {
-            return static_cast<Int32>(from);
-        }
-        else
-        {
-            if constexpr (date_time_overflow_behavior == FormatSettings::DateTimeOverflowBehavior::Throw)
-            {
-                if (from > MAX_DATETIME64_TIMESTAMP) [[unlikely]]
-                    throw Exception(ErrorCodes::VALUE_IS_OUT_OF_RANGE_OF_DATA_TYPE, "Timestamp value {} is out of bounds of type Date32", from);
-            }
-            return time_zone.toDayNum(std::min(time_t(from), time_t(MAX_DATETIME64_TIMESTAMP)));
-        }
-    }
-};
-
-template <typename FromType, FormatSettings::DateTimeOverflowBehavior date_time_overflow_behavior>
-struct ToDate32Transform32Or64Signed
-{
-    static constexpr auto name = "toDate32";
-
-    static NO_SANITIZE_UNDEFINED Int32 execute(const FromType & from, const DateLUTImpl & time_zone)
-    {
-        static const Int32 daynum_min_offset = -static_cast<Int32>(DateLUTImpl::getDayNumOffsetEpoch());
-
-        if constexpr (date_time_overflow_behavior == FormatSettings::DateTimeOverflowBehavior::Throw)
-        {
-            if (from < daynum_min_offset || from > MAX_DATETIME64_TIMESTAMP) [[unlikely]]
-                throw Exception(ErrorCodes::VALUE_IS_OUT_OF_RANGE_OF_DATA_TYPE, "Timestamp value {} is out of bounds of type Date32", from);
-        }
-
-        if (from < daynum_min_offset)
-            return daynum_min_offset;
-
-        return (from < DATE_LUT_MAX_EXTEND_DAY_NUM)
-            ? static_cast<Int32>(from)
-            : time_zone.toDayNum(std::min(time_t(Int64(from)), time_t(MAX_DATETIME64_TIMESTAMP)));
-    }
-};
-
-template <typename FromType>
-struct ToDate32Transform8Or16Signed
-{
-    static constexpr auto name = "toDate32";
-
-    static NO_SANITIZE_UNDEFINED Int32 execute(const FromType & from, const DateLUTImpl &)
-    {
-        return from;
-    }
-};
-
-template <typename FromType, typename ToType, FormatSettings::DateTimeOverflowBehavior date_time_overflow_behavior>
-struct ToDateTimeTransform64
-{
-    static constexpr auto name = "toDateTime";
-
-    static NO_SANITIZE_UNDEFINED ToType execute(const FromType & from, const DateLUTImpl &)
-    {
-        if constexpr (date_time_overflow_behavior == FormatSettings::DateTimeOverflowBehavior::Throw)
-        {
-            if (from > MAX_DATETIME_TIMESTAMP) [[unlikely]]
-                throw Exception(ErrorCodes::VALUE_IS_OUT_OF_RANGE_OF_DATA_TYPE, "Timestamp value {} is out of bounds of type DateTime", from);
-        }
-        return static_cast<ToType>(std::min(time_t(from), time_t(MAX_DATETIME_TIMESTAMP)));
-    }
-};
-
-template <typename FromType, typename ToType, FormatSettings::DateTimeOverflowBehavior date_time_overflow_behavior>
-struct ToDateTimeTransformSigned
-{
-    static constexpr auto name = "toDateTime";
-
-    static NO_SANITIZE_UNDEFINED ToType execute(const FromType & from, const DateLUTImpl &)
-    {
-        if (from < 0)
-        {
-            if constexpr (date_time_overflow_behavior == FormatSettings::DateTimeOverflowBehavior::Throw)
-                throw Exception(ErrorCodes::VALUE_IS_OUT_OF_RANGE_OF_DATA_TYPE, "Timestamp value {} is out of bounds of type DateTime", from);
-            else
-                return 0;
-        }
-        return from;
-    }
-};
-
-template <typename FromType, typename ToType, FormatSettings::DateTimeOverflowBehavior date_time_overflow_behavior>
-struct ToDateTimeTransform64Signed
-{
-    static constexpr auto name = "toDateTime";
-
-    static NO_SANITIZE_UNDEFINED ToType execute(const FromType & from, const DateLUTImpl &)
-    {
-        if constexpr (date_time_overflow_behavior == FormatSettings::DateTimeOverflowBehavior::Throw)
-        {
-            if (from < 0 || from > MAX_DATETIME_TIMESTAMP) [[unlikely]]
-                throw Exception(ErrorCodes::VALUE_IS_OUT_OF_RANGE_OF_DATA_TYPE, "Timestamp value {} is out of bounds of type DateTime", from);
-        }
-
-        if (from < 0)
-            return 0;
-        return static_cast<ToType>(std::min(time_t(from), time_t(MAX_DATETIME_TIMESTAMP)));
-    }
-};
-
-/** Conversion of numeric to DateTime64
-  */
-
-template <typename FromType, FormatSettings::DateTimeOverflowBehavior date_time_overflow_behavior>
-struct ToDateTime64TransformUnsigned
-{
-    static constexpr auto name = "toDateTime64";
-
-    const DateTime64::NativeType scale_multiplier;
-
-    ToDateTime64TransformUnsigned(UInt32 scale) /// NOLINT
-        : scale_multiplier(DecimalUtils::scaleMultiplier<DateTime64::NativeType>(scale))
-    {}
-
-    NO_SANITIZE_UNDEFINED DateTime64::NativeType execute(FromType from, const DateLUTImpl &) const
-    {
-        if constexpr (date_time_overflow_behavior == FormatSettings::DateTimeOverflowBehavior::Throw)
-        {
-            if (from > MAX_DATETIME64_TIMESTAMP) [[unlikely]]
-                throw Exception(ErrorCodes::VALUE_IS_OUT_OF_RANGE_OF_DATA_TYPE, "Timestamp value {} is out of bounds of type DateTime64", from);
-            else
-                return DecimalUtils::decimalFromComponentsWithMultiplier<DateTime64>(from, 0, scale_multiplier);
-        }
-        else
-            return DecimalUtils::decimalFromComponentsWithMultiplier<DateTime64>(std::min<time_t>(from, MAX_DATETIME64_TIMESTAMP), 0, scale_multiplier);
-    }
-};
-
-template <typename FromType, FormatSettings::DateTimeOverflowBehavior date_time_overflow_behavior>
-struct ToDateTime64TransformSigned
-{
-    static constexpr auto name = "toDateTime64";
-
-    const DateTime64::NativeType scale_multiplier;
-
-    ToDateTime64TransformSigned(UInt32 scale) /// NOLINT
-        : scale_multiplier(DecimalUtils::scaleMultiplier<DateTime64::NativeType>(scale))
-    {}
-
-    NO_SANITIZE_UNDEFINED DateTime64::NativeType execute(FromType from, const DateLUTImpl &) const
-    {
-        if constexpr (date_time_overflow_behavior == FormatSettings::DateTimeOverflowBehavior::Throw)
-        {
-            if (from < MIN_DATETIME64_TIMESTAMP || from > MAX_DATETIME64_TIMESTAMP) [[unlikely]]
-                throw Exception(ErrorCodes::VALUE_IS_OUT_OF_RANGE_OF_DATA_TYPE, "Timestamp value {} is out of bounds of type DateTime64", from);
-        }
-        from = static_cast<FromType>(std::max<time_t>(from, MIN_DATETIME64_TIMESTAMP));
-        from = static_cast<FromType>(std::min<time_t>(from, MAX_DATETIME64_TIMESTAMP));
-
-        return DecimalUtils::decimalFromComponentsWithMultiplier<DateTime64>(from, 0, scale_multiplier);
-    }
-};
-
-template <typename FromDataType, typename FromType, FormatSettings::DateTimeOverflowBehavior date_time_overflow_behavior>
-struct ToDateTime64TransformFloat
-{
-    static constexpr auto name = "toDateTime64";
-
-    const UInt32 scale;
-
-    ToDateTime64TransformFloat(UInt32 scale_) /// NOLINT
-        : scale(scale_)
-    {}
-
-    NO_SANITIZE_UNDEFINED DateTime64::NativeType execute(FromType from, const DateLUTImpl &) const
-    {
-        if constexpr (date_time_overflow_behavior == FormatSettings::DateTimeOverflowBehavior::Throw)
-        {
-            if (from < MIN_DATETIME64_TIMESTAMP || from > MAX_DATETIME64_TIMESTAMP) [[unlikely]]
-                throw Exception(ErrorCodes::VALUE_IS_OUT_OF_RANGE_OF_DATA_TYPE, "Timestamp value {} is out of bounds of type DateTime64", from);
-        }
-
-        from = std::max(from, static_cast<FromType>(MIN_DATETIME64_TIMESTAMP));
-        from = std::min(from, static_cast<FromType>(MAX_DATETIME64_TIMESTAMP));
-        return convertToDecimal<FromDataType, DataTypeDateTime64>(from, scale);
-    }
-};
-
-struct ToDateTime64Transform
-{
-    static constexpr auto name = "toDateTime64";
-
-    const DateTime64::NativeType scale_multiplier;
-
-    ToDateTime64Transform(UInt32 scale) /// NOLINT
-        : scale_multiplier(DecimalUtils::scaleMultiplier<DateTime64::NativeType>(scale))
-    {}
-
-    DateTime64::NativeType execute(UInt16 d, const DateLUTImpl & time_zone) const
-    {
-        const auto dt = ToDateTimeImpl<>::execute(d, time_zone);
-        return execute(dt, time_zone);
-    }
-
-    DateTime64::NativeType execute(Int32 d, const DateLUTImpl & time_zone) const
-    {
-        Int64 dt = static_cast<Int64>(time_zone.fromDayNum(ExtendedDayNum(d)));
-        return DecimalUtils::decimalFromComponentsWithMultiplier<DateTime64>(dt, 0, scale_multiplier);
-    }
-
-    DateTime64::NativeType execute(UInt32 dt, const DateLUTImpl & /*time_zone*/) const
-    {
-        return DecimalUtils::decimalFromComponentsWithMultiplier<DateTime64>(dt, 0, scale_multiplier);
-    }
-};
-
-/** Transformation of numbers, dates, datetimes to strings: through formatting.
-  */
-template <typename DataType>
-struct FormatImpl
-{
-    template <typename ReturnType = void>
-    static ReturnType execute(const typename DataType::FieldType x, WriteBuffer & wb, const DataType *, const DateLUTImpl *)
-    {
-        writeText(x, wb);
-        return ReturnType(true);
-    }
-};
-
-template <>
-struct FormatImpl<DataTypeDate>
-{
-    template <typename ReturnType = void>
-    static ReturnType execute(const DataTypeDate::FieldType x, WriteBuffer & wb, const DataTypeDate *, const DateLUTImpl * time_zone)
-    {
-        writeDateText(DayNum(x), wb, *time_zone);
-        return ReturnType(true);
-    }
-};
-
-template <>
-struct FormatImpl<DataTypeDate32>
-{
-    template <typename ReturnType = void>
-    static ReturnType execute(const DataTypeDate32::FieldType x, WriteBuffer & wb, const DataTypeDate32 *, const DateLUTImpl * time_zone)
-    {
-        writeDateText(ExtendedDayNum(x), wb, *time_zone);
-        return ReturnType(true);
-    }
-};
-
-template <>
-struct FormatImpl<DataTypeDateTime>
-{
-    template <typename ReturnType = void>
-    static ReturnType execute(const DataTypeDateTime::FieldType x, WriteBuffer & wb, const DataTypeDateTime *, const DateLUTImpl * time_zone)
-    {
-        writeDateTimeText(x, wb, *time_zone);
-        return ReturnType(true);
-    }
-};
-
-template <>
-struct FormatImpl<DataTypeDateTime64>
-{
-    template <typename ReturnType = void>
-    static ReturnType execute(const DataTypeDateTime64::FieldType x, WriteBuffer & wb, const DataTypeDateTime64 * type, const DateLUTImpl * time_zone)
-    {
-        writeDateTimeText(DateTime64(x), type->getScale(), wb, *time_zone);
-        return ReturnType(true);
-    }
-};
-
-
-template <typename FieldType>
-struct FormatImpl<DataTypeEnum<FieldType>>
-{
-    template <typename ReturnType = void>
-    static ReturnType execute(const FieldType x, WriteBuffer & wb, const DataTypeEnum<FieldType> * type, const DateLUTImpl *)
-    {
-        static constexpr bool throw_exception = std::is_same_v<ReturnType, void>;
-
-        if constexpr (throw_exception)
-        {
-            writeString(type->getNameForValue(x), wb);
-        }
-        else
-        {
-            StringRef res;
-            bool is_ok = type->getNameForValue(x, res);
-            if (is_ok)
-                writeString(res, wb);
-            return ReturnType(is_ok);
-        }
-    }
-};
-
-template <typename FieldType>
-struct FormatImpl<DataTypeDecimal<FieldType>>
-{
-    template <typename ReturnType = void>
-    static ReturnType execute(const FieldType x, WriteBuffer & wb, const DataTypeDecimal<FieldType> * type, const DateLUTImpl *)
-    {
-        writeText(x, type->getScale(), wb, false);
-        return ReturnType(true);
-    }
-};
-
-ColumnUInt8::MutablePtr copyNullMap(ColumnPtr col);
-
-
-/// Generic conversion of any type to String or FixedString via serialization to text.
-template <typename StringColumnType>
-struct ConvertImplGenericToString
-{
-    static ColumnPtr execute(const ColumnsWithTypeAndName & arguments, const DataTypePtr & result_type, size_t /*input_rows_count*/, const ContextPtr & context)
-    {
-        static_assert(std::is_same_v<StringColumnType, ColumnString> || std::is_same_v<StringColumnType, ColumnFixedString>,
-                "Can be used only to serialize to ColumnString or ColumnFixedString");
-
-        ColumnUInt8::MutablePtr null_map = copyNullMap(arguments[0].column);
-
-        const auto & col_with_type_and_name = columnGetNested(arguments[0]);
-        const IDataType & type = *col_with_type_and_name.type;
-        const IColumn & col_from = *col_with_type_and_name.column;
-
-        size_t size = col_from.size();
-        auto col_to = removeNullable(result_type)->createColumn();
-
-        {
-            ColumnStringHelpers::WriteHelper write_helper(
-                    assert_cast<StringColumnType &>(*col_to),
-                    size);
-
-            auto & write_buffer = write_helper.getWriteBuffer();
-
-            FormatSettings format_settings = context ? getFormatSettings(context) : FormatSettings{};
-            auto serialization = type.getDefaultSerialization();
-            for (size_t row = 0; row < size; ++row)
-            {
-                serialization->serializeText(col_from, row, write_buffer, format_settings);
-                write_helper.rowWritten();
-            }
-
-            write_helper.finalize();
-        }
-
-        if (result_type->isNullable() && null_map)
-            return ColumnNullable::create(std::move(col_to), std::move(null_map));
-        return col_to;
-    }
-};
-
-/** Conversion of time_t to UInt16, Int32, UInt32
-  */
-template <typename DataType>
-void convertFromTime(typename DataType::FieldType & x, time_t & time)
-{
-    x = time;
-}
-
-template <>
-inline void convertFromTime<DataTypeDateTime>(DataTypeDateTime::FieldType & x, time_t & time)
-{
-    if (unlikely(time < 0))
-        x = 0;
-    else if (unlikely(time > MAX_DATETIME_TIMESTAMP))
-        x = MAX_DATETIME_TIMESTAMP;
-    else
-        x = static_cast<UInt32>(time);
-}
-
-/** Conversion of strings to numbers, dates, datetimes: through parsing.
-  */
-template <typename DataType>
-void parseImpl(typename DataType::FieldType & x, ReadBuffer & rb, const DateLUTImpl *, bool precise_float_parsing)
-{
-    if constexpr (is_floating_point<typename DataType::FieldType>)
-    {
-        if (precise_float_parsing)
-            readFloatTextPrecise(x, rb);
-        else
-            readFloatTextFast(x, rb);
-    }
-    else
-        readText(x, rb);
-}
-
-template <>
-inline void parseImpl<DataTypeDate>(DataTypeDate::FieldType & x, ReadBuffer & rb, const DateLUTImpl * time_zone, bool)
-{
-    DayNum tmp(0);
-    readDateText(tmp, rb, *time_zone);
-    x = tmp;
-}
-
-template <>
-inline void parseImpl<DataTypeDate32>(DataTypeDate32::FieldType & x, ReadBuffer & rb, const DateLUTImpl * time_zone, bool)
-{
-    ExtendedDayNum tmp(0);
-    readDateText(tmp, rb, *time_zone);
-    x = tmp;
-}
-
-
-// NOTE: no need of extra overload of DateTime64, since readDateTimeText64 has different signature and that case is explicitly handled in the calling code.
-template <>
-inline void parseImpl<DataTypeDateTime>(DataTypeDateTime::FieldType & x, ReadBuffer & rb, const DateLUTImpl * time_zone, bool)
-{
-    time_t time = 0;
-    readDateTimeText(time, rb, *time_zone);
-    convertFromTime<DataTypeDateTime>(x, time);
-}
-
-template <>
-inline void parseImpl<DataTypeUUID>(DataTypeUUID::FieldType & x, ReadBuffer & rb, const DateLUTImpl *, bool)
-{
-    UUID tmp;
-    readUUIDText(tmp, rb);
-    x = tmp.toUnderType();
-}
-
-template <>
-inline void parseImpl<DataTypeIPv4>(DataTypeIPv4::FieldType & x, ReadBuffer & rb, const DateLUTImpl *, bool)
-{
-    IPv4 tmp;
-    readIPv4Text(tmp, rb);
-    x = tmp.toUnderType();
-}
-
-template <>
-inline void parseImpl<DataTypeIPv6>(DataTypeIPv6::FieldType & x, ReadBuffer & rb, const DateLUTImpl *, bool)
-{
-    IPv6 tmp;
-    readIPv6Text(tmp, rb);
-    x = tmp;
-}
-
-template <typename DataType>
-bool tryParseImpl(typename DataType::FieldType & x, ReadBuffer & rb, const DateLUTImpl *, bool precise_float_parsing)
-{
-    if constexpr (is_floating_point<typename DataType::FieldType>)
-    {
-        if (precise_float_parsing)
-            return tryReadFloatTextPrecise(x, rb);
-        else
-            return tryReadFloatTextFast(x, rb);
-    }
-    else /*if constexpr (is_integral_v<typename DataType::FieldType>)*/
-        return tryReadIntText(x, rb);
-}
-
-template <>
-inline bool tryParseImpl<DataTypeDate>(DataTypeDate::FieldType & x, ReadBuffer & rb, const DateLUTImpl * time_zone, bool)
-{
-    DayNum tmp(0);
-    if (!tryReadDateText(tmp, rb, *time_zone))
-        return false;
-    x = tmp;
-    return true;
-}
-
-template <>
-inline bool tryParseImpl<DataTypeDate32>(DataTypeDate32::FieldType & x, ReadBuffer & rb, const DateLUTImpl * time_zone, bool)
-{
-    ExtendedDayNum tmp(0);
-    if (!tryReadDateText(tmp, rb, *time_zone))
-        return false;
-    x = tmp;
-    return true;
-}
-
-template <>
-inline bool tryParseImpl<DataTypeDateTime>(DataTypeDateTime::FieldType & x, ReadBuffer & rb, const DateLUTImpl * time_zone, bool)
-{
-    time_t time = 0;
-    if (!tryReadDateTimeText(time, rb, *time_zone))
-        return false;
-    convertFromTime<DataTypeDateTime>(x, time);
-    return true;
-}
-
-template <>
-inline bool tryParseImpl<DataTypeUUID>(DataTypeUUID::FieldType & x, ReadBuffer & rb, const DateLUTImpl *, bool)
-{
-    UUID tmp;
-    if (!tryReadUUIDText(tmp, rb))
-        return false;
-
-    x = tmp.toUnderType();
-    return true;
-}
-
-template <>
-inline bool tryParseImpl<DataTypeIPv4>(DataTypeIPv4::FieldType & x, ReadBuffer & rb, const DateLUTImpl *, bool)
-{
-    IPv4 tmp;
-    if (!tryReadIPv4Text(tmp, rb))
-        return false;
-
-    x = tmp.toUnderType();
-    return true;
-}
-
-template <>
-inline bool tryParseImpl<DataTypeIPv6>(DataTypeIPv6::FieldType & x, ReadBuffer & rb, const DateLUTImpl *, bool)
-{
-    IPv6 tmp;
-    if (!tryReadIPv6Text(tmp, rb))
-        return false;
-
-    x = tmp;
-    return true;
-}
-
-
-/** Throw exception with verbose message when string value is not parsed completely.
-  */
-[[noreturn]] inline void throwExceptionForIncompletelyParsedValue(ReadBuffer & read_buffer, const IDataType & result_type)
-{
-    WriteBufferFromOwnString message_buf;
-    message_buf << "Cannot parse string " << quote << String(read_buffer.buffer().begin(), read_buffer.buffer().size())
-                << " as " << result_type.getName()
-                << ": syntax error";
-
-    if (read_buffer.offset())
-        message_buf << " at position " << read_buffer.offset()
-                    << " (parsed just " << quote << String(read_buffer.buffer().begin(), read_buffer.offset()) << ")";
-    else
-        message_buf << " at begin of string";
-
-    // Currently there are no functions toIPv{4,6}Or{Null,Zero}
-    if (isNativeNumber(result_type) && !(result_type.getName() == "IPv4" || result_type.getName() == "IPv6"))
-        message_buf << ". Note: there are to" << result_type.getName() << "OrZero and to" << result_type.getName() << "OrNull functions, which returns zero/NULL instead of throwing exception.";
-
-    throw Exception(PreformattedMessage{message_buf.str(), "Cannot parse string {} as {}: syntax error {}", {String(read_buffer.buffer().begin(), read_buffer.buffer().size()), result_type.getName()}}, ErrorCodes::CANNOT_PARSE_TEXT);
-}
-
-
-enum class ConvertFromStringExceptionMode : uint8_t
-{
-    Throw,  /// Throw exception if value cannot be parsed.
-    Zero,   /// Fill with zero or default if value cannot be parsed.
-    Null    /// Return ColumnNullable with NULLs when value cannot be parsed.
-};
-
-enum class ConvertFromStringParsingMode : uint8_t
-{
-    Normal,
-    BestEffort,  /// Only applicable for DateTime. Will use sophisticated method, that is slower.
-    BestEffortUS
-};
-
-struct AccurateConvertStrategyAdditions
-{
-    UInt32 scale { 0 };
-};
-
-struct AccurateOrNullConvertStrategyAdditions
-{
-    UInt32 scale { 0 };
-};
-
-template <typename FromDataType, typename ToDataType, typename Name,
-    ConvertFromStringExceptionMode exception_mode, ConvertFromStringParsingMode parsing_mode>
-struct ConvertThroughParsing
-{
-    static_assert(std::is_same_v<FromDataType, DataTypeString> || std::is_same_v<FromDataType, DataTypeFixedString>,
-        "ConvertThroughParsing is only applicable for String or FixedString data types");
-
-    static constexpr bool to_datetime64 = std::is_same_v<ToDataType, DataTypeDateTime64>;
-
-    static bool isAllRead(ReadBuffer & in)
-    {
-        /// In case of FixedString, skip zero bytes at end.
-        if constexpr (std::is_same_v<FromDataType, DataTypeFixedString>)
-            while (!in.eof() && *in.position() == 0)
-                ++in.position();
-
-        if (in.eof())
-            return true;
-
-        /// Special case, that allows to parse string with DateTime or DateTime64 as Date or Date32.
-        if constexpr (std::is_same_v<ToDataType, DataTypeDate> || std::is_same_v<ToDataType, DataTypeDate32>)
-        {
-            if (!in.eof() && (*in.position() == ' ' || *in.position() == 'T'))
-            {
-                if (in.buffer().size() == strlen("YYYY-MM-DD hh:mm:ss"))
-                    return true;
-
-                if (in.buffer().size() >= strlen("YYYY-MM-DD hh:mm:ss.x")
-                    && in.buffer().begin()[19] == '.')
-                {
-                    in.position() = in.buffer().begin() + 20;
-
-                    while (!in.eof() && isNumericASCII(*in.position()))
-                        ++in.position();
-
-                    if (in.eof())
-                        return true;
-                }
-            }
-        }
-
-        return false;
-    }
-
-    template <typename Additions = void *>
-    static ColumnPtr execute(const ColumnsWithTypeAndName & arguments, const DataTypePtr & res_type, size_t input_rows_count,
-                        Additions additions [[maybe_unused]] = Additions())
-    {
-        using ColVecTo = typename ToDataType::ColumnType;
-
-        const DateLUTImpl * local_time_zone [[maybe_unused]] = nullptr;
-        const DateLUTImpl * utc_time_zone [[maybe_unused]] = nullptr;
-
-        /// For conversion to Date or DateTime type, second argument with time zone could be specified.
-        if constexpr (std::is_same_v<ToDataType, DataTypeDateTime> || to_datetime64)
-        {
-            const auto result_type = removeNullable(res_type);
-            // Time zone is already figured out during result type resolution, no need to do it here.
-            if (const auto dt_col = checkAndGetDataType<ToDataType>(result_type.get()))
-                local_time_zone = &dt_col->getTimeZone();
-            else
-                local_time_zone = &extractTimeZoneFromFunctionArguments(arguments, 1, 0);
-
-            if constexpr (parsing_mode == ConvertFromStringParsingMode::BestEffort || parsing_mode == ConvertFromStringParsingMode::BestEffortUS)
-                utc_time_zone = &DateLUT::instance("UTC");
-        }
-        else if constexpr (std::is_same_v<ToDataType, DataTypeDate> || std::is_same_v<ToDataType, DataTypeDate32>)
-        {
-            // Timezone is more or less dummy when parsing Date/Date32 from string.
-            local_time_zone = &DateLUT::instance();
-            utc_time_zone = &DateLUT::instance("UTC");
-        }
-
-        const IColumn * col_from = arguments[0].column.get();
-        const ColumnString * col_from_string = checkAndGetColumn<ColumnString>(col_from);
-        const ColumnFixedString * col_from_fixed_string = checkAndGetColumn<ColumnFixedString>(col_from);
-
-        if (std::is_same_v<FromDataType, DataTypeString> && !col_from_string)
-            throw Exception(ErrorCodes::ILLEGAL_COLUMN, "Illegal column {} of first argument of function {}",
-                col_from->getName(), Name::name);
-
-        if (std::is_same_v<FromDataType, DataTypeFixedString> && !col_from_fixed_string)
-            throw Exception(ErrorCodes::ILLEGAL_COLUMN, "Illegal column {} of first argument of function {}",
-                col_from->getName(), Name::name);
-
-        size_t size = input_rows_count;
-        typename ColVecTo::MutablePtr col_to = nullptr;
-
-        if constexpr (IsDataTypeDecimal<ToDataType>)
-        {
-            UInt32 scale = additions;
-            if constexpr (to_datetime64)
-            {
-                ToDataType check_bounds_in_ctor(scale, local_time_zone ? local_time_zone->getTimeZone() : String{});
-            }
-            else
-            {
-                ToDataType check_bounds_in_ctor(ToDataType::maxPrecision(), scale);
-            }
-            col_to = ColVecTo::create(size, scale);
-        }
-        else
-            col_to = ColVecTo::create(size);
-
-        typename ColVecTo::Container & vec_to = col_to->getData();
-
-        ColumnUInt8::MutablePtr col_null_map_to;
-        ColumnUInt8::Container * vec_null_map_to [[maybe_unused]] = nullptr;
-        if constexpr (exception_mode == ConvertFromStringExceptionMode::Null)
-        {
-            col_null_map_to = ColumnUInt8::create(size);
-            vec_null_map_to = &col_null_map_to->getData();
-        }
-
-        const ColumnString::Chars * chars = nullptr;
-        const IColumn::Offsets * offsets = nullptr;
-        size_t fixed_string_size = 0;
-
-        if constexpr (std::is_same_v<FromDataType, DataTypeString>)
-        {
-            chars = &col_from_string->getChars();
-            offsets = &col_from_string->getOffsets();
-        }
-        else
-        {
-            chars = &col_from_fixed_string->getChars();
-            fixed_string_size = col_from_fixed_string->getN();
-        }
-
-        size_t current_offset = 0;
-
-        bool precise_float_parsing = false;
-
-        if (DB::CurrentThread::isInitialized())
-        {
-            const DB::ContextPtr query_context = DB::CurrentThread::get().getQueryContext();
-
-            if (query_context)
-                precise_float_parsing = query_context->getSettingsRef()[Setting::precise_float_parsing];
-        }
-
-        for (size_t i = 0; i < size; ++i)
-        {
-            size_t next_offset = std::is_same_v<FromDataType, DataTypeString> ? (*offsets)[i] : (current_offset + fixed_string_size);
-            size_t string_size = std::is_same_v<FromDataType, DataTypeString> ? next_offset - current_offset - 1 : fixed_string_size;
-
-            ReadBufferFromMemory read_buffer(chars->data() + current_offset, string_size);
-
-            if constexpr (exception_mode == ConvertFromStringExceptionMode::Throw)
-            {
-                if constexpr (parsing_mode == ConvertFromStringParsingMode::BestEffort)
-                {
-                    if constexpr (to_datetime64)
-                    {
-                        DateTime64 res = 0;
-                        parseDateTime64BestEffort(res, col_to->getScale(), read_buffer, *local_time_zone, *utc_time_zone);
-                        vec_to[i] = res;
-                    }
-                    else
-                    {
-                        time_t res;
-                        parseDateTimeBestEffort(res, read_buffer, *local_time_zone, *utc_time_zone);
-                        convertFromTime<ToDataType>(vec_to[i], res);
-                    }
-                }
-                else if constexpr (parsing_mode == ConvertFromStringParsingMode::BestEffortUS)
-                {
-                    if constexpr (to_datetime64)
-                    {
-                        DateTime64 res = 0;
-                        parseDateTime64BestEffortUS(res, col_to->getScale(), read_buffer, *local_time_zone, *utc_time_zone);
-                        vec_to[i] = res;
-                    }
-                    else
-                    {
-                        time_t res;
-                        parseDateTimeBestEffortUS(res, read_buffer, *local_time_zone, *utc_time_zone);
-                        convertFromTime<ToDataType>(vec_to[i], res);
-                    }
-                }
-                else
-                {
-                    if constexpr (to_datetime64)
-                    {
-                        DateTime64 value = 0;
-                        readDateTime64Text(value, col_to->getScale(), read_buffer, *local_time_zone);
-                        vec_to[i] = value;
-                    }
-                    else if constexpr (IsDataTypeDecimal<ToDataType>)
-                    {
-                        SerializationDecimal<typename ToDataType::FieldType>::readText(
-                            vec_to[i], read_buffer, ToDataType::maxPrecision(), col_to->getScale());
-                    }
-                    else
-                    {
-                        /// we want to utilize constexpr condition here, which is not mixable with value comparison
-                        do
-                        {
-                            if constexpr (std::is_same_v<FromDataType, DataTypeFixedString> && std::is_same_v<ToDataType, DataTypeIPv6>)
-                            {
-                                if (fixed_string_size == IPV6_BINARY_LENGTH)
-                                {
-                                    readBinary(vec_to[i], read_buffer);
-                                    break;
-                                }
-                            }
-                            if constexpr (std::is_same_v<Additions, AccurateConvertStrategyAdditions>)
-                            {
-                                if (!tryParseImpl<ToDataType>(vec_to[i], read_buffer, local_time_zone, precise_float_parsing))
-                                    throw Exception(ErrorCodes::CANNOT_PARSE_TEXT, "Cannot parse string to type {}", TypeName<typename ToDataType::FieldType>);
-                            }
-                            else
-                                parseImpl<ToDataType>(vec_to[i], read_buffer, local_time_zone, precise_float_parsing);
-                        } while (false);
-                    }
-                }
-
-                if (!isAllRead(read_buffer))
-                    throwExceptionForIncompletelyParsedValue(read_buffer, *res_type);
-            }
-            else
-            {
-                bool parsed;
-
-                if constexpr (parsing_mode == ConvertFromStringParsingMode::BestEffort)
-                {
-                    if constexpr (to_datetime64)
-                    {
-                        DateTime64 res = 0;
-                        parsed = tryParseDateTime64BestEffort(res, col_to->getScale(), read_buffer, *local_time_zone, *utc_time_zone);
-                        vec_to[i] = res;
-                    }
-                    else
-                    {
-                        time_t res;
-                        parsed = tryParseDateTimeBestEffort(res, read_buffer, *local_time_zone, *utc_time_zone);
-                        convertFromTime<ToDataType>(vec_to[i],res);
-                    }
-                }
-                else if constexpr (parsing_mode == ConvertFromStringParsingMode::BestEffortUS)
-                {
-                    if constexpr (to_datetime64)
-                    {
-                        DateTime64 res = 0;
-                        parsed = tryParseDateTime64BestEffortUS(res, col_to->getScale(), read_buffer, *local_time_zone, *utc_time_zone);
-                        vec_to[i] = res;
-                    }
-                    else
-                    {
-                        time_t res;
-                        parsed = tryParseDateTimeBestEffortUS(res, read_buffer, *local_time_zone, *utc_time_zone);
-                        convertFromTime<ToDataType>(vec_to[i],res);
-                    }
-                }
-                else
-                {
-                    if constexpr (to_datetime64)
-                    {
-                        DateTime64 value = 0;
-                        parsed = tryReadDateTime64Text(value, col_to->getScale(), read_buffer, *local_time_zone);
-                        vec_to[i] = value;
-                    }
-                    else if constexpr (IsDataTypeDecimal<ToDataType>)
-                    {
-                        parsed = SerializationDecimal<typename ToDataType::FieldType>::tryReadText(
-                            vec_to[i], read_buffer, ToDataType::maxPrecision(), col_to->getScale());
-                    }
-                    else if (std::is_same_v<FromDataType, DataTypeFixedString> && std::is_same_v<ToDataType, DataTypeIPv6>
-                            && fixed_string_size == IPV6_BINARY_LENGTH)
-                    {
-                        readBinary(vec_to[i], read_buffer);
-                        parsed = true;
-                    }
-                    else
-                    {
-                        parsed = tryParseImpl<ToDataType>(vec_to[i], read_buffer, local_time_zone, precise_float_parsing);
-                    }
-                }
-
-                if (!isAllRead(read_buffer))
-                    parsed = false;
-
-                if (!parsed)
-                {
-                    if constexpr (std::is_same_v<ToDataType, DataTypeDate32>)
-                    {
-                        vec_to[i] = -static_cast<Int32>(DateLUT::instance().getDayNumOffsetEpoch()); /// NOLINT(readability-static-accessed-through-instance)
-                    }
-                    else
-                    {
-                        vec_to[i] = static_cast<typename ToDataType::FieldType>(0);
-                    }
-                }
-
-                if constexpr (exception_mode == ConvertFromStringExceptionMode::Null)
-                    (*vec_null_map_to)[i] = !parsed;
-            }
-
-            current_offset = next_offset;
-        }
-
-        if constexpr (exception_mode == ConvertFromStringExceptionMode::Null)
-            return ColumnNullable::create(std::move(col_to), std::move(col_null_map_to));
-        else
-            return col_to;
-    }
-};
-
-
-/// Function toUnixTimestamp has exactly the same implementation as toDateTime of String type.
-struct NameToUnixTimestamp { static constexpr auto name = "toUnixTimestamp"; };
-
-enum class BehaviourOnErrorFromString : uint8_t
-{
-    ConvertDefaultBehaviorTag,
-    ConvertReturnNullOnErrorTag,
-    ConvertReturnZeroOnErrorTag
-};
-
-/** Conversion of number types to each other, enums to numbers, dates and datetimes to numbers and back: done by straight assignment.
-  *  (Date is represented internally as number of days from some day; DateTime - as unix timestamp)
-  */
-template <typename FromDataType, typename ToDataType, typename Name,
-    FormatSettings::DateTimeOverflowBehavior date_time_overflow_behavior = default_date_time_overflow_behavior>
-struct ConvertImpl
-{
-    template <typename Additions = void *>
-    static ColumnPtr NO_SANITIZE_UNDEFINED execute(
-        const ColumnsWithTypeAndName & arguments, const DataTypePtr & result_type [[maybe_unused]], size_t input_rows_count,
-        BehaviourOnErrorFromString from_string_tag [[maybe_unused]], Additions additions = Additions())
-    {
-        const ColumnWithTypeAndName & named_from = arguments[0];
-
-        if constexpr ((std::is_same_v<FromDataType, ToDataType> && !FromDataType::is_parametric)
-            || (std::is_same_v<FromDataType, DataTypeEnum8> && std::is_same_v<ToDataType, DataTypeInt8>)
-            || (std::is_same_v<FromDataType, DataTypeEnum16> && std::is_same_v<ToDataType, DataTypeInt16>))
-        {
-            /// If types are the same, reuse the columns.
-            /// Conversions between Enum and the underlying type are also free.
-            return named_from.column;
-        }
-        else if constexpr ((std::is_same_v<FromDataType, DataTypeDateTime> || std::is_same_v<FromDataType, DataTypeDate32>)
-            && std::is_same_v<ToDataType, DataTypeDate>)
-        {
-            /// Conversion of DateTime to Date: throw off time component.
-            /// Conversion of Date32 to Date.
-            return DateTimeTransformImpl<FromDataType, ToDataType, ToDateImpl<date_time_overflow_behavior>, false>::template execute<Additions>(
-                arguments, result_type, input_rows_count);
-        }
-        else if constexpr (std::is_same_v<FromDataType, DataTypeDateTime> && std::is_same_v<ToDataType, DataTypeDate32>)
-        {
-            /// Conversion of DateTime to Date: throw off time component.
-            return DateTimeTransformImpl<FromDataType, ToDataType, ToDate32Impl, false>::template execute<Additions>(
-                arguments, result_type, input_rows_count);
-        }
-        else if constexpr ((std::is_same_v<FromDataType, DataTypeDate> || std::is_same_v<FromDataType, DataTypeDate32>)
-            && std::is_same_v<ToDataType, DataTypeDateTime>)
-        {
-            /// Conversion from Date/Date32 to DateTime.
-            return DateTimeTransformImpl<FromDataType, ToDataType, ToDateTimeImpl<date_time_overflow_behavior>, false>::template execute<Additions>(
-                arguments, result_type, input_rows_count);
-        }
-        else if constexpr (std::is_same_v<FromDataType, DataTypeDateTime64> && std::is_same_v<ToDataType, DataTypeDate32>)
-        {
-            return DateTimeTransformImpl<DataTypeDateTime64, DataTypeDate32, TransformDateTime64<ToDate32Impl>, false>::template execute<Additions>(
-                arguments, result_type, input_rows_count, additions);
-        }
-        /** Special case of converting Int8, Int16, (U)Int32 or (U)Int64 (and also, for convenience,
-          * Float32, Float64) to Date. If the
-          * number is less than 65536, then it is treated as DayNum, and if it's greater or equals to 65536,
-          * then treated as unix timestamp. If the number exceeds UInt32, saturate to MAX_UINT32 then as DayNum.
-          * It's a bit illogical, as we actually have two functions in one.
-          * But allows to support frequent case,
-          *  when user write toDate(UInt32), expecting conversion of unix timestamp to Date.
-          *  (otherwise such usage would be frequent mistake).
-          */
-        else if constexpr ((
-                std::is_same_v<FromDataType, DataTypeUInt32>
-                || std::is_same_v<FromDataType, DataTypeUInt64>)
-            && std::is_same_v<ToDataType, DataTypeDate>)
-        {
-            return DateTimeTransformImpl<FromDataType, ToDataType, ToDateTransform32Or64<typename FromDataType::FieldType, default_date_time_overflow_behavior>, false>::template execute<Additions>(
-                arguments, result_type, input_rows_count);
-        }
-        else if constexpr ((
-                std::is_same_v<FromDataType, DataTypeInt8>
-                || std::is_same_v<FromDataType, DataTypeInt16>)
-            && std::is_same_v<ToDataType, DataTypeDate>)
-        {
-            return DateTimeTransformImpl<FromDataType, ToDataType, ToDateTransform8Or16Signed<typename FromDataType::FieldType, default_date_time_overflow_behavior>, false>::template execute<Additions>(
-                arguments, result_type, input_rows_count);
-        }
-        else if constexpr ((
-                std::is_same_v<FromDataType, DataTypeInt32>
-                || std::is_same_v<FromDataType, DataTypeInt64>
-                || std::is_same_v<FromDataType, DataTypeFloat32>
-                || std::is_same_v<FromDataType, DataTypeFloat64>)
-            && std::is_same_v<ToDataType, DataTypeDate>)
-        {
-            return DateTimeTransformImpl<FromDataType, ToDataType, ToDateTransform32Or64Signed<typename FromDataType::FieldType, default_date_time_overflow_behavior>, false>::template execute<Additions>(
-                arguments, result_type, input_rows_count);
-        }
-        else if constexpr ((
-                std::is_same_v<FromDataType, DataTypeUInt32>
-                || std::is_same_v<FromDataType, DataTypeUInt64>)
-            && std::is_same_v<ToDataType, DataTypeDate32>)
-        {
-            return DateTimeTransformImpl<FromDataType, ToDataType, ToDate32Transform32Or64<typename FromDataType::FieldType, default_date_time_overflow_behavior>, false>::template execute<Additions>(
-                arguments, result_type, input_rows_count);
-        }
-        else if constexpr ((
-                std::is_same_v<FromDataType, DataTypeInt8>
-                || std::is_same_v<FromDataType, DataTypeInt16>)
-            && std::is_same_v<ToDataType, DataTypeDate32>)
-        {
-            return DateTimeTransformImpl<FromDataType, ToDataType, ToDate32Transform8Or16Signed<typename FromDataType::FieldType>, false>::template execute<Additions>(
-                arguments, result_type, input_rows_count);
-        }
-        else if constexpr ((
-                std::is_same_v<FromDataType, DataTypeInt32>
-                || std::is_same_v<FromDataType, DataTypeInt64>
-                || std::is_same_v<FromDataType, DataTypeFloat32>
-                || std::is_same_v<FromDataType, DataTypeFloat64>)
-            && std::is_same_v<ToDataType, DataTypeDate32>)
-        {
-            return DateTimeTransformImpl<FromDataType, ToDataType, ToDate32Transform32Or64Signed<typename FromDataType::FieldType, default_date_time_overflow_behavior>, false>::template execute<Additions>(
-                arguments, result_type, input_rows_count);
-        }
-        /// Special case of converting Int8, Int16, Int32 or (U)Int64 (and also, for convenience, Float32, Float64) to DateTime.
-        else if constexpr ((
-                std::is_same_v<FromDataType, DataTypeInt8>
-                || std::is_same_v<FromDataType, DataTypeInt16>
-                || std::is_same_v<FromDataType, DataTypeInt32>)
-            && std::is_same_v<ToDataType, DataTypeDateTime>)
-        {
-            return DateTimeTransformImpl<FromDataType, ToDataType, ToDateTimeTransformSigned<typename FromDataType::FieldType, UInt32, default_date_time_overflow_behavior>, false>::template execute<Additions>(
-                arguments, result_type, input_rows_count);
-        }
-        else if constexpr (std::is_same_v<FromDataType, DataTypeUInt64>
-            && std::is_same_v<ToDataType, DataTypeDateTime>)
-        {
-            return DateTimeTransformImpl<FromDataType, ToDataType, ToDateTimeTransform64<typename FromDataType::FieldType, UInt32, default_date_time_overflow_behavior>, false>::template execute<Additions>(
-                arguments, result_type, input_rows_count);
-        }
-        else if constexpr ((
-                std::is_same_v<FromDataType, DataTypeInt64>
-                || std::is_same_v<FromDataType, DataTypeFloat32>
-                || std::is_same_v<FromDataType, DataTypeFloat64>)
-            && std::is_same_v<ToDataType, DataTypeDateTime>)
-        {
-            return DateTimeTransformImpl<FromDataType, ToDataType, ToDateTimeTransform64Signed<typename FromDataType::FieldType, UInt32, default_date_time_overflow_behavior>, false>::template execute<Additions>(
-                arguments, result_type, input_rows_count);
-        }
-        else if constexpr ((
-                std::is_same_v<FromDataType, DataTypeInt8>
-                || std::is_same_v<FromDataType, DataTypeInt16>
-                || std::is_same_v<FromDataType, DataTypeInt32>
-                || std::is_same_v<FromDataType, DataTypeInt64>)
-            && std::is_same_v<ToDataType, DataTypeDateTime64>)
-        {
-            return DateTimeTransformImpl<FromDataType, ToDataType, ToDateTime64TransformSigned<typename FromDataType::FieldType, default_date_time_overflow_behavior>, false>::template execute<Additions>(
-                arguments, result_type, input_rows_count, additions);
-        }
-        else if constexpr (std::is_same_v<FromDataType, DataTypeUInt64>
-            && std::is_same_v<ToDataType, DataTypeDateTime64>)
-        {
-            return DateTimeTransformImpl<FromDataType, ToDataType, ToDateTime64TransformUnsigned<UInt64, default_date_time_overflow_behavior>, false>::template execute<Additions>(
-                arguments, result_type, input_rows_count, additions);
-        }
-        else if constexpr ((
-                std::is_same_v<FromDataType, DataTypeFloat32>
-                || std::is_same_v<FromDataType, DataTypeFloat64>)
-            && std::is_same_v<ToDataType, DataTypeDateTime64>)
-        {
-            return DateTimeTransformImpl<FromDataType, ToDataType, ToDateTime64TransformFloat<FromDataType, typename FromDataType::FieldType, default_date_time_overflow_behavior>, false>::template execute<Additions>(
-                arguments, result_type, input_rows_count, additions);
-        }
-        /// Conversion of DateTime64 to Date or DateTime: discards fractional part.
-        else if constexpr (std::is_same_v<FromDataType, DataTypeDateTime64>
-            && std::is_same_v<ToDataType, DataTypeDate>)
-        {
-            return DateTimeTransformImpl<FromDataType, ToDataType, TransformDateTime64<ToDateImpl<date_time_overflow_behavior>>, false>::template execute<Additions>(
-                arguments, result_type, input_rows_count, additions);
-        }
-        else if constexpr (std::is_same_v<FromDataType, DataTypeDateTime64>
-            && std::is_same_v<ToDataType, DataTypeDateTime>)
-        {
-            return DateTimeTransformImpl<FromDataType, ToDataType, TransformDateTime64<ToDateTimeImpl<date_time_overflow_behavior>>, false>::template execute<Additions>(
-                arguments, result_type, input_rows_count, additions);
-        }
-        /// Conversion of Date or DateTime to DateTime64: add zero sub-second part.
-        else if constexpr ((
-                std::is_same_v<FromDataType, DataTypeDate>
-                || std::is_same_v<FromDataType, DataTypeDate32>
-                || std::is_same_v<FromDataType, DataTypeDateTime>)
-            && std::is_same_v<ToDataType, DataTypeDateTime64>)
-        {
-            return DateTimeTransformImpl<FromDataType, ToDataType, ToDateTime64Transform, false>::template execute<Additions>(
-                arguments, result_type, input_rows_count, additions);
-        }
-        else if constexpr (IsDataTypeDateOrDateTime<FromDataType>
-            && std::is_same_v<ToDataType, DataTypeString>)
-        {
-            /// Date or DateTime to String
-
-            using FromFieldType = typename FromDataType::FieldType;
-            using ColVecType = ColumnVectorOrDecimal<FromFieldType>;
-
-            auto datetime_arg = arguments[0];
-
-            const DateLUTImpl * time_zone = nullptr;
-            const ColumnConst * time_zone_column = nullptr;
-
-            if (arguments.size() == 1)
-            {
-                auto non_null_args = createBlockWithNestedColumns(arguments);
-                time_zone = &extractTimeZoneFromFunctionArguments(non_null_args, 1, 0);
-            }
-            else /// When we have a column for timezone
-            {
-                datetime_arg.column = datetime_arg.column->convertToFullColumnIfConst();
-
-                if constexpr (std::is_same_v<FromDataType, DataTypeDate> || std::is_same_v<FromDataType, DataTypeDate32>)
-                    time_zone = &DateLUT::instance();
-                /// For argument of Date or DateTime type, second argument with time zone could be specified.
-                if constexpr (std::is_same_v<FromDataType, DataTypeDateTime> || std::is_same_v<FromDataType, DataTypeDateTime64>)
-                {
-                    if ((time_zone_column = checkAndGetColumnConst<ColumnString>(arguments[1].column.get())))
-                    {
-                        auto non_null_args = createBlockWithNestedColumns(arguments);
-                        time_zone = &extractTimeZoneFromFunctionArguments(non_null_args, 1, 0);
-                    }
-                }
-            }
-            const auto & col_with_type_and_name = columnGetNested(datetime_arg);
-
-            if (const auto col_from = checkAndGetColumn<ColVecType>(col_with_type_and_name.column.get()))
-            {
-                auto col_to = ColumnString::create();
-
-                const typename ColVecType::Container & vec_from = col_from->getData();
-                ColumnString::Chars & data_to = col_to->getChars();
-                ColumnString::Offsets & offsets_to = col_to->getOffsets();
-                size_t size = vec_from.size();
-
-                if constexpr (std::is_same_v<FromDataType, DataTypeDate>)
-                    data_to.resize(size * (strlen("YYYY-MM-DD") + 1));
-                else if constexpr (std::is_same_v<FromDataType, DataTypeDate32>)
-                    data_to.resize(size * (strlen("YYYY-MM-DD") + 1));
-                else if constexpr (std::is_same_v<FromDataType, DataTypeDateTime>)
-                    data_to.resize(size * (strlen("YYYY-MM-DD hh:mm:ss") + 1));
-                else if constexpr (std::is_same_v<FromDataType, DataTypeDateTime64>)
-                    data_to.resize(size * (strlen("YYYY-MM-DD hh:mm:ss.") + col_from->getScale() + 1));
-                else
-                    data_to.resize(size * 3);   /// Arbitrary
-
-                offsets_to.resize(size);
-
-                WriteBufferFromVector<ColumnString::Chars> write_buffer(data_to);
-                const FromDataType & type = static_cast<const FromDataType &>(*col_with_type_and_name.type);
-
-                ColumnUInt8::MutablePtr null_map = copyNullMap(datetime_arg.column);
-
-                bool cut_trailing_zeros_align_to_groups_of_thousands = false;
-                if (DB::CurrentThread::isInitialized())
-                {
-                    const DB::ContextPtr query_context = DB::CurrentThread::get().getQueryContext();
-
-                    if (query_context)
-                        cut_trailing_zeros_align_to_groups_of_thousands = query_context->getSettingsRef()[Setting::date_time_64_output_format_cut_trailing_zeros_align_to_groups_of_thousands];
-                }
-
-                if (!null_map && arguments.size() > 1)
-                    null_map = copyNullMap(arguments[1].column->convertToFullColumnIfConst());
-
-                if (null_map)
-                {
-                    for (size_t i = 0; i < size; ++i)
-                    {
-                        if (!time_zone_column && arguments.size() > 1)
-                        {
-                            if (!arguments[1].column.get()->getDataAt(i).toString().empty())
-                                time_zone = &DateLUT::instance(arguments[1].column.get()->getDataAt(i).toString());
-                            else
-                                throw Exception(ErrorCodes::ILLEGAL_TYPE_OF_ARGUMENT, "Provided time zone must be non-empty");
-                        }
-                        bool is_ok = true;
-                        if constexpr (std::is_same_v<FromDataType, DataTypeDateTime64>)
-                        {
-                            if (cut_trailing_zeros_align_to_groups_of_thousands)
-                                writeDateTimeTextCutTrailingZerosAlignToGroupOfThousands(DateTime64(vec_from[i]), type.getScale(), write_buffer, *time_zone);
-                            else
-                                is_ok = FormatImpl<FromDataType>::template execute<bool>(vec_from[i], write_buffer, &type, time_zone);
-                        }
-                        else
-                        {
-                            is_ok = FormatImpl<FromDataType>::template execute<bool>(vec_from[i], write_buffer, &type, time_zone);
-                        }
-                        null_map->getData()[i] |= !is_ok;
-                        writeChar(0, write_buffer);
-                        offsets_to[i] = write_buffer.count();
-                    }
-                }
-                else
-                {
-                    for (size_t i = 0; i < size; ++i)
-                    {
-                        if (!time_zone_column && arguments.size() > 1)
-                        {
-                            if (!arguments[1].column.get()->getDataAt(i).toString().empty())
-                                time_zone = &DateLUT::instance(arguments[1].column.get()->getDataAt(i).toString());
-                            else
-                                throw Exception(ErrorCodes::ILLEGAL_TYPE_OF_ARGUMENT, "Provided time zone must be non-empty");
-                        }
-                        if constexpr (std::is_same_v<FromDataType, DataTypeDateTime64>)
-                        {
-                            if (cut_trailing_zeros_align_to_groups_of_thousands)
-                                writeDateTimeTextCutTrailingZerosAlignToGroupOfThousands(DateTime64(vec_from[i]), type.getScale(), write_buffer, *time_zone);
-                            else
-                                FormatImpl<FromDataType>::template execute<bool>(vec_from[i], write_buffer, &type, time_zone);
-                        }
-                        else
-                        {
-                            FormatImpl<FromDataType>::template execute<bool>(vec_from[i], write_buffer, &type, time_zone);
-                        }
-                        writeChar(0, write_buffer);
-                        offsets_to[i] = write_buffer.count();
-                    }
-                }
-
-                write_buffer.finalize();
-
-                if (null_map)
-                    return ColumnNullable::create(std::move(col_to), std::move(null_map));
-                return col_to;
-            }
-            else
-                throw Exception(ErrorCodes::ILLEGAL_COLUMN, "Illegal column {} of first argument of function {}",
-                        arguments[0].column->getName(), Name::name);
-        }
-        /// Conversion from FixedString to String.
-        /// Cutting sequences of zero bytes from end of strings.
-        else if constexpr (std::is_same_v<ToDataType, DataTypeString>
-            && std::is_same_v<FromDataType, DataTypeFixedString>)
-        {
-            ColumnUInt8::MutablePtr null_map = copyNullMap(arguments[0].column);
-            const auto & nested =  columnGetNested(arguments[0]);
-            if (const ColumnFixedString * col_from = checkAndGetColumn<ColumnFixedString>(nested.column.get()))
-            {
-                auto col_to = ColumnString::create();
-
-                const ColumnFixedString::Chars & data_from = col_from->getChars();
-                ColumnString::Chars & data_to = col_to->getChars();
-                ColumnString::Offsets & offsets_to = col_to->getOffsets();
-                size_t size = col_from->size();
-                size_t n = col_from->getN();
-                data_to.resize(size * (n + 1)); /// + 1 - zero terminator
-                offsets_to.resize(size);
-
-                size_t offset_from = 0;
-                size_t offset_to = 0;
-                for (size_t i = 0; i < size; ++i)
-                {
-                    if (!null_map || !null_map->getData()[i])
-                    {
-                        size_t bytes_to_copy = n;
-                        while (bytes_to_copy > 0 && data_from[offset_from + bytes_to_copy - 1] == 0)
-                            --bytes_to_copy;
-
-                        memcpy(&data_to[offset_to], &data_from[offset_from], bytes_to_copy);
-                        offset_to += bytes_to_copy;
-                    }
-                    data_to[offset_to] = 0;
-                    ++offset_to;
-                    offsets_to[i] = offset_to;
-                    offset_from += n;
-                }
-
-                data_to.resize(offset_to);
-                if (result_type->isNullable() && null_map)
-                    return ColumnNullable::create(std::move(col_to), std::move(null_map));
-                return col_to;
-            }
-            else
-                throw Exception(ErrorCodes::ILLEGAL_COLUMN, "Illegal column {} of first argument of function {}",
-                        arguments[0].column->getName(), Name::name);
-        }
-        else if constexpr (std::is_same_v<ToDataType, DataTypeString>)
-        {
-            /// Anything else to String.
-
-            using FromFieldType = typename FromDataType::FieldType;
-            using ColVecType = ColumnVectorOrDecimal<FromFieldType>;
-
-            ColumnUInt8::MutablePtr null_map = copyNullMap(arguments[0].column);
-
-            const auto & col_with_type_and_name = columnGetNested(arguments[0]);
-            const auto & type = static_cast<const FromDataType &>(*col_with_type_and_name.type);
-
-            if (const auto col_from = checkAndGetColumn<ColVecType>(col_with_type_and_name.column.get()))
-            {
-                auto col_to = ColumnString::create();
-
-                const typename ColVecType::Container & vec_from = col_from->getData();
-                ColumnString::Chars & data_to = col_to->getChars();
-                ColumnString::Offsets & offsets_to = col_to->getOffsets();
-                size_t size = vec_from.size();
-
-                data_to.resize(size * 3);
-                offsets_to.resize(size);
-
-                WriteBufferFromVector<ColumnString::Chars> write_buffer(data_to);
-
-                if (null_map)
-                {
-                    for (size_t i = 0; i < size; ++i)
-                    {
-                        bool is_ok = FormatImpl<FromDataType>::template execute<bool>(vec_from[i], write_buffer, &type, nullptr);
-                        /// We don't use timezones in this branch
-                        null_map->getData()[i] |= !is_ok;
-                        writeChar(0, write_buffer);
-                        offsets_to[i] = write_buffer.count();
-                    }
-                }
-                else
-                {
-                    for (size_t i = 0; i < size; ++i)
-                    {
-                        FormatImpl<FromDataType>::template execute<void>(vec_from[i], write_buffer, &type, nullptr);
-                        writeChar(0, write_buffer);
-                        offsets_to[i] = write_buffer.count();
-                    }
-                }
-
-                write_buffer.finalize();
-
-                if (null_map)
-                    return ColumnNullable::create(std::move(col_to), std::move(null_map));
-                return col_to;
-            }
-            else
-                throw Exception(ErrorCodes::ILLEGAL_COLUMN, "Illegal column {} of first argument of function {}",
-                        arguments[0].column->getName(), Name::name);
-        }
-        else if constexpr (std::is_same_v<Name, NameToUnixTimestamp>
-            && std::is_same_v<FromDataType, DataTypeString>
-            && std::is_same_v<ToDataType, DataTypeUInt32>)
-        {
-            return ConvertImpl<FromDataType, DataTypeDateTime, Name, date_time_overflow_behavior>::template execute<Additions>(
-                arguments, result_type, input_rows_count, from_string_tag);
-        }
-        else if constexpr ((std::is_same_v<FromDataType, DataTypeString> || std::is_same_v<FromDataType, DataTypeFixedString>))
-        {
-            switch (from_string_tag)
-            {
-            case BehaviourOnErrorFromString::ConvertDefaultBehaviorTag:
-                return ConvertThroughParsing<FromDataType,
-                                             ToDataType,
-                                             Name,
-                                             ConvertFromStringExceptionMode::Throw,
-                                             ConvertFromStringParsingMode::Normal>::execute(
-                        arguments, result_type, input_rows_count, additions);
-            case BehaviourOnErrorFromString::ConvertReturnNullOnErrorTag:
-                return ConvertThroughParsing<FromDataType,
-                                             ToDataType,
-                                             Name,
-                                             ConvertFromStringExceptionMode::Null,
-                                             ConvertFromStringParsingMode::Normal>::execute(
-                        arguments, result_type, input_rows_count, additions);
-            case BehaviourOnErrorFromString::ConvertReturnZeroOnErrorTag:
-                return ConvertThroughParsing<FromDataType,
-                                             ToDataType,
-                                             Name,
-                                             ConvertFromStringExceptionMode::Zero,
-                                             ConvertFromStringParsingMode::Normal>::execute(
-                        arguments, result_type, input_rows_count, additions);
-            }
-        }
-        else if constexpr (std::is_same_v<FromDataType, DataTypeInterval> && std::is_same_v<ToDataType, DataTypeInterval>)
-        {
-            IntervalKind to = typeid_cast<const DataTypeInterval *>(result_type.get())->getKind();
-            IntervalKind from = typeid_cast<const DataTypeInterval *>(arguments[0].type.get())->getKind();
-
-            if (from == to || arguments[0].column->empty())
-                return arguments[0].column;
-
-            Int64 conversion_factor = 1;
-            Int64 result_value;
-
-            int from_position = static_cast<int>(from.kind);
-            int to_position = static_cast<int>(to.kind); /// Positions of each interval according to granularity map
-
-            if (from_position < to_position)
-            {
-                for (int i = from_position; i < to_position; ++i)
-                    conversion_factor *= interval_conversions[i];
-                result_value = arguments[0].column->getInt(0) / conversion_factor;
-            }
-            else
-            {
-                for (int i = from_position; i > to_position; --i)
-                    conversion_factor *= interval_conversions[i];
-                result_value = arguments[0].column->getInt(0) * conversion_factor;
-            }
-
-            return ColumnConst::create(ColumnInt64::create(1, result_value), input_rows_count);
-        }
-        else
-        {
-            using FromFieldType = typename FromDataType::FieldType;
-            using ToFieldType = typename ToDataType::FieldType;
-            using ColVecFrom = typename FromDataType::ColumnType;
-            using ColVecTo = typename ToDataType::ColumnType;
-
-            if constexpr ((IsDataTypeDecimal<FromDataType> || IsDataTypeDecimal<ToDataType>)
-                && !(std::is_same_v<DataTypeDateTime64, FromDataType> || std::is_same_v<DataTypeDateTime64, ToDataType>)
-                && (!IsDataTypeDecimalOrNumber<FromDataType> || !IsDataTypeDecimalOrNumber<ToDataType>))
-            {
-                throw Exception(ErrorCodes::ILLEGAL_COLUMN, "Illegal column {}/{} of first argument of function {}",
-                    named_from.column->getName(), typeid(FromDataType).name(), Name::name);
-            }
-
-            const ColVecFrom * col_from = checkAndGetColumn<ColVecFrom>(named_from.column.get());
-            if (!col_from)
-                throw Exception(ErrorCodes::ILLEGAL_COLUMN, "Illegal column {} of first argument of function {}",
-                    named_from.column->getName(), Name::name);
-
-            typename ColVecTo::MutablePtr col_to = nullptr;
-
-            if constexpr (IsDataTypeDecimal<ToDataType>)
-            {
-                UInt32 scale;
-
-                if constexpr (std::is_same_v<Additions, AccurateConvertStrategyAdditions>
-                    || std::is_same_v<Additions, AccurateOrNullConvertStrategyAdditions>)
-                {
-                    scale = additions.scale;
-                }
-                else
-                {
-                    scale = additions;
-                }
-
-                col_to = ColVecTo::create(0, scale);
-            }
-            else
-                col_to = ColVecTo::create();
-
-            const auto & vec_from = col_from->getData();
-            auto & vec_to = col_to->getData();
-            vec_to.resize(input_rows_count);
-
-            ColumnUInt8::MutablePtr col_null_map_to;
-            ColumnUInt8::Container * vec_null_map_to [[maybe_unused]] = nullptr;
-            if constexpr (std::is_same_v<Additions, AccurateOrNullConvertStrategyAdditions>)
-            {
-                col_null_map_to = ColumnUInt8::create(input_rows_count, false);
-                vec_null_map_to = &col_null_map_to->getData();
-            }
-
-            bool result_is_bool = isBool(result_type);
-            for (size_t i = 0; i < input_rows_count; ++i)
-            {
-                if constexpr (std::is_same_v<ToDataType, DataTypeUInt8>)
-                {
-                    if (result_is_bool)
-                    {
-                        vec_to[i] = vec_from[i] != FromFieldType(0);
-                        continue;
-                    }
-                }
-
-                if constexpr (std::is_same_v<FromDataType, DataTypeUUID> && std::is_same_v<ToDataType, DataTypeUInt128>)
-                {
-                    static_assert(
-                        std::is_same_v<DataTypeUInt128::FieldType, DataTypeUUID::FieldType::UnderlyingType>,
-                        "UInt128 and UUID types must be same");
-
-                    vec_to[i].items[1] = vec_from[i].toUnderType().items[0];
-                    vec_to[i].items[0] = vec_from[i].toUnderType().items[1];
-                }
-                else if constexpr (std::is_same_v<FromDataType, DataTypeIPv6> && std::is_same_v<ToDataType, DataTypeUInt128>)
-                {
-                    static_assert(
-                        std::is_same_v<DataTypeUInt128::FieldType, DataTypeIPv6::FieldType::UnderlyingType>,
-                        "UInt128 and IPv6 types must be same");
-
-                    vec_to[i].items[1] = std::byteswap(vec_from[i].toUnderType().items[0]);
-                    vec_to[i].items[0] = std::byteswap(vec_from[i].toUnderType().items[1]);
-                }
-                else if constexpr (std::is_same_v<FromDataType, DataTypeUInt128> && std::is_same_v<ToDataType, DataTypeIPv6>)
-                {
-                    static_assert(
-                        std::is_same_v<DataTypeUInt128::FieldType, DataTypeIPv6::FieldType::UnderlyingType>,
-                        "IPv6 and UInt128 types must be same");
-
-                    vec_to[i].toUnderType().items[1] = std::byteswap(vec_from[i].items[0]);
-                    vec_to[i].toUnderType().items[0] = std::byteswap(vec_from[i].items[1]);
-                }
-                else if constexpr (std::is_same_v<FromDataType, DataTypeUUID> != std::is_same_v<ToDataType, DataTypeUUID>)
-                {
-                    throw Exception(ErrorCodes::NOT_IMPLEMENTED,
-                                    "Conversion between numeric types and UUID is not supported. "
-                                    "Probably the passed UUID is unquoted");
-                }
-                else if constexpr (
-                    (std::is_same_v<FromDataType, DataTypeIPv4> != std::is_same_v<ToDataType, DataTypeIPv4>)
-                    && !(is_any_of<FromDataType, DataTypeUInt8, DataTypeUInt16, DataTypeUInt32, DataTypeUInt64, DataTypeIPv6>
-                        || is_any_of<ToDataType, DataTypeUInt32, DataTypeUInt64, DataTypeUInt128, DataTypeUInt256, DataTypeIPv6>))
-                {
-                    throw Exception(ErrorCodes::NOT_IMPLEMENTED, "Conversion from {} to {} is not supported",
-                                    TypeName<typename FromDataType::FieldType>, TypeName<typename ToDataType::FieldType>);
-                }
-                else if constexpr (std::is_same_v<FromDataType, DataTypeIPv6> != std::is_same_v<ToDataType, DataTypeIPv6>
-                    && !(std::is_same_v<ToDataType, DataTypeIPv4> || std::is_same_v<FromDataType, DataTypeIPv4>))
-                {
-                    throw Exception(ErrorCodes::NOT_IMPLEMENTED,
-                                    "Conversion between numeric types and IPv6 is not supported. "
-                                    "Probably the passed IPv6 is unquoted");
-                }
-                else if constexpr (IsDataTypeDecimal<FromDataType> || IsDataTypeDecimal<ToDataType>)
-                {
-                    if constexpr (std::is_same_v<Additions, AccurateOrNullConvertStrategyAdditions>)
-                    {
-                        ToFieldType result;
-                        bool convert_result = false;
-
-                        if constexpr (IsDataTypeDecimal<FromDataType> && IsDataTypeDecimal<ToDataType>)
-                            convert_result = tryConvertDecimals<FromDataType, ToDataType>(vec_from[i], col_from->getScale(), col_to->getScale(), result);
-                        else if constexpr (IsDataTypeDecimal<FromDataType> && IsDataTypeNumber<ToDataType>)
-                            convert_result = tryConvertFromDecimal<FromDataType, ToDataType>(vec_from[i], col_from->getScale(), result);
-                        else if constexpr (IsDataTypeNumber<FromDataType> && IsDataTypeDecimal<ToDataType>)
-                            convert_result = tryConvertToDecimal<FromDataType, ToDataType>(vec_from[i], col_to->getScale(), result);
-
-                        if (convert_result)
-                            vec_to[i] = result;
-                        else
-                        {
-                            vec_to[i] = static_cast<ToFieldType>(0);
-                            (*vec_null_map_to)[i] = true;
-                        }
-                    }
-                    else
-                    {
-                        if constexpr (IsDataTypeDecimal<FromDataType> && IsDataTypeDecimal<ToDataType>)
-                            vec_to[i] = convertDecimals<FromDataType, ToDataType>(vec_from[i], col_from->getScale(), col_to->getScale());
-                        else if constexpr (IsDataTypeDecimal<FromDataType> && IsDataTypeNumber<ToDataType>)
-                            vec_to[i] = convertFromDecimal<FromDataType, ToDataType>(vec_from[i], col_from->getScale());
-                        else if constexpr (IsDataTypeNumber<FromDataType> && IsDataTypeDecimal<ToDataType>)
-                            vec_to[i] = convertToDecimal<FromDataType, ToDataType>(vec_from[i], col_to->getScale());
-                        else
-                            throw Exception(ErrorCodes::CANNOT_CONVERT_TYPE, "Unsupported data type in conversion function");
-                    }
-                }
-                else if constexpr (std::is_same_v<ToDataType, DataTypeIPv4> && std::is_same_v<FromDataType, DataTypeIPv6>)
-                {
-                    const uint8_t ip4_cidr[] {0x00, 0x00, 0x00, 0x00, 0x00, 0x00, 0x00, 0x00, 0x00, 0x00, 0xff, 0xff, 0x00, 0x00, 0x00, 0x00};
-                    const uint8_t * src = reinterpret_cast<const uint8_t *>(&vec_from[i].toUnderType());
-                    if (!matchIPv6Subnet(src, ip4_cidr, 96))
-                    {
-                        char addr[IPV6_MAX_TEXT_LENGTH + 1] {};
-                        char * paddr = addr;
-                        formatIPv6(src, paddr);
-
-                        throw Exception(ErrorCodes::CANNOT_CONVERT_TYPE, "IPv6 {} in column {} is not in IPv4 mapping block", addr, named_from.column->getName());
-                    }
-
-                    uint8_t * dst = reinterpret_cast<uint8_t *>(&vec_to[i].toUnderType());
-                    if constexpr (std::endian::native == std::endian::little)
-                    {
-                        dst[0] = src[15];
-                        dst[1] = src[14];
-                        dst[2] = src[13];
-                        dst[3] = src[12];
-                    }
-                    else
-                    {
-                        dst[0] = src[12];
-                        dst[1] = src[13];
-                        dst[2] = src[14];
-                        dst[3] = src[15];
-                    }
-                }
-                else if constexpr (std::is_same_v<ToDataType, DataTypeIPv6> && std::is_same_v<FromDataType, DataTypeIPv4>)
-                {
-                    const uint8_t * src = reinterpret_cast<const uint8_t *>(&vec_from[i].toUnderType());
-                    uint8_t * dst = reinterpret_cast<uint8_t *>(&vec_to[i].toUnderType());
-                    std::memset(dst, '\0', IPV6_BINARY_LENGTH);
-                    dst[10] = dst[11] = 0xff;
-
-                    if constexpr (std::endian::native == std::endian::little)
-                    {
-                        dst[12] = src[3];
-                        dst[13] = src[2];
-                        dst[14] = src[1];
-                        dst[15] = src[0];
-                    }
-                    else
-                    {
-                        dst[12] = src[0];
-                        dst[13] = src[1];
-                        dst[14] = src[2];
-                        dst[15] = src[3];
-                    }
-                }
-                else if constexpr (std::is_same_v<ToDataType, DataTypeIPv4> && std::is_same_v<FromDataType, DataTypeUInt64>)
-                {
-                    vec_to[i] = static_cast<ToFieldType>(static_cast<IPv4::UnderlyingType>(vec_from[i]));
-                }
-                else if constexpr (std::is_same_v<Name, NameToUnixTimestamp>
-                    && (std::is_same_v<FromDataType, DataTypeDate> || std::is_same_v<FromDataType, DataTypeDate32>))
-                {
-                    vec_to[i] = static_cast<ToFieldType>(vec_from[i] * DATE_SECONDS_PER_DAY);
-                }
-                else
-                {
-                    /// If From Data is Nan or Inf and we convert to integer type, throw exception
-                    if constexpr (is_floating_point<FromFieldType> && !is_floating_point<ToFieldType>)
-                    {
-                        if (!isFinite(vec_from[i]))
-                        {
-                            if constexpr (std::is_same_v<Additions, AccurateOrNullConvertStrategyAdditions>)
-                            {
-                                vec_to[i] = 0;
-                                (*vec_null_map_to)[i] = true;
-                                continue;
-                            }
-                            else
-                                throw Exception(ErrorCodes::CANNOT_CONVERT_TYPE, "Unexpected inf or nan to integer conversion");
-                        }
-                    }
-
-                    if constexpr (std::is_same_v<Additions, AccurateOrNullConvertStrategyAdditions>
-                            || std::is_same_v<Additions, AccurateConvertStrategyAdditions>)
-                    {
-                        bool convert_result = accurate::convertNumeric(vec_from[i], vec_to[i]);
-
-                        if (!convert_result)
-                        {
-                            if (std::is_same_v<Additions, AccurateOrNullConvertStrategyAdditions>)
-                            {
-                                vec_to[i] = 0;
-                                (*vec_null_map_to)[i] = true;
-                            }
-                            else
-                            {
-                                throw Exception(ErrorCodes::CANNOT_CONVERT_TYPE, "Value in column {} cannot be safely converted into type {}",
-                                    named_from.column->getName(), result_type->getName());
-                            }
-                        }
-                    }
-                    else
-                    {
-                        vec_to[i] = static_cast<ToFieldType>(vec_from[i]);
-                    }
-                }
-            }
-=======
->>>>>>> 4851d2b4
-
-#if USE_EMBEDDED_COMPILER
-#    include <DataTypes/Native.h>
-#endif
-
-#include "ConvertImpl.h"
-
-namespace DB
-{
-
-namespace Setting
-{
-    extern const SettingsBool cast_ipv4_ipv6_default_on_conversion_error;
-    extern const SettingsBool cast_string_to_dynamic_use_inference;
     extern const SettingsDateTimeOverflowBehavior date_time_overflow_behavior;
     extern const SettingsBool input_format_ipv4_default_on_conversion_error;
     extern const SettingsBool input_format_ipv6_default_on_conversion_error;
