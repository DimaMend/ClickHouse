#pragma once

#include <ext/enumerate.h>
#include <ext/collection_cast.h>
#include <ext/range.h>
#include <type_traits>

#include <IO/WriteBufferFromVector.h>
#include <IO/ReadBufferFromMemory.h>
#include <IO/Operators.h>
#include <IO/parseDateTimeBestEffort.h>
#include <DataTypes/DataTypeFactory.h>
#include <DataTypes/DataTypesNumber.h>
#include <DataTypes/DataTypesDecimal.h>
#include <DataTypes/DataTypeString.h>
#include <DataTypes/DataTypeFixedString.h>
#include <DataTypes/DataTypeDate.h>
#include <DataTypes/DataTypeDateTime.h>
#include <DataTypes/DataTypeDateTime64.h>
#include <DataTypes/DataTypeEnum.h>
#include <DataTypes/DataTypeArray.h>
#include <DataTypes/DataTypeTuple.h>
#include <DataTypes/DataTypeNullable.h>
#include <DataTypes/DataTypeNothing.h>
#include <DataTypes/DataTypeUUID.h>
#include <DataTypes/DataTypeInterval.h>
#include <DataTypes/DataTypeAggregateFunction.h>
#include <Formats/FormatSettings.h>
#include <Columns/ColumnString.h>
#include <Columns/ColumnFixedString.h>
#include <Columns/ColumnConst.h>
#include <Columns/ColumnArray.h>
#include <Columns/ColumnNullable.h>
#include <Columns/ColumnTuple.h>
#include <Columns/ColumnsCommon.h>
#include <Common/FieldVisitors.h>
#include <Common/assert_cast.h>
#include <Functions/IFunctionAdaptors.h>
#include <Functions/FunctionsMiscellaneous.h>
#include <Functions/FunctionHelpers.h>
#include <Functions/DateTimeTransforms.h>
#include <DataTypes/DataTypeLowCardinality.h>
#include <Columns/ColumnLowCardinality.h>
#include <Functions/toFixedString.h>


namespace DB
{

namespace ErrorCodes
{
    extern const int ATTEMPT_TO_READ_AFTER_EOF;
    extern const int CANNOT_PARSE_NUMBER;
    extern const int CANNOT_READ_ARRAY_FROM_TEXT;
    extern const int CANNOT_PARSE_INPUT_ASSERTION_FAILED;
    extern const int CANNOT_PARSE_QUOTED_STRING;
    extern const int CANNOT_PARSE_ESCAPE_SEQUENCE;
    extern const int CANNOT_PARSE_DATE;
    extern const int CANNOT_PARSE_DATETIME;
    extern const int CANNOT_PARSE_TEXT;
    extern const int CANNOT_PARSE_UUID;
    extern const int TOO_FEW_ARGUMENTS_FOR_FUNCTION;
    extern const int LOGICAL_ERROR;
    extern const int TYPE_MISMATCH;
    extern const int CANNOT_CONVERT_TYPE;
    extern const int ILLEGAL_COLUMN;
    extern const int NUMBER_OF_ARGUMENTS_DOESNT_MATCH;
    extern const int ILLEGAL_TYPE_OF_ARGUMENT;
    extern const int NOT_IMPLEMENTED;
    extern const int CANNOT_INSERT_NULL_IN_ORDINARY_COLUMN;
}


/** Type conversion functions.
  * toType - conversion in "natural way";
  */

inline UInt32 extractToDecimalScale(const ColumnWithTypeAndName & named_column)
{
    const auto * arg_type = named_column.type.get();
    bool ok = checkAndGetDataType<DataTypeUInt64>(arg_type)
        || checkAndGetDataType<DataTypeUInt32>(arg_type)
        || checkAndGetDataType<DataTypeUInt16>(arg_type)
        || checkAndGetDataType<DataTypeUInt8>(arg_type);
    if (!ok)
        throw Exception("Illegal type of toDecimal() scale " + named_column.type->getName(), ErrorCodes::ILLEGAL_TYPE_OF_ARGUMENT);

    Field field;
    named_column.column->get(0, field);
    return field.get<UInt32>();
}



struct ConvertDefaultBehaviorTag {};
struct ConvertReturnNullOnErrorTag {};

/** Conversion of number types to each other, enums to numbers, dates and datetimes to numbers and back: done by straight assignment.
  *  (Date is represented internally as number of days from some day; DateTime - as unix timestamp)
  */
template <typename FromDataType, typename ToDataType, typename Name, typename SpecialTag = ConvertDefaultBehaviorTag>
struct ConvertImpl
{
    using FromFieldType = typename FromDataType::FieldType;
    using ToFieldType = typename ToDataType::FieldType;

    template <typename Additions = void *>
    static ColumnPtr NO_SANITIZE_UNDEFINED execute(
        ColumnsWithTypeAndName & arguments, const DataTypePtr & /*result_type*/, size_t /*input_rows_count*/,
        Additions additions [[maybe_unused]] = Additions())
    {
        const ColumnWithTypeAndName & named_from = arguments[0];

        using ColVecFrom = typename FromDataType::ColumnType;
        using ColVecTo = typename ToDataType::ColumnType;

        if constexpr ((IsDataTypeDecimal<FromDataType> || IsDataTypeDecimal<ToDataType>)
            && !(std::is_same_v<DataTypeDateTime64, FromDataType> || std::is_same_v<DataTypeDateTime64, ToDataType>))
        {
            if constexpr (!IsDataTypeDecimalOrNumber<FromDataType> || !IsDataTypeDecimalOrNumber<ToDataType>)
            {
                throw Exception("Illegal column " + named_from.column->getName() + " of first argument of function " + Name::name,
                    ErrorCodes::ILLEGAL_COLUMN);
            }
        }

        if (const ColVecFrom * col_from = checkAndGetColumn<ColVecFrom>(named_from.column.get()))
        {
            typename ColVecTo::MutablePtr col_to = nullptr;
            if constexpr (IsDataTypeDecimal<ToDataType>)
            {
                UInt32 scale = additions;
                col_to = ColVecTo::create(0, scale);
            }
            else
                col_to = ColVecTo::create();

            const auto & vec_from = col_from->getData();
            auto & vec_to = col_to->getData();
            size_t size = vec_from.size();
            vec_to.resize(size);

            for (size_t i = 0; i < size; ++i)
            {
                if constexpr (IsDataTypeDecimal<FromDataType> || IsDataTypeDecimal<ToDataType>)
                {
                    if constexpr (IsDataTypeDecimal<FromDataType> && IsDataTypeDecimal<ToDataType>)
                        vec_to[i] = convertDecimals<FromDataType, ToDataType>(vec_from[i], vec_from.getScale(), vec_to.getScale());
                    else if constexpr (IsDataTypeDecimal<FromDataType> && IsDataTypeNumber<ToDataType>)
                        vec_to[i] = convertFromDecimal<FromDataType, ToDataType>(vec_from[i], vec_from.getScale());
                    else if constexpr (IsDataTypeNumber<FromDataType> && IsDataTypeDecimal<ToDataType>)
                        vec_to[i] = convertToDecimal<FromDataType, ToDataType>(vec_from[i], vec_to.getScale());
                    else
                        throw Exception("Unsupported data type in conversion function", ErrorCodes::CANNOT_CONVERT_TYPE);
                }
                else if constexpr (is_big_int_v<FromFieldType> || is_big_int_v<ToFieldType>)
                {
                    if constexpr (std::is_same_v<FromFieldType, UInt128> || std::is_same_v<ToFieldType, UInt128>)
                        throw Exception("Unexpected UInt128 to big int conversion", ErrorCodes::NOT_IMPLEMENTED);
                    else
                        vec_to[i] = bigint_cast<ToFieldType>(vec_from[i]);
                }
                else if constexpr (std::is_same_v<ToFieldType, UInt128> && sizeof(FromFieldType) <= sizeof(UInt64))
                    vec_to[i] = static_cast<ToFieldType>(static_cast<UInt64>(vec_from[i]));
                else
                    vec_to[i] = static_cast<ToFieldType>(vec_from[i]);
            }

            return col_to;
        }
        else
            throw Exception("Illegal column " + named_from.column->getName() + " of first argument of function " + Name::name,
                ErrorCodes::ILLEGAL_COLUMN);
    }
};

/** Conversion of DateTime to Date: throw off time component.
  */
template <typename Name> struct ConvertImpl<DataTypeDateTime, DataTypeDate, Name, ConvertDefaultBehaviorTag>
    : DateTimeTransformImpl<DataTypeDateTime, DataTypeDate, ToDateImpl> {};


/** Conversion of Date to DateTime: adding 00:00:00 time component.
  */
struct ToDateTimeImpl
{
    static constexpr auto name = "toDateTime";

    static inline UInt32 execute(UInt16 d, const DateLUTImpl & time_zone)
    {
        return time_zone.fromDayNum(DayNum(d));
    }

    // no-op conversion from DateTime to DateTime, used in DateTime64 to DateTime conversion.
    static inline UInt32 execute(UInt32 d, const DateLUTImpl & /*time_zone*/)
    {
        return d;
    }
};

template <typename Name> struct ConvertImpl<DataTypeDate, DataTypeDateTime, Name, ConvertDefaultBehaviorTag>
    : DateTimeTransformImpl<DataTypeDate, DataTypeDateTime, ToDateTimeImpl> {};

/// Implementation of toDate function.

template <typename FromType, typename ToType>
struct ToDateTransform32Or64
{
    static constexpr auto name = "toDate";

    static inline NO_SANITIZE_UNDEFINED ToType execute(const FromType & from, const DateLUTImpl & time_zone)
    {
        return (from < 0xFFFF)
            ? from
            : time_zone.toDayNum(std::min(time_t(from), time_t(0xFFFFFFFF)));
    }
};

template <typename FromType, typename ToType>
struct ToDateTransform32Or64Signed
{
    static constexpr auto name = "toDate";

    static inline NO_SANITIZE_UNDEFINED ToType execute(const FromType & from, const DateLUTImpl & time_zone)
    {
        /// The function should be monotonic (better for query optimizations), so we saturate instead of overflow.
        if (from < 0)
            return 0;
        return (from < 0xFFFF)
            ? from
            : time_zone.toDayNum(std::min(time_t(from), time_t(0xFFFFFFFF)));
    }
};

template <typename FromType, typename ToType>
struct ToDateTransform8Or16Signed
{
    static constexpr auto name = "toDate";

    static inline NO_SANITIZE_UNDEFINED ToType execute(const FromType & from, const DateLUTImpl &)
    {
        if (from < 0)
            return 0;
        return from;
    }
};

/** Special case of converting Int8, Int16, (U)Int32 or (U)Int64 (and also, for convenience,
  * Float32, Float64) to Date. If the number is negative, saturate it to unix epoch time. If the
  * number is less than 65536, then it is treated as DayNum, and if it's greater or equals to 65536,
  * then treated as unix timestamp. If the number exceeds UInt32, saturate to MAX_UINT32 then as DayNum.
  * It's a bit illogical, as we actually have two functions in one.
  * But allows to support frequent case,
  *  when user write toDate(UInt32), expecting conversion of unix timestamp to Date.
  *  (otherwise such usage would be frequent mistake).
  */
template <typename Name> struct ConvertImpl<DataTypeUInt32, DataTypeDate, Name, ConvertDefaultBehaviorTag>
    : DateTimeTransformImpl<DataTypeUInt32, DataTypeDate, ToDateTransform32Or64<UInt32, UInt16>> {};
template <typename Name> struct ConvertImpl<DataTypeUInt64, DataTypeDate, Name, ConvertDefaultBehaviorTag>
    : DateTimeTransformImpl<DataTypeUInt64, DataTypeDate, ToDateTransform32Or64<UInt64, UInt16>> {};
template <typename Name> struct ConvertImpl<DataTypeInt8, DataTypeDate, Name, ConvertDefaultBehaviorTag>
    : DateTimeTransformImpl<DataTypeInt8, DataTypeDate, ToDateTransform8Or16Signed<Int8, UInt16>> {};
template <typename Name> struct ConvertImpl<DataTypeInt16, DataTypeDate, Name, ConvertDefaultBehaviorTag>
    : DateTimeTransformImpl<DataTypeInt16, DataTypeDate, ToDateTransform8Or16Signed<Int16, UInt16>> {};
template <typename Name> struct ConvertImpl<DataTypeInt32, DataTypeDate, Name, ConvertDefaultBehaviorTag>
    : DateTimeTransformImpl<DataTypeInt32, DataTypeDate, ToDateTransform32Or64Signed<Int32, UInt16>> {};
template <typename Name> struct ConvertImpl<DataTypeInt64, DataTypeDate, Name, ConvertDefaultBehaviorTag>
    : DateTimeTransformImpl<DataTypeInt64, DataTypeDate, ToDateTransform32Or64Signed<Int64, UInt16>> {};
template <typename Name> struct ConvertImpl<DataTypeFloat32, DataTypeDate, Name, ConvertDefaultBehaviorTag>
    : DateTimeTransformImpl<DataTypeFloat32, DataTypeDate, ToDateTransform32Or64Signed<Float32, UInt16>> {};
template <typename Name> struct ConvertImpl<DataTypeFloat64, DataTypeDate, Name, ConvertDefaultBehaviorTag>
    : DateTimeTransformImpl<DataTypeFloat64, DataTypeDate, ToDateTransform32Or64Signed<Float64, UInt16>> {};


template <typename FromType, typename ToType>
struct ToDateTimeTransform64
{
    static constexpr auto name = "toDateTime";

    static inline NO_SANITIZE_UNDEFINED ToType execute(const FromType & from, const DateLUTImpl &)
    {
        return std::min(time_t(from), time_t(0xFFFFFFFF));
    }
};

template <typename FromType, typename ToType>
struct ToDateTimeTransformSigned
{
    static constexpr auto name = "toDateTime";

    static inline NO_SANITIZE_UNDEFINED ToType execute(const FromType & from, const DateLUTImpl &)
    {
        if (from < 0)
            return 0;
        return from;
    }
};

template <typename FromType, typename ToType>
struct ToDateTimeTransform64Signed
{
    static constexpr auto name = "toDateTime";

    static inline NO_SANITIZE_UNDEFINED ToType execute(const FromType & from, const DateLUTImpl &)
    {
        if (from < 0)
            return 0;
        return std::min(time_t(from), time_t(0xFFFFFFFF));
    }
};

/** Special case of converting Int8, Int16, Int32 or (U)Int64 (and also, for convenience, Float32,
  * Float64) to DateTime. If the number is negative, saturate it to unix epoch time. If the number
  * exceeds UInt32, saturate to MAX_UINT32.
  */
template <typename Name> struct ConvertImpl<DataTypeInt8, DataTypeDateTime, Name>
    : DateTimeTransformImpl<DataTypeInt8, DataTypeDateTime, ToDateTimeTransformSigned<Int8, UInt32>> {};
template <typename Name> struct ConvertImpl<DataTypeInt16, DataTypeDateTime, Name>
    : DateTimeTransformImpl<DataTypeInt16, DataTypeDateTime, ToDateTimeTransformSigned<Int16, UInt32>> {};
template <typename Name> struct ConvertImpl<DataTypeInt32, DataTypeDateTime, Name>
    : DateTimeTransformImpl<DataTypeInt32, DataTypeDateTime, ToDateTimeTransformSigned<Int32, UInt32>> {};
template <typename Name> struct ConvertImpl<DataTypeInt64, DataTypeDateTime, Name>
    : DateTimeTransformImpl<DataTypeInt64, DataTypeDateTime, ToDateTimeTransform64Signed<Int64, UInt32>> {};
template <typename Name> struct ConvertImpl<DataTypeUInt64, DataTypeDateTime, Name>
    : DateTimeTransformImpl<DataTypeUInt64, DataTypeDateTime, ToDateTimeTransform64<UInt64, UInt32>> {};
template <typename Name> struct ConvertImpl<DataTypeFloat32, DataTypeDateTime, Name>
    : DateTimeTransformImpl<DataTypeFloat32, DataTypeDateTime, ToDateTimeTransform64Signed<Float32, UInt32>> {};
template <typename Name> struct ConvertImpl<DataTypeFloat64, DataTypeDateTime, Name>
    : DateTimeTransformImpl<DataTypeFloat64, DataTypeDateTime, ToDateTimeTransform64Signed<Float64, UInt32>> {};


/** Conversion of Date or DateTime to DateTime64: add zero sub-second part.
  */
struct ToDateTime64Transform
{
    static constexpr auto name = "toDateTime64";

    const DateTime64::NativeType scale_multiplier = 1;

    ToDateTime64Transform(UInt32 scale = 0)
        : scale_multiplier(DecimalUtils::scaleMultiplier<DateTime64::NativeType>(scale))
    {}

    inline DateTime64::NativeType execute(UInt16 d, const DateLUTImpl & time_zone) const
    {
        const auto dt = ToDateTimeImpl::execute(d, time_zone);
        return execute(dt, time_zone);
    }

    inline DateTime64::NativeType execute(UInt32 dt, const DateLUTImpl & /*time_zone*/) const
    {
        return DecimalUtils::decimalFromComponentsWithMultiplier<DateTime64>(dt, 0, scale_multiplier);
    }
};

template <typename Name> struct ConvertImpl<DataTypeDate, DataTypeDateTime64, Name, ConvertDefaultBehaviorTag>
    : DateTimeTransformImpl<DataTypeDate, DataTypeDateTime64, ToDateTime64Transform> {};
template <typename Name> struct ConvertImpl<DataTypeDateTime, DataTypeDateTime64, Name, ConvertDefaultBehaviorTag>
    : DateTimeTransformImpl<DataTypeDateTime, DataTypeDateTime64, ToDateTime64Transform> {};

/** Conversion of DateTime64 to Date or DateTime: discards fractional part.
 */
template <typename Transform>
struct FromDateTime64Transform
{
    static constexpr auto name = Transform::name;

    const DateTime64::NativeType scale_multiplier = 1;

    FromDateTime64Transform(UInt32 scale)
        : scale_multiplier(DecimalUtils::scaleMultiplier<DateTime64::NativeType>(scale))
    {}

    inline auto execute(DateTime64::NativeType dt, const DateLUTImpl & time_zone) const
    {
        const auto c = DecimalUtils::splitWithScaleMultiplier(DateTime64(dt), scale_multiplier);
        return Transform::execute(static_cast<UInt32>(c.whole), time_zone);
    }
};

template <typename Name> struct ConvertImpl<DataTypeDateTime64, DataTypeDate, Name, ConvertDefaultBehaviorTag>
    : DateTimeTransformImpl<DataTypeDateTime64, DataTypeDate, FromDateTime64Transform<ToDateImpl>> {};
template <typename Name> struct ConvertImpl<DataTypeDateTime64, DataTypeDateTime, Name, ConvertDefaultBehaviorTag>
    : DateTimeTransformImpl<DataTypeDateTime64, DataTypeDateTime, FromDateTime64Transform<ToDateTimeImpl>> {};


/** Transformation of numbers, dates, datetimes to strings: through formatting.
  */
template <typename DataType>
struct FormatImpl
{
    static void execute(const typename DataType::FieldType x, WriteBuffer & wb, const DataType *, const DateLUTImpl *)
    {
        writeText(x, wb);
    }
};

template <>
struct FormatImpl<DataTypeDate>
{
    static void execute(const DataTypeDate::FieldType x, WriteBuffer & wb, const DataTypeDate *, const DateLUTImpl *)
    {
        writeDateText(DayNum(x), wb);
    }
};

template <>
struct FormatImpl<DataTypeDateTime>
{
    static void execute(const DataTypeDateTime::FieldType x, WriteBuffer & wb, const DataTypeDateTime *, const DateLUTImpl * time_zone)
    {
        writeDateTimeText(x, wb, *time_zone);
    }
};

template <>
struct FormatImpl<DataTypeDateTime64>
{
    static void execute(const DataTypeDateTime64::FieldType x, WriteBuffer & wb, const DataTypeDateTime64 * type, const DateLUTImpl * time_zone)
    {
        writeDateTimeText(DateTime64(x), type->getScale(), wb, *time_zone);
    }
};


template <typename FieldType>
struct FormatImpl<DataTypeEnum<FieldType>>
{
    static void execute(const FieldType x, WriteBuffer & wb, const DataTypeEnum<FieldType> * type, const DateLUTImpl *)
    {
        writeString(type->getNameForValue(x), wb);
    }
};

template <typename FieldType>
struct FormatImpl<DataTypeDecimal<FieldType>>
{
    static void execute(const FieldType x, WriteBuffer & wb, const DataTypeDecimal<FieldType> * type, const DateLUTImpl *)
    {
        writeText(x, type->getScale(), wb);
    }
};


/// DataTypeEnum<T> to DataType<T> free conversion
template <typename FieldType, typename Name>
struct ConvertImpl<DataTypeEnum<FieldType>, DataTypeNumber<FieldType>, Name, ConvertDefaultBehaviorTag>
{
    static ColumnPtr execute(ColumnsWithTypeAndName & arguments, const DataTypePtr &, size_t /*input_rows_count*/)
    {
        return arguments[0].column;
    }
};


template <typename FromDataType, typename Name>
struct ConvertImpl<FromDataType, std::enable_if_t<!std::is_same_v<FromDataType, DataTypeString>, DataTypeString>, Name, ConvertDefaultBehaviorTag>
{
    using FromFieldType = typename FromDataType::FieldType;
    using ColVecType = std::conditional_t<IsDecimalNumber<FromFieldType>, ColumnDecimal<FromFieldType>, ColumnVector<FromFieldType>>;

    static ColumnPtr execute(ColumnsWithTypeAndName & arguments, const DataTypePtr &, size_t /*input_rows_count*/)
    {
        const auto & col_with_type_and_name = arguments[0];
        const auto & type = static_cast<const FromDataType &>(*col_with_type_and_name.type);

        const DateLUTImpl * time_zone = nullptr;

        /// For argument of DateTime type, second argument with time zone could be specified.
        if constexpr (std::is_same_v<FromDataType, DataTypeDateTime> || std::is_same_v<FromDataType, DataTypeDateTime64>)
            time_zone = &extractTimeZoneFromFunctionArguments(arguments, 1, 0);

        if (const auto col_from = checkAndGetColumn<ColVecType>(col_with_type_and_name.column.get()))
        {
            auto col_to = ColumnString::create();

            const typename ColVecType::Container & vec_from = col_from->getData();
            ColumnString::Chars & data_to = col_to->getChars();
            ColumnString::Offsets & offsets_to = col_to->getOffsets();
            size_t size = vec_from.size();

            if constexpr (std::is_same_v<FromDataType, DataTypeDate>)
                data_to.resize(size * (strlen("YYYY-MM-DD") + 1));
            else if constexpr (std::is_same_v<FromDataType, DataTypeDateTime>)
                data_to.resize(size * (strlen("YYYY-MM-DD hh:mm:ss") + 1));
            else if constexpr (std::is_same_v<FromDataType, DataTypeDateTime64>)
                data_to.resize(size * (strlen("YYYY-MM-DD hh:mm:ss.") + vec_from.getScale() + 1));
            else
                data_to.resize(size * 3);   /// Arbitrary

            offsets_to.resize(size);

            WriteBufferFromVector<ColumnString::Chars> write_buffer(data_to);

            for (size_t i = 0; i < size; ++i)
            {
                FormatImpl<FromDataType>::execute(vec_from[i], write_buffer, &type, time_zone);
                writeChar(0, write_buffer);
                offsets_to[i] = write_buffer.count();
            }

            write_buffer.finalize();
            return col_to;
        }
        else
            throw Exception("Illegal column " + arguments[0].column->getName()
                    + " of first argument of function " + Name::name,
                ErrorCodes::ILLEGAL_COLUMN);
    }
};


/// Generic conversion of any type to String.
struct ConvertImplGenericToString
{
    static ColumnPtr execute(ColumnsWithTypeAndName & arguments)
    {
        const auto & col_with_type_and_name = arguments[0];
        const IDataType & type = *col_with_type_and_name.type;
        const IColumn & col_from = *col_with_type_and_name.column;

        size_t size = col_from.size();

        auto col_to = ColumnString::create();

        ColumnString::Chars & data_to = col_to->getChars();
        ColumnString::Offsets & offsets_to = col_to->getOffsets();

        data_to.resize(size * 2); /// Using coefficient 2 for initial size is arbitrary.
        offsets_to.resize(size);

        WriteBufferFromVector<ColumnString::Chars> write_buffer(data_to);

        FormatSettings format_settings;
        for (size_t i = 0; i < size; ++i)
        {
            type.serializeAsText(col_from, i, write_buffer, format_settings);
            writeChar(0, write_buffer);
            offsets_to[i] = write_buffer.count();
        }

        write_buffer.finalize();
        return col_to;
    }
};


/** Conversion of strings to numbers, dates, datetimes: through parsing.
  */
template <typename DataType>
void parseImpl(typename DataType::FieldType & x, ReadBuffer & rb, const DateLUTImpl *)
{
    readText(x, rb);
}

template <>
inline void parseImpl<DataTypeDate>(DataTypeDate::FieldType & x, ReadBuffer & rb, const DateLUTImpl *)
{
    DayNum tmp(0);
    readDateText(tmp, rb);
    x = tmp;
}

template <>
inline void parseImpl<DataTypeDateTime>(DataTypeDateTime::FieldType & x, ReadBuffer & rb, const DateLUTImpl * time_zone)
{
    time_t tmp = 0;
    readDateTimeText(tmp, rb, *time_zone);
    x = tmp;
}

template <>
inline void parseImpl<DataTypeUUID>(DataTypeUUID::FieldType & x, ReadBuffer & rb, const DateLUTImpl *)
{
    UUID tmp;
    readUUIDText(tmp, rb);
    x = tmp;
}


template <typename DataType>
bool tryParseImpl(typename DataType::FieldType & x, ReadBuffer & rb, const DateLUTImpl *)
{
    if constexpr (std::is_floating_point_v<typename DataType::FieldType>)
        return tryReadFloatText(x, rb);
    else /*if constexpr (is_integer_v<typename DataType::FieldType>)*/
        return tryReadIntText(x, rb);
}

template <>
inline bool tryParseImpl<DataTypeDate>(DataTypeDate::FieldType & x, ReadBuffer & rb, const DateLUTImpl *)
{
    DayNum tmp(0);
    if (!tryReadDateText(tmp, rb))
        return false;
    x = tmp;
    return true;
}

template <>
inline bool tryParseImpl<DataTypeDateTime>(DataTypeDateTime::FieldType & x, ReadBuffer & rb, const DateLUTImpl * time_zone)
{
    time_t tmp = 0;
    if (!tryReadDateTimeText(tmp, rb, *time_zone))
        return false;
    x = tmp;
    return true;
}

template <>
inline bool tryParseImpl<DataTypeUUID>(DataTypeUUID::FieldType & x, ReadBuffer & rb, const DateLUTImpl *)
{
    UUID tmp;
    if (!tryReadUUIDText(tmp, rb))
        return false;

    x = tmp;
    return true;
}


/** Throw exception with verbose message when string value is not parsed completely.
  */
[[noreturn]] inline void throwExceptionForIncompletelyParsedValue(ReadBuffer & read_buffer, const DataTypePtr result_type)
{
    const IDataType & to_type = *result_type;

    WriteBufferFromOwnString message_buf;
    message_buf << "Cannot parse string " << quote << String(read_buffer.buffer().begin(), read_buffer.buffer().size())
                << " as " << to_type.getName()
                << ": syntax error";

    if (read_buffer.offset())
        message_buf << " at position " << read_buffer.offset()
                    << " (parsed just " << quote << String(read_buffer.buffer().begin(), read_buffer.offset()) << ")";
    else
        message_buf << " at begin of string";

    if (isNativeNumber(to_type))
        message_buf << ". Note: there are to" << to_type.getName() << "OrZero and to" << to_type.getName() << "OrNull functions, which returns zero/NULL instead of throwing exception.";

    throw Exception(message_buf.str(), ErrorCodes::CANNOT_PARSE_TEXT);
}


enum class ConvertFromStringExceptionMode
{
    Throw,  /// Throw exception if value cannot be parsed.
    Zero,   /// Fill with zero or default if value cannot be parsed.
    Null    /// Return ColumnNullable with NULLs when value cannot be parsed.
};

enum class ConvertFromStringParsingMode
{
    Normal,
    BestEffort,  /// Only applicable for DateTime. Will use sophisticated method, that is slower.
    BestEffortUS
};

template <typename FromDataType, typename ToDataType, typename Name,
    ConvertFromStringExceptionMode exception_mode, ConvertFromStringParsingMode parsing_mode>
struct ConvertThroughParsing
{
    static_assert(std::is_same_v<FromDataType, DataTypeString> || std::is_same_v<FromDataType, DataTypeFixedString>,
        "ConvertThroughParsing is only applicable for String or FixedString data types");

    static constexpr bool to_datetime64 = std::is_same_v<ToDataType, DataTypeDateTime64>;

    // using ToFieldType = typename ToDataType::FieldType;

    static bool isAllRead(ReadBuffer & in)
    {
        /// In case of FixedString, skip zero bytes at end.
        if constexpr (std::is_same_v<FromDataType, DataTypeFixedString>)
            while (!in.eof() && *in.position() == 0)
                ++in.position();

        if (in.eof())
            return true;

        /// Special case, that allows to parse string with DateTime as Date.
        if (std::is_same_v<ToDataType, DataTypeDate> && (in.buffer().size()) == strlen("YYYY-MM-DD hh:mm:ss"))
            return true;

        return false;
    }

    template <typename Additions = void *>
    static ColumnPtr execute(ColumnsWithTypeAndName & arguments, const DataTypePtr & res_type, size_t input_rows_count,
                        Additions additions [[maybe_unused]] = Additions())
    {
        using ColVecTo = typename ToDataType::ColumnType;

        const DateLUTImpl * local_time_zone [[maybe_unused]] = nullptr;
        const DateLUTImpl * utc_time_zone [[maybe_unused]] = nullptr;

        /// For conversion to DateTime type, second argument with time zone could be specified.
        if constexpr (std::is_same_v<ToDataType, DataTypeDateTime> || to_datetime64)
        {
            const auto result_type = removeNullable(res_type);
            // Time zone is already figured out during result type resolution, no need to do it here.
            if (const auto dt_col = checkAndGetDataType<ToDataType>(result_type.get()))
                local_time_zone = &dt_col->getTimeZone();
            else
            {
                local_time_zone = &extractTimeZoneFromFunctionArguments(arguments, 1, 0);
            }

            if constexpr (parsing_mode == ConvertFromStringParsingMode::BestEffort || parsing_mode == ConvertFromStringParsingMode::BestEffortUS)
                utc_time_zone = &DateLUT::instance("UTC");
        }

        const IColumn * col_from = arguments[0].column.get();
        const ColumnString * col_from_string = checkAndGetColumn<ColumnString>(col_from);
        const ColumnFixedString * col_from_fixed_string = checkAndGetColumn<ColumnFixedString>(col_from);

        if (std::is_same_v<FromDataType, DataTypeString> && !col_from_string)
            throw Exception("Illegal column " + col_from->getName()
                + " of first argument of function " + Name::name,
                ErrorCodes::ILLEGAL_COLUMN);

        if (std::is_same_v<FromDataType, DataTypeFixedString> && !col_from_fixed_string)
            throw Exception("Illegal column " + col_from->getName()
                + " of first argument of function " + Name::name,
                ErrorCodes::ILLEGAL_COLUMN);

        size_t size = input_rows_count;
        typename ColVecTo::MutablePtr col_to = nullptr;

        if constexpr (IsDataTypeDecimal<ToDataType>)
        {
            UInt32 scale = additions;
            if constexpr (to_datetime64)
            {
                ToDataType check_bounds_in_ctor(scale, local_time_zone ? local_time_zone->getTimeZone() : String{});
            }
            else
            {
                ToDataType check_bounds_in_ctor(ToDataType::maxPrecision(), scale);
            }
            col_to = ColVecTo::create(size, scale);
        }
        else
            col_to = ColVecTo::create(size);

        typename ColVecTo::Container & vec_to = col_to->getData();

        ColumnUInt8::MutablePtr col_null_map_to;
        ColumnUInt8::Container * vec_null_map_to [[maybe_unused]] = nullptr;
        if constexpr (exception_mode == ConvertFromStringExceptionMode::Null)
        {
            col_null_map_to = ColumnUInt8::create(size);
            vec_null_map_to = &col_null_map_to->getData();
        }

        const ColumnString::Chars * chars = nullptr;
        const IColumn::Offsets * offsets = nullptr;
        size_t fixed_string_size = 0;

        if constexpr (std::is_same_v<FromDataType, DataTypeString>)
        {
            chars = &col_from_string->getChars();
            offsets = &col_from_string->getOffsets();
        }
        else
        {
            chars = &col_from_fixed_string->getChars();
            fixed_string_size = col_from_fixed_string->getN();
        }

        size_t current_offset = 0;

        for (size_t i = 0; i < size; ++i)
        {
            size_t next_offset = std::is_same_v<FromDataType, DataTypeString> ? (*offsets)[i] : (current_offset + fixed_string_size);
            size_t string_size = std::is_same_v<FromDataType, DataTypeString> ? next_offset - current_offset - 1 : fixed_string_size;

            ReadBufferFromMemory read_buffer(&(*chars)[current_offset], string_size);

            if constexpr (exception_mode == ConvertFromStringExceptionMode::Throw)
            {
                if constexpr (parsing_mode == ConvertFromStringParsingMode::BestEffort)
                {
                    if constexpr (to_datetime64)
                    {
                        DateTime64 res = 0;
                        parseDateTime64BestEffort(res, vec_to.getScale(), read_buffer, *local_time_zone, *utc_time_zone);
                        vec_to[i] = res;
                    }
                    else
                    {
                        time_t res;
                        parseDateTimeBestEffort(res, read_buffer, *local_time_zone, *utc_time_zone);
                        vec_to[i] = res;
                    }
                }
                else if constexpr (parsing_mode == ConvertFromStringParsingMode::BestEffortUS)
                {
                    time_t res;
                    parseDateTimeBestEffortUS(res, read_buffer, *local_time_zone, *utc_time_zone);
                    vec_to[i] = res;
                }
                else
                {
                    if constexpr (to_datetime64)
                    {
                        DateTime64 value = 0;
                        readDateTime64Text(value, vec_to.getScale(), read_buffer, *local_time_zone);
                        vec_to[i] = value;
                    }
                    else if constexpr (IsDataTypeDecimal<ToDataType>)
                        ToDataType::readText(vec_to[i], read_buffer, ToDataType::maxPrecision(), vec_to.getScale());
                    else
                        parseImpl<ToDataType>(vec_to[i], read_buffer, local_time_zone);
                }

                if (!isAllRead(read_buffer))
                    throwExceptionForIncompletelyParsedValue(read_buffer, res_type);
            }
            else
            {
                bool parsed;

                if constexpr (parsing_mode == ConvertFromStringParsingMode::BestEffort)
                {
                    if constexpr (to_datetime64)
                    {
                        DateTime64 res = 0;
                        parsed = tryParseDateTime64BestEffort(res, vec_to.getScale(), read_buffer, *local_time_zone, *utc_time_zone);
                        vec_to[i] = res;
                    }
                    else
                    {
                        time_t res;
                        parsed = tryParseDateTimeBestEffort(res, read_buffer, *local_time_zone, *utc_time_zone);
                        vec_to[i] = res;
                    }
                }
                else
                {
                    if constexpr (to_datetime64)
                    {
                        DateTime64 value = 0;
                        parsed = tryReadDateTime64Text(value, vec_to.getScale(), read_buffer, *local_time_zone);
                        vec_to[i] = value;
                    }
                    else if constexpr (IsDataTypeDecimal<ToDataType>)
                        parsed = ToDataType::tryReadText(vec_to[i], read_buffer, ToDataType::maxPrecision(), vec_to.getScale());
                    else
                        parsed = tryParseImpl<ToDataType>(vec_to[i], read_buffer, local_time_zone);
                }

                parsed = parsed && isAllRead(read_buffer);

                if (!parsed)
                    vec_to[i] = static_cast<typename ToDataType::FieldType>(0);

                if constexpr (exception_mode == ConvertFromStringExceptionMode::Null)
                    (*vec_null_map_to)[i] = !parsed;
            }

            current_offset = next_offset;
        }

        if constexpr (exception_mode == ConvertFromStringExceptionMode::Null)
            return ColumnNullable::create(std::move(col_to), std::move(col_null_map_to));
        else
            return col_to;
    }
};


template <typename ToDataType, typename Name>
struct ConvertImpl<std::enable_if_t<!std::is_same_v<ToDataType, DataTypeString>, DataTypeString>, ToDataType, Name, ConvertDefaultBehaviorTag>
    : ConvertThroughParsing<DataTypeString, ToDataType, Name, ConvertFromStringExceptionMode::Throw, ConvertFromStringParsingMode::Normal> {};

template <typename ToDataType, typename Name>
struct ConvertImpl<std::enable_if_t<!std::is_same_v<ToDataType, DataTypeFixedString>, DataTypeFixedString>, ToDataType, Name, ConvertDefaultBehaviorTag>
    : ConvertThroughParsing<DataTypeFixedString, ToDataType, Name, ConvertFromStringExceptionMode::Throw, ConvertFromStringParsingMode::Normal> {};

template <typename ToDataType, typename Name>
struct ConvertImpl<std::enable_if_t<!std::is_same_v<ToDataType, DataTypeString>, DataTypeString>, ToDataType, Name, ConvertReturnNullOnErrorTag>
    : ConvertThroughParsing<DataTypeString, ToDataType, Name, ConvertFromStringExceptionMode::Null, ConvertFromStringParsingMode::Normal> {};

template <typename ToDataType, typename Name>
struct ConvertImpl<std::enable_if_t<!std::is_same_v<ToDataType, DataTypeFixedString>, DataTypeFixedString>, ToDataType, Name, ConvertReturnNullOnErrorTag>
    : ConvertThroughParsing<DataTypeFixedString, ToDataType, Name, ConvertFromStringExceptionMode::Null, ConvertFromStringParsingMode::Normal> {};

/// Generic conversion of any type from String. Used for complex types: Array and Tuple.
struct ConvertImplGenericFromString
{
    static ColumnPtr execute(ColumnsWithTypeAndName & arguments, const DataTypePtr & result_type)
    {
        const IColumn & col_from = *arguments[0].column;
        size_t size = col_from.size();

        const IDataType & data_type_to = *result_type;

        if (const ColumnString * col_from_string = checkAndGetColumn<ColumnString>(&col_from))
        {
            auto res = data_type_to.createColumn();

            IColumn & column_to = *res;
            column_to.reserve(size);

            const ColumnString::Chars & chars = col_from_string->getChars();
            const IColumn::Offsets & offsets = col_from_string->getOffsets();

            size_t current_offset = 0;

            FormatSettings format_settings;
            for (size_t i = 0; i < size; ++i)
            {
                ReadBufferFromMemory read_buffer(&chars[current_offset], offsets[i] - current_offset - 1);

                data_type_to.deserializeAsWholeText(column_to, read_buffer, format_settings);

                if (!read_buffer.eof())
                    throwExceptionForIncompletelyParsedValue(read_buffer, result_type);

                current_offset = offsets[i];
            }

            return res;
        }
        else
            throw Exception("Illegal column " + arguments[0].column->getName()
                    + " of first argument of conversion function from string",
                ErrorCodes::ILLEGAL_COLUMN);
    }
};


/// Function toUnixTimestamp has exactly the same implementation as toDateTime of String type.
struct NameToUnixTimestamp { static constexpr auto name = "toUnixTimestamp"; };

template <>
struct ConvertImpl<DataTypeString, DataTypeUInt32, NameToUnixTimestamp, ConvertDefaultBehaviorTag>
    : ConvertImpl<DataTypeString, DataTypeDateTime, NameToUnixTimestamp, ConvertDefaultBehaviorTag> {};

template <>
struct ConvertImpl<DataTypeString, DataTypeUInt32, NameToUnixTimestamp, ConvertReturnNullOnErrorTag>
    : ConvertImpl<DataTypeString, DataTypeDateTime, NameToUnixTimestamp, ConvertReturnNullOnErrorTag> {};

/** If types are identical, just take reference to column.
  */
template <typename T, typename Name>
struct ConvertImpl<std::enable_if_t<!T::is_parametric, T>, T, Name, ConvertDefaultBehaviorTag>
{
    static ColumnPtr execute(ColumnsWithTypeAndName & arguments, const DataTypePtr &, size_t /*input_rows_count*/)
    {
        return arguments[0].column;
    }
};


/** Conversion from FixedString to String.
  * Cutting sequences of zero bytes from end of strings.
  */
template <typename Name>
struct ConvertImpl<DataTypeFixedString, DataTypeString, Name, ConvertDefaultBehaviorTag>
{
    static ColumnPtr execute(ColumnsWithTypeAndName & arguments, const DataTypePtr &, size_t /*input_rows_count*/)
    {
        if (const ColumnFixedString * col_from = checkAndGetColumn<ColumnFixedString>(arguments[0].column.get()))
        {
            auto col_to = ColumnString::create();

            const ColumnFixedString::Chars & data_from = col_from->getChars();
            ColumnString::Chars & data_to = col_to->getChars();
            ColumnString::Offsets & offsets_to = col_to->getOffsets();
            size_t size = col_from->size();
            size_t n = col_from->getN();
            data_to.resize(size * (n + 1)); /// + 1 - zero terminator
            offsets_to.resize(size);

            size_t offset_from = 0;
            size_t offset_to = 0;
            for (size_t i = 0; i < size; ++i)
            {
                size_t bytes_to_copy = n;
                while (bytes_to_copy > 0 && data_from[offset_from + bytes_to_copy - 1] == 0)
                    --bytes_to_copy;

                memcpy(&data_to[offset_to], &data_from[offset_from], bytes_to_copy);
                offset_from += n;
                offset_to += bytes_to_copy;
                data_to[offset_to] = 0;
                ++offset_to;
                offsets_to[i] = offset_to;
            }

            data_to.resize(offset_to);
            return col_to;
        }
        else
            throw Exception("Illegal column " + arguments[0].column->getName()
                    + " of first argument of function " + Name::name,
                ErrorCodes::ILLEGAL_COLUMN);
    }
};


/// Declared early because used below.
struct NameToDate { static constexpr auto name = "toDate"; };
struct NameToDateTime { static constexpr auto name = "toDateTime"; };
struct NameToDateTime32 { static constexpr auto name = "toDateTime32"; };
struct NameToDateTime64 { static constexpr auto name = "toDateTime64"; };
struct NameToString { static constexpr auto name = "toString"; };
struct NameToDecimal32 { static constexpr auto name = "toDecimal32"; };
struct NameToDecimal64 { static constexpr auto name = "toDecimal64"; };
struct NameToDecimal128 { static constexpr auto name = "toDecimal128"; };
struct NameToDecimal256 { static constexpr auto name = "toDecimal256"; };


#define DEFINE_NAME_TO_INTERVAL(INTERVAL_KIND) \
    struct NameToInterval ## INTERVAL_KIND \
    { \
        static constexpr auto name = "toInterval" #INTERVAL_KIND; \
        static constexpr auto kind = IntervalKind::INTERVAL_KIND; \
    };

DEFINE_NAME_TO_INTERVAL(Second)
DEFINE_NAME_TO_INTERVAL(Minute)
DEFINE_NAME_TO_INTERVAL(Hour)
DEFINE_NAME_TO_INTERVAL(Day)
DEFINE_NAME_TO_INTERVAL(Week)
DEFINE_NAME_TO_INTERVAL(Month)
DEFINE_NAME_TO_INTERVAL(Quarter)
DEFINE_NAME_TO_INTERVAL(Year)

#undef DEFINE_NAME_TO_INTERVAL

struct NameParseDateTimeBestEffort;
struct NameParseDateTimeBestEffortOrZero;
struct NameParseDateTimeBestEffortOrNull;

template<typename Name, typename ToDataType>
static inline bool isDateTime64(const ColumnsWithTypeAndName & arguments)
{
    if constexpr (std::is_same_v<ToDataType, DataTypeDateTime64>)
        return true;
    else if constexpr (std::is_same_v<Name, NameToDateTime> || std::is_same_v<Name, NameParseDateTimeBestEffort>
        || std::is_same_v<Name, NameParseDateTimeBestEffortOrZero> || std::is_same_v<Name, NameParseDateTimeBestEffortOrNull>)
    {
        return (arguments.size() == 2 && isUnsignedInteger(arguments[1].type)) || arguments.size() == 3;
    }

    return false;
}

template <typename ToDataType, typename Name, typename MonotonicityImpl>
class FunctionConvert : public IFunction
{
public:
    using Monotonic = MonotonicityImpl;

    static constexpr auto name = Name::name;
    static constexpr bool to_decimal =
        std::is_same_v<Name, NameToDecimal32> || std::is_same_v<Name, NameToDecimal64>
         || std::is_same_v<Name, NameToDecimal128> || std::is_same_v<Name, NameToDecimal256>;

    static constexpr bool to_datetime64 = std::is_same_v<ToDataType, DataTypeDateTime64>;

    static constexpr bool to_string_or_fixed_string = std::is_same_v<ToDataType, DataTypeFixedString> ||
                                                      std::is_same_v<ToDataType, DataTypeString>;

    static FunctionPtr create(const Context &) { return std::make_shared<FunctionConvert>(); }
    static FunctionPtr create() { return std::make_shared<FunctionConvert>(); }

    String getName() const override
    {
        return name;
    }

    bool isVariadic() const override { return true; }
    size_t getNumberOfArguments() const override { return 0; }
    bool isInjective(const ColumnsWithTypeAndName &) const override { return std::is_same_v<Name, NameToString>; }

    DataTypePtr getReturnTypeImpl(const ColumnsWithTypeAndName & arguments) const override
    {
        auto getter = [&] (const auto & args) { return getReturnTypeImplRemovedNullable(args); };
        auto res = FunctionOverloadResolverAdaptor::getReturnTypeDefaultImplementationForNulls(arguments, getter);
        to_nullable = res->isNullable();
        checked_return_type = true;
        return res;
    }

    DataTypePtr getReturnTypeImplRemovedNullable(const ColumnsWithTypeAndName & arguments) const
    {
        FunctionArgumentDescriptors mandatory_args = {{"Value", nullptr, nullptr, nullptr}};
        FunctionArgumentDescriptors optional_args;

        if constexpr (to_decimal)
        {
            mandatory_args.push_back({"scale", &isNativeInteger, &isColumnConst, "const Integer"});
        }

        if (!to_decimal && isDateTime64<Name, ToDataType>(arguments))
        {
            mandatory_args.push_back({"scale", &isNativeInteger, &isColumnConst, "const Integer"});
        }

        // toString(DateTime or DateTime64, [timezone: String])
        if ((std::is_same_v<Name, NameToString> && !arguments.empty() && (isDateTime64(arguments[0].type) || isDateTime(arguments[0].type)))
            // toUnixTimestamp(value[, timezone : String])
            || std::is_same_v<Name, NameToUnixTimestamp>
            // toDate(value[, timezone : String])
            || std::is_same_v<ToDataType, DataTypeDate> // TODO: shall we allow timestamp argument for toDate? DateTime knows nothing about timezones and this argument is ignored below.
            // toDateTime(value[, timezone: String])
            || std::is_same_v<ToDataType, DataTypeDateTime>
            // toDateTime64(value, scale : Integer[, timezone: String])
            || std::is_same_v<ToDataType, DataTypeDateTime64>)
        {
            optional_args.push_back({"timezone", &isString, &isColumnConst, "const String"});
        }

        validateFunctionArgumentTypes(*this, arguments, mandatory_args, optional_args);

        if constexpr (std::is_same_v<ToDataType, DataTypeInterval>)
        {
            return std::make_shared<DataTypeInterval>(Name::kind);
        }
        else if constexpr (to_decimal)
        {
            UInt64 scale = extractToDecimalScale(arguments[1]);

            if constexpr (std::is_same_v<Name, NameToDecimal32>)
                return createDecimalMaxPrecision<Decimal32>(scale);
            else if constexpr (std::is_same_v<Name, NameToDecimal64>)
                return createDecimalMaxPrecision<Decimal64>(scale);
            else if constexpr (std::is_same_v<Name, NameToDecimal128>)
                return createDecimalMaxPrecision<Decimal128>(scale);
            else if constexpr (std::is_same_v<Name, NameToDecimal256>)
                return createDecimalMaxPrecision<Decimal256>(scale);

            throw Exception("Something wrong with toDecimalNN()", ErrorCodes::LOGICAL_ERROR);
        }
        else
        {
            // Optional second argument with time zone for DateTime.
            UInt8 timezone_arg_position = 1;
            UInt32 scale [[maybe_unused]] = DataTypeDateTime64::default_scale;

            // DateTime64 requires more arguments: scale and timezone. Since timezone is optional, scale should be first.
            if (isDateTime64<Name, ToDataType>(arguments))
            {
                timezone_arg_position += 1;
                scale = static_cast<UInt32>(arguments[1].column->get64(0));

                if (to_datetime64 || scale != 0) /// toDateTime('xxxx-xx-xx xx:xx:xx', 0) return DateTime
                    return std::make_shared<DataTypeDateTime64>(scale,
                        extractTimeZoneNameFromFunctionArguments(arguments, timezone_arg_position, 0));

                return std::make_shared<DataTypeDateTime>(extractTimeZoneNameFromFunctionArguments(arguments, timezone_arg_position, 0));
            }

            if constexpr (std::is_same_v<ToDataType, DataTypeDateTime>)
                return std::make_shared<DataTypeDateTime>(extractTimeZoneNameFromFunctionArguments(arguments, timezone_arg_position, 0));
            else if constexpr (std::is_same_v<ToDataType, DataTypeDateTime64>)
                throw Exception("LOGICAL ERROR: It is a bug.", ErrorCodes::LOGICAL_ERROR);
            else
                return std::make_shared<ToDataType>();
        }
    }

    /// Function actually uses default implementation for nulls,
    /// but we need to know if return type is Nullable or not,
    /// so we use checked_return_type only to intercept the first call to getReturnTypeImpl(...).
    bool useDefaultImplementationForNulls() const override { return checked_return_type; }

    bool useDefaultImplementationForConstants() const override { return true; }
    ColumnNumbers getArgumentsThatAreAlwaysConstant() const override { return {1}; }
    bool canBeExecutedOnDefaultArguments() const override { return false; }

    ColumnPtr executeImpl(ColumnsWithTypeAndName & arguments, const DataTypePtr & result_type, size_t input_rows_count) const override
    {
        try
        {
            return executeInternal(arguments, result_type, input_rows_count);
        }
        catch (Exception & e)
        {
            /// More convenient error message.
            if (e.code() == ErrorCodes::ATTEMPT_TO_READ_AFTER_EOF)
            {
                e.addMessage("Cannot parse "
                    + result_type->getName() + " from "
                    + arguments[0].type->getName()
                    + ", because value is too short");
            }
            else if (e.code() == ErrorCodes::CANNOT_PARSE_NUMBER
                || e.code() == ErrorCodes::CANNOT_READ_ARRAY_FROM_TEXT
                || e.code() == ErrorCodes::CANNOT_PARSE_INPUT_ASSERTION_FAILED
                || e.code() == ErrorCodes::CANNOT_PARSE_QUOTED_STRING
                || e.code() == ErrorCodes::CANNOT_PARSE_ESCAPE_SEQUENCE
                || e.code() == ErrorCodes::CANNOT_PARSE_DATE
                || e.code() == ErrorCodes::CANNOT_PARSE_DATETIME
                || e.code() == ErrorCodes::CANNOT_PARSE_UUID)
            {
                e.addMessage("Cannot parse "
                    + result_type->getName() + " from "
                    + arguments[0].type->getName());
            }

            throw;
        }
    }

    bool hasInformationAboutMonotonicity() const override
    {
        return Monotonic::has();
    }

    Monotonicity getMonotonicityForRange(const IDataType & type, const Field & left, const Field & right) const override
    {
        return Monotonic::get(type, left, right);
    }

private:
    mutable bool checked_return_type = false;
    mutable bool to_nullable = false;

    ColumnPtr executeInternal(ColumnsWithTypeAndName & arguments, const DataTypePtr & result_type, size_t input_rows_count) const
    {
        if (arguments.empty())
            throw Exception{"Function " + getName() + " expects at least 1 arguments",
               ErrorCodes::TOO_FEW_ARGUMENTS_FOR_FUNCTION};

        const IDataType * from_type = arguments[0].type.get();
        ColumnPtr result_column;

        auto call = [&](const auto & types, const auto & tag) -> bool
        {
            using Types = std::decay_t<decltype(types)>;
            using LeftDataType = typename Types::LeftType;
            using RightDataType = typename Types::RightType;
            using SpecialTag = std::decay_t<decltype(tag)>;

            if constexpr (IsDataTypeDecimal<RightDataType>)
            {
                if constexpr (std::is_same_v<RightDataType, DataTypeDateTime64>)
                {
                    // account for optional timezone argument
                    if (arguments.size() != 2 && arguments.size() != 3)
                        throw Exception{"Function " + getName() + " expects 2 or 3 arguments for DataTypeDateTime64.",
                            ErrorCodes::TOO_FEW_ARGUMENTS_FOR_FUNCTION};
                }
                else if (arguments.size() != 2)
                {
                    throw Exception{"Function " + getName() + " expects 2 arguments for Decimal.",
                        ErrorCodes::TOO_FEW_ARGUMENTS_FOR_FUNCTION};
                }

                const ColumnWithTypeAndName & scale_column = arguments[1];
                UInt32 scale = extractToDecimalScale(scale_column);

                result_column = ConvertImpl<LeftDataType, RightDataType, Name, SpecialTag>::execute(arguments, result_type, input_rows_count, scale);
            }
            else if constexpr (IsDataTypeDateOrDateTime<RightDataType> && std::is_same_v<LeftDataType, DataTypeDateTime64>)
            {
                const auto * dt64 = assert_cast<const DataTypeDateTime64 *>(arguments[0].type.get());
                result_column = ConvertImpl<LeftDataType, RightDataType, Name, SpecialTag>::execute(arguments, result_type, input_rows_count, dt64->getScale());
            }
            else if constexpr (IsDataTypeDecimalOrNumber<LeftDataType> && IsDataTypeDecimalOrNumber<RightDataType>)
            {
                using LeftT = typename LeftDataType::FieldType;
                using RightT = typename RightDataType::FieldType;

                static constexpr bool bad_left =
                    IsDecimalNumber<LeftT> || std::is_floating_point_v<LeftT> || is_big_int_v<LeftT> || is_signed_v<LeftT>;
                static constexpr bool bad_right =
                    IsDecimalNumber<RightT> || std::is_floating_point_v<RightT> || is_big_int_v<RightT> || is_signed_v<RightT>;

                /// Disallow int vs UUID conversion (but support int vs UInt128 conversion)
                if constexpr ((bad_left && std::is_same_v<RightDataType, DataTypeUUID>) ||
                              (bad_right && std::is_same_v<LeftDataType, DataTypeUUID>))
                {
                    throw Exception("Wrong UUID conversion", ErrorCodes::CANNOT_CONVERT_TYPE);
                }
                else
                    result_column = ConvertImpl<LeftDataType, RightDataType, Name, SpecialTag>::execute(arguments, result_type, input_rows_count);
            }
            else
                result_column = ConvertImpl<LeftDataType, RightDataType, Name, SpecialTag>::execute(arguments, result_type, input_rows_count);

            return true;
        };

        if (isDateTime64<Name, ToDataType>(arguments))
        {
            /// For toDateTime('xxxx-xx-xx xx:xx:xx.00', 2[, 'timezone']) we need to it convert to DateTime64
            const ColumnWithTypeAndName & scale_column = arguments[1];
            UInt32 scale = extractToDecimalScale(scale_column);

            if (to_datetime64 || scale != 0) /// When scale = 0, the data type is DateTime otherwise the data type is DateTime64
            {
                if (!callOnIndexAndDataType<DataTypeDateTime64>(from_type->getTypeId(), call, ConvertDefaultBehaviorTag{}))
                    throw Exception("Illegal type " + arguments[0].type->getName() + " of argument of function " + getName(),
                                    ErrorCodes::ILLEGAL_TYPE_OF_ARGUMENT);

                return result_column;
            }
        }

        bool done;
        if constexpr (to_string_or_fixed_string)
        {
            done = callOnIndexAndDataType<ToDataType>(from_type->getTypeId(), call, ConvertDefaultBehaviorTag{});
        }
        else
        {
            /// We should use ConvertFromStringExceptionMode::Null mode when converting from String (or FixedString)
            /// to Nullable type, to avoid 'value is too short' error on attempt to parse empty string from NULL values.
            if (to_nullable && WhichDataType(from_type).isStringOrFixedString())
                done = callOnIndexAndDataType<ToDataType>(from_type->getTypeId(), call, ConvertReturnNullOnErrorTag{});
            else
                done = callOnIndexAndDataType<ToDataType>(from_type->getTypeId(), call, ConvertDefaultBehaviorTag{});
        }

        if (!done)
        {
            /// Generic conversion of any type to String.
            if (std::is_same_v<ToDataType, DataTypeString>)
            {
                return ConvertImplGenericToString::execute(arguments);
            }
            else
                throw Exception("Illegal type " + arguments[0].type->getName() + " of argument of function " + getName(),
                    ErrorCodes::ILLEGAL_TYPE_OF_ARGUMENT);
        }

        return result_column;
    }
};


/** Function toTOrZero (where T is number of date or datetime type):
  *  try to convert from String to type T through parsing,
  *  if cannot parse, return default value instead of throwing exception.
  * Function toTOrNull will return Nullable type with NULL when cannot parse.
  * NOTE Also need to implement tryToUnixTimestamp with timezone.
  */
template <typename ToDataType, typename Name,
    ConvertFromStringExceptionMode exception_mode,
    ConvertFromStringParsingMode parsing_mode = ConvertFromStringParsingMode::Normal>
class FunctionConvertFromString : public IFunction
{
public:
    static constexpr auto name = Name::name;
    static constexpr bool to_decimal =
        std::is_same_v<ToDataType, DataTypeDecimal<Decimal32>> ||
        std::is_same_v<ToDataType, DataTypeDecimal<Decimal64>> ||
        std::is_same_v<ToDataType, DataTypeDecimal<Decimal128>> ||
        std::is_same_v<ToDataType, DataTypeDecimal<Decimal256>>;

    static constexpr bool to_datetime64 = std::is_same_v<ToDataType, DataTypeDateTime64>;

    static FunctionPtr create(const Context &) { return std::make_shared<FunctionConvertFromString>(); }
    static FunctionPtr create() { return std::make_shared<FunctionConvertFromString>(); }

    String getName() const override
    {
        return name;
    }

    bool isVariadic() const override { return true; }
    size_t getNumberOfArguments() const override { return 0; }

    bool useDefaultImplementationForConstants() const override { return true; }
    ColumnNumbers getArgumentsThatAreAlwaysConstant() const override { return {1}; }

    DataTypePtr getReturnTypeImpl(const ColumnsWithTypeAndName & arguments) const override
    {
        DataTypePtr res;

        if (isDateTime64<Name, ToDataType>(arguments))
        {
            validateFunctionArgumentTypes(*this, arguments,
                FunctionArgumentDescriptors{{"string", isStringOrFixedString, nullptr, "String or FixedString"}},
                // optional
                FunctionArgumentDescriptors{
                    {"precision", isUInt8, isColumnConst, "const UInt8"},
                    {"timezone", isStringOrFixedString, isColumnConst, "const String or FixedString"},
                });

            UInt64 scale = to_datetime64 ? DataTypeDateTime64::default_scale : 0;
            if (arguments.size() > 1)
                scale = extractToDecimalScale(arguments[1]);
            const auto timezone = extractTimeZoneNameFromFunctionArguments(arguments, 2, 0);

            res = scale == 0 ? res = std::make_shared<DataTypeDateTime>(timezone) : std::make_shared<DataTypeDateTime64>(scale, timezone);
        }
        else
        {
            if ((arguments.size() != 1 && arguments.size() != 2) || (to_decimal && arguments.size() != 2))
                throw Exception("Number of arguments for function " + getName() + " doesn't match: passed " + toString(arguments.size()) +
                    ", should be 1 or 2. Second argument only make sense for DateTime (time zone, optional) and Decimal (scale).",
                    ErrorCodes::NUMBER_OF_ARGUMENTS_DOESNT_MATCH);

            if (!isStringOrFixedString(arguments[0].type))
            {
                if (this->getName().find("OrZero") != std::string::npos ||
                    this->getName().find("OrNull") != std::string::npos)
                    throw Exception("Illegal type " + arguments[0].type->getName() + " of first argument of function " + getName() +
                            ". Conversion functions with postfix 'OrZero' or 'OrNull'  should take String argument",
                            ErrorCodes::ILLEGAL_TYPE_OF_ARGUMENT);
                else
                    throw Exception("Illegal type " + arguments[0].type->getName() + " of first argument of function " + getName(),
                            ErrorCodes::ILLEGAL_TYPE_OF_ARGUMENT);
            }

            if (arguments.size() == 2)
            {
                if constexpr (std::is_same_v<ToDataType, DataTypeDateTime>)
                {
                    if (!isString(arguments[1].type))
                        throw Exception("Illegal type " + arguments[1].type->getName() + " of 2nd argument of function " + getName(),
                            ErrorCodes::ILLEGAL_TYPE_OF_ARGUMENT);
                }
                else if constexpr (to_decimal)
                {
                    if (!isInteger(arguments[1].type))
                        throw Exception("Illegal type " + arguments[1].type->getName() + " of 2nd argument of function " + getName(),
                            ErrorCodes::ILLEGAL_TYPE_OF_ARGUMENT);
                    if (!arguments[1].column)
                        throw Exception("Second argument for function " + getName() + " must be constant", ErrorCodes::ILLEGAL_COLUMN);
                }
                else
                {
                    throw Exception("Number of arguments for function " + getName() + " doesn't match: passed "
                        + toString(arguments.size()) + ", should be 1. Second argument makes sense only for DateTime and Decimal.",
                        ErrorCodes::NUMBER_OF_ARGUMENTS_DOESNT_MATCH);
                }
            }

            if constexpr (std::is_same_v<ToDataType, DataTypeDateTime>)
                res = std::make_shared<DataTypeDateTime>(extractTimeZoneNameFromFunctionArguments(arguments, 1, 0));
            else if constexpr (std::is_same_v<ToDataType, DataTypeDateTime64>)
                throw Exception("LOGICAL ERROR: It is a bug.", ErrorCodes::LOGICAL_ERROR);
            else if constexpr (to_decimal)
            {
                UInt64 scale = extractToDecimalScale(arguments[1]);
                res = createDecimalMaxPrecision<typename ToDataType::FieldType>(scale);
                if (!res)
                    throw Exception("Something wrong with toDecimalNNOrZero() or toDecimalNNOrNull()", ErrorCodes::LOGICAL_ERROR);
            }
            else
                res = std::make_shared<ToDataType>();
        }

        if constexpr (exception_mode == ConvertFromStringExceptionMode::Null)
            res = std::make_shared<DataTypeNullable>(res);

        return res;
    }

    template <typename ConvertToDataType>
    ColumnPtr executeInternal(ColumnsWithTypeAndName & arguments, const DataTypePtr & result_type, size_t input_rows_count, UInt32 scale = 0) const
    {
        const IDataType * from_type = arguments[0].type.get();

        if (checkAndGetDataType<DataTypeString>(from_type))
        {
            return ConvertThroughParsing<DataTypeString, ConvertToDataType, Name, exception_mode, parsing_mode>::execute(
                arguments, result_type, input_rows_count, scale);
        }
        else if (checkAndGetDataType<DataTypeFixedString>(from_type))
        {
            return ConvertThroughParsing<DataTypeFixedString, ConvertToDataType, Name, exception_mode, parsing_mode>::execute(
                arguments, result_type, input_rows_count, scale);
        }

        return nullptr;
    }

    ColumnPtr executeImpl(ColumnsWithTypeAndName & arguments, const DataTypePtr & result_type, size_t input_rows_count) const override
    {
        ColumnPtr result_column;

        if constexpr (to_decimal)
            result_column = executeInternal<ToDataType>(arguments, result_type, input_rows_count,
                assert_cast<const ToDataType &>(*removeNullable(result_type)).getScale());
        else
        {
            if (isDateTime64<Name, ToDataType>(arguments))
            {
                UInt64 scale = to_datetime64 ? DataTypeDateTime64::default_scale : 0;
                if (arguments.size() > 1)
                    scale = extractToDecimalScale(arguments[1]);

                if (scale == 0)
                    result_column = executeInternal<DataTypeDateTime>(arguments, result_type, input_rows_count);
                else
                {
                    result_column = executeInternal<DataTypeDateTime64>(arguments, result_type, input_rows_count, static_cast<UInt32>(scale));
                }
            }
            else
            {
                result_column = executeInternal<ToDataType>(arguments, result_type, input_rows_count);
            }
        }

        if (!result_column)
            throw Exception("Illegal type " + arguments[0].type->getName() + " of argument of function " + getName()
                + ". Only String or FixedString argument is accepted for try-conversion function."
                + " For other arguments, use function without 'orZero' or 'orNull'.",
                ErrorCodes::ILLEGAL_TYPE_OF_ARGUMENT);

        return result_column;
    }
};


/// Monotonicity.

struct PositiveMonotonicity
{
    static bool has() { return true; }
    static IFunction::Monotonicity get(const IDataType &, const Field &, const Field &)
    {
        return { true };
    }
};

struct UnknownMonotonicity
{
    static bool has() { return false; }
    static IFunction::Monotonicity get(const IDataType &, const Field &, const Field &)
    {
        return { false };
    }
};

template <typename T>
struct ToNumberMonotonicity
{
    static bool has() { return true; }

    static UInt64 divideByRangeOfType(UInt64 x)
    {
        if constexpr (sizeof(T) < sizeof(UInt64))
            return x >> (sizeof(T) * 8);
        else
            return 0;
    }

    static IFunction::Monotonicity get(const IDataType & type, const Field & left, const Field & right)
    {
        if (!type.isValueRepresentedByNumber())
            return {};

        /// If type is same, the conversion is always monotonic.
        /// (Enum has separate case, because it is different data type)
        if (checkAndGetDataType<DataTypeNumber<T>>(&type) ||
            checkAndGetDataType<DataTypeEnum<T>>(&type))
            return { true, true, true };

        /// Float cases.

        /// When converting to Float, the conversion is always monotonic.
        if (std::is_floating_point_v<T>)
            return {true, true, true};

        /// If converting from Float, for monotonicity, arguments must fit in range of result type.
        if (WhichDataType(type).isFloat())
        {
            if (left.isNull() || right.isNull())
                return {};

            Float64 left_float = left.get<Float64>();
            Float64 right_float = right.get<Float64>();

            if (left_float >= static_cast<Float64>(std::numeric_limits<T>::min())
                && left_float <= static_cast<Float64>(std::numeric_limits<T>::max())
                && right_float >= static_cast<Float64>(std::numeric_limits<T>::min())
                && right_float <= static_cast<Float64>(std::numeric_limits<T>::max()))
                return { true };

            return {};
        }

        /// Integer cases.

        const bool from_is_unsigned = type.isValueRepresentedByUnsignedInteger();
        const bool to_is_unsigned = is_unsigned_v<T>;

        const size_t size_of_from = type.getSizeOfValueInMemory();
        const size_t size_of_to = sizeof(T);

        const bool left_in_first_half = left.isNull()
            ? from_is_unsigned
            : (left.get<Int64>() >= 0);

        const bool right_in_first_half = right.isNull()
            ? !from_is_unsigned
            : (right.get<Int64>() >= 0);

        /// Size of type is the same.
        if (size_of_from == size_of_to)
        {
            if (from_is_unsigned == to_is_unsigned)
                return {true, true, true};

            if (left_in_first_half == right_in_first_half)
                return {true};

            return {};
        }

        /// Size of type is expanded.
        if (size_of_from < size_of_to)
        {
            if (from_is_unsigned == to_is_unsigned)
                return {true, true, true};

            if (!to_is_unsigned)
                return {true, true, true};

            /// signed -> unsigned. If arguments from the same half, then function is monotonic.
            if (left_in_first_half == right_in_first_half)
                return {true};

            return {};
        }

        /// Size of type is shrunk.
        if (size_of_from > size_of_to)
        {
            /// Function cannot be monotonic on unbounded ranges.
            if (left.isNull() || right.isNull())
                return {};

            /// Function cannot be monotonic when left and right are not on the same ranges.
            if (divideByRangeOfType(left.get<UInt64>()) != divideByRangeOfType(right.get<UInt64>()))
                return {};

            if (to_is_unsigned)
                return {true};
            else
                // If To is signed, it's possible that the signedness is different after conversion. So we check it explicitly.
                return {(T(left.get<UInt64>()) >= 0) == (T(right.get<UInt64>()) >= 0)};
        }

        __builtin_unreachable();
    }
};

struct ToDateMonotonicity
{
    static bool has() { return true; }

    static IFunction::Monotonicity get(const IDataType & type, const Field & left, const Field & right)
    {
        auto which = WhichDataType(type);
        if (which.isDateOrDateTime() || which.isInt8() || which.isInt16() || which.isUInt8() || which.isUInt16())
            return {true, true, true};
        else if (
            (which.isUInt() && ((left.isNull() || left.get<UInt64>() < 0xFFFF) && (right.isNull() || right.get<UInt64>() >= 0xFFFF)))
            || (which.isInt() && ((left.isNull() || left.get<Int64>() < 0xFFFF) && (right.isNull() || right.get<Int64>() >= 0xFFFF)))
            || (which.isFloat() && ((left.isNull() || left.get<Float64>() < 0xFFFF) && (right.isNull() || right.get<Float64>() >= 0xFFFF)))
            || !type.isValueRepresentedByNumber())
            return {};
        else
            return {true, true, true};
    }
};

struct ToDateTimeMonotonicity
{
    static bool has() { return true; }

    static IFunction::Monotonicity get(const IDataType & type, const Field &, const Field &)
    {
        if (type.isValueRepresentedByNumber())
            return {true, true, true};
        else
            return {};
    }
};

/** The monotonicity for the `toString` function is mainly determined for test purposes.
  * It is doubtful that anyone is looking to optimize queries with conditions `toString(CounterID) = 34`.
  */
struct ToStringMonotonicity
{
    static bool has() { return true; }

    static IFunction::Monotonicity get(const IDataType & type, const Field & left, const Field & right)
    {
        IFunction::Monotonicity positive(true, true);
        IFunction::Monotonicity not_monotonic;

        const auto * type_ptr = &type;
        if (const auto * low_cardinality_type = checkAndGetDataType<DataTypeLowCardinality>(type_ptr))
            type_ptr = low_cardinality_type->getDictionaryType().get();

        /// `toString` function is monotonous if the argument is Date or DateTime or String, or non-negative numbers with the same number of symbols.
        if (checkDataTypes<DataTypeDate, DataTypeDateTime, DataTypeString>(type_ptr))
            return positive;

        if (left.isNull() || right.isNull())
            return {};

        if (left.getType() == Field::Types::UInt64
            && right.getType() == Field::Types::UInt64)
        {
            return (left.get<Int64>() == 0 && right.get<Int64>() == 0)
                || (floor(log10(left.get<UInt64>())) == floor(log10(right.get<UInt64>())))
                ? positive : not_monotonic;
        }

        if (left.getType() == Field::Types::Int64
            && right.getType() == Field::Types::Int64)
        {
            return (left.get<Int64>() == 0 && right.get<Int64>() == 0)
                || (left.get<Int64>() > 0 && right.get<Int64>() > 0 && floor(log10(left.get<Int64>())) == floor(log10(right.get<Int64>())))
                ? positive : not_monotonic;
        }

        return not_monotonic;
    }
};


struct NameToUInt8 { static constexpr auto name = "toUInt8"; };
struct NameToUInt16 { static constexpr auto name = "toUInt16"; };
struct NameToUInt32 { static constexpr auto name = "toUInt32"; };
struct NameToUInt64 { static constexpr auto name = "toUInt64"; };
struct NameToUInt256 { static constexpr auto name = "toUInt256"; };
struct NameToInt8 { static constexpr auto name = "toInt8"; };
struct NameToInt16 { static constexpr auto name = "toInt16"; };
struct NameToInt32 { static constexpr auto name = "toInt32"; };
struct NameToInt64 { static constexpr auto name = "toInt64"; };
struct NameToInt128 { static constexpr auto name = "toInt128"; };
struct NameToInt256 { static constexpr auto name = "toInt256"; };
struct NameToFloat32 { static constexpr auto name = "toFloat32"; };
struct NameToFloat64 { static constexpr auto name = "toFloat64"; };
struct NameToUUID { static constexpr auto name = "toUUID"; };

using FunctionToUInt8 = FunctionConvert<DataTypeUInt8, NameToUInt8, ToNumberMonotonicity<UInt8>>;
using FunctionToUInt16 = FunctionConvert<DataTypeUInt16, NameToUInt16, ToNumberMonotonicity<UInt16>>;
using FunctionToUInt32 = FunctionConvert<DataTypeUInt32, NameToUInt32, ToNumberMonotonicity<UInt32>>;
using FunctionToUInt64 = FunctionConvert<DataTypeUInt64, NameToUInt64, ToNumberMonotonicity<UInt64>>;
using FunctionToUInt256 = FunctionConvert<DataTypeUInt256, NameToUInt256, ToNumberMonotonicity<UInt256>>;
using FunctionToInt8 = FunctionConvert<DataTypeInt8, NameToInt8, ToNumberMonotonicity<Int8>>;
using FunctionToInt16 = FunctionConvert<DataTypeInt16, NameToInt16, ToNumberMonotonicity<Int16>>;
using FunctionToInt32 = FunctionConvert<DataTypeInt32, NameToInt32, ToNumberMonotonicity<Int32>>;
using FunctionToInt64 = FunctionConvert<DataTypeInt64, NameToInt64, ToNumberMonotonicity<Int64>>;
using FunctionToInt128 = FunctionConvert<DataTypeInt128, NameToInt128, ToNumberMonotonicity<Int128>>;
using FunctionToInt256 = FunctionConvert<DataTypeInt256, NameToInt256, ToNumberMonotonicity<Int256>>;
using FunctionToFloat32 = FunctionConvert<DataTypeFloat32, NameToFloat32, ToNumberMonotonicity<Float32>>;
using FunctionToFloat64 = FunctionConvert<DataTypeFloat64, NameToFloat64, ToNumberMonotonicity<Float64>>;
using FunctionToDate = FunctionConvert<DataTypeDate, NameToDate, ToDateMonotonicity>;
using FunctionToDateTime = FunctionConvert<DataTypeDateTime, NameToDateTime, ToDateTimeMonotonicity>;
using FunctionToDateTime32 = FunctionConvert<DataTypeDateTime, NameToDateTime32, ToDateTimeMonotonicity>;
using FunctionToDateTime64 = FunctionConvert<DataTypeDateTime64, NameToDateTime64, UnknownMonotonicity>;
using FunctionToUUID = FunctionConvert<DataTypeUUID, NameToUUID, ToNumberMonotonicity<UInt128>>;
using FunctionToString = FunctionConvert<DataTypeString, NameToString, ToStringMonotonicity>;
using FunctionToUnixTimestamp = FunctionConvert<DataTypeUInt32, NameToUnixTimestamp, ToNumberMonotonicity<UInt32>>;
using FunctionToDecimal32 = FunctionConvert<DataTypeDecimal<Decimal32>, NameToDecimal32, UnknownMonotonicity>;
using FunctionToDecimal64 = FunctionConvert<DataTypeDecimal<Decimal64>, NameToDecimal64, UnknownMonotonicity>;
using FunctionToDecimal128 = FunctionConvert<DataTypeDecimal<Decimal128>, NameToDecimal128, UnknownMonotonicity>;
using FunctionToDecimal256 = FunctionConvert<DataTypeDecimal<Decimal256>, NameToDecimal256, UnknownMonotonicity>;


template <typename DataType> struct FunctionTo;

template <> struct FunctionTo<DataTypeUInt8> { using Type = FunctionToUInt8; };
template <> struct FunctionTo<DataTypeUInt16> { using Type = FunctionToUInt16; };
template <> struct FunctionTo<DataTypeUInt32> { using Type = FunctionToUInt32; };
template <> struct FunctionTo<DataTypeUInt64> { using Type = FunctionToUInt64; };
template <> struct FunctionTo<DataTypeUInt256> { using Type = FunctionToUInt256; };
template <> struct FunctionTo<DataTypeInt8> { using Type = FunctionToInt8; };
template <> struct FunctionTo<DataTypeInt16> { using Type = FunctionToInt16; };
template <> struct FunctionTo<DataTypeInt32> { using Type = FunctionToInt32; };
template <> struct FunctionTo<DataTypeInt64> { using Type = FunctionToInt64; };
template <> struct FunctionTo<DataTypeInt128> { using Type = FunctionToInt128; };
template <> struct FunctionTo<DataTypeInt256> { using Type = FunctionToInt256; };
template <> struct FunctionTo<DataTypeFloat32> { using Type = FunctionToFloat32; };
template <> struct FunctionTo<DataTypeFloat64> { using Type = FunctionToFloat64; };
template <> struct FunctionTo<DataTypeDate> { using Type = FunctionToDate; };
template <> struct FunctionTo<DataTypeDateTime> { using Type = FunctionToDateTime; };
template <> struct FunctionTo<DataTypeDateTime64> { using Type = FunctionToDateTime64; };
template <> struct FunctionTo<DataTypeUUID> { using Type = FunctionToUUID; };
template <> struct FunctionTo<DataTypeString> { using Type = FunctionToString; };
template <> struct FunctionTo<DataTypeFixedString> { using Type = FunctionToFixedString; };
template <> struct FunctionTo<DataTypeDecimal<Decimal32>> { using Type = FunctionToDecimal32; };
template <> struct FunctionTo<DataTypeDecimal<Decimal64>> { using Type = FunctionToDecimal64; };
template <> struct FunctionTo<DataTypeDecimal<Decimal128>> { using Type = FunctionToDecimal128; };
template <> struct FunctionTo<DataTypeDecimal<Decimal256>> { using Type = FunctionToDecimal256; };

template <typename FieldType> struct FunctionTo<DataTypeEnum<FieldType>>
    : FunctionTo<DataTypeNumber<FieldType>>
{
};

struct NameToUInt8OrZero { static constexpr auto name = "toUInt8OrZero"; };
struct NameToUInt16OrZero { static constexpr auto name = "toUInt16OrZero"; };
struct NameToUInt32OrZero { static constexpr auto name = "toUInt32OrZero"; };
struct NameToUInt64OrZero { static constexpr auto name = "toUInt64OrZero"; };
struct NameToUInt256OrZero { static constexpr auto name = "toUInt256OrZero"; };
struct NameToInt8OrZero { static constexpr auto name = "toInt8OrZero"; };
struct NameToInt16OrZero { static constexpr auto name = "toInt16OrZero"; };
struct NameToInt32OrZero { static constexpr auto name = "toInt32OrZero"; };
struct NameToInt64OrZero { static constexpr auto name = "toInt64OrZero"; };
struct NameToInt128OrZero { static constexpr auto name = "toInt128OrZero"; };
struct NameToInt256OrZero { static constexpr auto name = "toInt256OrZero"; };
struct NameToFloat32OrZero { static constexpr auto name = "toFloat32OrZero"; };
struct NameToFloat64OrZero { static constexpr auto name = "toFloat64OrZero"; };
struct NameToDateOrZero { static constexpr auto name = "toDateOrZero"; };
struct NameToDateTimeOrZero { static constexpr auto name = "toDateTimeOrZero"; };
struct NameToDateTime64OrZero { static constexpr auto name = "toDateTime64OrZero"; };
struct NameToDecimal32OrZero { static constexpr auto name = "toDecimal32OrZero"; };
struct NameToDecimal64OrZero { static constexpr auto name = "toDecimal64OrZero"; };
struct NameToDecimal128OrZero { static constexpr auto name = "toDecimal128OrZero"; };
struct NameToDecimal256OrZero { static constexpr auto name = "toDecimal256OrZero"; };
struct NameToUUIDOrZero { static constexpr auto name = "toUUIDOrZero"; };

using FunctionToUInt8OrZero = FunctionConvertFromString<DataTypeUInt8, NameToUInt8OrZero, ConvertFromStringExceptionMode::Zero>;
using FunctionToUInt16OrZero = FunctionConvertFromString<DataTypeUInt16, NameToUInt16OrZero, ConvertFromStringExceptionMode::Zero>;
using FunctionToUInt32OrZero = FunctionConvertFromString<DataTypeUInt32, NameToUInt32OrZero, ConvertFromStringExceptionMode::Zero>;
using FunctionToUInt64OrZero = FunctionConvertFromString<DataTypeUInt64, NameToUInt64OrZero, ConvertFromStringExceptionMode::Zero>;
using FunctionToUInt256OrZero = FunctionConvertFromString<DataTypeUInt256, NameToUInt256OrZero, ConvertFromStringExceptionMode::Zero>;
using FunctionToInt8OrZero = FunctionConvertFromString<DataTypeInt8, NameToInt8OrZero, ConvertFromStringExceptionMode::Zero>;
using FunctionToInt16OrZero = FunctionConvertFromString<DataTypeInt16, NameToInt16OrZero, ConvertFromStringExceptionMode::Zero>;
using FunctionToInt32OrZero = FunctionConvertFromString<DataTypeInt32, NameToInt32OrZero, ConvertFromStringExceptionMode::Zero>;
using FunctionToInt64OrZero = FunctionConvertFromString<DataTypeInt64, NameToInt64OrZero, ConvertFromStringExceptionMode::Zero>;
using FunctionToInt128OrZero = FunctionConvertFromString<DataTypeInt128, NameToInt128OrZero, ConvertFromStringExceptionMode::Zero>;
using FunctionToInt256OrZero = FunctionConvertFromString<DataTypeInt256, NameToInt256OrZero, ConvertFromStringExceptionMode::Zero>;
using FunctionToFloat32OrZero = FunctionConvertFromString<DataTypeFloat32, NameToFloat32OrZero, ConvertFromStringExceptionMode::Zero>;
using FunctionToFloat64OrZero = FunctionConvertFromString<DataTypeFloat64, NameToFloat64OrZero, ConvertFromStringExceptionMode::Zero>;
using FunctionToDateOrZero = FunctionConvertFromString<DataTypeDate, NameToDateOrZero, ConvertFromStringExceptionMode::Zero>;
using FunctionToDateTimeOrZero = FunctionConvertFromString<DataTypeDateTime, NameToDateTimeOrZero, ConvertFromStringExceptionMode::Zero>;
using FunctionToDateTime64OrZero = FunctionConvertFromString<DataTypeDateTime64, NameToDateTime64OrZero, ConvertFromStringExceptionMode::Zero>;
using FunctionToDecimal32OrZero = FunctionConvertFromString<DataTypeDecimal<Decimal32>, NameToDecimal32OrZero, ConvertFromStringExceptionMode::Zero>;
using FunctionToDecimal64OrZero = FunctionConvertFromString<DataTypeDecimal<Decimal64>, NameToDecimal64OrZero, ConvertFromStringExceptionMode::Zero>;
using FunctionToDecimal128OrZero = FunctionConvertFromString<DataTypeDecimal<Decimal128>, NameToDecimal128OrZero, ConvertFromStringExceptionMode::Zero>;
using FunctionToDecimal256OrZero = FunctionConvertFromString<DataTypeDecimal<Decimal256>, NameToDecimal256OrZero, ConvertFromStringExceptionMode::Zero>;
using FunctionToUUIDOrZero = FunctionConvertFromString<DataTypeUUID, NameToUUIDOrZero, ConvertFromStringExceptionMode::Zero>;

struct NameToUInt8OrNull { static constexpr auto name = "toUInt8OrNull"; };
struct NameToUInt16OrNull { static constexpr auto name = "toUInt16OrNull"; };
struct NameToUInt32OrNull { static constexpr auto name = "toUInt32OrNull"; };
struct NameToUInt64OrNull { static constexpr auto name = "toUInt64OrNull"; };
struct NameToUInt256OrNull { static constexpr auto name = "toUInt256OrNull"; };
struct NameToInt8OrNull { static constexpr auto name = "toInt8OrNull"; };
struct NameToInt16OrNull { static constexpr auto name = "toInt16OrNull"; };
struct NameToInt32OrNull { static constexpr auto name = "toInt32OrNull"; };
struct NameToInt64OrNull { static constexpr auto name = "toInt64OrNull"; };
struct NameToInt128OrNull { static constexpr auto name = "toInt128OrNull"; };
struct NameToInt256OrNull { static constexpr auto name = "toInt256OrNull"; };
struct NameToFloat32OrNull { static constexpr auto name = "toFloat32OrNull"; };
struct NameToFloat64OrNull { static constexpr auto name = "toFloat64OrNull"; };
struct NameToDateOrNull { static constexpr auto name = "toDateOrNull"; };
struct NameToDateTimeOrNull { static constexpr auto name = "toDateTimeOrNull"; };
struct NameToDateTime64OrNull { static constexpr auto name = "toDateTime64OrNull"; };
struct NameToDecimal32OrNull { static constexpr auto name = "toDecimal32OrNull"; };
struct NameToDecimal64OrNull { static constexpr auto name = "toDecimal64OrNull"; };
struct NameToDecimal128OrNull { static constexpr auto name = "toDecimal128OrNull"; };
struct NameToDecimal256OrNull { static constexpr auto name = "toDecimal256OrNull"; };
struct NameToUUIDOrNull { static constexpr auto name = "toUUIDOrNull"; };

using FunctionToUInt8OrNull = FunctionConvertFromString<DataTypeUInt8, NameToUInt8OrNull, ConvertFromStringExceptionMode::Null>;
using FunctionToUInt16OrNull = FunctionConvertFromString<DataTypeUInt16, NameToUInt16OrNull, ConvertFromStringExceptionMode::Null>;
using FunctionToUInt32OrNull = FunctionConvertFromString<DataTypeUInt32, NameToUInt32OrNull, ConvertFromStringExceptionMode::Null>;
using FunctionToUInt64OrNull = FunctionConvertFromString<DataTypeUInt64, NameToUInt64OrNull, ConvertFromStringExceptionMode::Null>;
using FunctionToUInt256OrNull = FunctionConvertFromString<DataTypeUInt256, NameToUInt256OrNull, ConvertFromStringExceptionMode::Null>;
using FunctionToInt8OrNull = FunctionConvertFromString<DataTypeInt8, NameToInt8OrNull, ConvertFromStringExceptionMode::Null>;
using FunctionToInt16OrNull = FunctionConvertFromString<DataTypeInt16, NameToInt16OrNull, ConvertFromStringExceptionMode::Null>;
using FunctionToInt32OrNull = FunctionConvertFromString<DataTypeInt32, NameToInt32OrNull, ConvertFromStringExceptionMode::Null>;
using FunctionToInt64OrNull = FunctionConvertFromString<DataTypeInt64, NameToInt64OrNull, ConvertFromStringExceptionMode::Null>;
using FunctionToInt128OrNull = FunctionConvertFromString<DataTypeInt128, NameToInt128OrNull, ConvertFromStringExceptionMode::Null>;
using FunctionToInt256OrNull = FunctionConvertFromString<DataTypeInt256, NameToInt256OrNull, ConvertFromStringExceptionMode::Null>;
using FunctionToFloat32OrNull = FunctionConvertFromString<DataTypeFloat32, NameToFloat32OrNull, ConvertFromStringExceptionMode::Null>;
using FunctionToFloat64OrNull = FunctionConvertFromString<DataTypeFloat64, NameToFloat64OrNull, ConvertFromStringExceptionMode::Null>;
using FunctionToDateOrNull = FunctionConvertFromString<DataTypeDate, NameToDateOrNull, ConvertFromStringExceptionMode::Null>;
using FunctionToDateTimeOrNull = FunctionConvertFromString<DataTypeDateTime, NameToDateTimeOrNull, ConvertFromStringExceptionMode::Null>;
using FunctionToDateTime64OrNull = FunctionConvertFromString<DataTypeDateTime64, NameToDateTime64OrNull, ConvertFromStringExceptionMode::Null>;
using FunctionToDecimal32OrNull = FunctionConvertFromString<DataTypeDecimal<Decimal32>, NameToDecimal32OrNull, ConvertFromStringExceptionMode::Null>;
using FunctionToDecimal64OrNull = FunctionConvertFromString<DataTypeDecimal<Decimal64>, NameToDecimal64OrNull, ConvertFromStringExceptionMode::Null>;
using FunctionToDecimal128OrNull = FunctionConvertFromString<DataTypeDecimal<Decimal128>, NameToDecimal128OrNull, ConvertFromStringExceptionMode::Null>;
using FunctionToDecimal256OrNull = FunctionConvertFromString<DataTypeDecimal<Decimal256>, NameToDecimal256OrNull, ConvertFromStringExceptionMode::Null>;
using FunctionToUUIDOrNull = FunctionConvertFromString<DataTypeUUID, NameToUUIDOrNull, ConvertFromStringExceptionMode::Null>;

struct NameParseDateTimeBestEffort { static constexpr auto name = "parseDateTimeBestEffort"; };
struct NameParseDateTimeBestEffortUS { static constexpr auto name = "parseDateTimeBestEffortUS"; };
struct NameParseDateTimeBestEffortOrZero { static constexpr auto name = "parseDateTimeBestEffortOrZero"; };
struct NameParseDateTimeBestEffortOrNull { static constexpr auto name = "parseDateTimeBestEffortOrNull"; };
struct NameParseDateTime32BestEffort { static constexpr auto name = "parseDateTime32BestEffort"; };
struct NameParseDateTime32BestEffortOrZero { static constexpr auto name = "parseDateTime32BestEffortOrZero"; };
struct NameParseDateTime32BestEffortOrNull { static constexpr auto name = "parseDateTime32BestEffortOrNull"; };
struct NameParseDateTime64BestEffort { static constexpr auto name = "parseDateTime64BestEffort"; };
struct NameParseDateTime64BestEffortOrZero { static constexpr auto name = "parseDateTime64BestEffortOrZero"; };
struct NameParseDateTime64BestEffortOrNull { static constexpr auto name = "parseDateTime64BestEffortOrNull"; };


using FunctionParseDateTimeBestEffort = FunctionConvertFromString<
    DataTypeDateTime, NameParseDateTimeBestEffort, ConvertFromStringExceptionMode::Throw, ConvertFromStringParsingMode::BestEffort>;
using FunctionParseDateTimeBestEffortUS = FunctionConvertFromString<
    DataTypeDateTime, NameParseDateTimeBestEffortUS, ConvertFromStringExceptionMode::Throw, ConvertFromStringParsingMode::BestEffortUS>;
using FunctionParseDateTimeBestEffortOrZero = FunctionConvertFromString<
    DataTypeDateTime, NameParseDateTimeBestEffortOrZero, ConvertFromStringExceptionMode::Zero, ConvertFromStringParsingMode::BestEffort>;
using FunctionParseDateTimeBestEffortOrNull = FunctionConvertFromString<
    DataTypeDateTime, NameParseDateTimeBestEffortOrNull, ConvertFromStringExceptionMode::Null, ConvertFromStringParsingMode::BestEffort>;

using FunctionParseDateTime32BestEffort = FunctionConvertFromString<
    DataTypeDateTime, NameParseDateTime32BestEffort, ConvertFromStringExceptionMode::Throw, ConvertFromStringParsingMode::BestEffort>;
using FunctionParseDateTime32BestEffortOrZero = FunctionConvertFromString<
    DataTypeDateTime, NameParseDateTime32BestEffortOrZero, ConvertFromStringExceptionMode::Zero, ConvertFromStringParsingMode::BestEffort>;
using FunctionParseDateTime32BestEffortOrNull = FunctionConvertFromString<
    DataTypeDateTime, NameParseDateTime32BestEffortOrNull, ConvertFromStringExceptionMode::Null, ConvertFromStringParsingMode::BestEffort>;

using FunctionParseDateTime64BestEffort = FunctionConvertFromString<
    DataTypeDateTime64, NameParseDateTime64BestEffort, ConvertFromStringExceptionMode::Throw, ConvertFromStringParsingMode::BestEffort>;
using FunctionParseDateTime64BestEffortOrZero = FunctionConvertFromString<
    DataTypeDateTime64, NameParseDateTime64BestEffortOrZero, ConvertFromStringExceptionMode::Zero, ConvertFromStringParsingMode::BestEffort>;
using FunctionParseDateTime64BestEffortOrNull = FunctionConvertFromString<
    DataTypeDateTime64, NameParseDateTime64BestEffortOrNull, ConvertFromStringExceptionMode::Null, ConvertFromStringParsingMode::BestEffort>;

class ExecutableFunctionCast : public IExecutableFunctionImpl
{
public:
    using WrapperType = std::function<ColumnPtr(ColumnsWithTypeAndName &, const DataTypePtr &, const ColumnNullable *, size_t)>;

    explicit ExecutableFunctionCast(WrapperType && wrapper_function_, const char * name_)
            : wrapper_function(std::move(wrapper_function_)), name(name_) {}

    String getName() const override { return name; }

protected:
    ColumnPtr execute(ColumnsWithTypeAndName & arguments, const DataTypePtr & result_type, size_t input_rows_count) override
    {
        /// drop second argument, pass others
        ColumnsWithTypeAndName new_arguments{arguments.front()};
        if (arguments.size() > 2)
            new_arguments.insert(std::end(new_arguments), std::next(std::begin(arguments), 2), std::end(arguments));

        return wrapper_function(new_arguments, result_type, nullptr, input_rows_count);
    }

    bool useDefaultImplementationForNulls() const override { return false; }
    bool useDefaultImplementationForConstants() const override { return true; }
    bool useDefaultImplementationForLowCardinalityColumns() const override { return false; }
    ColumnNumbers getArgumentsThatAreAlwaysConstant() const override { return {1}; }

private:
    WrapperType wrapper_function;
    const char * name;
};


struct NameCast { static constexpr auto name = "CAST"; };

class FunctionCast final : public IFunctionBaseImpl
{
public:
    using WrapperType = std::function<ColumnPtr(ColumnsWithTypeAndName &, const DataTypePtr &, const ColumnNullable *, size_t)>;
    using MonotonicityForRange = std::function<Monotonicity(const IDataType &, const Field &, const Field &)>;

    FunctionCast(const char * name_, MonotonicityForRange && monotonicity_for_range_
            , const DataTypes & argument_types_, const DataTypePtr & return_type_)
            : name(name_), monotonicity_for_range(monotonicity_for_range_)
            , argument_types(argument_types_), return_type(return_type_)
    {
    }

    const DataTypes & getArgumentTypes() const override { return argument_types; }
    const DataTypePtr & getResultType() const override { return return_type; }

    ExecutableFunctionImplPtr prepare(const ColumnsWithTypeAndName & /*sample_columns*/) const override
    {
        return std::make_unique<ExecutableFunctionCast>(
                prepareUnpackDictionaries(getArgumentTypes()[0], getResultType()), name);
    }

    String getName() const override { return name; }

    bool isDeterministic() const override { return true; }
    bool isDeterministicInScopeOfQuery() const override { return true; }

    bool hasInformationAboutMonotonicity() const override
    {
        return static_cast<bool>(monotonicity_for_range);
    }

    Monotonicity getMonotonicityForRange(const IDataType & type, const Field & left, const Field & right) const override
    {
        return monotonicity_for_range(type, left, right);
    }

private:

    const char * name;
    MonotonicityForRange monotonicity_for_range;

    DataTypes argument_types;
    DataTypePtr return_type;

    template <typename DataType>
    WrapperType createWrapper(const DataTypePtr & from_type, const DataType * const, bool requested_result_is_nullable) const
    {
        FunctionPtr function;

        if (requested_result_is_nullable && checkAndGetDataType<DataTypeString>(from_type.get()))
        {
            /// In case when converting to Nullable type, we apply different parsing rule,
            /// that will not throw an exception but return NULL in case of malformed input.
            function = FunctionConvertFromString<DataType, NameCast, ConvertFromStringExceptionMode::Null>::create();
        }
        else
            function = FunctionTo<DataType>::Type::create();

        auto function_adaptor =
                FunctionOverloadResolverAdaptor(std::make_unique<DefaultOverloadResolver>(function))
                .build({ColumnWithTypeAndName{nullptr, from_type, ""}});

        return [function_adaptor] (ColumnsWithTypeAndName & arguments, const DataTypePtr & result_type, const ColumnNullable *, size_t input_rows_count)
        {
            return function_adaptor->execute(arguments, result_type, input_rows_count);
        };
    }

    static WrapperType createStringWrapper(const DataTypePtr & from_type)
    {
        FunctionPtr function = FunctionToString::create();

        auto function_adaptor =
                FunctionOverloadResolverAdaptor(std::make_unique<DefaultOverloadResolver>(function))
                .build({ColumnWithTypeAndName{nullptr, from_type, ""}});

        return [function_adaptor] (ColumnsWithTypeAndName & arguments, const DataTypePtr & result_type, const ColumnNullable *, size_t input_rows_count)
        {
            return function_adaptor->execute(arguments, result_type, input_rows_count);
        };
    }

    static WrapperType createFixedStringWrapper(const DataTypePtr & from_type, const size_t N)
    {
        if (!isStringOrFixedString(from_type))
            throw Exception{"CAST AS FixedString is only implemented for types String and FixedString", ErrorCodes::NOT_IMPLEMENTED};

        return [N] (ColumnsWithTypeAndName & arguments, const DataTypePtr &, const ColumnNullable *, size_t /*input_rows_count*/)
        {
            return FunctionToFixedString::executeForN(arguments, N);
        };
    }

    static WrapperType createUUIDWrapper(const DataTypePtr & from_type, const DataTypeUUID * const, bool requested_result_is_nullable)
    {
        if (requested_result_is_nullable)
            throw Exception{"CAST AS Nullable(UUID) is not implemented", ErrorCodes::NOT_IMPLEMENTED};

        FunctionPtr function = FunctionTo<DataTypeUUID>::Type::create();

        auto function_adaptor =
                FunctionOverloadResolverAdaptor(std::make_unique<DefaultOverloadResolver>(function))
                .build({ColumnWithTypeAndName{nullptr, from_type, ""}});

        return [function_adaptor] (ColumnsWithTypeAndName & arguments, const DataTypePtr & result_type, const ColumnNullable *, size_t input_rows_count)
        {
            return function_adaptor->execute(arguments, result_type, input_rows_count);
        };
    }

    template <typename ToDataType>
    std::enable_if_t<IsDataTypeDecimal<ToDataType>, WrapperType>
    createDecimalWrapper(const DataTypePtr & from_type, const ToDataType * to_type, bool requested_result_is_nullable) const
    {
        TypeIndex type_index = from_type->getTypeId();
        UInt32 scale = to_type->getScale();

        WhichDataType which(type_index);
        bool ok = which.isNativeInt() ||
            which.isNativeUInt() ||
            which.isDecimal() ||
            which.isFloat() ||
            which.isDateOrDateTime() ||
            which.isStringOrFixedString();
        if (!ok)
            throw Exception{"Conversion from " + from_type->getName() + " to " + to_type->getName() + " is not supported",
                ErrorCodes::CANNOT_CONVERT_TYPE};

<<<<<<< HEAD
        return [wrapper_cast_type, type_index, scale, to_type, requested_result_is_nullable]
            (ColumnsWithTypeAndName & arguments, const DataTypePtr & result_type, const ColumnNullable *column_nullable, size_t input_rows_count)
=======
        return [type_index, scale, to_type] (ColumnsWithTypeAndName & arguments, const DataTypePtr & result_type, const ColumnNullable *, size_t input_rows_count)
>>>>>>> 16b3d9c9
        {
            ColumnPtr result_column;
            auto res = callOnIndexAndDataType<ToDataType>(type_index, [&](const auto & types) -> bool
            {
                using Types = std::decay_t<decltype(types)>;
                using LeftDataType = typename Types::LeftType;
                using RightDataType = typename Types::RightType;

<<<<<<< HEAD
                if constexpr (IsDataTypeDecimalOrNumber<LeftDataType> && IsDataTypeDecimalOrNumber<RightDataType>)
                {
                    if (wrapper_cast_type == CastType::accurate)
                    {
                        AccurateConvertStrategyAdditions additions;
                        additions.scale = scale;
                        result_column = ConvertImpl<LeftDataType, RightDataType, NameCast>::execute(
                            arguments, result_type, input_rows_count, additions);

                        return true;
                    }
                    else if (wrapper_cast_type == CastType::accurateOrNull)
                    {
                        AccurateOrNullConvertStrategyAdditions additions;
                        additions.scale = scale;
                        result_column = ConvertImpl<LeftDataType, RightDataType, NameCast>::execute(
                            arguments, result_type, input_rows_count, additions);

                        return true;
                    }
                }
                else if constexpr (std::is_same_v<LeftDataType, DataTypeString>)
                {
                    if (requested_result_is_nullable)
                    {
                        /// Consistent with CAST(Nullable(String) AS Nullable(Numbers))
                        /// In case when converting to Nullable type, we apply different parsing rule,
                        /// that will not throw an exception but return NULL in case of malformed input.
                        result_column = ConvertImpl<LeftDataType, RightDataType, NameCast, ConvertReturnNullOnErrorTag>::execute(
                            arguments, result_type, input_rows_count, scale);

                        return true;
                    }
                }

=======
>>>>>>> 16b3d9c9
                result_column = ConvertImpl<LeftDataType, RightDataType, NameCast>::execute(arguments, result_type, input_rows_count, scale);
                return true;
            });

            /// Additionally check if callOnIndexAndDataType wasn't called at all.
            if (!res)
            {
                throw Exception{"Conversion from " + std::string(getTypeName(type_index)) + " to " + to_type->getName() +
                                " is not supported", ErrorCodes::CANNOT_CONVERT_TYPE};
            }

            return result_column;
        };
    }

    static WrapperType createAggregateFunctionWrapper(const DataTypePtr & from_type_untyped, const DataTypeAggregateFunction * to_type)
    {
        /// Conversion from String through parsing.
        if (checkAndGetDataType<DataTypeString>(from_type_untyped.get()))
        {
            return [] (ColumnsWithTypeAndName & arguments, const DataTypePtr & result_type, const ColumnNullable *, size_t /*input_rows_count*/)
            {
                return ConvertImplGenericFromString::execute(arguments, result_type);
            };
        }
        else
            throw Exception{"Conversion from " + from_type_untyped->getName() + " to " + to_type->getName() +
                " is not supported", ErrorCodes::CANNOT_CONVERT_TYPE};
    }

    WrapperType createArrayWrapper(const DataTypePtr & from_type_untyped, const DataTypeArray * to_type) const
    {
        /// Conversion from String through parsing.
        if (checkAndGetDataType<DataTypeString>(from_type_untyped.get()))
        {
            return [] (ColumnsWithTypeAndName & arguments, const DataTypePtr & result_type, const ColumnNullable *, size_t /*input_rows_count*/)
            {
                return ConvertImplGenericFromString::execute(arguments, result_type);
            };
        }

        DataTypePtr from_nested_type;
        DataTypePtr to_nested_type;
        const auto * from_type = checkAndGetDataType<DataTypeArray>(from_type_untyped.get());

        /// get the most nested type
        if (from_type && to_type)
        {
            from_nested_type = from_type->getNestedType();
            to_nested_type = to_type->getNestedType();

            from_type = checkAndGetDataType<DataTypeArray>(from_nested_type.get());
            to_type = checkAndGetDataType<DataTypeArray>(to_nested_type.get());
        }

        /// both from_type and to_type should be nullptr now is array types had same dimensions
        if ((from_type == nullptr) != (to_type == nullptr))
            throw Exception{"CAST AS Array can only be performed between same-dimensional array types or from String",
                ErrorCodes::TYPE_MISMATCH};

        /// Prepare nested type conversion
        const auto nested_function = prepareUnpackDictionaries(from_nested_type, to_nested_type);

        return [nested_function, from_nested_type, to_nested_type](
                ColumnsWithTypeAndName & arguments, const DataTypePtr &, const ColumnNullable * nullable_source, size_t /*input_rows_count*/) -> ColumnPtr
        {
            const auto & array_arg = arguments.front();

            if (const ColumnArray * col_array = checkAndGetColumn<ColumnArray>(array_arg.column.get()))
            {
                /// create columns for converting nested column containing original and result columns
                ColumnsWithTypeAndName nested_columns{{ col_array->getDataPtr(), from_nested_type, "" }};

                /// convert nested column
                auto result_column = nested_function(nested_columns, to_nested_type, nullable_source, nested_columns.front().column->size());

                /// set converted nested column to result
                return ColumnArray::create(result_column, col_array->getOffsetsPtr());
            }
            else
                throw Exception{"Illegal column " + array_arg.column->getName() + " for function CAST AS Array", ErrorCodes::LOGICAL_ERROR};
        };
    }

    WrapperType createTupleWrapper(const DataTypePtr & from_type_untyped, const DataTypeTuple * to_type) const
    {
        /// Conversion from String through parsing.
        if (checkAndGetDataType<DataTypeString>(from_type_untyped.get()))
        {
            return [] (ColumnsWithTypeAndName & arguments, const DataTypePtr & result_type, const ColumnNullable *, size_t /*input_rows_count*/)
            {
                return ConvertImplGenericFromString::execute(arguments, result_type);
            };
        }

        const auto * from_type = checkAndGetDataType<DataTypeTuple>(from_type_untyped.get());
        if (!from_type)
            throw Exception{"CAST AS Tuple can only be performed between tuple types or from String.\nLeft type: "
                + from_type_untyped->getName() + ", right type: " + to_type->getName(), ErrorCodes::TYPE_MISMATCH};

        if (from_type->getElements().size() != to_type->getElements().size())
            throw Exception{"CAST AS Tuple can only be performed between tuple types with the same number of elements or from String.\n"
                "Left type: " + from_type->getName() + ", right type: " + to_type->getName(), ErrorCodes::TYPE_MISMATCH};

        const auto & from_element_types = from_type->getElements();
        const auto & to_element_types = to_type->getElements();
        std::vector<WrapperType> element_wrappers;
        element_wrappers.reserve(from_element_types.size());

        /// Create conversion wrapper for each element in tuple
        for (const auto idx_type : ext::enumerate(from_type->getElements()))
            element_wrappers.push_back(prepareUnpackDictionaries(idx_type.second, to_element_types[idx_type.first]));

        return [element_wrappers, from_element_types, to_element_types]
            (ColumnsWithTypeAndName & arguments, const DataTypePtr &, const ColumnNullable * nullable_source, size_t input_rows_count) -> ColumnPtr
        {
            const auto * col = arguments.front().column.get();

            size_t tuple_size = from_element_types.size();
            const ColumnTuple & column_tuple = typeid_cast<const ColumnTuple &>(*col);

            Columns converted_columns(tuple_size);

            /// invoke conversion for each element
            for (size_t i = 0; i < tuple_size; ++i)
            {
                ColumnsWithTypeAndName element = {{column_tuple.getColumns()[i], from_element_types[i], "" }};
                converted_columns[i] = element_wrappers[i](element, to_element_types[i], nullable_source, input_rows_count);
            }

            return ColumnTuple::create(converted_columns);
        };
    }

    template <typename FieldType>
    WrapperType createEnumWrapper(const DataTypePtr & from_type, const DataTypeEnum<FieldType> * to_type) const
    {
        using EnumType = DataTypeEnum<FieldType>;
        using Function = typename FunctionTo<EnumType>::Type;

        if (const auto * from_enum8 = checkAndGetDataType<DataTypeEnum8>(from_type.get()))
            checkEnumToEnumConversion(from_enum8, to_type);
        else if (const auto * from_enum16 = checkAndGetDataType<DataTypeEnum16>(from_type.get()))
            checkEnumToEnumConversion(from_enum16, to_type);

        if (checkAndGetDataType<DataTypeString>(from_type.get()))
            return createStringToEnumWrapper<ColumnString, EnumType>();
        else if (checkAndGetDataType<DataTypeFixedString>(from_type.get()))
            return createStringToEnumWrapper<ColumnFixedString, EnumType>();
        else if (isNativeNumber(from_type) || isEnum(from_type))
        {
            auto function = Function::create();
            auto func_or_adaptor = FunctionOverloadResolverAdaptor(std::make_unique<DefaultOverloadResolver>(function))
                    .build(ColumnsWithTypeAndName{{nullptr, from_type, "" }});

            return [func_or_adaptor] (ColumnsWithTypeAndName & arguments, const DataTypePtr & result_type, const ColumnNullable *, size_t input_rows_count)
            {
                return func_or_adaptor->execute(arguments, result_type, input_rows_count);
            };
        }
        else
            throw Exception{"Conversion from " + from_type->getName() + " to " + to_type->getName() +
                " is not supported", ErrorCodes::CANNOT_CONVERT_TYPE};
    }

    template <typename EnumTypeFrom, typename EnumTypeTo>
    void checkEnumToEnumConversion(const EnumTypeFrom * from_type, const EnumTypeTo * to_type) const
    {
        const auto & from_values = from_type->getValues();
        const auto & to_values = to_type->getValues();

        using ValueType = std::common_type_t<typename EnumTypeFrom::FieldType, typename EnumTypeTo::FieldType>;
        using NameValuePair = std::pair<std::string, ValueType>;
        using EnumValues = std::vector<NameValuePair>;

        EnumValues name_intersection;
        std::set_intersection(std::begin(from_values), std::end(from_values),
            std::begin(to_values), std::end(to_values), std::back_inserter(name_intersection),
            [] (auto && from, auto && to) { return from.first < to.first; });

        for (const auto & name_value : name_intersection)
        {
            const auto & old_value = name_value.second;
            const auto & new_value = to_type->getValue(name_value.first);
            if (old_value != new_value)
                throw Exception{"Enum conversion changes value for element '" + name_value.first +
                    "' from " + toString(old_value) + " to " + toString(new_value), ErrorCodes::CANNOT_CONVERT_TYPE};
        }
    }

    template <typename ColumnStringType, typename EnumType>
    WrapperType createStringToEnumWrapper() const
    {
        const char * function_name = name;
        return [function_name] (
            ColumnsWithTypeAndName & arguments, const DataTypePtr & res_type, const ColumnNullable * nullable_col, size_t /*input_rows_count*/)
        {
            const auto & first_col = arguments.front().column.get();
            const auto & result_type = typeid_cast<const EnumType &>(*res_type);

            const ColumnStringType * col = typeid_cast<const ColumnStringType *>(first_col);

            if (col && nullable_col && nullable_col->size() != col->size())
                throw Exception("ColumnNullable is not compatible with original", ErrorCodes::LOGICAL_ERROR);

            if (col)
            {
                const auto size = col->size();

                auto res = result_type.createColumn();
                auto & out_data = static_cast<typename EnumType::ColumnType &>(*res).getData();
                out_data.resize(size);

                if (nullable_col)
                {
                    for (const auto i : ext::range(0, size))
                    {
                        if (!nullable_col->isNullAt(i))
                            out_data[i] = result_type.getValue(col->getDataAt(i));
                    }
                }
                else
                {
                    for (const auto i : ext::range(0, size))
                        out_data[i] = result_type.getValue(col->getDataAt(i));
                }

                return res;
            }
            else
                throw Exception{"Unexpected column " + first_col->getName() + " as first argument of function " + function_name,
                    ErrorCodes::LOGICAL_ERROR};
        };
    }

    static WrapperType createIdentityWrapper(const DataTypePtr &)
    {
        return [] (ColumnsWithTypeAndName & arguments, const DataTypePtr &, const ColumnNullable *, size_t /*input_rows_count*/)
        {
            return arguments.front().column;
        };
    }

    static WrapperType createNothingWrapper(const IDataType * to_type)
    {
        ColumnPtr res = to_type->createColumnConstWithDefaultValue(1);
        return [res] (ColumnsWithTypeAndName &, const DataTypePtr &, const ColumnNullable *, size_t input_rows_count)
        {
            /// Column of Nothing type is trivially convertible to any other column
            return res->cloneResized(input_rows_count)->convertToFullColumnIfConst();
        };
    }

    WrapperType prepareUnpackDictionaries(const DataTypePtr & from_type, const DataTypePtr & to_type) const
    {
        const auto * from_low_cardinality = typeid_cast<const DataTypeLowCardinality *>(from_type.get());
        const auto * to_low_cardinality = typeid_cast<const DataTypeLowCardinality *>(to_type.get());
        const auto & from_nested = from_low_cardinality ? from_low_cardinality->getDictionaryType() : from_type;
        const auto & to_nested = to_low_cardinality ? to_low_cardinality->getDictionaryType() : to_type;

        if (from_type->onlyNull())
        {
            if (!to_nested->isNullable())
                throw Exception{"Cannot convert NULL to a non-nullable type", ErrorCodes::CANNOT_CONVERT_TYPE};

            return [](ColumnsWithTypeAndName &, const DataTypePtr & result_type, const ColumnNullable *, size_t input_rows_count)
            {
                return result_type->createColumnConstWithDefaultValue(input_rows_count)->convertToFullColumnIfConst();
            };
        }

        bool skip_not_null_check = false;

        if (from_low_cardinality && from_nested->isNullable() && !to_nested->isNullable())
            /// Disable check for dictionary. Will check that column doesn't contain NULL in wrapper below.
            skip_not_null_check = true;

        auto wrapper = prepareRemoveNullable(from_nested, to_nested, skip_not_null_check);
        if (!from_low_cardinality && !to_low_cardinality)
            return wrapper;

        return [wrapper, from_low_cardinality, to_low_cardinality, skip_not_null_check]
                (ColumnsWithTypeAndName & arguments, const DataTypePtr & result_type, const ColumnNullable * nullable_source, size_t input_rows_count) -> ColumnPtr
        {
            ColumnsWithTypeAndName args = {arguments[0]};
            auto & arg = args.front();
            auto res_type = result_type;

            ColumnPtr converted_column;

            ColumnPtr res_indexes;
            /// For some types default can't be casted (for example, String to Int). In that case convert column to full.
            bool src_converted_to_full_column = false;

            {
                auto tmp_rows_count = input_rows_count;

                if (to_low_cardinality)
                    res_type = to_low_cardinality->getDictionaryType();

                if (from_low_cardinality)
                {
                    const auto * col_low_cardinality = typeid_cast<const ColumnLowCardinality *>(arguments[0].column.get());

                    if (skip_not_null_check && col_low_cardinality->containsNull())
                        throw Exception{"Cannot convert NULL value to non-Nullable type",
                                        ErrorCodes::CANNOT_INSERT_NULL_IN_ORDINARY_COLUMN};

                    arg.column = col_low_cardinality->getDictionary().getNestedColumn();
                    arg.type = from_low_cardinality->getDictionaryType();

                    /// TODO: Make map with defaults conversion.
                    src_converted_to_full_column = !removeNullable(arg.type)->equals(*removeNullable(res_type));
                    if (src_converted_to_full_column)
                        arg.column = arg.column->index(col_low_cardinality->getIndexes(), 0);
                    else
                        res_indexes = col_low_cardinality->getIndexesPtr();

                    tmp_rows_count = arg.column->size();
                }

                /// Perform the requested conversion.
                converted_column = wrapper(args, res_type, nullable_source, tmp_rows_count);
            }

            if (to_low_cardinality)
            {
                auto res_column = to_low_cardinality->createColumn();
                auto * col_low_cardinality = typeid_cast<ColumnLowCardinality *>(res_column.get());

                if (from_low_cardinality && !src_converted_to_full_column)
                {
                    col_low_cardinality->insertRangeFromDictionaryEncodedColumn(*converted_column, *res_indexes);
                }
                else
                    col_low_cardinality->insertRangeFromFullColumn(*converted_column, 0, converted_column->size());

                return res_column;
            }
            else if (!src_converted_to_full_column)
                return converted_column->index(*res_indexes, 0);
            else
                return converted_column;
        };
    }

    WrapperType prepareRemoveNullable(const DataTypePtr & from_type, const DataTypePtr & to_type, bool skip_not_null_check) const
    {
        /// Determine whether pre-processing and/or post-processing must take place during conversion.

        bool source_is_nullable = from_type->isNullable();
        bool result_is_nullable = to_type->isNullable();

        auto wrapper = prepareImpl(removeNullable(from_type), removeNullable(to_type), result_is_nullable);

        if (result_is_nullable)
        {
            return [wrapper, source_is_nullable]
                (ColumnsWithTypeAndName & arguments, const DataTypePtr & result_type, const ColumnNullable *, size_t input_rows_count) -> ColumnPtr
            {
                /// Create a temporary columns on which to perform the operation.
                const auto & nullable_type = static_cast<const DataTypeNullable &>(*result_type);
                const auto & nested_type = nullable_type.getNestedType();

                ColumnsWithTypeAndName tmp_args;
                if (source_is_nullable)
                    tmp_args = createBlockWithNestedColumns(arguments);
                else
                    tmp_args = arguments;

                const ColumnNullable * nullable_source = nullptr;

                /// Add original ColumnNullable for createStringToEnumWrapper()
                if (source_is_nullable)
                {
                    if (arguments.size() != 1)
                        throw Exception("Invalid number of arguments", ErrorCodes::LOGICAL_ERROR);
                    nullable_source = typeid_cast<const ColumnNullable *>(arguments.front().column.get());
                }

                /// Perform the requested conversion.
                auto tmp_res = wrapper(tmp_args, nested_type, nullable_source, input_rows_count);

                /// May happen in fuzzy tests. For debug purpose.
                if (!tmp_res)
                    throw Exception("Couldn't convert " + arguments[0].type->getName() + " to "
                                    + nested_type->getName() + " in " + " prepareRemoveNullable wrapper.", ErrorCodes::LOGICAL_ERROR);

                return wrapInNullable(tmp_res, arguments, nested_type, input_rows_count);
            };
        }
        else if (source_is_nullable)
        {
            /// Conversion from Nullable to non-Nullable.

            return [wrapper, skip_not_null_check]
                (ColumnsWithTypeAndName & arguments, const DataTypePtr & result_type, const ColumnNullable *, size_t input_rows_count) -> ColumnPtr
            {
                auto tmp_args = createBlockWithNestedColumns(arguments);
                auto nested_type = removeNullable(result_type);

                /// Check that all values are not-NULL.
                /// Check can be skipped in case if LowCardinality dictionary is transformed.
                /// In that case, correctness will be checked beforehand.
                if (!skip_not_null_check)
                {
                    const auto & col = arguments[0].column;
                    const auto & nullable_col = assert_cast<const ColumnNullable &>(*col);
                    const auto & null_map = nullable_col.getNullMapData();

                    if (!memoryIsZero(null_map.data(), null_map.size()))
                        throw Exception{"Cannot convert NULL value to non-Nullable type",
                                        ErrorCodes::CANNOT_INSERT_NULL_IN_ORDINARY_COLUMN};
                }
                const ColumnNullable * nullable_source = typeid_cast<const ColumnNullable *>(arguments.front().column.get());
                return wrapper(tmp_args, nested_type, nullable_source, input_rows_count);
            };
        }
        else
            return wrapper;
    }

    /// 'from_type' and 'to_type' are nested types in case of Nullable.
    /// 'requested_result_is_nullable' is true if CAST to Nullable type is requested.
    WrapperType prepareImpl(const DataTypePtr & from_type, const DataTypePtr & to_type, bool requested_result_is_nullable) const
    {
        if (from_type->equals(*to_type))
            return createIdentityWrapper(from_type);
        else if (WhichDataType(from_type).isNothing())
            return createNothingWrapper(to_type.get());

        WrapperType ret;

        auto make_default_wrapper = [&](const auto & types) -> bool
        {
            using Types = std::decay_t<decltype(types)>;
            using ToDataType = typename Types::LeftType;

            if constexpr (
                std::is_same_v<ToDataType, DataTypeUInt8> ||
                std::is_same_v<ToDataType, DataTypeUInt16> ||
                std::is_same_v<ToDataType, DataTypeUInt32> ||
                std::is_same_v<ToDataType, DataTypeUInt64> ||
                std::is_same_v<ToDataType, DataTypeUInt256> ||
                std::is_same_v<ToDataType, DataTypeInt8> ||
                std::is_same_v<ToDataType, DataTypeInt16> ||
                std::is_same_v<ToDataType, DataTypeInt32> ||
                std::is_same_v<ToDataType, DataTypeInt64> ||
                std::is_same_v<ToDataType, DataTypeInt128> ||
                std::is_same_v<ToDataType, DataTypeInt256> ||
                std::is_same_v<ToDataType, DataTypeFloat32> ||
                std::is_same_v<ToDataType, DataTypeFloat64> ||
                std::is_same_v<ToDataType, DataTypeDate> ||
                std::is_same_v<ToDataType, DataTypeDateTime>)
            {
                ret = createWrapper(from_type, checkAndGetDataType<ToDataType>(to_type.get()), requested_result_is_nullable);
                return true;
            }
            if constexpr (
                std::is_same_v<ToDataType, DataTypeEnum8> ||
                std::is_same_v<ToDataType, DataTypeEnum16>)
            {
                ret = createEnumWrapper(from_type, checkAndGetDataType<ToDataType>(to_type.get()));
                return true;
            }
            if constexpr (
                std::is_same_v<ToDataType, DataTypeDecimal<Decimal32>> ||
                std::is_same_v<ToDataType, DataTypeDecimal<Decimal64>> ||
                std::is_same_v<ToDataType, DataTypeDecimal<Decimal128>> ||
                std::is_same_v<ToDataType, DataTypeDecimal<Decimal256>> ||
                std::is_same_v<ToDataType, DataTypeDateTime64>)
            {
                ret = createDecimalWrapper(from_type, checkAndGetDataType<ToDataType>(to_type.get()), requested_result_is_nullable);
                return true;
            }
            if constexpr (std::is_same_v<ToDataType, DataTypeUUID>)
            {
                if (isStringOrFixedString(from_type))
                {
                    ret = createUUIDWrapper(from_type, checkAndGetDataType<ToDataType>(to_type.get()), requested_result_is_nullable);
                    return true;
                }
            }

            return false;
        };

        if (callOnIndexAndDataType<void>(to_type->getTypeId(), make_default_wrapper))
            return ret;

        switch (to_type->getTypeId())
        {
            case TypeIndex::String:
                return createStringWrapper(from_type);
            case TypeIndex::FixedString:
                return createFixedStringWrapper(from_type, checkAndGetDataType<DataTypeFixedString>(to_type.get())->getN());

            case TypeIndex::Array:
                return createArrayWrapper(from_type, checkAndGetDataType<DataTypeArray>(to_type.get()));
            case TypeIndex::Tuple:
                return createTupleWrapper(from_type, checkAndGetDataType<DataTypeTuple>(to_type.get()));

            case TypeIndex::AggregateFunction:
                return createAggregateFunctionWrapper(from_type, checkAndGetDataType<DataTypeAggregateFunction>(to_type.get()));
            default:
                break;
        }

        throw Exception{"Conversion from " + from_type->getName() + " to " + to_type->getName() + " is not supported",
            ErrorCodes::CANNOT_CONVERT_TYPE};
    }
};

class CastOverloadResolver : public IFunctionOverloadResolverImpl
{
public:
    using MonotonicityForRange = FunctionCast::MonotonicityForRange;

    static constexpr auto name = "CAST";

    static FunctionOverloadResolverImplPtr create(const Context & context);
    static FunctionOverloadResolverImplPtr createImpl(bool keep_nullable) { return std::make_unique<CastOverloadResolver>(keep_nullable); }

    explicit CastOverloadResolver(bool keep_nullable_)
        : keep_nullable(keep_nullable_)
    {}

    String getName() const override { return name; }

    size_t getNumberOfArguments() const override { return 2; }

    ColumnNumbers getArgumentsThatAreAlwaysConstant() const override { return {1}; }

protected:

    FunctionBaseImplPtr build(const ColumnsWithTypeAndName & arguments, const DataTypePtr & return_type) const override
    {
        DataTypes data_types(arguments.size());

        for (size_t i = 0; i < arguments.size(); ++i)
            data_types[i] = arguments[i].type;

        auto monotonicity = getMonotonicityInformation(arguments.front().type, return_type.get());
        return std::make_unique<FunctionCast>(name, std::move(monotonicity), data_types, return_type);
    }

    DataTypePtr getReturnType(const ColumnsWithTypeAndName & arguments) const override
    {
        const auto & column = arguments.back().column;
        if (!column)
            throw Exception("Second argument to " + getName() + " must be a constant string describing type."
                " Instead there is non-constant column of type " + arguments.back().type->getName(),
                ErrorCodes::ILLEGAL_TYPE_OF_ARGUMENT);

        const auto * type_col = checkAndGetColumnConst<ColumnString>(column.get());
        if (!type_col)
            throw Exception("Second argument to " + getName() + " must be a constant string describing type."
                " Instead there is a column with the following structure: " + column->dumpStructure(),
                ErrorCodes::ILLEGAL_TYPE_OF_ARGUMENT);

        DataTypePtr type = DataTypeFactory::instance().get(type_col->getValue<String>());
        if (keep_nullable && arguments.front().type->isNullable())
            return makeNullable(type);
        return type;
    }

    bool useDefaultImplementationForNulls() const override { return false; }
    bool useDefaultImplementationForLowCardinalityColumns() const override { return false; }

private:
    bool keep_nullable;

    template <typename DataType>
    static auto monotonicityForType(const DataType * const)
    {
        return FunctionTo<DataType>::Type::Monotonic::get;
    }

    static MonotonicityForRange getMonotonicityInformation(const DataTypePtr & from_type, const IDataType * to_type)
    {
        if (const auto * type = checkAndGetDataType<DataTypeUInt8>(to_type))
            return monotonicityForType(type);
        if (const auto * type = checkAndGetDataType<DataTypeUInt16>(to_type))
            return monotonicityForType(type);
        if (const auto * type = checkAndGetDataType<DataTypeUInt32>(to_type))
            return monotonicityForType(type);
        if (const auto * type = checkAndGetDataType<DataTypeUInt64>(to_type))
            return monotonicityForType(type);
        if (const auto * type = checkAndGetDataType<DataTypeUInt256>(to_type))
            return monotonicityForType(type);
        if (const auto * type = checkAndGetDataType<DataTypeInt8>(to_type))
            return monotonicityForType(type);
        if (const auto * type = checkAndGetDataType<DataTypeInt16>(to_type))
            return monotonicityForType(type);
        if (const auto * type = checkAndGetDataType<DataTypeInt32>(to_type))
            return monotonicityForType(type);
        if (const auto * type = checkAndGetDataType<DataTypeInt64>(to_type))
            return monotonicityForType(type);
        if (const auto * type = checkAndGetDataType<DataTypeInt128>(to_type))
            return monotonicityForType(type);
        if (const auto * type = checkAndGetDataType<DataTypeInt256>(to_type))
            return monotonicityForType(type);
        if (const auto * type = checkAndGetDataType<DataTypeFloat32>(to_type))
            return monotonicityForType(type);
        if (const auto * type = checkAndGetDataType<DataTypeFloat64>(to_type))
            return monotonicityForType(type);
        if (const auto * type = checkAndGetDataType<DataTypeDate>(to_type))
            return monotonicityForType(type);
        if (const auto * type = checkAndGetDataType<DataTypeDateTime>(to_type))
            return monotonicityForType(type);
        if (const auto * type = checkAndGetDataType<DataTypeString>(to_type))
            return monotonicityForType(type);
        if (isEnum(from_type))
        {
            if (const auto * type = checkAndGetDataType<DataTypeEnum8>(to_type))
                return monotonicityForType(type);
            if (const auto * type = checkAndGetDataType<DataTypeEnum16>(to_type))
                return monotonicityForType(type);
        }
        /// other types like Null, FixedString, Array and Tuple have no monotonicity defined
        return {};
    }
};

}<|MERGE_RESOLUTION|>--- conflicted
+++ resolved
@@ -2082,12 +2082,7 @@
             throw Exception{"Conversion from " + from_type->getName() + " to " + to_type->getName() + " is not supported",
                 ErrorCodes::CANNOT_CONVERT_TYPE};
 
-<<<<<<< HEAD
-        return [wrapper_cast_type, type_index, scale, to_type, requested_result_is_nullable]
-            (ColumnsWithTypeAndName & arguments, const DataTypePtr & result_type, const ColumnNullable *column_nullable, size_t input_rows_count)
-=======
-        return [type_index, scale, to_type] (ColumnsWithTypeAndName & arguments, const DataTypePtr & result_type, const ColumnNullable *, size_t input_rows_count)
->>>>>>> 16b3d9c9
+        return [type_index, scale, to_type, requested_result_is_nullable] (ColumnsWithTypeAndName & arguments, const DataTypePtr & result_type, const ColumnNullable *, size_t input_rows_count)
         {
             ColumnPtr result_column;
             auto res = callOnIndexAndDataType<ToDataType>(type_index, [&](const auto & types) -> bool
@@ -2096,29 +2091,7 @@
                 using LeftDataType = typename Types::LeftType;
                 using RightDataType = typename Types::RightType;
 
-<<<<<<< HEAD
-                if constexpr (IsDataTypeDecimalOrNumber<LeftDataType> && IsDataTypeDecimalOrNumber<RightDataType>)
-                {
-                    if (wrapper_cast_type == CastType::accurate)
-                    {
-                        AccurateConvertStrategyAdditions additions;
-                        additions.scale = scale;
-                        result_column = ConvertImpl<LeftDataType, RightDataType, NameCast>::execute(
-                            arguments, result_type, input_rows_count, additions);
-
-                        return true;
-                    }
-                    else if (wrapper_cast_type == CastType::accurateOrNull)
-                    {
-                        AccurateOrNullConvertStrategyAdditions additions;
-                        additions.scale = scale;
-                        result_column = ConvertImpl<LeftDataType, RightDataType, NameCast>::execute(
-                            arguments, result_type, input_rows_count, additions);
-
-                        return true;
-                    }
-                }
-                else if constexpr (std::is_same_v<LeftDataType, DataTypeString>)
+                if constexpr (std::is_same_v<LeftDataType, DataTypeString>)
                 {
                     if (requested_result_is_nullable)
                     {
@@ -2132,8 +2105,6 @@
                     }
                 }
 
-=======
->>>>>>> 16b3d9c9
                 result_column = ConvertImpl<LeftDataType, RightDataType, NameCast>::execute(arguments, result_type, input_rows_count, scale);
                 return true;
             });
