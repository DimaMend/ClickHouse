--- conflicted
+++ resolved
@@ -1209,14 +1209,10 @@
     }
 
 private:
-<<<<<<< HEAD
     mutable bool checked_return_type = false;
     mutable bool to_nullable = false;
 
-    ColumnPtr executeInternal(const ColumnsWithTypeAndName & arguments, const DataTypePtr & result_type, size_t input_rows_count) const
-=======
     void executeInternal(Block & block, const ColumnNumbers & arguments, size_t result, size_t input_rows_count) const
->>>>>>> c1a09510
     {
         if (!arguments.size())
             throw Exception{"Function " + getName() + " expects at least 1 arguments",
@@ -1249,21 +1245,12 @@
                 const ColumnWithTypeAndName & scale_column = block.getByPosition(arguments[1]);
                 UInt32 scale = extractToDecimalScale(scale_column);
 
-<<<<<<< HEAD
-                result_column = ConvertImpl<LeftDataType, RightDataType, Name, SpecialTag>::execute(arguments, result_type, input_rows_count, scale);
+                ConvertImpl<LeftDataType, RightDataType, Name, SpecialTag>::execute(block, arguments, result, input_rows_count, scale);
             }
             else if constexpr (IsDataTypeDateOrDateTime<RightDataType> && std::is_same_v<LeftDataType, DataTypeDateTime64>)
             {
-                const auto * dt64 = assert_cast<const DataTypeDateTime64 *>(arguments[0].type.get());
-                result_column = ConvertImpl<LeftDataType, RightDataType, Name, SpecialTag>::execute(arguments, result_type, input_rows_count, dt64->getScale());
-=======
-                ConvertImpl<LeftDataType, RightDataType, Name>::execute(block, arguments, result, input_rows_count, scale);
-            }
-            else if constexpr (IsDataTypeDateOrDateTime<RightDataType> && std::is_same_v<LeftDataType, DataTypeDateTime64>)
-            {
                 const auto * dt64 = assert_cast<const DataTypeDateTime64 *>(block.getByPosition(arguments[0]).type.get());
-                ConvertImpl<LeftDataType, RightDataType, Name>::execute(block, arguments, result, input_rows_count, dt64->getScale());
->>>>>>> c1a09510
+                ConvertImpl<LeftDataType, RightDataType, Name, SpecialTag>::execute(block, arguments, result, input_rows_count, dt64->getScale());
             }
             else if constexpr (IsDataTypeDecimalOrNumber<LeftDataType> && IsDataTypeDecimalOrNumber<RightDataType>)
             {
@@ -1282,17 +1269,10 @@
                     throw Exception("Wrong UUID conversion", ErrorCodes::CANNOT_CONVERT_TYPE);
                 }
                 else
-<<<<<<< HEAD
-                    result_column = ConvertImpl<LeftDataType, RightDataType, Name, SpecialTag>::execute(arguments, result_type, input_rows_count);
+                    ConvertImpl<LeftDataType, RightDataType, Name, SpecialTag>::execute(block, arguments, result, input_rows_count);
             }
             else
-                result_column = ConvertImpl<LeftDataType, RightDataType, Name, SpecialTag>::execute(arguments, result_type, input_rows_count);
-=======
-                    ConvertImpl<LeftDataType, RightDataType, Name>::execute(block, arguments, result, input_rows_count);
-            }
-            else
-                ConvertImpl<LeftDataType, RightDataType, Name>::execute(block, arguments, result, input_rows_count);
->>>>>>> c1a09510
+                ConvertImpl<LeftDataType, RightDataType, Name, SpecialTag>::execute(block, arguments, result, input_rows_count);
 
             return true;
         };
@@ -1305,13 +1285,8 @@
 
             if (to_datetime64 || scale != 0) /// When scale = 0, the data type is DateTime otherwise the data type is DateTime64
             {
-<<<<<<< HEAD
                 if (!callOnIndexAndDataType<DataTypeDateTime64>(from_type->getTypeId(), call, ConvertDefaultBehaviorTag{}))
-                    throw Exception("Illegal type " + arguments[0].type->getName() + " of argument of function " + getName(),
-=======
-                if (!callOnIndexAndDataType<DataTypeDateTime64>(from_type->getTypeId(), call))
                     throw Exception("Illegal type " + block.getByPosition(arguments[0]).type->getName() + " of argument of function " + getName(),
->>>>>>> c1a09510
                                     ErrorCodes::ILLEGAL_TYPE_OF_ARGUMENT);
 
                 return;
