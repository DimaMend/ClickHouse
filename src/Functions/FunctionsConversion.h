#pragma once

#include <cstddef>
#include <type_traits>

#include <IO/WriteBufferFromVector.h>
#include <IO/ReadBufferFromMemory.h>
#include <IO/Operators.h>
#include <IO/parseDateTimeBestEffort.h>
#include <DataTypes/DataTypeFactory.h>
#include <DataTypes/DataTypesNumber.h>
#include <DataTypes/DataTypesDecimal.h>
#include <DataTypes/DataTypeString.h>
#include <DataTypes/DataTypeFixedString.h>
#include <DataTypes/DataTypeDate.h>
#include <DataTypes/DataTypeDate32.h>
#include <DataTypes/DataTypeDateTime.h>
#include <DataTypes/DataTypeDateTime64.h>
#include <DataTypes/DataTypeEnum.h>
#include <DataTypes/DataTypeArray.h>
#include <DataTypes/DataTypeTuple.h>
#include <DataTypes/DataTypeMap.h>
#include <DataTypes/DataTypeNullable.h>
#include <DataTypes/DataTypeNothing.h>
#include <DataTypes/DataTypeUUID.h>
#include <DataTypes/DataTypeInterval.h>
#include <DataTypes/DataTypeAggregateFunction.h>
#include <DataTypes/Serializations/SerializationDecimal.h>
#include <Formats/FormatSettings.h>
#include <Columns/ColumnString.h>
#include <Columns/ColumnFixedString.h>
#include <Columns/ColumnConst.h>
#include <Columns/ColumnArray.h>
#include <Columns/ColumnNullable.h>
#include <Columns/ColumnTuple.h>
#include <Columns/ColumnMap.h>
#include <Columns/ColumnsCommon.h>
#include <Columns/ColumnStringHelpers.h>
#include <Common/assert_cast.h>
#include <Common/quoteString.h>
#include <Core/AccurateComparison.h>
#include <Functions/IFunctionAdaptors.h>
#include <Functions/FunctionsMiscellaneous.h>
#include <Functions/FunctionHelpers.h>
#include <Functions/DateTimeTransforms.h>
#include <Functions/toFixedString.h>
#include <Functions/TransformDateTime64.h>
#include <DataTypes/DataTypeLowCardinality.h>
#include <Columns/ColumnLowCardinality.h>
#include <Interpreters/Context.h>


namespace DB
{

namespace ErrorCodes
{
    extern const int ATTEMPT_TO_READ_AFTER_EOF;
    extern const int CANNOT_PARSE_NUMBER;
    extern const int CANNOT_READ_ARRAY_FROM_TEXT;
    extern const int CANNOT_PARSE_INPUT_ASSERTION_FAILED;
    extern const int CANNOT_PARSE_QUOTED_STRING;
    extern const int CANNOT_PARSE_ESCAPE_SEQUENCE;
    extern const int CANNOT_PARSE_DATE;
    extern const int CANNOT_PARSE_DATETIME;
    extern const int CANNOT_PARSE_TEXT;
    extern const int CANNOT_PARSE_UUID;
    extern const int TOO_FEW_ARGUMENTS_FOR_FUNCTION;
    extern const int LOGICAL_ERROR;
    extern const int TYPE_MISMATCH;
    extern const int CANNOT_CONVERT_TYPE;
    extern const int ILLEGAL_COLUMN;
    extern const int NUMBER_OF_ARGUMENTS_DOESNT_MATCH;
    extern const int ILLEGAL_TYPE_OF_ARGUMENT;
    extern const int NOT_IMPLEMENTED;
    extern const int CANNOT_INSERT_NULL_IN_ORDINARY_COLUMN;
}


/** Type conversion functions.
  * toType - conversion in "natural way";
  */

inline UInt32 extractToDecimalScale(const ColumnWithTypeAndName & named_column)
{
    const auto * arg_type = named_column.type.get();
    bool ok = checkAndGetDataType<DataTypeUInt64>(arg_type)
        || checkAndGetDataType<DataTypeUInt32>(arg_type)
        || checkAndGetDataType<DataTypeUInt16>(arg_type)
        || checkAndGetDataType<DataTypeUInt8>(arg_type);
    if (!ok)
        throw Exception("Illegal type of toDecimal() scale " + named_column.type->getName(), ErrorCodes::ILLEGAL_TYPE_OF_ARGUMENT);

    Field field;
    named_column.column->get(0, field);
    return field.get<UInt32>();
}

/// Function toUnixTimestamp has exactly the same implementation as toDateTime of String type.
struct NameToUnixTimestamp { static constexpr auto name = "toUnixTimestamp"; };

struct AccurateConvertStrategyAdditions
{
    UInt32 scale { 0 };
};

struct AccurateOrNullConvertStrategyAdditions
{
    UInt32 scale { 0 };
};

struct DateOrNullConvertStrategyAdditions
{
    UInt32 scale { 0 };
};

struct ConvertDefaultBehaviorTag {};
struct ConvertReturnNullOnErrorTag {};

template <typename FromType>
static inline NO_SANITIZE_UNDEFINED bool isNegative(const FromType & from)
{
    return from < 0;
}

/** Conversion of number types to each other, enums to numbers, dates and datetimes to numbers and back: done by straight assignment.
  *  (Date is represented internally as number of days from some day; DateTime - as unix timestamp)
  */
template <typename FromDataType, typename ToDataType, typename Name, typename SpecialTag = ConvertDefaultBehaviorTag>
struct ConvertImpl
{
    using FromFieldType = typename FromDataType::FieldType;
    using ToFieldType = typename ToDataType::FieldType;

    template <typename Additions = void *>
    static ColumnPtr NO_SANITIZE_UNDEFINED execute(
        const ColumnsWithTypeAndName & arguments, const DataTypePtr & result_type [[maybe_unused]], size_t input_rows_count,
        Additions additions [[maybe_unused]] = Additions())
    {
        const ColumnWithTypeAndName & named_from = arguments[0];

        using ColVecFrom = typename FromDataType::ColumnType;
        using ColVecTo = typename ToDataType::ColumnType;

        if (std::is_same_v<Name, NameToUnixTimestamp>)
        {
            if (isDateOrDate32(named_from.type))
                throw Exception("Illegal type " + named_from.type->getName() + " of first argument of function " + Name::name,
                    ErrorCodes::ILLEGAL_COLUMN);
        }

        if constexpr ((IsDataTypeDecimal<FromDataType> || IsDataTypeDecimal<ToDataType>)
            && !(std::is_same_v<DataTypeDateTime64, FromDataType> || std::is_same_v<DataTypeDateTime64, ToDataType>))
        {
            if constexpr (!IsDataTypeDecimalOrNumber<FromDataType> || !IsDataTypeDecimalOrNumber<ToDataType>)
            {
                throw Exception("Illegal column " + named_from.column->getName() + " of first argument of function " + Name::name,
                    ErrorCodes::ILLEGAL_COLUMN);
            }
        }

        if (const ColVecFrom * col_from = checkAndGetColumn<ColVecFrom>(named_from.column.get()))
        {
            typename ColVecTo::MutablePtr col_to = nullptr;
            if constexpr (IsDataTypeDecimal<ToDataType>)
            {
                UInt32 scale;
                if constexpr (std::is_same_v<Additions, AccurateConvertStrategyAdditions>
                    || std::is_same_v<Additions, AccurateOrNullConvertStrategyAdditions>
                    || std::is_same_v<Additions, DateOrNullConvertStrategyAdditions>)
                {
                    scale = additions.scale;
                }
                else
                {
                    scale = additions;
                }

                col_to = ColVecTo::create(0, scale);
            }
            else
                col_to = ColVecTo::create();

            const auto & vec_from = col_from->getData();
            auto & vec_to = col_to->getData();
            vec_to.resize(input_rows_count);

            ColumnUInt8::MutablePtr col_null_map_to;
            ColumnUInt8::Container * vec_null_map_to [[maybe_unused]] = nullptr;
            if constexpr (std::is_same_v<Additions, AccurateOrNullConvertStrategyAdditions>
            || std::is_same_v<Additions, DateOrNullConvertStrategyAdditions>)
            {
                col_null_map_to = ColumnUInt8::create(input_rows_count, false);
                vec_null_map_to = &col_null_map_to->getData();
            }

            bool result_is_bool = isBool(result_type);
            for (size_t i = 0; i < input_rows_count; ++i)
            {
                if constexpr (std::is_same_v<FromDataType, DataTypeUUID> != std::is_same_v<ToDataType, DataTypeUUID>)
                {
                    throw Exception("Conversion between numeric types and UUID is not supported", ErrorCodes::NOT_IMPLEMENTED);
                }
                else
                {
                    if constexpr (IsDataTypeDecimal<FromDataType> || IsDataTypeDecimal<ToDataType>)
                    {
                        if constexpr (std::is_same_v<Additions, AccurateOrNullConvertStrategyAdditions>)
                        {
                            ToFieldType result;
                            bool convert_result = false;

                            if constexpr (IsDataTypeDecimal<FromDataType> && IsDataTypeDecimal<ToDataType>)
                                convert_result = tryConvertDecimals<FromDataType, ToDataType>(vec_from[i], vec_from.getScale(), vec_to.getScale(), result);
                            else if constexpr (IsDataTypeDecimal<FromDataType> && IsDataTypeNumber<ToDataType>)
                                convert_result = tryConvertFromDecimal<FromDataType, ToDataType>(vec_from[i], vec_from.getScale(), result);
                            else if constexpr (IsDataTypeNumber<FromDataType> && IsDataTypeDecimal<ToDataType>)
                                convert_result = tryConvertToDecimal<FromDataType, ToDataType>(vec_from[i], vec_to.getScale(), result);

                            if (convert_result)
                                vec_to[i] = result;
                            else
                            {
                                vec_to[i] = static_cast<ToFieldType>(0);
                                (*vec_null_map_to)[i] = true;
                            }
                        }
                        else
                        {
                            if constexpr (IsDataTypeDecimal<FromDataType> && IsDataTypeDecimal<ToDataType>)
                                vec_to[i] = convertDecimals<FromDataType, ToDataType>(vec_from[i], vec_from.getScale(), vec_to.getScale());
                            else if constexpr (IsDataTypeDecimal<FromDataType> && IsDataTypeNumber<ToDataType>)
                                vec_to[i] = convertFromDecimal<FromDataType, ToDataType>(vec_from[i], vec_from.getScale());
                            else if constexpr (IsDataTypeNumber<FromDataType> && IsDataTypeDecimal<ToDataType>)
                                vec_to[i] = convertToDecimal<FromDataType, ToDataType>(vec_from[i], vec_to.getScale());
                            else
                                throw Exception("Unsupported data type in conversion function", ErrorCodes::CANNOT_CONVERT_TYPE);
                        }
                    }
                    else
                    {
                        /// If From Data is Nan or Inf and we convert to integer type, throw exception
                        if constexpr (std::is_floating_point_v<FromFieldType> && !std::is_floating_point_v<ToFieldType>)
                        {
                            if (!isFinite(vec_from[i]))
                            {
                                if constexpr (std::is_same_v<Additions, AccurateOrNullConvertStrategyAdditions>)
                                {
                                    vec_to[i] = 0;
                                    (*vec_null_map_to)[i] = true;
                                    continue;
                                }
                                else
                                    throw Exception("Unexpected inf or nan to integer conversion", ErrorCodes::CANNOT_CONVERT_TYPE);
                            }
                        }

                        if constexpr (std::is_same_v<Additions, AccurateOrNullConvertStrategyAdditions>
                                || std::is_same_v<Additions, AccurateConvertStrategyAdditions>)
                        {
                            bool convert_result = accurate::convertNumeric(vec_from[i], vec_to[i]);

                            if (!convert_result)
                            {
                                if (std::is_same_v<Additions, AccurateOrNullConvertStrategyAdditions>)
                                {
                                    vec_to[i] = 0;
                                    (*vec_null_map_to)[i] = true;
                                }
                                else
                                {
                                    throw Exception(
                                        "Value in column " + named_from.column->getName() + " cannot be safely converted into type "
                                            + result_type->getName(),
                                        ErrorCodes::CANNOT_CONVERT_TYPE);
                                }
                            }
                        }
                        else
                        {
                            if constexpr (IsDataTypeNumber<FromDataType> && IsDataTypeDateOrDateTime<ToDataType>)
                            {
                                if (isNegative(vec_from[i]))
                                {
                                    vec_to[i] = 0;

                                    if constexpr (std::is_same_v<Additions, DateOrNullConvertStrategyAdditions>)
                                        (*vec_null_map_to)[i] = true;
                                }

                                else
                                    vec_to[i] = static_cast<ToFieldType>(vec_from[i]);
                            }
                            else
                                vec_to[i] = static_cast<ToFieldType>(vec_from[i]);

                        }
                    }

                    if constexpr (std::is_same_v<ToDataType, DataTypeUInt8>)
                    {
                        if (result_is_bool)
                            vec_to[i] = static_cast<bool>(vec_to[i]);
                    }
                }
            }


            if constexpr (std::is_same_v<Additions, AccurateOrNullConvertStrategyAdditions>
                    || std::is_same_v<Additions, DateOrNullConvertStrategyAdditions>)
                return ColumnNullable::create(std::move(col_to), std::move(col_null_map_to));
            else
                return col_to;
        }
        else
            throw Exception("Illegal column " + named_from.column->getName() + " of first argument of function " + Name::name,
                ErrorCodes::ILLEGAL_COLUMN);
    }
};

/** Conversion of DateTime to Date: throw off time component.
  */
template <typename Name> struct ConvertImpl<DataTypeDateTime, DataTypeDate, Name, ConvertDefaultBehaviorTag>
    : DateTimeTransformImpl<DataTypeDateTime, DataTypeDate, ToDateImpl> {};

/** Conversion of DateTime to Date32: throw off time component.
  */
template <typename Name> struct ConvertImpl<DataTypeDateTime, DataTypeDate32, Name, ConvertDefaultBehaviorTag>
    : DateTimeTransformImpl<DataTypeDateTime, DataTypeDate32, ToDate32Impl> {};

/** Conversion of Date to DateTime: adding 00:00:00 time component.
  */
struct ToDateTimeImpl
{
    static constexpr auto name = "toDateTime";

    static inline UInt32 execute(UInt16 d, const DateLUTImpl & time_zone)
    {
        return time_zone.fromDayNum(DayNum(d));
    }

    static inline Int64 execute(Int32 d, const DateLUTImpl & time_zone)
    {
        return time_zone.fromDayNum(ExtendedDayNum(d));
    }

    static inline UInt32 execute(UInt32 dt, const DateLUTImpl & /*time_zone*/)
    {
        return dt;
    }

    // TODO: return UInt32 ???
    static inline Int64 execute(Int64 dt64, const DateLUTImpl & /*time_zone*/)
    {
        return dt64;
    }
};

template <typename Name> struct ConvertImpl<DataTypeDate, DataTypeDateTime, Name, ConvertDefaultBehaviorTag>
    : DateTimeTransformImpl<DataTypeDate, DataTypeDateTime, ToDateTimeImpl> {};

template <typename Name> struct ConvertImpl<DataTypeDate32, DataTypeDateTime, Name, ConvertDefaultBehaviorTag>
    : DateTimeTransformImpl<DataTypeDate32, DataTypeDateTime, ToDateTimeImpl> {};

/// Implementation of toDate function.

template <typename FromType, typename ToType>
struct ToDateTransform32Or64
{
    static constexpr auto name = "toDate";

    static inline NO_SANITIZE_UNDEFINED ToType execute(const FromType & from, const DateLUTImpl & time_zone)
    {
        // since converting to Date, no need in values outside of default LUT range.
        return (from < DATE_LUT_MAX_DAY_NUM)
            ? from
            : time_zone.toDayNum(std::min(time_t(from), time_t(0xFFFFFFFF)));
    }
};

template <typename FromType, typename ToType>
struct ToDateTransform32Or64Signed
{
    static constexpr auto name = "toDate";

    static inline NO_SANITIZE_UNDEFINED ToType execute(const FromType & from, const DateLUTImpl & time_zone)
    {
        // TODO: decide narrow or extended range based on FromType
        /// The function should be monotonic (better for query optimizations), so we saturate instead of overflow.
        if (from < 0)
            return 0;
        return (from < DATE_LUT_MAX_DAY_NUM)
            ? from
            : time_zone.toDayNum(std::min(time_t(from), time_t(0xFFFFFFFF)));
    }
};

template <typename FromType, typename ToType>
struct ToDateTransform8Or16Signed
{
    static constexpr auto name = "toDate";

    static inline NO_SANITIZE_UNDEFINED ToType execute(const FromType & from, const DateLUTImpl &)
    {
        if (from < 0)
            return 0;
        return from;
    }
};

template <typename Name> struct ConvertImpl<DataTypeDateTime64, DataTypeDate32, Name, ConvertDefaultBehaviorTag>
        : DateTimeTransformImpl<DataTypeDateTime64, DataTypeDate32, TransformDateTime64<ToDate32Impl>> {};

/// Implementation of toDate32 function.

template <typename FromType, typename ToType>
struct ToDate32Transform32Or64
{
    static constexpr auto name = "toDate32";

    static inline NO_SANITIZE_UNDEFINED ToType execute(const FromType & from, const DateLUTImpl & time_zone)
    {
        return (from < DATE_LUT_MAX_EXTEND_DAY_NUM)
            ? from
            : time_zone.toDayNum(std::min(time_t(from), time_t(0xFFFFFFFF)));
    }
};

template <typename FromType, typename ToType>
struct ToDate32Transform32Or64Signed
{
    static constexpr auto name = "toDate32";

    static inline NO_SANITIZE_UNDEFINED ToType execute(const FromType & from, const DateLUTImpl & time_zone)
    {
        static const Int32 daynum_min_offset = -static_cast<Int32>(DateLUT::instance().getDayNumOffsetEpoch());
        if (from < daynum_min_offset)
            return daynum_min_offset;
        return (from < DATE_LUT_MAX_EXTEND_DAY_NUM)
            ? from
            : time_zone.toDayNum(std::min(time_t(from), time_t(0xFFFFFFFF)));
    }
};

template <typename FromType, typename ToType>
struct ToDate32Transform8Or16Signed
{
    static constexpr auto name = "toDate32";

    static inline NO_SANITIZE_UNDEFINED ToType execute(const FromType & from, const DateLUTImpl &)
    {
        return from;
    }
};

/** Special case of converting Int8, Int16, (U)Int32 or (U)Int64 (and also, for convenience,
  * Float32, Float64) to Date. If the number is negative, saturate it to unix epoch time. If the
  * number is less than 65536, then it is treated as DayNum, and if it's greater or equals to 65536,
  * then treated as unix timestamp. If the number exceeds UInt32, saturate to MAX_UINT32 then as DayNum.
  * It's a bit illogical, as we actually have two functions in one.
  * But allows to support frequent case,
  *  when user write toDate(UInt32), expecting conversion of unix timestamp to Date.
  *  (otherwise such usage would be frequent mistake).
  */
template <typename Name> struct ConvertImpl<DataTypeUInt32, DataTypeDate, Name, ConvertDefaultBehaviorTag>
    : DateTimeTransformImpl<DataTypeUInt32, DataTypeDate, ToDateTransform32Or64<UInt32, UInt16>> {};
template <typename Name> struct ConvertImpl<DataTypeUInt64, DataTypeDate, Name, ConvertDefaultBehaviorTag>
    : DateTimeTransformImpl<DataTypeUInt64, DataTypeDate, ToDateTransform32Or64<UInt64, UInt16>> {};
template <typename Name> struct ConvertImpl<DataTypeInt8, DataTypeDate, Name, ConvertDefaultBehaviorTag>
    : DateTimeTransformImpl<DataTypeInt8, DataTypeDate, ToDateTransform8Or16Signed<Int8, UInt16>> {};
template <typename Name> struct ConvertImpl<DataTypeInt16, DataTypeDate, Name, ConvertDefaultBehaviorTag>
    : DateTimeTransformImpl<DataTypeInt16, DataTypeDate, ToDateTransform8Or16Signed<Int16, UInt16>> {};
template <typename Name> struct ConvertImpl<DataTypeInt32, DataTypeDate, Name, ConvertDefaultBehaviorTag>
    : DateTimeTransformImpl<DataTypeInt32, DataTypeDate, ToDateTransform32Or64Signed<Int32, UInt16>> {};
template <typename Name> struct ConvertImpl<DataTypeInt64, DataTypeDate, Name, ConvertDefaultBehaviorTag>
    : DateTimeTransformImpl<DataTypeInt64, DataTypeDate, ToDateTransform32Or64Signed<Int64, UInt16>> {};
template <typename Name> struct ConvertImpl<DataTypeFloat32, DataTypeDate, Name, ConvertDefaultBehaviorTag>
    : DateTimeTransformImpl<DataTypeFloat32, DataTypeDate, ToDateTransform32Or64Signed<Float32, UInt16>> {};
template <typename Name> struct ConvertImpl<DataTypeFloat64, DataTypeDate, Name, ConvertDefaultBehaviorTag>
    : DateTimeTransformImpl<DataTypeFloat64, DataTypeDate, ToDateTransform32Or64Signed<Float64, UInt16>> {};

template <typename Name> struct ConvertImpl<DataTypeUInt32, DataTypeDate32, Name, ConvertDefaultBehaviorTag>
    : DateTimeTransformImpl<DataTypeUInt32, DataTypeDate32, ToDate32Transform32Or64<UInt32, Int32>> {};
template <typename Name> struct ConvertImpl<DataTypeUInt64, DataTypeDate32, Name, ConvertDefaultBehaviorTag>
    : DateTimeTransformImpl<DataTypeUInt64, DataTypeDate32, ToDate32Transform32Or64<UInt64, Int32>> {};
template <typename Name> struct ConvertImpl<DataTypeInt8, DataTypeDate32, Name, ConvertDefaultBehaviorTag>
    : DateTimeTransformImpl<DataTypeInt8, DataTypeDate32, ToDate32Transform8Or16Signed<Int8, Int32>> {};
template <typename Name> struct ConvertImpl<DataTypeInt16, DataTypeDate32, Name, ConvertDefaultBehaviorTag>
    : DateTimeTransformImpl<DataTypeInt16, DataTypeDate32, ToDate32Transform8Or16Signed<Int16, Int32>> {};
template <typename Name> struct ConvertImpl<DataTypeInt32, DataTypeDate32, Name, ConvertDefaultBehaviorTag>
    : DateTimeTransformImpl<DataTypeInt32, DataTypeDate32, ToDate32Transform32Or64Signed<Int32, Int32>> {};
template <typename Name> struct ConvertImpl<DataTypeInt64, DataTypeDate32, Name, ConvertDefaultBehaviorTag>
    : DateTimeTransformImpl<DataTypeInt64, DataTypeDate32, ToDate32Transform32Or64Signed<Int64, Int32>> {};
template <typename Name> struct ConvertImpl<DataTypeFloat32, DataTypeDate32, Name, ConvertDefaultBehaviorTag>
    : DateTimeTransformImpl<DataTypeFloat32, DataTypeDate32, ToDate32Transform32Or64Signed<Float32, Int32>> {};
template <typename Name> struct ConvertImpl<DataTypeFloat64, DataTypeDate32, Name, ConvertDefaultBehaviorTag>
    : DateTimeTransformImpl<DataTypeFloat64, DataTypeDate32, ToDate32Transform32Or64Signed<Float64, Int32>> {};


template <typename FromType, typename ToType>
struct ToDateTimeTransform64
{
    static constexpr auto name = "toDateTime";

    static inline NO_SANITIZE_UNDEFINED ToType execute(const FromType & from, const DateLUTImpl &)
    {
        return std::min(time_t(from), time_t(0xFFFFFFFF));
    }
};

template <typename FromType, typename ToType>
struct ToDateTimeTransformSigned
{
    static constexpr auto name = "toDateTime";

    static inline NO_SANITIZE_UNDEFINED ToType execute(const FromType & from, const DateLUTImpl &)
    {
        if (from < 0)
            return 0;
        return from;
    }
};

template <typename FromType, typename ToType>
struct ToDateTimeTransform64Signed
{
    static constexpr auto name = "toDateTime";

    static inline NO_SANITIZE_UNDEFINED ToType execute(const FromType & from, const DateLUTImpl &)
    {
        if (from < 0)
            return 0;
        return std::min(time_t(from), time_t(0xFFFFFFFF));
    }
};

/** Special case of converting Int8, Int16, Int32 or (U)Int64 (and also, for convenience, Float32,
  * Float64) to DateTime. If the number is negative, saturate it to unix epoch time. If the number
  * exceeds UInt32, saturate to MAX_UINT32.
  */
template <typename Name> struct ConvertImpl<DataTypeInt8, DataTypeDateTime, Name>
    : DateTimeTransformImpl<DataTypeInt8, DataTypeDateTime, ToDateTimeTransformSigned<Int8, UInt32>> {};
template <typename Name> struct ConvertImpl<DataTypeInt16, DataTypeDateTime, Name>
    : DateTimeTransformImpl<DataTypeInt16, DataTypeDateTime, ToDateTimeTransformSigned<Int16, UInt32>> {};
template <typename Name> struct ConvertImpl<DataTypeInt32, DataTypeDateTime, Name>
    : DateTimeTransformImpl<DataTypeInt32, DataTypeDateTime, ToDateTimeTransformSigned<Int32, UInt32>> {};
template <typename Name> struct ConvertImpl<DataTypeInt64, DataTypeDateTime, Name>
    : DateTimeTransformImpl<DataTypeInt64, DataTypeDateTime, ToDateTimeTransform64Signed<Int64, UInt32>> {};
template <typename Name> struct ConvertImpl<DataTypeUInt64, DataTypeDateTime, Name>
    : DateTimeTransformImpl<DataTypeUInt64, DataTypeDateTime, ToDateTimeTransform64<UInt64, UInt32>> {};
template <typename Name> struct ConvertImpl<DataTypeFloat32, DataTypeDateTime, Name>
    : DateTimeTransformImpl<DataTypeFloat32, DataTypeDateTime, ToDateTimeTransform64Signed<Float32, UInt32>> {};
template <typename Name> struct ConvertImpl<DataTypeFloat64, DataTypeDateTime, Name>
    : DateTimeTransformImpl<DataTypeFloat64, DataTypeDateTime, ToDateTimeTransform64Signed<Float64, UInt32>> {};

const time_t LUT_MIN_TIME = -1420070400l;       // 1925-01-01 UTC
const time_t LUT_MAX_TIME = 9877248000l;        // 2282-12-31 UTC

/** Conversion of numeric to DateTime64
  */

template <typename FromType>
struct ToDateTime64TransformUnsigned
{
    static constexpr auto name = "toDateTime64";

    const DateTime64::NativeType scale_multiplier = 1;

    ToDateTime64TransformUnsigned(UInt32 scale = 0)
        : scale_multiplier(DecimalUtils::scaleMultiplier<DateTime64::NativeType>(scale))
    {}

    inline NO_SANITIZE_UNDEFINED DateTime64::NativeType execute(FromType from, const DateLUTImpl &) const
    {
        from = std::min<time_t>(from, LUT_MAX_TIME);
        return DecimalUtils::decimalFromComponentsWithMultiplier<DateTime64>(from, 0, scale_multiplier);
    }
};
template <typename FromType>
struct ToDateTime64TransformSigned
{
    static constexpr auto name = "toDateTime64";

    const DateTime64::NativeType scale_multiplier = 1;

    ToDateTime64TransformSigned(UInt32 scale = 0)
        : scale_multiplier(DecimalUtils::scaleMultiplier<DateTime64::NativeType>(scale))
    {}

    inline NO_SANITIZE_UNDEFINED DateTime64::NativeType execute(FromType from, const DateLUTImpl &) const
    {
        from = std::max<time_t>(from, LUT_MIN_TIME);
        from = std::min<time_t>(from, LUT_MAX_TIME);
        return DecimalUtils::decimalFromComponentsWithMultiplier<DateTime64>(from, 0, scale_multiplier);
    }
};
template <typename FromDataType, typename FromType>
struct ToDateTime64TransformFloat
{
    static constexpr auto name = "toDateTime64";

    const UInt32 scale = 1;

    ToDateTime64TransformFloat(UInt32 scale_ = 0)
        : scale(scale_)
    {}

    inline NO_SANITIZE_UNDEFINED DateTime64::NativeType execute(FromType from, const DateLUTImpl &) const
    {
        if (from < 0)
            return 0;
        from = std::min<FromType>(from, FromType(0xFFFFFFFF));
        return convertToDecimal<FromDataType, DataTypeDateTime64>(from, scale);
    }
};
template <typename FromDataType, typename ToDataType, typename FromType>
static bool toDateTypeOrDateTimeTypeIsOverflow(const FromType & from, const DateLUTImpl & time_zone)
{
    if constexpr (std::is_same_v<ToDataType, DataTypeDate> &&
    (std::is_same_v<FromDataType, DataTypeInt32>
    || std::is_same_v<FromDataType, DataTypeInt64>
    || std::is_same_v<FromDataType, DataTypeFloat32>
    || std::is_same_v<FromDataType, DataTypeFloat64>))
    {
        return static_cast<bool>(from < 0 || from > DATE_LUT_MAX_DAY_NUM);
    }
    else if constexpr (std::is_same_v<ToDataType, DataTypeDate> &&
    (std::is_same_v<FromDataType, DataTypeInt8>
    || std::is_same_v<FromDataType, DataTypeInt16>))
    {
        return static_cast<bool>(from < 0);
    }
    else if constexpr (std::is_same_v<ToDataType, DataTypeDate32> &&
    (std::is_same_v<FromDataType, DataTypeUInt32>
    ||std::is_same_v<FromDataType, DataTypeUInt64>))
    {
        return static_cast<bool>(from > DATE_LUT_MAX_EXTEND_DAY_NUM);
    }
    else if constexpr (std::is_same_v<ToDataType, DataTypeDate32> &&
    (std::is_same_v<FromDataType, DataTypeInt32>
    || std::is_same_v<FromDataType, DataTypeInt64>
    || std::is_same_v<FromDataType, DataTypeFloat32>
    || std::is_same_v<FromDataType, DataTypeFloat64>))
    {
        static const Int32 daynum_min_offset = -static_cast<Int32>(DateLUT::instance().getDayNumOffsetEpoch());
        return static_cast<bool>(from < daynum_min_offset || from > DATE_LUT_MAX_EXTEND_DAY_NUM);
    }
    else if constexpr (std::is_same_v<ToDataType, DataTypeDateTime> &&
    (std::is_same_v<FromDataType, DataTypeInt8>
    || std::is_same_v<FromDataType, DataTypeInt16>
    || std::is_same_v<FromDataType, DataTypeInt32>))
    {
        return static_cast<bool>(from < 0);
    }
    else if constexpr (std::is_same_v<ToDataType, DataTypeDateTime> &&
    (std::is_same_v<FromDataType, DataTypeInt64>
    || std::is_same_v<FromDataType, DataTypeFloat32>
    || std::is_same_v<FromDataType, DataTypeFloat64>))
    {
        return static_cast<bool>(from < 0);
    }

}
template <typename Name> struct ConvertImpl<DataTypeInt8, DataTypeDateTime64, Name>
    : DateTimeTransformImpl<DataTypeInt8, DataTypeDateTime64, ToDateTime64TransformSigned<Int8>> {};
template <typename Name> struct ConvertImpl<DataTypeInt16, DataTypeDateTime64, Name>
    : DateTimeTransformImpl<DataTypeInt16, DataTypeDateTime64, ToDateTime64TransformSigned<Int16>> {};
template <typename Name> struct ConvertImpl<DataTypeInt32, DataTypeDateTime64, Name>
    : DateTimeTransformImpl<DataTypeInt32, DataTypeDateTime64, ToDateTime64TransformSigned<Int32>> {};
template <typename Name> struct ConvertImpl<DataTypeInt64, DataTypeDateTime64, Name>
    : DateTimeTransformImpl<DataTypeInt64, DataTypeDateTime64, ToDateTime64TransformSigned<Int64>> {};
template <typename Name> struct ConvertImpl<DataTypeUInt64, DataTypeDateTime64, Name>
    : DateTimeTransformImpl<DataTypeUInt64, DataTypeDateTime64, ToDateTime64TransformUnsigned<UInt64>> {};
template <typename Name> struct ConvertImpl<DataTypeFloat32, DataTypeDateTime64, Name>
    : DateTimeTransformImpl<DataTypeFloat32, DataTypeDateTime64, ToDateTime64TransformFloat<DataTypeFloat32, Float32>> {};
template <typename Name> struct ConvertImpl<DataTypeFloat64, DataTypeDateTime64, Name>
    : DateTimeTransformImpl<DataTypeFloat64, DataTypeDateTime64, ToDateTime64TransformFloat<DataTypeFloat64, Float64>> {};


/** Conversion of DateTime64 to Date or DateTime: discards fractional part.
 */
template <typename Transform>
struct FromDateTime64Transform
{
    static constexpr auto name = Transform::name;

    const DateTime64::NativeType scale_multiplier = 1;

    FromDateTime64Transform(UInt32 scale)
        : scale_multiplier(DecimalUtils::scaleMultiplier<DateTime64::NativeType>(scale))
    {}

    inline auto execute(DateTime64::NativeType dt, const DateLUTImpl & time_zone) const
    {
        const auto c = DecimalUtils::splitWithScaleMultiplier(DateTime64(dt), scale_multiplier);
        return Transform::execute(static_cast<UInt32>(c.whole), time_zone);
    }
};

/** Conversion of DateTime64 to Date or DateTime: discards fractional part.
 */
template <typename Name> struct ConvertImpl<DataTypeDateTime64, DataTypeDate, Name, ConvertDefaultBehaviorTag>
    : DateTimeTransformImpl<DataTypeDateTime64, DataTypeDate, TransformDateTime64<ToDateImpl>> {};
template <typename Name> struct ConvertImpl<DataTypeDateTime64, DataTypeDateTime, Name, ConvertDefaultBehaviorTag>
    : DateTimeTransformImpl<DataTypeDateTime64, DataTypeDateTime, TransformDateTime64<ToDateTimeImpl>> {};

struct ToDateTime64Transform
{
    static constexpr auto name = "toDateTime64";

    const DateTime64::NativeType scale_multiplier = 1;

    ToDateTime64Transform(UInt32 scale = 0)
        : scale_multiplier(DecimalUtils::scaleMultiplier<DateTime64::NativeType>(scale))
    {}

    inline DateTime64::NativeType execute(UInt16 d, const DateLUTImpl & time_zone) const
    {
        const auto dt = ToDateTimeImpl::execute(d, time_zone);
        return execute(dt, time_zone);
    }

    inline DateTime64::NativeType execute(Int32 d, const DateLUTImpl & time_zone) const
    {
        const auto dt = ToDateTimeImpl::execute(d, time_zone);
        return DecimalUtils::decimalFromComponentsWithMultiplier<DateTime64>(dt, 0, scale_multiplier);
    }

    inline DateTime64::NativeType execute(UInt32 dt, const DateLUTImpl & /*time_zone*/) const
    {
        return DecimalUtils::decimalFromComponentsWithMultiplier<DateTime64>(dt, 0, scale_multiplier);
    }
};

/** Conversion of Date or DateTime to DateTime64: add zero sub-second part.
  */
template <typename Name> struct ConvertImpl<DataTypeDate, DataTypeDateTime64, Name, ConvertDefaultBehaviorTag>
    : DateTimeTransformImpl<DataTypeDate, DataTypeDateTime64, ToDateTime64Transform> {};
template <typename Name> struct ConvertImpl<DataTypeDate32, DataTypeDateTime64, Name, ConvertDefaultBehaviorTag>
    : DateTimeTransformImpl<DataTypeDate32, DataTypeDateTime64, ToDateTime64Transform> {};
template <typename Name> struct ConvertImpl<DataTypeDateTime, DataTypeDateTime64, Name, ConvertDefaultBehaviorTag>
    : DateTimeTransformImpl<DataTypeDateTime, DataTypeDateTime64, ToDateTime64Transform> {};


/** Transformation of numbers, dates, datetimes to strings: through formatting.
  */
template <typename DataType>
struct FormatImpl
{
    template <typename ReturnType = void>
    static ReturnType execute(const typename DataType::FieldType x, WriteBuffer & wb, const DataType *, const DateLUTImpl *)
    {
        writeText(x, wb);
        return ReturnType(true);
    }
};

template <>
struct FormatImpl<DataTypeDate>
{
    template <typename ReturnType = void>
    static ReturnType execute(const DataTypeDate::FieldType x, WriteBuffer & wb, const DataTypeDate *, const DateLUTImpl *)
    {
        writeDateText(DayNum(x), wb);
        return ReturnType(true);
    }
};

template <>
struct FormatImpl<DataTypeDate32>
{
    template <typename ReturnType = void>
    static ReturnType execute(const DataTypeDate::FieldType x, WriteBuffer & wb, const DataTypeDate32 *, const DateLUTImpl *)
    {
        writeDateText(ExtendedDayNum(x), wb);
        return ReturnType(true);
    }
};

template <>
struct FormatImpl<DataTypeDateTime>
{
    template <typename ReturnType = void>
    static ReturnType execute(const DataTypeDateTime::FieldType x, WriteBuffer & wb, const DataTypeDateTime *, const DateLUTImpl * time_zone)
    {
        writeDateTimeText(x, wb, *time_zone);
        return ReturnType(true);
    }
};

template <>
struct FormatImpl<DataTypeDateTime64>
{
    template <typename ReturnType = void>
    static ReturnType execute(const DataTypeDateTime64::FieldType x, WriteBuffer & wb, const DataTypeDateTime64 * type, const DateLUTImpl * time_zone)
    {
        writeDateTimeText(DateTime64(x), type->getScale(), wb, *time_zone);
        return ReturnType(true);
    }
};


template <typename FieldType>
struct FormatImpl<DataTypeEnum<FieldType>>
{
    template <typename ReturnType = void>
    static ReturnType execute(const FieldType x, WriteBuffer & wb, const DataTypeEnum<FieldType> * type, const DateLUTImpl *)
    {
        static constexpr bool throw_exception = std::is_same_v<ReturnType, void>;

        if constexpr (throw_exception)
        {
            writeString(type->getNameForValue(x), wb);
        }
        else
        {
            StringRef res;
            bool is_ok = type->getNameForValue(x, res);
            if (is_ok)
                writeString(res, wb);
            return ReturnType(is_ok);
        }
    }
};

template <typename FieldType>
struct FormatImpl<DataTypeDecimal<FieldType>>
{
    template <typename ReturnType = void>
    static ReturnType execute(const FieldType x, WriteBuffer & wb, const DataTypeDecimal<FieldType> * type, const DateLUTImpl *)
    {
        writeText(x, type->getScale(), wb, false);
        return ReturnType(true);
    }
};


/// DataTypeEnum<T> to DataType<T> free conversion
template <typename FieldType, typename Name>
struct ConvertImpl<DataTypeEnum<FieldType>, DataTypeNumber<FieldType>, Name, ConvertDefaultBehaviorTag>
{
    static ColumnPtr execute(const ColumnsWithTypeAndName & arguments, const DataTypePtr &, size_t /*input_rows_count*/)
    {
        return arguments[0].column;
    }
};

static ColumnUInt8::MutablePtr copyNullMap(ColumnPtr col)
{
    ColumnUInt8::MutablePtr null_map = nullptr;
    if (const auto * col_null = checkAndGetColumn<ColumnNullable>(col.get()))
    {
        null_map = ColumnUInt8::create();
        null_map->insertRangeFrom(col_null->getNullMapColumn(), 0, col_null->size());
    }
    return null_map;
}

template <typename FromDataType, typename Name>
struct ConvertImpl<FromDataType, std::enable_if_t<!std::is_same_v<FromDataType, DataTypeString>, DataTypeString>, Name, ConvertDefaultBehaviorTag>
{
    using FromFieldType = typename FromDataType::FieldType;
    using ColVecType = ColumnVectorOrDecimal<FromFieldType>;

    static ColumnPtr execute(const ColumnsWithTypeAndName & arguments, const DataTypePtr &, size_t /*input_rows_count*/)
    {
        ColumnUInt8::MutablePtr null_map = copyNullMap(arguments[0].column);

        const auto & col_with_type_and_name =  columnGetNested(arguments[0]);
        const auto & type = static_cast<const FromDataType &>(*col_with_type_and_name.type);

        const DateLUTImpl * time_zone = nullptr;
        /// For argument of DateTime type, second argument with time zone could be specified.
        if constexpr (std::is_same_v<FromDataType, DataTypeDateTime> || std::is_same_v<FromDataType, DataTypeDateTime64>)
        {
            auto non_null_args = createBlockWithNestedColumns(arguments);
            time_zone = &extractTimeZoneFromFunctionArguments(non_null_args, 1, 0);
        }

        if (const auto col_from = checkAndGetColumn<ColVecType>(col_with_type_and_name.column.get()))
        {
            auto col_to = ColumnString::create();

            const typename ColVecType::Container & vec_from = col_from->getData();
            ColumnString::Chars & data_to = col_to->getChars();
            ColumnString::Offsets & offsets_to = col_to->getOffsets();
            size_t size = vec_from.size();

            if constexpr (std::is_same_v<FromDataType, DataTypeDate>)
                data_to.resize(size * (strlen("YYYY-MM-DD") + 1));
            else if constexpr (std::is_same_v<FromDataType, DataTypeDate32>)
                data_to.resize(size * (strlen("YYYY-MM-DD") + 1));
            else if constexpr (std::is_same_v<FromDataType, DataTypeDateTime>)
                data_to.resize(size * (strlen("YYYY-MM-DD hh:mm:ss") + 1));
            else if constexpr (std::is_same_v<FromDataType, DataTypeDateTime64>)
                data_to.resize(size * (strlen("YYYY-MM-DD hh:mm:ss.") + vec_from.getScale() + 1));
            else
                data_to.resize(size * 3);   /// Arbitrary

            offsets_to.resize(size);

            WriteBufferFromVector<ColumnString::Chars> write_buffer(data_to);

            if (null_map)
            {
                for (size_t i = 0; i < size; ++i)
                {
                    bool is_ok = FormatImpl<FromDataType>::template execute<bool>(vec_from[i], write_buffer, &type, time_zone);
                    null_map->getData()[i] |= !is_ok;
                    writeChar(0, write_buffer);
                    offsets_to[i] = write_buffer.count();
                }
            }
            else
            {
                for (size_t i = 0; i < size; ++i)
                {
                    FormatImpl<FromDataType>::template execute<void>(vec_from[i], write_buffer, &type, time_zone);
                    writeChar(0, write_buffer);
                    offsets_to[i] = write_buffer.count();
                }
            }

            write_buffer.finalize();

            if (null_map)
                return ColumnNullable::create(std::move(col_to), std::move(null_map));
            return col_to;
        }
        else
            throw Exception("Illegal column " + arguments[0].column->getName()
                    + " of first argument of function " + Name::name,
                ErrorCodes::ILLEGAL_COLUMN);
    }
};


/// Generic conversion of any type to String or FixedString via serialization to text.
template <typename StringColumnType>
struct ConvertImplGenericToString
{
    static ColumnPtr execute(const ColumnsWithTypeAndName & arguments, const DataTypePtr & result_type, size_t /*input_rows_count*/)
    {
        static_assert(std::is_same_v<StringColumnType, ColumnString> || std::is_same_v<StringColumnType, ColumnFixedString>,
                "Can be used only to serialize to ColumnString or ColumnFixedString");

        ColumnUInt8::MutablePtr null_map = copyNullMap(arguments[0].column);

        const auto & col_with_type_and_name = columnGetNested(arguments[0]);
        const IDataType & type = *col_with_type_and_name.type;
        const IColumn & col_from = *col_with_type_and_name.column;

        size_t size = col_from.size();
        auto col_to = result_type->createColumn();

        {
            ColumnStringHelpers::WriteHelper write_helper(
                    assert_cast<StringColumnType &>(*col_to),
                    size);

            auto & write_buffer = write_helper.getWriteBuffer();

            FormatSettings format_settings;
            auto serialization = type.getDefaultSerialization();
            for (size_t i = 0; i < size; ++i)
            {
                serialization->serializeText(col_from, i, write_buffer, format_settings);
                write_helper.rowWritten();
            }

            write_helper.finalize();
        }

        if (result_type->isNullable() && null_map)
            return ColumnNullable::create(std::move(col_to), std::move(null_map));
        return col_to;
    }
};


/** Conversion of strings to numbers, dates, datetimes: through parsing.
  */
template <typename DataType>
void parseImpl(typename DataType::FieldType & x, ReadBuffer & rb, const DateLUTImpl *)
{
    readText(x, rb);
}

template <>
inline void parseImpl<DataTypeDate>(DataTypeDate::FieldType & x, ReadBuffer & rb, const DateLUTImpl *)
{
    DayNum tmp(0);
    readDateText(tmp, rb);
    x = tmp;
}

template <>
inline void parseImpl<DataTypeDate32>(DataTypeDate32::FieldType & x, ReadBuffer & rb, const DateLUTImpl *)
{
    ExtendedDayNum tmp(0);
    readDateText(tmp, rb);
    x = tmp;
}

// NOTE: no need of extra overload of DateTime64, since readDateTimeText64 has different signature and that case is explicitly handled in the calling code.
template <>
inline void parseImpl<DataTypeDateTime>(DataTypeDateTime::FieldType & x, ReadBuffer & rb, const DateLUTImpl * time_zone)
{
    time_t time = 0;
    readDateTimeText(time, rb, *time_zone);
    if (time < 0)
        time = 0;
    x = time;
}


template <>
inline void parseImpl<DataTypeUUID>(DataTypeUUID::FieldType & x, ReadBuffer & rb, const DateLUTImpl *)
{
    UUID tmp;
    readUUIDText(tmp, rb);
    x = tmp.toUnderType();
}


template <typename DataType>
bool tryParseImpl(typename DataType::FieldType & x, ReadBuffer & rb, const DateLUTImpl *)
{
    if constexpr (std::is_floating_point_v<typename DataType::FieldType>)
        return tryReadFloatText(x, rb);
    else /*if constexpr (is_integer_v<typename DataType::FieldType>)*/
        return tryReadIntText(x, rb);
}

template <>
inline bool tryParseImpl<DataTypeDate>(DataTypeDate::FieldType & x, ReadBuffer & rb, const DateLUTImpl *)
{
    DayNum tmp(0);
    if (!tryReadDateText(tmp, rb))
        return false;
    x = tmp;
    return true;
}

template <>
inline bool tryParseImpl<DataTypeDate32>(DataTypeDate32::FieldType & x, ReadBuffer & rb, const DateLUTImpl *)
{
    ExtendedDayNum tmp(0);
    if (!tryReadDateText(tmp, rb))
    {
        return false;
    }
    x = tmp;
    return true;
}

template <>
inline bool tryParseImpl<DataTypeDateTime>(DataTypeDateTime::FieldType & x, ReadBuffer & rb, const DateLUTImpl * time_zone)
{
    time_t tmp = 0;
    if (!tryReadDateTimeText(tmp, rb, *time_zone))
        return false;
    x = tmp;
    return true;
}

template <>
inline bool tryParseImpl<DataTypeUUID>(DataTypeUUID::FieldType & x, ReadBuffer & rb, const DateLUTImpl *)
{
    UUID tmp;
    if (!tryReadUUIDText(tmp, rb))
        return false;

    x = tmp.toUnderType();
    return true;
}


/** Throw exception with verbose message when string value is not parsed completely.
  */
[[noreturn]] inline void throwExceptionForIncompletelyParsedValue(ReadBuffer & read_buffer, const DataTypePtr result_type)
{
    const IDataType & to_type = *result_type;

    WriteBufferFromOwnString message_buf;
    message_buf << "Cannot parse string " << quote << String(read_buffer.buffer().begin(), read_buffer.buffer().size())
                << " as " << to_type.getName()
                << ": syntax error";

    if (read_buffer.offset())
        message_buf << " at position " << read_buffer.offset()
                    << " (parsed just " << quote << String(read_buffer.buffer().begin(), read_buffer.offset()) << ")";
    else
        message_buf << " at begin of string";

    // Currently there are no functions toIPv{4,6}Or{Null,Zero}
    if (isNativeNumber(to_type) && !(to_type.getName() == "IPv4" || to_type.getName() == "IPv6"))
        message_buf << ". Note: there are to" << to_type.getName() << "OrZero and to" << to_type.getName() << "OrNull functions, which returns zero/NULL instead of throwing exception.";

    throw Exception(message_buf.str(), ErrorCodes::CANNOT_PARSE_TEXT);
}


enum class ConvertExceptionMode
{
    Throw,  /// Throw exception if value cannot be parsed.
    Zero,   /// Fill with zero or default if value cannot be parsed.
    Null    /// Return ColumnNullable with NULLs when value cannot be parsed.
};

enum class ConvertFromStringParsingMode
{
    Normal,
    BestEffort,  /// Only applicable for DateTime. Will use sophisticated method, that is slower.
    BestEffortUS
};

template <typename FromDataType, typename ToDataType, typename Name,
    ConvertExceptionMode exception_mode, ConvertFromStringParsingMode parsing_mode>
struct ConvertThroughParsing
{
    static_assert(std::is_same_v<FromDataType, DataTypeString> || std::is_same_v<FromDataType, DataTypeFixedString>
        || std::is_same_v<FromDataType, DataTypeUInt32>,
        "ConvertThroughParsing is only applicable for String or FixedString data types");

    static constexpr bool to_datetime64 = std::is_same_v<ToDataType, DataTypeDateTime64>;

    // using ToFieldType = typename ToDataType::FieldType;

    static bool isAllRead(ReadBuffer & in)
    {
        /// In case of FixedString, skip zero bytes at end.
        if constexpr (std::is_same_v<FromDataType, DataTypeFixedString>)
            while (!in.eof() && *in.position() == 0)
                ++in.position();

        if (in.eof())
            return true;

        /// Special case, that allows to parse string with DateTime as Date.
        if (std::is_same_v<ToDataType, DataTypeDate> && (in.buffer().size()) == strlen("YYYY-MM-DD hh:mm:ss"))
            return true;

        return false;
    }

    template <typename Additions = void *>
    static ColumnPtr execute(const ColumnsWithTypeAndName & arguments, const DataTypePtr & res_type, size_t input_rows_count,
                        Additions additions [[maybe_unused]] = Additions())
    {
        using ColVecTo = typename ToDataType::ColumnType;

        const DateLUTImpl * local_time_zone [[maybe_unused]] = nullptr;
        const DateLUTImpl * utc_time_zone [[maybe_unused]] = nullptr;

        /// For conversion to DateTime type, second argument with time zone could be specified.
        if constexpr (std::is_same_v<ToDataType, DataTypeDateTime> || to_datetime64)
        {
            const auto result_type = removeNullable(res_type);
            // Time zone is already figured out during result type resolution, no need to do it here.
            if (const auto dt_col = checkAndGetDataType<ToDataType>(result_type.get()))
                local_time_zone = &dt_col->getTimeZone();
            else
            {
                local_time_zone = &extractTimeZoneFromFunctionArguments(arguments, 1, 0);
            }

            if constexpr (parsing_mode == ConvertFromStringParsingMode::BestEffort || parsing_mode == ConvertFromStringParsingMode::BestEffortUS)
                utc_time_zone = &DateLUT::instance("UTC");
        }

        const IColumn * col_from = arguments[0].column.get();
        const ColumnString * col_from_string = checkAndGetColumn<ColumnString>(col_from);
        const ColumnFixedString * col_from_fixed_string = checkAndGetColumn<ColumnFixedString>(col_from);

        if (std::is_same_v<FromDataType, DataTypeString> && !col_from_string)
            throw Exception("Illegal column " + col_from->getName()
                + " of first argument of function " + Name::name,
                ErrorCodes::ILLEGAL_COLUMN);

        if (std::is_same_v<FromDataType, DataTypeFixedString> && !col_from_fixed_string)
            throw Exception("Illegal column " + col_from->getName()
                + " of first argument of function " + Name::name,
                ErrorCodes::ILLEGAL_COLUMN);

        size_t size = input_rows_count;
        typename ColVecTo::MutablePtr col_to = nullptr;

        if constexpr (IsDataTypeDecimal<ToDataType>)
        {
            UInt32 scale = additions;
            if constexpr (to_datetime64)
            {
                ToDataType check_bounds_in_ctor(scale, local_time_zone ? local_time_zone->getTimeZone() : String{});
            }
            else
            {
                ToDataType check_bounds_in_ctor(ToDataType::maxPrecision(), scale);
            }
            col_to = ColVecTo::create(size, scale);
        }
        else
            col_to = ColVecTo::create(size);

        typename ColVecTo::Container & vec_to = col_to->getData();

        ColumnUInt8::MutablePtr col_null_map_to;
        ColumnUInt8::Container * vec_null_map_to [[maybe_unused]] = nullptr;
        if constexpr (exception_mode == ConvertExceptionMode::Null)
        {
            col_null_map_to = ColumnUInt8::create(size);
            vec_null_map_to = &col_null_map_to->getData();
        }

        const ColumnString::Chars * chars = nullptr;
        const IColumn::Offsets * offsets = nullptr;
        size_t fixed_string_size = 0;

        if constexpr (std::is_same_v<FromDataType, DataTypeString>)
        {
            chars = &col_from_string->getChars();
            offsets = &col_from_string->getOffsets();
        }
        else
        {
            chars = &col_from_fixed_string->getChars();
            fixed_string_size = col_from_fixed_string->getN();
        }

        size_t current_offset = 0;

        for (size_t i = 0; i < size; ++i)
        {
            size_t next_offset = std::is_same_v<FromDataType, DataTypeString> ? (*offsets)[i] : (current_offset + fixed_string_size);
            size_t string_size = std::is_same_v<FromDataType, DataTypeString> ? next_offset - current_offset - 1 : fixed_string_size;

            ReadBufferFromMemory read_buffer(&(*chars)[current_offset], string_size);

            if constexpr (exception_mode == ConvertExceptionMode::Throw)
            {
                if constexpr (parsing_mode == ConvertFromStringParsingMode::BestEffort)
                {
                    if constexpr (to_datetime64)
                    {
                        DateTime64 res = 0;
                        parseDateTime64BestEffort(res, vec_to.getScale(), read_buffer, *local_time_zone, *utc_time_zone);
                        vec_to[i] = res;
                    }
                    else
                    {
                        time_t res;
                        parseDateTimeBestEffort(res, read_buffer, *local_time_zone, *utc_time_zone);
                        vec_to[i] = res;
                    }
                }
                else if constexpr (parsing_mode == ConvertFromStringParsingMode::BestEffortUS)
                {
                    if constexpr (to_datetime64)
                    {
                        DateTime64 res = 0;
                        parseDateTime64BestEffortUS(res, vec_to.getScale(), read_buffer, *local_time_zone, *utc_time_zone);
                        vec_to[i] = res;
                    }
                    else
                    {
                        time_t res;
                        parseDateTimeBestEffortUS(res, read_buffer, *local_time_zone, *utc_time_zone);
                        vec_to[i] = res;
                    }
                }
                else
                {
                    if constexpr (to_datetime64)
                    {
                        DateTime64 value = 0;
                        readDateTime64Text(value, vec_to.getScale(), read_buffer, *local_time_zone);
                        vec_to[i] = value;
                    }
                    else if constexpr (IsDataTypeDecimal<ToDataType>)
                        SerializationDecimal<typename ToDataType::FieldType>::readText(
                            vec_to[i], read_buffer, ToDataType::maxPrecision(), vec_to.getScale());
                    else
                    {
                        parseImpl<ToDataType>(vec_to[i], read_buffer, local_time_zone);
                    }
                }

                if (!isAllRead(read_buffer))
                    throwExceptionForIncompletelyParsedValue(read_buffer, res_type);
            }
            else
            {
                bool parsed;

                if constexpr (parsing_mode == ConvertFromStringParsingMode::BestEffort)
                {
                    if constexpr (to_datetime64)
                    {
                        DateTime64 res = 0;
                        parsed = tryParseDateTime64BestEffort(res, vec_to.getScale(), read_buffer, *local_time_zone, *utc_time_zone);
                        vec_to[i] = res;
                    }
                    else
                    {
                        time_t res;
                        parsed = tryParseDateTimeBestEffort(res, read_buffer, *local_time_zone, *utc_time_zone);
                        vec_to[i] = res;
                    }
                }
                else if constexpr (parsing_mode == ConvertFromStringParsingMode::BestEffortUS)
                {
                    time_t res;
                    parsed = tryParseDateTimeBestEffortUS(res, read_buffer, *local_time_zone, *utc_time_zone);
                    vec_to[i] = res;
                }
                else
                {
                    if constexpr (to_datetime64)
                    {
                        DateTime64 value = 0;
                        parsed = tryReadDateTime64Text(value, vec_to.getScale(), read_buffer, *local_time_zone);
                        vec_to[i] = value;
                    }
                    else if constexpr (IsDataTypeDecimal<ToDataType>)
                        parsed = SerializationDecimal<typename ToDataType::FieldType>::tryReadText(
                            vec_to[i], read_buffer, ToDataType::maxPrecision(), vec_to.getScale());
                    else
                        parsed = tryParseImpl<ToDataType>(vec_to[i], read_buffer, local_time_zone);
                }

                if (!isAllRead(read_buffer))
                    parsed = false;

                if (!parsed)
                {
                    if constexpr (std::is_same_v<ToDataType, DataTypeDate32>)
                    {
                        vec_to[i] = -static_cast<Int32>(DateLUT::instance().getDayNumOffsetEpoch());
                    }
                    else
                    {
                        vec_to[i] = static_cast<typename ToDataType::FieldType>(0);
                    }
                }

                if constexpr (exception_mode == ConvertExceptionMode::Null)
                    (*vec_null_map_to)[i] = !parsed;
            }

            current_offset = next_offset;
        }

        if constexpr (exception_mode == ConvertExceptionMode::Null)
            return ColumnNullable::create(std::move(col_to), std::move(col_null_map_to));
        else
            return col_to;
    }
};


template <typename ToDataType, typename Name>
struct ConvertImpl<std::enable_if_t<!std::is_same_v<ToDataType, DataTypeString>, DataTypeString>, ToDataType, Name, ConvertDefaultBehaviorTag>
    : ConvertThroughParsing<DataTypeString, ToDataType, Name, ConvertExceptionMode::Throw, ConvertFromStringParsingMode::Normal> {};

template <typename ToDataType, typename Name>
struct ConvertImpl<std::enable_if_t<!std::is_same_v<ToDataType, DataTypeFixedString>, DataTypeFixedString>, ToDataType, Name, ConvertDefaultBehaviorTag>
    : ConvertThroughParsing<DataTypeFixedString, ToDataType, Name, ConvertExceptionMode::Throw, ConvertFromStringParsingMode::Normal> {};

template <typename ToDataType, typename Name>
struct ConvertImpl<std::enable_if_t<!std::is_same_v<ToDataType, DataTypeString>, DataTypeString>, ToDataType, Name, ConvertReturnNullOnErrorTag>
    : ConvertThroughParsing<DataTypeString, ToDataType, Name, ConvertExceptionMode::Null, ConvertFromStringParsingMode::Normal> {};

template <typename ToDataType, typename Name>
struct ConvertImpl<std::enable_if_t<!std::is_same_v<ToDataType, DataTypeFixedString>, DataTypeFixedString>, ToDataType, Name, ConvertReturnNullOnErrorTag>
    : ConvertThroughParsing<DataTypeFixedString, ToDataType, Name, ConvertExceptionMode::Null, ConvertFromStringParsingMode::Normal> {};

/// Generic conversion of any type from String. Used for complex types: Array and Tuple or types with custom serialization.
template <typename StringColumnType>
struct ConvertImplGenericFromString
{
    static ColumnPtr execute(ColumnsWithTypeAndName & arguments, const DataTypePtr & result_type, const ColumnNullable *, size_t input_rows_count)
    {
        static_assert(std::is_same_v<StringColumnType, ColumnString> || std::is_same_v<StringColumnType, ColumnFixedString>,
                "Can be used only to parse from ColumnString or ColumnFixedString");

        const IColumn & col_from = *arguments[0].column;
        const IDataType & data_type_to = *result_type;
        if (const StringColumnType * col_from_string = checkAndGetColumn<StringColumnType>(&col_from))
        {
            auto res = data_type_to.createColumn();

            IColumn & column_to = *res;
            column_to.reserve(input_rows_count);

            FormatSettings format_settings;
            auto serialization = data_type_to.getDefaultSerialization();
            for (size_t i = 0; i < input_rows_count; ++i)
            {
                const auto & val = col_from_string->getDataAt(i);
                ReadBufferFromMemory read_buffer(val.data, val.size);

                serialization->deserializeWholeText(column_to, read_buffer, format_settings);

                if (!read_buffer.eof())
                    throwExceptionForIncompletelyParsedValue(read_buffer, result_type);
            }

            return res;
        }
        else
            throw Exception("Illegal column " + arguments[0].column->getName()
                    + " of first argument of conversion function from string",
                ErrorCodes::ILLEGAL_COLUMN);
    }
};


template <>
struct ConvertImpl<DataTypeString, DataTypeUInt32, NameToUnixTimestamp, ConvertDefaultBehaviorTag>
    : ConvertImpl<DataTypeString, DataTypeDateTime, NameToUnixTimestamp, ConvertDefaultBehaviorTag> {};

template <>
struct ConvertImpl<DataTypeString, DataTypeUInt32, NameToUnixTimestamp, ConvertReturnNullOnErrorTag>
    : ConvertImpl<DataTypeString, DataTypeDateTime, NameToUnixTimestamp, ConvertReturnNullOnErrorTag> {};

/** If types are identical, just take reference to column.
  */
template <typename T, typename Name>
struct ConvertImpl<std::enable_if_t<!T::is_parametric, T>, T, Name, ConvertDefaultBehaviorTag>
{
    template <typename Additions = void *>
    static ColumnPtr execute(const ColumnsWithTypeAndName & arguments, const DataTypePtr &, size_t /*input_rows_count*/,
        Additions additions [[maybe_unused]] = Additions())
    {
        return arguments[0].column;
    }
};

template <typename Name>
struct ConvertImpl<DataTypeUInt8, DataTypeUInt8, Name, ConvertDefaultBehaviorTag>
{
    template <typename Additions = void *>
    static ColumnPtr execute(const ColumnsWithTypeAndName & arguments, const DataTypePtr &, size_t /*input_rows_count*/,
                             Additions additions [[maybe_unused]] = Additions())
    {

        return arguments[0].column;
    }
};


/** Conversion from FixedString to String.
  * Cutting sequences of zero bytes from end of strings.
  */
template <typename Name>
struct ConvertImpl<DataTypeFixedString, DataTypeString, Name, ConvertDefaultBehaviorTag>
{
    static ColumnPtr execute(const ColumnsWithTypeAndName & arguments, const DataTypePtr &, size_t /*input_rows_count*/)
    {
        if (const ColumnFixedString * col_from = checkAndGetColumn<ColumnFixedString>(arguments[0].column.get()))
        {
            auto col_to = ColumnString::create();

            const ColumnFixedString::Chars & data_from = col_from->getChars();
            ColumnString::Chars & data_to = col_to->getChars();
            ColumnString::Offsets & offsets_to = col_to->getOffsets();
            size_t size = col_from->size();
            size_t n = col_from->getN();
            data_to.resize(size * (n + 1)); /// + 1 - zero terminator
            offsets_to.resize(size);

            size_t offset_from = 0;
            size_t offset_to = 0;
            for (size_t i = 0; i < size; ++i)
            {
                size_t bytes_to_copy = n;
                while (bytes_to_copy > 0 && data_from[offset_from + bytes_to_copy - 1] == 0)
                    --bytes_to_copy;

                memcpy(&data_to[offset_to], &data_from[offset_from], bytes_to_copy);
                offset_from += n;
                offset_to += bytes_to_copy;
                data_to[offset_to] = 0;
                ++offset_to;
                offsets_to[i] = offset_to;
            }

            data_to.resize(offset_to);
            return col_to;
        }
        else
            throw Exception("Illegal column " + arguments[0].column->getName()
                    + " of first argument of function " + Name::name,
                ErrorCodes::ILLEGAL_COLUMN);
    }
};


/// Declared early because used below.
struct NameToDate { static constexpr auto name = "toDate"; };
struct NameToDate32 { static constexpr auto name = "toDate32"; };
struct NameToDateTime { static constexpr auto name = "toDateTime"; };
struct NameToDateTime32 { static constexpr auto name = "toDateTime32"; };
struct NameToDateTime64 { static constexpr auto name = "toDateTime64"; };
struct NameToString { static constexpr auto name = "toString"; };
struct NameToDecimal32 { static constexpr auto name = "toDecimal32"; };
struct NameToDecimal64 { static constexpr auto name = "toDecimal64"; };
struct NameToDecimal128 { static constexpr auto name = "toDecimal128"; };
struct NameToDecimal256 { static constexpr auto name = "toDecimal256"; };


#define DEFINE_NAME_TO_INTERVAL(INTERVAL_KIND) \
    struct NameToInterval ## INTERVAL_KIND \
    { \
        static constexpr auto name = "toInterval" #INTERVAL_KIND; \
        static constexpr auto kind = IntervalKind::INTERVAL_KIND; \
    };

DEFINE_NAME_TO_INTERVAL(Second)
DEFINE_NAME_TO_INTERVAL(Minute)
DEFINE_NAME_TO_INTERVAL(Hour)
DEFINE_NAME_TO_INTERVAL(Day)
DEFINE_NAME_TO_INTERVAL(Week)
DEFINE_NAME_TO_INTERVAL(Month)
DEFINE_NAME_TO_INTERVAL(Quarter)
DEFINE_NAME_TO_INTERVAL(Year)

#undef DEFINE_NAME_TO_INTERVAL

struct NameParseDateTimeBestEffort;
struct NameParseDateTimeBestEffortOrZero;
struct NameParseDateTimeBestEffortOrNull;

template<typename Name, typename ToDataType>
static inline bool isDateTime64(const ColumnsWithTypeAndName & arguments)
{
    if constexpr (std::is_same_v<ToDataType, DataTypeDateTime64>)
        return true;
    else if constexpr (std::is_same_v<Name, NameToDateTime> || std::is_same_v<Name, NameParseDateTimeBestEffort>
        || std::is_same_v<Name, NameParseDateTimeBestEffortOrZero> || std::is_same_v<Name, NameParseDateTimeBestEffortOrNull>)
    {
        return (arguments.size() == 2 && isUnsignedInteger(arguments[1].type)) || arguments.size() == 3;
    }

    return false;
}

template <typename ToDataType, typename Name, typename MonotonicityImpl>
class FunctionConvert : public IFunction
{
public:
    using Monotonic = MonotonicityImpl;

    static constexpr auto name = Name::name;
    static constexpr bool to_decimal =
        std::is_same_v<Name, NameToDecimal32> || std::is_same_v<Name, NameToDecimal64>
         || std::is_same_v<Name, NameToDecimal128> || std::is_same_v<Name, NameToDecimal256>;

    static constexpr bool to_datetime64 = std::is_same_v<ToDataType, DataTypeDateTime64>;

    static constexpr bool to_string_or_fixed_string = std::is_same_v<ToDataType, DataTypeFixedString> ||
                                                      std::is_same_v<ToDataType, DataTypeString>;

    static constexpr bool to_date_or_datetime = std::is_same_v<ToDataType, DataTypeDate> ||
                                                std::is_same_v<ToDataType, DataTypeDate32> ||
                                                std::is_same_v<ToDataType, DataTypeDateTime>;

    static FunctionPtr create(ContextPtr) { return std::make_shared<FunctionConvert>(); }
    static FunctionPtr create() { return std::make_shared<FunctionConvert>(); }

    String getName() const override
    {
        return name;
    }

    bool isVariadic() const override { return true; }
    size_t getNumberOfArguments() const override { return 0; }
    bool isInjective(const ColumnsWithTypeAndName &) const override { return std::is_same_v<Name, NameToString>; }
    bool isSuitableForShortCircuitArgumentsExecution(const DataTypesWithConstInfo & arguments) const override
    {
        /// TODO: We can make more optimizations here.
        return !(to_date_or_datetime && isNumber(*arguments[0].type));
    }

    using DefaultReturnTypeGetter = std::function<DataTypePtr(const ColumnsWithTypeAndName &)>;
    static DataTypePtr getReturnTypeDefaultImplementationForNulls(const ColumnsWithTypeAndName & arguments, const DefaultReturnTypeGetter & getter)
    {
        NullPresence null_presence = getNullPresense(arguments);

        if (null_presence.has_null_constant)
        {
            return makeNullable(std::make_shared<DataTypeNothing>());
        }
        if (null_presence.has_nullable)
        {
            auto nested_columns = Block(createBlockWithNestedColumns(arguments));
            auto return_type = getter(ColumnsWithTypeAndName(nested_columns.begin(), nested_columns.end()));
            return makeNullable(return_type);
        }

        return getter(arguments);
    }

    DataTypePtr getReturnTypeImpl(const ColumnsWithTypeAndName & arguments) const override
    {
        auto getter = [&] (const auto & args) { return getReturnTypeImplRemovedNullable(args); };
        auto res = getReturnTypeDefaultImplementationForNulls(arguments, getter);
        to_nullable = res->isNullable();
        checked_return_type = true;
        return res;
    }

    DataTypePtr getReturnTypeImplRemovedNullable(const ColumnsWithTypeAndName & arguments) const
    {
        FunctionArgumentDescriptors mandatory_args = {{"Value", nullptr, nullptr, nullptr}};
        FunctionArgumentDescriptors optional_args;

        if constexpr (to_decimal)
        {
            mandatory_args.push_back({"scale", &isNativeInteger<IDataType>, &isColumnConst, "const Integer"});
        }

        if (!to_decimal && isDateTime64<Name, ToDataType>(arguments))
        {
            mandatory_args.push_back({"scale", &isNativeInteger<IDataType>, &isColumnConst, "const Integer"});
        }

        // toString(DateTime or DateTime64, [timezone: String])
        if ((std::is_same_v<Name, NameToString> && !arguments.empty() && (isDateTime64(arguments[0].type) || isDateTime(arguments[0].type)))
            // toUnixTimestamp(value[, timezone : String])
            || std::is_same_v<Name, NameToUnixTimestamp>
            // toDate(value[, timezone : String])
            || std::is_same_v<ToDataType, DataTypeDate> // TODO: shall we allow timestamp argument for toDate? DateTime knows nothing about timezones and this argument is ignored below.
            // toDate(value[, timezone : String])
            || std::is_same_v<ToDataType, DataTypeDate32>
            // toDateTime(value[, timezone: String])
            || std::is_same_v<ToDataType, DataTypeDateTime>
            // toDateTime64(value, scale : Integer[, timezone: String])
            || std::is_same_v<ToDataType, DataTypeDateTime64>)
        {
            optional_args.push_back({"timezone", &isString<IDataType>, &isColumnConst, "const String"});
        }

        validateFunctionArgumentTypes(*this, arguments, mandatory_args, optional_args);

        if constexpr (std::is_same_v<ToDataType, DataTypeInterval>)
        {
            return std::make_shared<DataTypeInterval>(Name::kind);
        }
        else if constexpr (to_decimal)
        {
            UInt64 scale = extractToDecimalScale(arguments[1]);

            if constexpr (std::is_same_v<Name, NameToDecimal32>)
                return createDecimalMaxPrecision<Decimal32>(scale);
            else if constexpr (std::is_same_v<Name, NameToDecimal64>)
                return createDecimalMaxPrecision<Decimal64>(scale);
            else if constexpr (std::is_same_v<Name, NameToDecimal128>)
                return createDecimalMaxPrecision<Decimal128>(scale);
            else if constexpr (std::is_same_v<Name, NameToDecimal256>)
                return createDecimalMaxPrecision<Decimal256>(scale);

            throw Exception("Unexpected branch in code of conversion function: it is a bug.", ErrorCodes::LOGICAL_ERROR);
        }
        else
        {
            // Optional second argument with time zone for DateTime.
            UInt8 timezone_arg_position = 1;
            UInt32 scale [[maybe_unused]] = DataTypeDateTime64::default_scale;

            // DateTime64 requires more arguments: scale and timezone. Since timezone is optional, scale should be first.
            if (isDateTime64<Name, ToDataType>(arguments))
            {
                timezone_arg_position += 1;
                scale = static_cast<UInt32>(arguments[1].column->get64(0));

                if (to_datetime64 || scale != 0) /// toDateTime('xxxx-xx-xx xx:xx:xx', 0) return DateTime
                    return std::make_shared<DataTypeDateTime64>(scale,
                        extractTimeZoneNameFromFunctionArguments(arguments, timezone_arg_position, 0));

                return std::make_shared<DataTypeDateTime>(extractTimeZoneNameFromFunctionArguments(arguments, timezone_arg_position, 0));
            }

            if constexpr (std::is_same_v<ToDataType, DataTypeDateTime>)
                return std::make_shared<DataTypeDateTime>(extractTimeZoneNameFromFunctionArguments(arguments, timezone_arg_position, 0));
            else if constexpr (std::is_same_v<ToDataType, DataTypeDateTime64>)
                throw Exception("Unexpected branch in code of conversion function: it is a bug.", ErrorCodes::LOGICAL_ERROR);
            else
                return std::make_shared<ToDataType>();
        }
    }

    /// Function actually uses default implementation for nulls,
    /// but we need to know if return type is Nullable or not,
    /// so we use checked_return_type only to intercept the first call to getReturnTypeImpl(...).
    bool useDefaultImplementationForNulls() const override
    {
        bool to_nullable_string = to_nullable && std::is_same_v<ToDataType, DataTypeString>;
        return checked_return_type && !to_nullable_string;
    }

    bool useDefaultImplementationForConstants() const override { return true; }
    ColumnNumbers getArgumentsThatAreAlwaysConstant() const override
    {
        if constexpr (std::is_same_v<ToDataType, DataTypeDateTime64>)
            return {2};
        return {1};
    }
    bool canBeExecutedOnDefaultArguments() const override { return false; }

    ColumnPtr executeImpl(const ColumnsWithTypeAndName & arguments, const DataTypePtr & result_type, size_t input_rows_count) const override
    {
        try
        {
            return executeInternal(arguments, result_type, input_rows_count);
        }
        catch (Exception & e)
        {
            /// More convenient error message.
            if (e.code() == ErrorCodes::ATTEMPT_TO_READ_AFTER_EOF)
            {
                e.addMessage("Cannot parse "
                    + result_type->getName() + " from "
                    + arguments[0].type->getName()
                    + ", because value is too short");
            }
            else if (e.code() == ErrorCodes::CANNOT_PARSE_NUMBER
                || e.code() == ErrorCodes::CANNOT_READ_ARRAY_FROM_TEXT
                || e.code() == ErrorCodes::CANNOT_PARSE_INPUT_ASSERTION_FAILED
                || e.code() == ErrorCodes::CANNOT_PARSE_QUOTED_STRING
                || e.code() == ErrorCodes::CANNOT_PARSE_ESCAPE_SEQUENCE
                || e.code() == ErrorCodes::CANNOT_PARSE_DATE
                || e.code() == ErrorCodes::CANNOT_PARSE_DATETIME
                || e.code() == ErrorCodes::CANNOT_PARSE_UUID)
            {
                e.addMessage("Cannot parse "
                    + result_type->getName() + " from "
                    + arguments[0].type->getName());
            }

            throw;
        }
    }

    bool hasInformationAboutMonotonicity() const override
    {
        return Monotonic::has();
    }

    Monotonicity getMonotonicityForRange(const IDataType & type, const Field & left, const Field & right) const override
    {
        return Monotonic::get(type, left, right);
    }

private:
    mutable bool checked_return_type = false;
    mutable bool to_nullable = false;

    ColumnPtr executeInternal(const ColumnsWithTypeAndName & arguments, const DataTypePtr & result_type, size_t input_rows_count) const
    {
        if (arguments.empty())
            throw Exception{"Function " + getName() + " expects at least 1 argument",
               ErrorCodes::TOO_FEW_ARGUMENTS_FOR_FUNCTION};

        if (result_type->onlyNull())
            return result_type->createColumnConstWithDefaultValue(input_rows_count);

        const DataTypePtr from_type = removeNullable(arguments[0].type);
        ColumnPtr result_column;

        auto call = [&](const auto & types, const auto & tag) -> bool
        {
            using Types = std::decay_t<decltype(types)>;
            using LeftDataType = typename Types::LeftType;
            using RightDataType = typename Types::RightType;
            using SpecialTag = std::decay_t<decltype(tag)>;

            if constexpr (IsDataTypeDecimal<RightDataType>)
            {
                if constexpr (std::is_same_v<RightDataType, DataTypeDateTime64>)
                {
                    /// Account for optional timezone argument.
                    if (arguments.size() != 2 && arguments.size() != 3)
                        throw Exception{"Function " + getName() + " expects 2 or 3 arguments for DataTypeDateTime64.",
                            ErrorCodes::TOO_FEW_ARGUMENTS_FOR_FUNCTION};
                }
                else if (arguments.size() != 2)
                {
                    throw Exception{"Function " + getName() + " expects 2 arguments for Decimal.",
                        ErrorCodes::TOO_FEW_ARGUMENTS_FOR_FUNCTION};
                }

                const ColumnWithTypeAndName & scale_column = arguments[1];
                UInt32 scale = extractToDecimalScale(scale_column);

                result_column = ConvertImpl<LeftDataType, RightDataType, Name, SpecialTag>::execute(arguments, result_type, input_rows_count, scale);
            }
            else if constexpr (IsDataTypeDateOrDateTime<RightDataType> && std::is_same_v<LeftDataType, DataTypeDateTime64>)
            {
                const auto * dt64 = assert_cast<const DataTypeDateTime64 *>(arguments[0].type.get());
                result_column = ConvertImpl<LeftDataType, RightDataType, Name, SpecialTag>::execute(arguments, result_type, input_rows_count, dt64->getScale());
            }
            else if constexpr (IsDataTypeDecimalOrNumber<LeftDataType> && IsDataTypeDecimalOrNumber<RightDataType>)
            {
                using LeftT = typename LeftDataType::FieldType;
                using RightT = typename RightDataType::FieldType;

                static constexpr bool bad_left =
                    is_decimal<LeftT> || std::is_floating_point_v<LeftT> || is_big_int_v<LeftT> || is_signed_v<LeftT>;
                static constexpr bool bad_right =
                    is_decimal<RightT> || std::is_floating_point_v<RightT> || is_big_int_v<RightT> || is_signed_v<RightT>;

                /// Disallow int vs UUID conversion (but support int vs UInt128 conversion)
                if constexpr ((bad_left && std::is_same_v<RightDataType, DataTypeUUID>) ||
                              (bad_right && std::is_same_v<LeftDataType, DataTypeUUID>))
                {
                    throw Exception("Wrong UUID conversion", ErrorCodes::CANNOT_CONVERT_TYPE);
                }
                else
                {
                    result_column
                        = ConvertImpl<LeftDataType, RightDataType, Name, SpecialTag>::execute(arguments, result_type, input_rows_count);
                }
            }
            else
            {
                result_column = ConvertImpl<LeftDataType, RightDataType, Name, SpecialTag>::execute(arguments, result_type, input_rows_count);
            }

            return true;
        };

        if (isDateTime64<Name, ToDataType>(arguments))
        {
            /// For toDateTime('xxxx-xx-xx xx:xx:xx.00', 2[, 'timezone']) we need to it convert to DateTime64
            const ColumnWithTypeAndName & scale_column = arguments[1];
            UInt32 scale = extractToDecimalScale(scale_column);

            if (to_datetime64 || scale != 0) /// When scale = 0, the data type is DateTime otherwise the data type is DateTime64
            {
                if (!callOnIndexAndDataType<DataTypeDateTime64>(from_type->getTypeId(), call, ConvertDefaultBehaviorTag{}))
                    throw Exception("Illegal type " + arguments[0].type->getName() + " of argument of function " + getName(),
                                    ErrorCodes::ILLEGAL_TYPE_OF_ARGUMENT);

                return result_column;
            }
        }

        bool done;
        if constexpr (to_string_or_fixed_string)
        {
            done = callOnIndexAndDataType<ToDataType>(from_type->getTypeId(), call, ConvertDefaultBehaviorTag{});
        }
        else
        {
            /// We should use ConvertExceptionMode::Null mode when converting from String (or FixedString)
            /// to Nullable type, to avoid 'value is too short' error on attempt to parse empty string from NULL values.
            if (to_nullable && WhichDataType(from_type).isStringOrFixedString())
                done = callOnIndexAndDataType<ToDataType>(from_type->getTypeId(), call, ConvertReturnNullOnErrorTag{});
            else
                done = callOnIndexAndDataType<ToDataType>(from_type->getTypeId(), call, ConvertDefaultBehaviorTag{});
        }

        if (!done)
        {
            /// Generic conversion of any type to String.
            if (std::is_same_v<ToDataType, DataTypeString>)
            {
                return ConvertImplGenericToString<ColumnString>::execute(arguments, result_type, input_rows_count);
            }
            else
                throw Exception("Illegal type " + arguments[0].type->getName() + " of argument of function " + getName(),
                    ErrorCodes::ILLEGAL_TYPE_OF_ARGUMENT);
        }

        return result_column;
    }
};


/** Function toTOrZero (where T is number of date or datetime type):
  *  try to convert from String to type T through parsing,
  *  if cannot parse, return default value instead of throwing exception.
  * Function toTOrNull will return Nullable type with NULL when cannot parse.
  * NOTE Also need to implement tryToUnixTimestamp with timezone.
  */
template <typename ToDataType, typename Name,
    ConvertExceptionMode exception_mode,
    ConvertFromStringParsingMode parsing_mode = ConvertFromStringParsingMode::Normal>
class FunctionConvertWithExceptionMode : public IFunction
{
public:
    static constexpr auto name = Name::name;
    static constexpr bool to_decimal =
        std::is_same_v<ToDataType, DataTypeDecimal<Decimal32>> ||
        std::is_same_v<ToDataType, DataTypeDecimal<Decimal64>> ||
        std::is_same_v<ToDataType, DataTypeDecimal<Decimal128>> ||
        std::is_same_v<ToDataType, DataTypeDecimal<Decimal256>>;

    static constexpr bool to_datetime64 = std::is_same_v<ToDataType, DataTypeDateTime64>;

    static FunctionPtr create(ContextPtr) { return std::make_shared<FunctionConvertWithExceptionMode>(); }
    static FunctionPtr create() { return std::make_shared<FunctionConvertWithExceptionMode>(); }

    String getName() const override
    {
        return name;
    }

    bool isVariadic() const override { return true; }
    bool isSuitableForShortCircuitArgumentsExecution(const DataTypesWithConstInfo & /*arguments*/) const override { return true; }
    size_t getNumberOfArguments() const override { return 0; }

    bool useDefaultImplementationForConstants() const override { return true; }
    bool canBeExecutedOnDefaultArguments() const override { return false; }

    ColumnNumbers getArgumentsThatAreAlwaysConstant() const override { return {1}; }

    DataTypePtr getReturnTypeImpl(const ColumnsWithTypeAndName & arguments) const override
    {
        DataTypePtr res;

        if (isDateTime64<Name, ToDataType>(arguments))
        {
            validateFunctionArgumentTypes(*this, arguments,
                FunctionArgumentDescriptors{{"string", &isStringOrFixedString<IDataType>, nullptr, "String or FixedString"}},
                // optional
                FunctionArgumentDescriptors{
                    {"precision", &isUInt8<IDataType>, isColumnConst, "const UInt8"},
                    {"timezone", &isStringOrFixedString<IDataType>, isColumnConst, "const String or FixedString"},
                });

            UInt64 scale = to_datetime64 ? DataTypeDateTime64::default_scale : 0;
            if (arguments.size() > 1)
                scale = extractToDecimalScale(arguments[1]);
            const auto timezone = extractTimeZoneNameFromFunctionArguments(arguments, 2, 0);

            res = scale == 0 ? res = std::make_shared<DataTypeDateTime>(timezone) : std::make_shared<DataTypeDateTime64>(scale, timezone);
        }
        else
        {
            if ((arguments.size() != 1 && arguments.size() != 2) || (to_decimal && arguments.size() != 2))
                throw Exception("Number of arguments for function " + getName() + " doesn't match: passed " + toString(arguments.size()) +
                    ", should be 1 or 2. Second argument only make sense for DateTime (time zone, optional) and Decimal (scale).",
                    ErrorCodes::NUMBER_OF_ARGUMENTS_DOESNT_MATCH);

            if (!isStringOrFixedString(arguments[0].type) &&
                !(isInteger(arguments[0].type) && IsDataTypeDateOrDateTime<ToDataType>))
            {
                if (this->getName().find("OrZero") != std::string::npos ||
                    this->getName().find("OrNull") != std::string::npos)
                    throw Exception("Illegal type " + arguments[0].type->getName() + " of first argument of function " + getName() +
                            ". Conversion functions with postfix 'OrZero' or 'OrNull'  should take String argument",
                            ErrorCodes::ILLEGAL_TYPE_OF_ARGUMENT);
                else
                    throw Exception("Illegal type " + arguments[0].type->getName() + " of first argument of function " + getName(),
                            ErrorCodes::ILLEGAL_TYPE_OF_ARGUMENT);
            }

            if (arguments.size() == 2)
            {
                if constexpr (std::is_same_v<ToDataType, DataTypeDateTime>)
                {
                    if (!isString(arguments[1].type))
                        throw Exception("Illegal type " + arguments[1].type->getName() + " of 2nd argument of function " + getName(),
                            ErrorCodes::ILLEGAL_TYPE_OF_ARGUMENT);
                }
                else if constexpr (to_decimal)
                {
                    if (!isInteger(arguments[1].type))
                        throw Exception("Illegal type " + arguments[1].type->getName() + " of 2nd argument of function " + getName(),
                            ErrorCodes::ILLEGAL_TYPE_OF_ARGUMENT);
                    if (!arguments[1].column)
                        throw Exception("Second argument for function " + getName() + " must be constant", ErrorCodes::ILLEGAL_COLUMN);
                }
                else
                {
                    throw Exception("Number of arguments for function " + getName() + " doesn't match: passed "
                        + toString(arguments.size()) + ", should be 1. Second argument makes sense only for DateTime and Decimal.",
                        ErrorCodes::NUMBER_OF_ARGUMENTS_DOESNT_MATCH);
                }
            }

            if constexpr (std::is_same_v<ToDataType, DataTypeDateTime>)
                res = std::make_shared<DataTypeDateTime>(extractTimeZoneNameFromFunctionArguments(arguments, 1, 0));
            else if constexpr (std::is_same_v<ToDataType, DataTypeDateTime64>)
                throw Exception("LOGICAL ERROR: It is a bug.", ErrorCodes::LOGICAL_ERROR);
            else if constexpr (to_decimal)
            {
                UInt64 scale = extractToDecimalScale(arguments[1]);
                res = createDecimalMaxPrecision<typename ToDataType::FieldType>(scale);
                if (!res)
                    throw Exception("Something wrong with toDecimalNNOrZero() or toDecimalNNOrNull()", ErrorCodes::LOGICAL_ERROR);
            }
            else
                res = std::make_shared<ToDataType>();
        }

        if constexpr (exception_mode == ConvertExceptionMode::Null)
        {
            if (!(std::is_same_v<ToDataType, DataTypeDate32> && isInteger(arguments[0].type)))
                res = std::make_shared<DataTypeNullable>(res);
        }

        return res;
    }

    template <typename ConvertToDataType>
    ColumnPtr executeInternal(const ColumnsWithTypeAndName & arguments, const DataTypePtr & result_type, size_t input_rows_count, UInt32 scale = 0) const
    {
        const IDataType * from_type = arguments[0].type.get();

        if (checkAndGetDataType<DataTypeString>(from_type))
        {
            return ConvertThroughParsing<DataTypeString, ConvertToDataType, Name, exception_mode, parsing_mode>::execute(
                arguments, result_type, input_rows_count, scale);
        }
        else if (checkAndGetDataType<DataTypeFixedString>(from_type))
        {
            return ConvertThroughParsing<DataTypeFixedString, ConvertToDataType, Name, exception_mode, parsing_mode>::execute(
                arguments, result_type, input_rows_count, scale);
        }
        else if (isInteger(from_type))
        {
            TypeIndex from_type_index = from_type->getTypeId();
            ColumnPtr result_column;

            auto res = callOnIndexAndDataType<ToDataType>(from_type_index, [&](const auto & types) -> bool {
                using Types = std::decay_t<decltype(types)>;
                using FromDataType = typename Types::LeftType;

                if constexpr (!IsDataTypeNumber<FromDataType>)
                    return false;

                if constexpr (std::is_same_v<ConvertToDataType, DataTypeDate32> && IsDataTypeNumber<FromDataType>)
                {
                    result_column = ConvertImpl<FromDataType, ConvertToDataType, Name, ConvertDefaultBehaviorTag>::execute(
                        arguments, result_type, input_rows_count);
                    return true;
                }
                else if constexpr (IsDataTypeDateOrDateTime<ConvertToDataType> && IsDataTypeNumber<FromDataType>)
                {
                    if constexpr (exception_mode == ConvertExceptionMode::Null)
                    result_column = ConvertImpl<FromDataType, ConvertToDataType, Name, ConvertDefaultBehaviorTag()>::execute(
                            arguments, result_type, input_rows_count, DateOrNullConvertStrategyAdditions());
                    else
                        result_column =  ConvertImpl<FromDataType, ConvertToDataType, Name, ConvertDefaultBehaviorTag()>::execute(
                            arguments, result_type, input_rows_count, scale);

                    return true;
                }

                return false;
            });

            if (res)
                return result_column;
        }

        return nullptr;
    }

    ColumnPtr executeImpl(const ColumnsWithTypeAndName & arguments, const DataTypePtr & result_type, size_t input_rows_count) const override
    {
        ColumnPtr result_column;

        if constexpr (to_decimal)
            result_column = executeInternal<ToDataType>(arguments, result_type, input_rows_count,
                assert_cast<const ToDataType &>(*removeNullable(result_type)).getScale());
        else
        {
            if (isDateTime64<Name, ToDataType>(arguments))
            {
                UInt64 scale = to_datetime64 ? DataTypeDateTime64::default_scale : 0;
                if (arguments.size() > 1)
                    scale = extractToDecimalScale(arguments[1]);

                if (scale == 0)
                    result_column = executeInternal<DataTypeDateTime>(arguments, result_type, input_rows_count);
                else
                {
                    result_column = executeInternal<DataTypeDateTime64>(arguments, result_type, input_rows_count, static_cast<UInt32>(scale));
                }
            }
            else
            {
                result_column = executeInternal<ToDataType>(arguments, result_type, input_rows_count);
            }
        }

        if (!result_column)
            throw Exception("Illegal type " + arguments[0].type->getName() + " of argument of function " + getName()
                + ". Only String or FixedString argument is accepted for try-conversion function."
                + " For other arguments, use function without 'orZero' or 'orNull'.",
                ErrorCodes::ILLEGAL_TYPE_OF_ARGUMENT);

        return result_column;
    }
};


/// Monotonicity.

struct PositiveMonotonicity
{
    static bool has() { return true; }
    static IFunction::Monotonicity get(const IDataType &, const Field &, const Field &)
    {
        return { .is_monotonic = true };
    }
};

struct UnknownMonotonicity
{
    static bool has() { return false; }
    static IFunction::Monotonicity get(const IDataType &, const Field &, const Field &)
    {
        return { };
    }
};

template <typename T>
struct ToNumberMonotonicity
{
    static bool has() { return true; }

    static UInt64 divideByRangeOfType(UInt64 x)
    {
        if constexpr (sizeof(T) < sizeof(UInt64))
            return x >> (sizeof(T) * 8);
        else
            return 0;
    }

    static IFunction::Monotonicity get(const IDataType & type, const Field & left, const Field & right)
    {
        if (!type.isValueRepresentedByNumber())
            return {};

        /// If type is same, the conversion is always monotonic.
        /// (Enum has separate case, because it is different data type)
        if (checkAndGetDataType<DataTypeNumber<T>>(&type) ||
            checkAndGetDataType<DataTypeEnum<T>>(&type))
            return { .is_monotonic = true, .is_always_monotonic = true };

        /// Float cases.

        /// When converting to Float, the conversion is always monotonic.
        if constexpr (std::is_floating_point_v<T>)
            return { .is_monotonic = true, .is_always_monotonic = true };

        /// If converting from Float, for monotonicity, arguments must fit in range of result type.
        if (WhichDataType(type).isFloat())
        {
            if (left.isNull() || right.isNull())
                return {};

            Float64 left_float = left.get<Float64>();
            Float64 right_float = right.get<Float64>();

            if (left_float >= static_cast<Float64>(std::numeric_limits<T>::min())
                && left_float <= static_cast<Float64>(std::numeric_limits<T>::max())
                && right_float >= static_cast<Float64>(std::numeric_limits<T>::min())
                && right_float <= static_cast<Float64>(std::numeric_limits<T>::max()))
                return { .is_monotonic = true };

            return {};
        }

        /// Integer cases.

        const bool from_is_unsigned = type.isValueRepresentedByUnsignedInteger();
        const bool to_is_unsigned = is_unsigned_v<T>;

        const size_t size_of_from = type.getSizeOfValueInMemory();
        const size_t size_of_to = sizeof(T);

        const bool left_in_first_half = left.isNull()
            ? from_is_unsigned
            : (left.get<Int64>() >= 0);

        const bool right_in_first_half = right.isNull()
            ? !from_is_unsigned
            : (right.get<Int64>() >= 0);

        /// Size of type is the same.
        if (size_of_from == size_of_to)
        {
            if (from_is_unsigned == to_is_unsigned)
                return { .is_monotonic = true, .is_always_monotonic = true };

            if (left_in_first_half == right_in_first_half)
                return { .is_monotonic = true };

            return {};
        }

        /// Size of type is expanded.
        if (size_of_from < size_of_to)
        {
            if (from_is_unsigned == to_is_unsigned)
                return { .is_monotonic = true, .is_always_monotonic = true };

            if (!to_is_unsigned)
                return { .is_monotonic = true, .is_always_monotonic = true };

            /// signed -> unsigned. If arguments from the same half, then function is monotonic.
            if (left_in_first_half == right_in_first_half)
                return { .is_monotonic = true };

            return {};
        }

        /// Size of type is shrunk.
        if (size_of_from > size_of_to)
        {
            /// Function cannot be monotonic on unbounded ranges.
            if (left.isNull() || right.isNull())
                return {};

            /// Function cannot be monotonic when left and right are not on the same ranges.
            if (divideByRangeOfType(left.get<UInt64>()) != divideByRangeOfType(right.get<UInt64>()))
                return {};

            if (to_is_unsigned)
                return { .is_monotonic = true };
            else
            {
                // If To is signed, it's possible that the signedness is different after conversion. So we check it explicitly.
                const bool is_monotonic = (T(left.get<UInt64>()) >= 0) == (T(right.get<UInt64>()) >= 0);

                return { .is_monotonic = is_monotonic };
            }
        }

        __builtin_unreachable();
    }
};

struct ToDateMonotonicity
{
    static bool has() { return true; }

    static IFunction::Monotonicity get(const IDataType & type, const Field & left, const Field & right)
    {
        auto which = WhichDataType(type);
        if (which.isDateOrDate32() || which.isDateTime() || which.isDateTime64() || which.isInt8() || which.isInt16() || which.isUInt8() || which.isUInt16())
            return { .is_monotonic = true, .is_always_monotonic = true };
        else if (
            (which.isUInt() && ((left.isNull() || left.get<UInt64>() < 0xFFFF) && (right.isNull() || right.get<UInt64>() >= 0xFFFF)))
            || (which.isInt() && ((left.isNull() || left.get<Int64>() < 0xFFFF) && (right.isNull() || right.get<Int64>() >= 0xFFFF)))
            || (which.isFloat() && ((left.isNull() || left.get<Float64>() < 0xFFFF) && (right.isNull() || right.get<Float64>() >= 0xFFFF)))
            || !type.isValueRepresentedByNumber())
            return {};
        else
            return { .is_monotonic = true, .is_always_monotonic = true };
    }
};

struct ToDateTimeMonotonicity
{
    static bool has() { return true; }

    static IFunction::Monotonicity get(const IDataType & type, const Field &, const Field &)
    {
        if (type.isValueRepresentedByNumber())
            return { .is_monotonic = true, .is_always_monotonic = true };
        else
            return {};
    }
};

/** The monotonicity for the `toString` function is mainly determined for test purposes.
  * It is doubtful that anyone is looking to optimize queries with conditions `toString(CounterID) = 34`.
  */
struct ToStringMonotonicity
{
    static bool has() { return true; }

    static IFunction::Monotonicity get(const IDataType & type, const Field & left, const Field & right)
    {
        IFunction::Monotonicity positive{ .is_monotonic = true };
        IFunction::Monotonicity not_monotonic;

        const auto * type_ptr = &type;
        if (const auto * low_cardinality_type = checkAndGetDataType<DataTypeLowCardinality>(type_ptr))
            type_ptr = low_cardinality_type->getDictionaryType().get();

        /// `toString` function is monotonous if the argument is Date or Date32 or DateTime or String, or non-negative numbers with the same number of symbols.
        if (checkDataTypes<DataTypeDate, DataTypeDate32, DataTypeDateTime, DataTypeString>(type_ptr))
            return positive;

        if (left.isNull() || right.isNull())
            return {};

        if (left.getType() == Field::Types::UInt64
            && right.getType() == Field::Types::UInt64)
        {
            return (left.get<Int64>() == 0 && right.get<Int64>() == 0)
                || (floor(log10(left.get<UInt64>())) == floor(log10(right.get<UInt64>())))
                ? positive : not_monotonic;
        }

        if (left.getType() == Field::Types::Int64
            && right.getType() == Field::Types::Int64)
        {
            return (left.get<Int64>() == 0 && right.get<Int64>() == 0)
                || (left.get<Int64>() > 0 && right.get<Int64>() > 0 && floor(log10(left.get<Int64>())) == floor(log10(right.get<Int64>())))
                ? positive : not_monotonic;
        }

        return not_monotonic;
    }
};


struct NameToUInt8 { static constexpr auto name = "toUInt8"; };
struct NameToUInt16 { static constexpr auto name = "toUInt16"; };
struct NameToUInt32 { static constexpr auto name = "toUInt32"; };
struct NameToUInt64 { static constexpr auto name = "toUInt64"; };
struct NameToUInt128 { static constexpr auto name = "toUInt128"; };
struct NameToUInt256 { static constexpr auto name = "toUInt256"; };
struct NameToInt8 { static constexpr auto name = "toInt8"; };
struct NameToInt16 { static constexpr auto name = "toInt16"; };
struct NameToInt32 { static constexpr auto name = "toInt32"; };
struct NameToInt64 { static constexpr auto name = "toInt64"; };
struct NameToInt128 { static constexpr auto name = "toInt128"; };
struct NameToInt256 { static constexpr auto name = "toInt256"; };
struct NameToFloat32 { static constexpr auto name = "toFloat32"; };
struct NameToFloat64 { static constexpr auto name = "toFloat64"; };
struct NameToUUID { static constexpr auto name = "toUUID"; };

using FunctionToUInt8 = FunctionConvert<DataTypeUInt8, NameToUInt8, ToNumberMonotonicity<UInt8>>;
using FunctionToUInt16 = FunctionConvert<DataTypeUInt16, NameToUInt16, ToNumberMonotonicity<UInt16>>;
using FunctionToUInt32 = FunctionConvert<DataTypeUInt32, NameToUInt32, ToNumberMonotonicity<UInt32>>;
using FunctionToUInt64 = FunctionConvert<DataTypeUInt64, NameToUInt64, ToNumberMonotonicity<UInt64>>;
using FunctionToUInt128 = FunctionConvert<DataTypeUInt128, NameToUInt128, ToNumberMonotonicity<UInt128>>;
using FunctionToUInt256 = FunctionConvert<DataTypeUInt256, NameToUInt256, ToNumberMonotonicity<UInt256>>;
using FunctionToInt8 = FunctionConvert<DataTypeInt8, NameToInt8, ToNumberMonotonicity<Int8>>;
using FunctionToInt16 = FunctionConvert<DataTypeInt16, NameToInt16, ToNumberMonotonicity<Int16>>;
using FunctionToInt32 = FunctionConvert<DataTypeInt32, NameToInt32, ToNumberMonotonicity<Int32>>;
using FunctionToInt64 = FunctionConvert<DataTypeInt64, NameToInt64, ToNumberMonotonicity<Int64>>;
using FunctionToInt128 = FunctionConvert<DataTypeInt128, NameToInt128, ToNumberMonotonicity<Int128>>;
using FunctionToInt256 = FunctionConvert<DataTypeInt256, NameToInt256, ToNumberMonotonicity<Int256>>;
using FunctionToFloat32 = FunctionConvert<DataTypeFloat32, NameToFloat32, ToNumberMonotonicity<Float32>>;
using FunctionToFloat64 = FunctionConvert<DataTypeFloat64, NameToFloat64, ToNumberMonotonicity<Float64>>;

using FunctionToDate = FunctionConvert<DataTypeDate, NameToDate, ToDateMonotonicity>;
using FunctionToDate32 = FunctionConvert<DataTypeDate32, NameToDate32, ToDateMonotonicity>;
using FunctionToDateTime = FunctionConvert<DataTypeDateTime, NameToDateTime, ToDateTimeMonotonicity>;
using FunctionToDateTime32 = FunctionConvert<DataTypeDateTime, NameToDateTime32, ToDateTimeMonotonicity>;
using FunctionToDateTime64 = FunctionConvert<DataTypeDateTime64, NameToDateTime64, UnknownMonotonicity>;
using FunctionToUUID = FunctionConvert<DataTypeUUID, NameToUUID, ToNumberMonotonicity<UInt128>>;
using FunctionToString = FunctionConvert<DataTypeString, NameToString, ToStringMonotonicity>;
using FunctionToUnixTimestamp = FunctionConvert<DataTypeUInt32, NameToUnixTimestamp, ToNumberMonotonicity<UInt32>>;
using FunctionToDecimal32 = FunctionConvert<DataTypeDecimal<Decimal32>, NameToDecimal32, UnknownMonotonicity>;
using FunctionToDecimal64 = FunctionConvert<DataTypeDecimal<Decimal64>, NameToDecimal64, UnknownMonotonicity>;
using FunctionToDecimal128 = FunctionConvert<DataTypeDecimal<Decimal128>, NameToDecimal128, UnknownMonotonicity>;
using FunctionToDecimal256 = FunctionConvert<DataTypeDecimal<Decimal256>, NameToDecimal256, UnknownMonotonicity>;


template <typename DataType> struct FunctionTo;

template <> struct FunctionTo<DataTypeUInt8> { using Type = FunctionToUInt8; };
template <> struct FunctionTo<DataTypeUInt16> { using Type = FunctionToUInt16; };
template <> struct FunctionTo<DataTypeUInt32> { using Type = FunctionToUInt32; };
template <> struct FunctionTo<DataTypeUInt64> { using Type = FunctionToUInt64; };
template <> struct FunctionTo<DataTypeUInt128> { using Type = FunctionToUInt128; };
template <> struct FunctionTo<DataTypeUInt256> { using Type = FunctionToUInt256; };
template <> struct FunctionTo<DataTypeInt8> { using Type = FunctionToInt8; };
template <> struct FunctionTo<DataTypeInt16> { using Type = FunctionToInt16; };
template <> struct FunctionTo<DataTypeInt32> { using Type = FunctionToInt32; };
template <> struct FunctionTo<DataTypeInt64> { using Type = FunctionToInt64; };
template <> struct FunctionTo<DataTypeInt128> { using Type = FunctionToInt128; };
template <> struct FunctionTo<DataTypeInt256> { using Type = FunctionToInt256; };
template <> struct FunctionTo<DataTypeFloat32> { using Type = FunctionToFloat32; };
template <> struct FunctionTo<DataTypeFloat64> { using Type = FunctionToFloat64; };
template <> struct FunctionTo<DataTypeDate> { using Type = FunctionToDate; };
template <> struct FunctionTo<DataTypeDate32> { using Type = FunctionToDate32; };
template <> struct FunctionTo<DataTypeDateTime> { using Type = FunctionToDateTime; };
template <> struct FunctionTo<DataTypeDateTime64> { using Type = FunctionToDateTime64; };
template <> struct FunctionTo<DataTypeUUID> { using Type = FunctionToUUID; };
template <> struct FunctionTo<DataTypeString> { using Type = FunctionToString; };
template <> struct FunctionTo<DataTypeFixedString> { using Type = FunctionToFixedString; };
template <> struct FunctionTo<DataTypeDecimal<Decimal32>> { using Type = FunctionToDecimal32; };
template <> struct FunctionTo<DataTypeDecimal<Decimal64>> { using Type = FunctionToDecimal64; };
template <> struct FunctionTo<DataTypeDecimal<Decimal128>> { using Type = FunctionToDecimal128; };
template <> struct FunctionTo<DataTypeDecimal<Decimal256>> { using Type = FunctionToDecimal256; };

template <typename FieldType> struct FunctionTo<DataTypeEnum<FieldType>>
    : FunctionTo<DataTypeNumber<FieldType>>
{
};

struct NameToUInt8OrZero { static constexpr auto name = "toUInt8OrZero"; };
struct NameToUInt16OrZero { static constexpr auto name = "toUInt16OrZero"; };
struct NameToUInt32OrZero { static constexpr auto name = "toUInt32OrZero"; };
struct NameToUInt64OrZero { static constexpr auto name = "toUInt64OrZero"; };
struct NameToUInt128OrZero { static constexpr auto name = "toUInt128OrZero"; };
struct NameToUInt256OrZero { static constexpr auto name = "toUInt256OrZero"; };
struct NameToInt8OrZero { static constexpr auto name = "toInt8OrZero"; };
struct NameToInt16OrZero { static constexpr auto name = "toInt16OrZero"; };
struct NameToInt32OrZero { static constexpr auto name = "toInt32OrZero"; };
struct NameToInt64OrZero { static constexpr auto name = "toInt64OrZero"; };
struct NameToInt128OrZero { static constexpr auto name = "toInt128OrZero"; };
struct NameToInt256OrZero { static constexpr auto name = "toInt256OrZero"; };
struct NameToFloat32OrZero { static constexpr auto name = "toFloat32OrZero"; };
struct NameToFloat64OrZero { static constexpr auto name = "toFloat64OrZero"; };
struct NameToDateOrZero { static constexpr auto name = "toDateOrZero"; };
struct NameToDate32OrZero { static constexpr auto name = "toDate32OrZero"; };
struct NameToDateTimeOrZero { static constexpr auto name = "toDateTimeOrZero"; };
struct NameToDateTime64OrZero { static constexpr auto name = "toDateTime64OrZero"; };
struct NameToDecimal32OrZero { static constexpr auto name = "toDecimal32OrZero"; };
struct NameToDecimal64OrZero { static constexpr auto name = "toDecimal64OrZero"; };
struct NameToDecimal128OrZero { static constexpr auto name = "toDecimal128OrZero"; };
struct NameToDecimal256OrZero { static constexpr auto name = "toDecimal256OrZero"; };
struct NameToUUIDOrZero { static constexpr auto name = "toUUIDOrZero"; };

using FunctionToUInt8OrZero = FunctionConvertWithExceptionMode<DataTypeUInt8, NameToUInt8OrZero, ConvertExceptionMode::Zero>;
using FunctionToUInt16OrZero = FunctionConvertWithExceptionMode<DataTypeUInt16, NameToUInt16OrZero, ConvertExceptionMode::Zero>;
using FunctionToUInt32OrZero = FunctionConvertWithExceptionMode<DataTypeUInt32, NameToUInt32OrZero, ConvertExceptionMode::Zero>;
using FunctionToUInt64OrZero = FunctionConvertWithExceptionMode<DataTypeUInt64, NameToUInt64OrZero, ConvertExceptionMode::Zero>;
using FunctionToUInt128OrZero = FunctionConvertWithExceptionMode<DataTypeUInt128, NameToUInt128OrZero, ConvertExceptionMode::Zero>;
using FunctionToUInt256OrZero = FunctionConvertWithExceptionMode<DataTypeUInt256, NameToUInt256OrZero, ConvertExceptionMode::Zero>;
using FunctionToInt8OrZero = FunctionConvertWithExceptionMode<DataTypeInt8, NameToInt8OrZero, ConvertExceptionMode::Zero>;
using FunctionToInt16OrZero = FunctionConvertWithExceptionMode<DataTypeInt16, NameToInt16OrZero, ConvertExceptionMode::Zero>;
using FunctionToInt32OrZero = FunctionConvertWithExceptionMode<DataTypeInt32, NameToInt32OrZero, ConvertExceptionMode::Zero>;
using FunctionToInt64OrZero = FunctionConvertWithExceptionMode<DataTypeInt64, NameToInt64OrZero, ConvertExceptionMode::Zero>;
using FunctionToInt128OrZero = FunctionConvertWithExceptionMode<DataTypeInt128, NameToInt128OrZero, ConvertExceptionMode::Zero>;
using FunctionToInt256OrZero = FunctionConvertWithExceptionMode<DataTypeInt256, NameToInt256OrZero, ConvertExceptionMode::Zero>;
using FunctionToFloat32OrZero = FunctionConvertWithExceptionMode<DataTypeFloat32, NameToFloat32OrZero, ConvertExceptionMode::Zero>;
using FunctionToFloat64OrZero = FunctionConvertWithExceptionMode<DataTypeFloat64, NameToFloat64OrZero, ConvertExceptionMode::Zero>;
using FunctionToDateOrZero = FunctionConvertWithExceptionMode<DataTypeDate, NameToDateOrZero, ConvertExceptionMode::Zero>;
using FunctionToDate32OrZero = FunctionConvertWithExceptionMode<DataTypeDate32, NameToDate32OrZero, ConvertExceptionMode::Zero>;
using FunctionToDateTimeOrZero = FunctionConvertWithExceptionMode<DataTypeDateTime, NameToDateTimeOrZero, ConvertExceptionMode::Zero>;
using FunctionToDateTime64OrZero = FunctionConvertWithExceptionMode<DataTypeDateTime64, NameToDateTime64OrZero, ConvertExceptionMode::Zero>;
using FunctionToDecimal32OrZero = FunctionConvertWithExceptionMode<DataTypeDecimal<Decimal32>, NameToDecimal32OrZero, ConvertExceptionMode::Zero>;
using FunctionToDecimal64OrZero = FunctionConvertWithExceptionMode<DataTypeDecimal<Decimal64>, NameToDecimal64OrZero, ConvertExceptionMode::Zero>;
using FunctionToDecimal128OrZero = FunctionConvertWithExceptionMode<DataTypeDecimal<Decimal128>, NameToDecimal128OrZero, ConvertExceptionMode::Zero>;
using FunctionToDecimal256OrZero = FunctionConvertWithExceptionMode<DataTypeDecimal<Decimal256>, NameToDecimal256OrZero, ConvertExceptionMode::Zero>;
using FunctionToUUIDOrZero = FunctionConvertWithExceptionMode<DataTypeUUID, NameToUUIDOrZero, ConvertExceptionMode::Zero>;

struct NameToUInt8OrNull { static constexpr auto name = "toUInt8OrNull"; };
struct NameToUInt16OrNull { static constexpr auto name = "toUInt16OrNull"; };
struct NameToUInt32OrNull { static constexpr auto name = "toUInt32OrNull"; };
struct NameToUInt64OrNull { static constexpr auto name = "toUInt64OrNull"; };
struct NameToUInt128OrNull { static constexpr auto name = "toUInt128OrNull"; };
struct NameToUInt256OrNull { static constexpr auto name = "toUInt256OrNull"; };
struct NameToInt8OrNull { static constexpr auto name = "toInt8OrNull"; };
struct NameToInt16OrNull { static constexpr auto name = "toInt16OrNull"; };
struct NameToInt32OrNull { static constexpr auto name = "toInt32OrNull"; };
struct NameToInt64OrNull { static constexpr auto name = "toInt64OrNull"; };
struct NameToInt128OrNull { static constexpr auto name = "toInt128OrNull"; };
struct NameToInt256OrNull { static constexpr auto name = "toInt256OrNull"; };
struct NameToFloat32OrNull { static constexpr auto name = "toFloat32OrNull"; };
struct NameToFloat64OrNull { static constexpr auto name = "toFloat64OrNull"; };
struct NameToDateOrNull { static constexpr auto name = "toDateOrNull"; };
struct NameToDate32OrNull { static constexpr auto name = "toDate32OrNull"; };
struct NameToDateTimeOrNull { static constexpr auto name = "toDateTimeOrNull"; };
struct NameToDateTime64OrNull { static constexpr auto name = "toDateTime64OrNull"; };
struct NameToDecimal32OrNull { static constexpr auto name = "toDecimal32OrNull"; };
struct NameToDecimal64OrNull { static constexpr auto name = "toDecimal64OrNull"; };
struct NameToDecimal128OrNull { static constexpr auto name = "toDecimal128OrNull"; };
struct NameToDecimal256OrNull { static constexpr auto name = "toDecimal256OrNull"; };
struct NameToUUIDOrNull { static constexpr auto name = "toUUIDOrNull"; };

using FunctionToUInt8OrNull = FunctionConvertWithExceptionMode<DataTypeUInt8, NameToUInt8OrNull, ConvertExceptionMode::Null>;
using FunctionToUInt16OrNull = FunctionConvertWithExceptionMode<DataTypeUInt16, NameToUInt16OrNull, ConvertExceptionMode::Null>;
using FunctionToUInt32OrNull = FunctionConvertWithExceptionMode<DataTypeUInt32, NameToUInt32OrNull, ConvertExceptionMode::Null>;
using FunctionToUInt64OrNull = FunctionConvertWithExceptionMode<DataTypeUInt64, NameToUInt64OrNull, ConvertExceptionMode::Null>;
using FunctionToUInt128OrNull = FunctionConvertWithExceptionMode<DataTypeUInt128, NameToUInt128OrNull, ConvertExceptionMode::Null>;
using FunctionToUInt256OrNull = FunctionConvertWithExceptionMode<DataTypeUInt256, NameToUInt256OrNull, ConvertExceptionMode::Null>;
using FunctionToInt8OrNull = FunctionConvertWithExceptionMode<DataTypeInt8, NameToInt8OrNull, ConvertExceptionMode::Null>;
using FunctionToInt16OrNull = FunctionConvertWithExceptionMode<DataTypeInt16, NameToInt16OrNull, ConvertExceptionMode::Null>;
using FunctionToInt32OrNull = FunctionConvertWithExceptionMode<DataTypeInt32, NameToInt32OrNull, ConvertExceptionMode::Null>;
using FunctionToInt64OrNull = FunctionConvertWithExceptionMode<DataTypeInt64, NameToInt64OrNull, ConvertExceptionMode::Null>;
using FunctionToInt128OrNull = FunctionConvertWithExceptionMode<DataTypeInt128, NameToInt128OrNull, ConvertExceptionMode::Null>;
using FunctionToInt256OrNull = FunctionConvertWithExceptionMode<DataTypeInt256, NameToInt256OrNull, ConvertExceptionMode::Null>;
using FunctionToFloat32OrNull = FunctionConvertWithExceptionMode<DataTypeFloat32, NameToFloat32OrNull, ConvertExceptionMode::Null>;
using FunctionToFloat64OrNull = FunctionConvertWithExceptionMode<DataTypeFloat64, NameToFloat64OrNull, ConvertExceptionMode::Null>;
using FunctionToDateOrNull = FunctionConvertWithExceptionMode<DataTypeDate, NameToDateOrNull, ConvertExceptionMode::Null>;
using FunctionToDate32OrNull = FunctionConvertWithExceptionMode<DataTypeDate32, NameToDate32OrNull, ConvertExceptionMode::Null>;
using FunctionToDateTimeOrNull = FunctionConvertWithExceptionMode<DataTypeDateTime, NameToDateTimeOrNull, ConvertExceptionMode::Null>;
using FunctionToDateTime64OrNull = FunctionConvertWithExceptionMode<DataTypeDateTime64, NameToDateTime64OrNull, ConvertExceptionMode::Null>;
using FunctionToDecimal32OrNull = FunctionConvertWithExceptionMode<DataTypeDecimal<Decimal32>, NameToDecimal32OrNull, ConvertExceptionMode::Null>;
using FunctionToDecimal64OrNull = FunctionConvertWithExceptionMode<DataTypeDecimal<Decimal64>, NameToDecimal64OrNull, ConvertExceptionMode::Null>;
using FunctionToDecimal128OrNull = FunctionConvertWithExceptionMode<DataTypeDecimal<Decimal128>, NameToDecimal128OrNull, ConvertExceptionMode::Null>;
using FunctionToDecimal256OrNull = FunctionConvertWithExceptionMode<DataTypeDecimal<Decimal256>, NameToDecimal256OrNull, ConvertExceptionMode::Null>;
using FunctionToUUIDOrNull = FunctionConvertWithExceptionMode<DataTypeUUID, NameToUUIDOrNull, ConvertExceptionMode::Null>;

struct NameParseDateTimeBestEffort { static constexpr auto name = "parseDateTimeBestEffort"; };
struct NameParseDateTimeBestEffortOrZero { static constexpr auto name = "parseDateTimeBestEffortOrZero"; };
struct NameParseDateTimeBestEffortOrNull { static constexpr auto name = "parseDateTimeBestEffortOrNull"; };
struct NameParseDateTimeBestEffortUS { static constexpr auto name = "parseDateTimeBestEffortUS"; };
struct NameParseDateTimeBestEffortUSOrZero { static constexpr auto name = "parseDateTimeBestEffortUSOrZero"; };
struct NameParseDateTimeBestEffortUSOrNull { static constexpr auto name = "parseDateTimeBestEffortUSOrNull"; };
struct NameParseDateTime32BestEffort { static constexpr auto name = "parseDateTime32BestEffort"; };
struct NameParseDateTime32BestEffortOrZero { static constexpr auto name = "parseDateTime32BestEffortOrZero"; };
struct NameParseDateTime32BestEffortOrNull { static constexpr auto name = "parseDateTime32BestEffortOrNull"; };
struct NameParseDateTime64BestEffort { static constexpr auto name = "parseDateTime64BestEffort"; };
struct NameParseDateTime64BestEffortOrZero { static constexpr auto name = "parseDateTime64BestEffortOrZero"; };
struct NameParseDateTime64BestEffortOrNull { static constexpr auto name = "parseDateTime64BestEffortOrNull"; };


using FunctionParseDateTimeBestEffort = FunctionConvertWithExceptionMode<
    DataTypeDateTime, NameParseDateTimeBestEffort, ConvertExceptionMode::Throw, ConvertFromStringParsingMode::BestEffort>;
using FunctionParseDateTimeBestEffortOrZero = FunctionConvertWithExceptionMode<
    DataTypeDateTime, NameParseDateTimeBestEffortOrZero, ConvertExceptionMode::Zero, ConvertFromStringParsingMode::BestEffort>;
using FunctionParseDateTimeBestEffortOrNull = FunctionConvertWithExceptionMode<
    DataTypeDateTime, NameParseDateTimeBestEffortOrNull, ConvertExceptionMode::Null, ConvertFromStringParsingMode::BestEffort>;

using FunctionParseDateTimeBestEffortUS = FunctionConvertWithExceptionMode<
    DataTypeDateTime, NameParseDateTimeBestEffortUS, ConvertExceptionMode::Throw, ConvertFromStringParsingMode::BestEffortUS>;
using FunctionParseDateTimeBestEffortUSOrZero = FunctionConvertWithExceptionMode<
    DataTypeDateTime, NameParseDateTimeBestEffortUSOrZero, ConvertExceptionMode::Zero, ConvertFromStringParsingMode::BestEffortUS>;
using FunctionParseDateTimeBestEffortUSOrNull = FunctionConvertWithExceptionMode<
    DataTypeDateTime, NameParseDateTimeBestEffortUSOrNull, ConvertExceptionMode::Null, ConvertFromStringParsingMode::BestEffortUS>;

using FunctionParseDateTime32BestEffort = FunctionConvertWithExceptionMode<
    DataTypeDateTime, NameParseDateTime32BestEffort, ConvertExceptionMode::Throw, ConvertFromStringParsingMode::BestEffort>;
using FunctionParseDateTime32BestEffortOrZero = FunctionConvertWithExceptionMode<
    DataTypeDateTime, NameParseDateTime32BestEffortOrZero, ConvertExceptionMode::Zero, ConvertFromStringParsingMode::BestEffort>;
using FunctionParseDateTime32BestEffortOrNull = FunctionConvertWithExceptionMode<
    DataTypeDateTime, NameParseDateTime32BestEffortOrNull, ConvertExceptionMode::Null, ConvertFromStringParsingMode::BestEffort>;

using FunctionParseDateTime64BestEffort = FunctionConvertWithExceptionMode<
    DataTypeDateTime64, NameParseDateTime64BestEffort, ConvertExceptionMode::Throw, ConvertFromStringParsingMode::BestEffort>;
using FunctionParseDateTime64BestEffortOrZero = FunctionConvertWithExceptionMode<
    DataTypeDateTime64, NameParseDateTime64BestEffortOrZero, ConvertExceptionMode::Zero, ConvertFromStringParsingMode::BestEffort>;
using FunctionParseDateTime64BestEffortOrNull = FunctionConvertWithExceptionMode<
    DataTypeDateTime64, NameParseDateTime64BestEffortOrNull, ConvertExceptionMode::Null, ConvertFromStringParsingMode::BestEffort>;

class ExecutableFunctionCast : public IExecutableFunction
{
public:
    using WrapperType = std::function<ColumnPtr(ColumnsWithTypeAndName &, const DataTypePtr &, const ColumnNullable *, size_t)>;

    struct Diagnostic
    {
        std::string column_from;
        std::string column_to;
    };

    explicit ExecutableFunctionCast(
            WrapperType && wrapper_function_, const char * name_, std::optional<Diagnostic> diagnostic_)
            : wrapper_function(std::move(wrapper_function_)), name(name_), diagnostic(std::move(diagnostic_)) {}

    String getName() const override { return name; }

protected:
    ColumnPtr executeImpl(const ColumnsWithTypeAndName & arguments, const DataTypePtr & result_type, size_t input_rows_count) const override
    {
        /// drop second argument, pass others
        ColumnsWithTypeAndName new_arguments{arguments.front()};
        if (arguments.size() > 2)
            new_arguments.insert(std::end(new_arguments), std::next(std::begin(arguments), 2), std::end(arguments));

        try
        {
            return wrapper_function(new_arguments, result_type, nullptr, input_rows_count);
        }
        catch (Exception & e)
        {
            if (diagnostic)
                e.addMessage("while converting source column " + backQuoteIfNeed(diagnostic->column_from) +
                             " to destination column " + backQuoteIfNeed(diagnostic->column_to));
            throw;
        }
    }

    bool useDefaultImplementationForNulls() const override { return false; }
    bool useDefaultImplementationForConstants() const override { return true; }
    bool useDefaultImplementationForLowCardinalityColumns() const override { return false; }
    ColumnNumbers getArgumentsThatAreAlwaysConstant() const override { return {1}; }

private:
    WrapperType wrapper_function;
    const char * name;
    std::optional<Diagnostic> diagnostic;
};

struct CastName { static constexpr auto name = "CAST"; };
struct CastInternalName { static constexpr auto name = "_CAST"; };

enum class CastType
{
    nonAccurate,
    accurate,
    accurateOrNull
};

class FunctionCastBase : public IFunctionBase
{
public:
    using MonotonicityForRange = std::function<Monotonicity(const IDataType &, const Field &, const Field &)>;
    using Diagnostic = ExecutableFunctionCast::Diagnostic;
};

template <typename FunctionName>
class FunctionCast final : public FunctionCastBase
{
public:
    using WrapperType = std::function<ColumnPtr(ColumnsWithTypeAndName &, const DataTypePtr &, const ColumnNullable *, size_t)>;

    FunctionCast(const char * cast_name_
            , MonotonicityForRange && monotonicity_for_range_
            , const DataTypes & argument_types_
            , const DataTypePtr & return_type_
            , std::optional<Diagnostic> diagnostic_
            , CastType cast_type_)
        : cast_name(cast_name_), monotonicity_for_range(std::move(monotonicity_for_range_))
        , argument_types(argument_types_), return_type(return_type_), diagnostic(std::move(diagnostic_))
        , cast_type(cast_type_)
    {
    }

    const DataTypes & getArgumentTypes() const override { return argument_types; }
    const DataTypePtr & getResultType() const override { return return_type; }

    ExecutableFunctionPtr prepare(const ColumnsWithTypeAndName & /*sample_columns*/) const override
    {
        try
        {
            return std::make_unique<ExecutableFunctionCast>(
                    prepareUnpackDictionaries(getArgumentTypes()[0], getResultType()), cast_name, diagnostic);
        }
        catch (Exception & e)
        {
            if (diagnostic)
                e.addMessage("while converting source column " + backQuoteIfNeed(diagnostic->column_from) +
                             " to destination column " + backQuoteIfNeed(diagnostic->column_to));
            throw;
        }
    }

    String getName() const override { return cast_name; }

    bool isDeterministic() const override { return true; }
    bool isDeterministicInScopeOfQuery() const override { return true; }
    bool isSuitableForShortCircuitArgumentsExecution(const DataTypesWithConstInfo & /*arguments*/) const override { return true; }

    bool hasInformationAboutMonotonicity() const override
    {
        return static_cast<bool>(monotonicity_for_range);
    }

    Monotonicity getMonotonicityForRange(const IDataType & type, const Field & left, const Field & right) const override
    {
        return monotonicity_for_range(type, left, right);
    }

private:

    const char * cast_name;
    MonotonicityForRange monotonicity_for_range;

    DataTypes argument_types;
    DataTypePtr return_type;

    std::optional<Diagnostic> diagnostic;
    CastType cast_type;

    static WrapperType createFunctionAdaptor(FunctionPtr function, const DataTypePtr & from_type)
    {
        auto function_adaptor = std::make_unique<FunctionToOverloadResolverAdaptor>(function)->build({ColumnWithTypeAndName{nullptr, from_type, ""}});

        return [function_adaptor]
            (ColumnsWithTypeAndName & arguments, const DataTypePtr & result_type, const ColumnNullable *, size_t input_rows_count)
        {
            return function_adaptor->execute(arguments, result_type, input_rows_count);
        };
    }

    static WrapperType createToNullableColumnWrapper()
    {
        return [] (ColumnsWithTypeAndName &, const DataTypePtr & result_type, const ColumnNullable *, size_t input_rows_count)
        {
            ColumnPtr res = result_type->createColumn();
            ColumnUInt8::Ptr col_null_map_to = ColumnUInt8::create(input_rows_count, true);
            return ColumnNullable::create(res->cloneResized(input_rows_count), std::move(col_null_map_to));
        };
    }

    template <typename ToDataType>
    WrapperType createWrapper(const DataTypePtr & from_type, const ToDataType * const to_type, bool requested_result_is_nullable) const
    {
        TypeIndex from_type_index = from_type->getTypeId();
        WhichDataType which(from_type_index);
        bool can_apply_accurate_cast = (cast_type == CastType::accurate || cast_type == CastType::accurateOrNull)
            && (which.isInt() || which.isUInt() || which.isFloat());

        if (requested_result_is_nullable && checkAndGetDataType<DataTypeString>(from_type.get()))
        {
            /// In case when converting to Nullable type, we apply different parsing rule,
            /// that will not throw an exception but return NULL in case of malformed input.
<<<<<<< HEAD
            FunctionPtr function = FunctionConvertWithExceptionMode<ToDataType, FunctionName, ConvertExceptionMode::Null>::create();
=======

            FunctionPtr function = FunctionConvertFromString<ToDataType, FunctionName, ConvertFromStringExceptionMode::Null>::create();
>>>>>>> 86040a15
            return createFunctionAdaptor(function, from_type);
        }
        else if (!can_apply_accurate_cast)
        {
            FunctionPtr function = FunctionTo<ToDataType>::Type::create();
            return createFunctionAdaptor(function, from_type);
        }

        auto wrapper_cast_type = cast_type;

        return [wrapper_cast_type, from_type_index, to_type]
            (ColumnsWithTypeAndName & arguments, const DataTypePtr & result_type, const ColumnNullable *column_nullable, size_t input_rows_count)
        {
            ColumnPtr result_column;
            auto res = callOnIndexAndDataType<ToDataType>(from_type_index, [&](const auto & types) -> bool {
                using Types = std::decay_t<decltype(types)>;
                using LeftDataType = typename Types::LeftType;
                using RightDataType = typename Types::RightType;

                if constexpr (IsDataTypeNumber<LeftDataType> && IsDataTypeNumber<RightDataType>)
                {
                    if (wrapper_cast_type == CastType::accurate)
                    {
                        result_column = ConvertImpl<LeftDataType, RightDataType, FunctionName>::execute(
                            arguments, result_type, input_rows_count, AccurateConvertStrategyAdditions());
                    }
                    else
                    {
                        result_column = ConvertImpl<LeftDataType, RightDataType, FunctionName>::execute(
                            arguments, result_type, input_rows_count, AccurateOrNullConvertStrategyAdditions());
                    }

                    return true;
                }

                return false;
            });

            /// Additionally check if callOnIndexAndDataType wasn't called at all.
            if (!res)
            {
                if (wrapper_cast_type == CastType::accurateOrNull)
                {
                    auto nullable_column_wrapper = FunctionCast<FunctionName>::createToNullableColumnWrapper();
                    return nullable_column_wrapper(arguments, result_type, column_nullable, input_rows_count);
                }
                else
                {
                    throw Exception(ErrorCodes::CANNOT_CONVERT_TYPE,
                        "Conversion from {} to {} is not supported",
                        from_type_index, to_type->getName());
                }
            }

            return result_column;
        };
    }

    template <typename ToDataType>
    WrapperType createBoolWrapper(const DataTypePtr & from_type, const ToDataType * const to_type, bool requested_result_is_nullable) const
    {
        if (checkAndGetDataType<DataTypeString>(from_type.get()))
        {
            return &ConvertImplGenericFromString<ColumnString>::execute;
        }

        return createWrapper<ToDataType>(from_type, to_type, requested_result_is_nullable);
    }

    WrapperType createUInt8ToUInt8Wrapper(const DataTypePtr from_type, const DataTypePtr to_type) const
    {
        return [from_type, to_type] (ColumnsWithTypeAndName & arguments, const DataTypePtr &, const ColumnNullable *, size_t /*input_rows_count*/) -> ColumnPtr
        {
            if (isBool(from_type) || !isBool(to_type))
                return arguments.front().column;

            /// Special case when we convert UInt8 column to Bool column.
            /// both columns have type UInt8, but we shouldn't use identity wrapper,
            /// because Bool column can contain only 0 and 1.
            auto res_column = to_type->createColumn();
            const auto & data_from = checkAndGetColumn<ColumnUInt8>(arguments[0].column.get())->getData();
            auto & data_to = assert_cast<ColumnUInt8 *>(res_column.get())->getData();
            data_to.resize(data_from.size());
            for (size_t i = 0; i != data_from.size(); ++i)
                data_to[i] = static_cast<bool>(data_from[i]);
            return res_column;
        };
    }

    static WrapperType createStringWrapper(const DataTypePtr & from_type)
    {
        FunctionPtr function = FunctionToString::create();
        return createFunctionAdaptor(function, from_type);
    }

    WrapperType createFixedStringWrapper(const DataTypePtr & from_type, const size_t N) const
    {
        if (!isStringOrFixedString(from_type))
            throw Exception{"CAST AS FixedString is only implemented for types String and FixedString", ErrorCodes::NOT_IMPLEMENTED};

        bool exception_mode_null = cast_type == CastType::accurateOrNull;
        return [exception_mode_null, N] (ColumnsWithTypeAndName & arguments, const DataTypePtr &, const ColumnNullable *, size_t /*input_rows_count*/)
        {
            if (exception_mode_null)
                return FunctionToFixedString::executeForN<ConvertToFixedStringExceptionMode::Null>(arguments, N);
            else
                return FunctionToFixedString::executeForN<ConvertToFixedStringExceptionMode::Throw>(arguments, N);
        };
    }

    template <typename ToDataType>
    std::enable_if_t<IsDataTypeDecimal<ToDataType>, WrapperType>
    createDecimalWrapper(const DataTypePtr & from_type, const ToDataType * to_type, bool requested_result_is_nullable) const
    {
        TypeIndex type_index = from_type->getTypeId();
        UInt32 scale = to_type->getScale();

        WhichDataType which(type_index);
        bool ok = which.isNativeInt() || which.isNativeUInt() || which.isDecimal() || which.isFloat() || which.isDateOrDate32() || which.isDateTime() || which.isDateTime64()
            || which.isStringOrFixedString();
        if (!ok)
        {
            if (cast_type == CastType::accurateOrNull)
                return createToNullableColumnWrapper();
            else
                throw Exception{"Conversion from " + from_type->getName() + " to " + to_type->getName() + " is not supported",
                    ErrorCodes::CANNOT_CONVERT_TYPE};
        }

        auto wrapper_cast_type = cast_type;

        return [wrapper_cast_type, type_index, scale, to_type, requested_result_is_nullable]
            (ColumnsWithTypeAndName & arguments, const DataTypePtr & result_type, const ColumnNullable *column_nullable, size_t input_rows_count)
        {
            ColumnPtr result_column;
            auto res = callOnIndexAndDataType<ToDataType>(type_index, [&](const auto & types) -> bool
            {
                using Types = std::decay_t<decltype(types)>;
                using LeftDataType = typename Types::LeftType;
                using RightDataType = typename Types::RightType;

                if constexpr (IsDataTypeDecimalOrNumber<LeftDataType> && IsDataTypeDecimalOrNumber<RightDataType> && !std::is_same_v<DataTypeDateTime64, RightDataType>)
                {
                    if (wrapper_cast_type == CastType::accurate)
                    {
                        AccurateConvertStrategyAdditions additions;
                        additions.scale = scale;
                        result_column = ConvertImpl<LeftDataType, RightDataType, FunctionName>::execute(
                            arguments, result_type, input_rows_count, additions);

                        return true;
                    }
                    else if (wrapper_cast_type == CastType::accurateOrNull)
                    {
                        AccurateOrNullConvertStrategyAdditions additions;
                        additions.scale = scale;
                        result_column = ConvertImpl<LeftDataType, RightDataType, FunctionName>::execute(
                            arguments, result_type, input_rows_count, additions);

                        return true;
                    }
                }
                else if constexpr (std::is_same_v<LeftDataType, DataTypeString>)
                {
                    if (requested_result_is_nullable)
                    {
                        /// Consistent with CAST(Nullable(String) AS Nullable(Numbers))
                        /// In case when converting to Nullable type, we apply different parsing rule,
                        /// that will not throw an exception but return NULL in case of malformed input.
                        result_column = ConvertImpl<LeftDataType, RightDataType, FunctionName, ConvertReturnNullOnErrorTag>::execute(
                            arguments, result_type, input_rows_count, scale);

                        return true;
                    }
                }

                result_column = ConvertImpl<LeftDataType, RightDataType, FunctionName>::execute(arguments, result_type, input_rows_count, scale);

                return true;
            });

            /// Additionally check if callOnIndexAndDataType wasn't called at all.
            if (!res)
            {
                if (wrapper_cast_type == CastType::accurateOrNull)
                {
                    auto nullable_column_wrapper = FunctionCast<FunctionName>::createToNullableColumnWrapper();
                    return nullable_column_wrapper(arguments, result_type, column_nullable, input_rows_count);
                }
                else
                    throw Exception(ErrorCodes::CANNOT_CONVERT_TYPE,
                        "Conversion from {} to {} is not supported",
                        type_index, to_type->getName());
            }

            return result_column;
        };
    }

    WrapperType createAggregateFunctionWrapper(const DataTypePtr & from_type_untyped, const DataTypeAggregateFunction * to_type) const
    {
        /// Conversion from String through parsing.
        if (checkAndGetDataType<DataTypeString>(from_type_untyped.get()))
        {
            return &ConvertImplGenericFromString<ColumnString>::execute;
        }
        else
        {
            if (cast_type == CastType::accurateOrNull)
                return createToNullableColumnWrapper();
            else
                throw Exception{"Conversion from " + from_type_untyped->getName() + " to " + to_type->getName() +
                    " is not supported", ErrorCodes::CANNOT_CONVERT_TYPE};
        }
    }

    WrapperType createArrayWrapper(const DataTypePtr & from_type_untyped, const DataTypeArray & to_type) const
    {
        /// Conversion from String through parsing.
        if (checkAndGetDataType<DataTypeString>(from_type_untyped.get()))
        {
            return &ConvertImplGenericFromString<ColumnString>::execute;
        }

        const auto * from_type = checkAndGetDataType<DataTypeArray>(from_type_untyped.get());
        if (!from_type)
        {
            throw Exception(ErrorCodes::TYPE_MISMATCH,
                "CAST AS Array can only be performed between same-dimensional Array or String types");
        }

        DataTypePtr from_nested_type = from_type->getNestedType();

        /// In query SELECT CAST([] AS Array(Array(String))) from type is Array(Nothing)
        bool from_empty_array = isNothing(from_nested_type);

        if (from_type->getNumberOfDimensions() != to_type.getNumberOfDimensions() && !from_empty_array)
            throw Exception(ErrorCodes::TYPE_MISMATCH,
                "CAST AS Array can only be performed between same-dimensional array types");

        const DataTypePtr & to_nested_type = to_type.getNestedType();

        /// Prepare nested type conversion
        const auto nested_function = prepareUnpackDictionaries(from_nested_type, to_nested_type);

        return [nested_function, from_nested_type, to_nested_type](
                ColumnsWithTypeAndName & arguments, const DataTypePtr &, const ColumnNullable * nullable_source, size_t /*input_rows_count*/) -> ColumnPtr
        {
            const auto & array_arg = arguments.front();

            if (const ColumnArray * col_array = checkAndGetColumn<ColumnArray>(array_arg.column.get()))
            {
                /// create columns for converting nested column containing original and result columns
                ColumnsWithTypeAndName nested_columns{{ col_array->getDataPtr(), from_nested_type, "" }};

                /// convert nested column
                auto result_column = nested_function(nested_columns, to_nested_type, nullable_source, nested_columns.front().column->size());

                /// set converted nested column to result
                return ColumnArray::create(result_column, col_array->getOffsetsPtr());
            }
            else
                throw Exception{"Illegal column " + array_arg.column->getName() + " for function CAST AS Array", ErrorCodes::LOGICAL_ERROR};
        };
    }

    using ElementWrappers = std::vector<WrapperType>;

    ElementWrappers getElementWrappers(const DataTypes & from_element_types, const DataTypes & to_element_types) const
    {
        ElementWrappers element_wrappers;
        element_wrappers.reserve(from_element_types.size());

        /// Create conversion wrapper for each element in tuple
        for (size_t i = 0; i < from_element_types.size(); ++i)
        {
            const DataTypePtr & from_element_type = from_element_types[i];
            const DataTypePtr & to_element_type = to_element_types[i];
            element_wrappers.push_back(prepareUnpackDictionaries(from_element_type, to_element_type));
        }

        return element_wrappers;
    }

    WrapperType createTupleWrapper(const DataTypePtr & from_type_untyped, const DataTypeTuple * to_type) const
    {
        /// Conversion from String through parsing.
        if (checkAndGetDataType<DataTypeString>(from_type_untyped.get()))
        {
            return &ConvertImplGenericFromString<ColumnString>::execute;
        }

        const auto * from_type = checkAndGetDataType<DataTypeTuple>(from_type_untyped.get());
        if (!from_type)
            throw Exception{"CAST AS Tuple can only be performed between tuple types or from String.\nLeft type: "
                + from_type_untyped->getName() + ", right type: " + to_type->getName(), ErrorCodes::TYPE_MISMATCH};

        if (from_type->getElements().size() != to_type->getElements().size())
            throw Exception{"CAST AS Tuple can only be performed between tuple types with the same number of elements or from String.\n"
                "Left type: " + from_type->getName() + ", right type: " + to_type->getName(), ErrorCodes::TYPE_MISMATCH};

        const auto & from_element_types = from_type->getElements();
        const auto & to_element_types = to_type->getElements();
        auto element_wrappers = getElementWrappers(from_element_types, to_element_types);

        return [element_wrappers, from_element_types, to_element_types]
            (ColumnsWithTypeAndName & arguments, const DataTypePtr &, const ColumnNullable * nullable_source, size_t input_rows_count) -> ColumnPtr
        {
            const auto * col = arguments.front().column.get();

            size_t tuple_size = from_element_types.size();
            const ColumnTuple & column_tuple = typeid_cast<const ColumnTuple &>(*col);

            Columns converted_columns(tuple_size);

            /// invoke conversion for each element
            for (size_t i = 0; i < tuple_size; ++i)
            {
                ColumnsWithTypeAndName element = {{column_tuple.getColumns()[i], from_element_types[i], "" }};
                converted_columns[i] = element_wrappers[i](element, to_element_types[i], nullable_source, input_rows_count);
            }

            return ColumnTuple::create(converted_columns);
        };
    }

    /// The case of: tuple([key1, key2, ..., key_n], [value1, value2, ..., value_n])
    WrapperType createTupleToMapWrapper(const DataTypes & from_kv_types, const DataTypes & to_kv_types) const
    {
        return [element_wrappers = getElementWrappers(from_kv_types, to_kv_types), from_kv_types, to_kv_types]
            (ColumnsWithTypeAndName & arguments, const DataTypePtr &, const ColumnNullable * nullable_source, size_t /*input_rows_count*/) -> ColumnPtr
        {
            const auto * col = arguments.front().column.get();
            const auto & column_tuple = assert_cast<const ColumnTuple &>(*col);

            Columns offsets(2);
            Columns converted_columns(2);
            for (size_t i = 0; i < 2; ++i)
            {
                const auto & column_array = assert_cast<const ColumnArray &>(column_tuple.getColumn(i));
                ColumnsWithTypeAndName element = {{column_array.getDataPtr(), from_kv_types[i], ""}};
                converted_columns[i] = element_wrappers[i](element, to_kv_types[i], nullable_source, (element[0].column)->size());
                offsets[i] = column_array.getOffsetsPtr();
            }

            const auto & keys_offsets = assert_cast<const ColumnArray::ColumnOffsets &>(*offsets[0]).getData();
            const auto & values_offsets = assert_cast<const ColumnArray::ColumnOffsets &>(*offsets[1]).getData();
            if (keys_offsets != values_offsets)
                throw Exception(ErrorCodes::TYPE_MISMATCH,
                    "CAST AS Map can only be performed from tuple of arrays with equal sizes.");

            return ColumnMap::create(converted_columns[0], converted_columns[1], offsets[0]);
        };
    }

    WrapperType createMapToMapWrrapper(const DataTypes & from_kv_types, const DataTypes & to_kv_types) const
    {
        return [element_wrappers = getElementWrappers(from_kv_types, to_kv_types), from_kv_types, to_kv_types]
            (ColumnsWithTypeAndName & arguments, const DataTypePtr &, const ColumnNullable * nullable_source, size_t /*input_rows_count*/) -> ColumnPtr
        {
            const auto * col = arguments.front().column.get();
            const auto & column_map = typeid_cast<const ColumnMap &>(*col);
            const auto & nested_data = column_map.getNestedData();

            Columns converted_columns(2);
            for (size_t i = 0; i < 2; ++i)
            {
                ColumnsWithTypeAndName element = {{nested_data.getColumnPtr(i), from_kv_types[i], ""}};
                converted_columns[i] = element_wrappers[i](element, to_kv_types[i], nullable_source, (element[0].column)->size());
            }

            return ColumnMap::create(converted_columns[0], converted_columns[1], column_map.getNestedColumn().getOffsetsPtr());
        };
    }

    /// The case of: [(key1, value1), (key2, value2), ...]
    WrapperType createArrayToMapWrrapper(const DataTypes & from_kv_types, const DataTypes & to_kv_types) const
    {
        return [element_wrappers = getElementWrappers(from_kv_types, to_kv_types), from_kv_types, to_kv_types]
            (ColumnsWithTypeAndName & arguments, const DataTypePtr &, const ColumnNullable * nullable_source, size_t /*input_rows_count*/) -> ColumnPtr
        {
            const auto * col = arguments.front().column.get();
            const auto & column_array = typeid_cast<const ColumnArray &>(*col);
            const auto & nested_data = typeid_cast<const ColumnTuple &>(column_array.getData());

            Columns converted_columns(2);
            for (size_t i = 0; i < 2; ++i)
            {
                ColumnsWithTypeAndName element = {{nested_data.getColumnPtr(i), from_kv_types[i], ""}};
                converted_columns[i] = element_wrappers[i](element, to_kv_types[i], nullable_source, (element[0].column)->size());
            }

            return ColumnMap::create(converted_columns[0], converted_columns[1], column_array.getOffsetsPtr());
        };
    }


    WrapperType createMapWrapper(const DataTypePtr & from_type_untyped, const DataTypeMap * to_type) const
    {
        if (const auto * from_tuple = checkAndGetDataType<DataTypeTuple>(from_type_untyped.get()))
        {
            if (from_tuple->getElements().size() != 2)
                throw Exception{"CAST AS Map from tuple requeires 2 elements.\n"
                    "Left type: " + from_tuple->getName() + ", right type: " + to_type->getName(), ErrorCodes::TYPE_MISMATCH};

            DataTypes from_kv_types;
            const auto & to_kv_types = to_type->getKeyValueTypes();

            for (const auto & elem : from_tuple->getElements())
            {
                const auto * type_array = checkAndGetDataType<DataTypeArray>(elem.get());
                if (!type_array)
                    throw Exception(ErrorCodes::TYPE_MISMATCH,
                        "CAST AS Map can only be performed from tuples of array. Got: {}", from_tuple->getName());

                from_kv_types.push_back(type_array->getNestedType());
            }

            return createTupleToMapWrapper(from_kv_types, to_kv_types);
        }
        else if (const auto * from_array = typeid_cast<const DataTypeArray *>(from_type_untyped.get()))
        {
            const auto * nested_tuple = typeid_cast<const DataTypeTuple *>(from_array->getNestedType().get());
            if (!nested_tuple || nested_tuple->getElements().size() != 2)
                throw Exception{"CAST AS Map from array requeires nested tuple of 2 elements.\n"
                    "Left type: " + from_array->getName() + ", right type: " + to_type->getName(), ErrorCodes::TYPE_MISMATCH};

            return createArrayToMapWrrapper(nested_tuple->getElements(), to_type->getKeyValueTypes());
        }
        else if (const auto * from_type = checkAndGetDataType<DataTypeMap>(from_type_untyped.get()))
        {
            return createMapToMapWrrapper(from_type->getKeyValueTypes(), to_type->getKeyValueTypes());
        }
        else
        {
            throw Exception{"Unsupported types to CAST AS Map\n"
                "Left type: " + from_type_untyped->getName() + ", right type: " + to_type->getName(), ErrorCodes::TYPE_MISMATCH};
        }
    }

    template <typename FieldType>
    WrapperType createEnumWrapper(const DataTypePtr & from_type, const DataTypeEnum<FieldType> * to_type) const
    {
        using EnumType = DataTypeEnum<FieldType>;
        using Function = typename FunctionTo<EnumType>::Type;

        if (const auto * from_enum8 = checkAndGetDataType<DataTypeEnum8>(from_type.get()))
            checkEnumToEnumConversion(from_enum8, to_type);
        else if (const auto * from_enum16 = checkAndGetDataType<DataTypeEnum16>(from_type.get()))
            checkEnumToEnumConversion(from_enum16, to_type);

        if (checkAndGetDataType<DataTypeString>(from_type.get()))
            return createStringToEnumWrapper<ColumnString, EnumType>();
        else if (checkAndGetDataType<DataTypeFixedString>(from_type.get()))
            return createStringToEnumWrapper<ColumnFixedString, EnumType>();
        else if (isNativeNumber(from_type) || isEnum(from_type))
        {
            auto function = Function::create();
            return createFunctionAdaptor(function, from_type);
        }
        else
        {
            if (cast_type == CastType::accurateOrNull)
                return createToNullableColumnWrapper();
            else
                throw Exception{"Conversion from " + from_type->getName() + " to " + to_type->getName() + " is not supported",
                    ErrorCodes::CANNOT_CONVERT_TYPE};
        }
    }

    template <typename EnumTypeFrom, typename EnumTypeTo>
    void checkEnumToEnumConversion(const EnumTypeFrom * from_type, const EnumTypeTo * to_type) const
    {
        const auto & from_values = from_type->getValues();
        const auto & to_values = to_type->getValues();

        using ValueType = std::common_type_t<typename EnumTypeFrom::FieldType, typename EnumTypeTo::FieldType>;
        using NameValuePair = std::pair<std::string, ValueType>;
        using EnumValues = std::vector<NameValuePair>;

        EnumValues name_intersection;
        std::set_intersection(std::begin(from_values), std::end(from_values),
            std::begin(to_values), std::end(to_values), std::back_inserter(name_intersection),
            [] (auto && from, auto && to) { return from.first < to.first; });

        for (const auto & name_value : name_intersection)
        {
            const auto & old_value = name_value.second;
            const auto & new_value = to_type->getValue(name_value.first);
            if (old_value != new_value)
                throw Exception{"Enum conversion changes value for element '" + name_value.first +
                    "' from " + toString(old_value) + " to " + toString(new_value), ErrorCodes::CANNOT_CONVERT_TYPE};
        }
    }

    template <typename ColumnStringType, typename EnumType>
    WrapperType createStringToEnumWrapper() const
    {
        const char * function_name = cast_name;
        return [function_name] (
            ColumnsWithTypeAndName & arguments, const DataTypePtr & res_type, const ColumnNullable * nullable_col, size_t /*input_rows_count*/)
        {
            const auto & first_col = arguments.front().column.get();
            const auto & result_type = typeid_cast<const EnumType &>(*res_type);

            const ColumnStringType * col = typeid_cast<const ColumnStringType *>(first_col);

            if (col && nullable_col && nullable_col->size() != col->size())
                throw Exception("ColumnNullable is not compatible with original", ErrorCodes::LOGICAL_ERROR);

            if (col)
            {
                const auto size = col->size();

                auto res = result_type.createColumn();
                auto & out_data = static_cast<typename EnumType::ColumnType &>(*res).getData();
                out_data.resize(size);

                auto default_enum_value = result_type.getValues().front().second;

                if (nullable_col)
                {
                    for (size_t i = 0; i < size; ++i)
                    {
                        if (!nullable_col->isNullAt(i))
                            out_data[i] = result_type.getValue(col->getDataAt(i));
                        else
                            out_data[i] = default_enum_value;
                    }
                }
                else
                {
                    for (size_t i = 0; i < size; ++i)
                        out_data[i] = result_type.getValue(col->getDataAt(i));
                }

                return res;
            }
            else
                throw Exception{"Unexpected column " + first_col->getName() + " as first argument of function " + function_name,
                    ErrorCodes::LOGICAL_ERROR};
        };
    }

    static WrapperType createIdentityWrapper(const DataTypePtr &)
    {
        return [] (ColumnsWithTypeAndName & arguments, const DataTypePtr &, const ColumnNullable *, size_t /*input_rows_count*/)
        {
            return arguments.front().column;
        };
    }

    static WrapperType createNothingWrapper(const IDataType * to_type)
    {
        ColumnPtr res = to_type->createColumnConstWithDefaultValue(1);
        return [res] (ColumnsWithTypeAndName &, const DataTypePtr &, const ColumnNullable *, size_t input_rows_count)
        {
            /// Column of Nothing type is trivially convertible to any other column
            return res->cloneResized(input_rows_count)->convertToFullColumnIfConst();
        };
    }

    WrapperType prepareUnpackDictionaries(const DataTypePtr & from_type, const DataTypePtr & to_type) const
    {
        const auto * from_low_cardinality = typeid_cast<const DataTypeLowCardinality *>(from_type.get());
        const auto * to_low_cardinality = typeid_cast<const DataTypeLowCardinality *>(to_type.get());
        const auto & from_nested = from_low_cardinality ? from_low_cardinality->getDictionaryType() : from_type;
        const auto & to_nested = to_low_cardinality ? to_low_cardinality->getDictionaryType() : to_type;

        if (from_type->onlyNull())
        {
            if (!to_nested->isNullable())
            {
                if (cast_type == CastType::accurateOrNull)
                {
                    return createToNullableColumnWrapper();
                }
                else
                {
                    throw Exception{"Cannot convert NULL to a non-nullable type", ErrorCodes::CANNOT_CONVERT_TYPE};
                }
            }

            return [](ColumnsWithTypeAndName &, const DataTypePtr & result_type, const ColumnNullable *, size_t input_rows_count)
            {
                return result_type->createColumnConstWithDefaultValue(input_rows_count)->convertToFullColumnIfConst();
            };
        }

        bool skip_not_null_check = false;

        if (from_low_cardinality && from_nested->isNullable() && !to_nested->isNullable())
            /// Disable check for dictionary. Will check that column doesn't contain NULL in wrapper below.
            skip_not_null_check = true;

        auto wrapper = prepareRemoveNullable(from_nested, to_nested, skip_not_null_check);
        if (!from_low_cardinality && !to_low_cardinality)
            return wrapper;

        return [wrapper, from_low_cardinality, to_low_cardinality, skip_not_null_check]
                (ColumnsWithTypeAndName & arguments, const DataTypePtr & result_type, const ColumnNullable * nullable_source, size_t input_rows_count) -> ColumnPtr
        {
            ColumnsWithTypeAndName args = {arguments[0]};
            auto & arg = args.front();
            auto res_type = result_type;

            ColumnPtr converted_column;

            ColumnPtr res_indexes;
            /// For some types default can't be casted (for example, String to Int). In that case convert column to full.
            bool src_converted_to_full_column = false;

            {
                auto tmp_rows_count = input_rows_count;

                if (to_low_cardinality)
                    res_type = to_low_cardinality->getDictionaryType();

                if (from_low_cardinality)
                {
                    const auto * col_low_cardinality = typeid_cast<const ColumnLowCardinality *>(arguments[0].column.get());

                    if (skip_not_null_check && col_low_cardinality->containsNull())
                        throw Exception{"Cannot convert NULL value to non-Nullable type",
                                        ErrorCodes::CANNOT_INSERT_NULL_IN_ORDINARY_COLUMN};

                    arg.column = col_low_cardinality->getDictionary().getNestedColumn();
                    arg.type = from_low_cardinality->getDictionaryType();

                    /// TODO: Make map with defaults conversion.
                    src_converted_to_full_column = !removeNullable(arg.type)->equals(*removeNullable(res_type));
                    if (src_converted_to_full_column)
                        arg.column = arg.column->index(col_low_cardinality->getIndexes(), 0);
                    else
                        res_indexes = col_low_cardinality->getIndexesPtr();

                    tmp_rows_count = arg.column->size();
                }

                /// Perform the requested conversion.
                converted_column = wrapper(args, res_type, nullable_source, tmp_rows_count);
            }

            if (to_low_cardinality)
            {
                auto res_column = to_low_cardinality->createColumn();
                auto * col_low_cardinality = typeid_cast<ColumnLowCardinality *>(res_column.get());

                if (from_low_cardinality && !src_converted_to_full_column)
                {
                    col_low_cardinality->insertRangeFromDictionaryEncodedColumn(*converted_column, *res_indexes);
                }
                else
                    col_low_cardinality->insertRangeFromFullColumn(*converted_column, 0, converted_column->size());

                return res_column;
            }
            else if (!src_converted_to_full_column)
                return converted_column->index(*res_indexes, 0);
            else
                return converted_column;
        };
    }

    WrapperType prepareRemoveNullable(const DataTypePtr & from_type, const DataTypePtr & to_type, bool skip_not_null_check) const
    {
        /// Determine whether pre-processing and/or post-processing must take place during conversion.

        bool source_is_nullable = from_type->isNullable();
        bool result_is_nullable = to_type->isNullable();

        auto wrapper = prepareImpl(removeNullable(from_type), removeNullable(to_type), result_is_nullable);

        if (result_is_nullable)
        {
            return [wrapper, source_is_nullable]
                (ColumnsWithTypeAndName & arguments, const DataTypePtr & result_type, const ColumnNullable *, size_t input_rows_count) -> ColumnPtr
            {
                /// Create a temporary columns on which to perform the operation.
                const auto & nullable_type = static_cast<const DataTypeNullable &>(*result_type);
                const auto & nested_type = nullable_type.getNestedType();

                ColumnsWithTypeAndName tmp_args;
                if (source_is_nullable)
                    tmp_args = createBlockWithNestedColumns(arguments);
                else
                    tmp_args = arguments;

                const ColumnNullable * nullable_source = nullptr;

                /// Add original ColumnNullable for createStringToEnumWrapper()
                if (source_is_nullable)
                {
                    if (arguments.size() != 1)
                        throw Exception("Invalid number of arguments", ErrorCodes::LOGICAL_ERROR);
                    nullable_source = typeid_cast<const ColumnNullable *>(arguments.front().column.get());
                }

                /// Perform the requested conversion.
                auto tmp_res = wrapper(tmp_args, nested_type, nullable_source, input_rows_count);

                /// May happen in fuzzy tests. For debug purpose.
                if (!tmp_res)
                    throw Exception("Couldn't convert " + arguments[0].type->getName() + " to "
                                    + nested_type->getName() + " in " + " prepareRemoveNullable wrapper.", ErrorCodes::LOGICAL_ERROR);

                return wrapInNullable(tmp_res, arguments, nested_type, input_rows_count);
            };
        }
        else if (source_is_nullable)
        {
            /// Conversion from Nullable to non-Nullable.

            return [wrapper, skip_not_null_check]
                (ColumnsWithTypeAndName & arguments, const DataTypePtr & result_type, const ColumnNullable *, size_t input_rows_count) -> ColumnPtr
            {
                auto tmp_args = createBlockWithNestedColumns(arguments);
                auto nested_type = removeNullable(result_type);

                /// Check that all values are not-NULL.
                /// Check can be skipped in case if LowCardinality dictionary is transformed.
                /// In that case, correctness will be checked beforehand.
                if (!skip_not_null_check)
                {
                    const auto & col = arguments[0].column;
                    const auto & nullable_col = assert_cast<const ColumnNullable &>(*col);
                    const auto & null_map = nullable_col.getNullMapData();

                    if (!memoryIsZero(null_map.data(), null_map.size()))
                        throw Exception{"Cannot convert NULL value to non-Nullable type",
                                        ErrorCodes::CANNOT_INSERT_NULL_IN_ORDINARY_COLUMN};
                }
                const ColumnNullable * nullable_source = typeid_cast<const ColumnNullable *>(arguments.front().column.get());
                return wrapper(tmp_args, nested_type, nullable_source, input_rows_count);
            };
        }
        else
            return wrapper;
    }

    /// 'from_type' and 'to_type' are nested types in case of Nullable.
    /// 'requested_result_is_nullable' is true if CAST to Nullable type is requested.
    WrapperType prepareImpl(const DataTypePtr & from_type, const DataTypePtr & to_type, bool requested_result_is_nullable) const
    {
        if (from_type->equals(*to_type))
        {
            if (isUInt8(from_type))
                return createUInt8ToUInt8Wrapper(from_type, to_type);

            return createIdentityWrapper(from_type);
        }
        else if (WhichDataType(from_type).isNothing())
            return createNothingWrapper(to_type.get());

        WrapperType ret;

        auto make_default_wrapper = [&](const auto & types) -> bool
        {
            using Types = std::decay_t<decltype(types)>;
            using ToDataType = typename Types::LeftType;

            if constexpr (
                std::is_same_v<ToDataType, DataTypeUInt16> ||
                std::is_same_v<ToDataType, DataTypeUInt32> ||
                std::is_same_v<ToDataType, DataTypeUInt64> ||
                std::is_same_v<ToDataType, DataTypeUInt128> ||
                std::is_same_v<ToDataType, DataTypeUInt256> ||
                std::is_same_v<ToDataType, DataTypeInt8> ||
                std::is_same_v<ToDataType, DataTypeInt16> ||
                std::is_same_v<ToDataType, DataTypeInt32> ||
                std::is_same_v<ToDataType, DataTypeInt64> ||
                std::is_same_v<ToDataType, DataTypeInt128> ||
                std::is_same_v<ToDataType, DataTypeInt256> ||
                std::is_same_v<ToDataType, DataTypeFloat32> ||
                std::is_same_v<ToDataType, DataTypeFloat64> ||
                std::is_same_v<ToDataType, DataTypeDate> ||
                std::is_same_v<ToDataType, DataTypeDate32> ||
                std::is_same_v<ToDataType, DataTypeDateTime> ||
                std::is_same_v<ToDataType, DataTypeUUID>)
            {
                ret = createWrapper(from_type, checkAndGetDataType<ToDataType>(to_type.get()), requested_result_is_nullable);
                return true;
            }
            if constexpr (std::is_same_v<ToDataType, DataTypeUInt8>)
            {
                if (isBool(to_type))
                    ret = createBoolWrapper<ToDataType>(from_type, checkAndGetDataType<ToDataType>(to_type.get()), requested_result_is_nullable);
                else
                    ret = createWrapper(from_type, checkAndGetDataType<ToDataType>(to_type.get()), requested_result_is_nullable);
                return true;
            }
            if constexpr (
                std::is_same_v<ToDataType, DataTypeEnum8> ||
                std::is_same_v<ToDataType, DataTypeEnum16>)
            {
                ret = createEnumWrapper(from_type, checkAndGetDataType<ToDataType>(to_type.get()));
                return true;
            }
            if constexpr (
                std::is_same_v<ToDataType, DataTypeDecimal<Decimal32>> ||
                std::is_same_v<ToDataType, DataTypeDecimal<Decimal64>> ||
                std::is_same_v<ToDataType, DataTypeDecimal<Decimal128>> ||
                std::is_same_v<ToDataType, DataTypeDecimal<Decimal256>> ||
                std::is_same_v<ToDataType, DataTypeDateTime64>)
            {
                ret = createDecimalWrapper(from_type, checkAndGetDataType<ToDataType>(to_type.get()), requested_result_is_nullable);
                return true;
            }

            return false;
        };

        auto  make_custom_serialization_wrapper = [&](const auto & types) -> bool
        {
            using Types = std::decay_t<decltype(types)>;
            using ToDataType = typename Types::RightType;
            using FromDataType = typename Types::LeftType;

            if constexpr (WhichDataType(FromDataType::type_id).isStringOrFixedString())
            {
                if (to_type->getCustomSerialization())
                {
                    ret = &ConvertImplGenericFromString<typename FromDataType::ColumnType>::execute;
                    return true;
                }
            }
            if constexpr (WhichDataType(ToDataType::type_id).isStringOrFixedString())
            {
                if (from_type->getCustomSerialization())
                {
                    ret = [](ColumnsWithTypeAndName & arguments, const DataTypePtr & result_type, const ColumnNullable *, size_t input_rows_count) -> ColumnPtr
                    {
                        return ConvertImplGenericToString<typename ToDataType::ColumnType>::execute(arguments, result_type, input_rows_count);
                    };
                    return true;
                }
            }

            return false;
        };

        if (callOnTwoTypeIndexes(from_type->getTypeId(), to_type->getTypeId(), make_custom_serialization_wrapper))
            return ret;

        if (callOnIndexAndDataType<void>(to_type->getTypeId(), make_default_wrapper))
            return ret;

        switch (to_type->getTypeId())
        {
            case TypeIndex::String:
                return createStringWrapper(from_type);
            case TypeIndex::FixedString:
                return createFixedStringWrapper(from_type, checkAndGetDataType<DataTypeFixedString>(to_type.get())->getN());
            case TypeIndex::Array:
                return createArrayWrapper(from_type, static_cast<const DataTypeArray &>(*to_type));
            case TypeIndex::Tuple:
                return createTupleWrapper(from_type, checkAndGetDataType<DataTypeTuple>(to_type.get()));
            case TypeIndex::Map:
                return createMapWrapper(from_type, checkAndGetDataType<DataTypeMap>(to_type.get()));
            case TypeIndex::AggregateFunction:
                return createAggregateFunctionWrapper(from_type, checkAndGetDataType<DataTypeAggregateFunction>(to_type.get()));
            default:
                break;
        }

        if (cast_type == CastType::accurateOrNull)
            return createToNullableColumnWrapper();
        else
            throw Exception{"Conversion from " + from_type->getName() + " to " + to_type->getName() + " is not supported",
                ErrorCodes::CANNOT_CONVERT_TYPE};
    }
};

class MonotonicityHelper
{
public:
    using MonotonicityForRange = FunctionCastBase::MonotonicityForRange;

    template <typename DataType>
    static auto monotonicityForType(const DataType * const)
    {
        return FunctionTo<DataType>::Type::Monotonic::get;
    }

    static MonotonicityForRange getMonotonicityInformation(const DataTypePtr & from_type, const IDataType * to_type)
    {
        if (const auto * type = checkAndGetDataType<DataTypeUInt8>(to_type))
            return monotonicityForType(type);
        if (const auto * type = checkAndGetDataType<DataTypeUInt16>(to_type))
            return monotonicityForType(type);
        if (const auto * type = checkAndGetDataType<DataTypeUInt32>(to_type))
            return monotonicityForType(type);
        if (const auto * type = checkAndGetDataType<DataTypeUInt64>(to_type))
            return monotonicityForType(type);
        if (const auto * type = checkAndGetDataType<DataTypeUInt128>(to_type))
            return monotonicityForType(type);
        if (const auto * type = checkAndGetDataType<DataTypeUInt256>(to_type))
            return monotonicityForType(type);
        if (const auto * type = checkAndGetDataType<DataTypeInt8>(to_type))
            return monotonicityForType(type);
        if (const auto * type = checkAndGetDataType<DataTypeInt16>(to_type))
            return monotonicityForType(type);
        if (const auto * type = checkAndGetDataType<DataTypeInt32>(to_type))
            return monotonicityForType(type);
        if (const auto * type = checkAndGetDataType<DataTypeInt64>(to_type))
            return monotonicityForType(type);
        if (const auto * type = checkAndGetDataType<DataTypeInt128>(to_type))
            return monotonicityForType(type);
        if (const auto * type = checkAndGetDataType<DataTypeInt256>(to_type))
            return monotonicityForType(type);
        if (const auto * type = checkAndGetDataType<DataTypeFloat32>(to_type))
            return monotonicityForType(type);
        if (const auto * type = checkAndGetDataType<DataTypeFloat64>(to_type))
            return monotonicityForType(type);
        if (const auto * type = checkAndGetDataType<DataTypeDate>(to_type))
            return monotonicityForType(type);
        if (const auto * type = checkAndGetDataType<DataTypeDate32>(to_type))
            return monotonicityForType(type);
        if (const auto * type = checkAndGetDataType<DataTypeDateTime>(to_type))
            return monotonicityForType(type);
        if (const auto * type = checkAndGetDataType<DataTypeString>(to_type))
            return monotonicityForType(type);
        if (isEnum(from_type))
        {
            if (const auto * type = checkAndGetDataType<DataTypeEnum8>(to_type))
                return monotonicityForType(type);
            if (const auto * type = checkAndGetDataType<DataTypeEnum16>(to_type))
                return monotonicityForType(type);
        }
        /// other types like Null, FixedString, Array and Tuple have no monotonicity defined
        return {};
    }
};

}<|MERGE_RESOLUTION|>--- conflicted
+++ resolved
@@ -614,7 +614,7 @@
     }
 };
 template <typename FromDataType, typename ToDataType, typename FromType>
-static bool toDateTypeOrDateTimeTypeIsOverflow(const FromType & from, const DateLUTImpl & time_zone)
+static bool toDateTypeOrDateTimeTypeIsOverflow(const FromType & from, [[maybe_unused]]const DateLUTImpl & time_zone)
 {
     if constexpr (std::is_same_v<ToDataType, DataTypeDate> &&
     (std::is_same_v<FromDataType, DataTypeInt32>
@@ -2693,12 +2693,7 @@
         {
             /// In case when converting to Nullable type, we apply different parsing rule,
             /// that will not throw an exception but return NULL in case of malformed input.
-<<<<<<< HEAD
             FunctionPtr function = FunctionConvertWithExceptionMode<ToDataType, FunctionName, ConvertExceptionMode::Null>::create();
-=======
-
-            FunctionPtr function = FunctionConvertFromString<ToDataType, FunctionName, ConvertFromStringExceptionMode::Null>::create();
->>>>>>> 86040a15
             return createFunctionAdaptor(function, from_type);
         }
         else if (!can_apply_accurate_cast)
