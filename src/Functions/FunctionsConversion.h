--- conflicted
+++ resolved
@@ -1212,23 +1212,14 @@
             {
                 UInt64 scale = extractToDecimalScale(arguments[1]);
 
-<<<<<<< HEAD
-            if constexpr (std::is_same_v<ToDataType, DataTypeDecimal<Decimal32>>)
-                res = createDecimal<DataTypeDecimal>(9, scale);
-            else if constexpr (std::is_same_v<ToDataType, DataTypeDecimal<Decimal64>>)
-                res = createDecimal<DataTypeDecimal>(18, scale);
-            else if constexpr (std::is_same_v<ToDataType, DataTypeDecimal<Decimal128>>)
-                res = createDecimal<DataTypeDecimal>(38, scale);
-            else if constexpr (std::is_same_v<ToDataType, DataTypeDecimal<Decimal256>>)
-                res = createDecimal<DataTypeDecimal>(77, scale);
-=======
                 if constexpr (std::is_same_v<ToDataType, DataTypeDecimal<Decimal32>>)
                     res = createDecimal<DataTypeDecimal>(9, scale);
                 else if constexpr (std::is_same_v<ToDataType, DataTypeDecimal<Decimal64>>)
                     res = createDecimal<DataTypeDecimal>(18, scale);
                 else if constexpr (std::is_same_v<ToDataType, DataTypeDecimal<Decimal128>>)
                     res = createDecimal<DataTypeDecimal>(38, scale);
->>>>>>> a8e8bc42
+                else if constexpr (std::is_same_v<ToDataType, DataTypeDecimal<Decimal256>>)
+                    res = createDecimal<DataTypeDecimal>(77, scale);
 
                 if (!res)
                     throw Exception("Someting wrong with toDecimalNNOrZero() or toDecimalNNOrNull()", ErrorCodes::LOGICAL_ERROR);
