#pragma once

#include <ext/enumerate.h>
#include <ext/collection_cast.h>
#include <ext/range.h>
#include <type_traits>

#include <IO/WriteBufferFromVector.h>
#include <IO/ReadBufferFromMemory.h>
#include <IO/Operators.h>
#include <IO/parseDateTimeBestEffort.h>
#include <DataTypes/DataTypeFactory.h>
#include <DataTypes/DataTypesNumber.h>
#include <DataTypes/DataTypesDecimal.h>
#include <DataTypes/DataTypeString.h>
#include <DataTypes/DataTypeFixedString.h>
#include <DataTypes/DataTypeDate.h>
#include <DataTypes/DataTypeDateTime.h>
#include <DataTypes/DataTypeDateTime64.h>
#include <DataTypes/DataTypeEnum.h>
#include <DataTypes/DataTypeArray.h>
#include <DataTypes/DataTypeTuple.h>
#include <DataTypes/DataTypeNullable.h>
#include <DataTypes/DataTypeNothing.h>
#include <DataTypes/DataTypeUUID.h>
#include <DataTypes/DataTypeInterval.h>
#include <DataTypes/DataTypeAggregateFunction.h>
#include <Formats/FormatSettings.h>
#include <Columns/ColumnString.h>
#include <Columns/ColumnFixedString.h>
#include <Columns/ColumnConst.h>
#include <Columns/ColumnArray.h>
#include <Columns/ColumnNullable.h>
#include <Columns/ColumnTuple.h>
#include <Columns/ColumnsCommon.h>
#include <Common/FieldVisitors.h>
#include <Common/assert_cast.h>
#include <Functions/IFunctionAdaptors.h>
#include <Functions/FunctionsMiscellaneous.h>
#include <Functions/FunctionHelpers.h>
#include <Functions/DateTimeTransforms.h>
#include <DataTypes/DataTypeLowCardinality.h>
#include <Columns/ColumnLowCardinality.h>
#include <Functions/toFixedString.h>


namespace DB
{

namespace ErrorCodes
{
    extern const int ATTEMPT_TO_READ_AFTER_EOF;
    extern const int CANNOT_PARSE_NUMBER;
    extern const int CANNOT_READ_ARRAY_FROM_TEXT;
    extern const int CANNOT_PARSE_INPUT_ASSERTION_FAILED;
    extern const int CANNOT_PARSE_QUOTED_STRING;
    extern const int CANNOT_PARSE_ESCAPE_SEQUENCE;
    extern const int CANNOT_PARSE_DATE;
    extern const int CANNOT_PARSE_DATETIME;
    extern const int CANNOT_PARSE_TEXT;
    extern const int CANNOT_PARSE_UUID;
    extern const int TOO_FEW_ARGUMENTS_FOR_FUNCTION;
    extern const int LOGICAL_ERROR;
    extern const int TYPE_MISMATCH;
    extern const int CANNOT_CONVERT_TYPE;
    extern const int ILLEGAL_COLUMN;
    extern const int NUMBER_OF_ARGUMENTS_DOESNT_MATCH;
    extern const int ILLEGAL_TYPE_OF_ARGUMENT;
    extern const int NOT_IMPLEMENTED;
    extern const int CANNOT_INSERT_NULL_IN_ORDINARY_COLUMN;
}


/** Type conversion functions.
  * toType - conversion in "natural way";
  */

inline UInt32 extractToDecimalScale(const ColumnWithTypeAndName & named_column)
{
    const auto * arg_type = named_column.type.get();
    bool ok = checkAndGetDataType<DataTypeUInt64>(arg_type)
        || checkAndGetDataType<DataTypeUInt32>(arg_type)
        || checkAndGetDataType<DataTypeUInt16>(arg_type)
        || checkAndGetDataType<DataTypeUInt8>(arg_type);
    if (!ok)
        throw Exception("Illegal type of toDecimal() scale " + named_column.type->getName(), ErrorCodes::ILLEGAL_TYPE_OF_ARGUMENT);

    Field field;
    named_column.column->get(0, field);
    return field.get<UInt32>();
}


/** Conversion of number types to each other, enums to numbers, dates and datetimes to numbers and back: done by straight assignment.
  *  (Date is represented internally as number of days from some day; DateTime - as unix timestamp)
  */
template <typename FromDataType, typename ToDataType, typename Name>
struct ConvertImpl
{
    using FromFieldType = typename FromDataType::FieldType;
    using ToFieldType = typename ToDataType::FieldType;

    template <typename Additions = void *>
    static void NO_SANITIZE_UNDEFINED execute(Block & block, const ColumnNumbers & arguments, size_t result, size_t /*input_rows_count*/,
                        Additions additions [[maybe_unused]] = Additions())
    {
        const ColumnWithTypeAndName & named_from = block.getByPosition(arguments[0]);

        using ColVecFrom = typename FromDataType::ColumnType;
        using ColVecTo = typename ToDataType::ColumnType;

        if constexpr ((IsDataTypeDecimal<FromDataType> || IsDataTypeDecimal<ToDataType>)
            && !(std::is_same_v<DataTypeDateTime64, FromDataType> || std::is_same_v<DataTypeDateTime64, ToDataType>))
        {
            if constexpr (!IsDataTypeDecimalOrNumber<FromDataType> || !IsDataTypeDecimalOrNumber<ToDataType>)
            {
                throw Exception("Illegal column " + named_from.column->getName() + " of first argument of function " + Name::name,
                    ErrorCodes::ILLEGAL_COLUMN);
            }
        }

        if (const ColVecFrom * col_from = checkAndGetColumn<ColVecFrom>(named_from.column.get()))
        {
            typename ColVecTo::MutablePtr col_to = nullptr;
            if constexpr (IsDataTypeDecimal<ToDataType>)
            {
                UInt32 scale = additions;
                col_to = ColVecTo::create(0, scale);
            }
            else
                col_to = ColVecTo::create();

            const auto & vec_from = col_from->getData();
            auto & vec_to = col_to->getData();
            size_t size = vec_from.size();
            vec_to.resize(size);

            for (size_t i = 0; i < size; ++i)
            {
                if constexpr (IsDataTypeDecimal<FromDataType> || IsDataTypeDecimal<ToDataType>)
                {
                    if constexpr (IsDataTypeDecimal<FromDataType> && IsDataTypeDecimal<ToDataType>)
                        vec_to[i] = convertDecimals<FromDataType, ToDataType>(vec_from[i], vec_from.getScale(), vec_to.getScale());
                    else if constexpr (IsDataTypeDecimal<FromDataType> && IsDataTypeNumber<ToDataType>)
                        vec_to[i] = convertFromDecimal<FromDataType, ToDataType>(vec_from[i], vec_from.getScale());
                    else if constexpr (IsDataTypeNumber<FromDataType> && IsDataTypeDecimal<ToDataType>)
                        vec_to[i] = convertToDecimal<FromDataType, ToDataType>(vec_from[i], vec_to.getScale());
                    else
                        throw Exception("Unsupported data type in conversion function", ErrorCodes::CANNOT_CONVERT_TYPE);
                }
                else if constexpr (is_big_int_v<FromFieldType> || is_big_int_v<ToFieldType>)
                {
                    if constexpr (std::is_same_v<FromFieldType, UInt128> || std::is_same_v<ToFieldType, UInt128>)
                        throw Exception("Unexpected UInt128 to big int conversion", ErrorCodes::NOT_IMPLEMENTED);
                    else
<<<<<<< HEAD
                        vec_to[i] = bigint_cast<CastTo>(bigint_cast<CastFrom>(vec_from[i]));
=======
                        vec_to[i] = bigint_cast<ToFieldType>(vec_from[i]);
>>>>>>> d304d522
                }
                else if constexpr (std::is_same_v<ToFieldType, UInt128> && sizeof(FromFieldType) <= sizeof(UInt64))
                    vec_to[i] = static_cast<ToFieldType>(static_cast<UInt64>(vec_from[i]));
                else
                    vec_to[i] = static_cast<ToFieldType>(vec_from[i]);
            }

            block.getByPosition(result).column = std::move(col_to);
        }
        else
            throw Exception("Illegal column " + named_from.column->getName() + " of first argument of function " + Name::name,
                ErrorCodes::ILLEGAL_COLUMN);
    }
};

/** Conversion of DateTime to Date: throw off time component.
  */
template <typename Name> struct ConvertImpl<DataTypeDateTime, DataTypeDate, Name>
    : DateTimeTransformImpl<DataTypeDateTime, DataTypeDate, ToDateImpl> {};


/** Conversion of Date to DateTime: adding 00:00:00 time component.
  */
struct ToDateTimeImpl
{
    static constexpr auto name = "toDateTime";

    static inline UInt32 execute(UInt16 d, const DateLUTImpl & time_zone)
    {
        return time_zone.fromDayNum(DayNum(d));
    }

    // no-op conversion from DateTime to DateTime, used in DateTime64 to DateTime conversion.
    static inline UInt32 execute(UInt32 d, const DateLUTImpl & /*time_zone*/)
    {
        return d;
    }
};

template <typename Name> struct ConvertImpl<DataTypeDate, DataTypeDateTime, Name>
    : DateTimeTransformImpl<DataTypeDate, DataTypeDateTime, ToDateTimeImpl> {};

/// Implementation of toDate function.

template <typename FromType, typename ToType>
struct ToDateTransform32Or64
{
    static constexpr auto name = "toDate";

    static inline NO_SANITIZE_UNDEFINED ToType execute(const FromType & from, const DateLUTImpl & time_zone)
    {
        return (from < 0xFFFF)
            ? from
            : time_zone.toDayNum(std::min(time_t(from), time_t(0xFFFFFFFF)));
    }
};

template <typename FromType, typename ToType>
struct ToDateTransform32Or64Signed
{
    static constexpr auto name = "toDate";

    static inline NO_SANITIZE_UNDEFINED ToType execute(const FromType & from, const DateLUTImpl & time_zone)
    {
        /// The function should be monotonic (better for query optimizations), so we saturate instead of overflow.
        if (from < 0)
            return 0;
        return (from < 0xFFFF)
            ? from
            : time_zone.toDayNum(std::min(time_t(from), time_t(0xFFFFFFFF)));
    }
};

template <typename FromType, typename ToType>
struct ToDateTransform8Or16Signed
{
    static constexpr auto name = "toDate";

    static inline NO_SANITIZE_UNDEFINED ToType execute(const FromType & from, const DateLUTImpl &)
    {
        if (from < 0)
            return 0;
        return from;
    }
};

/** Special case of converting Int8, Int16, (U)Int32 or (U)Int64 (and also, for convenience,
  * Float32, Float64) to Date. If the number is negative, saturate it to unix epoch time. If the
  * number is less than 65536, then it is treated as DayNum, and if it's greater or equals to 65536,
  * then treated as unix timestamp. If the number exceeds UInt32, saturate to MAX_UINT32 then as DayNum.
  * It's a bit illogical, as we actually have two functions in one.
  * But allows to support frequent case,
  *  when user write toDate(UInt32), expecting conversion of unix timestamp to Date.
  *  (otherwise such usage would be frequent mistake).
  */
template <typename Name> struct ConvertImpl<DataTypeUInt32, DataTypeDate, Name>
    : DateTimeTransformImpl<DataTypeUInt32, DataTypeDate, ToDateTransform32Or64<UInt32, UInt16>> {};
template <typename Name> struct ConvertImpl<DataTypeUInt64, DataTypeDate, Name>
    : DateTimeTransformImpl<DataTypeUInt64, DataTypeDate, ToDateTransform32Or64<UInt64, UInt16>> {};
template <typename Name> struct ConvertImpl<DataTypeInt8, DataTypeDate, Name>
    : DateTimeTransformImpl<DataTypeInt8, DataTypeDate, ToDateTransform8Or16Signed<Int8, UInt16>> {};
template <typename Name> struct ConvertImpl<DataTypeInt16, DataTypeDate, Name>
    : DateTimeTransformImpl<DataTypeInt16, DataTypeDate, ToDateTransform8Or16Signed<Int16, UInt16>> {};
template <typename Name> struct ConvertImpl<DataTypeInt32, DataTypeDate, Name>
    : DateTimeTransformImpl<DataTypeInt32, DataTypeDate, ToDateTransform32Or64Signed<Int32, UInt16>> {};
template <typename Name> struct ConvertImpl<DataTypeInt64, DataTypeDate, Name>
    : DateTimeTransformImpl<DataTypeInt64, DataTypeDate, ToDateTransform32Or64Signed<Int64, UInt16>> {};
template <typename Name> struct ConvertImpl<DataTypeFloat32, DataTypeDate, Name>
    : DateTimeTransformImpl<DataTypeFloat32, DataTypeDate, ToDateTransform32Or64Signed<Float32, UInt16>> {};
template <typename Name> struct ConvertImpl<DataTypeFloat64, DataTypeDate, Name>
    : DateTimeTransformImpl<DataTypeFloat64, DataTypeDate, ToDateTransform32Or64Signed<Float64, UInt16>> {};


template <typename FromType, typename ToType>
struct ToDateTimeTransform64
{
    static constexpr auto name = "toDateTime";

    static inline NO_SANITIZE_UNDEFINED ToType execute(const FromType & from, const DateLUTImpl &)
    {
        return std::min(time_t(from), time_t(0xFFFFFFFF));
    }
};

template <typename FromType, typename ToType>
struct ToDateTimeTransformSigned
{
    static constexpr auto name = "toDateTime";

    static inline NO_SANITIZE_UNDEFINED ToType execute(const FromType & from, const DateLUTImpl &)
    {
        if (from < 0)
            return 0;
        return from;
    }
};

template <typename FromType, typename ToType>
struct ToDateTimeTransform64Signed
{
    static constexpr auto name = "toDateTime";

    static inline NO_SANITIZE_UNDEFINED ToType execute(const FromType & from, const DateLUTImpl &)
    {
        if (from < 0)
            return 0;
        return std::min(time_t(from), time_t(0xFFFFFFFF));
    }
};

/** Special case of converting Int8, Int16, Int32 or (U)Int64 (and also, for convenience, Float32,
  * Float64) to DateTime. If the number is negative, saturate it to unix epoch time. If the number
  * exceeds UInt32, saturate to MAX_UINT32.
  */
template <typename Name> struct ConvertImpl<DataTypeInt8, DataTypeDateTime, Name>
    : DateTimeTransformImpl<DataTypeInt8, DataTypeDateTime, ToDateTimeTransformSigned<Int8, UInt32>> {};
template <typename Name> struct ConvertImpl<DataTypeInt16, DataTypeDateTime, Name>
    : DateTimeTransformImpl<DataTypeInt16, DataTypeDateTime, ToDateTimeTransformSigned<Int16, UInt32>> {};
template <typename Name> struct ConvertImpl<DataTypeInt32, DataTypeDateTime, Name>
    : DateTimeTransformImpl<DataTypeInt32, DataTypeDateTime, ToDateTimeTransformSigned<Int32, UInt32>> {};
template <typename Name> struct ConvertImpl<DataTypeInt64, DataTypeDateTime, Name>
    : DateTimeTransformImpl<DataTypeInt64, DataTypeDateTime, ToDateTimeTransform64Signed<Int64, UInt32>> {};
template <typename Name> struct ConvertImpl<DataTypeUInt64, DataTypeDateTime, Name>
    : DateTimeTransformImpl<DataTypeUInt64, DataTypeDateTime, ToDateTimeTransform64<UInt64, UInt32>> {};
template <typename Name> struct ConvertImpl<DataTypeFloat32, DataTypeDateTime, Name>
    : DateTimeTransformImpl<DataTypeFloat32, DataTypeDateTime, ToDateTimeTransform64Signed<Float32, UInt32>> {};
template <typename Name> struct ConvertImpl<DataTypeFloat64, DataTypeDateTime, Name>
    : DateTimeTransformImpl<DataTypeFloat64, DataTypeDateTime, ToDateTimeTransform64Signed<Float64, UInt32>> {};


/** Conversion of Date or DateTime to DateTime64: add zero sub-second part.
  */
struct ToDateTime64Transform
{
    static constexpr auto name = "toDateTime64";

    const DateTime64::NativeType scale_multiplier = 1;

    ToDateTime64Transform(UInt32 scale = 0)
        : scale_multiplier(DecimalUtils::scaleMultiplier<DateTime64::NativeType>(scale))
    {}

    inline DateTime64::NativeType execute(UInt16 d, const DateLUTImpl & time_zone) const
    {
        const auto dt = ToDateTimeImpl::execute(d, time_zone);
        return execute(dt, time_zone);
    }

    inline DateTime64::NativeType execute(UInt32 dt, const DateLUTImpl & /*time_zone*/) const
    {
        return DecimalUtils::decimalFromComponentsWithMultiplier<DateTime64>(dt, 0, scale_multiplier);
    }
};

template <typename Name> struct ConvertImpl<DataTypeDate, DataTypeDateTime64, Name>
    : DateTimeTransformImpl<DataTypeDate, DataTypeDateTime64, ToDateTime64Transform> {};
template <typename Name> struct ConvertImpl<DataTypeDateTime, DataTypeDateTime64, Name>
    : DateTimeTransformImpl<DataTypeDateTime, DataTypeDateTime64, ToDateTime64Transform> {};

/** Conversion of DateTime64 to Date or DateTime: discards fractional part.
 */
template <typename Transform>
struct FromDateTime64Transform
{
    static constexpr auto name = Transform::name;

    const DateTime64::NativeType scale_multiplier = 1;

    FromDateTime64Transform(UInt32 scale)
        : scale_multiplier(DecimalUtils::scaleMultiplier<DateTime64::NativeType>(scale))
    {}

    inline auto execute(DateTime64::NativeType dt, const DateLUTImpl & time_zone) const
    {
        const auto c = DecimalUtils::splitWithScaleMultiplier(DateTime64(dt), scale_multiplier);
        return Transform::execute(static_cast<UInt32>(c.whole), time_zone);
    }
};

template <typename Name> struct ConvertImpl<DataTypeDateTime64, DataTypeDate, Name>
    : DateTimeTransformImpl<DataTypeDateTime64, DataTypeDate, FromDateTime64Transform<ToDateImpl>> {};
template <typename Name> struct ConvertImpl<DataTypeDateTime64, DataTypeDateTime, Name>
    : DateTimeTransformImpl<DataTypeDateTime64, DataTypeDateTime, FromDateTime64Transform<ToDateTimeImpl>> {};


/** Transformation of numbers, dates, datetimes to strings: through formatting.
  */
template <typename DataType>
struct FormatImpl
{
    static void execute(const typename DataType::FieldType x, WriteBuffer & wb, const DataType *, const DateLUTImpl *)
    {
        writeText(x, wb);
    }
};

template <>
struct FormatImpl<DataTypeDate>
{
    static void execute(const DataTypeDate::FieldType x, WriteBuffer & wb, const DataTypeDate *, const DateLUTImpl *)
    {
        writeDateText(DayNum(x), wb);
    }
};

template <>
struct FormatImpl<DataTypeDateTime>
{
    static void execute(const DataTypeDateTime::FieldType x, WriteBuffer & wb, const DataTypeDateTime *, const DateLUTImpl * time_zone)
    {
        writeDateTimeText(x, wb, *time_zone);
    }
};

template <>
struct FormatImpl<DataTypeDateTime64>
{
    static void execute(const DataTypeDateTime64::FieldType x, WriteBuffer & wb, const DataTypeDateTime64 * type, const DateLUTImpl * time_zone)
    {
        writeDateTimeText(DateTime64(x), type->getScale(), wb, *time_zone);
    }
};


template <typename FieldType>
struct FormatImpl<DataTypeEnum<FieldType>>
{
    static void execute(const FieldType x, WriteBuffer & wb, const DataTypeEnum<FieldType> * type, const DateLUTImpl *)
    {
        writeString(type->getNameForValue(x), wb);
    }
};

template <typename FieldType>
struct FormatImpl<DataTypeDecimal<FieldType>>
{
    static void execute(const FieldType x, WriteBuffer & wb, const DataTypeDecimal<FieldType> * type, const DateLUTImpl *)
    {
        writeText(x, type->getScale(), wb);
    }
};


/// DataTypeEnum<T> to DataType<T> free conversion
template <typename FieldType, typename Name>
struct ConvertImpl<DataTypeEnum<FieldType>, DataTypeNumber<FieldType>, Name>
{
    static void execute(Block & block, const ColumnNumbers & arguments, size_t result, size_t /*input_rows_count*/)
    {
        block.getByPosition(result).column = block.getByPosition(arguments[0]).column;
    }
};


template <typename FromDataType, typename Name>
struct ConvertImpl<FromDataType, std::enable_if_t<!std::is_same_v<FromDataType, DataTypeString>, DataTypeString>, Name>
{
    using FromFieldType = typename FromDataType::FieldType;
    using ColVecType = std::conditional_t<IsDecimalNumber<FromFieldType>, ColumnDecimal<FromFieldType>, ColumnVector<FromFieldType>>;

    static void execute(Block & block, const ColumnNumbers & arguments, size_t result, size_t /*input_rows_count*/)
    {
        const auto & col_with_type_and_name = block.getByPosition(arguments[0]);
        const auto & type = static_cast<const FromDataType &>(*col_with_type_and_name.type);

        const DateLUTImpl * time_zone = nullptr;

        /// For argument of DateTime type, second argument with time zone could be specified.
        if constexpr (std::is_same_v<FromDataType, DataTypeDateTime> || std::is_same_v<FromDataType, DataTypeDateTime64>)
            time_zone = &extractTimeZoneFromFunctionArguments(block, arguments, 1, 0);

        if (const auto col_from = checkAndGetColumn<ColVecType>(col_with_type_and_name.column.get()))
        {
            auto col_to = ColumnString::create();

            const typename ColVecType::Container & vec_from = col_from->getData();
            ColumnString::Chars & data_to = col_to->getChars();
            ColumnString::Offsets & offsets_to = col_to->getOffsets();
            size_t size = vec_from.size();

            if constexpr (std::is_same_v<FromDataType, DataTypeDate>)
                data_to.resize(size * (strlen("YYYY-MM-DD") + 1));
            else if constexpr (std::is_same_v<FromDataType, DataTypeDateTime>)
                data_to.resize(size * (strlen("YYYY-MM-DD hh:mm:ss") + 1));
            else if constexpr (std::is_same_v<FromDataType, DataTypeDateTime64>)
                data_to.resize(size * (strlen("YYYY-MM-DD hh:mm:ss.") + vec_from.getScale() + 1));
            else
                data_to.resize(size * 3);   /// Arbitrary

            offsets_to.resize(size);

            WriteBufferFromVector<ColumnString::Chars> write_buffer(data_to);

            for (size_t i = 0; i < size; ++i)
            {
                FormatImpl<FromDataType>::execute(vec_from[i], write_buffer, &type, time_zone);
                writeChar(0, write_buffer);
                offsets_to[i] = write_buffer.count();
            }

            write_buffer.finalize();
            block.getByPosition(result).column = std::move(col_to);
        }
        else
            throw Exception("Illegal column " + block.getByPosition(arguments[0]).column->getName()
                    + " of first argument of function " + Name::name,
                ErrorCodes::ILLEGAL_COLUMN);
    }
};


/// Generic conversion of any type to String.
struct ConvertImplGenericToString
{
    static void execute(Block & block, const ColumnNumbers & arguments, size_t result)
    {
        const auto & col_with_type_and_name = block.getByPosition(arguments[0]);
        const IDataType & type = *col_with_type_and_name.type;
        const IColumn & col_from = *col_with_type_and_name.column;

        size_t size = col_from.size();

        auto col_to = ColumnString::create();

        ColumnString::Chars & data_to = col_to->getChars();
        ColumnString::Offsets & offsets_to = col_to->getOffsets();

        data_to.resize(size * 2); /// Using coefficient 2 for initial size is arbitrary.
        offsets_to.resize(size);

        WriteBufferFromVector<ColumnString::Chars> write_buffer(data_to);

        FormatSettings format_settings;
        for (size_t i = 0; i < size; ++i)
        {
            type.serializeAsText(col_from, i, write_buffer, format_settings);
            writeChar(0, write_buffer);
            offsets_to[i] = write_buffer.count();
        }

        write_buffer.finalize();
        block.getByPosition(result).column = std::move(col_to);
    }
};


/** Conversion of strings to numbers, dates, datetimes: through parsing.
  */
template <typename DataType>
void parseImpl(typename DataType::FieldType & x, ReadBuffer & rb, const DateLUTImpl *)
{
    readText(x, rb);
}

template <>
inline void parseImpl<DataTypeDate>(DataTypeDate::FieldType & x, ReadBuffer & rb, const DateLUTImpl *)
{
    DayNum tmp(0);
    readDateText(tmp, rb);
    x = tmp;
}

template <>
inline void parseImpl<DataTypeDateTime>(DataTypeDateTime::FieldType & x, ReadBuffer & rb, const DateLUTImpl * time_zone)
{
    time_t tmp = 0;
    readDateTimeText(tmp, rb, *time_zone);
    x = tmp;
}

template <>
inline void parseImpl<DataTypeUUID>(DataTypeUUID::FieldType & x, ReadBuffer & rb, const DateLUTImpl *)
{
    UUID tmp;
    readText(tmp, rb);
    x = tmp;
}


template <typename DataType>
bool tryParseImpl(typename DataType::FieldType & x, ReadBuffer & rb, const DateLUTImpl *)
{
    if constexpr (std::is_floating_point_v<typename DataType::FieldType>)
        return tryReadFloatText(x, rb);
    else /*if constexpr (is_integer_v<typename DataType::FieldType>)*/
        return tryReadIntText(x, rb);
}

template <>
inline bool tryParseImpl<DataTypeDate>(DataTypeDate::FieldType & x, ReadBuffer & rb, const DateLUTImpl *)
{
    DayNum tmp(0);
    if (!tryReadDateText(tmp, rb))
        return false;
    x = tmp;
    return true;
}

template <>
inline bool tryParseImpl<DataTypeDateTime>(DataTypeDateTime::FieldType & x, ReadBuffer & rb, const DateLUTImpl * time_zone)
{
    time_t tmp = 0;
    if (!tryReadDateTimeText(tmp, rb, *time_zone))
        return false;
    x = tmp;
    return true;
}


/** Throw exception with verbose message when string value is not parsed completely.
  */
[[noreturn]] inline void throwExceptionForIncompletelyParsedValue(ReadBuffer & read_buffer, Block & block, size_t result)
{
    const IDataType & to_type = *block.getByPosition(result).type;

    WriteBufferFromOwnString message_buf;
    message_buf << "Cannot parse string " << quote << String(read_buffer.buffer().begin(), read_buffer.buffer().size())
                << " as " << to_type.getName()
                << ": syntax error";

    if (read_buffer.offset())
        message_buf << " at position " << read_buffer.offset()
                    << " (parsed just " << quote << String(read_buffer.buffer().begin(), read_buffer.offset()) << ")";
    else
        message_buf << " at begin of string";

    if (isNativeNumber(to_type))
        message_buf << ". Note: there are to" << to_type.getName() << "OrZero and to" << to_type.getName() << "OrNull functions, which returns zero/NULL instead of throwing exception.";

    throw Exception(message_buf.str(), ErrorCodes::CANNOT_PARSE_TEXT);
}


enum class ConvertFromStringExceptionMode
{
    Throw,  /// Throw exception if value cannot be parsed.
    Zero,   /// Fill with zero or default if value cannot be parsed.
    Null    /// Return ColumnNullable with NULLs when value cannot be parsed.
};

enum class ConvertFromStringParsingMode
{
    Normal,
    BestEffort,  /// Only applicable for DateTime. Will use sophisticated method, that is slower.
    BestEffortUS
};

template <typename FromDataType, typename ToDataType, typename Name,
    ConvertFromStringExceptionMode exception_mode, ConvertFromStringParsingMode parsing_mode>
struct ConvertThroughParsing
{
    static_assert(std::is_same_v<FromDataType, DataTypeString> || std::is_same_v<FromDataType, DataTypeFixedString>,
        "ConvertThroughParsing is only applicable for String or FixedString data types");

    static constexpr bool to_datetime64 = std::is_same_v<ToDataType, DataTypeDateTime64>;

    using ToFieldType = typename ToDataType::FieldType;

    static bool isAllRead(ReadBuffer & in)
    {
        /// In case of FixedString, skip zero bytes at end.
        if constexpr (std::is_same_v<FromDataType, DataTypeFixedString>)
            while (!in.eof() && *in.position() == 0)
                ++in.position();

        if (in.eof())
            return true;

        /// Special case, that allows to parse string with DateTime as Date.
        if (std::is_same_v<ToDataType, DataTypeDate> && (in.buffer().size()) == strlen("YYYY-MM-DD hh:mm:ss"))
            return true;

        return false;
    }

    template <typename Additions = void *>
    static void execute(Block & block, const ColumnNumbers & arguments, size_t result, size_t input_rows_count,
                        Additions additions [[maybe_unused]] = Additions())
    {
        using ColVecTo = typename ToDataType::ColumnType;

        const DateLUTImpl * local_time_zone [[maybe_unused]] = nullptr;
        const DateLUTImpl * utc_time_zone [[maybe_unused]] = nullptr;

        /// For conversion to DateTime type, second argument with time zone could be specified.
        if constexpr (std::is_same_v<ToDataType, DataTypeDateTime> || to_datetime64)
        {
            const auto result_type = removeNullable(block.getByPosition(result).type);
            // Time zone is already figured out during result type resolution, no need to do it here.
            if (const auto dt_col = checkAndGetDataType<ToDataType>(result_type.get()))
                local_time_zone = &dt_col->getTimeZone();
            else
            {
                local_time_zone = &extractTimeZoneFromFunctionArguments(block, arguments, 1, 0);
            }

            if constexpr (parsing_mode == ConvertFromStringParsingMode::BestEffort || parsing_mode == ConvertFromStringParsingMode::BestEffortUS)
                utc_time_zone = &DateLUT::instance("UTC");
        }

        const IColumn * col_from = block.getByPosition(arguments[0]).column.get();
        const ColumnString * col_from_string = checkAndGetColumn<ColumnString>(col_from);
        const ColumnFixedString * col_from_fixed_string = checkAndGetColumn<ColumnFixedString>(col_from);

        if (std::is_same_v<FromDataType, DataTypeString> && !col_from_string)
            throw Exception("Illegal column " + col_from->getName()
                + " of first argument of function " + Name::name,
                ErrorCodes::ILLEGAL_COLUMN);

        if (std::is_same_v<FromDataType, DataTypeFixedString> && !col_from_fixed_string)
            throw Exception("Illegal column " + col_from->getName()
                + " of first argument of function " + Name::name,
                ErrorCodes::ILLEGAL_COLUMN);

        size_t size = input_rows_count;
        typename ColVecTo::MutablePtr col_to = nullptr;

        if constexpr (IsDataTypeDecimal<ToDataType>)
        {
            UInt32 scale = additions;
            if constexpr (to_datetime64)
            {
                ToDataType check_bounds_in_ctor(scale, local_time_zone ? local_time_zone->getTimeZone() : String{});
            }
            else
            {
                ToDataType check_bounds_in_ctor(ToDataType::maxPrecision(), scale);
            }
            col_to = ColVecTo::create(size, scale);
        }
        else
            col_to = ColVecTo::create(size);

        typename ColVecTo::Container & vec_to = col_to->getData();

        ColumnUInt8::MutablePtr col_null_map_to;
        ColumnUInt8::Container * vec_null_map_to [[maybe_unused]] = nullptr;
        if constexpr (exception_mode == ConvertFromStringExceptionMode::Null)
        {
            col_null_map_to = ColumnUInt8::create(size);
            vec_null_map_to = &col_null_map_to->getData();
        }

        const ColumnString::Chars * chars = nullptr;
        const IColumn::Offsets * offsets = nullptr;
        size_t fixed_string_size = 0;

        if constexpr (std::is_same_v<FromDataType, DataTypeString>)
        {
            chars = &col_from_string->getChars();
            offsets = &col_from_string->getOffsets();
        }
        else
        {
            chars = &col_from_fixed_string->getChars();
            fixed_string_size = col_from_fixed_string->getN();
        }

        size_t current_offset = 0;

        for (size_t i = 0; i < size; ++i)
        {
            size_t next_offset = std::is_same_v<FromDataType, DataTypeString> ? (*offsets)[i] : (current_offset + fixed_string_size);
            size_t string_size = std::is_same_v<FromDataType, DataTypeString> ? next_offset - current_offset - 1 : fixed_string_size;

            ReadBufferFromMemory read_buffer(&(*chars)[current_offset], string_size);

            if constexpr (exception_mode == ConvertFromStringExceptionMode::Throw)
            {
                if constexpr (parsing_mode == ConvertFromStringParsingMode::BestEffort)
                {
                    if constexpr (to_datetime64)
                    {
                        DateTime64 res = 0;
                        parseDateTime64BestEffort(res, vec_to.getScale(), read_buffer, *local_time_zone, *utc_time_zone);
                        vec_to[i] = res;
                    }
                    else
                    {
                        time_t res;
                        parseDateTimeBestEffort(res, read_buffer, *local_time_zone, *utc_time_zone);
                        vec_to[i] = res;
                    }
                }
                else if constexpr (parsing_mode == ConvertFromStringParsingMode::BestEffortUS)
                {
                    time_t res;
                    parseDateTimeBestEffortUS(res, read_buffer, *local_time_zone, *utc_time_zone);
                    vec_to[i] = res;
                }
                else
                {
                    if constexpr (to_datetime64)
                    {
                        DateTime64 value = 0;
                        readDateTime64Text(value, vec_to.getScale(), read_buffer, *local_time_zone);
                        vec_to[i] = value;
                    }
                    else if constexpr (IsDataTypeDecimal<ToDataType>)
                        ToDataType::readText(vec_to[i], read_buffer, ToDataType::maxPrecision(), vec_to.getScale());
                    else
                        parseImpl<ToDataType>(vec_to[i], read_buffer, local_time_zone);
                }

                if (!isAllRead(read_buffer))
                    throwExceptionForIncompletelyParsedValue(read_buffer, block, result);
            }
            else
            {
                bool parsed;

                if constexpr (parsing_mode == ConvertFromStringParsingMode::BestEffort)
                {
                    if constexpr (to_datetime64)
                    {
                        DateTime64 res = 0;
                        parsed = tryParseDateTime64BestEffort(res, vec_to.getScale(), read_buffer, *local_time_zone, *utc_time_zone);
                        vec_to[i] = res;
                    }
                    else
                    {
                        time_t res;
                        parsed = tryParseDateTimeBestEffort(res, read_buffer, *local_time_zone, *utc_time_zone);
                        vec_to[i] = res;
                    }
                }
                else
                {
                    if constexpr (to_datetime64)
                    {
                        DateTime64 value = 0;
                        parsed = tryReadDateTime64Text(value, vec_to.getScale(), read_buffer, *local_time_zone);
                        vec_to[i] = value;
                    }
                    else if constexpr (IsDataTypeDecimal<ToDataType>)
                        parsed = ToDataType::tryReadText(vec_to[i], read_buffer, ToDataType::maxPrecision(), vec_to.getScale());
                    else
                        parsed = tryParseImpl<ToDataType>(vec_to[i], read_buffer, local_time_zone);
                }

                parsed = parsed && isAllRead(read_buffer);

                if (!parsed)
                    vec_to[i] = static_cast<typename ToDataType::FieldType>(0);

                if constexpr (exception_mode == ConvertFromStringExceptionMode::Null)
                    (*vec_null_map_to)[i] = !parsed;
            }

            current_offset = next_offset;
        }

        if constexpr (exception_mode == ConvertFromStringExceptionMode::Null)
            block.getByPosition(result).column = ColumnNullable::create(std::move(col_to), std::move(col_null_map_to));
        else
            block.getByPosition(result).column = std::move(col_to);
    }
};


template <typename ToDataType, typename Name>
struct ConvertImpl<std::enable_if_t<!std::is_same_v<ToDataType, DataTypeString>, DataTypeString>, ToDataType, Name>
    : ConvertThroughParsing<DataTypeString, ToDataType, Name, ConvertFromStringExceptionMode::Throw, ConvertFromStringParsingMode::Normal> {};

template <typename ToDataType, typename Name>
struct ConvertImpl<std::enable_if_t<!std::is_same_v<ToDataType, DataTypeFixedString>, DataTypeFixedString>, ToDataType, Name>
    : ConvertThroughParsing<DataTypeFixedString, ToDataType, Name, ConvertFromStringExceptionMode::Throw, ConvertFromStringParsingMode::Normal> {};

/// Generic conversion of any type from String. Used for complex types: Array and Tuple.
struct ConvertImplGenericFromString
{
    static void execute(Block & block, const ColumnNumbers & arguments, size_t result)
    {
        const IColumn & col_from = *block.getByPosition(arguments[0]).column;
        size_t size = col_from.size();

        const IDataType & data_type_to = *block.getByPosition(result).type;

        if (const ColumnString * col_from_string = checkAndGetColumn<ColumnString>(&col_from))
        {
            auto res = data_type_to.createColumn();

            IColumn & column_to = *res;
            column_to.reserve(size);

            const ColumnString::Chars & chars = col_from_string->getChars();
            const IColumn::Offsets & offsets = col_from_string->getOffsets();

            size_t current_offset = 0;

            FormatSettings format_settings;
            for (size_t i = 0; i < size; ++i)
            {
                ReadBufferFromMemory read_buffer(&chars[current_offset], offsets[i] - current_offset - 1);

                data_type_to.deserializeAsWholeText(column_to, read_buffer, format_settings);

                if (!read_buffer.eof())
                    throwExceptionForIncompletelyParsedValue(read_buffer, block, result);

                current_offset = offsets[i];
            }

            block.getByPosition(result).column = std::move(res);
        }
        else
            throw Exception("Illegal column " + block.getByPosition(arguments[0]).column->getName()
                    + " of first argument of conversion function from string",
                ErrorCodes::ILLEGAL_COLUMN);
    }
};


/// Function toUnixTimestamp has exactly the same implementation as toDateTime of String type.
struct NameToUnixTimestamp { static constexpr auto name = "toUnixTimestamp"; };

template <>
struct ConvertImpl<DataTypeString, DataTypeUInt32, NameToUnixTimestamp>
    : ConvertImpl<DataTypeString, DataTypeDateTime, NameToUnixTimestamp> {};


/** If types are identical, just take reference to column.
  */
template <typename T, typename Name>
struct ConvertImpl<std::enable_if_t<!T::is_parametric, T>, T, Name>
{
    static void execute(Block & block, const ColumnNumbers & arguments, size_t result, size_t /*input_rows_count*/)
    {
        block.getByPosition(result).column = block.getByPosition(arguments[0]).column;
    }
};


/** Conversion from FixedString to String.
  * Cutting sequences of zero bytes from end of strings.
  */
template <typename Name>
struct ConvertImpl<DataTypeFixedString, DataTypeString, Name>
{
    static void execute(Block & block, const ColumnNumbers & arguments, size_t result, size_t /*input_rows_count*/)
    {
        if (const ColumnFixedString * col_from = checkAndGetColumn<ColumnFixedString>(block.getByPosition(arguments[0]).column.get()))
        {
            auto col_to = ColumnString::create();

            const ColumnFixedString::Chars & data_from = col_from->getChars();
            ColumnString::Chars & data_to = col_to->getChars();
            ColumnString::Offsets & offsets_to = col_to->getOffsets();
            size_t size = col_from->size();
            size_t n = col_from->getN();
            data_to.resize(size * (n + 1)); /// + 1 - zero terminator
            offsets_to.resize(size);

            size_t offset_from = 0;
            size_t offset_to = 0;
            for (size_t i = 0; i < size; ++i)
            {
                size_t bytes_to_copy = n;
                while (bytes_to_copy > 0 && data_from[offset_from + bytes_to_copy - 1] == 0)
                    --bytes_to_copy;

                memcpy(&data_to[offset_to], &data_from[offset_from], bytes_to_copy);
                offset_from += n;
                offset_to += bytes_to_copy;
                data_to[offset_to] = 0;
                ++offset_to;
                offsets_to[i] = offset_to;
            }

            data_to.resize(offset_to);
            block.getByPosition(result).column = std::move(col_to);
        }
        else
            throw Exception("Illegal column " + block.getByPosition(arguments[0]).column->getName()
                    + " of first argument of function " + Name::name,
                ErrorCodes::ILLEGAL_COLUMN);
    }
};


/// Declared early because used below.
struct NameToDate { static constexpr auto name = "toDate"; };
struct NameToDateTime { static constexpr auto name = "toDateTime"; };
struct NameToDateTime64 { static constexpr auto name = "toDateTime64"; };
struct NameToString { static constexpr auto name = "toString"; };
struct NameToDecimal32 { static constexpr auto name = "toDecimal32"; };
struct NameToDecimal64 { static constexpr auto name = "toDecimal64"; };
struct NameToDecimal128 { static constexpr auto name = "toDecimal128"; };
struct NameToDecimal256 { static constexpr auto name = "toDecimal256"; };


#define DEFINE_NAME_TO_INTERVAL(INTERVAL_KIND) \
    struct NameToInterval ## INTERVAL_KIND \
    { \
        static constexpr auto name = "toInterval" #INTERVAL_KIND; \
        static constexpr auto kind = IntervalKind::INTERVAL_KIND; \
    };

DEFINE_NAME_TO_INTERVAL(Second)
DEFINE_NAME_TO_INTERVAL(Minute)
DEFINE_NAME_TO_INTERVAL(Hour)
DEFINE_NAME_TO_INTERVAL(Day)
DEFINE_NAME_TO_INTERVAL(Week)
DEFINE_NAME_TO_INTERVAL(Month)
DEFINE_NAME_TO_INTERVAL(Quarter)
DEFINE_NAME_TO_INTERVAL(Year)

#undef DEFINE_NAME_TO_INTERVAL


template <typename ToDataType, typename Name, typename MonotonicityImpl>
class FunctionConvert : public IFunction
{
public:
    using Monotonic = MonotonicityImpl;

    static constexpr auto name = Name::name;
    static constexpr bool to_decimal =
        std::is_same_v<Name, NameToDecimal32> || std::is_same_v<Name, NameToDecimal64>
         || std::is_same_v<Name, NameToDecimal128> || std::is_same_v<Name, NameToDecimal256>;

    static constexpr bool to_datetime64 = std::is_same_v<ToDataType, DataTypeDateTime64>;

    static FunctionPtr create(const Context &) { return std::make_shared<FunctionConvert>(); }
    static FunctionPtr create() { return std::make_shared<FunctionConvert>(); }

    String getName() const override
    {
        return name;
    }

    bool isVariadic() const override { return true; }
    size_t getNumberOfArguments() const override { return 0; }
    bool isInjective(const Block &) const override { return std::is_same_v<Name, NameToString>; }

    DataTypePtr getReturnTypeImpl(const ColumnsWithTypeAndName & arguments) const override
    {
        FunctionArgumentDescriptors mandatory_args = {{"Value", nullptr, nullptr, nullptr}};
        FunctionArgumentDescriptors optional_args;

        if constexpr (to_decimal || to_datetime64)
        {
            mandatory_args.push_back({"scale", &isNativeInteger, &isColumnConst, "const Integer"});
        }
        // toString(DateTime or DateTime64, [timezone: String])
        if ((std::is_same_v<Name, NameToString> && arguments.size() > 0 && (isDateTime64(arguments[0].type) || isDateTime(arguments[0].type)))
            // toUnixTimestamp(value[, timezone : String])
            || std::is_same_v<Name, NameToUnixTimestamp>
            // toDate(value[, timezone : String])
            || std::is_same_v<ToDataType, DataTypeDate> // TODO: shall we allow timestamp argument for toDate? DateTime knows nothing about timezones and this argument is ignored below.
            // toDateTime(value[, timezone: String])
            || std::is_same_v<ToDataType, DataTypeDateTime>
            // toDateTime64(value, scale : Integer[, timezone: String])
            || std::is_same_v<ToDataType, DataTypeDateTime64>)
        {
            optional_args.push_back({"timezone", &isString, &isColumnConst, "const String"});
        }

        validateFunctionArgumentTypes(*this, arguments, mandatory_args, optional_args);

        if constexpr (std::is_same_v<ToDataType, DataTypeInterval>)
        {
            return std::make_shared<DataTypeInterval>(Name::kind);
        }
        else if constexpr (to_decimal)
        {
            UInt64 scale = extractToDecimalScale(arguments[1]);

            if constexpr (std::is_same_v<Name, NameToDecimal32>)
                return createDecimalMaxPrecision<Decimal32>(scale);
            else if constexpr (std::is_same_v<Name, NameToDecimal64>)
                return createDecimalMaxPrecision<Decimal64>(scale);
            else if constexpr (std::is_same_v<Name, NameToDecimal128>)
                return createDecimalMaxPrecision<Decimal128>(scale);
            else if constexpr (std::is_same_v<Name, NameToDecimal256>)
                return createDecimalMaxPrecision<Decimal256>(scale);

            throw Exception("Something wrong with toDecimalNN()", ErrorCodes::LOGICAL_ERROR);
        }
        else
        {
            // Optional second argument with time zone for DateTime.
            UInt8 timezone_arg_position = 1;
            UInt32 scale [[maybe_unused]] = DataTypeDateTime64::default_scale;

            // DateTime64 requires more arguments: scale and timezone. Since timezone is optional, scale should be first.
            if constexpr (to_datetime64)
            {
                timezone_arg_position += 1;
                scale = static_cast<UInt32>(arguments[1].column->get64(0));
            }

            if constexpr (std::is_same_v<ToDataType, DataTypeDateTime>)
                return std::make_shared<DataTypeDateTime>(extractTimeZoneNameFromFunctionArguments(arguments, timezone_arg_position, 0));
            else if constexpr (to_datetime64)
                return std::make_shared<DataTypeDateTime64>(scale, extractTimeZoneNameFromFunctionArguments(arguments, timezone_arg_position, 0));
            else
                return std::make_shared<ToDataType>();
        }
    }

    bool useDefaultImplementationForConstants() const override { return true; }
    ColumnNumbers getArgumentsThatAreAlwaysConstant() const override { return {1}; }
    bool canBeExecutedOnDefaultArguments() const override { return false; }

    void executeImpl(Block & block, const ColumnNumbers & arguments, size_t result, size_t input_rows_count) const override
    {
        try
        {
            executeInternal(block, arguments, result, input_rows_count);
        }
        catch (Exception & e)
        {
            /// More convenient error message.
            if (e.code() == ErrorCodes::ATTEMPT_TO_READ_AFTER_EOF)
            {
                e.addMessage("Cannot parse "
                    + block.getByPosition(result).type->getName() + " from "
                    + block.getByPosition(arguments[0]).type->getName()
                    + ", because value is too short");
            }
            else if (e.code() == ErrorCodes::CANNOT_PARSE_NUMBER
                || e.code() == ErrorCodes::CANNOT_READ_ARRAY_FROM_TEXT
                || e.code() == ErrorCodes::CANNOT_PARSE_INPUT_ASSERTION_FAILED
                || e.code() == ErrorCodes::CANNOT_PARSE_QUOTED_STRING
                || e.code() == ErrorCodes::CANNOT_PARSE_ESCAPE_SEQUENCE
                || e.code() == ErrorCodes::CANNOT_PARSE_DATE
                || e.code() == ErrorCodes::CANNOT_PARSE_DATETIME
                || e.code() == ErrorCodes::CANNOT_PARSE_UUID)
            {
                e.addMessage("Cannot parse "
                    + block.getByPosition(result).type->getName() + " from "
                    + block.getByPosition(arguments[0]).type->getName());
            }

            throw;
        }
    }

    bool hasInformationAboutMonotonicity() const override
    {
        return Monotonic::has();
    }

    Monotonicity getMonotonicityForRange(const IDataType & type, const Field & left, const Field & right) const override
    {
        return Monotonic::get(type, left, right);
    }

private:
    void executeInternal(Block & block, const ColumnNumbers & arguments, size_t result, size_t input_rows_count) const
    {
        if (!arguments.size())
            throw Exception{"Function " + getName() + " expects at least 1 arguments",
               ErrorCodes::TOO_FEW_ARGUMENTS_FOR_FUNCTION};

        const IDataType * from_type = block.getByPosition(arguments[0]).type.get();

        auto call = [&](const auto & types) -> bool
        {
            using Types = std::decay_t<decltype(types)>;
            using LeftDataType = typename Types::LeftType;
            using RightDataType = typename Types::RightType;

            if constexpr (IsDataTypeDecimal<RightDataType>)
            {
                if constexpr (std::is_same_v<RightDataType, DataTypeDateTime64>)
                {
                    // account for optional timezone argument
                    if (arguments.size() != 2 && arguments.size() != 3)
                        throw Exception{"Function " + getName() + " expects 2 or 3 arguments for DataTypeDateTime64.",
                            ErrorCodes::TOO_FEW_ARGUMENTS_FOR_FUNCTION};
                }
                else if (arguments.size() != 2)
                {
                    throw Exception{"Function " + getName() + " expects 2 arguments for Decimal.",
                        ErrorCodes::TOO_FEW_ARGUMENTS_FOR_FUNCTION};
                }

                const ColumnWithTypeAndName & scale_column = block.getByPosition(arguments[1]);
                UInt32 scale = extractToDecimalScale(scale_column);

                ConvertImpl<LeftDataType, RightDataType, Name>::execute(block, arguments, result, input_rows_count, scale);
            }
            else if constexpr (IsDataTypeDateOrDateTime<RightDataType> && std::is_same_v<LeftDataType, DataTypeDateTime64>)
            {
                const auto * dt64 = assert_cast<const DataTypeDateTime64 *>(block.getByPosition(arguments[0]).type.get());
                ConvertImpl<LeftDataType, RightDataType, Name>::execute(block, arguments, result, input_rows_count, dt64->getScale());
            }
            else if constexpr (IsDataTypeDecimalOrNumber<LeftDataType> && IsDataTypeDecimalOrNumber<RightDataType>)
            {
                using LeftT = typename LeftDataType::FieldType;
                using RightT = typename RightDataType::FieldType;

                static constexpr bool bad_left =
                    IsDecimalNumber<LeftT> || std::is_floating_point_v<LeftT> || is_big_int_v<LeftT> || is_signed_v<LeftT>;
                static constexpr bool bad_right =
                    IsDecimalNumber<RightT> || std::is_floating_point_v<RightT> || is_big_int_v<RightT> || is_signed_v<RightT>;

                /// Disallow int vs UUID conversion (but support int vs UInt128 conversion)
                if constexpr ((bad_left && std::is_same_v<RightDataType, DataTypeUUID>) ||
                              (bad_right && std::is_same_v<LeftDataType, DataTypeUUID>))
                {
                    throw Exception("Wrong UUID conversion", ErrorCodes::CANNOT_CONVERT_TYPE);
                }
                else
                    ConvertImpl<LeftDataType, RightDataType, Name>::execute(block, arguments, result, input_rows_count);
            }
            else
                ConvertImpl<LeftDataType, RightDataType, Name>::execute(block, arguments, result, input_rows_count);

            return true;
        };

        bool done = callOnIndexAndDataType<ToDataType>(from_type->getTypeId(), call);
        if (!done)
        {
            /// Generic conversion of any type to String.
            if (std::is_same_v<ToDataType, DataTypeString>)
            {
                ConvertImplGenericToString::execute(block, arguments, result);
            }
            else
                throw Exception("Illegal type " + block.getByPosition(arguments[0]).type->getName() + " of argument of function " + getName(),
                    ErrorCodes::ILLEGAL_TYPE_OF_ARGUMENT);
        }
    }
};


/** Function toTOrZero (where T is number of date or datetime type):
  *  try to convert from String to type T through parsing,
  *  if cannot parse, return default value instead of throwing exception.
  * Function toTOrNull will return Nullable type with NULL when cannot parse.
  * NOTE Also need to implement tryToUnixTimestamp with timezone.
  */
template <typename ToDataType, typename Name,
    ConvertFromStringExceptionMode exception_mode,
    ConvertFromStringParsingMode parsing_mode = ConvertFromStringParsingMode::Normal>
class FunctionConvertFromString : public IFunction
{
public:
    static constexpr auto name = Name::name;
    static constexpr bool to_decimal =
        std::is_same_v<ToDataType, DataTypeDecimal<Decimal32>> ||
        std::is_same_v<ToDataType, DataTypeDecimal<Decimal64>> ||
        std::is_same_v<ToDataType, DataTypeDecimal<Decimal128>> ||
        std::is_same_v<ToDataType, DataTypeDecimal<Decimal256>>;

    static constexpr bool to_datetime64 = std::is_same_v<ToDataType, DataTypeDateTime64>;

    static FunctionPtr create(const Context &) { return std::make_shared<FunctionConvertFromString>(); }
    static FunctionPtr create() { return std::make_shared<FunctionConvertFromString>(); }

    String getName() const override
    {
        return name;
    }

    bool isVariadic() const override { return true; }
    size_t getNumberOfArguments() const override { return 0; }

    bool useDefaultImplementationForConstants() const override { return true; }
    ColumnNumbers getArgumentsThatAreAlwaysConstant() const override { return {1}; }

    DataTypePtr getReturnTypeImpl(const ColumnsWithTypeAndName & arguments) const override
    {
        DataTypePtr res;
        if constexpr (to_datetime64)
        {
            validateFunctionArgumentTypes(*this, arguments,
                FunctionArgumentDescriptors{{"string", isStringOrFixedString, nullptr, "String or FixedString"}},
                // optional
                FunctionArgumentDescriptors{
                    {"precision", isUInt8, isColumnConst, "const UInt8"},
                    {"timezone", isStringOrFixedString, isColumnConst, "const String or FixedString"},
                });

            UInt64 scale = DataTypeDateTime64::default_scale;
            if (arguments.size() > 1)
                scale = extractToDecimalScale(arguments[1]);
            const auto timezone = extractTimeZoneNameFromFunctionArguments(arguments, 2, 0);
            res = std::make_shared<DataTypeDateTime64>(scale, timezone);
        }
        else
        {
            if ((arguments.size() != 1 && arguments.size() != 2) || (to_decimal && arguments.size() != 2))
                throw Exception("Number of arguments for function " + getName() + " doesn't match: passed " + toString(arguments.size()) +
                    ", should be 1 or 2. Second argument only make sense for DateTime (time zone, optional) and Decimal (scale).",
                    ErrorCodes::NUMBER_OF_ARGUMENTS_DOESNT_MATCH);

            if (!isStringOrFixedString(arguments[0].type))
            {
                if (this->getName().find("OrZero") != std::string::npos ||
                    this->getName().find("OrNull") != std::string::npos)
                    throw Exception("Illegal type " + arguments[0].type->getName() + " of first argument of function " + getName() +
                            ". Conversion functions with postfix 'OrZero' or 'OrNull'  should take String argument",
                            ErrorCodes::ILLEGAL_TYPE_OF_ARGUMENT);
                else
                    throw Exception("Illegal type " + arguments[0].type->getName() + " of first argument of function " + getName(),
                            ErrorCodes::ILLEGAL_TYPE_OF_ARGUMENT);
            }

            if (arguments.size() == 2)
            {
                if constexpr (std::is_same_v<ToDataType, DataTypeDateTime>)
                {
                    if (!isString(arguments[1].type))
                        throw Exception("Illegal type " + arguments[1].type->getName() + " of 2nd argument of function " + getName(),
                            ErrorCodes::ILLEGAL_TYPE_OF_ARGUMENT);
                }
                else if constexpr (to_decimal)
                {
                    if (!isInteger(arguments[1].type))
                        throw Exception("Illegal type " + arguments[1].type->getName() + " of 2nd argument of function " + getName(),
                            ErrorCodes::ILLEGAL_TYPE_OF_ARGUMENT);
                    if (!arguments[1].column)
                        throw Exception("Second argument for function " + getName() + " must be constant", ErrorCodes::ILLEGAL_COLUMN);
                }
                else
                {
                    throw Exception("Number of arguments for function " + getName() + " doesn't match: passed "
                        + toString(arguments.size()) + ", should be 1. Second argument makes sense only for DateTime and Decimal.",
                        ErrorCodes::NUMBER_OF_ARGUMENTS_DOESNT_MATCH);
                }
            }

            if constexpr (std::is_same_v<ToDataType, DataTypeDateTime>)
                res = std::make_shared<DataTypeDateTime>(extractTimeZoneNameFromFunctionArguments(arguments, 1, 0));
            else if constexpr (to_decimal)
            {
                UInt64 scale = extractToDecimalScale(arguments[1]);
                res = createDecimalMaxPrecision<typename ToDataType::FieldType>(scale);
                if (!res)
                    throw Exception("Something wrong with toDecimalNNOrZero() or toDecimalNNOrNull()", ErrorCodes::LOGICAL_ERROR);
            }
            else
                res = std::make_shared<ToDataType>();
        }

        if constexpr (exception_mode == ConvertFromStringExceptionMode::Null)
            res = std::make_shared<DataTypeNullable>(res);

        return res;
    }

    void executeImpl(Block & block, const ColumnNumbers & arguments, size_t result, size_t input_rows_count) const override
    {
        const IDataType * from_type = block.getByPosition(arguments[0]).type.get();

        bool ok = true;
        if constexpr (to_decimal || to_datetime64)
        {
            const UInt32 scale = assert_cast<const ToDataType &>(*removeNullable(block.getByPosition(result).type)).getScale();

            if (checkAndGetDataType<DataTypeString>(from_type))
            {
                ConvertThroughParsing<DataTypeString, ToDataType, Name, exception_mode, parsing_mode>::execute(
                    block, arguments, result, input_rows_count, scale);
            }
            else if (checkAndGetDataType<DataTypeFixedString>(from_type))
            {
                ConvertThroughParsing<DataTypeFixedString, ToDataType, Name, exception_mode, parsing_mode>::execute(
                    block, arguments, result, input_rows_count, scale);
            }
            else
                ok = false;
        }
        else
        {
            if (checkAndGetDataType<DataTypeString>(from_type))
            {
                ConvertThroughParsing<DataTypeString, ToDataType, Name, exception_mode, parsing_mode>::execute(
                    block, arguments, result, input_rows_count);
            }
            else if (checkAndGetDataType<DataTypeFixedString>(from_type))
            {
                ConvertThroughParsing<DataTypeFixedString, ToDataType, Name, exception_mode, parsing_mode>::execute(
                    block, arguments, result, input_rows_count);
            }
            else
                ok = false;
        }

        if (!ok)
            throw Exception("Illegal type " + block.getByPosition(arguments[0]).type->getName() + " of argument of function " + getName()
                + ". Only String or FixedString argument is accepted for try-conversion function."
                + " For other arguments, use function without 'orZero' or 'orNull'.",
                ErrorCodes::ILLEGAL_TYPE_OF_ARGUMENT);
    }
};


/// Monotonicity.

struct PositiveMonotonicity
{
    static bool has() { return true; }
    static IFunction::Monotonicity get(const IDataType &, const Field &, const Field &)
    {
        return { true };
    }
};

struct UnknownMonotonicity
{
    static bool has() { return false; }
    static IFunction::Monotonicity get(const IDataType &, const Field &, const Field &)
    {
        return { false };
    }
};

template <typename T>
struct ToNumberMonotonicity
{
    static bool has() { return true; }

    static UInt64 divideByRangeOfType(UInt64 x)
    {
        if constexpr (sizeof(T) < sizeof(UInt64))
            return x >> (sizeof(T) * 8);
        else
            return 0;
    }

    static IFunction::Monotonicity get(const IDataType & type, const Field & left, const Field & right)
    {
        if (!type.isValueRepresentedByNumber())
            return {};

        /// If type is same, the conversion is always monotonic.
        /// (Enum has separate case, because it is different data type)
        if (checkAndGetDataType<DataTypeNumber<T>>(&type) ||
            checkAndGetDataType<DataTypeEnum<T>>(&type))
            return { true, true, true };

        /// Float cases.

        /// When converting to Float, the conversion is always monotonic.
        if (std::is_floating_point_v<T>)
            return {true, true, true};

        /// If converting from Float, for monotonicity, arguments must fit in range of result type.
        if (WhichDataType(type).isFloat())
        {
            if (left.isNull() || right.isNull())
                return {};

            Float64 left_float = left.get<Float64>();
            Float64 right_float = right.get<Float64>();

            Float64 min_t = bigint_cast<Float64>(std::numeric_limits<T>::min());
            Float64 max_t = bigint_cast<Float64>(std::numeric_limits<T>::max());

            if (left_float >= min_t && left_float <= max_t &&
                right_float >= min_t && right_float <= max_t)
                return { true };

            return {};
        }

        /// Integer cases.

        const bool from_is_unsigned = type.isValueRepresentedByUnsignedInteger();
        const bool to_is_unsigned = is_unsigned_v<T>;

        const size_t size_of_from = type.getSizeOfValueInMemory();
        const size_t size_of_to = sizeof(T);

        const bool left_in_first_half = left.isNull()
            ? from_is_unsigned
            : (left.get<Int64>() >= 0);

        const bool right_in_first_half = right.isNull()
            ? !from_is_unsigned
            : (right.get<Int64>() >= 0);

        /// Size of type is the same.
        if (size_of_from == size_of_to)
        {
            if (from_is_unsigned == to_is_unsigned)
                return {true, true, true};

            if (left_in_first_half == right_in_first_half)
                return {true};

            return {};
        }

        /// Size of type is expanded.
        if (size_of_from < size_of_to)
        {
            if (from_is_unsigned == to_is_unsigned)
                return {true, true, true};

            if (!to_is_unsigned)
                return {true, true, true};

            /// signed -> unsigned. If arguments from the same half, then function is monotonic.
            if (left_in_first_half == right_in_first_half)
                return {true};

            return {};
        }

        /// Size of type is shrunk.
        if (size_of_from > size_of_to)
        {
            /// Function cannot be monotonic on unbounded ranges.
            if (left.isNull() || right.isNull())
                return {};

            if (from_is_unsigned == to_is_unsigned)
            {
                /// all bits other than that fits, must be same.
                if (divideByRangeOfType(left.get<UInt64>()) == divideByRangeOfType(right.get<UInt64>()))
                    return {true};

                return {};
            }
            else
            {
                /// When signedness is changed, it's also required for arguments to be from the same half.
                /// And they must be in the same half after converting to the result type.
                if (left_in_first_half == right_in_first_half
                    && (T(left.get<Int64>()) >= 0) == (T(right.get<Int64>()) >= 0)
                    && divideByRangeOfType(left.get<UInt64>()) == divideByRangeOfType(right.get<UInt64>()))
                    return {true};

                return {};
            }
        }

        __builtin_unreachable();
    }
};

struct ToDateMonotonicity
{
    static bool has() { return true; }

    static IFunction::Monotonicity get(const IDataType & type, const Field & left, const Field & right)
    {
        auto which = WhichDataType(type);
        if (which.isDateOrDateTime() || which.isInt8() || which.isInt16() || which.isUInt8() || which.isUInt16())
            return {true, true, true};
        else if (
            (which.isUInt() && ((left.isNull() || left.get<UInt64>() < 0xFFFF) && (right.isNull() || right.get<UInt64>() >= 0xFFFF)))
            || (which.isInt() && ((left.isNull() || left.get<Int64>() < 0xFFFF) && (right.isNull() || right.get<Int64>() >= 0xFFFF)))
            || (which.isFloat() && ((left.isNull() || left.get<Float64>() < 0xFFFF) && (right.isNull() || right.get<Float64>() >= 0xFFFF)))
            || !type.isValueRepresentedByNumber())
            return {};
        else
            return {true, true, true};
    }
};

struct ToDateTimeMonotonicity
{
    static bool has() { return true; }

    static IFunction::Monotonicity get(const IDataType & type, const Field &, const Field &)
    {
        if (type.isValueRepresentedByNumber())
            return {true, true, true};
        else
            return {};
    }
};

/** The monotonicity for the `toString` function is mainly determined for test purposes.
  * It is doubtful that anyone is looking to optimize queries with conditions `toString(CounterID) = 34`.
  */
struct ToStringMonotonicity
{
    static bool has() { return true; }

    static IFunction::Monotonicity get(const IDataType & type, const Field & left, const Field & right)
    {
        IFunction::Monotonicity positive(true, true);
        IFunction::Monotonicity not_monotonic;

        auto type_ptr = &type;
        if (auto * low_cardinality_type = checkAndGetDataType<DataTypeLowCardinality>(type_ptr))
            type_ptr = low_cardinality_type->getDictionaryType().get();

        /// `toString` function is monotonous if the argument is Date or DateTime or String, or non-negative numbers with the same number of symbols.
        if (checkDataTypes<DataTypeDate, DataTypeDateTime, DataTypeString>(type_ptr))
            return positive;

        if (left.isNull() || right.isNull())
            return {};

        if (left.getType() == Field::Types::UInt64
            && right.getType() == Field::Types::UInt64)
        {
            return (left.get<Int64>() == 0 && right.get<Int64>() == 0)
                || (floor(log10(left.get<UInt64>())) == floor(log10(right.get<UInt64>())))
                ? positive : not_monotonic;
        }

        if (left.getType() == Field::Types::Int64
            && right.getType() == Field::Types::Int64)
        {
            return (left.get<Int64>() == 0 && right.get<Int64>() == 0)
                || (left.get<Int64>() > 0 && right.get<Int64>() > 0 && floor(log10(left.get<Int64>())) == floor(log10(right.get<Int64>())))
                ? positive : not_monotonic;
        }

        return not_monotonic;
    }
};


struct NameToUInt8 { static constexpr auto name = "toUInt8"; };
struct NameToUInt16 { static constexpr auto name = "toUInt16"; };
struct NameToUInt32 { static constexpr auto name = "toUInt32"; };
struct NameToUInt64 { static constexpr auto name = "toUInt64"; };
struct NameToUInt256 { static constexpr auto name = "toUInt256"; };
struct NameToInt8 { static constexpr auto name = "toInt8"; };
struct NameToInt16 { static constexpr auto name = "toInt16"; };
struct NameToInt32 { static constexpr auto name = "toInt32"; };
struct NameToInt64 { static constexpr auto name = "toInt64"; };
struct NameToInt128 { static constexpr auto name = "toInt128"; };
struct NameToInt256 { static constexpr auto name = "toInt256"; };
struct NameToFloat32 { static constexpr auto name = "toFloat32"; };
struct NameToFloat64 { static constexpr auto name = "toFloat64"; };
struct NameToUUID { static constexpr auto name = "toUUID"; };

using FunctionToUInt8 = FunctionConvert<DataTypeUInt8, NameToUInt8, ToNumberMonotonicity<UInt8>>;
using FunctionToUInt16 = FunctionConvert<DataTypeUInt16, NameToUInt16, ToNumberMonotonicity<UInt16>>;
using FunctionToUInt32 = FunctionConvert<DataTypeUInt32, NameToUInt32, ToNumberMonotonicity<UInt32>>;
using FunctionToUInt64 = FunctionConvert<DataTypeUInt64, NameToUInt64, ToNumberMonotonicity<UInt64>>;
using FunctionToUInt256 = FunctionConvert<DataTypeUInt256, NameToUInt256, ToNumberMonotonicity<UInt256>>;
using FunctionToInt8 = FunctionConvert<DataTypeInt8, NameToInt8, ToNumberMonotonicity<Int8>>;
using FunctionToInt16 = FunctionConvert<DataTypeInt16, NameToInt16, ToNumberMonotonicity<Int16>>;
using FunctionToInt32 = FunctionConvert<DataTypeInt32, NameToInt32, ToNumberMonotonicity<Int32>>;
using FunctionToInt64 = FunctionConvert<DataTypeInt64, NameToInt64, ToNumberMonotonicity<Int64>>;
using FunctionToInt128 = FunctionConvert<DataTypeInt128, NameToInt128, ToNumberMonotonicity<Int128>>;
using FunctionToInt256 = FunctionConvert<DataTypeInt256, NameToInt256, ToNumberMonotonicity<Int256>>;
using FunctionToFloat32 = FunctionConvert<DataTypeFloat32, NameToFloat32, ToNumberMonotonicity<Float32>>;
using FunctionToFloat64 = FunctionConvert<DataTypeFloat64, NameToFloat64, ToNumberMonotonicity<Float64>>;
using FunctionToDate = FunctionConvert<DataTypeDate, NameToDate, ToDateMonotonicity>;
using FunctionToDateTime = FunctionConvert<DataTypeDateTime, NameToDateTime, ToDateTimeMonotonicity>;
using FunctionToDateTime64 = FunctionConvert<DataTypeDateTime64, NameToDateTime64, UnknownMonotonicity>;
using FunctionToUUID = FunctionConvert<DataTypeUUID, NameToUUID, ToNumberMonotonicity<UInt128>>;
using FunctionToString = FunctionConvert<DataTypeString, NameToString, ToStringMonotonicity>;
using FunctionToUnixTimestamp = FunctionConvert<DataTypeUInt32, NameToUnixTimestamp, ToNumberMonotonicity<UInt32>>;
using FunctionToDecimal32 = FunctionConvert<DataTypeDecimal<Decimal32>, NameToDecimal32, UnknownMonotonicity>;
using FunctionToDecimal64 = FunctionConvert<DataTypeDecimal<Decimal64>, NameToDecimal64, UnknownMonotonicity>;
using FunctionToDecimal128 = FunctionConvert<DataTypeDecimal<Decimal128>, NameToDecimal128, UnknownMonotonicity>;
using FunctionToDecimal256 = FunctionConvert<DataTypeDecimal<Decimal256>, NameToDecimal256, UnknownMonotonicity>;


template <typename DataType> struct FunctionTo;

template <> struct FunctionTo<DataTypeUInt8> { using Type = FunctionToUInt8; };
template <> struct FunctionTo<DataTypeUInt16> { using Type = FunctionToUInt16; };
template <> struct FunctionTo<DataTypeUInt32> { using Type = FunctionToUInt32; };
template <> struct FunctionTo<DataTypeUInt64> { using Type = FunctionToUInt64; };
template <> struct FunctionTo<DataTypeUInt256> { using Type = FunctionToUInt256; };
template <> struct FunctionTo<DataTypeInt8> { using Type = FunctionToInt8; };
template <> struct FunctionTo<DataTypeInt16> { using Type = FunctionToInt16; };
template <> struct FunctionTo<DataTypeInt32> { using Type = FunctionToInt32; };
template <> struct FunctionTo<DataTypeInt64> { using Type = FunctionToInt64; };
template <> struct FunctionTo<DataTypeInt128> { using Type = FunctionToInt128; };
template <> struct FunctionTo<DataTypeInt256> { using Type = FunctionToInt256; };
template <> struct FunctionTo<DataTypeFloat32> { using Type = FunctionToFloat32; };
template <> struct FunctionTo<DataTypeFloat64> { using Type = FunctionToFloat64; };
template <> struct FunctionTo<DataTypeDate> { using Type = FunctionToDate; };
template <> struct FunctionTo<DataTypeDateTime> { using Type = FunctionToDateTime; };
template <> struct FunctionTo<DataTypeDateTime64> { using Type = FunctionToDateTime64; };
template <> struct FunctionTo<DataTypeUUID> { using Type = FunctionToUUID; };
template <> struct FunctionTo<DataTypeString> { using Type = FunctionToString; };
template <> struct FunctionTo<DataTypeFixedString> { using Type = FunctionToFixedString; };
template <> struct FunctionTo<DataTypeDecimal<Decimal32>> { using Type = FunctionToDecimal32; };
template <> struct FunctionTo<DataTypeDecimal<Decimal64>> { using Type = FunctionToDecimal64; };
template <> struct FunctionTo<DataTypeDecimal<Decimal128>> { using Type = FunctionToDecimal128; };
template <> struct FunctionTo<DataTypeDecimal<Decimal256>> { using Type = FunctionToDecimal256; };

template <typename FieldType> struct FunctionTo<DataTypeEnum<FieldType>>
    : FunctionTo<DataTypeNumber<FieldType>>
{
};

struct NameToUInt8OrZero { static constexpr auto name = "toUInt8OrZero"; };
struct NameToUInt16OrZero { static constexpr auto name = "toUInt16OrZero"; };
struct NameToUInt32OrZero { static constexpr auto name = "toUInt32OrZero"; };
struct NameToUInt64OrZero { static constexpr auto name = "toUInt64OrZero"; };
struct NameToUInt256OrZero { static constexpr auto name = "toUInt256OrZero"; };
struct NameToInt8OrZero { static constexpr auto name = "toInt8OrZero"; };
struct NameToInt16OrZero { static constexpr auto name = "toInt16OrZero"; };
struct NameToInt32OrZero { static constexpr auto name = "toInt32OrZero"; };
struct NameToInt64OrZero { static constexpr auto name = "toInt64OrZero"; };
struct NameToInt128OrZero { static constexpr auto name = "toInt128OrZero"; };
struct NameToInt256OrZero { static constexpr auto name = "toInt256OrZero"; };
struct NameToFloat32OrZero { static constexpr auto name = "toFloat32OrZero"; };
struct NameToFloat64OrZero { static constexpr auto name = "toFloat64OrZero"; };
struct NameToDateOrZero { static constexpr auto name = "toDateOrZero"; };
struct NameToDateTimeOrZero { static constexpr auto name = "toDateTimeOrZero"; };
struct NameToDateTime64OrZero { static constexpr auto name = "toDateTime64OrZero"; };
struct NameToDecimal32OrZero { static constexpr auto name = "toDecimal32OrZero"; };
struct NameToDecimal64OrZero { static constexpr auto name = "toDecimal64OrZero"; };
struct NameToDecimal128OrZero { static constexpr auto name = "toDecimal128OrZero"; };
struct NameToDecimal256OrZero { static constexpr auto name = "toDecimal256OrZero"; };

using FunctionToUInt8OrZero = FunctionConvertFromString<DataTypeUInt8, NameToUInt8OrZero, ConvertFromStringExceptionMode::Zero>;
using FunctionToUInt16OrZero = FunctionConvertFromString<DataTypeUInt16, NameToUInt16OrZero, ConvertFromStringExceptionMode::Zero>;
using FunctionToUInt32OrZero = FunctionConvertFromString<DataTypeUInt32, NameToUInt32OrZero, ConvertFromStringExceptionMode::Zero>;
using FunctionToUInt64OrZero = FunctionConvertFromString<DataTypeUInt64, NameToUInt64OrZero, ConvertFromStringExceptionMode::Zero>;
using FunctionToUInt256OrZero = FunctionConvertFromString<DataTypeUInt256, NameToUInt256OrZero, ConvertFromStringExceptionMode::Zero>;
using FunctionToInt8OrZero = FunctionConvertFromString<DataTypeInt8, NameToInt8OrZero, ConvertFromStringExceptionMode::Zero>;
using FunctionToInt16OrZero = FunctionConvertFromString<DataTypeInt16, NameToInt16OrZero, ConvertFromStringExceptionMode::Zero>;
using FunctionToInt32OrZero = FunctionConvertFromString<DataTypeInt32, NameToInt32OrZero, ConvertFromStringExceptionMode::Zero>;
using FunctionToInt64OrZero = FunctionConvertFromString<DataTypeInt64, NameToInt64OrZero, ConvertFromStringExceptionMode::Zero>;
using FunctionToInt128OrZero = FunctionConvertFromString<DataTypeInt128, NameToInt128OrZero, ConvertFromStringExceptionMode::Zero>;
using FunctionToInt256OrZero = FunctionConvertFromString<DataTypeInt256, NameToInt256OrZero, ConvertFromStringExceptionMode::Zero>;
using FunctionToFloat32OrZero = FunctionConvertFromString<DataTypeFloat32, NameToFloat32OrZero, ConvertFromStringExceptionMode::Zero>;
using FunctionToFloat64OrZero = FunctionConvertFromString<DataTypeFloat64, NameToFloat64OrZero, ConvertFromStringExceptionMode::Zero>;
using FunctionToDateOrZero = FunctionConvertFromString<DataTypeDate, NameToDateOrZero, ConvertFromStringExceptionMode::Zero>;
using FunctionToDateTimeOrZero = FunctionConvertFromString<DataTypeDateTime, NameToDateTimeOrZero, ConvertFromStringExceptionMode::Zero>;
using FunctionToDateTime64OrZero = FunctionConvertFromString<DataTypeDateTime64, NameToDateTime64OrZero, ConvertFromStringExceptionMode::Zero>;
using FunctionToDecimal32OrZero = FunctionConvertFromString<DataTypeDecimal<Decimal32>, NameToDecimal32OrZero, ConvertFromStringExceptionMode::Zero>;
using FunctionToDecimal64OrZero = FunctionConvertFromString<DataTypeDecimal<Decimal64>, NameToDecimal64OrZero, ConvertFromStringExceptionMode::Zero>;
using FunctionToDecimal128OrZero = FunctionConvertFromString<DataTypeDecimal<Decimal128>, NameToDecimal128OrZero, ConvertFromStringExceptionMode::Zero>;
using FunctionToDecimal256OrZero = FunctionConvertFromString<DataTypeDecimal<Decimal256>, NameToDecimal256OrZero, ConvertFromStringExceptionMode::Zero>;

struct NameToUInt8OrNull { static constexpr auto name = "toUInt8OrNull"; };
struct NameToUInt16OrNull { static constexpr auto name = "toUInt16OrNull"; };
struct NameToUInt32OrNull { static constexpr auto name = "toUInt32OrNull"; };
struct NameToUInt64OrNull { static constexpr auto name = "toUInt64OrNull"; };
struct NameToUInt256OrNull { static constexpr auto name = "toUInt256OrNull"; };
struct NameToInt8OrNull { static constexpr auto name = "toInt8OrNull"; };
struct NameToInt16OrNull { static constexpr auto name = "toInt16OrNull"; };
struct NameToInt32OrNull { static constexpr auto name = "toInt32OrNull"; };
struct NameToInt64OrNull { static constexpr auto name = "toInt64OrNull"; };
struct NameToInt128OrNull { static constexpr auto name = "toInt128OrNull"; };
struct NameToInt256OrNull { static constexpr auto name = "toInt256OrNull"; };
struct NameToFloat32OrNull { static constexpr auto name = "toFloat32OrNull"; };
struct NameToFloat64OrNull { static constexpr auto name = "toFloat64OrNull"; };
struct NameToDateOrNull { static constexpr auto name = "toDateOrNull"; };
struct NameToDateTimeOrNull { static constexpr auto name = "toDateTimeOrNull"; };
struct NameToDateTime64OrNull { static constexpr auto name = "toDateTime64OrNull"; };
struct NameToDecimal32OrNull { static constexpr auto name = "toDecimal32OrNull"; };
struct NameToDecimal64OrNull { static constexpr auto name = "toDecimal64OrNull"; };
struct NameToDecimal128OrNull { static constexpr auto name = "toDecimal128OrNull"; };
struct NameToDecimal256OrNull { static constexpr auto name = "toDecimal256OrNull"; };

using FunctionToUInt8OrNull = FunctionConvertFromString<DataTypeUInt8, NameToUInt8OrNull, ConvertFromStringExceptionMode::Null>;
using FunctionToUInt16OrNull = FunctionConvertFromString<DataTypeUInt16, NameToUInt16OrNull, ConvertFromStringExceptionMode::Null>;
using FunctionToUInt32OrNull = FunctionConvertFromString<DataTypeUInt32, NameToUInt32OrNull, ConvertFromStringExceptionMode::Null>;
using FunctionToUInt64OrNull = FunctionConvertFromString<DataTypeUInt64, NameToUInt64OrNull, ConvertFromStringExceptionMode::Null>;
using FunctionToUInt256OrNull = FunctionConvertFromString<DataTypeUInt256, NameToUInt256OrNull, ConvertFromStringExceptionMode::Null>;
using FunctionToInt8OrNull = FunctionConvertFromString<DataTypeInt8, NameToInt8OrNull, ConvertFromStringExceptionMode::Null>;
using FunctionToInt16OrNull = FunctionConvertFromString<DataTypeInt16, NameToInt16OrNull, ConvertFromStringExceptionMode::Null>;
using FunctionToInt32OrNull = FunctionConvertFromString<DataTypeInt32, NameToInt32OrNull, ConvertFromStringExceptionMode::Null>;
using FunctionToInt64OrNull = FunctionConvertFromString<DataTypeInt64, NameToInt64OrNull, ConvertFromStringExceptionMode::Null>;
using FunctionToInt128OrNull = FunctionConvertFromString<DataTypeInt128, NameToInt128OrNull, ConvertFromStringExceptionMode::Null>;
using FunctionToInt256OrNull = FunctionConvertFromString<DataTypeInt256, NameToInt256OrNull, ConvertFromStringExceptionMode::Null>;
using FunctionToFloat32OrNull = FunctionConvertFromString<DataTypeFloat32, NameToFloat32OrNull, ConvertFromStringExceptionMode::Null>;
using FunctionToFloat64OrNull = FunctionConvertFromString<DataTypeFloat64, NameToFloat64OrNull, ConvertFromStringExceptionMode::Null>;
using FunctionToDateOrNull = FunctionConvertFromString<DataTypeDate, NameToDateOrNull, ConvertFromStringExceptionMode::Null>;
using FunctionToDateTimeOrNull = FunctionConvertFromString<DataTypeDateTime, NameToDateTimeOrNull, ConvertFromStringExceptionMode::Null>;
using FunctionToDateTime64OrNull = FunctionConvertFromString<DataTypeDateTime64, NameToDateTime64OrNull, ConvertFromStringExceptionMode::Null>;
using FunctionToDecimal32OrNull = FunctionConvertFromString<DataTypeDecimal<Decimal32>, NameToDecimal32OrNull, ConvertFromStringExceptionMode::Null>;
using FunctionToDecimal64OrNull = FunctionConvertFromString<DataTypeDecimal<Decimal64>, NameToDecimal64OrNull, ConvertFromStringExceptionMode::Null>;
using FunctionToDecimal128OrNull = FunctionConvertFromString<DataTypeDecimal<Decimal128>, NameToDecimal128OrNull, ConvertFromStringExceptionMode::Null>;
using FunctionToDecimal256OrNull = FunctionConvertFromString<DataTypeDecimal<Decimal256>, NameToDecimal256OrNull, ConvertFromStringExceptionMode::Null>;

struct NameParseDateTimeBestEffort { static constexpr auto name = "parseDateTimeBestEffort"; };
struct NameParseDateTimeBestEffortUS { static constexpr auto name = "parseDateTimeBestEffortUS"; };
struct NameParseDateTimeBestEffortOrZero { static constexpr auto name = "parseDateTimeBestEffortOrZero"; };
struct NameParseDateTimeBestEffortOrNull { static constexpr auto name = "parseDateTimeBestEffortOrNull"; };
struct NameParseDateTime64BestEffort { static constexpr auto name = "parseDateTime64BestEffort"; };
struct NameParseDateTime64BestEffortOrZero { static constexpr auto name = "parseDateTime64BestEffortOrZero"; };
struct NameParseDateTime64BestEffortOrNull { static constexpr auto name = "parseDateTime64BestEffortOrNull"; };


using FunctionParseDateTimeBestEffort = FunctionConvertFromString<
    DataTypeDateTime, NameParseDateTimeBestEffort, ConvertFromStringExceptionMode::Throw, ConvertFromStringParsingMode::BestEffort>;
using FunctionParseDateTimeBestEffortUS = FunctionConvertFromString<
    DataTypeDateTime, NameParseDateTimeBestEffortUS, ConvertFromStringExceptionMode::Throw, ConvertFromStringParsingMode::BestEffortUS>;
using FunctionParseDateTimeBestEffortOrZero = FunctionConvertFromString<
    DataTypeDateTime, NameParseDateTimeBestEffortOrZero, ConvertFromStringExceptionMode::Zero, ConvertFromStringParsingMode::BestEffort>;
using FunctionParseDateTimeBestEffortOrNull = FunctionConvertFromString<
    DataTypeDateTime, NameParseDateTimeBestEffortOrNull, ConvertFromStringExceptionMode::Null, ConvertFromStringParsingMode::BestEffort>;

using FunctionParseDateTime64BestEffort = FunctionConvertFromString<
    DataTypeDateTime64, NameParseDateTime64BestEffort, ConvertFromStringExceptionMode::Throw, ConvertFromStringParsingMode::BestEffort>;
using FunctionParseDateTime64BestEffortOrZero = FunctionConvertFromString<
    DataTypeDateTime64, NameParseDateTime64BestEffortOrZero, ConvertFromStringExceptionMode::Zero, ConvertFromStringParsingMode::BestEffort>;
using FunctionParseDateTime64BestEffortOrNull = FunctionConvertFromString<
    DataTypeDateTime64, NameParseDateTime64BestEffortOrNull, ConvertFromStringExceptionMode::Null, ConvertFromStringParsingMode::BestEffort>;

class ExecutableFunctionCast : public IExecutableFunctionImpl
{
public:
    using WrapperType = std::function<void(Block &, const ColumnNumbers &, size_t, size_t)>;

    explicit ExecutableFunctionCast(WrapperType && wrapper_function_, const char * name_)
            : wrapper_function(std::move(wrapper_function_)), name(name_) {}

    String getName() const override { return name; }

protected:
    void execute(Block & block, const ColumnNumbers & arguments, size_t result, size_t input_rows_count) override
    {
        /// drop second argument, pass others
        ColumnNumbers new_arguments{arguments.front()};
        if (arguments.size() > 2)
            new_arguments.insert(std::end(new_arguments), std::next(std::begin(arguments), 2), std::end(arguments));

        wrapper_function(block, new_arguments, result, input_rows_count);
    }

    bool useDefaultImplementationForNulls() const override { return false; }
    bool useDefaultImplementationForConstants() const override { return true; }
    bool useDefaultImplementationForLowCardinalityColumns() const override { return false; }
    ColumnNumbers getArgumentsThatAreAlwaysConstant() const override { return {1}; }

private:
    WrapperType wrapper_function;
    const char * name;
};


struct NameCast { static constexpr auto name = "CAST"; };

class FunctionCast final : public IFunctionBaseImpl
{
public:
    using WrapperType = std::function<void(Block &, const ColumnNumbers &, size_t, size_t)>;
    using MonotonicityForRange = std::function<Monotonicity(const IDataType &, const Field &, const Field &)>;

    FunctionCast(const char * name_, MonotonicityForRange && monotonicity_for_range_
            , const DataTypes & argument_types_, const DataTypePtr & return_type_)
            : name(name_), monotonicity_for_range(monotonicity_for_range_)
            , argument_types(argument_types_), return_type(return_type_)
    {
    }

    const DataTypes & getArgumentTypes() const override { return argument_types; }
    const DataTypePtr & getReturnType() const override { return return_type; }

    ExecutableFunctionImplPtr prepare(const Block & /*sample_block*/, const ColumnNumbers & /*arguments*/, size_t /*result*/) const override
    {
        return std::make_unique<ExecutableFunctionCast>(
                prepareUnpackDictionaries(getArgumentTypes()[0], getReturnType()), name);
    }

    String getName() const override { return name; }

    bool isDeterministic() const override { return true; }
    bool isDeterministicInScopeOfQuery() const override { return true; }

    bool hasInformationAboutMonotonicity() const override
    {
        return static_cast<bool>(monotonicity_for_range);
    }

    Monotonicity getMonotonicityForRange(const IDataType & type, const Field & left, const Field & right) const override
    {
        return monotonicity_for_range(type, left, right);
    }

private:

    const char * name;
    MonotonicityForRange monotonicity_for_range;

    DataTypes argument_types;
    DataTypePtr return_type;

    template <typename DataType>
    WrapperType createWrapper(const DataTypePtr & from_type, const DataType * const, bool requested_result_is_nullable) const
    {
        FunctionPtr function;

        if (requested_result_is_nullable && checkAndGetDataType<DataTypeString>(from_type.get()))
        {
            /// In case when converting to Nullable type, we apply different parsing rule,
            /// that will not throw an exception but return NULL in case of malformed input.
            function = FunctionConvertFromString<DataType, NameCast, ConvertFromStringExceptionMode::Null>::create();
        }
        else
            function = FunctionTo<DataType>::Type::create();

        auto function_adaptor =
                FunctionOverloadResolverAdaptor(std::make_unique<DefaultOverloadResolver>(function))
                .build({ColumnWithTypeAndName{nullptr, from_type, ""}});

        return [function_adaptor] (Block & block, const ColumnNumbers & arguments, const size_t result, size_t input_rows_count)
        {
            function_adaptor->execute(block, arguments, result, input_rows_count);
        };
    }

    WrapperType createStringWrapper(const DataTypePtr & from_type) const
    {
        FunctionPtr function = FunctionToString::create();

        auto function_adaptor =
                FunctionOverloadResolverAdaptor(std::make_unique<DefaultOverloadResolver>(function))
                .build({ColumnWithTypeAndName{nullptr, from_type, ""}});

        return [function_adaptor] (Block & block, const ColumnNumbers & arguments, const size_t result, size_t input_rows_count)
        {
            function_adaptor->execute(block, arguments, result, input_rows_count);
        };
    }

    static WrapperType createFixedStringWrapper(const DataTypePtr & from_type, const size_t N)
    {
        if (!isStringOrFixedString(from_type))
            throw Exception{"CAST AS FixedString is only implemented for types String and FixedString", ErrorCodes::NOT_IMPLEMENTED};

        return [N] (Block & block, const ColumnNumbers & arguments, const size_t result, size_t /*input_rows_count*/)
        {
            FunctionToFixedString::executeForN(block, arguments, result, N);
        };
    }

    WrapperType createUUIDWrapper(const DataTypePtr & from_type, const DataTypeUUID * const, bool requested_result_is_nullable) const
    {
        if (requested_result_is_nullable)
            throw Exception{"CAST AS Nullable(UUID) is not implemented", ErrorCodes::NOT_IMPLEMENTED};

        FunctionPtr function = FunctionTo<DataTypeUUID>::Type::create();

        auto function_adaptor =
                FunctionOverloadResolverAdaptor(std::make_unique<DefaultOverloadResolver>(function))
                .build({ColumnWithTypeAndName{nullptr, from_type, ""}});

        return [function_adaptor] (Block & block, const ColumnNumbers & arguments, const size_t result, size_t input_rows_count)
        {
            function_adaptor->execute(block, arguments, result, input_rows_count);
        };
    }

    template <typename ToDataType>
    std::enable_if_t<IsDataTypeDecimal<ToDataType>, WrapperType>
    createDecimalWrapper(const DataTypePtr & from_type, const ToDataType * to_type) const
    {
        TypeIndex type_index = from_type->getTypeId();
        UInt32 scale = to_type->getScale();

        WhichDataType which(type_index);
        bool ok = which.isNativeInt() ||
            which.isNativeUInt() ||
            which.isDecimal() ||
            which.isFloat() ||
            which.isDateOrDateTime() ||
            which.isStringOrFixedString();
        if (!ok)
            throw Exception{"Conversion from " + from_type->getName() + " to " + to_type->getName() + " is not supported",
                ErrorCodes::CANNOT_CONVERT_TYPE};

        return [type_index, scale, to_type] (Block & block, const ColumnNumbers & arguments, const size_t result, size_t input_rows_count)
        {
            auto res = callOnIndexAndDataType<ToDataType>(type_index, [&](const auto & types) -> bool
            {
                using Types = std::decay_t<decltype(types)>;
                using LeftDataType = typename Types::LeftType;
                using RightDataType = typename Types::RightType;

                ConvertImpl<LeftDataType, RightDataType, NameCast>::execute(block, arguments, result, input_rows_count, scale);
                return true;
            });

            /// Additionally check if callOnIndexAndDataType wasn't called at all.
            if (!res)
            {
                throw Exception{"Conversion from " + std::string(getTypeName(type_index)) + " to " + to_type->getName() +
                                " is not supported", ErrorCodes::CANNOT_CONVERT_TYPE};
            }
        };
    }

    WrapperType createAggregateFunctionWrapper(const DataTypePtr & from_type_untyped, const DataTypeAggregateFunction * to_type) const
    {
        /// Conversion from String through parsing.
        if (checkAndGetDataType<DataTypeString>(from_type_untyped.get()))
        {
            return [] (Block & block, const ColumnNumbers & arguments, const size_t result, size_t /*input_rows_count*/)
            {
                ConvertImplGenericFromString::execute(block, arguments, result);
            };
        }
        else
            throw Exception{"Conversion from " + from_type_untyped->getName() + " to " + to_type->getName() +
                " is not supported", ErrorCodes::CANNOT_CONVERT_TYPE};
    }

    WrapperType createArrayWrapper(const DataTypePtr & from_type_untyped, const DataTypeArray * to_type) const
    {
        /// Conversion from String through parsing.
        if (checkAndGetDataType<DataTypeString>(from_type_untyped.get()))
        {
            return [] (Block & block, const ColumnNumbers & arguments, const size_t result, size_t /*input_rows_count*/)
            {
                ConvertImplGenericFromString::execute(block, arguments, result);
            };
        }

        DataTypePtr from_nested_type;
        DataTypePtr to_nested_type;
        auto from_type = checkAndGetDataType<DataTypeArray>(from_type_untyped.get());

        /// get the most nested type
        if (from_type && to_type)
        {
            from_nested_type = from_type->getNestedType();
            to_nested_type = to_type->getNestedType();

            from_type = checkAndGetDataType<DataTypeArray>(from_nested_type.get());
            to_type = checkAndGetDataType<DataTypeArray>(to_nested_type.get());
        }

        /// both from_type and to_type should be nullptr now is array types had same dimensions
        if ((from_type == nullptr) != (to_type == nullptr))
            throw Exception{"CAST AS Array can only be performed between same-dimensional array types or from String",
                ErrorCodes::TYPE_MISMATCH};

        /// Prepare nested type conversion
        const auto nested_function = prepareUnpackDictionaries(from_nested_type, to_nested_type);

        return [nested_function, from_nested_type, to_nested_type](
            Block & block, const ColumnNumbers & arguments, const size_t result, size_t /*input_rows_count*/)
        {
            const auto & array_arg = block.getByPosition(arguments.front());

            if (const ColumnArray * col_array = checkAndGetColumn<ColumnArray>(array_arg.column.get()))
            {
                /// create block for converting nested column containing original and result columns
                Block nested_block
                {
                    { col_array->getDataPtr(), from_nested_type, "" },
                    { nullptr, to_nested_type, "" }
                };

                /// convert nested column
                nested_function(nested_block, {0}, 1, nested_block.rows());

                /// set converted nested column to result
                block.getByPosition(result).column = ColumnArray::create(nested_block.getByPosition(1).column, col_array->getOffsetsPtr());
            }
            else
                throw Exception{"Illegal column " + array_arg.column->getName() + " for function CAST AS Array", ErrorCodes::LOGICAL_ERROR};
        };
    }

    WrapperType createTupleWrapper(const DataTypePtr & from_type_untyped, const DataTypeTuple * to_type) const
    {
        /// Conversion from String through parsing.
        if (checkAndGetDataType<DataTypeString>(from_type_untyped.get()))
        {
            return [] (Block & block, const ColumnNumbers & arguments, const size_t result, size_t /*input_rows_count*/)
            {
                ConvertImplGenericFromString::execute(block, arguments, result);
            };
        }

        const auto from_type = checkAndGetDataType<DataTypeTuple>(from_type_untyped.get());
        if (!from_type)
            throw Exception{"CAST AS Tuple can only be performed between tuple types or from String.\nLeft type: "
                + from_type_untyped->getName() + ", right type: " + to_type->getName(), ErrorCodes::TYPE_MISMATCH};

        if (from_type->getElements().size() != to_type->getElements().size())
            throw Exception{"CAST AS Tuple can only be performed between tuple types with the same number of elements or from String.\n"
                "Left type: " + from_type->getName() + ", right type: " + to_type->getName(), ErrorCodes::TYPE_MISMATCH};

        const auto & from_element_types = from_type->getElements();
        const auto & to_element_types = to_type->getElements();
        std::vector<WrapperType> element_wrappers;
        element_wrappers.reserve(from_element_types.size());

        /// Create conversion wrapper for each element in tuple
        for (const auto idx_type : ext::enumerate(from_type->getElements()))
            element_wrappers.push_back(prepareUnpackDictionaries(idx_type.second, to_element_types[idx_type.first]));

        return [element_wrappers, from_element_types, to_element_types]
            (Block & block, const ColumnNumbers & arguments, const size_t result, size_t input_rows_count)
        {
            const auto col = block.getByPosition(arguments.front()).column.get();

            /// copy tuple elements to a separate block
            Block element_block;

            size_t tuple_size = from_element_types.size();
            const ColumnTuple & column_tuple = typeid_cast<const ColumnTuple &>(*col);

            /// create columns for source elements
            for (size_t i = 0; i < tuple_size; ++i)
                element_block.insert({ column_tuple.getColumns()[i], from_element_types[i], "" });

            /// create columns for converted elements
            for (const auto & to_element_type : to_element_types)
                element_block.insert({ nullptr, to_element_type, "" });

            /// insert column for converted tuple
            element_block.insert({ nullptr, std::make_shared<DataTypeTuple>(to_element_types), "" });

            /// invoke conversion for each element
            for (const auto idx_element_wrapper : ext::enumerate(element_wrappers))
                idx_element_wrapper.second(element_block, { idx_element_wrapper.first },
                    tuple_size + idx_element_wrapper.first, input_rows_count);

            Columns converted_columns(tuple_size);
            for (size_t i = 0; i < tuple_size; ++i)
                converted_columns[i] = element_block.getByPosition(tuple_size + i).column;

            block.getByPosition(result).column = ColumnTuple::create(converted_columns);
        };
    }

    template <typename FieldType>
    WrapperType createEnumWrapper(const DataTypePtr & from_type, const DataTypeEnum<FieldType> * to_type, bool source_is_nullable) const
    {
        using EnumType = DataTypeEnum<FieldType>;
        using Function = typename FunctionTo<EnumType>::Type;

        if (const auto from_enum8 = checkAndGetDataType<DataTypeEnum8>(from_type.get()))
            checkEnumToEnumConversion(from_enum8, to_type);
        else if (const auto from_enum16 = checkAndGetDataType<DataTypeEnum16>(from_type.get()))
            checkEnumToEnumConversion(from_enum16, to_type);

        if (checkAndGetDataType<DataTypeString>(from_type.get()))
            return createStringToEnumWrapper<ColumnString, EnumType>(source_is_nullable);
        else if (checkAndGetDataType<DataTypeFixedString>(from_type.get()))
            return createStringToEnumWrapper<ColumnFixedString, EnumType>(source_is_nullable);
        else if (isNativeNumber(from_type) || isEnum(from_type))
        {
            auto function = Function::create();
            auto func_or_adaptor = FunctionOverloadResolverAdaptor(std::make_unique<DefaultOverloadResolver>(function))
                    .build(ColumnsWithTypeAndName{{nullptr, from_type, "" }});

            return [func_or_adaptor] (Block & block, const ColumnNumbers & arguments, const size_t result, size_t input_rows_count)
            {
                func_or_adaptor->execute(block, arguments, result, input_rows_count);
            };
        }
        else
            throw Exception{"Conversion from " + from_type->getName() + " to " + to_type->getName() +
                " is not supported", ErrorCodes::CANNOT_CONVERT_TYPE};
    }

    template <typename EnumTypeFrom, typename EnumTypeTo>
    void checkEnumToEnumConversion(const EnumTypeFrom * from_type, const EnumTypeTo * to_type) const
    {
        const auto & from_values = from_type->getValues();
        const auto & to_values = to_type->getValues();

        using ValueType = std::common_type_t<typename EnumTypeFrom::FieldType, typename EnumTypeTo::FieldType>;
        using NameValuePair = std::pair<std::string, ValueType>;
        using EnumValues = std::vector<NameValuePair>;

        EnumValues name_intersection;
        std::set_intersection(std::begin(from_values), std::end(from_values),
            std::begin(to_values), std::end(to_values), std::back_inserter(name_intersection),
            [] (auto && from, auto && to) { return from.first < to.first; });

        for (const auto & name_value : name_intersection)
        {
            const auto & old_value = name_value.second;
            const auto & new_value = to_type->getValue(name_value.first);
            if (old_value != new_value)
                throw Exception{"Enum conversion changes value for element '" + name_value.first +
                    "' from " + toString(old_value) + " to " + toString(new_value), ErrorCodes::CANNOT_CONVERT_TYPE};
        }
    }

    template <typename ColumnStringType, typename EnumType>
    WrapperType createStringToEnumWrapper(bool source_is_nullable) const
    {
        const char * function_name = name;
        return [function_name, source_is_nullable] (Block & block, const ColumnNumbers & arguments, const size_t result, size_t /*input_rows_count*/)
        {
            const auto first_col = block.getByPosition(arguments.front()).column.get();

            auto & col_with_type_and_name = block.getByPosition(result);
            const auto & result_type = typeid_cast<const EnumType &>(*col_with_type_and_name.type);

            const ColumnStringType * col = typeid_cast<const ColumnStringType *>(first_col);
            const ColumnNullable * nullable_col = nullptr;
            if (source_is_nullable)
            {
                if (block.columns() <= arguments.front() + 1)
                    throw Exception("Not enough columns", ErrorCodes::LOGICAL_ERROR);

                size_t nullable_pos = block.columns() - 1;
                nullable_col = typeid_cast<const ColumnNullable *>(block.getByPosition(nullable_pos).column.get());
                if (!nullable_col)
                    throw Exception("Last column should be ColumnNullable", ErrorCodes::LOGICAL_ERROR);
                if (col && nullable_col->size() != col->size())
                    throw Exception("ColumnNullable is not compatible with original", ErrorCodes::LOGICAL_ERROR);
            }

            if (col)
            {
                const auto size = col->size();

                auto res = result_type.createColumn();
                auto & out_data = static_cast<typename EnumType::ColumnType &>(*res).getData();
                out_data.resize(size);

                if (nullable_col)
                {
                    for (const auto i : ext::range(0, size))
                    {
                        if (!nullable_col->isNullAt(i))
                            out_data[i] = result_type.getValue(col->getDataAt(i));
                    }
                }
                else
                {
                    for (const auto i : ext::range(0, size))
                        out_data[i] = result_type.getValue(col->getDataAt(i));
                }

                col_with_type_and_name.column = std::move(res);
            }
            else
                throw Exception{"Unexpected column " + first_col->getName() + " as first argument of function " + function_name,
                    ErrorCodes::LOGICAL_ERROR};
        };
    }

    WrapperType createIdentityWrapper(const DataTypePtr &) const
    {
        return [] (Block & block, const ColumnNumbers & arguments, const size_t result, size_t /*input_rows_count*/)
        {
            block.getByPosition(result).column = block.getByPosition(arguments.front()).column;
        };
    }

    WrapperType createNothingWrapper(const IDataType * to_type) const
    {
        ColumnPtr res = to_type->createColumnConstWithDefaultValue(1);
        return [res] (Block & block, const ColumnNumbers &, const size_t result, size_t input_rows_count)
        {
            /// Column of Nothing type is trivially convertible to any other column
            block.getByPosition(result).column = res->cloneResized(input_rows_count)->convertToFullColumnIfConst();
        };
    }

    WrapperType prepareUnpackDictionaries(const DataTypePtr & from_type, const DataTypePtr & to_type) const
    {
        const auto * from_low_cardinality = typeid_cast<const DataTypeLowCardinality *>(from_type.get());
        const auto * to_low_cardinality = typeid_cast<const DataTypeLowCardinality *>(to_type.get());
        const auto & from_nested = from_low_cardinality ? from_low_cardinality->getDictionaryType() : from_type;
        const auto & to_nested = to_low_cardinality ? to_low_cardinality->getDictionaryType() : to_type;

        if (from_type->onlyNull())
        {
            if (!to_nested->isNullable())
                throw Exception{"Cannot convert NULL to a non-nullable type", ErrorCodes::CANNOT_CONVERT_TYPE};

            return [](Block & block, const ColumnNumbers &, const size_t result, size_t input_rows_count)
            {
                auto & res = block.getByPosition(result);
                res.column = res.type->createColumnConstWithDefaultValue(input_rows_count)->convertToFullColumnIfConst();
            };
        }

        bool skip_not_null_check = false;

        if (from_low_cardinality && from_nested->isNullable() && !to_nested->isNullable())
            /// Disable check for dictionary. Will check that column doesn't contain NULL in wrapper below.
            skip_not_null_check = true;

        auto wrapper = prepareRemoveNullable(from_nested, to_nested, skip_not_null_check);
        if (!from_low_cardinality && !to_low_cardinality)
            return wrapper;

        return [wrapper, from_low_cardinality, to_low_cardinality, skip_not_null_check]
                (Block & block, const ColumnNumbers & arguments, const size_t result, size_t input_rows_count)
        {
            auto & arg = block.getByPosition(arguments[0]);
            auto & res = block.getByPosition(result);

            ColumnPtr res_indexes;
            /// For some types default can't be casted (for example, String to Int). In that case convert column to full.
            bool src_converted_to_full_column = false;

            {
                /// Replace argument and result columns (and types) to dictionary key columns (and types).
                /// Call nested wrapper in order to cast dictionary keys. Then restore block.
                auto prev_arg_col = arg.column;
                auto prev_arg_type = arg.type;
                auto prev_res_type = res.type;

                auto tmp_rows_count = input_rows_count;

                if (to_low_cardinality)
                    res.type = to_low_cardinality->getDictionaryType();

                if (from_low_cardinality)
                {
                    auto * col_low_cardinality = typeid_cast<const ColumnLowCardinality *>(prev_arg_col.get());

                    if (skip_not_null_check && col_low_cardinality->containsNull())
                        throw Exception{"Cannot convert NULL value to non-Nullable type",
                                        ErrorCodes::CANNOT_INSERT_NULL_IN_ORDINARY_COLUMN};

                    arg.column = col_low_cardinality->getDictionary().getNestedColumn();
                    arg.type = from_low_cardinality->getDictionaryType();

                    /// TODO: Make map with defaults conversion.
                    src_converted_to_full_column = !removeNullable(arg.type)->equals(*removeNullable(res.type));
                    if (src_converted_to_full_column)
                        arg.column = arg.column->index(col_low_cardinality->getIndexes(), 0);
                    else
                        res_indexes = col_low_cardinality->getIndexesPtr();

                    tmp_rows_count = arg.column->size();
                }

                /// Perform the requested conversion.
                wrapper(block, arguments, result, tmp_rows_count);

                arg.column = prev_arg_col;
                arg.type = prev_arg_type;
                res.type = prev_res_type;
            }

            if (to_low_cardinality)
            {
                auto res_column = to_low_cardinality->createColumn();
                auto * col_low_cardinality = typeid_cast<ColumnLowCardinality *>(res_column.get());

                if (from_low_cardinality && !src_converted_to_full_column)
                {
                    auto res_keys = std::move(res.column);
                    col_low_cardinality->insertRangeFromDictionaryEncodedColumn(*res_keys, *res_indexes);
                }
                else
                    col_low_cardinality->insertRangeFromFullColumn(*res.column, 0, res.column->size());

                res.column = std::move(res_column);
            }
            else if (!src_converted_to_full_column)
                res.column = res.column->index(*res_indexes, 0);
        };
    }

    WrapperType prepareRemoveNullable(const DataTypePtr & from_type, const DataTypePtr & to_type, bool skip_not_null_check) const
    {
        /// Determine whether pre-processing and/or post-processing must take place during conversion.

        bool source_is_nullable = from_type->isNullable();
        bool result_is_nullable = to_type->isNullable();

        auto wrapper = prepareImpl(removeNullable(from_type), removeNullable(to_type), result_is_nullable, source_is_nullable);

        if (result_is_nullable)
        {
            return [wrapper, source_is_nullable]
                (Block & block, const ColumnNumbers & arguments, const size_t result, size_t input_rows_count)
            {
                /// Create a temporary block on which to perform the operation.
                auto & res = block.getByPosition(result);
                const auto & ret_type = res.type;
                const auto & nullable_type = static_cast<const DataTypeNullable &>(*ret_type);
                const auto & nested_type = nullable_type.getNestedType();

                Block tmp_block;
                if (source_is_nullable)
                    tmp_block = createBlockWithNestedColumns(block, arguments);
                else
                    tmp_block = block;

                size_t tmp_res_index = block.columns();
                tmp_block.insert({nullptr, nested_type, ""});
                /// Add original ColumnNullable for createStringToEnumWrapper()
                if (source_is_nullable)
                {
                    if (arguments.size() != 1)
                        throw Exception("Invalid number of arguments", ErrorCodes::LOGICAL_ERROR);
                    tmp_block.insert(block.getByPosition(arguments.front()));
                }

                /// Perform the requested conversion.
                wrapper(tmp_block, arguments, tmp_res_index, input_rows_count);

                const auto & tmp_res = tmp_block.getByPosition(tmp_res_index);

                /// May happen in fuzzy tests. For debug purpose.
                if (!tmp_res.column)
                    throw Exception("Couldn't convert " + block.getByPosition(arguments[0]).type->getName() + " to "
                                    + nested_type->getName() + " in " + " prepareRemoveNullable wrapper.", ErrorCodes::LOGICAL_ERROR);

                res.column = wrapInNullable(tmp_res.column, Block({block.getByPosition(arguments[0]), tmp_res}), {0}, 1, input_rows_count);
            };
        }
        else if (source_is_nullable)
        {
            /// Conversion from Nullable to non-Nullable.

            return [wrapper, skip_not_null_check] (Block & block, const ColumnNumbers & arguments, const size_t result, size_t input_rows_count)
            {
                Block tmp_block = createBlockWithNestedColumns(block, arguments, result);

                /// Check that all values are not-NULL.
                /// Check can be skipped in case if LowCardinality dictionary is transformed.
                /// In that case, correctness will be checked beforehand.
                if (!skip_not_null_check)
                {
                    const auto & col = block.getByPosition(arguments[0]).column;
                    const auto & nullable_col = assert_cast<const ColumnNullable &>(*col);
                    const auto & null_map = nullable_col.getNullMapData();

                    if (!memoryIsZero(null_map.data(), null_map.size()))
                        throw Exception{"Cannot convert NULL value to non-Nullable type",
                                        ErrorCodes::CANNOT_INSERT_NULL_IN_ORDINARY_COLUMN};
                }

                wrapper(tmp_block, arguments, result, input_rows_count);
                block.getByPosition(result).column = tmp_block.getByPosition(result).column;
            };
        }
        else
            return wrapper;
    }

    /// 'from_type' and 'to_type' are nested types in case of Nullable.
    /// 'requested_result_is_nullable' is true if CAST to Nullable type is requested.
    WrapperType prepareImpl(const DataTypePtr & from_type, const DataTypePtr & to_type, bool requested_result_is_nullable, bool source_is_nullable) const
    {
        if (from_type->equals(*to_type))
            return createIdentityWrapper(from_type);
        else if (WhichDataType(from_type).isNothing())
            return createNothingWrapper(to_type.get());

        WrapperType ret;

        auto make_default_wrapper = [&](const auto & types) -> bool
        {
            using Types = std::decay_t<decltype(types)>;
            using ToDataType = typename Types::LeftType;

            if constexpr (
                std::is_same_v<ToDataType, DataTypeUInt8> ||
                std::is_same_v<ToDataType, DataTypeUInt16> ||
                std::is_same_v<ToDataType, DataTypeUInt32> ||
                std::is_same_v<ToDataType, DataTypeUInt64> ||
                std::is_same_v<ToDataType, DataTypeUInt256> ||
                std::is_same_v<ToDataType, DataTypeInt8> ||
                std::is_same_v<ToDataType, DataTypeInt16> ||
                std::is_same_v<ToDataType, DataTypeInt32> ||
                std::is_same_v<ToDataType, DataTypeInt64> ||
                std::is_same_v<ToDataType, DataTypeInt128> ||
                std::is_same_v<ToDataType, DataTypeInt256> ||
                std::is_same_v<ToDataType, DataTypeFloat32> ||
                std::is_same_v<ToDataType, DataTypeFloat64> ||
                std::is_same_v<ToDataType, DataTypeDate> ||
                std::is_same_v<ToDataType, DataTypeDateTime>)
            {
                ret = createWrapper(from_type, checkAndGetDataType<ToDataType>(to_type.get()), requested_result_is_nullable);
                return true;
            }
            if constexpr (
                std::is_same_v<ToDataType, DataTypeEnum8> ||
                std::is_same_v<ToDataType, DataTypeEnum16>)
            {
                ret = createEnumWrapper(from_type, checkAndGetDataType<ToDataType>(to_type.get()), source_is_nullable);
                return true;
            }
            if constexpr (
                std::is_same_v<ToDataType, DataTypeDecimal<Decimal32>> ||
                std::is_same_v<ToDataType, DataTypeDecimal<Decimal64>> ||
                std::is_same_v<ToDataType, DataTypeDecimal<Decimal128>> ||
                std::is_same_v<ToDataType, DataTypeDecimal<Decimal256>> ||
                std::is_same_v<ToDataType, DataTypeDateTime64>)
            {
                ret = createDecimalWrapper(from_type, checkAndGetDataType<ToDataType>(to_type.get()));
                return true;
            }
            if constexpr (std::is_same_v<ToDataType, DataTypeUUID>)
            {
                if (isStringOrFixedString(from_type))
                {
                    ret = createUUIDWrapper(from_type, checkAndGetDataType<ToDataType>(to_type.get()), requested_result_is_nullable);
                    return true;
                }
            }

            return false;
        };

        if (callOnIndexAndDataType<void>(to_type->getTypeId(), make_default_wrapper))
            return ret;

        switch (to_type->getTypeId())
        {
            case TypeIndex::String:
                return createStringWrapper(from_type);
            case TypeIndex::FixedString:
                return createFixedStringWrapper(from_type, checkAndGetDataType<DataTypeFixedString>(to_type.get())->getN());

            case TypeIndex::Array:
                return createArrayWrapper(from_type, checkAndGetDataType<DataTypeArray>(to_type.get()));
            case TypeIndex::Tuple:
                return createTupleWrapper(from_type, checkAndGetDataType<DataTypeTuple>(to_type.get()));

            case TypeIndex::AggregateFunction:
                return createAggregateFunctionWrapper(from_type, checkAndGetDataType<DataTypeAggregateFunction>(to_type.get()));
            default:
                break;
        }

        throw Exception{"Conversion from " + from_type->getName() + " to " + to_type->getName() + " is not supported",
            ErrorCodes::CANNOT_CONVERT_TYPE};
    }
};

class CastOverloadResolver : public IFunctionOverloadResolverImpl
{
public:
    using MonotonicityForRange = FunctionCast::MonotonicityForRange;

    static constexpr auto name = "CAST";

    static FunctionOverloadResolverImplPtr create(const Context & context);
    static FunctionOverloadResolverImplPtr createImpl(bool keep_nullable) { return std::make_unique<CastOverloadResolver>(keep_nullable); }

    CastOverloadResolver(bool keep_nullable_)
        : keep_nullable(keep_nullable_)
    {}

    String getName() const override { return name; }

    size_t getNumberOfArguments() const override { return 2; }

    ColumnNumbers getArgumentsThatAreAlwaysConstant() const override { return {1}; }

protected:

    FunctionBaseImplPtr build(const ColumnsWithTypeAndName & arguments, const DataTypePtr & return_type) const override
    {
        DataTypes data_types(arguments.size());

        for (size_t i = 0; i < arguments.size(); ++i)
            data_types[i] = arguments[i].type;

        auto monotonicity = getMonotonicityInformation(arguments.front().type, return_type.get());
        return std::make_unique<FunctionCast>(name, std::move(monotonicity), data_types, return_type);
    }

    DataTypePtr getReturnType(const ColumnsWithTypeAndName & arguments) const override
    {
        const auto & column = arguments.back().column;
        if (!column)
            throw Exception("Second argument to " + getName() + " must be a constant string describing type."
                " Instead there is non-constant column of type " + arguments.back().type->getName(),
                ErrorCodes::ILLEGAL_TYPE_OF_ARGUMENT);

        const auto type_col = checkAndGetColumnConst<ColumnString>(column.get());
        if (!type_col)
            throw Exception("Second argument to " + getName() + " must be a constant string describing type."
                " Instead there is a column with the following structure: " + column->dumpStructure(),
                ErrorCodes::ILLEGAL_TYPE_OF_ARGUMENT);

        DataTypePtr type = DataTypeFactory::instance().get(type_col->getValue<String>());
        if (keep_nullable && arguments.front().type->isNullable())
            return makeNullable(type);
        return type;
    }

    bool useDefaultImplementationForNulls() const override { return false; }
    bool useDefaultImplementationForLowCardinalityColumns() const override { return false; }

private:
    bool keep_nullable;

    template <typename DataType>
    static auto monotonicityForType(const DataType * const)
    {
        return FunctionTo<DataType>::Type::Monotonic::get;
    }

    MonotonicityForRange getMonotonicityInformation(const DataTypePtr & from_type, const IDataType * to_type) const
    {
        if (const auto type = checkAndGetDataType<DataTypeUInt8>(to_type))
            return monotonicityForType(type);
        if (const auto type = checkAndGetDataType<DataTypeUInt16>(to_type))
            return monotonicityForType(type);
        if (const auto type = checkAndGetDataType<DataTypeUInt32>(to_type))
            return monotonicityForType(type);
        if (const auto type = checkAndGetDataType<DataTypeUInt64>(to_type))
            return monotonicityForType(type);
        if (const auto type = checkAndGetDataType<DataTypeUInt256>(to_type))
            return monotonicityForType(type);
        if (const auto type = checkAndGetDataType<DataTypeInt8>(to_type))
            return monotonicityForType(type);
        if (const auto type = checkAndGetDataType<DataTypeInt16>(to_type))
            return monotonicityForType(type);
        if (const auto type = checkAndGetDataType<DataTypeInt32>(to_type))
            return monotonicityForType(type);
        if (const auto type = checkAndGetDataType<DataTypeInt64>(to_type))
            return monotonicityForType(type);
        if (const auto type = checkAndGetDataType<DataTypeInt128>(to_type))
            return monotonicityForType(type);
        if (const auto type = checkAndGetDataType<DataTypeInt256>(to_type))
            return monotonicityForType(type);
        if (const auto type = checkAndGetDataType<DataTypeFloat32>(to_type))
            return monotonicityForType(type);
        if (const auto type = checkAndGetDataType<DataTypeFloat64>(to_type))
            return monotonicityForType(type);
        if (const auto type = checkAndGetDataType<DataTypeDate>(to_type))
            return monotonicityForType(type);
        if (const auto type = checkAndGetDataType<DataTypeDateTime>(to_type))
            return monotonicityForType(type);
        if (const auto type = checkAndGetDataType<DataTypeString>(to_type))
            return monotonicityForType(type);
        if (isEnum(from_type))
        {
            if (const auto type = checkAndGetDataType<DataTypeEnum8>(to_type))
                return monotonicityForType(type);
            if (const auto type = checkAndGetDataType<DataTypeEnum16>(to_type))
                return monotonicityForType(type);
        }
        /// other types like Null, FixedString, Array and Tuple have no monotonicity defined
        return {};
    }
};

}<|MERGE_RESOLUTION|>--- conflicted
+++ resolved
@@ -153,11 +153,7 @@
                     if constexpr (std::is_same_v<FromFieldType, UInt128> || std::is_same_v<ToFieldType, UInt128>)
                         throw Exception("Unexpected UInt128 to big int conversion", ErrorCodes::NOT_IMPLEMENTED);
                     else
-<<<<<<< HEAD
-                        vec_to[i] = bigint_cast<CastTo>(bigint_cast<CastFrom>(vec_from[i]));
-=======
                         vec_to[i] = bigint_cast<ToFieldType>(vec_from[i]);
->>>>>>> d304d522
                 }
                 else if constexpr (std::is_same_v<ToFieldType, UInt128> && sizeof(FromFieldType) <= sizeof(UInt64))
                     vec_to[i] = static_cast<ToFieldType>(static_cast<UInt64>(vec_from[i]));
