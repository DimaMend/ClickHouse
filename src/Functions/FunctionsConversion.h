--- conflicted
+++ resolved
@@ -207,18 +207,13 @@
                 vec_null_map_to = &col_null_map_to->getData();
             }
 
-<<<<<<< HEAD
             if constexpr (IsDataTypeNumber<FromDataType> && std::is_same_v<ToFieldType, float>)
             {
                 numberToFloat32(vec_to, vec_from, input_rows_count);
                 return col_to;
             }
 
-            bool result_is_bool = isBool(result_type);
-            for (size_t i = 0; i < input_rows_count; ++i)
-=======
             if constexpr (std::is_same_v<ToDataType, DataTypeUInt8>)
->>>>>>> 08648b7c
             {
                 if (isBool(result_type))
                 {
