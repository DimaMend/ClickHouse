#include "Functions/UserDefined/UserDefinedSQLObjectsStorageBase.h"

#include <boost/container/flat_set.hpp>

#include <Core/Settings.h>
#include <Interpreters/Context.h>
#include <Interpreters/FunctionNameNormalizer.h>
#include <Interpreters/NormalizeSelectWithUnionQueryVisitor.h>
#include <Parsers/ASTCreateFunctionQuery.h>

namespace DB
{

namespace ErrorCodes
{
    extern const int FUNCTION_ALREADY_EXISTS;
    extern const int UNKNOWN_FUNCTION;
}

namespace
{

ASTPtr normalizeCreateFunctionQuery(const IAST & create_function_query, const ContextPtr & context)
{
    auto ptr = create_function_query.clone();
    auto & res = typeid_cast<ASTCreateFunctionQuery &>(*ptr);
    res.if_not_exists = false;
    res.or_replace = false;
<<<<<<< HEAD
    FunctionNameNormalizer::visit(res.function_core.get());
    NormalizeSelectWithUnionQueryVisitor::Data data{context->getSettingsRef().union_default_mode};
    NormalizeSelectWithUnionQueryVisitor{data}.visit(res.function_core);
=======
    FunctionNameNormalizer().visit(res.function_core.get());
>>>>>>> c38ae6ec
    return ptr;
}

}

UserDefinedSQLObjectsStorageBase::UserDefinedSQLObjectsStorageBase(ContextPtr global_context_)
    : global_context(std::move(global_context_))
{}

ASTPtr UserDefinedSQLObjectsStorageBase::get(const String & object_name) const
{
    std::lock_guard lock(mutex);

    auto it = object_name_to_create_object_map.find(object_name);
    if (it == object_name_to_create_object_map.end())
        throw Exception(ErrorCodes::UNKNOWN_FUNCTION,
            "The object name '{}' is not saved",
            object_name);

    return it->second;
}

ASTPtr UserDefinedSQLObjectsStorageBase::tryGet(const std::string & object_name) const
{
    std::lock_guard lock(mutex);

    auto it = object_name_to_create_object_map.find(object_name);
    if (it == object_name_to_create_object_map.end())
        return nullptr;

    return it->second;
}

bool UserDefinedSQLObjectsStorageBase::has(const String & object_name) const
{
    return tryGet(object_name) != nullptr;
}

std::vector<std::string> UserDefinedSQLObjectsStorageBase::getAllObjectNames() const
{
    std::vector<std::string> object_names;

    std::lock_guard lock(mutex);
    object_names.reserve(object_name_to_create_object_map.size());

    for (const auto & [name, _] : object_name_to_create_object_map)
        object_names.emplace_back(name);

    return object_names;
}

bool UserDefinedSQLObjectsStorageBase::empty() const
{
    std::lock_guard lock(mutex);
    return object_name_to_create_object_map.empty();
}

bool UserDefinedSQLObjectsStorageBase::storeObject(
    const ContextPtr & current_context,
    UserDefinedSQLObjectType object_type,
    const String & object_name,
    ASTPtr create_object_query,
    bool throw_if_exists,
    bool replace_if_exists,
    const Settings & settings)
{
    std::lock_guard lock{mutex};
    auto it = object_name_to_create_object_map.find(object_name);
    if (it != object_name_to_create_object_map.end())
    {
        if (throw_if_exists)
            throw Exception(ErrorCodes::FUNCTION_ALREADY_EXISTS, "User-defined object '{}' already exists", object_name);
        else if (!replace_if_exists)
            return false;
    }

    bool stored = storeObjectImpl(
        current_context,
        object_type,
        object_name,
        create_object_query,
        throw_if_exists,
        replace_if_exists,
        settings);

    if (stored)
        object_name_to_create_object_map[object_name] = create_object_query;

    return stored;
}

bool UserDefinedSQLObjectsStorageBase::removeObject(
        const ContextPtr & current_context,
        UserDefinedSQLObjectType object_type,
        const String & object_name,
        bool throw_if_not_exists)
{
    std::lock_guard lock(mutex);
    auto it = object_name_to_create_object_map.find(object_name);
    if (it == object_name_to_create_object_map.end())
    {
        if (throw_if_not_exists)
            throw Exception(ErrorCodes::UNKNOWN_FUNCTION, "User-defined object '{}' doesn't exist", object_name);
        else
            return false;
    }

    bool removed = removeObjectImpl(
        current_context,
        object_type,
        object_name,
        throw_if_not_exists);

    if (removed)
        object_name_to_create_object_map.erase(object_name);

    return removed;
}

std::unique_lock<std::recursive_mutex> UserDefinedSQLObjectsStorageBase::getLock() const
{
    return std::unique_lock{mutex};
}

void UserDefinedSQLObjectsStorageBase::setAllObjects(const std::vector<std::pair<String, ASTPtr>> & new_objects)
{
    std::unordered_map<String, ASTPtr> normalized_functions;
    for (const auto & [function_name, create_query] : new_objects)
        normalized_functions[function_name] = normalizeCreateFunctionQuery(*create_query, global_context);

    std::lock_guard lock(mutex);
    object_name_to_create_object_map = std::move(normalized_functions);
}

std::vector<std::pair<String, ASTPtr>> UserDefinedSQLObjectsStorageBase::getAllObjects() const
{
    std::lock_guard lock{mutex};
    std::vector<std::pair<String, ASTPtr>> all_objects;
    all_objects.reserve(object_name_to_create_object_map.size());
    std::copy(object_name_to_create_object_map.begin(), object_name_to_create_object_map.end(), std::back_inserter(all_objects));
    return all_objects;
}

void UserDefinedSQLObjectsStorageBase::setObject(const String & object_name, const IAST & create_object_query)
{
    std::lock_guard lock(mutex);
    object_name_to_create_object_map[object_name] = normalizeCreateFunctionQuery(create_object_query, global_context);
}

void UserDefinedSQLObjectsStorageBase::removeObject(const String & object_name)
{
    std::lock_guard lock(mutex);
    object_name_to_create_object_map.erase(object_name);
}

void UserDefinedSQLObjectsStorageBase::removeAllObjectsExcept(const Strings & object_names_to_keep)
{
    boost::container::flat_set<std::string_view> names_set_to_keep{object_names_to_keep.begin(), object_names_to_keep.end()};
    std::lock_guard lock(mutex);
    for (auto it = object_name_to_create_object_map.begin(); it != object_name_to_create_object_map.end();)
    {
        auto current = it++;
        if (!names_set_to_keep.contains(current->first))
            object_name_to_create_object_map.erase(current);
    }
}

}<|MERGE_RESOLUTION|>--- conflicted
+++ resolved
@@ -26,13 +26,9 @@
     auto & res = typeid_cast<ASTCreateFunctionQuery &>(*ptr);
     res.if_not_exists = false;
     res.or_replace = false;
-<<<<<<< HEAD
-    FunctionNameNormalizer::visit(res.function_core.get());
+    FunctionNameNormalizer().visit(res.function_core.get());
     NormalizeSelectWithUnionQueryVisitor::Data data{context->getSettingsRef().union_default_mode};
     NormalizeSelectWithUnionQueryVisitor{data}.visit(res.function_core);
-=======
-    FunctionNameNormalizer().visit(res.function_core.get());
->>>>>>> c38ae6ec
     return ptr;
 }
 
