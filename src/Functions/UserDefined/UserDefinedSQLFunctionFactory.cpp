--- conflicted
+++ resolved
@@ -118,15 +118,11 @@
     return result;
 }
 
-<<<<<<< HEAD
-static void checkCanBeRegistered(const ContextPtr & context, const String & function_name, const IAST & create_function_query, bool throw_if_exists)
-=======
 UserDefinedSQLFunctionFactory::UserDefinedSQLFunctionFactory()
     : global_context(Context::getGlobalContextInstance())
 {}
 
 void UserDefinedSQLFunctionFactory::checkCanBeRegistered(const ContextPtr & context, const String & function_name, const IAST & create_function_query)
->>>>>>> 179c2820
 {
     if (FunctionFactory::instance().hasNameOrAlias(function_name))
         throw Exception(ErrorCodes::FUNCTION_ALREADY_EXISTS, "The function '{}' already exists", function_name);
