#pragma once
<<<<<<< HEAD
#include <DataTypes/DataTypeDate.h>
#include <DataTypes/DataTypeDate32.h>
#include <DataTypes/DataTypeDateTime.h>
#include <DataTypes/DataTypeDateTime64.h>
#include <Functions/CustomWeekTransforms.h>
#include <Functions/IFunction.h>
#include <Functions/TransformDateTime64.h>
#include <IO/WriteHelpers.h>
#include <Interpreters/Context.h>

=======
#include <Functions/IFunctionCustomWeek.h>
>>>>>>> dc7bef40

namespace DB
{

namespace ErrorCodes
{
    extern const int ILLEGAL_TYPE_OF_ARGUMENT;
}


/// See CustomWeekTransforms.h
template <typename ToDataType, typename Transform>
class FunctionCustomWeekToSomething : public IFunctionCustomWeek<Transform>
{
private:
    std::string force_timezone;
public:
<<<<<<< HEAD
    static constexpr auto name = Transform::name;
    static FunctionPtr create(ContextPtr context) { return std::make_shared<FunctionCustomWeekToSomething>(context->getSettingsRef().force_timezone); }

    explicit FunctionCustomWeekToSomething(const std::string & force_timezone_) : force_timezone(force_timezone_) {}
=======
    static FunctionPtr create(ContextPtr) { return std::make_shared<FunctionCustomWeekToSomething>(); }
>>>>>>> dc7bef40

    DataTypePtr getReturnTypeImpl(const ColumnsWithTypeAndName & arguments) const override
    {
        this->checkArguments(arguments);

        return std::make_shared<ToDataType>();
    }

    ColumnPtr executeImpl(const ColumnsWithTypeAndName & arguments, const DataTypePtr & result_type, size_t input_rows_count) const override
    {
        const IDataType * from_type = arguments[0].type.get();
        WhichDataType which(from_type);

        if (which.isDate())
            return CustomWeekTransformImpl<DataTypeDate, ToDataType>::execute(
                arguments, result_type, input_rows_count, Transform{}, force_timezone);
        else if (which.isDate32())
            return CustomWeekTransformImpl<DataTypeDate32, ToDataType>::execute(
                arguments, result_type, input_rows_count, Transform{}, force_timezone);
        else if (which.isDateTime())
            return CustomWeekTransformImpl<DataTypeDateTime, ToDataType>::execute(
                arguments, result_type, input_rows_count, Transform{}, force_timezone);
        else if (which.isDateTime64())
        {
            return CustomWeekTransformImpl<DataTypeDateTime64, ToDataType>::execute(
                arguments, result_type, input_rows_count,
                TransformDateTime64<Transform>{assert_cast<const DataTypeDateTime64 *>(from_type)->getScale()}, force_timezone);
        }
        else
            throw Exception(
                "Illegal type " + arguments[0].type->getName() + " of argument of function " + this->getName(),
                ErrorCodes::ILLEGAL_TYPE_OF_ARGUMENT);
    }

};

}<|MERGE_RESOLUTION|>--- conflicted
+++ resolved
@@ -1,18 +1,5 @@
 #pragma once
-<<<<<<< HEAD
-#include <DataTypes/DataTypeDate.h>
-#include <DataTypes/DataTypeDate32.h>
-#include <DataTypes/DataTypeDateTime.h>
-#include <DataTypes/DataTypeDateTime64.h>
-#include <Functions/CustomWeekTransforms.h>
-#include <Functions/IFunction.h>
-#include <Functions/TransformDateTime64.h>
-#include <IO/WriteHelpers.h>
-#include <Interpreters/Context.h>
-
-=======
 #include <Functions/IFunctionCustomWeek.h>
->>>>>>> dc7bef40
 
 namespace DB
 {
@@ -30,14 +17,10 @@
 private:
     std::string force_timezone;
 public:
-<<<<<<< HEAD
-    static constexpr auto name = Transform::name;
     static FunctionPtr create(ContextPtr context) { return std::make_shared<FunctionCustomWeekToSomething>(context->getSettingsRef().force_timezone); }
 
     explicit FunctionCustomWeekToSomething(const std::string & force_timezone_) : force_timezone(force_timezone_) {}
-=======
     static FunctionPtr create(ContextPtr) { return std::make_shared<FunctionCustomWeekToSomething>(); }
->>>>>>> dc7bef40
 
     DataTypePtr getReturnTypeImpl(const ColumnsWithTypeAndName & arguments) const override
     {
