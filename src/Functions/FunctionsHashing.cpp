#include "FunctionsHashing.h"

#include <Functions/FunctionFactory.h>


namespace DB
{

void registerFunctionsHashing(FunctionFactory & factory)
{
#if USE_SSL
    factory.registerFunction<FunctionMD4>();
    factory.registerFunction<FunctionHalfMD5>();
    factory.registerFunction<FunctionMD5>();
    factory.registerFunction<FunctionSHA1>();
    factory.registerFunction<FunctionSHA224>();
    factory.registerFunction<FunctionSHA256>();
    factory.registerFunction<FunctionSHA384>();
    factory.registerFunction<FunctionSHA512>();
#endif
    factory.registerFunction<FunctionSipHash64>();
    factory.registerFunction<FunctionSipHash128>();
    factory.registerFunction<FunctionCityHash64>();
    factory.registerFunction<FunctionFarmFingerprint64>();
    factory.registerFunction<FunctionFarmHash64>();
    factory.registerFunction<FunctionMetroHash64>();
    factory.registerFunction<FunctionIntHash32>();
    factory.registerFunction<FunctionIntHash64>();
    factory.registerFunction<FunctionURLHash>();
    factory.registerFunction<FunctionJavaHash>();
    factory.registerFunction<FunctionJavaHashUTF16LE>();
    factory.registerFunction<FunctionHiveHash>();
    factory.registerFunction<FunctionMurmurHash2_32>();
    factory.registerFunction<FunctionMurmurHash2_64>();
    factory.registerFunction<FunctionMurmurHash3_32>();
    factory.registerFunction<FunctionMurmurHash3_64>();
    factory.registerFunction<FunctionMurmurHash3_128>();
    factory.registerFunction<FunctionGccMurmurHash>();

    factory.registerFunction<FunctionXxHash32>();
    factory.registerFunction<FunctionXxHash64>();
<<<<<<< HEAD
    factory.registerFunction<FunctionMeowHash128>();
=======

    factory.registerFunction<FunctionWyHash64>();
>>>>>>> fb122673
}
}<|MERGE_RESOLUTION|>--- conflicted
+++ resolved
@@ -39,11 +39,8 @@
 
     factory.registerFunction<FunctionXxHash32>();
     factory.registerFunction<FunctionXxHash64>();
-<<<<<<< HEAD
     factory.registerFunction<FunctionMeowHash128>();
-=======
 
     factory.registerFunction<FunctionWyHash64>();
->>>>>>> fb122673
 }
 }