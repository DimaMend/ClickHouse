--- conflicted
+++ resolved
@@ -39,13 +39,12 @@
 
     factory.registerFunction<FunctionXxHash32>();
     factory.registerFunction<FunctionXxHash64>();
-<<<<<<< HEAD
+
     factory.registerFunction<FunctionHighwayHash64>();
     factory.registerFunction<FunctionHighwayHash128>();
     factory.registerFunction<FunctionHighwayHash256>();
-=======
 
     factory.registerFunction<FunctionWyHash64>();
->>>>>>> ac0891a4
+
 }
 }