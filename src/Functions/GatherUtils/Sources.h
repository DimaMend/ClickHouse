--- conflicted
+++ resolved
@@ -125,21 +125,12 @@
 
 /// The methods can be virtual or not depending on the template parameter. See IStringSource.
 #if !__clang__
-<<<<<<< HEAD
 #   pragma GCC diagnostic push
 #   pragma GCC diagnostic ignored "-Wsuggest-override"
 #elif __clang_major__ >= 11
 #   pragma GCC diagnostic push
 #   pragma GCC diagnostic ignored "-Wsuggest-override"
 #   pragma GCC diagnostic ignored "-Wsuggest-destructor-override"
-=======
-    #pragma GCC diagnostic push
-    #pragma GCC diagnostic ignored "-Wsuggest-override"
-#elif __clang_major__ >= 11
-    #pragma GCC diagnostic push
-    #pragma GCC diagnostic ignored "-Wsuggest-override"
-    #pragma GCC diagnostic ignored "-Wsuggest-destructor-override"
->>>>>>> 4f0bb6b9
 #endif
 
 template <typename Base>
@@ -221,11 +212,7 @@
 };
 
 #if !__clang__ || __clang_major__ >= 11
-<<<<<<< HEAD
 #   pragma GCC diagnostic pop
-=======
-#pragma GCC diagnostic pop
->>>>>>> 4f0bb6b9
 #endif
 
 struct StringSource
