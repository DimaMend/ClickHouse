#pragma once

#include <Functions/IFunctionImpl.h>
#include <Core/AccurateComparison.h>
#include <Functions/DummyJSONParser.h>
#include <Functions/SimdJSONParser.h>
#include <Functions/RapidJSONParser.h>
#include <Common/CpuId.h>
#include <Common/typeid_cast.h>
#include <Common/assert_cast.h>
#include <Core/Settings.h>
#include <Columns/ColumnConst.h>
#include <Columns/ColumnString.h>
#include <Columns/ColumnVector.h>
#include <Columns/ColumnFixedString.h>
#include <Columns/ColumnNullable.h>
#include <Columns/ColumnArray.h>
#include <Columns/ColumnTuple.h>
#include <DataTypes/DataTypesNumber.h>
#include <DataTypes/DataTypeString.h>
#include <DataTypes/DataTypeEnum.h>
#include <DataTypes/DataTypeFactory.h>
#include <DataTypes/DataTypeNullable.h>
#include <DataTypes/DataTypeArray.h>
#include <DataTypes/DataTypeTuple.h>
#include <Interpreters/Context.h>
#include <ext/range.h>

#if !defined(ARCADIA_BUILD)
#    include "config_functions.h"
#endif


namespace DB
{
namespace ErrorCodes
{
    extern const int ILLEGAL_COLUMN;
    extern const int ILLEGAL_TYPE_OF_ARGUMENT;
    extern const int NUMBER_OF_ARGUMENTS_DOESNT_MATCH;
}


/// Functions to parse JSONs and extract values from it.
/// The first argument of all these functions gets a JSON,
/// after that there are any number of arguments specifying path to a desired part from the JSON's root.
/// For example,
/// select JSONExtractInt('{"a": "hello", "b": [-100, 200.0, 300]}', 'b', 1) = -100
template <typename Name, template<typename> typename Impl>
class FunctionJSON : public IFunction
{
public:
    static FunctionPtr create(const Context & context_) { return std::make_shared<FunctionJSON>(context_); }
    FunctionJSON(const Context & context_) : context(context_) {}

    static constexpr auto name = Name::name;
    String getName() const override { return Name::name; }
    bool isVariadic() const override { return true; }
    size_t getNumberOfArguments() const override { return 0; }
    bool useDefaultImplementationForConstants() const override { return false; }

    DataTypePtr getReturnTypeImpl(const ColumnsWithTypeAndName & arguments) const override
    {
        return Impl<DummyJSONParser>::getType(Name::name, arguments);
    }

    void executeImpl(Block & block, const ColumnNumbers & arguments, size_t result_pos, size_t input_rows_count) override
    {
        /// Choose JSONParser.
#if USE_SIMDJSON
        if (context.getSettingsRef().allow_simdjson && Cpu::CpuFlagsCache::have_SSE42 && Cpu::CpuFlagsCache::have_PCLMUL)
        {
            Executor<SimdJSONParser>::run(block, arguments, result_pos, input_rows_count);
            return;
        }
#endif
#if USE_RAPIDJSON
        Executor<RapidJSONParser>::run(block, arguments, result_pos, input_rows_count);
#else
        Executor<DummyJSONParser>::run(block, arguments, result_pos, input_rows_count);
#endif
    }

private:
    const Context & context;

    template <typename JSONParser>
    class Executor
    {
    public:
        static void run(Block & block, const ColumnNumbers & arguments, size_t result_pos, size_t input_rows_count)
        {
            MutableColumnPtr to{block.getByPosition(result_pos).type->createColumn()};
            to->reserve(input_rows_count);

            if (arguments.size() < 1)
                throw Exception{"Function " + String(Name::name) + " requires at least one argument", ErrorCodes::NUMBER_OF_ARGUMENTS_DOESNT_MATCH};

            const auto & first_column = block.getByPosition(arguments[0]);
            if (!isString(first_column.type))
                throw Exception{"The first argument of function " + String(Name::name) + " should be a string containing JSON, illegal type: " + first_column.type->getName(),
                                ErrorCodes::ILLEGAL_TYPE_OF_ARGUMENT};

            const ColumnPtr & arg_json = first_column.column;
            auto col_json_const = typeid_cast<const ColumnConst *>(arg_json.get());
            auto col_json_string
                = typeid_cast<const ColumnString *>(col_json_const ? col_json_const->getDataColumnPtr().get() : arg_json.get());

            if (!col_json_string)
                throw Exception{"Illegal column " + arg_json->getName(), ErrorCodes::ILLEGAL_COLUMN};

            const ColumnString::Chars & chars = col_json_string->getChars();
            const ColumnString::Offsets & offsets = col_json_string->getOffsets();

            std::vector<Move> moves = prepareListOfMoves(block, arguments);

            /// Preallocate memory in parser if necessary.
            JSONParser parser;
            if (parser.need_preallocate)
                parser.preallocate(calculateMaxSize(offsets));

            Impl<JSONParser> impl;

            /// prepare() does Impl-specific preparation before handling each row.
            impl.prepare(Name::name, block, arguments, result_pos);

            bool json_parsed_ok = false;
            if (col_json_const)
            {
                StringRef json{reinterpret_cast<const char *>(&chars[0]), offsets[0] - 1};
                json_parsed_ok = parser.parse(json);
            }

            for (const auto i : ext::range(0, input_rows_count))
            {
                if (!col_json_const)
                {
                    StringRef json{reinterpret_cast<const char *>(&chars[offsets[i - 1]]), offsets[i] - offsets[i - 1] - 1};
                    json_parsed_ok = parser.parse(json);
                }

                bool ok = json_parsed_ok;
                if (ok)
                {
                    auto it = parser.getRoot();

                    /// Perform moves.
                    for (size_t j = 0; (j != moves.size()) && ok; ++j)
                    {
                        switch (moves[j].type)
                        {
                            case MoveType::ConstIndex:
                                ok = moveIteratorToElementByIndex(it, moves[j].index);
                                break;
                            case MoveType::ConstKey:
                                ok = moveIteratorToElementByKey(it, moves[j].key);
                                break;
                            case MoveType::Index:
                            {
                                const Field field = (*block.getByPosition(arguments[j + 1]).column)[i];
                                ok = moveIteratorToElementByIndex(it, field.get<Int64>());
                                break;
                            }
                            case MoveType::Key:
                            {
                                const Field field = (*block.getByPosition(arguments[j + 1]).column)[i];
                                ok = moveIteratorToElementByKey(it, field.get<String>().data());
                                break;
                            }
                        }
                    }

                    if (ok)
                        ok = impl.addValueToColumn(*to, it);
                }

                /// We add default value (=null or zero) if something goes wrong, we don't throw exceptions in these JSON functions.
                if (!ok)
                    to->insertDefault();
            }
            block.getByPosition(result_pos).column = std::move(to);
        }

    private:
        /// Represents a move of a JSON iterator described by a single argument passed to a JSON function.
        /// For example, the call JSONExtractInt('{"a": "hello", "b": [-100, 200.0, 300]}', 'b', 1)
        /// contains two moves: {MoveType::ConstKey, "b"} and {MoveType::ConstIndex, 1}.
        /// Keys and indices can be nonconst, in this case they are calculated for each row.
        enum class MoveType
        {
            Key,
            Index,
            ConstKey,
            ConstIndex,
        };

        struct Move
        {
            Move(MoveType type_, size_t index_ = 0) : type(type_), index(index_) {}
            Move(MoveType type_, const String & key_) : type(type_), key(key_) {}
            MoveType type;
            size_t index = 0;
            String key;
        };

        static std::vector<Move> prepareListOfMoves(Block & block, const ColumnNumbers & arguments)
        {
            constexpr size_t num_extra_arguments = Impl<JSONParser>::num_extra_arguments;
            const size_t num_moves = arguments.size() - num_extra_arguments - 1;
            std::vector<Move> moves;
            moves.reserve(num_moves);
            for (const auto i : ext::range(0, num_moves))
            {
                const auto & column = block.getByPosition(arguments[i + 1]);
                if (!isString(column.type) && !isInteger(column.type))
                    throw Exception{"The argument " + std::to_string(i + 2) + " of function " + String(Name::name)
                                        + " should be a string specifying key or an integer specifying index, illegal type: " + column.type->getName(),
                                    ErrorCodes::ILLEGAL_TYPE_OF_ARGUMENT};

                if (isColumnConst(*column.column))
                {
                    const auto & column_const = assert_cast<const ColumnConst &>(*column.column);
                    if (isString(column.type))
                        moves.emplace_back(MoveType::ConstKey, column_const.getValue<String>());
                    else
                        moves.emplace_back(MoveType::ConstIndex, column_const.getInt(0));
                }
                else
                {
                    if (isString(column.type))
                        moves.emplace_back(MoveType::Key, "");
                    else
                        moves.emplace_back(MoveType::Index, 0);
                }
            }
            return moves;
        }

        using Iterator = typename JSONParser::Iterator;

        /// Performs moves of types MoveType::Index and MoveType::ConstIndex.
        static bool moveIteratorToElementByIndex(Iterator & it, int index)
        {
            if (JSONParser::isArray(it))
            {
                if (index > 0)
                    return JSONParser::arrayElementByIndex(it, index - 1);
                else
                    return JSONParser::arrayElementByIndex(it, JSONParser::sizeOfArray(it) + index);
            }
            if (JSONParser::isObject(it))
            {
                if (index > 0)
                    return JSONParser::objectMemberByIndex(it, index - 1);
                else
                    return JSONParser::objectMemberByIndex(it, JSONParser::sizeOfObject(it) + index);
            }
            return false;
        }

        /// Performs moves of types MoveType::Key and MoveType::ConstKey.
        static bool moveIteratorToElementByKey(Iterator & it, const String & key)
        {
            if (JSONParser::isObject(it))
                return JSONParser::objectMemberByName(it, key);
            return false;
<<<<<<< HEAD
        auto object = element.getObject();
        return object.find(key, element);
    }

    static size_t calculateMaxSize(const ColumnString::Offsets & offsets);
};


template <typename Name, template<typename> typename Impl>
class FunctionJSON : public IFunction
{
public:
    static FunctionPtr create(const Context & context_) { return std::make_shared<FunctionJSON>(context_); }
    FunctionJSON(const Context & context_) : context(context_) {}

    static constexpr auto name = Name::name;
    String getName() const override { return Name::name; }
    bool isVariadic() const override { return true; }
    size_t getNumberOfArguments() const override { return 0; }
    bool useDefaultImplementationForConstants() const override { return true; }

    DataTypePtr getReturnTypeImpl(const ColumnsWithTypeAndName & arguments) const override
    {
        return Impl<DummyJSONParser>::getReturnType(Name::name, arguments);
    }
=======
        }
>>>>>>> 9bae70e9

        static size_t calculateMaxSize(const ColumnString::Offsets & offsets)
        {
            size_t max_size = 0;
            for (const auto i : ext::range(0, offsets.size()))
                if (max_size < offsets[i] - offsets[i - 1])
                    max_size = offsets[i] - offsets[i - 1];

            if (max_size < 1)
                max_size = 1;
            return max_size;
        }
    };
};


struct NameJSONHas { static constexpr auto name{"JSONHas"}; };
struct NameIsValidJSON { static constexpr auto name{"isValidJSON"}; };
struct NameJSONLength { static constexpr auto name{"JSONLength"}; };
struct NameJSONKey { static constexpr auto name{"JSONKey"}; };
struct NameJSONType { static constexpr auto name{"JSONType"}; };
struct NameJSONExtractInt { static constexpr auto name{"JSONExtractInt"}; };
struct NameJSONExtractUInt { static constexpr auto name{"JSONExtractUInt"}; };
struct NameJSONExtractFloat { static constexpr auto name{"JSONExtractFloat"}; };
struct NameJSONExtractBool { static constexpr auto name{"JSONExtractBool"}; };
struct NameJSONExtractString { static constexpr auto name{"JSONExtractString"}; };
struct NameJSONExtract { static constexpr auto name{"JSONExtract"}; };
struct NameJSONExtractKeysAndValues { static constexpr auto name{"JSONExtractKeysAndValues"}; };
struct NameJSONExtractRaw { static constexpr auto name{"JSONExtractRaw"}; };
struct NameJSONExtractArrayRaw { static constexpr auto name{"JSONExtractArrayRaw"}; };
struct NameJSONExtractKeysAndValuesRaw { static constexpr auto name{"JSONExtractKeysAndValuesRaw"}; };


template <typename JSONParser>
class JSONHasImpl
{
public:
    static DataTypePtr getType(const char *, const ColumnsWithTypeAndName &) { return std::make_shared<DataTypeUInt8>(); }

    using Iterator = typename JSONParser::Iterator;
    static bool addValueToColumn(IColumn & dest, const Iterator &)
    {
        ColumnVector<UInt8> & col_vec = assert_cast<ColumnVector<UInt8> &>(dest);
        col_vec.insertValue(1);
        return true;
    }

    static constexpr size_t num_extra_arguments = 0;
    static void prepare(const char *, const Block &, const ColumnNumbers &, size_t) {}
};


template <typename JSONParser>
class IsValidJSONImpl
{
public:
    static DataTypePtr getType(const char * function_name, const ColumnsWithTypeAndName & arguments)
    {
        if (arguments.size() != 1)
        {
            /// IsValidJSON() shouldn't get parameters other than JSON.
            throw Exception{"Function " + String(function_name) + " needs exactly one argument",
                            ErrorCodes::NUMBER_OF_ARGUMENTS_DOESNT_MATCH};
        }
        return std::make_shared<DataTypeUInt8>();
    }

    using Iterator = typename JSONParser::Iterator;
    static bool addValueToColumn(IColumn & dest, const Iterator &)
    {
        /// This function is called only if JSON is valid.
        /// If JSON isn't valid then `FunctionJSON::Executor::run()` adds default value (=zero) to `dest` without calling this function.
        ColumnVector<UInt8> & col_vec = assert_cast<ColumnVector<UInt8> &>(dest);
        col_vec.insertValue(1);
        return true;
    }

    static constexpr size_t num_extra_arguments = 0;
    static void prepare(const char *, const Block &, const ColumnNumbers &, size_t) {}
};


template <typename JSONParser>
class JSONLengthImpl
{
public:
    static DataTypePtr getType(const char *, const ColumnsWithTypeAndName &)
    {
        return std::make_shared<DataTypeUInt64>();
    }

    using Iterator = typename JSONParser::Iterator;
    static bool addValueToColumn(IColumn & dest, const Iterator & it)
    {
        size_t size;
        if (JSONParser::isArray(it))
            size = JSONParser::sizeOfArray(it);
        else if (JSONParser::isObject(it))
            size = JSONParser::sizeOfObject(it);
        else
            return false;

        ColumnVector<UInt64> & col_vec = assert_cast<ColumnVector<UInt64> &>(dest);
        col_vec.insertValue(size);
        return true;
    }

    static constexpr size_t num_extra_arguments = 0;
    static void prepare(const char *, const Block &, const ColumnNumbers &, size_t) {}
};


template <typename JSONParser>
class JSONKeyImpl
{
public:
    static DataTypePtr getType(const char *, const ColumnsWithTypeAndName &)
    {
        return std::make_shared<DataTypeString>();
    }

    using Iterator = typename JSONParser::Iterator;
    static bool addValueToColumn(IColumn & dest, const Iterator & it)
    {
        if (!JSONParser::isObjectMember(it))
            return false;
        StringRef key = JSONParser::getKey(it);
        ColumnString & col_str = assert_cast<ColumnString &>(dest);
        col_str.insertData(key.data, key.size);
        return true;
    }

    static constexpr size_t num_extra_arguments = 0;
    static void prepare(const char *, const Block &, const ColumnNumbers &, size_t) {}
};


template <typename JSONParser>
class JSONTypeImpl
{
public:
    static DataTypePtr getType(const char *, const ColumnsWithTypeAndName &)
    {
        static const std::vector<std::pair<String, Int8>> values = {
            {"Array", '['},
            {"Object", '{'},
            {"String", '"'},
            {"Int64", 'i'},
            {"UInt64", 'u'},
            {"Double", 'd'},
            {"Bool", 'b'},
            {"Null", 0}, /// the default value for the column.
        };
        return std::make_shared<DataTypeEnum<Int8>>(values);
    }

    using Iterator = typename JSONParser::Iterator;
    static bool addValueToColumn(IColumn & dest, const Iterator & it)
    {
        UInt8 type;
        if (JSONParser::isInt64(it))
            type = 'i';
        else if (JSONParser::isUInt64(it))
            type = 'u';
        else if (JSONParser::isDouble(it))
            type = 'd';
        else if (JSONParser::isBool(it))
            type = 'b';
        else if (JSONParser::isString(it))
            type = '"';
        else if (JSONParser::isArray(it))
            type = '[';
        else if (JSONParser::isObject(it))
            type = '{';
        else if (JSONParser::isNull(it))
            type = 0;
        else
            return false;

        ColumnVector<Int8> & col_vec = assert_cast<ColumnVector<Int8> &>(dest);
        col_vec.insertValue(type);
        return true;
    }

    static constexpr size_t num_extra_arguments = 0;
    static void prepare(const char *, const Block &, const ColumnNumbers &, size_t) {}
};


template <typename JSONParser, typename NumberType, bool convert_bool_to_integer = false>
class JSONExtractNumericImpl
{
public:
    static DataTypePtr getType(const char *, const ColumnsWithTypeAndName &)
    {
        return std::make_shared<DataTypeNumber<NumberType>>();
    }

    using Iterator = typename JSONParser::Iterator;
    static bool addValueToColumn(IColumn & dest, const Iterator & it)
    {
        NumberType value;

        if (JSONParser::isInt64(it))
        {
            if (!accurate::convertNumeric(JSONParser::getInt64(it), value))
                return false;
        }
        else if (JSONParser::isUInt64(it))
        {
            if (!accurate::convertNumeric(JSONParser::getUInt64(it), value))
                return false;
        }
        else if (JSONParser::isDouble(it))
        {
            if (!accurate::convertNumeric(JSONParser::getDouble(it), value))
                return false;
        }
        else if (JSONParser::isBool(it) && is_integral_v<NumberType> && convert_bool_to_integer)
            value = static_cast<NumberType>(JSONParser::getBool(it));
        else
            return false;

        auto & col_vec = assert_cast<ColumnVector<NumberType> &>(dest);
        col_vec.insertValue(value);
        return true;
    }

    static constexpr size_t num_extra_arguments = 0;
    static void prepare(const char *, const Block &, const ColumnNumbers &, size_t) {}
};

template <typename JSONParser>
using JSONExtractInt8Impl = JSONExtractNumericImpl<JSONParser, Int8>;
template <typename JSONParser>
using JSONExtractUInt8Impl = JSONExtractNumericImpl<JSONParser, UInt8>;
template <typename JSONParser>
using JSONExtractInt16Impl = JSONExtractNumericImpl<JSONParser, Int16>;
template <typename JSONParser>
using JSONExtractUInt16Impl = JSONExtractNumericImpl<JSONParser, UInt16>;
template <typename JSONParser>
using JSONExtractInt32Impl = JSONExtractNumericImpl<JSONParser, Int32>;
template <typename JSONParser>
using JSONExtractUInt32Impl = JSONExtractNumericImpl<JSONParser, UInt32>;
template <typename JSONParser>
using JSONExtractInt64Impl = JSONExtractNumericImpl<JSONParser, Int64>;
template <typename JSONParser>
using JSONExtractUInt64Impl = JSONExtractNumericImpl<JSONParser, UInt64>;
template <typename JSONParser>
using JSONExtractFloat32Impl = JSONExtractNumericImpl<JSONParser, Float32>;
template <typename JSONParser>
using JSONExtractFloat64Impl = JSONExtractNumericImpl<JSONParser, Float64>;


template <typename JSONParser>
class JSONExtractBoolImpl
{
public:
    static DataTypePtr getType(const char *, const ColumnsWithTypeAndName &)
    {
        return std::make_shared<DataTypeUInt8>();
    }

    using Iterator = typename JSONParser::Iterator;
    static bool addValueToColumn(IColumn & dest, const Iterator & it)
    {
        if (!JSONParser::isBool(it))
            return false;

        auto & col_vec = assert_cast<ColumnVector<UInt8> &>(dest);
        col_vec.insertValue(static_cast<UInt8>(JSONParser::getBool(it)));
        return true;
    }

    static constexpr size_t num_extra_arguments = 0;
    static void prepare(const char *, const Block &, const ColumnNumbers &, size_t) {}
};


template <typename JSONParser>
class JSONExtractStringImpl
{
public:
    static DataTypePtr getType(const char *, const ColumnsWithTypeAndName &)
    {
        return std::make_shared<DataTypeString>();
    }

    using Iterator = typename JSONParser::Iterator;
    static bool addValueToColumn(IColumn & dest, const Iterator & it)
    {
        if (!JSONParser::isString(it))
            return false;

        StringRef str = JSONParser::getString(it);
        ColumnString & col_str = assert_cast<ColumnString &>(dest);
        col_str.insertData(str.data, str.size);
        return true;
    }

    static constexpr size_t num_extra_arguments = 0;
    static void prepare(const char *, const Block &, const ColumnNumbers &, size_t) {}
};


/// Nodes of the extract tree. We need the extract tree to extract from JSON complex values containing array, tuples or nullables.
template <typename JSONParser>
struct JSONExtractTree
{
    using Iterator = typename JSONParser::Iterator;

    class Node
    {
    public:
        Node() {}
        virtual ~Node() {}
        virtual bool addValueToColumn(IColumn &, const Iterator &) = 0;
    };

    template <typename NumberType>
    class NumericNode : public Node
    {
    public:
        bool addValueToColumn(IColumn & dest, const Iterator & it) override
        {
            return JSONExtractNumericImpl<JSONParser, NumberType, true>::addValueToColumn(dest, it);
        }
    };

    class StringNode : public Node
    {
    public:
        bool addValueToColumn(IColumn & dest, const Iterator & it) override
        {
            return JSONExtractStringImpl<JSONParser>::addValueToColumn(dest, it);
        }
    };

    class FixedStringNode : public Node
    {
    public:
        bool addValueToColumn(IColumn & dest, const Iterator & it) override
        {
            if (!JSONParser::isString(it))
                return false;
            auto & col_str = assert_cast<ColumnFixedString &>(dest);
            StringRef str = JSONParser::getString(it);
            if (str.size > col_str.getN())
                return false;
            col_str.insertData(str.data, str.size);
            return true;
        }
    };

    template <typename Type>
    class EnumNode : public Node
    {
    public:
        EnumNode(const std::vector<std::pair<String, Type>> & name_value_pairs_) : name_value_pairs(name_value_pairs_)
        {
            for (const auto & name_value_pair : name_value_pairs)
            {
                name_to_value_map.emplace(name_value_pair.first, name_value_pair.second);
                only_values.emplace(name_value_pair.second);
            }
        }

        bool addValueToColumn(IColumn & dest, const Iterator & it) override
        {
            auto & col_vec = assert_cast<ColumnVector<Type> &>(dest);

            if (JSONParser::isInt64(it))
            {
                Type value;
                if (!accurate::convertNumeric(JSONParser::getInt64(it), value) || !only_values.count(value))
                    return false;
                col_vec.insertValue(value);
                return true;
            }

            if (JSONParser::isUInt64(it))
            {
                Type value;
                if (!accurate::convertNumeric(JSONParser::getUInt64(it), value) || !only_values.count(value))
                    return false;
                col_vec.insertValue(value);
                return true;
            }

            if (JSONParser::isString(it))
            {
                auto value = name_to_value_map.find(JSONParser::getString(it));
                if (value == name_to_value_map.end())
                    return false;
                col_vec.insertValue(value->second);
                return true;
            }

            return false;
        }

    private:
        std::vector<std::pair<String, Type>> name_value_pairs;
        std::unordered_map<StringRef, Type> name_to_value_map;
        std::unordered_set<Type> only_values;
    };

    class NullableNode : public Node
    {
    public:
        NullableNode(std::unique_ptr<Node> nested_) : nested(std::move(nested_)) {}

        bool addValueToColumn(IColumn & dest, const Iterator & it) override
        {
            ColumnNullable & col_null = assert_cast<ColumnNullable &>(dest);
            if (!nested->addValueToColumn(col_null.getNestedColumn(), it))
                return false;
            col_null.getNullMapColumn().insertValue(0);
            return true;
        }

    private:
        std::unique_ptr<Node> nested;
    };

    class ArrayNode : public Node
    {
    public:
        ArrayNode(std::unique_ptr<Node> nested_) : nested(std::move(nested_)) {}

        bool addValueToColumn(IColumn & dest, const Iterator & it) override
        {
            if (!JSONParser::isArray(it))
                return false;

            Iterator array_it = it;
            if (!JSONParser::firstArrayElement(array_it))
                return false;

            ColumnArray & col_arr = assert_cast<ColumnArray &>(dest);
            auto & data = col_arr.getData();
            size_t old_size = data.size();
            bool were_valid_elements = false;

            do
            {
                if (nested->addValueToColumn(data, array_it))
                    were_valid_elements = true;
                else
                    data.insertDefault();
            }
            while (JSONParser::nextArrayElement(array_it));

            if (!were_valid_elements)
            {
                data.popBack(data.size() - old_size);
                return false;
            }

            col_arr.getOffsets().push_back(data.size());
            return true;
        }

    private:
        std::unique_ptr<Node> nested;
    };

    class TupleNode : public Node
    {
    public:
        TupleNode(std::vector<std::unique_ptr<Node>> nested_, const std::vector<String> & explicit_names_) : nested(std::move(nested_)), explicit_names(explicit_names_)
        {
            for (size_t i = 0; i != explicit_names.size(); ++i)
                name_to_index_map.emplace(explicit_names[i], i);
        }

        bool addValueToColumn(IColumn & dest, const Iterator & it) override
        {
            ColumnTuple & tuple = assert_cast<ColumnTuple &>(dest);
            size_t old_size = dest.size();
            bool were_valid_elements = false;

            auto set_size = [&](size_t size)
            {
                for (size_t i = 0; i != tuple.tupleSize(); ++i)
                {
                    auto & col = tuple.getColumn(i);
                    if (col.size() != size)
                    {
                        if (col.size() > size)
                            col.popBack(col.size() - size);
                        else
                            while (col.size() < size)
                                col.insertDefault();
                    }
                }
            };

            if (JSONParser::isArray(it))
            {
                Iterator array_it = it;
                if (!JSONParser::firstArrayElement(array_it))
                    return false;

                for (size_t index = 0; index != nested.size(); ++index)
                {
                    if (nested[index]->addValueToColumn(tuple.getColumn(index), array_it))
                        were_valid_elements = true;
                    else
                        tuple.getColumn(index).insertDefault();
                    if (!JSONParser::nextArrayElement(array_it))
                        break;
                }

                set_size(old_size + static_cast<size_t>(were_valid_elements));
                return were_valid_elements;
            }

            if (JSONParser::isObject(it))
            {
                if (name_to_index_map.empty())
                {
                    Iterator object_it = it;
                    if (!JSONParser::firstObjectMember(object_it))
                        return false;

                    for (size_t index = 0; index != nested.size(); ++index)
                    {
                        if (nested[index]->addValueToColumn(tuple.getColumn(index), object_it))
                            were_valid_elements = true;
                        else
                            tuple.getColumn(index).insertDefault();
                        if (!JSONParser::nextObjectMember(object_it))
                            break;
                    }
                }
                else
                {
                    Iterator object_it = it;
                    StringRef key;
                    if (!JSONParser::firstObjectMember(object_it, key))
                        return false;

                    do
                    {
                        auto index = name_to_index_map.find(key);
                        if (index != name_to_index_map.end())
                        {
                            if (nested[index->second]->addValueToColumn(tuple.getColumn(index->second), object_it))
                                were_valid_elements = true;
                        }
                    }
                    while (JSONParser::nextObjectMember(object_it, key));
                }

                set_size(old_size + static_cast<size_t>(were_valid_elements));
                return were_valid_elements;
            }

            return false;
        }

    private:
        std::vector<std::unique_ptr<Node>> nested;
        std::vector<String> explicit_names;
        std::unordered_map<StringRef, size_t> name_to_index_map;
    };

    static std::unique_ptr<Node> build(const char * function_name, const DataTypePtr & type)
    {
        switch (type->getTypeId())
        {
            case TypeIndex::UInt8: return std::make_unique<NumericNode<UInt8>>();
            case TypeIndex::UInt16: return std::make_unique<NumericNode<UInt16>>();
            case TypeIndex::UInt32: return std::make_unique<NumericNode<UInt32>>();
            case TypeIndex::UInt64: return std::make_unique<NumericNode<UInt64>>();
            case TypeIndex::Int8: return std::make_unique<NumericNode<Int8>>();
            case TypeIndex::Int16: return std::make_unique<NumericNode<Int16>>();
            case TypeIndex::Int32: return std::make_unique<NumericNode<Int32>>();
            case TypeIndex::Int64: return std::make_unique<NumericNode<Int64>>();
            case TypeIndex::Float32: return std::make_unique<NumericNode<Float32>>();
            case TypeIndex::Float64: return std::make_unique<NumericNode<Float64>>();
            case TypeIndex::String: return std::make_unique<StringNode>();
            case TypeIndex::FixedString: return std::make_unique<FixedStringNode>();
            case TypeIndex::Enum8:
                return std::make_unique<EnumNode<Int8>>(static_cast<const DataTypeEnum8 &>(*type).getValues());
            case TypeIndex::Enum16:
                return std::make_unique<EnumNode<Int16>>(static_cast<const DataTypeEnum16 &>(*type).getValues());
            case TypeIndex::Nullable:
            {
                return std::make_unique<NullableNode>(build(function_name, static_cast<const DataTypeNullable &>(*type).getNestedType()));
            }
            case TypeIndex::Array:
            {
                return std::make_unique<ArrayNode>(build(function_name, static_cast<const DataTypeArray &>(*type).getNestedType()));
            }
            case TypeIndex::Tuple:
            {
                const auto & tuple = static_cast<const DataTypeTuple &>(*type);
                const auto & tuple_elements = tuple.getElements();
                std::vector<std::unique_ptr<Node>> elements;
                for (const auto & tuple_element : tuple_elements)
                    elements.emplace_back(build(function_name, tuple_element));
                return std::make_unique<TupleNode>(std::move(elements), tuple.haveExplicitNames() ? tuple.getElementNames() : Strings{});
            }
            default:
                throw Exception{"Function " + String(function_name) + " doesn't support the return type schema: " + type->getName(), ErrorCodes::ILLEGAL_TYPE_OF_ARGUMENT};
        }
    }
};


template <typename JSONParser>
class JSONExtractImpl
{
public:
    static constexpr size_t num_extra_arguments = 1;

    static DataTypePtr getType(const char * function_name, const ColumnsWithTypeAndName & arguments)
    {
        if (arguments.size() < 2)
            throw Exception{"Function " + String(function_name) + " requires at least two arguments", ErrorCodes::NUMBER_OF_ARGUMENTS_DOESNT_MATCH};

        const auto & col = arguments.back();
        auto col_type_const = typeid_cast<const ColumnConst *>(col.column.get());
        if (!col_type_const || !isString(col.type))
            throw Exception{"The last argument of function " + String(function_name)
                                + " should be a constant string specifying the return data type, illegal value: " + col.name,
                            ErrorCodes::ILLEGAL_COLUMN};

        return DataTypeFactory::instance().get(col_type_const->getValue<String>());
    }

    void prepare(const char * function_name, const Block & block, const ColumnNumbers &, size_t result_pos)
    {
        extract_tree = JSONExtractTree<JSONParser>::build(function_name, block.getByPosition(result_pos).type);
    }

    using Iterator = typename JSONParser::Iterator;
    bool addValueToColumn(IColumn & dest, const Iterator & it)
    {
        return extract_tree->addValueToColumn(dest, it);
    }

protected:
    std::unique_ptr<typename JSONExtractTree<JSONParser>::Node> extract_tree;
};


template <typename JSONParser>
class JSONExtractKeysAndValuesImpl
{
public:
    static constexpr size_t num_extra_arguments = 1;

    static DataTypePtr getType(const char * function_name, const ColumnsWithTypeAndName & arguments)
    {
        if (arguments.size() < 2)
            throw Exception{"Function " + String(function_name) + " requires at least two arguments", ErrorCodes::NUMBER_OF_ARGUMENTS_DOESNT_MATCH};

        const auto & col = arguments.back();
        auto col_type_const = typeid_cast<const ColumnConst *>(col.column.get());
        if (!col_type_const || !isString(col.type))
            throw Exception{"The last argument of function " + String(function_name)
                                + " should be a constant string specifying the values' data type, illegal value: " + col.name,
                            ErrorCodes::ILLEGAL_COLUMN};

        DataTypePtr key_type = std::make_unique<DataTypeString>();
        DataTypePtr value_type = DataTypeFactory::instance().get(col_type_const->getValue<String>());
        DataTypePtr tuple_type = std::make_unique<DataTypeTuple>(DataTypes{key_type, value_type});
        return std::make_unique<DataTypeArray>(tuple_type);
    }

    void prepare(const char * function_name, const Block & block, const ColumnNumbers &, size_t result_pos)
    {
        const auto & result_type = block.getByPosition(result_pos).type;
        const auto tuple_type = typeid_cast<const DataTypeArray *>(result_type.get())->getNestedType();
        const auto value_type = typeid_cast<const DataTypeTuple *>(tuple_type.get())->getElements()[1];
        extract_tree = JSONExtractTree<JSONParser>::build(function_name, value_type);
    }

    using Iterator = typename JSONParser::Iterator;
    bool addValueToColumn(IColumn & dest, const Iterator & it)
    {
        if (!JSONParser::isObject(it))
            return false;

        auto & col_arr = assert_cast<ColumnArray &>(dest);
        auto & col_tuple = assert_cast<ColumnTuple &>(col_arr.getData());
        size_t old_size = col_tuple.size();
        auto & col_key = assert_cast<ColumnString &>(col_tuple.getColumn(0));
        auto & col_value = col_tuple.getColumn(1);

        StringRef key;
        Iterator object_it = it;
        if (!JSONParser::firstObjectMember(object_it, key))
            return false;

        do
        {
            if (extract_tree->addValueToColumn(col_value, object_it))
                col_key.insertData(key.data, key.size);
        }
        while (JSONParser::nextObjectMember(object_it, key));

        if (col_tuple.size() == old_size)
            return false;

        col_arr.getOffsets().push_back(col_tuple.size());
        return true;
    }

private:
    std::unique_ptr<typename JSONExtractTree<JSONParser>::Node> extract_tree;
};


template <typename JSONParser>
class JSONExtractRawImpl
{
public:
    static DataTypePtr getType(const char *, const ColumnsWithTypeAndName &)
    {
        return std::make_shared<DataTypeString>();
    }

    using Iterator = typename JSONParser::Iterator;
    static bool addValueToColumn(IColumn & dest, const Iterator & it)
    {
        ColumnString & col_str = assert_cast<ColumnString &>(dest);
        auto & chars = col_str.getChars();
        WriteBufferFromVector<ColumnString::Chars> buf(chars, WriteBufferFromVector<ColumnString::Chars>::AppendModeTag());
        traverse(it, buf);
        buf.finalize();
        chars.push_back(0);
        col_str.getOffsets().push_back(chars.size());
        return true;
    }

    static constexpr size_t num_extra_arguments = 0;
    static void prepare(const char *, const Block &, const ColumnNumbers &, size_t) {}

private:
    static void traverse(const Iterator & it, WriteBuffer & buf)
    {
        if (JSONParser::isInt64(it))
        {
            writeIntText(JSONParser::getInt64(it), buf);
            return;
        }
        if (JSONParser::isUInt64(it))
        {
            writeIntText(JSONParser::getUInt64(it), buf);
            return;
        }
        if (JSONParser::isDouble(it))
        {
            writeFloatText(JSONParser::getDouble(it), buf);
            return;
        }
        if (JSONParser::isBool(it))
        {
            if (JSONParser::getBool(it))
                writeCString("true", buf);
            else
                writeCString("false", buf);
            return;
        }
        if (JSONParser::isString(it))
        {
            writeJSONString(JSONParser::getString(it), buf, format_settings());
            return;
        }
        if (JSONParser::isArray(it))
        {
            writeChar('[', buf);
            Iterator array_it = it;
            if (JSONParser::firstArrayElement(array_it))
            {
                traverse(array_it, buf);
                while (JSONParser::nextArrayElement(array_it))
                {
                    writeChar(',', buf);
                    traverse(array_it, buf);
                }
            }
            writeChar(']', buf);
            return;
        }
        if (JSONParser::isObject(it))
        {
            writeChar('{', buf);
            Iterator object_it = it;
            StringRef key;
            if (JSONParser::firstObjectMember(object_it, key))
            {
                writeJSONString(key, buf, format_settings());
                writeChar(':', buf);
                traverse(object_it, buf);
                while (JSONParser::nextObjectMember(object_it, key))
                {
                    writeChar(',', buf);
                    writeJSONString(key, buf, format_settings());
                    writeChar(':', buf);
                    traverse(object_it, buf);
                }
            }
            writeChar('}', buf);
            return;
        }
        if (JSONParser::isNull(it))
        {
            writeCString("null", buf);
            return;
        }
    }

    static const FormatSettings & format_settings()
    {
        static const FormatSettings the_instance = []
        {
            FormatSettings settings;
            settings.json.escape_forward_slashes = false;
            return settings;
        }();
        return the_instance;
    }
};


template <typename JSONParser>
class JSONExtractArrayRawImpl
{
public:
    static DataTypePtr getType(const char *, const ColumnsWithTypeAndName &)
    {
        return std::make_shared<DataTypeArray>(std::make_shared<DataTypeString>());
    }

    using Iterator = typename JSONParser::Iterator;
    static bool addValueToColumn(IColumn & dest, const Iterator & it)
    {
        if (!JSONParser::isArray(it))
            return false;

        ColumnArray & col_res = assert_cast<ColumnArray &>(dest);
        Iterator array_it = it;
        size_t size = 0;
        if (JSONParser::firstArrayElement(array_it))
        {
            do
            {
                JSONExtractRawImpl<JSONParser>::addValueToColumn(col_res.getData(), array_it);
                ++size;
            } while (JSONParser::nextArrayElement(array_it));
        }

        col_res.getOffsets().push_back(col_res.getOffsets().back() + size);
        return true;
    }

    static constexpr size_t num_extra_arguments = 0;
    static void prepare(const char *, const Block &, const ColumnNumbers &, size_t) {}
};


template <typename JSONParser>
class JSONExtractKeysAndValuesRawImpl
{
public:

    static DataTypePtr getType(const char *, const ColumnsWithTypeAndName &)
    {
        DataTypePtr string_type = std::make_unique<DataTypeString>();
        DataTypePtr tuple_type = std::make_unique<DataTypeTuple>(DataTypes{string_type, string_type});
        return std::make_unique<DataTypeArray>(tuple_type);
    }

    using Iterator = typename JSONParser::Iterator;
    bool addValueToColumn(IColumn & dest, const Iterator & it)
    {
        if (!JSONParser::isObject(it))
            return false;

        auto & col_arr = assert_cast<ColumnArray &>(dest);
        auto & col_tuple = assert_cast<ColumnTuple &>(col_arr.getData());
        auto & col_key = assert_cast<ColumnString &>(col_tuple.getColumn(0));
        auto & col_value = assert_cast<ColumnString &>(col_tuple.getColumn(1));

        Iterator object_it = it;
        StringRef key;
        size_t size = 0;
        if (JSONParser::firstObjectMember(object_it, key))
        {
            do
            {
                col_key.insertData(key.data, key.size);
                JSONExtractRawImpl<JSONParser>::addValueToColumn(col_value, object_it);
                ++size;
            } while (JSONParser::nextObjectMember(object_it, key));
        }

        col_arr.getOffsets().push_back(col_arr.getOffsets().back() + size);
        return true;
    }

    static constexpr size_t num_extra_arguments = 0;
    static void prepare(const char *, const Block &, const ColumnNumbers &, size_t) {}
};

}<|MERGE_RESOLUTION|>--- conflicted
+++ resolved
@@ -57,7 +57,7 @@
     String getName() const override { return Name::name; }
     bool isVariadic() const override { return true; }
     size_t getNumberOfArguments() const override { return 0; }
-    bool useDefaultImplementationForConstants() const override { return false; }
+    bool useDefaultImplementationForConstants() const override { return true; }
 
     DataTypePtr getReturnTypeImpl(const ColumnsWithTypeAndName & arguments) const override
     {
@@ -264,35 +264,7 @@
             if (JSONParser::isObject(it))
                 return JSONParser::objectMemberByName(it, key);
             return false;
-<<<<<<< HEAD
-        auto object = element.getObject();
-        return object.find(key, element);
-    }
-
-    static size_t calculateMaxSize(const ColumnString::Offsets & offsets);
-};
-
-
-template <typename Name, template<typename> typename Impl>
-class FunctionJSON : public IFunction
-{
-public:
-    static FunctionPtr create(const Context & context_) { return std::make_shared<FunctionJSON>(context_); }
-    FunctionJSON(const Context & context_) : context(context_) {}
-
-    static constexpr auto name = Name::name;
-    String getName() const override { return Name::name; }
-    bool isVariadic() const override { return true; }
-    size_t getNumberOfArguments() const override { return 0; }
-    bool useDefaultImplementationForConstants() const override { return true; }
-
-    DataTypePtr getReturnTypeImpl(const ColumnsWithTypeAndName & arguments) const override
-    {
-        return Impl<DummyJSONParser>::getReturnType(Name::name, arguments);
-    }
-=======
-        }
->>>>>>> 9bae70e9
+        }
 
         static size_t calculateMaxSize(const ColumnString::Offsets & offsets)
         {
