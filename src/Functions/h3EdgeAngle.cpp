--- conflicted
+++ resolved
@@ -1,19 +1,3 @@
-<<<<<<< HEAD
-#include "config_functions.h"
-#if USE_H3
-#    include <Columns/ColumnsNumber.h>
-#    include <DataTypes/DataTypesNumber.h>
-#    include <Functions/FunctionFactory.h>
-#    include <Functions/IFunction.h>
-#    include <Common/typeid_cast.h>
-#    include <ext/range.h>
-
-#    if __has_include(<h3/h3api.h>)
-#        include <h3/h3api.h>
-#    else
-#        include <h3api.h>
-#    endif
-=======
 #include <Columns/ColumnsNumber.h>
 #include <DataTypes/DataTypesNumber.h>
 #include <Functions/FunctionFactory.h>
@@ -24,7 +8,6 @@
 
 #include <constants.h>
 #include <h3api.h>
->>>>>>> 811d124a
 
 
 namespace DB
@@ -32,7 +15,9 @@
 namespace ErrorCodes
 {
     extern const int ILLEGAL_TYPE_OF_ARGUMENT;
+    extern const int ARGUMENT_OUT_OF_BOUND;
 }
+
 class FunctionH3EdgeAngle : public IFunction
 {
 public:
@@ -67,6 +52,9 @@
         for (const auto row : ext::range(0, input_rows_count))
         {
             const int resolution = col_hindex->getUInt(row);
+            if (resolution > MAX_H3_RES)
+                throw Exception("The argument 'resolution' (" + toString(resolution) + ") of function " + getName()
+                    + " is out of bounds because the maximum resolution in H3 library is " + toString(MAX_H3_RES), ErrorCodes::ARGUMENT_OUT_OF_BOUND);
 
             // Numerical constant is 180 degrees / pi / Earth radius, Earth radius is from h3 sources
             Float64 res = 8.99320592271288084e-6 * edgeLengthM(resolution);
