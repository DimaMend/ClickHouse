#include <Functions/IFunction.h>
#include <Functions/FunctionFactory.h>
#include <DataTypes/DataTypeString.h>
#include <Core/Field.h>


namespace DB
{
namespace
{

/// Returns name of IColumn instance.
class FunctionToColumnTypeName : public IFunction
{
public:
    static constexpr auto name = "toColumnTypeName";
    static FunctionPtr create(ContextPtr)
    {
        return std::make_shared<FunctionToColumnTypeName>();
    }

    String getName() const override
    {
        return name;
    }

    bool useDefaultImplementationForNulls() const override { return false; }

<<<<<<< HEAD
    bool useDefaultImplementationForNothing() const override { return false; }
=======
    bool isShortCircuit(ShortCircuitSettings & settings, size_t /*number_of_arguments*/) const override
    {
        settings.enable_lazy_execution_for_first_argument = true;
        settings.enable_lazy_execution_for_common_descendants_of_arguments = true;
        settings.force_enable_lazy_execution = true;
        return true;
    }
>>>>>>> bd005469

    bool isSuitableForShortCircuitArgumentsExecution(const DataTypesWithConstInfo & /*arguments*/) const override { return false; }

    size_t getNumberOfArguments() const override
    {
        return 1;
    }

    DataTypePtr getReturnTypeImpl(const DataTypes & /*arguments*/) const override
    {
        return std::make_shared<DataTypeString>();
    }

    ColumnPtr executeImpl(const ColumnsWithTypeAndName & arguments, const DataTypePtr &, size_t input_rows_count) const override
    {
        return DataTypeString().createColumnConst(input_rows_count, arguments[0].column->getName());
    }

    ColumnPtr getConstantResultForNonConstArguments(const ColumnsWithTypeAndName & arguments, const DataTypePtr &) const override
    {
        return DataTypeString().createColumnConst(1, arguments[0].type->createColumn()->getName());
    }
};

}

void registerFunctionToColumnTypeName(FunctionFactory & factory)
{
    factory.registerFunction<FunctionToColumnTypeName>();
}

}<|MERGE_RESOLUTION|>--- conflicted
+++ resolved
@@ -25,18 +25,6 @@
     }
 
     bool useDefaultImplementationForNulls() const override { return false; }
-
-<<<<<<< HEAD
-    bool useDefaultImplementationForNothing() const override { return false; }
-=======
-    bool isShortCircuit(ShortCircuitSettings & settings, size_t /*number_of_arguments*/) const override
-    {
-        settings.enable_lazy_execution_for_first_argument = true;
-        settings.enable_lazy_execution_for_common_descendants_of_arguments = true;
-        settings.force_enable_lazy_execution = true;
-        return true;
-    }
->>>>>>> bd005469
 
     bool isSuitableForShortCircuitArgumentsExecution(const DataTypesWithConstInfo & /*arguments*/) const override { return false; }
 
