--- conflicted
+++ resolved
@@ -47,15 +47,9 @@
 
         FunctionArgumentDescriptors mandatory_args{{"time_series", static_cast<FunctionArgumentDescriptor::TypeValidator>(&isArray), nullptr, "Array"}};
         FunctionArgumentDescriptors optional_args{
-<<<<<<< HEAD
-            {"min_percentile", static_cast<FunctionArgumentDescriptor::TypeValidator>(&isNativeNumber), isColumnConst, "Number"},
-            {"max_percentile", static_cast<FunctionArgumentDescriptor::TypeValidator>(&isNativeNumber), isColumnConst, "Number"},
+            {"min_percentile", static_cast<FunctionArgumentDescriptor::TypeValidator>(&isFloat), isColumnConst, "Number"},
+            {"max_percentile", static_cast<FunctionArgumentDescriptor::TypeValidator>(&isFloat), isColumnConst, "Number"},
             {"k", static_cast<FunctionArgumentDescriptor::TypeValidator>(&isNativeNumber), isColumnConst, "Number"}};
-=======
-            {"min_percentile", &isFloat<IDataType>, isColumnConst, "Number"},
-            {"max_percentile", &isFloat<IDataType>, isColumnConst, "Number"},
-            {"k", &isNativeNumber<IDataType>, isColumnConst, "Number"}};
->>>>>>> aeb5b9e9
 
         validateFunctionArgumentTypes(*this, arguments, mandatory_args, optional_args);
 
