--- conflicted
+++ resolved
@@ -9,11 +9,7 @@
 #include <IO/WriteHelpers.h>
 #include <Processors/Formats/IOutputFormat.h>
 #include <Processors/Formats/IRowOutputFormat.h>
-<<<<<<< HEAD
-#include <common/map.h>
-=======
 #include <base/map.h>
->>>>>>> df57f8e3
 
 
 namespace DB
@@ -81,11 +77,8 @@
         if (!dynamic_cast<IRowOutputFormat *>(out.get()))
             throw Exception(ErrorCodes::BAD_ARGUMENTS, "Cannot turn rows into a {} format strings. {} function supports only row output formats", format_name, getName());
 
-<<<<<<< HEAD
-=======
         /// Don't write prefix if any.
         out->doNotWritePrefix();
->>>>>>> df57f8e3
         out->write(arg_columns);
         return col_str;
     }
