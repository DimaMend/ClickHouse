--- conflicted
+++ resolved
@@ -24,12 +24,8 @@
 namespace
 {
 
-<<<<<<< HEAD
+template <bool keep_names>
 struct NormalizedQueryHashImpl
-=======
-template <bool keep_names>
-struct Impl
->>>>>>> 7249845f
 {
     static void vector(
         const ColumnString::Chars & data,
@@ -88,11 +84,7 @@
             auto col_res = ColumnUInt64::create();
             typename ColumnUInt64::Container & vec_res = col_res->getData();
             vec_res.resize(col->size());
-<<<<<<< HEAD
-            NormalizedQueryHashImpl::vector(col->getChars(), col->getOffsets(), vec_res);
-=======
-            Impl<keep_names>::vector(col->getChars(), col->getOffsets(), vec_res);
->>>>>>> 7249845f
+            NormalizedQueryHashImpl<keep_names>::vector(col->getChars(), col->getOffsets(), vec_res);
             return col_res;
         }
         else
