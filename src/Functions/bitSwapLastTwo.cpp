#include <Functions/FunctionFactory.h>
#include <Functions/FunctionUnaryArithmetic.h>
#include <DataTypes/NumberTraits.h>

namespace DB
{
    namespace ErrorCodes
    {
        extern const int LOGICAL_ERROR;
        extern const int BAD_ARGUMENTS;
    }

    /// Working with UInt8: last bit = can be true, previous = can be false (Like src/Storages/MergeTree/BoolMask.h).
    /// This function provides "NOT" operation for BoolMasks by swapping last two bits ("can be true" <-> "can be false").
    template <typename A>
    struct BitSwapLastTwoImpl
    {
        using ResultType = UInt8;
        static constexpr const bool allow_fixed_string = false;

        static inline ResultType NO_SANITIZE_UNDEFINED apply([[maybe_unused]] A a)
        {
            if constexpr (!std::is_same_v<A, ResultType>)
<<<<<<< HEAD
                // Should be a logical error, but this function is callable from SQL.
                // Need to investigate this.
                throw DB::Exception("It's a bug! Only UInt8 type is supported by __bitSwapLastTwo.", ErrorCodes::BAD_ARGUMENTS);
            return static_cast<ResultType>(
                    ((static_cast<ResultType>(a) & 1) << 1) | ((static_cast<ResultType>(a) >> 1) & 1));
=======
                throw DB::Exception("It's a bug! Only UInt8 type is supported by __bitSwapLastTwo.", ErrorCodes::BAD_CAST);
            else
                return static_cast<ResultType>(
                        ((static_cast<ResultType>(a) & 1) << 1) | ((static_cast<ResultType>(a) >> 1) & 1));
>>>>>>> 5ec51530
        }

#if USE_EMBEDDED_COMPILER
    static constexpr bool compilable = true;

    static inline llvm::Value * compile(llvm::IRBuilder<> & b, llvm::Value * arg, bool)
    {
        if (!arg->getType()->isIntegerTy())
            throw Exception("__bitSwapLastTwo expected an integral type", ErrorCodes::LOGICAL_ERROR);
        return b.CreateOr(
                b.CreateShl(b.CreateAnd(arg, 1), 1),
                b.CreateAnd(b.CreateLShr(arg, 1), 1)
                );
    }
#endif
    };

    struct NameBitSwapLastTwo { static constexpr auto name = "__bitSwapLastTwo"; };
    using FunctionBitSwapLastTwo = FunctionUnaryArithmetic<BitSwapLastTwoImpl, NameBitSwapLastTwo, true>;

    template <> struct FunctionUnaryArithmeticMonotonicity<NameBitSwapLastTwo>
    {
        static bool has() { return false; }
        static IFunction::Monotonicity get(const Field &, const Field &)
        {
            return {};
        }
    };

    void registerFunctionBitSwapLastTwo(FunctionFactory & factory)
    {
        factory.registerFunction<FunctionBitSwapLastTwo>();
    }

}<|MERGE_RESOLUTION|>--- conflicted
+++ resolved
@@ -21,18 +21,11 @@
         static inline ResultType NO_SANITIZE_UNDEFINED apply([[maybe_unused]] A a)
         {
             if constexpr (!std::is_same_v<A, ResultType>)
-<<<<<<< HEAD
                 // Should be a logical error, but this function is callable from SQL.
                 // Need to investigate this.
                 throw DB::Exception("It's a bug! Only UInt8 type is supported by __bitSwapLastTwo.", ErrorCodes::BAD_ARGUMENTS);
             return static_cast<ResultType>(
                     ((static_cast<ResultType>(a) & 1) << 1) | ((static_cast<ResultType>(a) >> 1) & 1));
-=======
-                throw DB::Exception("It's a bug! Only UInt8 type is supported by __bitSwapLastTwo.", ErrorCodes::BAD_CAST);
-            else
-                return static_cast<ResultType>(
-                        ((static_cast<ResultType>(a) & 1) << 1) | ((static_cast<ResultType>(a) >> 1) & 1));
->>>>>>> 5ec51530
         }
 
 #if USE_EMBEDDED_COMPILER
@@ -66,5 +59,4 @@
     {
         factory.registerFunction<FunctionBitSwapLastTwo>();
     }
-
 }