--- conflicted
+++ resolved
@@ -1109,21 +1109,10 @@
         bool both_represented_by_number = arguments[0]->isValueRepresentedByNumber() && arguments[1]->isValueRepresentedByNumber();
         bool has_date = left.isDate() || right.isDate();
 
-<<<<<<< HEAD
-        if (!((both_represented_by_number && !has_date)   /// Do not allow compare date and number.
-            || (left.isStringOrFixedString() && right.isStringOrFixedString())
-            || (left.isDate() && right.isDate())
-            || (left.isDate() && right.isString())    /// You can compare the date, datetime and an enumeration with a constant string.
-            || (left.isString() && right.isDate())
-            || (left.isDateTime() && right.isDateTime())
-            || (left.isDateTime() && right.isString())
-            || (left.isString() && right.isDateTime())
-=======
         if (!((both_represented_by_number && !has_date)   /// Do not allow to compare date and number.
             || (left.isStringOrFixedString() || right.isStringOrFixedString())  /// Everything can be compared with string by conversion.
             /// You can compare the date, datetime, or datatime64 and an enumeration with a constant string.
             || (left.isDateOrDateTime() && right.isDateOrDateTime() && left.idx == right.idx) /// only date vs date, or datetime vs datetime
->>>>>>> 811d124a
             || (left.isUUID() && right.isUUID())
             || (left.isEnum() && right.isEnum() && arguments[0]->getName() == arguments[1]->getName()) /// only equivalent enum type values can be compared against
             || (left_tuple && right_tuple && left_tuple->getElements().size() == right_tuple->getElements().size())
@@ -1230,8 +1219,6 @@
         {
             executeTuple(block, result, col_with_type_and_name_left, col_with_type_and_name_right, input_rows_count);
         }
-<<<<<<< HEAD
-=======
         else if (left_is_string && right_is_string && executeString(block, result, col_left_untyped, col_right_untyped))
         {
         }
@@ -1241,7 +1228,6 @@
                 input_rows_count))
         {
         }
->>>>>>> 811d124a
         else if (isColumnedAsDecimal(left_type) || isColumnedAsDecimal(right_type))
         {
             // compare
