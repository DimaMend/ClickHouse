#pragma once

#include <Common/memcmpSmall.h>
#include <Common/assert_cast.h>
#include <Common/TargetSpecific.h>

#include <Columns/ColumnsNumber.h>
#include <Columns/ColumnConst.h>
#include <Columns/ColumnDecimal.h>
#include <Columns/ColumnString.h>
#include <Columns/ColumnFixedString.h>
#include <Columns/ColumnTuple.h>
#include <Columns/ColumnArray.h>

#include <DataTypes/DataTypeDate.h>
#include <DataTypes/DataTypeDateTime.h>
#include <DataTypes/DataTypeDateTime64.h>
#include <DataTypes/DataTypeEnum.h>
#include <DataTypes/DataTypeFixedString.h>
#include <DataTypes/DataTypeNothing.h>
#include <DataTypes/DataTypeNullable.h>
#include <DataTypes/DataTypeString.h>
#include <DataTypes/DataTypeTuple.h>
#include <DataTypes/DataTypeUUID.h>
#include <DataTypes/DataTypesNumber.h>
#include <DataTypes/getLeastSupertype.h>

#include <Interpreters/convertFieldToType.h>
#include <Interpreters/castColumn.h>

#include <Functions/IFunctionAdaptors.h>
#include <Functions/FunctionHelpers.h>
#include <Functions/IsOperation.h>

#include <Core/AccurateComparison.h>
#include <Core/DecimalComparison.h>

#include <IO/ReadBufferFromMemory.h>
#include <IO/ReadHelpers.h>

#include <limits>
#include <type_traits>

namespace DB
{

<<<<<<< HEAD
namespace Setting
{
    extern const SettingsBool allow_not_comparable_types_in_comparison_functions;
    extern const SettingsBool validate_enum_literals_in_opearators;
}

=======
>>>>>>> 8856dc38
namespace ErrorCodes
{
    extern const int ILLEGAL_COLUMN;
    extern const int ILLEGAL_TYPE_OF_ARGUMENT;
    extern const int LOGICAL_ERROR;
    extern const int NOT_IMPLEMENTED;
    extern const int BAD_ARGUMENTS;
}

template <bool _int, bool _float, bool _decimal, bool _datetime, typename F>
static inline bool callOnAtLeastOneDecimalType(TypeIndex type_num1, TypeIndex type_num2, F && f)
{
    switch (type_num1)
    {
        case TypeIndex::DateTime64:
            return callOnBasicType<DateTime64, _int, _float, _decimal, _datetime>(type_num2, std::forward<F>(f));
        case TypeIndex::Decimal32:
            return callOnBasicType<Decimal32, _int, _float, _decimal, _datetime>(type_num2, std::forward<F>(f));
        case TypeIndex::Decimal64:
            return callOnBasicType<Decimal64, _int, _float, _decimal, _datetime>(type_num2, std::forward<F>(f));
        case TypeIndex::Decimal128:
            return callOnBasicType<Decimal128, _int, _float, _decimal, _datetime>(type_num2, std::forward<F>(f));
        case TypeIndex::Decimal256:
            return callOnBasicType<Decimal256, _int, _float, _decimal, _datetime>(type_num2, std::forward<F>(f));
        default:
            break;
    }

    switch (type_num2)
    {
        case TypeIndex::DateTime64:
            return callOnBasicTypeSecondArg<DateTime64, _int, _float, _decimal, _datetime>(type_num1, std::forward<F>(f));
        case TypeIndex::Decimal32:
            return callOnBasicTypeSecondArg<Decimal32, _int, _float, _decimal, _datetime>(type_num1, std::forward<F>(f));
        case TypeIndex::Decimal64:
            return callOnBasicTypeSecondArg<Decimal64, _int, _float, _decimal, _datetime>(type_num1, std::forward<F>(f));
        case TypeIndex::Decimal128:
            return callOnBasicTypeSecondArg<Decimal128, _int, _float, _decimal, _datetime>(type_num1, std::forward<F>(f));
        case TypeIndex::Decimal256:
            return callOnBasicTypeSecondArg<Decimal256, _int, _float, _decimal, _datetime>(type_num1, std::forward<F>(f));
        default:
            break;
    }

    return false;
}

template <template <typename, typename> class Operation, typename Name>
ColumnPtr executeDecimal(const ColumnWithTypeAndName & col_left, const ColumnWithTypeAndName & col_right, bool check_decimal_overflow)
{
    TypeIndex left_number = col_left.type->getTypeId();
    TypeIndex right_number = col_right.type->getTypeId();
    ColumnPtr res;

    auto call = [&](const auto & types) -> bool
    {
        using Types = std::decay_t<decltype(types)>;
        using LeftDataType = typename Types::LeftType;
        using RightDataType = typename Types::RightType;

        return (res = DecimalComparison<LeftDataType, RightDataType, Operation>::apply(col_left, col_right, check_decimal_overflow))
            != nullptr;
    };

    if (!callOnAtLeastOneDecimalType<true, false, true, true>(left_number, right_number, call))
        throw Exception(
            ErrorCodes::LOGICAL_ERROR, "Wrong call for {} with {} and {}", Name::name, col_left.type->getName(), col_right.type->getName());

    return res;
}


/** Comparison functions: ==, !=, <, >, <=, >=.
  * The comparison functions always return 0 or 1 (UInt8).
  *
  * You can compare the following types:
  * - numbers and decimals;
  * - strings and fixed strings;
  * - dates;
  * - datetimes;
  *   within each group, but not from different groups;
  * - tuples (lexicographic comparison).
  *
  * Exception: You can compare the date and datetime with a constant string. Example: EventDate = '2015-01-01'.
  */


template <typename A, typename B, typename Op>
struct NumComparisonImpl
{
    using ContainerA = PaddedPODArray<A>;
    using ContainerB = PaddedPODArray<B>;

    MULTITARGET_FUNCTION_AVX512BW_AVX512F_AVX2_SSE42(
    MULTITARGET_FUNCTION_HEADER(static void), vectorVectorImpl, MULTITARGET_FUNCTION_BODY(( /// NOLINT
        const ContainerA & a, const ContainerB & b, PaddedPODArray<UInt8> & c)
    {
        /** GCC 4.8.2 vectorizes a loop only if it is written in this form.
          * In this case, if you loop through the array index (the code will look simpler),
          *  the loop will not be vectorized.
          */

        size_t size = a.size();
        const A * __restrict a_pos = a.data();
        const B * __restrict b_pos = b.data();
        UInt8 * __restrict c_pos = c.data();
        const A * a_end = a_pos + size;

        while (a_pos < a_end)
        {
            *c_pos = Op::apply(*a_pos, *b_pos);
            ++a_pos;
            ++b_pos;
            ++c_pos;
        }
    }))

    static void NO_INLINE vectorVector(const ContainerA & a, const ContainerB & b, PaddedPODArray<UInt8> & c)
    {
#if USE_MULTITARGET_CODE
        if (isArchSupported(TargetArch::AVX512BW))
        {
            vectorVectorImplAVX512BW(a, b, c);
            return;
        }

        if (isArchSupported(TargetArch::AVX512F))
        {
            vectorVectorImplAVX512F(a, b, c);
            return;
        }

        if (isArchSupported(TargetArch::AVX2))
        {
            vectorVectorImplAVX2(a, b, c);
            return;
        }

        if (isArchSupported(TargetArch::SSE42))
        {
            vectorVectorImplSSE42(a, b, c);
            return;
        }
#endif

        vectorVectorImpl(a, b, c);
    }


    MULTITARGET_FUNCTION_AVX512BW_AVX512F_AVX2_SSE42(
    MULTITARGET_FUNCTION_HEADER(static void), vectorConstantImpl, MULTITARGET_FUNCTION_BODY(( /// NOLINT
        const ContainerA & a, B b, PaddedPODArray<UInt8> & c)
    {
        size_t size = a.size();
        const A * __restrict a_pos = a.data();
        UInt8 * __restrict c_pos = c.data();
        const A * a_end = a_pos + size;

        while (a_pos < a_end)
        {
            *c_pos = Op::apply(*a_pos, b);
            ++a_pos;
            ++c_pos;
        }
    }))

    static void NO_INLINE vectorConstant(const ContainerA & a, B b, PaddedPODArray<UInt8> & c)
    {
#if USE_MULTITARGET_CODE
        if (isArchSupported(TargetArch::AVX512BW))
        {
            vectorConstantImplAVX512BW(a, b, c);
            return;
        }

        if (isArchSupported(TargetArch::AVX512F))
        {
            vectorConstantImplAVX512F(a, b, c);
            return;
        }

        if (isArchSupported(TargetArch::AVX2))
        {
            vectorConstantImplAVX2(a, b, c);
            return;
        }

        if (isArchSupported(TargetArch::SSE42))
        {
            vectorConstantImplSSE42(a, b, c);
            return;
        }
#endif

        vectorConstantImpl(a, b, c);
    }

    static void constantVector(A a, const ContainerB & b, PaddedPODArray<UInt8> & c)
    {
        NumComparisonImpl<B, A, typename Op::SymmetricOp>::vectorConstant(b, a, c);
    }

    static void constantConstant(A a, B b, UInt8 & c)
    {
        c = Op::apply(a, b);
    }
};


template <typename Op>
struct StringComparisonImpl
{
    static void NO_INLINE string_vector_string_vector( /// NOLINT
        const ColumnString::Chars & a_data, const ColumnString::Offsets & a_offsets,
        const ColumnString::Chars & b_data, const ColumnString::Offsets & b_offsets,
        PaddedPODArray<UInt8> & c)
    {
        size_t size = a_offsets.size();
        ColumnString::Offset prev_a_offset = 0;
        ColumnString::Offset prev_b_offset = 0;

        for (size_t i = 0; i < size; ++i)
        {
            c[i] = Op::apply(memcmpSmallAllowOverflow15(
                a_data.data() + prev_a_offset, a_offsets[i] - prev_a_offset - 1,
                b_data.data() + prev_b_offset, b_offsets[i] - prev_b_offset - 1), 0);

            prev_a_offset = a_offsets[i];
            prev_b_offset = b_offsets[i];
        }
    }

    static void NO_INLINE string_vector_fixed_string_vector( /// NOLINT
        const ColumnString::Chars & a_data, const ColumnString::Offsets & a_offsets,
        const ColumnString::Chars & b_data, ColumnString::Offset b_n,
        PaddedPODArray<UInt8> & c)
    {
        size_t size = a_offsets.size();
        ColumnString::Offset prev_a_offset = 0;

        for (size_t i = 0; i < size; ++i)
        {
            c[i] = Op::apply(memcmpSmallLikeZeroPaddedAllowOverflow15(
                a_data.data() + prev_a_offset, a_offsets[i] - prev_a_offset - 1,
                b_data.data() + i * b_n, b_n), 0);

            prev_a_offset = a_offsets[i];
        }
    }

    static void NO_INLINE string_vector_constant( /// NOLINT
        const ColumnString::Chars & a_data, const ColumnString::Offsets & a_offsets,
        const ColumnString::Chars & b_data, ColumnString::Offset b_size,
        PaddedPODArray<UInt8> & c)
    {
        size_t size = a_offsets.size();
        ColumnString::Offset prev_a_offset = 0;

        for (size_t i = 0; i < size; ++i)
        {
            c[i] = Op::apply(memcmpSmallAllowOverflow15(
                a_data.data() + prev_a_offset, a_offsets[i] - prev_a_offset - 1,
                b_data.data(), b_size), 0);

            prev_a_offset = a_offsets[i];
        }
    }

    static void fixed_string_vector_string_vector( /// NOLINT
        const ColumnString::Chars & a_data, ColumnString::Offset a_n,
        const ColumnString::Chars & b_data, const ColumnString::Offsets & b_offsets,
        PaddedPODArray<UInt8> & c)
    {
        StringComparisonImpl<typename Op::SymmetricOp>::string_vector_fixed_string_vector(b_data, b_offsets, a_data, a_n, c);
    }

    static void NO_INLINE fixed_string_vector_fixed_string_vector_16( /// NOLINT
        const ColumnString::Chars & a_data,
        const ColumnString::Chars & b_data,
        PaddedPODArray<UInt8> & c)
    {
        size_t size = a_data.size();

        for (size_t i = 0, j = 0; i < size; i += 16, ++j)
            c[j] = Op::apply(memcmp16(&a_data[i], &b_data[i]), 0);
    }

    static void NO_INLINE fixed_string_vector_constant_16( /// NOLINT
        const ColumnString::Chars & a_data,
        const ColumnString::Chars & b_data,
        PaddedPODArray<UInt8> & c)
    {
        size_t size = a_data.size();

        for (size_t i = 0, j = 0; i < size; i += 16, ++j)
            c[j] = Op::apply(memcmp16(&a_data[i], &b_data[0]), 0); /// NOLINT(readability-container-data-pointer)
    }

    static void NO_INLINE fixed_string_vector_fixed_string_vector( /// NOLINT
        const ColumnString::Chars & a_data, ColumnString::Offset a_n,
        const ColumnString::Chars & b_data, ColumnString::Offset b_n,
        PaddedPODArray<UInt8> & c)
    {
        if (a_n == 16 && b_n == 16)
        {
            /** Specialization if both sizes are 16.
              * To more efficient comparison of IPv6 addresses stored in FixedString(16).
              */
            fixed_string_vector_fixed_string_vector_16(a_data, b_data, c);
        }
        else if (a_n == b_n)
        {
            size_t size = a_data.size();
            for (size_t i = 0, j = 0; i < size; i += a_n, ++j)
                c[j] = Op::apply(memcmpSmallAllowOverflow15(a_data.data() + i, b_data.data() + i, a_n), 0);
        }
        else
        {
            size_t size = a_data.size() / a_n;

            for (size_t i = 0; i < size; ++i)
                c[i] = Op::apply(memcmpSmallLikeZeroPaddedAllowOverflow15(a_data.data() + i * a_n, a_n, b_data.data() + i * b_n, b_n), 0);
        }
    }

    static void NO_INLINE fixed_string_vector_constant( /// NOLINT
        const ColumnString::Chars & a_data, ColumnString::Offset a_n,
        const ColumnString::Chars & b_data, ColumnString::Offset b_size,
        PaddedPODArray<UInt8> & c)
    {
        if (a_n == 16 && b_size == 16)
        {
            fixed_string_vector_constant_16(a_data, b_data, c);
        }
        else if (a_n == b_size)
        {
            size_t size = a_data.size();
            for (size_t i = 0, j = 0; i < size; i += a_n, ++j)
                c[j] = Op::apply(memcmpSmallAllowOverflow15(a_data.data() + i, b_data.data(), a_n), 0);
        }
        else
        {
            size_t size = a_data.size();
            for (size_t i = 0, j = 0; i < size; i += a_n, ++j)
                c[j] = Op::apply(memcmpSmallLikeZeroPaddedAllowOverflow15(a_data.data() + i, a_n, b_data.data(), b_size), 0);
        }
    }

    static void constant_string_vector( /// NOLINT
        const ColumnString::Chars & a_data, ColumnString::Offset a_size,
        const ColumnString::Chars & b_data, const ColumnString::Offsets & b_offsets,
        PaddedPODArray<UInt8> & c)
    {
        StringComparisonImpl<typename Op::SymmetricOp>::string_vector_constant(b_data, b_offsets, a_data, a_size, c);
    }

    static void constant_fixed_string_vector( /// NOLINT
        const ColumnString::Chars & a_data, ColumnString::Offset a_size,
        const ColumnString::Chars & b_data, ColumnString::Offset b_n,
        PaddedPODArray<UInt8> & c)
    {
        StringComparisonImpl<typename Op::SymmetricOp>::fixed_string_vector_constant(b_data, b_n, a_data, a_size, c);
    }
};


/// Comparisons for equality/inequality are implemented slightly more efficient.
template <bool positive>
struct StringEqualsImpl
{
    static void NO_INLINE string_vector_string_vector( /// NOLINT
        const ColumnString::Chars & a_data, const ColumnString::Offsets & a_offsets,
        const ColumnString::Chars & b_data, const ColumnString::Offsets & b_offsets,
        PaddedPODArray<UInt8> & c)
    {
        size_t size = a_offsets.size();
        ColumnString::Offset prev_a_offset = 0;
        ColumnString::Offset prev_b_offset = 0;

        for (size_t i = 0; i < size; ++i)
        {
            auto a_size = a_offsets[i] - prev_a_offset - 1;
            auto b_size = b_offsets[i] - prev_b_offset - 1;

            c[i] = positive == memequalSmallAllowOverflow15(
                a_data.data() + prev_a_offset, a_size,
                b_data.data() + prev_b_offset, b_size);

            prev_a_offset = a_offsets[i];
            prev_b_offset = b_offsets[i];
        }
    }

    static void NO_INLINE string_vector_fixed_string_vector( /// NOLINT
        const ColumnString::Chars & a_data, const ColumnString::Offsets & a_offsets,
        const ColumnString::Chars & b_data, ColumnString::Offset b_n,
        PaddedPODArray<UInt8> & c)
    {
        size_t size = a_offsets.size();
        ColumnString::Offset prev_a_offset = 0;

        for (size_t i = 0; i < size; ++i)
        {
            auto a_size = a_offsets[i] - prev_a_offset - 1;

            c[i] = positive == memequalSmallLikeZeroPaddedAllowOverflow15(
                a_data.data() + prev_a_offset, a_size,
                b_data.data() + b_n * i, b_n);

            prev_a_offset = a_offsets[i];
        }
    }

    static void NO_INLINE string_vector_constant( /// NOLINT
        const ColumnString::Chars & a_data, const ColumnString::Offsets & a_offsets,
        const ColumnString::Chars & b_data, ColumnString::Offset b_size,
        PaddedPODArray<UInt8> & c)
    {
        size_t size = a_offsets.size();
        ColumnString::Offset prev_a_offset = 0;

        if (b_size == 0)
        {
            /*
             * Add the fast path of string comparison if the string constant is empty
             * and b_size is 0. If a_size is also 0, both of string a and b are empty
             * string. There is no need to call memequalSmallAllowOverflow15() for
             * string comparison.
             */
            for (size_t i = 0; i < size; ++i)
            {
                auto a_size = a_offsets[i] - prev_a_offset - 1;

                if (a_size == 0)
                    c[i] = positive;
                else
                    c[i] = !positive;

                prev_a_offset = a_offsets[i];
            }
        }
        else
        {
            for (size_t i = 0; i < size; ++i)
            {
                auto a_size = a_offsets[i] - prev_a_offset - 1;

                c[i] = positive == memequalSmallAllowOverflow15(
                    a_data.data() + prev_a_offset, a_size,
                    b_data.data(), b_size);

                prev_a_offset = a_offsets[i];
            }
        }
    }

    static void NO_INLINE fixed_string_vector_fixed_string_vector_16( /// NOLINT
        const ColumnString::Chars & a_data,
        const ColumnString::Chars & b_data,
        PaddedPODArray<UInt8> & c)
    {
        size_t size = a_data.size() / 16;

        for (size_t i = 0; i < size; ++i)
            c[i] = positive == memequal16(
                a_data.data() + i * 16,
                b_data.data() + i * 16);
    }

    static void NO_INLINE fixed_string_vector_constant_16( /// NOLINT
        const ColumnString::Chars & a_data,
        const ColumnString::Chars & b_data,
        PaddedPODArray<UInt8> & c)
    {
        size_t size = a_data.size() / 16;

        for (size_t i = 0; i < size; ++i)
            c[i] = positive == memequal16(
                a_data.data() + i * 16,
                b_data.data());
    }

    static void NO_INLINE fixed_string_vector_fixed_string_vector( /// NOLINT
        const ColumnString::Chars & a_data, ColumnString::Offset a_n,
        const ColumnString::Chars & b_data, ColumnString::Offset b_n,
        PaddedPODArray<UInt8> & c)
    {
        /** Specialization if both sizes are 16.
          * To more efficient comparison of IPv6 addresses stored in FixedString(16).
          */
        if (a_n == 16 && b_n == 16)
        {
            fixed_string_vector_fixed_string_vector_16(a_data, b_data, c);
        }
        else if (a_n == b_n)
        {
            size_t size = a_data.size() / a_n;
            for (size_t i = 0; i < size; ++i)
                c[i] = positive == memequalSmallAllowOverflow15(a_data.data() + i * a_n, a_n, b_data.data() + i * a_n, a_n);
        }
        else
        {
            size_t size = a_data.size() / a_n;
            for (size_t i = 0; i < size; ++i)
                c[i] = positive == memequalSmallLikeZeroPaddedAllowOverflow15(a_data.data() + i * a_n, a_n, b_data.data() + i * b_n, b_n);
        }
    }

    static void NO_INLINE fixed_string_vector_constant( /// NOLINT
        const ColumnString::Chars & a_data, ColumnString::Offset a_n,
        const ColumnString::Chars & b_data, ColumnString::Offset b_size,
        PaddedPODArray<UInt8> & c)
    {
        if (a_n == 16 && b_size == 16)
        {
            fixed_string_vector_constant_16(a_data, b_data, c);
        }
        else
        {
            size_t size = a_data.size() / a_n;
            for (size_t i = 0; i < size; ++i)
                c[i] = positive == memequalSmallLikeZeroPaddedAllowOverflow15(a_data.data() + i * a_n, a_n, b_data.data(), b_size);
        }
    }

    static void fixed_string_vector_string_vector( /// NOLINT
        const ColumnString::Chars & a_data, ColumnString::Offset a_n,
        const ColumnString::Chars & b_data, const ColumnString::Offsets & b_offsets,
        PaddedPODArray<UInt8> & c)
    {
        string_vector_fixed_string_vector(b_data, b_offsets, a_data, a_n, c);
    }

    static void constant_string_vector( /// NOLINT
        const ColumnString::Chars & a_data, ColumnString::Offset a_size,
        const ColumnString::Chars & b_data, const ColumnString::Offsets & b_offsets,
        PaddedPODArray<UInt8> & c)
    {
        string_vector_constant(b_data, b_offsets, a_data, a_size, c);
    }

    static void constant_fixed_string_vector( /// NOLINT
        const ColumnString::Chars & a_data, ColumnString::Offset a_size,
        const ColumnString::Chars & b_data, ColumnString::Offset b_n,
        PaddedPODArray<UInt8> & c)
    {
        fixed_string_vector_constant(b_data, b_n, a_data, a_size, c);
    }
};


template <typename A, typename B>
struct StringComparisonImpl<EqualsOp<A, B>> : StringEqualsImpl<true> {};

template <typename A, typename B>
struct StringComparisonImpl<NotEqualsOp<A, B>> : StringEqualsImpl<false> {};


/// Generic version, implemented for columns of same type.
template <typename Op>
struct GenericComparisonImpl
{
    static void NO_INLINE vectorVector(const IColumn & a, const IColumn & b, PaddedPODArray<UInt8> & c)
    {
        for (size_t i = 0, size = a.size(); i < size; ++i)
            c[i] = Op::apply(a.compareAt(i, i, b, 1), 0);
    }

    static void NO_INLINE vectorConstant(const IColumn & a, const IColumn & b, PaddedPODArray<UInt8> & c)
    {
        auto b_materialized = b.cloneResized(1)->convertToFullColumnIfConst();
        for (size_t i = 0, size = a.size(); i < size; ++i)
            c[i] = Op::apply(a.compareAt(i, 0, *b_materialized, 1), 0);
    }

    static void constantVector(const IColumn & a, const IColumn & b, PaddedPODArray<UInt8> & c)
    {
        GenericComparisonImpl<typename Op::SymmetricOp>::vectorConstant(b, a, c);
    }

    static void constantConstant(const IColumn & a, const IColumn & b, UInt8 & c)
    {
        c = Op::apply(a.compareAt(0, 0, b, 1), 0);
    }
};

struct NameEquals          { static constexpr auto name = "equals"; };
struct NameNotEquals       { static constexpr auto name = "notEquals"; };
struct NameLess            { static constexpr auto name = "less"; };
struct NameGreater         { static constexpr auto name = "greater"; };
struct NameLessOrEquals    { static constexpr auto name = "lessOrEquals"; };
struct NameGreaterOrEquals { static constexpr auto name = "greaterOrEquals"; };

struct ComparisonParams
{
    bool check_decimal_overflow;
    bool validate_enum_literals_in_opearators;
    bool allow_not_comparable_types;

    explicit ComparisonParams(const ContextPtr & context)
        : check_decimal_overflow(decimalCheckComparisonOverflow(context))
        , validate_enum_literals_in_opearators(context->getSettingsRef()[Setting::validate_enum_literals_in_opearators])
        , allow_not_comparable_types(context->getSettingsRef()[Setting::allow_not_comparable_types_in_comparison_functions])
    {}
};

template <template <typename, typename> class Op, typename Name>
class FunctionComparison : public IFunction
{
public:
    static constexpr auto name = Name::name;
<<<<<<< HEAD

    static FunctionPtr create(ContextPtr context) { return std::make_shared<FunctionComparison>(ComparisonParams(context)); }

    explicit FunctionComparison(ComparisonParams params_) : params(std::move(params_)) {}

private:
    const ComparisonParams params;
=======
    static FunctionPtr create(ContextPtr context) { return std::make_shared<FunctionComparison>(decimalCheckComparisonOverflow(context)); }

    explicit FunctionComparison(bool check_decimal_overflow_)
        : check_decimal_overflow(check_decimal_overflow_) {}

private:
    bool check_decimal_overflow = true;
>>>>>>> 8856dc38

    template <typename T0, typename T1>
    ColumnPtr executeNumRightType(const ColumnVector<T0> * col_left, const IColumn * col_right_untyped) const
    {
        if (const ColumnVector<T1> * col_right = checkAndGetColumn<ColumnVector<T1>>(col_right_untyped))
        {
            auto col_res = ColumnUInt8::create();

            ColumnUInt8::Container & vec_res = col_res->getData();
            vec_res.resize(col_left->getData().size());
            NumComparisonImpl<T0, T1, Op<T0, T1>>::vectorVector(col_left->getData(), col_right->getData(), vec_res);

            return col_res;
        }
        if (auto col_right_const = checkAndGetColumnConst<ColumnVector<T1>>(col_right_untyped))
        {
            auto col_res = ColumnUInt8::create();

            ColumnUInt8::Container & vec_res = col_res->getData();
            vec_res.resize(col_left->size());
            NumComparisonImpl<T0, T1, Op<T0, T1>>::vectorConstant(col_left->getData(), col_right_const->template getValue<T1>(), vec_res);

            return col_res;
        }

        return nullptr;
    }

    template <typename T0, typename T1>
    ColumnPtr executeNumConstRightType(const ColumnConst * col_left, const IColumn * col_right_untyped) const
    {
        if (const ColumnVector<T1> * col_right = checkAndGetColumn<ColumnVector<T1>>(col_right_untyped))
        {
            auto col_res = ColumnUInt8::create();

            ColumnUInt8::Container & vec_res = col_res->getData();
            vec_res.resize(col_left->size());
            NumComparisonImpl<T0, T1, Op<T0, T1>>::constantVector(col_left->template getValue<T0>(), col_right->getData(), vec_res);

            return col_res;
        }
        if (auto col_right_const = checkAndGetColumnConst<ColumnVector<T1>>(col_right_untyped))
        {
            UInt8 res = 0;
            NumComparisonImpl<T0, T1, Op<T0, T1>>::constantConstant(
                col_left->template getValue<T0>(), col_right_const->template getValue<T1>(), res);

            return DataTypeUInt8().createColumnConst(col_left->size(), toField(res));
        }

        return nullptr;
    }

    template <typename T0>
    ColumnPtr executeNumLeftType(const IColumn * col_left_untyped, const IColumn * col_right_untyped) const
    {
        ColumnPtr res = nullptr;
        if (const ColumnVector<T0> * col_left = checkAndGetColumn<ColumnVector<T0>>(col_left_untyped))
        {
            if (   (res = executeNumRightType<T0, UInt8>(col_left, col_right_untyped))
                || (res = executeNumRightType<T0, UInt16>(col_left, col_right_untyped))
                || (res = executeNumRightType<T0, UInt32>(col_left, col_right_untyped))
                || (res = executeNumRightType<T0, UInt64>(col_left, col_right_untyped))
                || (res = executeNumRightType<T0, UInt128>(col_left, col_right_untyped))
                || (res = executeNumRightType<T0, UInt256>(col_left, col_right_untyped))
                || (res = executeNumRightType<T0, Int8>(col_left, col_right_untyped))
                || (res = executeNumRightType<T0, Int16>(col_left, col_right_untyped))
                || (res = executeNumRightType<T0, Int32>(col_left, col_right_untyped))
                || (res = executeNumRightType<T0, Int64>(col_left, col_right_untyped))
                || (res = executeNumRightType<T0, Int128>(col_left, col_right_untyped))
                || (res = executeNumRightType<T0, Int256>(col_left, col_right_untyped))
                || (res = executeNumRightType<T0, BFloat16>(col_left, col_right_untyped))
                || (res = executeNumRightType<T0, Float32>(col_left, col_right_untyped))
                || (res = executeNumRightType<T0, Float64>(col_left, col_right_untyped)))
                return res;
            throw Exception(
                ErrorCodes::ILLEGAL_COLUMN, "Illegal column {} of second argument of function {}", col_right_untyped->getName(), getName());
        }
        if (auto col_left_const = checkAndGetColumnConst<ColumnVector<T0>>(col_left_untyped))
        {
            if ((res = executeNumConstRightType<T0, UInt8>(col_left_const, col_right_untyped))
                || (res = executeNumConstRightType<T0, UInt16>(col_left_const, col_right_untyped))
                || (res = executeNumConstRightType<T0, UInt32>(col_left_const, col_right_untyped))
                || (res = executeNumConstRightType<T0, UInt64>(col_left_const, col_right_untyped))
                || (res = executeNumConstRightType<T0, UInt128>(col_left_const, col_right_untyped))
                || (res = executeNumConstRightType<T0, UInt256>(col_left_const, col_right_untyped))
                || (res = executeNumConstRightType<T0, Int8>(col_left_const, col_right_untyped))
                || (res = executeNumConstRightType<T0, Int16>(col_left_const, col_right_untyped))
                || (res = executeNumConstRightType<T0, Int32>(col_left_const, col_right_untyped))
                || (res = executeNumConstRightType<T0, Int64>(col_left_const, col_right_untyped))
                || (res = executeNumConstRightType<T0, Int128>(col_left_const, col_right_untyped))
                || (res = executeNumConstRightType<T0, Int256>(col_left_const, col_right_untyped))
                || (res = executeNumConstRightType<T0, BFloat16>(col_left_const, col_right_untyped))
                || (res = executeNumConstRightType<T0, Float32>(col_left_const, col_right_untyped))
                || (res = executeNumConstRightType<T0, Float64>(col_left_const, col_right_untyped)))
                return res;
            throw Exception(
                ErrorCodes::ILLEGAL_COLUMN, "Illegal column {} of second argument of function {}", col_right_untyped->getName(), getName());
        }

        return nullptr;
    }

    ColumnPtr executeString(const IColumn * c0, const IColumn * c1) const
    {
        const ColumnString * c0_string = checkAndGetColumn<ColumnString>(c0);
        const ColumnString * c1_string = checkAndGetColumn<ColumnString>(c1);
        const ColumnFixedString * c0_fixed_string = checkAndGetColumn<ColumnFixedString>(c0);
        const ColumnFixedString * c1_fixed_string = checkAndGetColumn<ColumnFixedString>(c1);

        const ColumnConst * c0_const = checkAndGetColumnConstStringOrFixedString(c0);
        const ColumnConst * c1_const = checkAndGetColumnConstStringOrFixedString(c1);

        if (!((c0_string || c0_fixed_string || c0_const) && (c1_string || c1_fixed_string || c1_const)))
            return nullptr;

        const ColumnString::Chars * c0_const_chars = nullptr;
        const ColumnString::Chars * c1_const_chars = nullptr;
        ColumnString::Offset c0_const_size = 0;
        ColumnString::Offset c1_const_size = 0;

        if (c0_const)
        {
            const ColumnString * c0_const_string = checkAndGetColumn<ColumnString>(&c0_const->getDataColumn());
            const ColumnFixedString * c0_const_fixed_string = checkAndGetColumn<ColumnFixedString>(&c0_const->getDataColumn());

            if (c0_const_string)
            {
                c0_const_chars = &c0_const_string->getChars();
                c0_const_size = c0_const_string->getDataAt(0).size;
            }
            else if (c0_const_fixed_string)
            {
                c0_const_chars = &c0_const_fixed_string->getChars();
                c0_const_size = c0_const_fixed_string->getN();
            }
            else
                throw Exception(ErrorCodes::ILLEGAL_COLUMN, "ColumnConst contains not String nor FixedString column");
        }

        if (c1_const)
        {
            const ColumnString * c1_const_string = checkAndGetColumn<ColumnString>(&c1_const->getDataColumn());
            const ColumnFixedString * c1_const_fixed_string = checkAndGetColumn<ColumnFixedString>(&c1_const->getDataColumn());

            if (c1_const_string)
            {
                c1_const_chars = &c1_const_string->getChars();
                c1_const_size = c1_const_string->getDataAt(0).size;
            }
            else if (c1_const_fixed_string)
            {
                c1_const_chars = &c1_const_fixed_string->getChars();
                c1_const_size = c1_const_fixed_string->getN();
            }
            else
                throw Exception(ErrorCodes::ILLEGAL_COLUMN, "ColumnConst contains not String nor FixedString column");
        }

        using StringImpl = StringComparisonImpl<Op<int, int>>;

        if (c0_const && c1_const)
        {
            auto res = executeString(&c0_const->getDataColumn(), &c1_const->getDataColumn());
            if (!res)
                return nullptr;

            return ColumnConst::create(res, c0_const->size());
        }

        auto c_res = ColumnUInt8::create();
        ColumnUInt8::Container & vec_res = c_res->getData();
        vec_res.resize(c0->size());

        if (c0_string && c1_string)
            StringImpl::string_vector_string_vector(
                c0_string->getChars(), c0_string->getOffsets(), c1_string->getChars(), c1_string->getOffsets(), c_res->getData());
        else if (c0_string && c1_fixed_string)
            StringImpl::string_vector_fixed_string_vector(
                c0_string->getChars(), c0_string->getOffsets(), c1_fixed_string->getChars(), c1_fixed_string->getN(), c_res->getData());
        else if (c0_string && c1_const)
            StringImpl::string_vector_constant(
                c0_string->getChars(), c0_string->getOffsets(), *c1_const_chars, c1_const_size, c_res->getData());
        else if (c0_fixed_string && c1_string)
            StringImpl::fixed_string_vector_string_vector(
                c0_fixed_string->getChars(), c0_fixed_string->getN(), c1_string->getChars(), c1_string->getOffsets(), c_res->getData());
        else if (c0_fixed_string && c1_fixed_string)
            StringImpl::fixed_string_vector_fixed_string_vector(
                c0_fixed_string->getChars(),
                c0_fixed_string->getN(),
                c1_fixed_string->getChars(),
                c1_fixed_string->getN(),
                c_res->getData());
        else if (c0_fixed_string && c1_const)
            StringImpl::fixed_string_vector_constant(
                c0_fixed_string->getChars(), c0_fixed_string->getN(), *c1_const_chars, c1_const_size, c_res->getData());
        else if (c0_const && c1_string)
            StringImpl::constant_string_vector(
                *c0_const_chars, c0_const_size, c1_string->getChars(), c1_string->getOffsets(), c_res->getData());
        else if (c0_const && c1_fixed_string)
            StringImpl::constant_fixed_string_vector(
                *c0_const_chars, c0_const_size, c1_fixed_string->getChars(), c1_fixed_string->getN(), c_res->getData());
        else
            throw Exception(
                ErrorCodes::ILLEGAL_COLUMN,
                "Illegal columns {} and {} of arguments of function {}",
                c0->getName(),
                c1->getName(),
                getName());

        return c_res;
    }

    ColumnPtr executeWithConstString(
            const DataTypePtr & result_type, const IColumn * col_left_untyped, const IColumn * col_right_untyped,
            const DataTypePtr & left_type, const DataTypePtr & right_type, size_t input_rows_count) const
    {
        /// To compare something with const string, we cast constant to appropriate type and compare as usual.
        /// It is ok to throw exception if value is not convertible.
        /// We should deal with possible overflows, e.g. toUInt8(1) = '257' should return false.

        const ColumnConst * left_const = checkAndGetColumnConstStringOrFixedString(col_left_untyped);
        const ColumnConst * right_const = checkAndGetColumnConstStringOrFixedString(col_right_untyped);

        if (!left_const && !right_const)
            return nullptr;

        const IDataType * type_string = left_const ? left_type.get() : right_type.get();
        const DataTypePtr & type_to_compare = !left_const ? left_type : right_type;

        Field string_value = left_const ? left_const->getField() : right_const->getField();

        auto is_string_not_in_enum = [this, &string_value]<typename T>(const EnumValues<T> * enum_values) -> bool
        {
            if constexpr (!IsOperation<Op>::equals && IsOperation<Op>::not_equals)
                return false;
            if (params.validate_enum_literals_in_opearators)
                return false;
            if (!enum_values || string_value.getType() != Field::Types::String)
                return false;
            T res;
            return !enum_values->tryGetValue(res, string_value.safeGet<String>());
        };

        if (is_string_not_in_enum(typeid_cast<const DataTypeEnum8 *>(type_to_compare.get()))
         || is_string_not_in_enum(typeid_cast<const DataTypeEnum16 *>(type_to_compare.get())))
        {
            return DataTypeUInt8().createColumnConst(input_rows_count, IsOperation<Op>::not_equals);
        }

        Field converted = convertFieldToType(string_value, *type_to_compare, type_string);

        /// If not possible to convert, comparison with =, <, >, <=, >= yields to false and comparison with != yields to true.
        if (converted.isNull())
        {
            return DataTypeUInt8().createColumnConst(input_rows_count, IsOperation<Op>::not_equals);
        }

        auto column_converted = type_to_compare->createColumnConst(input_rows_count, converted);

        ColumnsWithTypeAndName tmp_columns{
            {left_const ? column_converted : col_left_untyped->getPtr(), type_to_compare, ""},
            {!left_const ? column_converted : col_right_untyped->getPtr(), type_to_compare, ""},
        };

        return executeImpl(tmp_columns, result_type, input_rows_count);
    }

    ColumnPtr executeTuple(
        const DataTypePtr & result_type, const ColumnWithTypeAndName & c0, const ColumnWithTypeAndName & c1,
        size_t input_rows_count) const
    {
        /** We will lexicographically compare the tuples. This is done as follows:
          * x == y : x1 == y1 && x2 == y2 ...
          * x != y : x1 != y1 || x2 != y2 ...
          *
          * x < y:   x1 < y1 || (x1 == y1 && (x2 < y2 || (x2 == y2 ... && xn < yn))
          * x > y:   x1 > y1 || (x1 == y1 && (x2 > y2 || (x2 == y2 ... && xn > yn))
          * x <= y:  x1 < y1 || (x1 == y1 && (x2 < y2 || (x2 == y2 ... && xn <= yn))
          *
          * Recursive form:
          * x <= y:  x1 < y1 || (x1 == y1 && x_tail <= y_tail)
          *
          * x >= y:  x1 > y1 || (x1 == y1 && (x2 > y2 || (x2 == y2 ... && xn >= yn))
          */

        const size_t tuple_size = typeid_cast<const DataTypeTuple &>(*c0.type).getElements().size();

        if (0 == tuple_size)
            throw Exception(ErrorCodes::NOT_IMPLEMENTED, "Comparison of zero-sized tuples is not implemented.");

        if (tuple_size != typeid_cast<const DataTypeTuple &>(*c1.type).getElements().size())
            throw Exception(ErrorCodes::BAD_ARGUMENTS, "Cannot compare tuples of different sizes.");

        if (result_type->onlyNull())
            return result_type->createColumnConstWithDefaultValue(input_rows_count);

        ColumnsWithTypeAndName x(tuple_size);
        ColumnsWithTypeAndName y(tuple_size);

        const auto * x_const = checkAndGetColumnConst<ColumnTuple>(c0.column.get());
        const auto * y_const = checkAndGetColumnConst<ColumnTuple>(c1.column.get());

        Columns x_columns;
        Columns y_columns;

        if (x_const)
            x_columns = convertConstTupleToConstantElements(*x_const);
        else
            x_columns = assert_cast<const ColumnTuple &>(*c0.column).getColumnsCopy();

        if (y_const)
            y_columns = convertConstTupleToConstantElements(*y_const);
        else
            y_columns = assert_cast<const ColumnTuple &>(*c1.column).getColumnsCopy();

        for (size_t i = 0; i < tuple_size; ++i)
        {
            x[i].type = static_cast<const DataTypeTuple &>(*c0.type).getElements()[i];
            y[i].type = static_cast<const DataTypeTuple &>(*c1.type).getElements()[i];

            x[i].column = x_columns[i];
            y[i].column = y_columns[i];
        }

        return executeTupleImpl(x, y, tuple_size, input_rows_count);
    }

    ColumnPtr executeTupleImpl(const ColumnsWithTypeAndName & x,
                          const ColumnsWithTypeAndName & y, size_t tuple_size,
                          size_t input_rows_count) const;

    ColumnPtr executeTupleEqualityImpl(
            std::shared_ptr<IFunctionOverloadResolver> func_compare,
            std::shared_ptr<IFunctionOverloadResolver> func_convolution,
            const ColumnsWithTypeAndName & x,
            const ColumnsWithTypeAndName & y,
            size_t tuple_size,
            size_t input_rows_count) const
    {
        if (0 == tuple_size)
            throw Exception(ErrorCodes::NOT_IMPLEMENTED, "Comparison of zero-sized tuples is not implemented.");

        ColumnsWithTypeAndName convolution_columns(tuple_size);
        ColumnsWithTypeAndName tmp_columns(2);

        for (size_t i = 0; i < tuple_size; ++i)
        {
            tmp_columns[0] = x[i];
            tmp_columns[1] = y[i];

            auto impl = func_compare->build(tmp_columns);
            convolution_columns[i].type = impl->getResultType();

            /// Comparison of the elements.
            convolution_columns[i].column = impl->execute(tmp_columns, impl->getResultType(), input_rows_count, /* dry_run = */ false);
        }

        if (tuple_size == 1)
        {
            /// Do not call AND for single-element tuple.
            return convolution_columns[0].column;
        }

        /// Logical convolution.
        auto impl = func_convolution->build(convolution_columns);
        return impl->execute(convolution_columns, impl->getResultType(), input_rows_count, /* dry_run = */ false);
    }

    ColumnPtr executeTupleLessGreaterImpl(
            std::shared_ptr<IFunctionOverloadResolver> func_compare_head,
            std::shared_ptr<IFunctionOverloadResolver> func_compare_tail,
            std::shared_ptr<IFunctionOverloadResolver> func_and,
            std::shared_ptr<IFunctionOverloadResolver> func_or,
            std::shared_ptr<IFunctionOverloadResolver> func_equals,
            const ColumnsWithTypeAndName & x,
            const ColumnsWithTypeAndName & y,
            size_t tuple_size,
            size_t input_rows_count) const
    {
        if (0 == tuple_size)
            throw Exception(ErrorCodes::NOT_IMPLEMENTED, "Comparison of zero-sized tuples is not implemented");

        ColumnsWithTypeAndName less_columns(tuple_size);
        ColumnsWithTypeAndName equal_columns(tuple_size - 1);
        ColumnsWithTypeAndName tmp_columns(2);

        /// Pairwise comparison of the inequality of all elements; on the equality of all elements except the last.
        /// (x[i], y[i], x[i] < y[i], x[i] == y[i])
        for (size_t i = 0; i < tuple_size; ++i)
        {
            tmp_columns[0] = x[i];
            tmp_columns[1] = y[i];

            if (i + 1 != tuple_size)
            {
                auto impl_head = func_compare_head->build(tmp_columns);
                less_columns[i].type = impl_head->getResultType();
                less_columns[i].column = impl_head->execute(tmp_columns, less_columns[i].type, input_rows_count, /* dry_run = */ false);

                auto impl_equals = func_equals->build(tmp_columns);
                equal_columns[i].type = impl_equals->getResultType();
                equal_columns[i].column = impl_equals->execute(tmp_columns, equal_columns[i].type, input_rows_count, /* dry_run = */ false);

            }
            else
            {
                auto impl_tail = func_compare_tail->build(tmp_columns);
                less_columns[i].type = impl_tail->getResultType();
                less_columns[i].column = impl_tail->execute(tmp_columns, less_columns[i].type, input_rows_count, /* dry_run = */ false);
            }
        }

        /// Combination. Complex code - make a drawing. It can be replaced by a recursive comparison of tuples.
        /// Last column contains intermediate result.
        /// Code is generally equivalent to:
        ///   res = `x < y`[tuple_size - 1];
        ///   for (int i = tuple_size - 2; i >= 0; --i)
        ///       res = (res && `x == y`[i]) || `x < y`[i];
        size_t i = tuple_size - 1;
        tmp_columns[0] = less_columns[i];
        while (i > 0)
        {
            --i;

            tmp_columns[1] = equal_columns[i];
            auto func_and_adaptor = func_and->build(tmp_columns);

            tmp_columns[0].column = func_and_adaptor->execute(tmp_columns, func_and_adaptor->getResultType(), input_rows_count, /* dry_run = */ false);
            tmp_columns[0].type = func_and_adaptor->getResultType();

            tmp_columns[1] = less_columns[i];
            auto func_or_adaptor = func_or->build(tmp_columns);

            tmp_columns[0].column = func_or_adaptor->execute(tmp_columns, func_or_adaptor->getResultType(), input_rows_count, /* dry_run = */ false);
            tmp_columns[tmp_columns.size() - 1].type = func_or_adaptor->getResultType();
        }

        return tmp_columns[0].column;
    }

    ColumnPtr executeGenericIdenticalTypes(const IColumn * c0, const IColumn * c1) const
    {
        bool c0_const = isColumnConst(*c0);
        bool c1_const = isColumnConst(*c1);

        /// This is a paranoid check to protect from a broken query analysis.
        if (c0->isNullable() != c1->isNullable())
            throw Exception(ErrorCodes::LOGICAL_ERROR,
                "Columns are assumed to be of identical types, but they are different in Nullable");

        if (c0_const && c1_const)
        {
            UInt8 res = 0;
            GenericComparisonImpl<Op<int, int>>::constantConstant(*c0, *c1, res);
            return DataTypeUInt8().createColumnConst(c0->size(), toField(res));
        }

        auto c_res = ColumnUInt8::create();
        ColumnUInt8::Container & vec_res = c_res->getData();
        vec_res.resize(c0->size());

        if (c0_const)
            GenericComparisonImpl<Op<int, int>>::constantVector(*c0, *c1, vec_res);
        else if (c1_const)
            GenericComparisonImpl<Op<int, int>>::vectorConstant(*c0, *c1, vec_res);
        else
            GenericComparisonImpl<Op<int, int>>::vectorVector(*c0, *c1, vec_res);

        return c_res;
    }

    ColumnPtr executeGeneric(const ColumnWithTypeAndName & c0, const ColumnWithTypeAndName & c1) const
    {
        DataTypePtr common_type = getLeastSupertype(DataTypes{c0.type, c1.type});

        ColumnPtr c0_converted = castColumn(c0, common_type);
        ColumnPtr c1_converted = castColumn(c1, common_type);

        return executeGenericIdenticalTypes(c0_converted.get(), c1_converted.get());
    }

public:
    String getName() const override
    {
        return name;
    }

    size_t getNumberOfArguments() const override { return 2; }

    bool isSuitableForShortCircuitArgumentsExecution(const DataTypesWithConstInfo & /*arguments*/) const override { return false; }

    /// Get result types by argument types. If the function does not apply to these arguments, throw an exception.
    DataTypePtr getReturnTypeImpl(const DataTypes & arguments) const override
    {
<<<<<<< HEAD
        if (!params.allow_not_comparable_types)
        {
            if ((name == NameEquals::name || name == NameNotEquals::name))
            {
                if (!arguments[0]->isComparableForEquality() || !arguments[1]->isComparableForEquality())
                    throw Exception(
                        ErrorCodes::ILLEGAL_TYPE_OF_ARGUMENT,
                        "Illegal types of arguments ({}, {}) of function {}, because some of them are not comparable for equality."
                        "Set setting allow_not_comparable_types_in_comparison_functions = 1 in order to allow it",
                        arguments[0]->getName(),
                        arguments[1]->getName(),
                        getName());
            }
            else if (!arguments[0]->isComparable() || !arguments[1]->isComparable())
            {
                throw Exception(
                    ErrorCodes::ILLEGAL_TYPE_OF_ARGUMENT,
                    "Illegal types of arguments ({}, {}) of function {}, because some of them are not comparable."
                    "Set setting allow_not_comparable_types_in_comparison_functions = 1 in order to allow it",
                    arguments[0]->getName(),
                    arguments[1]->getName(),
                    getName());
            }
        }

=======
>>>>>>> 8856dc38
        WhichDataType left(arguments[0].get());
        WhichDataType right(arguments[1].get());

        const DataTypeTuple * left_tuple = checkAndGetDataType<DataTypeTuple>(arguments[0].get());
        const DataTypeTuple * right_tuple = checkAndGetDataType<DataTypeTuple>(arguments[1].get());

        bool both_represented_by_number = arguments[0]->isValueRepresentedByNumber() && arguments[1]->isValueRepresentedByNumber();
        bool has_date = left.isDateOrDate32() || right.isDateOrDate32();

        if (!((both_represented_by_number && !has_date)   /// Do not allow to compare date and number.
            || (left.isStringOrFixedString() || right.isStringOrFixedString())  /// Everything can be compared with string by conversion.
            /// You can compare the date, datetime, or datatime64 and an enumeration with a constant string.
            || ((left.isDate() || left.isDate32() || left.isDateTime() || left.isDateTime64()) && (right.isDate() || right.isDate32() || right.isDateTime() || right.isDateTime64()) && left.idx == right.idx) /// only date vs date, or datetime vs datetime
            || (left.isUUID() && right.isUUID())
            || ((left.isIPv4() || left.isIPv6()) && (right.isIPv4() || right.isIPv6()))
            || (left.isEnum() && right.isEnum() && arguments[0]->getName() == arguments[1]->getName()) /// only equivalent enum type values can be compared against
            || (left_tuple && right_tuple && left_tuple->getElements().size() == right_tuple->getElements().size())
            || (arguments[0]->equals(*arguments[1]))))
        {
            if (!tryGetLeastSupertype(arguments))
                throw Exception(ErrorCodes::ILLEGAL_TYPE_OF_ARGUMENT, "Illegal types of arguments ({}, {})"
                    " of function {}", arguments[0]->getName(), arguments[1]->getName(), getName());
        }

        if (left_tuple && right_tuple)
        {
<<<<<<< HEAD
            auto func = std::make_shared<FunctionToOverloadResolverAdaptor>(std::make_shared<FunctionComparison<Op, Name>>(params));
=======
            auto func = std::make_shared<FunctionToOverloadResolverAdaptor>(std::make_shared<FunctionComparison<Op, Name>>(check_decimal_overflow));
>>>>>>> 8856dc38

            bool has_nullable = false;
            bool has_null = false;

            size_t size = left_tuple->getElements().size();
            for (size_t i = 0; i < size; ++i)
            {
                ColumnsWithTypeAndName args = {{nullptr, left_tuple->getElements()[i], ""},
                                               {nullptr, right_tuple->getElements()[i], ""}};
                auto element_type = func->build(args)->getResultType();
                has_nullable = has_nullable || element_type->isNullable();
                has_null = has_null || element_type->onlyNull();
            }

            /// If any element comparison is nullable, return type will also be nullable.
            /// We useDefaultImplementationForNulls, but it doesn't work for tuples.
            if (has_null)
                return std::make_shared<DataTypeNullable>(std::make_shared<DataTypeNothing>());
            if (has_nullable)
                return std::make_shared<DataTypeNullable>(std::make_shared<DataTypeUInt8>());
        }

        return std::make_shared<DataTypeUInt8>();
    }

    DataTypePtr getReturnTypeForDefaultImplementationForDynamic() const override
    {
        return std::make_shared<DataTypeUInt8>();
    }

    ColumnPtr executeImpl(const ColumnsWithTypeAndName & arguments, const DataTypePtr & result_type, size_t input_rows_count) const override
    {
        const auto & col_with_type_and_name_left = arguments[0];
        const auto & col_with_type_and_name_right = arguments[1];
        const IColumn * col_left_untyped = col_with_type_and_name_left.column.get();
        const IColumn * col_right_untyped = col_with_type_and_name_right.column.get();

        const DataTypePtr & left_type = col_with_type_and_name_left.type;
        const DataTypePtr & right_type = col_with_type_and_name_right.type;

        /// The case when arguments are the same (tautological comparison). Return constant.
        /// NOTE: Nullable types are special case.
        /// (BTW, this function use default implementation for Nullable, so Nullable types cannot be here. Check just in case.)
        if (left_type->equals(*right_type) &&
            !left_type->isNullable() &&
            !isTuple(left_type) &&
            !WhichDataType(left_type).isFloat() &&
            col_left_untyped == col_right_untyped)
        {
            ColumnPtr result_column;

            /// Always true: =, <=, >=
            if constexpr (IsOperation<Op>::equals
                || IsOperation<Op>::less_or_equals
                || IsOperation<Op>::greater_or_equals)
            {
                result_column = DataTypeUInt8().createColumnConst(input_rows_count, 1u);
            }
            else
            {
                result_column = DataTypeUInt8().createColumnConst(input_rows_count, 0u);
            }

            if (!isColumnConst(*col_left_untyped))
                result_column = result_column->convertToFullColumnIfConst();

            return result_column;
        }

        WhichDataType which_left{left_type};
        WhichDataType which_right{right_type};

        const bool left_is_num = col_left_untyped->isNumeric();
        const bool right_is_num = col_right_untyped->isNumeric();

        const bool left_is_string = which_left.isStringOrFixedString();
        const bool right_is_string = which_right.isStringOrFixedString();

        const bool left_is_float = which_left.isFloat();
        const bool right_is_float = which_right.isFloat();

        const bool left_is_ipv4 = which_left.isIPv4();
        const bool right_is_ipv4 = which_right.isIPv4();
        const bool left_is_ipv6 = which_left.isIPv6();
        const bool right_is_ipv6 = which_right.isIPv6();
        const bool left_is_fixed_string = which_left.isFixedString();
        const bool right_is_fixed_string = which_right.isFixedString();
        size_t fixed_string_size =
            left_is_fixed_string ?
                assert_cast<const DataTypeFixedString &>(*left_type).getN() :
                (right_is_fixed_string ? assert_cast<const DataTypeFixedString &>(*right_type).getN() : 0);

        bool date_and_datetime = (which_left.idx != which_right.idx) && (which_left.isDate() || which_left.isDate32() || which_left.isDateTime() || which_left.isDateTime64())
            && (which_right.isDate() || which_right.isDate32() || which_right.isDateTime() || which_right.isDateTime64());

        /// Interval data types can be compared only when having equal units.
        bool left_is_interval = which_left.isInterval();
        bool right_is_interval = which_right.isInterval();

        bool types_equal = left_type->equals(*right_type);

        ColumnPtr res;
        if (left_is_num && right_is_num && !date_and_datetime
            && (!left_is_interval || !right_is_interval || types_equal))
        {
            if (!((res = executeNumLeftType<UInt8>(col_left_untyped, col_right_untyped))
                || (res = executeNumLeftType<UInt16>(col_left_untyped, col_right_untyped))
                || (res = executeNumLeftType<UInt32>(col_left_untyped, col_right_untyped))
                || (res = executeNumLeftType<UInt64>(col_left_untyped, col_right_untyped))
                || (res = executeNumLeftType<UInt128>(col_left_untyped, col_right_untyped))
                || (res = executeNumLeftType<UInt256>(col_left_untyped, col_right_untyped))
                || (res = executeNumLeftType<Int8>(col_left_untyped, col_right_untyped))
                || (res = executeNumLeftType<Int16>(col_left_untyped, col_right_untyped))
                || (res = executeNumLeftType<Int32>(col_left_untyped, col_right_untyped))
                || (res = executeNumLeftType<Int64>(col_left_untyped, col_right_untyped))
                || (res = executeNumLeftType<Int128>(col_left_untyped, col_right_untyped))
                || (res = executeNumLeftType<Int256>(col_left_untyped, col_right_untyped))
                || (res = executeNumLeftType<BFloat16>(col_left_untyped, col_right_untyped))
                || (res = executeNumLeftType<Float32>(col_left_untyped, col_right_untyped))
                || (res = executeNumLeftType<Float64>(col_left_untyped, col_right_untyped))))
                throw Exception(ErrorCodes::ILLEGAL_COLUMN, "Illegal column {} of the first argument of function {}",
                    col_left_untyped->getName(), getName());

            return res;
        }
        if (checkAndGetDataType<DataTypeTuple>(left_type.get()) && checkAndGetDataType<DataTypeTuple>(right_type.get()))
        {
            return executeTuple(result_type, col_with_type_and_name_left, col_with_type_and_name_right, input_rows_count);
        }
        if (left_is_string && right_is_string && (res = executeString(col_left_untyped, col_right_untyped)))
        {
            return res;
        }
        if ((res = executeWithConstString(result_type, col_left_untyped, col_right_untyped, left_type, right_type, input_rows_count)))
        {
            return res;
        }
        if ((((left_is_ipv6 && right_is_fixed_string) || (right_is_ipv6 && left_is_fixed_string))
             && fixed_string_size == IPV6_BINARY_LENGTH)
            || ((left_is_ipv4 || left_is_ipv6) && (right_is_ipv4 || right_is_ipv6)))
        {
            /// Special treatment for FixedString(16) as a binary representation of IPv6 & for comparing IPv4 & IPv6 values -
            /// CAST is customized for this cases
            ColumnPtr left_column = left_is_ipv6 ? col_with_type_and_name_left.column : castColumn(col_with_type_and_name_left, right_type);
            ColumnPtr right_column
                = right_is_ipv6 ? col_with_type_and_name_right.column : castColumn(col_with_type_and_name_right, left_type);

            return executeGenericIdenticalTypes(left_column.get(), right_column.get());
        }
        if ((isColumnedAsDecimal(left_type) || isColumnedAsDecimal(right_type)))
        {
            // Comparing Date/Date32 and DateTime64 requires implicit conversion,
            if (date_and_datetime && (isDateOrDate32(left_type) || isDateOrDate32(right_type)))
            {
                DataTypePtr common_type = getLeastSupertype(DataTypes{left_type, right_type});
                ColumnPtr c0_converted = castColumn(col_with_type_and_name_left, common_type);
                ColumnPtr c1_converted = castColumn(col_with_type_and_name_right, common_type);
                return executeDecimal<Op, Name>(
                    {c0_converted, common_type, "left"}, {c1_converted, common_type, "right"}, params.check_decimal_overflow);
            }

            /// Check does another data type is comparable to Decimal, includes Int and Float.
            if (!allowDecimalComparison(left_type, right_type) && !date_and_datetime)
                throw Exception(
                    ErrorCodes::ILLEGAL_TYPE_OF_ARGUMENT,
                    "No operation {} between {} and {}",
                    getName(),
                    left_type->getName(),
                    right_type->getName());
            /// When Decimal comparing to Float32/64/16, we convert both of them into Float64.
            /// Other systems like MySQL and Spark also do as this.
            if (left_is_float || right_is_float)
            {
                const auto converted_type = std::make_shared<DataTypeFloat64>();
                ColumnPtr c0_converted = castColumn(col_with_type_and_name_left, converted_type);
                ColumnPtr c1_converted = castColumn(col_with_type_and_name_right, converted_type);

                auto new_arguments
                    = ColumnsWithTypeAndName{{c0_converted, converted_type, "left"}, {c1_converted, converted_type, "right"}};
                return executeImpl(new_arguments, result_type, input_rows_count);
            }
            return executeDecimal<Op, Name>(col_with_type_and_name_left, col_with_type_and_name_right, params.check_decimal_overflow);
        }
        if (date_and_datetime)
        {
            DataTypePtr common_type = getLeastSupertype(DataTypes{left_type, right_type});
            ColumnPtr c0_converted = castColumn(col_with_type_and_name_left, common_type);
            ColumnPtr c1_converted = castColumn(col_with_type_and_name_right, common_type);
            if (!((res = executeNumLeftType<UInt32>(c0_converted.get(), c1_converted.get()))
                  || (res = executeNumLeftType<UInt64>(c0_converted.get(), c1_converted.get()))
                  || (res = executeNumLeftType<Int32>(c0_converted.get(), c1_converted.get()))
                  || (res = executeDecimal<Op, Name>(
                          {c0_converted, common_type, "left"}, {c1_converted, common_type, "right"}, params.check_decimal_overflow))))
                throw Exception(ErrorCodes::LOGICAL_ERROR, "Date related common types can only be UInt32/UInt64/Int32/Decimal");
            return res;
        }
        if (types_equal)
        {
            return executeGenericIdenticalTypes(col_left_untyped, col_right_untyped);
        }

        return executeGeneric(col_with_type_and_name_left, col_with_type_and_name_right);
    }
};

}<|MERGE_RESOLUTION|>--- conflicted
+++ resolved
@@ -44,15 +44,6 @@
 namespace DB
 {
 
-<<<<<<< HEAD
-namespace Setting
-{
-    extern const SettingsBool allow_not_comparable_types_in_comparison_functions;
-    extern const SettingsBool validate_enum_literals_in_opearators;
-}
-
-=======
->>>>>>> 8856dc38
 namespace ErrorCodes
 {
     extern const int ILLEGAL_COLUMN;
@@ -664,15 +655,6 @@
 {
 public:
     static constexpr auto name = Name::name;
-<<<<<<< HEAD
-
-    static FunctionPtr create(ContextPtr context) { return std::make_shared<FunctionComparison>(ComparisonParams(context)); }
-
-    explicit FunctionComparison(ComparisonParams params_) : params(std::move(params_)) {}
-
-private:
-    const ComparisonParams params;
-=======
     static FunctionPtr create(ContextPtr context) { return std::make_shared<FunctionComparison>(decimalCheckComparisonOverflow(context)); }
 
     explicit FunctionComparison(bool check_decimal_overflow_)
@@ -680,7 +662,6 @@
 
 private:
     bool check_decimal_overflow = true;
->>>>>>> 8856dc38
 
     template <typename T0, typename T1>
     ColumnPtr executeNumRightType(const ColumnVector<T0> * col_left, const IColumn * col_right_untyped) const
@@ -1176,34 +1157,6 @@
     /// Get result types by argument types. If the function does not apply to these arguments, throw an exception.
     DataTypePtr getReturnTypeImpl(const DataTypes & arguments) const override
     {
-<<<<<<< HEAD
-        if (!params.allow_not_comparable_types)
-        {
-            if ((name == NameEquals::name || name == NameNotEquals::name))
-            {
-                if (!arguments[0]->isComparableForEquality() || !arguments[1]->isComparableForEquality())
-                    throw Exception(
-                        ErrorCodes::ILLEGAL_TYPE_OF_ARGUMENT,
-                        "Illegal types of arguments ({}, {}) of function {}, because some of them are not comparable for equality."
-                        "Set setting allow_not_comparable_types_in_comparison_functions = 1 in order to allow it",
-                        arguments[0]->getName(),
-                        arguments[1]->getName(),
-                        getName());
-            }
-            else if (!arguments[0]->isComparable() || !arguments[1]->isComparable())
-            {
-                throw Exception(
-                    ErrorCodes::ILLEGAL_TYPE_OF_ARGUMENT,
-                    "Illegal types of arguments ({}, {}) of function {}, because some of them are not comparable."
-                    "Set setting allow_not_comparable_types_in_comparison_functions = 1 in order to allow it",
-                    arguments[0]->getName(),
-                    arguments[1]->getName(),
-                    getName());
-            }
-        }
-
-=======
->>>>>>> 8856dc38
         WhichDataType left(arguments[0].get());
         WhichDataType right(arguments[1].get());
 
@@ -1230,11 +1183,7 @@
 
         if (left_tuple && right_tuple)
         {
-<<<<<<< HEAD
-            auto func = std::make_shared<FunctionToOverloadResolverAdaptor>(std::make_shared<FunctionComparison<Op, Name>>(params));
-=======
             auto func = std::make_shared<FunctionToOverloadResolverAdaptor>(std::make_shared<FunctionComparison<Op, Name>>(check_decimal_overflow));
->>>>>>> 8856dc38
 
             bool has_nullable = false;
             bool has_null = false;
