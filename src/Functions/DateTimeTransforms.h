#pragma once

#include <common/types.h>
#include <Core/DecimalFunctions.h>
#include <Common/Exception.h>
#include <common/DateLUTImpl.h>
#include <Columns/ColumnVector.h>
#include <Columns/ColumnDecimal.h>
#include <Functions/FunctionHelpers.h>
#include <Functions/IFunctionOld.h>
#include <Functions/extractTimeZoneFromFunctionArguments.h>
#include <DataTypes/DataTypeDateTime.h>
#include <DataTypes/DataTypeDateTime64.h>


namespace DB
{

namespace ErrorCodes
{
    extern const int ILLEGAL_TYPE_OF_ARGUMENT;
    extern const int ILLEGAL_COLUMN;
}

/** Transformations.
  * Represents two functions - from datetime (UInt32) and from date (UInt16).
  *
  * Also, the "factor transformation" F is defined for the T transformation.
  * This is a transformation of F such that its value identifies the region of monotonicity for T
  *  (for a fixed value of F, the transformation T is monotonic).
  *
  * Or, figuratively, if T is similar to taking the remainder of division, then F is similar to division.
  *
  * Example: for transformation T "get the day number in the month" (2015-02-03 -> 3),
  *  factor-transformation F is "round to the nearest month" (2015-02-03 -> 2015-02-01).
  */

    static inline UInt32 dateIsNotSupported(const char * name)
    {
        throw Exception("Illegal type Date of argument for function " + std::string(name), ErrorCodes::ILLEGAL_TYPE_OF_ARGUMENT);
    }

/// This factor transformation will say that the function is monotone everywhere.
struct ZeroTransform
{
    static inline UInt16 execute(Int64, const DateLUTImpl &) { return 0; }
    static inline UInt16 execute(UInt32, const DateLUTImpl &) { return 0; }
    static inline UInt16 execute(UInt16, const DateLUTImpl &) { return 0; }
};

struct ToDateImpl
{
    static constexpr auto name = "toDate";

    static inline UInt16 execute(Int64 t, const DateLUTImpl & time_zone)
    {
        return UInt16(time_zone.toDayNum(t));
    }
    static inline UInt16 execute(UInt32 t, const DateLUTImpl & time_zone)
    {
        return UInt16(time_zone.toDayNum(t));
    }
    static inline UInt16 execute(UInt16 d, const DateLUTImpl &)
    {
        return d;
    }

    using FactorTransform = ZeroTransform;
};

struct ToStartOfDayImpl
{
    static constexpr auto name = "toStartOfDay";

    //TODO: right now it is hardcoded to produce DateTime only, needs fixing later. See date_and_time_type_details::ResultDataTypeMap for deduction of result type example.
    static inline UInt32 execute(const DecimalUtils::DecimalComponents<DateTime64> & t, const DateLUTImpl & time_zone)
    {
        return time_zone.toDate(static_cast<time_t>(t.whole));
    }
    static inline UInt32 execute(UInt32 t, const DateLUTImpl & time_zone)
    {
        return time_zone.toDate(t);
    }
    static inline UInt32 execute(UInt16 d, const DateLUTImpl & time_zone)
    {
        return time_zone.toDate(ExtendedDayNum(d));
    }

    using FactorTransform = ZeroTransform;
};

struct ToMondayImpl
{
    static constexpr auto name = "toMonday";

    static inline UInt16 execute(Int64 t, const DateLUTImpl & time_zone)
    {
        //return time_zone.toFirstDayNumOfWeek(time_zone.toDayNum(t));
        return time_zone.toFirstDayNumOfWeek(t);
    }
    static inline UInt16 execute(UInt32 t, const DateLUTImpl & time_zone)
    {
        //return time_zone.toFirstDayNumOfWeek(time_zone.toDayNum(t));
        return time_zone.toFirstDayNumOfWeek(t);
    }
    static inline UInt16 execute(UInt16 d, const DateLUTImpl & time_zone)
    {
        return time_zone.toFirstDayNumOfWeek(ExtendedDayNum(d));
    }

    using FactorTransform = ZeroTransform;
};

struct ToStartOfMonthImpl
{
    static constexpr auto name = "toStartOfMonth";

    static inline UInt16 execute(Int64 t, const DateLUTImpl & time_zone)
    {
        return time_zone.toFirstDayNumOfMonth(time_zone.toDayNum(t));
    }
    static inline UInt16 execute(UInt32 t, const DateLUTImpl & time_zone)
    {
        return time_zone.toFirstDayNumOfMonth(time_zone.toDayNum(t));
    }
    static inline UInt16 execute(UInt16 d, const DateLUTImpl & time_zone)
    {
        return time_zone.toFirstDayNumOfMonth(ExtendedDayNum(d));
    }

    using FactorTransform = ZeroTransform;
};

struct ToStartOfQuarterImpl
{
    static constexpr auto name = "toStartOfQuarter";

    static inline UInt16 execute(Int64 t, const DateLUTImpl & time_zone)
    {
        return time_zone.toFirstDayNumOfQuarter(time_zone.toDayNum(t));
    }
    static inline UInt16 execute(UInt32 t, const DateLUTImpl & time_zone)
    {
        return time_zone.toFirstDayNumOfQuarter(time_zone.toDayNum(t));
    }
    static inline UInt16 execute(UInt16 d, const DateLUTImpl & time_zone)
    {
        return time_zone.toFirstDayNumOfQuarter(ExtendedDayNum(d));
    }

    using FactorTransform = ZeroTransform;
};

struct ToStartOfYearImpl
{
    static constexpr auto name = "toStartOfYear";

    static inline UInt16 execute(Int64 t, const DateLUTImpl & time_zone)
    {
        return time_zone.toFirstDayNumOfYear(time_zone.toDayNum(t));
    }
    static inline UInt16 execute(UInt32 t, const DateLUTImpl & time_zone)
    {
        return time_zone.toFirstDayNumOfYear(time_zone.toDayNum(t));
    }
    static inline UInt16 execute(UInt16 d, const DateLUTImpl & time_zone)
    {
        return time_zone.toFirstDayNumOfYear(ExtendedDayNum(d));
    }

    using FactorTransform = ZeroTransform;
};


struct ToTimeImpl
{
    /// When transforming to time, the date will be equated to 1970-01-01.
    static constexpr auto name = "toTime";

    static UInt32 execute(const DecimalUtils::DecimalComponents<DateTime64> & t, const DateLUTImpl & time_zone)
    {
        return time_zone.toTime(t.whole) + 86400;
    }
    static inline UInt32 execute(UInt32 t, const DateLUTImpl & time_zone)
    {
        return time_zone.toTime(t) + 86400;
    }

    static inline UInt32 execute(UInt16, const DateLUTImpl &)
    {
        return dateIsNotSupported(name);
    }

    using FactorTransform = ToDateImpl;
};

struct ToStartOfMinuteImpl
{
    static constexpr auto name = "toStartOfMinute";

    static inline UInt32 execute(const DecimalUtils::DecimalComponents<DateTime64> & t, const DateLUTImpl & time_zone)
    {
        return time_zone.toStartOfMinute(t.whole);
    }
    static inline UInt32 execute(UInt32 t, const DateLUTImpl & time_zone)
    {
        return time_zone.toStartOfMinute(t);
    }
    static inline UInt32 execute(UInt16, const DateLUTImpl &)
    {
        return dateIsNotSupported(name);
    }

    using FactorTransform = ZeroTransform;
};

// Rounding towards negative infinity.
// 1.01 => 1.00
// -1.01 => -2
struct ToStartOfSecondImpl
{
    static constexpr auto name = "toStartOfSecond";

    static inline DateTime64 execute(const DateTime64 & datetime64, Int64 scale_multiplier, const DateLUTImpl &)
    {
        auto fractional_with_sign = DecimalUtils::getFractionalPartWithScaleMultiplier<DateTime64, true>(datetime64, scale_multiplier);

        // given that scale is 3, scale_multiplier is 1000
        // for DateTime64 value of 123.456:
        // 123456 - 456 = 123000
        // for DateTime64 value of -123.456:
        // -123456 - (1000 + (-456)) = -124000

        if (fractional_with_sign < 0)
            fractional_with_sign += scale_multiplier;

        return datetime64 - fractional_with_sign;
    }

    static inline UInt32 execute(UInt32, const DateLUTImpl &)
    {
        throw Exception("Illegal type DateTime of argument for function " + std::string(name), ErrorCodes::ILLEGAL_TYPE_OF_ARGUMENT);
    }
    static inline UInt32 execute(UInt16, const DateLUTImpl &)
    {
        return dateIsNotSupported(name);
    }

    using FactorTransform = ZeroTransform;
};

struct ToStartOfFiveMinuteImpl
{
    static constexpr auto name = "toStartOfFiveMinute";

    static inline UInt32 execute(const DecimalUtils::DecimalComponents<DateTime64> & t, const DateLUTImpl & time_zone)
    {
        return time_zone.toStartOfFiveMinute(t.whole);
    }
    static inline UInt32 execute(UInt32 t, const DateLUTImpl & time_zone)
    {
        return time_zone.toStartOfFiveMinute(t);
    }
    static inline UInt32 execute(UInt16, const DateLUTImpl &)
    {
        return dateIsNotSupported(name);
    }

    using FactorTransform = ZeroTransform;
};

struct ToStartOfTenMinutesImpl
{
    static constexpr auto name = "toStartOfTenMinutes";

    static inline UInt32 execute(const DecimalUtils::DecimalComponents<DateTime64> & t, const DateLUTImpl & time_zone)
    {
        return time_zone.toStartOfTenMinutes(t.whole);
    }
    static inline UInt32 execute(UInt32 t, const DateLUTImpl & time_zone)
    {
        return time_zone.toStartOfTenMinutes(t);
    }
    static inline UInt32 execute(UInt16, const DateLUTImpl &)
    {
        return dateIsNotSupported(name);
    }

    using FactorTransform = ZeroTransform;
};

struct ToStartOfFifteenMinutesImpl
{
    static constexpr auto name = "toStartOfFifteenMinutes";

    static inline UInt32 execute(const DecimalUtils::DecimalComponents<DateTime64> & t, const DateLUTImpl & time_zone)
    {
        return time_zone.toStartOfFifteenMinutes(t.whole);
    }
    static inline UInt32 execute(UInt32 t, const DateLUTImpl & time_zone)
    {
        return time_zone.toStartOfFifteenMinutes(t);
    }
    static inline UInt32 execute(UInt16, const DateLUTImpl &)
    {
        return dateIsNotSupported(name);
    }

    using FactorTransform = ZeroTransform;
};

/// Round to start of half-an-hour length interval with unspecified offset. This transform is specific for Yandex.Metrica.
struct TimeSlotImpl
{
    static constexpr auto name = "timeSlot";

    //static inline DecimalUtils::DecimalComponents<DateTime64> execute(const DecimalUtils::DecimalComponents<DateTime64> & t, const DateLUTImpl &)
    static inline UInt32 execute(const DecimalUtils::DecimalComponents<DateTime64> & t, const DateLUTImpl &)
    {
        return t.whole / 1800 * 1800;
    }

    static inline UInt32 execute(UInt32 t, const DateLUTImpl &)
    {
        return t / 1800 * 1800;
    }

    static inline UInt32 execute(UInt16, const DateLUTImpl &)
    {
        return dateIsNotSupported(name);
    }

    using FactorTransform = ZeroTransform;
};

struct ToStartOfHourImpl
{
    static constexpr auto name = "toStartOfHour";

    static inline UInt32 execute(const DecimalUtils::DecimalComponents<DateTime64> & t, const DateLUTImpl & time_zone)
    {
        return time_zone.toStartOfHour(t.whole);
    }

    static inline UInt32 execute(UInt32 t, const DateLUTImpl & time_zone)
    {
        return time_zone.toStartOfHour(t);
    }

    static inline UInt32 execute(UInt16, const DateLUTImpl &)
    {
        return dateIsNotSupported(name);
    }

    using FactorTransform = ZeroTransform;
};

struct ToYearImpl
{
    static constexpr auto name = "toYear";

    static inline UInt16 execute(Int64 t, const DateLUTImpl & time_zone)
    {
        return time_zone.toYear(t);
    }
    static inline UInt16 execute(UInt32 t, const DateLUTImpl & time_zone)
    {
        return time_zone.toYear(t);
    }
    static inline UInt16 execute(UInt16 d, const DateLUTImpl & time_zone)
    {
        return time_zone.toYear(ExtendedDayNum(d));
    }

    using FactorTransform = ZeroTransform;
};

struct ToQuarterImpl
{
    static constexpr auto name = "toQuarter";

    static inline UInt8 execute(Int64 t, const DateLUTImpl & time_zone)
    {
        return time_zone.toQuarter(t);
    }
    static inline UInt8 execute(UInt32 t, const DateLUTImpl & time_zone)
    {
        return time_zone.toQuarter(t);
    }
    static inline UInt8 execute(UInt16 d, const DateLUTImpl & time_zone)
    {
        return time_zone.toQuarter(ExtendedDayNum(d));
    }

    using FactorTransform = ToStartOfYearImpl;
};

struct ToMonthImpl
{
    static constexpr auto name = "toMonth";

    static inline UInt8 execute(Int64 t, const DateLUTImpl & time_zone)
    {
        return time_zone.toMonth(t);
    }
    static inline UInt8 execute(UInt32 t, const DateLUTImpl & time_zone)
    {
        return time_zone.toMonth(t);
    }
    static inline UInt8 execute(UInt16 d, const DateLUTImpl & time_zone)
    {
        return time_zone.toMonth(ExtendedDayNum(d));
    }

    using FactorTransform = ToStartOfYearImpl;
};

struct ToDayOfMonthImpl
{
    static constexpr auto name = "toDayOfMonth";

    static inline UInt8 execute(Int64 t, const DateLUTImpl & time_zone)
    {
        return time_zone.toDayOfMonth(t);
    }
    static inline UInt8 execute(UInt32 t, const DateLUTImpl & time_zone)
    {
        return time_zone.toDayOfMonth(t);
    }
    static inline UInt8 execute(UInt16 d, const DateLUTImpl & time_zone)
    {
        return time_zone.toDayOfMonth(ExtendedDayNum(d));
    }

    using FactorTransform = ToStartOfMonthImpl;
};

struct ToDayOfWeekImpl
{
    static constexpr auto name = "toDayOfWeek";

    static inline UInt8 execute(Int64 t, const DateLUTImpl & time_zone)
    {
        return time_zone.toDayOfWeek(t);
    }
    static inline UInt8 execute(UInt32 t, const DateLUTImpl & time_zone)
    {
        return time_zone.toDayOfWeek(t);
    }
    static inline UInt8 execute(UInt16 d, const DateLUTImpl & time_zone)
    {
        return time_zone.toDayOfWeek(ExtendedDayNum(d));
    }

    using FactorTransform = ToMondayImpl;
};

struct ToDayOfYearImpl
{
    static constexpr auto name = "toDayOfYear";

    static inline UInt16 execute(Int64 t, const DateLUTImpl & time_zone)
    {
        return time_zone.toDayOfYear(t);
    }
    static inline UInt16 execute(UInt32 t, const DateLUTImpl & time_zone)
    {
        return time_zone.toDayOfYear(t);
    }
    static inline UInt16 execute(UInt16 d, const DateLUTImpl & time_zone)
    {
        return time_zone.toDayOfYear(ExtendedDayNum(d));
    }

    using FactorTransform = ToStartOfYearImpl;
};

struct ToHourImpl
{
    static constexpr auto name = "toHour";

    static inline UInt8 execute(Int64 t, const DateLUTImpl & time_zone)
    {
        return time_zone.toHour(t);
    }
    static inline UInt8 execute(UInt32 t, const DateLUTImpl & time_zone)
    {
        return time_zone.toHour(t);
    }

    static inline UInt8 execute(UInt16, const DateLUTImpl &)
    {
        return dateIsNotSupported(name);
    }

    using FactorTransform = ToDateImpl;
};

struct TimezoneOffsetImpl
{
    static constexpr auto name = "timezoneOffset";

    static inline time_t execute(Int64 t, const DateLUTImpl & time_zone)
    {
        return time_zone.timezoneOffset(t);
    }

    static inline time_t execute(UInt32 t, const DateLUTImpl & time_zone)
    {
        return time_zone.timezoneOffset(t);
    }

    static inline time_t execute(UInt16, const DateLUTImpl &)
    {
        return dateIsNotSupported(name);
    }

    using FactorTransform = ToTimeImpl;
};

struct ToMinuteImpl
{
    static constexpr auto name = "toMinute";

    static inline UInt8 execute(Int64 t, const DateLUTImpl & time_zone)
    {
        return time_zone.toMinute(t);
    }
    static inline UInt8 execute(UInt32 t, const DateLUTImpl & time_zone)
    {
        return time_zone.toMinute(t);
    }
    static inline UInt8 execute(UInt16, const DateLUTImpl &)
    {
        return dateIsNotSupported(name);
    }

    using FactorTransform = ToStartOfHourImpl;
};

struct ToSecondImpl
{
    static constexpr auto name = "toSecond";

    static inline UInt8 execute(Int64 t, const DateLUTImpl & time_zone)
    {
        return time_zone.toSecond(t);
    }
    static inline UInt8 execute(UInt32 t, const DateLUTImpl & time_zone)
    {
        return time_zone.toSecond(t);
    }
    static inline UInt8 execute(UInt16, const DateLUTImpl &)
    {
        return dateIsNotSupported(name);
    }

    using FactorTransform = ToStartOfMinuteImpl;
};

struct ToISOYearImpl
{
    static constexpr auto name = "toISOYear";

    static inline UInt16 execute(Int64 t, const DateLUTImpl & time_zone)
    {
        return time_zone.toISOYear(time_zone.toDayNum(t));
    }
    static inline UInt16 execute(UInt32 t, const DateLUTImpl & time_zone)
    {
        return time_zone.toISOYear(time_zone.toDayNum(t));
    }
    static inline UInt16 execute(UInt16 d, const DateLUTImpl & time_zone)
    {
        return time_zone.toISOYear(ExtendedDayNum(d));
    }

    using FactorTransform = ZeroTransform;
};

struct ToStartOfISOYearImpl
{
    static constexpr auto name = "toStartOfISOYear";

    static inline UInt16 execute(Int64 t, const DateLUTImpl & time_zone)
    {
        return time_zone.toFirstDayNumOfISOYear(time_zone.toDayNum(t));
    }
    static inline UInt16 execute(UInt32 t, const DateLUTImpl & time_zone)
    {
        return time_zone.toFirstDayNumOfISOYear(time_zone.toDayNum(t));
    }
    static inline UInt16 execute(UInt16 d, const DateLUTImpl & time_zone)
    {
        return time_zone.toFirstDayNumOfISOYear(ExtendedDayNum(d));
    }

    using FactorTransform = ZeroTransform;
};

struct ToISOWeekImpl
{
    static constexpr auto name = "toISOWeek";

    static inline UInt8 execute(Int64 t, const DateLUTImpl & time_zone)
    {
        return time_zone.toISOWeek(time_zone.toDayNum(t));
    }
    static inline UInt8 execute(UInt32 t, const DateLUTImpl & time_zone)
    {
        return time_zone.toISOWeek(time_zone.toDayNum(t));
    }
    static inline UInt8 execute(UInt16 d, const DateLUTImpl & time_zone)
    {
        return time_zone.toISOWeek(ExtendedDayNum(d));
    }

    using FactorTransform = ToISOYearImpl;
};

struct ToRelativeYearNumImpl
{
    static constexpr auto name = "toRelativeYearNum";

    static inline UInt16 execute(Int64 t, const DateLUTImpl & time_zone)
    {
        return time_zone.toYear(t);
    }
    static inline UInt16 execute(UInt32 t, const DateLUTImpl & time_zone)
    {
        return time_zone.toYear(static_cast<time_t>(t));
    }
    static inline UInt16 execute(UInt16 d, const DateLUTImpl & time_zone)
    {
        return time_zone.toYear(ExtendedDayNum(d));
    }

    using FactorTransform = ZeroTransform;
};

struct ToRelativeQuarterNumImpl
{
    static constexpr auto name = "toRelativeQuarterNum";

    static inline UInt16 execute(Int64 t, const DateLUTImpl & time_zone)
    {
        return time_zone.toRelativeQuarterNum(t);
    }
    static inline UInt16 execute(UInt32 t, const DateLUTImpl & time_zone)
    {
        return time_zone.toRelativeQuarterNum(static_cast<time_t>(t));
    }
    static inline UInt16 execute(UInt16 d, const DateLUTImpl & time_zone)
    {
        return time_zone.toRelativeQuarterNum(ExtendedDayNum(d));
    }

    using FactorTransform = ZeroTransform;
};

struct ToRelativeMonthNumImpl
{
    static constexpr auto name = "toRelativeMonthNum";

    static inline UInt16 execute(Int64 t, const DateLUTImpl & time_zone)
    {
        return time_zone.toRelativeMonthNum(t);
    }
    static inline UInt16 execute(UInt32 t, const DateLUTImpl & time_zone)
    {
        return time_zone.toRelativeMonthNum(static_cast<time_t>(t));
    }
    static inline UInt16 execute(UInt16 d, const DateLUTImpl & time_zone)
    {
        return time_zone.toRelativeMonthNum(ExtendedDayNum(d));
    }

    using FactorTransform = ZeroTransform;
};

struct ToRelativeWeekNumImpl
{
    static constexpr auto name = "toRelativeWeekNum";

    static inline UInt16 execute(Int64 t, const DateLUTImpl & time_zone)
    {
        return time_zone.toRelativeWeekNum(t);
    }
    static inline UInt16 execute(UInt32 t, const DateLUTImpl & time_zone)
    {
        return time_zone.toRelativeWeekNum(static_cast<time_t>(t));
    }
    static inline UInt16 execute(UInt16 d, const DateLUTImpl & time_zone)
    {
        return time_zone.toRelativeWeekNum(ExtendedDayNum(d));
    }

    using FactorTransform = ZeroTransform;
};

struct ToRelativeDayNumImpl
{
    static constexpr auto name = "toRelativeDayNum";

    static inline UInt16 execute(Int64 t, const DateLUTImpl & time_zone)
    {
        return time_zone.toDayNum(t);
    }
    static inline UInt16 execute(UInt32 t, const DateLUTImpl & time_zone)
    {
        return time_zone.toDayNum(static_cast<time_t>(t));
    }
    static inline UInt16 execute(UInt16 d, const DateLUTImpl &)
    {
        return static_cast<DayNum>(d);
    }

    using FactorTransform = ZeroTransform;
};


struct ToRelativeHourNumImpl
{
    static constexpr auto name = "toRelativeHourNum";

    static inline UInt32 execute(Int64 t, const DateLUTImpl & time_zone)
    {
        return time_zone.toRelativeHourNum(t);
    }
    static inline UInt32 execute(UInt32 t, const DateLUTImpl & time_zone)
    {
        return time_zone.toRelativeHourNum(static_cast<time_t>(t));
    }
    static inline UInt32 execute(UInt16 d, const DateLUTImpl & time_zone)
    {
        return time_zone.toRelativeHourNum(ExtendedDayNum(d));
    }

    using FactorTransform = ZeroTransform;
};

struct ToRelativeMinuteNumImpl
{
    static constexpr auto name = "toRelativeMinuteNum";

    static inline UInt32 execute(Int64 t, const DateLUTImpl & time_zone)
    {
        return time_zone.toRelativeMinuteNum(t);
    }
    static inline UInt32 execute(UInt32 t, const DateLUTImpl & time_zone)
    {
        return time_zone.toRelativeMinuteNum(static_cast<time_t>(t));
    }
    static inline UInt32 execute(UInt16 d, const DateLUTImpl & time_zone)
    {
        return time_zone.toRelativeMinuteNum(ExtendedDayNum(d));
    }

    using FactorTransform = ZeroTransform;
};

struct ToRelativeSecondNumImpl
{
    static constexpr auto name = "toRelativeSecondNum";

    static inline Int64 execute(Int64 t, const DateLUTImpl &)
    {
        return t;
    }
    static inline UInt32 execute(UInt32 t, const DateLUTImpl &)
    {
        return t;
    }
    static inline UInt32 execute(UInt16 d, const DateLUTImpl & time_zone)
    {
        return time_zone.fromDayNum(ExtendedDayNum(d));
    }

    using FactorTransform = ZeroTransform;
};

struct ToYYYYMMImpl
{
    static constexpr auto name = "toYYYYMM";

    static inline UInt32 execute(Int64 t, const DateLUTImpl & time_zone)
    {
        return time_zone.toNumYYYYMM(t);
    }
    static inline UInt32 execute(UInt32 t, const DateLUTImpl & time_zone)
    {
        return time_zone.toNumYYYYMM(t);
    }
    static inline UInt32 execute(UInt16 d, const DateLUTImpl & time_zone)
    {
        return time_zone.toNumYYYYMM(static_cast<DayNum>(d));
    }

    using FactorTransform = ZeroTransform;
};

struct ToYYYYMMDDImpl
{
    static constexpr auto name = "toYYYYMMDD";

    static inline UInt32 execute(Int64 t, const DateLUTImpl & time_zone)
    {
        return time_zone.toNumYYYYMMDD(t);
    }
    static inline UInt32 execute(UInt32 t, const DateLUTImpl & time_zone)
    {
        return time_zone.toNumYYYYMMDD(t);
    }
    static inline UInt32 execute(UInt16 d, const DateLUTImpl & time_zone)
    {
        return time_zone.toNumYYYYMMDD(static_cast<DayNum>(d));
    }

    using FactorTransform = ZeroTransform;
};

struct ToYYYYMMDDhhmmssImpl
{
    static constexpr auto name = "toYYYYMMDDhhmmss";

    static inline UInt64 execute(Int64 t, const DateLUTImpl & time_zone)
    {
        return time_zone.toNumYYYYMMDDhhmmss(t);
    }
    static inline UInt64 execute(UInt32 t, const DateLUTImpl & time_zone)
    {
        return time_zone.toNumYYYYMMDDhhmmss(t);
    }
    static inline UInt64 execute(UInt16 d, const DateLUTImpl & time_zone)
    {
        return time_zone.toNumYYYYMMDDhhmmss(time_zone.toDate(static_cast<DayNum>(d)));
    }

    using FactorTransform = ZeroTransform;
};


template <typename FromType, typename ToType, typename Transform>
struct Transformer
{
    template <typename FromTypeVector, typename ToTypeVector>
    static void vector(const FromTypeVector & vec_from, ToTypeVector & vec_to, const DateLUTImpl & time_zone, const Transform & transform)
    {
        size_t size = vec_from.size();
        vec_to.resize(size);

        for (size_t i = 0; i < size; ++i)
            vec_to[i] = transform.execute(vec_from[i], time_zone);
    }
};


template <typename FromDataType, typename ToDataType, typename Transform>
struct DateTimeTransformImpl
{
<<<<<<< HEAD
    template <typename Additions = void *>
    static ColumnPtr execute(
        const ColumnsWithTypeAndName & arguments,
        const DataTypePtr & result_type,
        size_t /*input_rows_count*/,
        Additions additions [[maybe_unused]] = Additions(),
        const Transform & transform = {})
=======
    static ColumnPtr execute(
        const ColumnsWithTypeAndName & arguments, const DataTypePtr & result_type, size_t /*input_rows_count*/, const Transform & transform = {})
>>>>>>> 2e3e56f3
    {
        using Op = Transformer<typename FromDataType::FieldType, typename ToDataType::FieldType, Transform>;

        size_t time_zone_argument_position = 1;
        if constexpr (std::is_same_v<ToDataType, DataTypeDateTime64>)
            time_zone_argument_position = 2;

        const DateLUTImpl & time_zone = extractTimeZoneFromFunctionArguments(arguments, time_zone_argument_position, 0);

        const ColumnPtr source_col = arguments[0].column;
        if (const auto * sources = checkAndGetColumn<typename FromDataType::ColumnType>(source_col.get()))
        {
            auto mutable_result_col = result_type->createColumn();
            auto * col_to = assert_cast<typename ToDataType::ColumnType *>(mutable_result_col.get());

            Op::vector(sources->getData(), col_to->getData(), time_zone, transform);

            return mutable_result_col;
        }
        else
        {
            throw Exception("Illegal column " + arguments[0].column->getName()
                + " of first argument of function " + Transform::name,
                ErrorCodes::ILLEGAL_COLUMN);
        }
    }
};

}<|MERGE_RESOLUTION|>--- conflicted
+++ resolved
@@ -858,7 +858,6 @@
 template <typename FromDataType, typename ToDataType, typename Transform>
 struct DateTimeTransformImpl
 {
-<<<<<<< HEAD
     template <typename Additions = void *>
     static ColumnPtr execute(
         const ColumnsWithTypeAndName & arguments,
@@ -866,10 +865,6 @@
         size_t /*input_rows_count*/,
         Additions additions [[maybe_unused]] = Additions(),
         const Transform & transform = {})
-=======
-    static ColumnPtr execute(
-        const ColumnsWithTypeAndName & arguments, const DataTypePtr & result_type, size_t /*input_rows_count*/, const Transform & transform = {})
->>>>>>> 2e3e56f3
     {
         using Op = Transformer<typename FromDataType::FieldType, typename ToDataType::FieldType, Transform>;
 
