--- conflicted
+++ resolved
@@ -58,12 +58,8 @@
 constexpr time_t MIN_DATETIME64_TIMESTAMP = -2208988800LL;    //  2299-12-31 23:59:59 UTC
 constexpr time_t MAX_DATETIME_TIMESTAMP = 0xFFFFFFFF;
 constexpr time_t MAX_DATE_TIMESTAMP = 5662310399;       // 2149-06-06 23:59:59 UTC
-<<<<<<< HEAD
 constexpr time_t MAX_TIME_TIMESTAMP = 3599999;              // 999:59:59
-constexpr time_t MAX_DATETIME_DAY_NUM =  49710;               // 2106-02-07
-=======
 constexpr time_t MAX_DATETIME_DAY_NUM =  49709;         // 2106-02-06 America/Hermosillo
->>>>>>> fcd06a10
 
 [[noreturn]] void throwDateIsNotSupported(const char * name);
 [[noreturn]] void throwDate32IsNotSupported(const char * name);
