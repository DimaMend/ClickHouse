--- conflicted
+++ resolved
@@ -73,10 +73,6 @@
     using ResultType = UInt8;
 
     static inline constexpr bool isSaturable() { return true; }
-<<<<<<< HEAD
-    static inline constexpr bool isSaturatedValue(bool a) { return !a; }
-    static inline constexpr bool isSaturatedValueTernary(UInt8 a) { return a == Ternary::False; }
-=======
 
     /// Final value in two-valued logic (no further operations with True, False will change this value)
     static inline constexpr bool isSaturatedValue(bool a) { return !a; }
@@ -84,7 +80,6 @@
     /// Final value in three-valued logic (no further operations with True, False, Null will change this value)
     static inline constexpr bool isSaturatedValueTernary(UInt8 a) { return a == Ternary::False; }
 
->>>>>>> 0c453ccc
     static inline constexpr ResultType apply(UInt8 a, UInt8 b) { return a & b; }
 
     /// Will use three-valued logic for NULLs (see above) or default implementation (any operation with NULL returns NULL).
