--- conflicted
+++ resolved
@@ -1,19 +1,5 @@
 #pragma once
-<<<<<<< HEAD
-#include <DataTypes/DataTypeDate.h>
-#include <DataTypes/DataTypeDate32.h>
-#include <DataTypes/DataTypeDateTime.h>
-#include <Functions/IFunction.h>
-#include <DataTypes/DataTypeDateTime64.h>
-#include <Functions/extractTimeZoneFromFunctionArguments.h>
-#include <Functions/DateTimeTransforms.h>
-#include <Functions/TransformDateTime64.h>
-#include <Interpreters/Context.h>
-#include <IO/WriteHelpers.h>
-
-=======
 #include <Functions/IFunctionDateOrDateTime.h>
->>>>>>> dc7bef40
 
 namespace DB
 {
@@ -29,27 +15,12 @@
 {
     const std::string force_timezone;
 public:
-<<<<<<< HEAD
-    static constexpr auto name = Transform::name;
     static FunctionPtr create(ContextPtr context) { return std::make_shared<FunctionDateOrDateTimeToSomething>(context->getSettingsRef().force_timezone); }
-
-    String getName() const override
-    {
-        return name;
-    }
 
     explicit FunctionDateOrDateTimeToSomething(const std::string & force_timezone_) : force_timezone{force_timezone_}
     {
     }
 
-    bool isVariadic() const override { return true; }
-    bool isSuitableForShortCircuitArgumentsExecution(const DataTypesWithConstInfo & /*arguments*/) const override { return false; }
-    size_t getNumberOfArguments() const override { return 0; }
-
-=======
-    static FunctionPtr create(ContextPtr) { return std::make_shared<FunctionDateOrDateTimeToSomething>(); }
-
->>>>>>> dc7bef40
     DataTypePtr getReturnTypeImpl(const ColumnsWithTypeAndName & arguments) const override
     {
         this->checkArguments(arguments, (std::is_same_v<ToDataType, DataTypeDate> || std::is_same_v<ToDataType, DataTypeDate32>));
