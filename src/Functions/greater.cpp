#include <Functions/FunctionFactory.h>
#include <Functions/FunctionsComparison.h>
#include <Functions/FunctionsLogical.h>

namespace DB
{

using FunctionGreater = FunctionComparison<GreaterOp, NameGreater>;
using FunctionEquals = FunctionComparison<EqualsOp, NameEquals>;
extern template class FunctionComparison<EqualsOp, NameEquals>;

REGISTER_FUNCTION(Greater)
{
    factory.registerFunction<FunctionGreater>();
}

template <>
ColumnPtr FunctionComparison<GreaterOp, NameGreater>::executeTupleImpl(
    const ColumnsWithTypeAndName & x, const ColumnsWithTypeAndName & y, size_t tuple_size, size_t input_rows_count) const
{
    FunctionOverloadResolverPtr greater
<<<<<<< HEAD
        = std::make_unique<FunctionToOverloadResolverAdaptor>(std::make_shared<FunctionGreater>(params));
=======
        = std::make_unique<FunctionToOverloadResolverAdaptor>(std::make_shared<FunctionGreater>(check_decimal_overflow));
>>>>>>> 8856dc38

    FunctionOverloadResolverPtr func_builder_or
        = std::make_unique<FunctionToOverloadResolverAdaptor>(std::make_shared<FunctionOr>());

    FunctionOverloadResolverPtr func_builder_and
        = std::make_unique<FunctionToOverloadResolverAdaptor>(std::make_shared<FunctionAnd>());

    FunctionOverloadResolverPtr func_builder_equals
<<<<<<< HEAD
        = std::make_unique<FunctionToOverloadResolverAdaptor>(std::make_shared<FunctionEquals>(params));
=======
        = std::make_unique<FunctionToOverloadResolverAdaptor>(std::make_shared<FunctionEquals>(check_decimal_overflow));
>>>>>>> 8856dc38

    return executeTupleLessGreaterImpl(
        greater,
        greater,
        func_builder_and,
        func_builder_or,
        func_builder_equals,
        x, y, tuple_size, input_rows_count);
}

}<|MERGE_RESOLUTION|>--- conflicted
+++ resolved
@@ -19,11 +19,7 @@
     const ColumnsWithTypeAndName & x, const ColumnsWithTypeAndName & y, size_t tuple_size, size_t input_rows_count) const
 {
     FunctionOverloadResolverPtr greater
-<<<<<<< HEAD
-        = std::make_unique<FunctionToOverloadResolverAdaptor>(std::make_shared<FunctionGreater>(params));
-=======
         = std::make_unique<FunctionToOverloadResolverAdaptor>(std::make_shared<FunctionGreater>(check_decimal_overflow));
->>>>>>> 8856dc38
 
     FunctionOverloadResolverPtr func_builder_or
         = std::make_unique<FunctionToOverloadResolverAdaptor>(std::make_shared<FunctionOr>());
@@ -32,11 +28,7 @@
         = std::make_unique<FunctionToOverloadResolverAdaptor>(std::make_shared<FunctionAnd>());
 
     FunctionOverloadResolverPtr func_builder_equals
-<<<<<<< HEAD
-        = std::make_unique<FunctionToOverloadResolverAdaptor>(std::make_shared<FunctionEquals>(params));
-=======
         = std::make_unique<FunctionToOverloadResolverAdaptor>(std::make_shared<FunctionEquals>(check_decimal_overflow));
->>>>>>> 8856dc38
 
     return executeTupleLessGreaterImpl(
         greater,
