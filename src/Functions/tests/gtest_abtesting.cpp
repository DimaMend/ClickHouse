#include <Functions/abtesting.h>

#if !defined(ARCADIA_BUILD) && USE_STATS

<<<<<<< HEAD
#   include <stdio.h>
=======
#    include <gtest/gtest.h>
>>>>>>> 41f1fd8f

using namespace DB;

Variants test_bayesab(std::string dist, PODArray<Float64> xs, PODArray<Float64> ys, size_t & max, size_t & min)
{
    Variants variants;

    std::cout << std::fixed;
    if (dist == "beta")
    {
        std::cout << dist << "\nclicks: ";
        for (auto x : xs) std::cout << x << " ";

        std::cout <<"\tconversions: ";
        for (auto y : ys) std::cout << y << " ";

        std::cout << "\n";

        variants = bayesian_ab_test<true>(dist, xs, ys);
    }
    else if (dist == "gamma")
    {
        std::cout << dist << "\nclicks: ";
        for (auto x : xs) std::cout << x << " ";

        std::cout <<"\tcost: ";
        for (auto y : ys) std::cout << y << " ";

        std::cout << "\n";
        variants = bayesian_ab_test<true>(dist, xs, ys);
    }

    for (size_t i = 0; i < variants.size(); ++i)
        std::cout << i << " beats 0: " << variants[i].beats_control << std::endl;

    for (size_t i = 0; i < variants.size(); ++i)
        std::cout << i << " to be best: " << variants[i].best << std::endl;

    std::cout << convertToJson({"0", "1", "2"}, variants) << std::endl;

    Float64 max_val = 0.0, min_val = 2.0;
    for (size_t i = 0; i < variants.size(); ++i)
    {
        if (variants[i].best > max_val)
        {
            max_val = variants[i].best;
            max = i;
        }

        if (variants[i].best < min_val)
        {
            min_val = variants[i].best;
            min = i;
        }
    }

    return variants;
}


TEST(BayesAB, beta)
{
    size_t max = 0, min = 0;

    auto variants = test_bayesab("beta", {10000, 1000, 900}, {600, 110, 90}, max, min);
    ASSERT_EQ(1, max);

    variants = test_bayesab("beta", {3000, 3000, 3000}, {600, 100, 90}, max, min);
    ASSERT_EQ(0, max);

    variants = test_bayesab("beta", {3000, 3000, 3000}, {100, 90, 110}, max, min);
    ASSERT_EQ(2, max);

    variants = test_bayesab("beta", {3000, 3000, 3000}, {110, 90, 100}, max, min);
    ASSERT_EQ(0, max);
}


TEST(BayesAB, gamma)
{
    size_t max = 0, min = 0;
    auto variants = test_bayesab("gamma", {10000, 1000, 900}, {600, 110, 90}, max, min);
    ASSERT_EQ(1, max);

    variants = test_bayesab("gamma", {3000, 3000, 3000}, {600, 100, 90}, max, min);
    ASSERT_EQ(0, max);

    variants = test_bayesab("gamma", {3000, 3000, 3000}, {100, 90, 110}, max, min);
    ASSERT_EQ(2, max);

    variants = test_bayesab("gamma", {3000, 3000, 3000}, {110, 90, 100}, max, min);
    ASSERT_EQ(0, max);
}

#endif<|MERGE_RESOLUTION|>--- conflicted
+++ resolved
@@ -2,11 +2,7 @@
 
 #if !defined(ARCADIA_BUILD) && USE_STATS
 
-<<<<<<< HEAD
-#   include <stdio.h>
-=======
 #    include <gtest/gtest.h>
->>>>>>> 41f1fd8f
 
 using namespace DB;
 
