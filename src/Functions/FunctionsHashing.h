--- conflicted
+++ resolved
@@ -1221,12 +1221,8 @@
         for (size_t i = 0, size = column->size(); i < size; ++i)
         {
             StringRef bytes = column->getDataAt(i);
-<<<<<<< HEAD
-            const ToType h = apply(key, bytes.data, bytes.size);
-
-=======
             const ToType hash = apply(key, bytes.data, bytes.size);
->>>>>>> 6241ea35
+
             if constexpr (first)
                 vec_to[i] = hash;
             else
