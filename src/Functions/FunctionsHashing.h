#pragma once

#include <city.h>
#include <farmhash.h>
#include <metrohash.h>
#include <MurmurHash2.h>
#include <MurmurHash3.h>
#include <wyhash.h>

#include "config_functions.h"
#include "config_core.h"

#include <Common/SipHash.h>
#include <Common/typeid_cast.h>
#include <Common/HashTable/Hash.h>
#include <xxhash.h>

#include <highwayhash/highwayhash.h>

#if USE_SSL
#    include <openssl/md4.h>
#    include <openssl/md5.h>
#    include <openssl/sha.h>
#endif

#include <Poco/ByteOrder.h>
#include <DataTypes/DataTypesNumber.h>
#include <DataTypes/DataTypesDecimal.h>
#include <DataTypes/DataTypeString.h>
#include <DataTypes/DataTypeDate.h>
#include <DataTypes/DataTypeDateTime.h>
#include <DataTypes/DataTypeArray.h>
#include <DataTypes/DataTypeFixedString.h>
#include <DataTypes/DataTypeEnum.h>
#include <DataTypes/DataTypeTuple.h>
#include <Columns/ColumnsNumber.h>
#include <Columns/ColumnString.h>
#include <Columns/ColumnConst.h>
#include <Columns/ColumnFixedString.h>
#include <Columns/ColumnArray.h>
#include <Columns/ColumnTuple.h>
#include <Functions/IFunction.h>
#include <Functions/FunctionHelpers.h>
#include <Functions/PerformanceAdaptors.h>
#include <Common/TargetSpecific.h>
#include <base/range.h>
#include <base/bit_cast.h>


namespace DB
{

namespace ErrorCodes
{
    extern const int ILLEGAL_TYPE_OF_ARGUMENT;
    extern const int BAD_ARGUMENTS;
    extern const int LOGICAL_ERROR;
    extern const int NUMBER_OF_ARGUMENTS_DOESNT_MATCH;
    extern const int NOT_IMPLEMENTED;
    extern const int ILLEGAL_COLUMN;
}


/** Hashing functions.
  *
  * halfMD5: String -> UInt64
  *
  * A faster cryptographic hash function:
  * sipHash64: String -> UInt64
  *
  * Fast non-cryptographic hash function for strings:
  * cityHash64: String -> UInt64
  *
  * A non-cryptographic hashes from a tuple of values of any types (uses respective function for strings and intHash64 for numbers):
  * cityHash64: any* -> UInt64
  * sipHash64: any* -> UInt64
  * halfMD5: any* -> UInt64
  *
  * Fast non-cryptographic hash function from any integer:
  * intHash32: number -> UInt32
  * intHash64: number -> UInt64
  *
  */

struct IntHash32Impl
{
    using ReturnType = UInt32;

    static UInt32 apply(UInt64 x)
    {
        /// seed is taken from /dev/urandom. It allows you to avoid undesirable dependencies with hashes in different data structures.
        return intHash32<0x75D9543DE018BF45ULL>(x);
    }
};

struct IntHash64Impl
{
    using ReturnType = UInt64;

    static UInt64 apply(UInt64 x)
    {
        return intHash64(x ^ 0x4CF2D2BAAE6DA887ULL);
    }
};

template<typename T, typename HashFunction>
T combineHashesFunc(T t1, T t2)
{
    T hashes[] = {t1, t2};
    return HashFunction::apply(reinterpret_cast<const char *>(hashes), 2 * sizeof(T));
}


#if USE_SSL
struct HalfMD5Impl
{
    static constexpr auto name = "halfMD5";
    using ReturnType = UInt64;

    static UInt64 apply(const char * begin, size_t size)
    {
        union
        {
            unsigned char char_data[16];
            uint64_t uint64_data;
        } buf;

        MD5_CTX ctx;
        MD5_Init(&ctx);
        MD5_Update(&ctx, reinterpret_cast<const unsigned char *>(begin), size);
        MD5_Final(buf.char_data, &ctx);

        return Poco::ByteOrder::flipBytes(static_cast<Poco::UInt64>(buf.uint64_data));        /// Compatibility with existing code. Cast need for old poco AND macos where UInt64 != uint64_t
    }

    static UInt64 combineHashes(UInt64 h1, UInt64 h2)
    {
        UInt64 hashes[] = {h1, h2};
        return apply(reinterpret_cast<const char *>(hashes), 16);
    }

    /// If true, it will use intHash32 or intHash64 to hash POD types. This behaviour is intended for better performance of some functions.
    /// Otherwise it will hash bytes in memory as a string using corresponding hash function.

    static constexpr bool use_int_hash_for_pods = false;
};

struct MD4Impl
{
    static constexpr auto name = "MD4";
    enum { length = MD4_DIGEST_LENGTH };

    static void apply(const char * begin, const size_t size, unsigned char * out_char_data)
    {
        MD4_CTX ctx;
        MD4_Init(&ctx);
        MD4_Update(&ctx, reinterpret_cast<const unsigned char *>(begin), size);
        MD4_Final(out_char_data, &ctx);
    }
};

struct MD5Impl
{
    static constexpr auto name = "MD5";
    enum { length = MD5_DIGEST_LENGTH };

    static void apply(const char * begin, const size_t size, unsigned char * out_char_data)
    {
        MD5_CTX ctx;
        MD5_Init(&ctx);
        MD5_Update(&ctx, reinterpret_cast<const unsigned char *>(begin), size);
        MD5_Final(out_char_data, &ctx);
    }
};

struct SHA1Impl
{
    static constexpr auto name = "SHA1";
    enum { length = SHA_DIGEST_LENGTH };

    static void apply(const char * begin, const size_t size, unsigned char * out_char_data)
    {
        SHA_CTX ctx;
        SHA1_Init(&ctx);
        SHA1_Update(&ctx, reinterpret_cast<const unsigned char *>(begin), size);
        SHA1_Final(out_char_data, &ctx);
    }
};

struct SHA224Impl
{
    static constexpr auto name = "SHA224";
    enum { length = SHA224_DIGEST_LENGTH };

    static void apply(const char * begin, const size_t size, unsigned char * out_char_data)
    {
        SHA256_CTX ctx;
        SHA224_Init(&ctx);
        SHA224_Update(&ctx, reinterpret_cast<const unsigned char *>(begin), size);
        SHA224_Final(out_char_data, &ctx);
    }
};

struct SHA256Impl
{
    static constexpr auto name = "SHA256";
    enum { length = SHA256_DIGEST_LENGTH };

    static void apply(const char * begin, const size_t size, unsigned char * out_char_data)
    {
        SHA256_CTX ctx;
        SHA256_Init(&ctx);
        SHA256_Update(&ctx, reinterpret_cast<const unsigned char *>(begin), size);
        SHA256_Final(out_char_data, &ctx);
    }
};

struct SHA384Impl
{
    static constexpr auto name = "SHA384";
    enum { length = SHA384_DIGEST_LENGTH };

    static void apply(const char * begin, const size_t size, unsigned char * out_char_data)
    {
        SHA512_CTX ctx;
        SHA384_Init(&ctx);
        SHA384_Update(&ctx, reinterpret_cast<const unsigned char *>(begin), size);
        SHA384_Final(out_char_data, &ctx);
    }
};

struct SHA512Impl
{
    static constexpr auto name = "SHA512";
    enum { length = 64 };

    static void apply(const char * begin, const size_t size, unsigned char * out_char_data)
    {
        SHA512_CTX ctx;
        SHA512_Init(&ctx);
        SHA512_Update(&ctx, reinterpret_cast<const unsigned char *>(begin), size);
        SHA512_Final(out_char_data, &ctx);
    }
};
#endif

struct SipHash64Impl
{
    static constexpr auto name = "sipHash64";
    using ReturnType = UInt64;

    static UInt64 apply(const char * begin, size_t size)
    {
        return sipHash64(begin, size);
    }

    static UInt64 combineHashes(UInt64 h1, UInt64 h2)
    {
        return combineHashesFunc<UInt64, SipHash64Impl>(h1, h2);
    }

    static constexpr bool use_int_hash_for_pods = false;
};

struct SipHash128Impl
{
    static constexpr auto name = "sipHash128";

    using ReturnType = UInt128;

    static UInt128 combineHashes(UInt128 h1, UInt128 h2)
    {
        return combineHashesFunc<UInt128, SipHash128Impl>(h1, h2);
    }

    static UInt128 apply(const char * data, const size_t size)
    {
        return sipHash128(data, size);
    }

    static constexpr bool use_int_hash_for_pods = false;
};

/** Why we need MurmurHash2?
  * MurmurHash2 is an outdated hash function, superseded by MurmurHash3 and subsequently by CityHash, xxHash, HighwayHash.
  * Usually there is no reason to use MurmurHash.
  * It is needed for the cases when you already have MurmurHash in some applications and you want to reproduce it
  * in ClickHouse as is. For example, it is needed to reproduce the behaviour
  * for NGINX a/b testing module: https://nginx.ru/en/docs/http/ngx_http_split_clients_module.html
  */
struct MurmurHash2Impl32
{
    static constexpr auto name = "murmurHash2_32";

    using ReturnType = UInt32;

    static UInt32 apply(const char * data, const size_t size)
    {
        return MurmurHash2(data, size, 0);
    }

    static UInt32 combineHashes(UInt32 h1, UInt32 h2)
    {
        return IntHash32Impl::apply(h1) ^ h2;
    }

    static constexpr bool use_int_hash_for_pods = false;
};

struct MurmurHash2Impl64
{
    static constexpr auto name = "murmurHash2_64";
    using ReturnType = UInt64;

    static UInt64 apply(const char * data, const size_t size)
    {
        return MurmurHash64A(data, size, 0);
    }

    static UInt64 combineHashes(UInt64 h1, UInt64 h2)
    {
        return IntHash64Impl::apply(h1) ^ h2;
    }

    static constexpr bool use_int_hash_for_pods = false;
};

/// To be compatible with gcc: https://github.com/gcc-mirror/gcc/blob/41d6b10e96a1de98e90a7c0378437c3255814b16/libstdc%2B%2B-v3/include/bits/functional_hash.h#L191
struct GccMurmurHashImpl
{
    static constexpr auto name = "gccMurmurHash";
    using ReturnType = UInt64;

    static UInt64 apply(const char * data, const size_t size)
    {
        return MurmurHash64A(data, size, 0xc70f6907UL);
    }

    static UInt64 combineHashes(UInt64 h1, UInt64 h2)
    {
        return IntHash64Impl::apply(h1) ^ h2;
    }

    static constexpr bool use_int_hash_for_pods = false;
};

struct MurmurHash3Impl32
{
    static constexpr auto name = "murmurHash3_32";
    using ReturnType = UInt32;

    static UInt32 apply(const char * data, const size_t size)
    {
        union
        {
            UInt32 h;
            char bytes[sizeof(h)];
        };
        MurmurHash3_x86_32(data, size, 0, bytes);
        return h;
    }

    static UInt32 combineHashes(UInt32 h1, UInt32 h2)
    {
        return IntHash32Impl::apply(h1) ^ h2;
    }

    static constexpr bool use_int_hash_for_pods = false;
};

struct MurmurHash3Impl64
{
    static constexpr auto name = "murmurHash3_64";
    using ReturnType = UInt64;

    static UInt64 apply(const char * data, const size_t size)
    {
        union
        {
            UInt64 h[2];
            char bytes[16];
        };
        MurmurHash3_x64_128(data, size, 0, bytes);
        return h[0] ^ h[1];
    }

    static UInt64 combineHashes(UInt64 h1, UInt64 h2)
    {
        return IntHash64Impl::apply(h1) ^ h2;
    }

    static constexpr bool use_int_hash_for_pods = false;
};

struct MurmurHash3Impl128
{
    static constexpr auto name = "murmurHash3_128";

    using ReturnType = UInt128;

    static UInt128 apply(const char * data, const size_t size)
    {
        char bytes[16];
        MurmurHash3_x64_128(data, size, 0, bytes);
        return *reinterpret_cast<UInt128 *>(bytes);
    }

    static UInt128 combineHashes(UInt128 h1, UInt128 h2)
    {
        return combineHashesFunc<UInt128, MurmurHash3Impl128>(h1, h2);
    }

    static constexpr bool use_int_hash_for_pods = false;
};

/// http://hg.openjdk.java.net/jdk8u/jdk8u/jdk/file/478a4add975b/src/share/classes/java/lang/String.java#l1452
/// Care should be taken to do all calculation in unsigned integers (to avoid undefined behaviour on overflow)
///  but obtain the same result as it is done in signed integers with two's complement arithmetic.
struct JavaHashImpl
{
    static constexpr auto name = "javaHash";
    using ReturnType = Int32;

    static Int32 apply(const char * data, const size_t size)
    {
        UInt32 h = 0;
        for (size_t i = 0; i < size; ++i)
            h = 31 * h + static_cast<UInt32>(static_cast<Int8>(data[i]));
        return static_cast<Int32>(h);
    }

    static Int32 combineHashes(Int32, Int32)
    {
        throw Exception("Java hash is not combineable for multiple arguments", ErrorCodes::NOT_IMPLEMENTED);
    }

    static constexpr bool use_int_hash_for_pods = false;
};

struct JavaHashUTF16LEImpl
{
    static constexpr auto name = "javaHashUTF16LE";
    using ReturnType = Int32;

    static Int32 apply(const char * raw_data, const size_t raw_size)
    {
        char * data = const_cast<char *>(raw_data);
        size_t size = raw_size;

        // Remove Byte-order-mark(0xFFFE) for UTF-16LE
        if (size >= 2 && data[0] == '\xFF' && data[1] == '\xFE')
        {
            data += 2;
            size -= 2;
        }

        if (size % 2 != 0)
            throw Exception("Arguments for javaHashUTF16LE must be in the form of UTF-16", ErrorCodes::BAD_ARGUMENTS);

        UInt32 h = 0;
        for (size_t i = 0; i < size; i += 2)
            h = 31 * h + static_cast<UInt16>(static_cast<UInt8>(data[i]) | static_cast<UInt8>(data[i + 1]) << 8);

        return static_cast<Int32>(h);
    }

    static Int32 combineHashes(Int32, Int32)
    {
        throw Exception("Java hash is not combineable for multiple arguments", ErrorCodes::NOT_IMPLEMENTED);
    }

    static constexpr bool use_int_hash_for_pods = false;
};

/// This is just JavaHash with zeroed out sign bit.
/// This function is used in Hive for versions before 3.0,
///  after 3.0, Hive uses murmur-hash3.
struct HiveHashImpl
{
    static constexpr auto name = "hiveHash";
    using ReturnType = Int32;

    static Int32 apply(const char * data, const size_t size)
    {
        return static_cast<Int32>(0x7FFFFFFF & static_cast<UInt32>(JavaHashImpl::apply(data, size)));
    }

    static Int32 combineHashes(Int32, Int32)
    {
        throw Exception("Hive hash is not combineable for multiple arguments", ErrorCodes::NOT_IMPLEMENTED);
    }

    static constexpr bool use_int_hash_for_pods = false;
};

struct ImplCityHash64
{
    static constexpr auto name = "cityHash64";
    using ReturnType = UInt64;
    using uint128_t = CityHash_v1_0_2::uint128;

    static auto combineHashes(UInt64 h1, UInt64 h2) { return CityHash_v1_0_2::Hash128to64(uint128_t(h1, h2)); }
    static auto apply(const char * s, const size_t len) { return CityHash_v1_0_2::CityHash64(s, len); }
    static constexpr bool use_int_hash_for_pods = true;
};

// see farmhash.h for definition of NAMESPACE_FOR_HASH_FUNCTIONS
struct ImplFarmFingerprint64
{
    static constexpr auto name = "farmFingerprint64";
    using ReturnType = UInt64;
    using uint128_t = NAMESPACE_FOR_HASH_FUNCTIONS::uint128_t;

    static auto combineHashes(UInt64 h1, UInt64 h2) { return NAMESPACE_FOR_HASH_FUNCTIONS::Fingerprint(uint128_t(h1, h2)); }
    static auto apply(const char * s, const size_t len) { return NAMESPACE_FOR_HASH_FUNCTIONS::Fingerprint64(s, len); }
    static constexpr bool use_int_hash_for_pods = true;
};

// see farmhash.h for definition of NAMESPACE_FOR_HASH_FUNCTIONS
struct ImplFarmHash64
{
    static constexpr auto name = "farmHash64";
    using ReturnType = UInt64;
    using uint128_t = NAMESPACE_FOR_HASH_FUNCTIONS::uint128_t;

    static auto combineHashes(UInt64 h1, UInt64 h2) { return NAMESPACE_FOR_HASH_FUNCTIONS::Hash128to64(uint128_t(h1, h2)); }
    static auto apply(const char * s, const size_t len) { return NAMESPACE_FOR_HASH_FUNCTIONS::Hash64(s, len); }
    static constexpr bool use_int_hash_for_pods = true;
};

struct ImplMetroHash64
{
    static constexpr auto name = "metroHash64";
    using ReturnType = UInt64;
    using uint128_t = CityHash_v1_0_2::uint128;

    static auto combineHashes(UInt64 h1, UInt64 h2) { return CityHash_v1_0_2::Hash128to64(uint128_t(h1, h2)); }
    static auto apply(const char * s, const size_t len)
    {
        union
        {
            UInt64 u64;
            uint8_t u8[sizeof(u64)];
        };

        metrohash64_1(reinterpret_cast<const uint8_t *>(s), len, 0, u8);

        return u64;
    }

    static constexpr bool use_int_hash_for_pods = true;
};

struct ImplXxHash32
{
    static constexpr auto name = "xxHash32";
    using ReturnType = UInt32;

    static auto apply(const char * s, const size_t len) { return XXH32(s, len, 0); }
    /**
      *  With current implementation with more than 1 arguments it will give the results
      *  non-reproducible from outside of CH.
      *
      *  Proper way of combining several input is to use streaming mode of hash function
      *  https://github.com/Cyan4973/xxHash/issues/114#issuecomment-334908566
      *
      *  In common case doable by init_state / update_state / finalize_state
      */
    static auto combineHashes(UInt32 h1, UInt32 h2) { return IntHash32Impl::apply(h1) ^ h2; }

    static constexpr bool use_int_hash_for_pods = false;
};

struct ImplXxHash64
{
    static constexpr auto name = "xxHash64";
    using ReturnType = UInt64;
    using uint128_t = CityHash_v1_0_2::uint128;

    static auto apply(const char * s, const size_t len) { return XXH64(s, len, 0); }

    /*
       With current implementation with more than 1 arguments it will give the results
       non-reproducible from outside of CH. (see comment on ImplXxHash32).
     */
    static auto combineHashes(UInt64 h1, UInt64 h2) { return CityHash_v1_0_2::Hash128to64(uint128_t(h1, h2)); }

    static constexpr bool use_int_hash_for_pods = false;
};

template <typename Impl>
class FunctionStringHashFixedString : public IFunction
{
public:
    static constexpr auto name = Impl::name;
    static FunctionPtr create(ContextPtr) { return std::make_shared<FunctionStringHashFixedString>(); }

    String getName() const override
    {
        return name;
    }

    size_t getNumberOfArguments() const override { return 1; }

    DataTypePtr getReturnTypeImpl(const DataTypes & arguments) const override
    {
        if (!isStringOrFixedString(arguments[0]))
            throw Exception("Illegal type " + arguments[0]->getName() + " of argument of function " + getName(),
                ErrorCodes::ILLEGAL_TYPE_OF_ARGUMENT);

        return std::make_shared<DataTypeFixedString>(Impl::length);
    }

    bool useDefaultImplementationForConstants() const override { return true; }

    bool isSuitableForShortCircuitArgumentsExecution(const DataTypesWithConstInfo & /*arguments*/) const override { return true; }

    ColumnPtr executeImpl(const ColumnsWithTypeAndName & arguments, const DataTypePtr &, size_t /*input_rows_count*/) const override
    {
        if (const ColumnString * col_from = checkAndGetColumn<ColumnString>(arguments[0].column.get()))
        {
            auto col_to = ColumnFixedString::create(Impl::length);

            const typename ColumnString::Chars & data = col_from->getChars();
            const typename ColumnString::Offsets & offsets = col_from->getOffsets();
            auto & chars_to = col_to->getChars();
            const auto size = offsets.size();
            chars_to.resize(size * Impl::length);

            ColumnString::Offset current_offset = 0;
            for (size_t i = 0; i < size; ++i)
            {
                Impl::apply(
                    reinterpret_cast<const char *>(&data[current_offset]),
                    offsets[i] - current_offset - 1,
                    reinterpret_cast<uint8_t *>(&chars_to[i * Impl::length]));

                current_offset = offsets[i];
            }

            return col_to;
        }
        else if (
            const ColumnFixedString * col_from_fix = checkAndGetColumn<ColumnFixedString>(arguments[0].column.get()))
        {
            auto col_to = ColumnFixedString::create(Impl::length);
            const typename ColumnFixedString::Chars & data = col_from_fix->getChars();
            const auto size = col_from_fix->size();
            auto & chars_to = col_to->getChars();
            const auto length = col_from_fix->getN();
            chars_to.resize(size * Impl::length);
            for (size_t i = 0; i < size; ++i)
            {
                Impl::apply(
                    reinterpret_cast<const char *>(&data[i * length]), length, reinterpret_cast<uint8_t *>(&chars_to[i * Impl::length]));
            }
            return col_to;
        }
        else
            throw Exception("Illegal column " + arguments[0].column->getName()
                    + " of first argument of function " + getName(),
                ErrorCodes::ILLEGAL_COLUMN);
    }
};


DECLARE_MULTITARGET_CODE(

template <typename Impl, typename Name>
class FunctionIntHash : public IFunction
{
public:
    static constexpr auto name = Name::name;

private:
    using ToType = typename Impl::ReturnType;

    template <typename FromType>
    ColumnPtr executeType(const ColumnsWithTypeAndName & arguments) const
    {
        using ColVecType = ColumnVectorOrDecimal<FromType>;

        if (const ColVecType * col_from = checkAndGetColumn<ColVecType>(arguments[0].column.get()))
        {
            auto col_to = ColumnVector<ToType>::create();

            const typename ColVecType::Container & vec_from = col_from->getData();
            typename ColumnVector<ToType>::Container & vec_to = col_to->getData();

            size_t size = vec_from.size();
            vec_to.resize(size);
            for (size_t i = 0; i < size; ++i)
                vec_to[i] = Impl::apply(vec_from[i]);

            return col_to;
        }
        else
            throw Exception("Illegal column " + arguments[0].column->getName()
                    + " of first argument of function " + Name::name,
                ErrorCodes::ILLEGAL_COLUMN);
    }

public:
    String getName() const override
    {
        return name;
    }

    size_t getNumberOfArguments() const override { return 1; }

    DataTypePtr getReturnTypeImpl(const DataTypes & arguments) const override
    {
        if (!arguments[0]->isValueRepresentedByNumber())
            throw Exception("Illegal type " + arguments[0]->getName() + " of argument of function " + getName(),
                ErrorCodes::ILLEGAL_TYPE_OF_ARGUMENT);

        return std::make_shared<DataTypeNumber<typename Impl::ReturnType>>();
    }

    bool useDefaultImplementationForConstants() const override { return true; }

    bool isSuitableForShortCircuitArgumentsExecution(const DataTypesWithConstInfo & /*arguments*/) const override { return false; }

    ColumnPtr executeImpl(const ColumnsWithTypeAndName & arguments, const DataTypePtr &, size_t /*input_rows_count*/) const override
    {
        const IDataType * from_type = arguments[0].type.get();
        WhichDataType which(from_type);

        if (which.isUInt8())
            return executeType<UInt8>(arguments);
        else if (which.isUInt16())
            return executeType<UInt16>(arguments);
        else if (which.isUInt32())
            return executeType<UInt32>(arguments);
        else if (which.isUInt64())
            return executeType<UInt64>(arguments);
        else if (which.isInt8())
            return executeType<Int8>(arguments);
        else if (which.isInt16())
            return executeType<Int16>(arguments);
        else if (which.isInt32())
            return executeType<Int32>(arguments);
        else if (which.isInt64())
            return executeType<Int64>(arguments);
        else if (which.isDate())
            return executeType<UInt16>(arguments);
        else if (which.isDate32())
            return executeType<Int32>(arguments);
        else if (which.isDateTime())
            return executeType<UInt32>(arguments);
        else if (which.isDecimal32())
            return executeType<Decimal32>(arguments);
        else if (which.isDecimal64())
            return executeType<Decimal64>(arguments);
        else
            throw Exception("Illegal type " + arguments[0].type->getName() + " of argument of function " + getName(),
                ErrorCodes::ILLEGAL_TYPE_OF_ARGUMENT);
    }
};

) // DECLARE_MULTITARGET_CODE

template <typename Impl, typename Name>
class FunctionIntHash : public TargetSpecific::Default::FunctionIntHash<Impl, Name>
{
public:
    explicit FunctionIntHash(ContextPtr context) : selector(context)
    {
        selector.registerImplementation<TargetArch::Default,
            TargetSpecific::Default::FunctionIntHash<Impl, Name>>();

    #if USE_MULTITARGET_CODE
        selector.registerImplementation<TargetArch::AVX2,
            TargetSpecific::AVX2::FunctionIntHash<Impl, Name>>();
        selector.registerImplementation<TargetArch::AVX512F,
            TargetSpecific::AVX512F::FunctionIntHash<Impl, Name>>();
    #endif
    }

    ColumnPtr executeImpl(const ColumnsWithTypeAndName & arguments, const DataTypePtr & result_type, size_t input_rows_count) const override
    {
        return selector.selectAndExecute(arguments, result_type, input_rows_count);
    }

    static FunctionPtr create(ContextPtr context)
    {
        return std::make_shared<FunctionIntHash>(context);
    }

private:
    ImplementationSelector<IFunction> selector;
};

DECLARE_MULTITARGET_CODE(

template <typename Impl>
class FunctionAnyHash : public IFunction
{
public:
    static constexpr auto name = Impl::name;

private:
    using ToType = typename Impl::ReturnType;

    template <typename FromType, bool first>
    void executeIntType(const IColumn * column, typename ColumnVector<ToType>::Container & vec_to) const
    {
        using ColVecType = ColumnVectorOrDecimal<FromType>;

        if (const ColVecType * col_from = checkAndGetColumn<ColVecType>(column))
        {
            const typename ColVecType::Container & vec_from = col_from->getData();
            size_t size = vec_from.size();
            for (size_t i = 0; i < size; ++i)
            {
                ToType h;

                if constexpr (Impl::use_int_hash_for_pods)
                {
                    if constexpr (std::is_same_v<ToType, UInt64>)
                        h = IntHash64Impl::apply(bit_cast<UInt64>(vec_from[i]));
                    else
                        h = IntHash32Impl::apply(bit_cast<UInt32>(vec_from[i]));
                }
                else
                {
                    h = Impl::apply(reinterpret_cast<const char *>(&vec_from[i]), sizeof(vec_from[i]));
                }

                if constexpr (first)
                    vec_to[i] = h;
                else
                    vec_to[i] = Impl::combineHashes(vec_to[i], h);
            }
        }
        else if (auto col_from_const = checkAndGetColumnConst<ColVecType>(column))
        {
            auto value = col_from_const->template getValue<FromType>();
            ToType hash;
            if constexpr (std::is_same_v<ToType, UInt64>)
                hash = IntHash64Impl::apply(bit_cast<UInt64>(value));
            else
                hash = IntHash32Impl::apply(bit_cast<UInt32>(value));

            size_t size = vec_to.size();
            if constexpr (first)
            {
                vec_to.assign(size, hash);
            }
            else
            {
                for (size_t i = 0; i < size; ++i)
                    vec_to[i] = Impl::combineHashes(vec_to[i], hash);
            }
        }
        else
            throw Exception("Illegal column " + column->getName()
                + " of argument of function " + getName(),
                ErrorCodes::ILLEGAL_COLUMN);
    }

    template <typename FromType, bool first>
    void executeBigIntType(const IColumn * column, typename ColumnVector<ToType>::Container & vec_to) const
    {
        using ColVecType = ColumnVectorOrDecimal<FromType>;

        if (const ColVecType * col_from = checkAndGetColumn<ColVecType>(column))
        {
            const typename ColVecType::Container & vec_from = col_from->getData();
            size_t size = vec_from.size();
            for (size_t i = 0; i < size; ++i)
            {
                ToType h = Impl::apply(reinterpret_cast<const char *>(&vec_from[i]), sizeof(vec_from[i]));

                if constexpr (first)
                    vec_to[i] = h;
                else
                    vec_to[i] = Impl::combineHashes(vec_to[i], h);
            }
        }
        else if (auto col_from_const = checkAndGetColumnConst<ColVecType>(column))
        {
            auto value = col_from_const->template getValue<FromType>();

            ToType h = Impl::apply(reinterpret_cast<const char *>(&value), sizeof(value));

            size_t size = vec_to.size();
            if constexpr (first)
            {
                vec_to.assign(size, h);
            }
            else
            {
                for (size_t i = 0; i < size; ++i)
                    vec_to[i] = Impl::combineHashes(vec_to[i], h);
            }
        }
        else
            throw Exception("Illegal column " + column->getName()
                + " of argument of function " + getName(),
                ErrorCodes::ILLEGAL_COLUMN);
    }

    template <bool first>
    void executeGeneric(const IColumn * column, typename ColumnVector<ToType>::Container & vec_to) const
    {
        for (size_t i = 0, size = column->size(); i < size; ++i)
        {
            StringRef bytes = column->getDataAt(i);
            const ToType h = Impl::apply(bytes.data, bytes.size);
            if constexpr (first)
                vec_to[i] = h;
            else
                vec_to[i] = Impl::combineHashes(vec_to[i], h);
        }
    }

    template <bool first>
    void executeString(const IColumn * column, typename ColumnVector<ToType>::Container & vec_to) const
    {
        if (const ColumnString * col_from = checkAndGetColumn<ColumnString>(column))
        {
            const typename ColumnString::Chars & data = col_from->getChars();
            const typename ColumnString::Offsets & offsets = col_from->getOffsets();
            size_t size = offsets.size();

            ColumnString::Offset current_offset = 0;
            for (size_t i = 0; i < size; ++i)
            {
                const ToType h = Impl::apply(
                    reinterpret_cast<const char *>(&data[current_offset]),
                    offsets[i] - current_offset - 1);

                if constexpr (first)
                    vec_to[i] = h;
                else
                    vec_to[i] = Impl::combineHashes(vec_to[i], h);

                current_offset = offsets[i];
            }
        }
        else if (const ColumnFixedString * col_from_fixed = checkAndGetColumn<ColumnFixedString>(column))
        {
            const typename ColumnString::Chars & data = col_from_fixed->getChars();
            size_t n = col_from_fixed->getN();
            size_t size = data.size() / n;

            for (size_t i = 0; i < size; ++i)
            {
                const ToType h = Impl::apply(reinterpret_cast<const char *>(&data[i * n]), n);
                if constexpr (first)
                    vec_to[i] = h;
                else
                    vec_to[i] = Impl::combineHashes(vec_to[i], h);
            }
        }
        else if (const ColumnConst * col_from_const = checkAndGetColumnConstStringOrFixedString(column))
        {
            String value = col_from_const->getValue<String>();
            const ToType hash = Impl::apply(value.data(), value.size());
            const size_t size = vec_to.size();

            if constexpr (first)
            {
                vec_to.assign(size, hash);
            }
            else
            {
                for (size_t i = 0; i < size; ++i)
                {
                    vec_to[i] = Impl::combineHashes(vec_to[i], hash);
                }
            }
        }
        else
            throw Exception("Illegal column " + column->getName()
                    + " of first argument of function " + getName(),
                ErrorCodes::ILLEGAL_COLUMN);
    }

    template <bool first>
    void executeArray(const IDataType * type, const IColumn * column, typename ColumnVector<ToType>::Container & vec_to) const
    {
        const IDataType * nested_type = typeid_cast<const DataTypeArray *>(type)->getNestedType().get();

        if (const ColumnArray * col_from = checkAndGetColumn<ColumnArray>(column))
        {
            const IColumn * nested_column = &col_from->getData();
            const ColumnArray::Offsets & offsets = col_from->getOffsets();
            const size_t nested_size = nested_column->size();

            typename ColumnVector<ToType>::Container vec_temp(nested_size);
            bool nested_is_first = true;
            executeForArgument(nested_type, nested_column, vec_temp, nested_is_first);

            const size_t size = offsets.size();

            ColumnArray::Offset current_offset = 0;
            for (size_t i = 0; i < size; ++i)
            {
                ColumnArray::Offset next_offset = offsets[i];

                ToType h;
                if constexpr (std::is_same_v<ToType, UInt64>)
                    h = IntHash64Impl::apply(next_offset - current_offset);
                else
                    h = IntHash32Impl::apply(next_offset - current_offset);

                if constexpr (first)
                    vec_to[i] = h;
                else
                    vec_to[i] = Impl::combineHashes(vec_to[i], h);

                for (size_t j = current_offset; j < next_offset; ++j)
                    vec_to[i] = Impl::combineHashes(vec_to[i], vec_temp[j]);

                current_offset = offsets[i];
            }
        }
        else if (const ColumnConst * col_from_const = checkAndGetColumnConst<ColumnArray>(column))
        {
            /// NOTE: here, of course, you can do without the materialization of the column.
            ColumnPtr full_column = col_from_const->convertToFullColumn();
            executeArray<first>(type, &*full_column, vec_to);
        }
        else
            throw Exception("Illegal column " + column->getName()
                    + " of first argument of function " + getName(),
                ErrorCodes::ILLEGAL_COLUMN);
    }

    template <bool first>
    void executeAny(const IDataType * from_type, const IColumn * icolumn, typename ColumnVector<ToType>::Container & vec_to) const
    {
        WhichDataType which(from_type);

        if      (which.isUInt8()) executeIntType<UInt8, first>(icolumn, vec_to);
        else if (which.isUInt16()) executeIntType<UInt16, first>(icolumn, vec_to);
        else if (which.isUInt32()) executeIntType<UInt32, first>(icolumn, vec_to);
        else if (which.isUInt64()) executeIntType<UInt64, first>(icolumn, vec_to);
        else if (which.isUInt128()) executeBigIntType<UInt128, first>(icolumn, vec_to);
        else if (which.isUInt256()) executeBigIntType<UInt256, first>(icolumn, vec_to);
        else if (which.isInt8()) executeIntType<Int8, first>(icolumn, vec_to);
        else if (which.isInt16()) executeIntType<Int16, first>(icolumn, vec_to);
        else if (which.isInt32()) executeIntType<Int32, first>(icolumn, vec_to);
        else if (which.isInt64()) executeIntType<Int64, first>(icolumn, vec_to);
        else if (which.isInt128()) executeBigIntType<Int128, first>(icolumn, vec_to);
        else if (which.isInt256()) executeBigIntType<Int256, first>(icolumn, vec_to);
        else if (which.isUUID()) executeBigIntType<UUID, first>(icolumn, vec_to);
        else if (which.isEnum8()) executeIntType<Int8, first>(icolumn, vec_to);
        else if (which.isEnum16()) executeIntType<Int16, first>(icolumn, vec_to);
        else if (which.isDate()) executeIntType<UInt16, first>(icolumn, vec_to);
        else if (which.isDate32()) executeIntType<Int32, first>(icolumn, vec_to);
        else if (which.isDateTime()) executeIntType<UInt32, first>(icolumn, vec_to);
        /// TODO: executeIntType() for Decimal32/64 leads to incompatible result
        else if (which.isDecimal32()) executeBigIntType<Decimal32, first>(icolumn, vec_to);
        else if (which.isDecimal64()) executeBigIntType<Decimal64, first>(icolumn, vec_to);
        else if (which.isDecimal128()) executeBigIntType<Decimal128, first>(icolumn, vec_to);
        else if (which.isDecimal256()) executeBigIntType<Decimal256, first>(icolumn, vec_to);
        else if (which.isFloat32()) executeIntType<Float32, first>(icolumn, vec_to);
        else if (which.isFloat64()) executeIntType<Float64, first>(icolumn, vec_to);
        else if (which.isString()) executeString<first>(icolumn, vec_to);
        else if (which.isFixedString()) executeString<first>(icolumn, vec_to);
        else if (which.isArray()) executeArray<first>(from_type, icolumn, vec_to);
        else executeGeneric<first>(icolumn, vec_to);
    }

    void executeForArgument(const IDataType * type, const IColumn * column, typename ColumnVector<ToType>::Container & vec_to, bool & is_first) const
    {
        /// Flattening of tuples.
        if (const ColumnTuple * tuple = typeid_cast<const ColumnTuple *>(column))
        {
            const auto & tuple_columns = tuple->getColumns();
            const DataTypes & tuple_types = typeid_cast<const DataTypeTuple &>(*type).getElements();
            size_t tuple_size = tuple_columns.size();
            for (size_t i = 0; i < tuple_size; ++i)
                executeForArgument(tuple_types[i].get(), tuple_columns[i].get(), vec_to, is_first);
        }
        else if (const ColumnTuple * tuple_const = checkAndGetColumnConstData<ColumnTuple>(column))
        {
            const auto & tuple_columns = tuple_const->getColumns();
            const DataTypes & tuple_types = typeid_cast<const DataTypeTuple &>(*type).getElements();
            size_t tuple_size = tuple_columns.size();
            for (size_t i = 0; i < tuple_size; ++i)
            {
                auto tmp = ColumnConst::create(tuple_columns[i], column->size());
                executeForArgument(tuple_types[i].get(), tmp.get(), vec_to, is_first);
            }
        }
        else
        {
            if (is_first)
                executeAny<true>(type, column, vec_to);
            else
                executeAny<false>(type, column, vec_to);
        }

        is_first = false;
    }

public:
    String getName() const override
    {
        return name;
    }

    bool isVariadic() const override { return true; }
    size_t getNumberOfArguments() const override { return 0; }
    bool useDefaultImplementationForConstants() const override { return true; }
    bool isSuitableForShortCircuitArgumentsExecution(const DataTypesWithConstInfo & /*arguments*/) const override { return true; }

    DataTypePtr getReturnTypeImpl(const DataTypes & /*arguments*/) const override
    {
        if constexpr (std::is_same_v<ToType, UInt128>) /// backward-compatible
        {
            return std::make_shared<DataTypeFixedString>(sizeof(UInt128));
        }
        else
            return std::make_shared<DataTypeNumber<ToType>>();
    }

    ColumnPtr executeImpl(const ColumnsWithTypeAndName & arguments, const DataTypePtr &, size_t input_rows_count) const override
    {
        size_t rows = input_rows_count;
        auto col_to = ColumnVector<ToType>::create(rows);

        typename ColumnVector<ToType>::Container & vec_to = col_to->getData();

        if (arguments.empty())
        {
            /// Constant random number from /dev/urandom is used as a hash value of empty list of arguments.
            vec_to.assign(rows, static_cast<ToType>(0xe28dbde7fe22e41c));
        }

        /// The function supports arbitrary number of arguments of arbitrary types.

        bool is_first_argument = true;
        for (const auto & col : arguments)
            executeForArgument(col.type.get(), col.column.get(), vec_to, is_first_argument);

        if constexpr (std::is_same_v<ToType, UInt128>) /// backward-compatible
        {
            auto col_to_fixed_string = ColumnFixedString::create(sizeof(UInt128));
            col_to_fixed_string->getChars() = std::move(*reinterpret_cast<ColumnFixedString::Chars *>(&col_to->getData()));
            return col_to_fixed_string;
        }

        return col_to;
    }
};

) // DECLARE_MULTITARGET_CODE

template <typename Impl>
class FunctionAnyHash : public TargetSpecific::Default::FunctionAnyHash<Impl>
{
public:
    explicit FunctionAnyHash(ContextPtr context) : selector(context)
    {
        selector.registerImplementation<TargetArch::Default,
            TargetSpecific::Default::FunctionAnyHash<Impl>>();

    #if USE_MULTITARGET_CODE
        selector.registerImplementation<TargetArch::AVX2,
            TargetSpecific::AVX2::FunctionAnyHash<Impl>>();
        selector.registerImplementation<TargetArch::AVX512F,
            TargetSpecific::AVX512F::FunctionAnyHash<Impl>>();
    #endif
    }

    ColumnPtr executeImpl(const ColumnsWithTypeAndName & arguments, const DataTypePtr & result_type, size_t input_rows_count) const override
    {
        return selector.selectAndExecute(arguments, result_type, input_rows_count);
    }

    static FunctionPtr create(ContextPtr context)
    {
        return std::make_shared<FunctionAnyHash>(context);
    }

private:
    ImplementationSelector<IFunction> selector;
};


struct URLHashImpl
{
    static UInt64 apply(const char * data, const size_t size)
    {
        /// do not take last slash, '?' or '#' character into account
        if (size > 0 && (data[size - 1] == '/' || data[size - 1] == '?' || data[size - 1] == '#'))
            return CityHash_v1_0_2::CityHash64(data, size - 1);

        return CityHash_v1_0_2::CityHash64(data, size);
    }
};


struct URLHierarchyHashImpl
{
    static size_t findLevelLength(const UInt64 level, const char * begin, const char * end)
    {
        const auto * pos = begin;

        /// Let's parse everything that goes before the path

        /// Suppose that the protocol has already been changed to lowercase.
        while (pos < end && ((*pos > 'a' && *pos < 'z') || (*pos > '0' && *pos < '9')))
            ++pos;

        /** We will calculate the hierarchy only for URLs in which there is a protocol, and after it there are two slashes.
        *    (http, file - fit, mailto, magnet - do not fit), and after two slashes there is still something
        *    For the rest, simply return the full URL as the only element of the hierarchy.
        */
        if (pos == begin || pos == end || !(*pos++ == ':' && pos < end && *pos++ == '/' && pos < end && *pos++ == '/' && pos < end))
        {
            pos = end;
            return 0 == level ? pos - begin : 0;
        }

        /// The domain for simplicity is everything that after the protocol and the two slashes, until the next slash or before `?` or `#`
        while (pos < end && !(*pos == '/' || *pos == '?' || *pos == '#'))
            ++pos;

        if (pos != end)
            ++pos;

        if (0 == level)
            return pos - begin;

        UInt64 current_level = 0;

        while (current_level != level && pos < end)
        {
            /// We go to the next `/` or `?` or `#`, skipping all at the beginning.
            while (pos < end && (*pos == '/' || *pos == '?' || *pos == '#'))
                ++pos;
            if (pos == end)
                break;
            while (pos < end && !(*pos == '/' || *pos == '?' || *pos == '#'))
                ++pos;

            if (pos != end)
                ++pos;

            ++current_level;
        }

        return current_level == level ? pos - begin : 0;
    }

    static UInt64 apply(const UInt64 level, const char * data, const size_t size)
    {
        return URLHashImpl::apply(data, findLevelLength(level, data, data + size));
    }
};


class FunctionURLHash : public IFunction
{
public:
    static constexpr auto name = "URLHash";
    static FunctionPtr create(ContextPtr) { return std::make_shared<FunctionURLHash>(); }

    String getName() const override { return name; }

    bool isVariadic() const override { return true; }
    size_t getNumberOfArguments() const override { return 0; }
    bool isSuitableForShortCircuitArgumentsExecution(const DataTypesWithConstInfo & /*arguments*/) const override { return true; }

    DataTypePtr getReturnTypeImpl(const DataTypes & arguments) const override
    {
        const auto arg_count = arguments.size();
        if (arg_count != 1 && arg_count != 2)
            throw Exception{"Number of arguments for function " + getName() + " doesn't match: passed " +
                toString(arg_count) + ", should be 1 or 2.", ErrorCodes::NUMBER_OF_ARGUMENTS_DOESNT_MATCH};

        const auto * first_arg = arguments.front().get();
        if (!WhichDataType(first_arg).isString())
            throw Exception{"Illegal type " + first_arg->getName() + " of argument of function " + getName(), ErrorCodes::ILLEGAL_TYPE_OF_ARGUMENT};

        if (arg_count == 2)
        {
            const auto & second_arg = arguments.back();
            if (!isInteger(second_arg))
                throw Exception{"Illegal type " + second_arg->getName() + " of argument of function " + getName(), ErrorCodes::ILLEGAL_TYPE_OF_ARGUMENT};
        }

        return std::make_shared<DataTypeUInt64>();
    }

    bool useDefaultImplementationForConstants() const override { return true; }
    ColumnNumbers getArgumentsThatAreAlwaysConstant() const override { return {1}; }

    ColumnPtr executeImpl(const ColumnsWithTypeAndName & arguments, const DataTypePtr &, size_t /*input_rows_count*/) const override
    {
        const auto arg_count = arguments.size();

        if (arg_count == 1)
            return executeSingleArg(arguments);
        else if (arg_count == 2)
            return executeTwoArgs(arguments);
        else
            throw Exception{"got into IFunction::execute with unexpected number of arguments", ErrorCodes::LOGICAL_ERROR};
    }

private:
    ColumnPtr executeSingleArg(const ColumnsWithTypeAndName & arguments) const
    {
        const auto * col_untyped = arguments.front().column.get();

        if (const auto * col_from = checkAndGetColumn<ColumnString>(col_untyped))
        {
            const auto size = col_from->size();
            auto col_to = ColumnUInt64::create(size);

            const auto & chars = col_from->getChars();
            const auto & offsets = col_from->getOffsets();
            auto & out = col_to->getData();

            ColumnString::Offset current_offset = 0;
            for (size_t i = 0; i < size; ++i)
            {
                out[i] = URLHashImpl::apply(
                    reinterpret_cast<const char *>(&chars[current_offset]),
                    offsets[i] - current_offset - 1);

                current_offset = offsets[i];
            }

            return col_to;
        }
        else
            throw Exception{"Illegal column " + arguments[0].column->getName() +
                " of argument of function " + getName(), ErrorCodes::ILLEGAL_COLUMN};
    }

    ColumnPtr executeTwoArgs(const ColumnsWithTypeAndName & arguments) const
    {
        const auto * level_col = arguments.back().column.get();
        if (!isColumnConst(*level_col))
            throw Exception{"Second argument of function " + getName() + " must be an integral constant", ErrorCodes::ILLEGAL_COLUMN};

        const auto level = level_col->get64(0);

        const auto * col_untyped = arguments.front().column.get();
        if (const auto * col_from = checkAndGetColumn<ColumnString>(col_untyped))
        {
            const auto size = col_from->size();
            auto col_to = ColumnUInt64::create(size);

            const auto & chars = col_from->getChars();
            const auto & offsets = col_from->getOffsets();
            auto & out = col_to->getData();

            ColumnString::Offset current_offset = 0;
            for (size_t i = 0; i < size; ++i)
            {
                out[i] = URLHierarchyHashImpl::apply(
                    level,
                    reinterpret_cast<const char *>(&chars[current_offset]),
                    offsets[i] - current_offset - 1);

                current_offset = offsets[i];
            }

            return col_to;
        }
        else
            throw Exception{"Illegal column " + arguments[0].column->getName() +
                " of argument of function " + getName(), ErrorCodes::ILLEGAL_COLUMN};
    }
};

<<<<<<< HEAD
template <typename Result>
void highwayhash(const char * s, size_t len, Result* result)
{
    using namespace highwayhash;
    const HHKey key HH_ALIGNAS(32) = {1, 2, 3, 4};
#ifdef __AVX2__
    HHStateT<4> state(key);
#elif defined(__SSE4_1__)
    HHStateT<2> state(key);
#else
    HHStateT<1> state(key);
#endif
    HighwayHashT(&state, s, len, result);
}

struct ImplHighwayHash64
{
    static constexpr auto name = "highwayHash64";
    using ReturnType = UInt64;

    static UInt64 apply(const char *s, const size_t len)
    {
        UInt64 result;
        highwayhash<highwayhash::HHResult64>(s, len, &result);  // actually, HHResult64 is UInt64
        return result;
    }

    static UInt64 combineHashes(UInt64 h1, UInt64 h2)
    {
        union {
=======
struct ImplWyHash64
{
    static constexpr auto name = "wyHash64";
    using ReturnType = UInt64;

    static UInt64 apply(const char * s, const size_t len)
    {
        return wyhash(s, len, 0, _wyp);
    }
    static UInt64 combineHashes(UInt64 h1, UInt64 h2)
    {
        union
        {
>>>>>>> ac0891a4
            UInt64 u64[2];
            char chars[16];
        };
        u64[0] = h1;
        u64[1] = h2;
        return apply(chars, 16);
    }

    static constexpr bool use_int_hash_for_pods = false;
};
<<<<<<< HEAD

struct ImplHighwayHash128
{
    static constexpr auto name = "highwayHash128";
    using ReturnType = UInt128;

    static UInt128 apply(const char *s, const size_t len)
    {
        union {
            UInt64 u64[2];
            UInt128 u128;
        };
        highwayhash<highwayhash::HHResult128>(s, len, &u64);  // actually, HHResult128 is UInt64[2]
        return u128;
    }

    static UInt128 combineHashes(UInt128 h1, UInt128 h2)
    {
        union {
            UInt128 u128[2];
            char chars[32];
        };
        u128[0] = h1;
        u128[1] = h2;
        return apply(chars, 32);
    }

    static constexpr bool use_int_hash_for_pods = false;
};

struct ImplHighwayHash256
{
    static constexpr auto name = "highwayHash256";
    using ReturnType = UInt256;

    static UInt256 apply(const char *s, const size_t len)
    {
        union {
            UInt64 u64[4];
            UInt256 u256;
        };
        highwayhash<highwayhash::HHResult256>(s, len, &u64);  // actually, HHResult256 is UInt64[4]
        return u256;
    }

    static UInt256 combineHashes(UInt256 h1, UInt256 h2)
    {
        union {
            UInt256 u256[2];
            char chars[64];
        };
        u256[0] = h1;
        u256[1] = h2;
        return apply(chars, 64);
    }

    static constexpr bool use_int_hash_for_pods = false;
};
=======
>>>>>>> ac0891a4

struct NameIntHash32 { static constexpr auto name = "intHash32"; };
struct NameIntHash64 { static constexpr auto name = "intHash64"; };

using FunctionSipHash64 = FunctionAnyHash<SipHash64Impl>;
using FunctionIntHash32 = FunctionIntHash<IntHash32Impl, NameIntHash32>;
using FunctionIntHash64 = FunctionIntHash<IntHash64Impl, NameIntHash64>;
#if USE_SSL
using FunctionMD4 = FunctionStringHashFixedString<MD4Impl>;
using FunctionHalfMD5 = FunctionAnyHash<HalfMD5Impl>;
using FunctionMD5 = FunctionStringHashFixedString<MD5Impl>;
using FunctionSHA1 = FunctionStringHashFixedString<SHA1Impl>;
using FunctionSHA224 = FunctionStringHashFixedString<SHA224Impl>;
using FunctionSHA256 = FunctionStringHashFixedString<SHA256Impl>;
using FunctionSHA384 = FunctionStringHashFixedString<SHA384Impl>;
using FunctionSHA512 = FunctionStringHashFixedString<SHA512Impl>;
#endif
using FunctionSipHash128 = FunctionAnyHash<SipHash128Impl>;
using FunctionCityHash64 = FunctionAnyHash<ImplCityHash64>;
using FunctionFarmFingerprint64 = FunctionAnyHash<ImplFarmFingerprint64>;
using FunctionFarmHash64 = FunctionAnyHash<ImplFarmHash64>;
using FunctionMetroHash64 = FunctionAnyHash<ImplMetroHash64>;

using FunctionMurmurHash2_32 = FunctionAnyHash<MurmurHash2Impl32>;
using FunctionMurmurHash2_64 = FunctionAnyHash<MurmurHash2Impl64>;
using FunctionGccMurmurHash = FunctionAnyHash<GccMurmurHashImpl>;
using FunctionMurmurHash3_32 = FunctionAnyHash<MurmurHash3Impl32>;
using FunctionMurmurHash3_64 = FunctionAnyHash<MurmurHash3Impl64>;
using FunctionMurmurHash3_128 = FunctionAnyHash<MurmurHash3Impl128>;

using FunctionJavaHash = FunctionAnyHash<JavaHashImpl>;
using FunctionJavaHashUTF16LE = FunctionAnyHash<JavaHashUTF16LEImpl>;
using FunctionHiveHash = FunctionAnyHash<HiveHashImpl>;

using FunctionXxHash32 = FunctionAnyHash<ImplXxHash32>;
using FunctionXxHash64 = FunctionAnyHash<ImplXxHash64>;
using FunctionHighwayHash64 = FunctionAnyHash<ImplHighwayHash64>;
using FunctionHighwayHash128 = FunctionAnyHash<ImplHighwayHash128>;
using FunctionHighwayHash256 = FunctionAnyHash<ImplHighwayHash256>;

using FunctionWyHash64 = FunctionAnyHash<ImplWyHash64>;

}<|MERGE_RESOLUTION|>--- conflicted
+++ resolved
@@ -1372,7 +1372,6 @@
     }
 };
 
-<<<<<<< HEAD
 template <typename Result>
 void highwayhash(const char * s, size_t len, Result* result)
 {
@@ -1403,21 +1402,6 @@
     static UInt64 combineHashes(UInt64 h1, UInt64 h2)
     {
         union {
-=======
-struct ImplWyHash64
-{
-    static constexpr auto name = "wyHash64";
-    using ReturnType = UInt64;
-
-    static UInt64 apply(const char * s, const size_t len)
-    {
-        return wyhash(s, len, 0, _wyp);
-    }
-    static UInt64 combineHashes(UInt64 h1, UInt64 h2)
-    {
-        union
-        {
->>>>>>> ac0891a4
             UInt64 u64[2];
             char chars[16];
         };
@@ -1428,7 +1412,6 @@
 
     static constexpr bool use_int_hash_for_pods = false;
 };
-<<<<<<< HEAD
 
 struct ImplHighwayHash128
 {
@@ -1487,8 +1470,30 @@
 
     static constexpr bool use_int_hash_for_pods = false;
 };
-=======
->>>>>>> ac0891a4
+
+struct ImplWyHash64
+{
+    static constexpr auto name = "wyHash64";
+    using ReturnType = UInt64;
+
+    static UInt64 apply(const char * s, const size_t len)
+    {
+        return wyhash(s, len, 0, _wyp);
+    }
+    static UInt64 combineHashes(UInt64 h1, UInt64 h2)
+    {
+        union
+        {
+            UInt64 u64[2];
+            char chars[16];
+        };
+        u64[0] = h1;
+        u64[1] = h2;
+        return apply(chars, 16);
+    }
+
+    static constexpr bool use_int_hash_for_pods = false;
+};
 
 struct NameIntHash32 { static constexpr auto name = "intHash32"; };
 struct NameIntHash64 { static constexpr auto name = "intHash64"; };
