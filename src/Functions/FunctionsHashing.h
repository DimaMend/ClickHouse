--- conflicted
+++ resolved
@@ -5,11 +5,8 @@
 #include <metrohash.h>
 #include <MurmurHash2.h>
 #include <MurmurHash3.h>
-<<<<<<< HEAD
 #include <meow_hash_x64_aesni.h>
-=======
 #include <wyhash.h>
->>>>>>> fb122673
 
 #include "config_functions.h"
 #include "config_core.h"
@@ -1374,7 +1371,6 @@
     }
 };
 
-<<<<<<< HEAD
 struct ImplMeowHash128
 {
     static constexpr auto name = "meowHash128";
@@ -1399,7 +1395,11 @@
         u128[0] = h1;
         u128[1] = h2;
         return apply(chars, 32);
-=======
+    }
+
+    static constexpr bool use_int_hash_for_pods = false;
+};
+
 struct ImplWyHash64
 {
     static constexpr auto name = "wyHash64";
@@ -1419,15 +1419,11 @@
         u64[0] = h1;
         u64[1] = h2;
         return apply(chars, 16);
->>>>>>> fb122673
-    }
-
-    static constexpr bool use_int_hash_for_pods = false;
-};
-<<<<<<< HEAD
-
-=======
->>>>>>> fb122673
+    }
+
+    static constexpr bool use_int_hash_for_pods = false;
+};
+
 
 struct NameIntHash32 { static constexpr auto name = "intHash32"; };
 struct NameIntHash64 { static constexpr auto name = "intHash64"; };
@@ -1465,10 +1461,7 @@
 using FunctionXxHash32 = FunctionAnyHash<ImplXxHash32>;
 using FunctionXxHash64 = FunctionAnyHash<ImplXxHash64>;
 
-<<<<<<< HEAD
 using FunctionMeowHash128 = FunctionAnyHash<ImplMeowHash128>;
-=======
 using FunctionWyHash64 = FunctionAnyHash<ImplWyHash64>;
->>>>>>> fb122673
 
 }