--- conflicted
+++ resolved
@@ -496,13 +496,8 @@
     factory.registerFunction<FunctionMapContainsKey>(
     FunctionDocumentation{
         .description="Checks whether the map has the specified key.",
-<<<<<<< HEAD
         .examples{{"mapContainsKey", "SELECT mapContainsKey(map('k1', 'v1', 'k2', 'v2'), 'k1')", ""}},
-        .category{"Maps"},
-=======
-        .examples{{"mapContains", "SELECT mapContains(map('k1', 'v1', 'k2', 'v2'), 'k1')", ""}},
-        .category = category_map,
->>>>>>> 439a651f
+        .category = category_map,
     });
 
     factory.registerAlias("mapContains", "mapContainsKey", FunctionFactory::Case::Sensitive);
@@ -511,7 +506,7 @@
         FunctionDocumentation{
             .description="Checks whether the map has the specified value.",
             .examples{{"mapContainsValue", "SELECT mapContainsValue(map('k1', 'v1', 'k2', 'v2'), 'v1')", ""}},
-            .category{"Maps"},
+            .category{category_map},
         });
 
     factory.registerFunction<FunctionMapFilter>(
@@ -581,7 +576,7 @@
         FunctionDocumentation{
             .description="Checks whether map contains value LIKE specified pattern.",
             .examples{{"mapContainsValueLike", "SELECT mapContainsValueLike(map(1, 'v1-1', '2, 'v2-2'), 'v1%')", ""}},
-            .category{"Maps"},
+            .category{category_map},
     });
 
     factory.registerFunction<FunctionMapExtractKeyLike>(
@@ -595,7 +590,7 @@
         FunctionDocumentation{
             .description="Returns a map with elements which value matches the specified pattern.",
             .examples{{"mapExtractValueLike", "SELECT mapExtractValueLike(map('k1-1', 'v1-1', 'k2-1', 'v2-1'), 'v1%')", ""}},
-            .category{"Maps"},
+            .category{category_map},
     });
 }
 
