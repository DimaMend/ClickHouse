#pragma once

#include <Processors/IProcessor.h>
#include <QueryPipeline/Pipe.h>
#include <QueryPipeline/QueryPipeline.h>
#include <Storages/IStorage_fwd.h>
#include <Storages/TableLockHolder.h>
#include <Interpreters/Context_fwd.h>

namespace DB
{

class QueryPipelineProcessorsCollector;

struct AggregatingTransformParams;
using AggregatingTransformParamsPtr = std::shared_ptr<AggregatingTransformParams>;

class QueryPlan;

class PipelineExecutor;
using PipelineExecutorPtr = std::shared_ptr<PipelineExecutor>;

class SubqueryForSet;

struct SizeLimits;

struct ExpressionActionsSettings;

class IJoin;
using JoinPtr = std::shared_ptr<IJoin>;
class TableJoin;

class QueryPipelineBuilder;
using QueryPipelineBuilderPtr = std::unique_ptr<QueryPipelineBuilder>;

class QueryPipelineBuilder;
using QueryPipelineBuilderPtr = std::unique_ptr<QueryPipelineBuilder>;
using QueryPipelineBuilders = std::vector<QueryPipelineBuilderPtr>;

class QueryPipelineBuilder;
using QueryPipelineBuilderPtr = std::unique_ptr<QueryPipelineBuilder>;
using QueryPipelineBuilders = std::vector<QueryPipelineBuilderPtr>;

class QueryPipelineBuilder
{
public:
    QueryPipelineBuilder() = default;
    ~QueryPipelineBuilder() = default;
    QueryPipelineBuilder(QueryPipelineBuilder &&) = default;
    QueryPipelineBuilder(const QueryPipelineBuilder &) = delete;
    QueryPipelineBuilder & operator= (QueryPipelineBuilder && rhs) = default;
    QueryPipelineBuilder & operator= (const QueryPipelineBuilder & rhs) = delete;

    /// All pipes must have same header.
    void init(Pipe pipe);
    /// This is a constructor which adds some steps to pipeline.
    void init(QueryPipeline & pipeline);
    /// Clear and release all resources.
    void reset();

    bool initialized() { return !pipe.empty(); }
    bool isCompleted() { return pipe.isCompleted(); }

    using StreamType = Pipe::StreamType;

    /// Add transform with simple input and simple output for each port.
    void addSimpleTransform(const Pipe::ProcessorGetter & getter);
    void addSimpleTransform(const Pipe::ProcessorGetterWithStreamKind & getter);
    /// Add transform with getNumStreams() input ports.
    void addTransform(ProcessorPtr transform);
    void addTransform(ProcessorPtr transform, InputPort * totals, InputPort * extremes);

    /// Note: this two methods do not care about resources inside the chain.
    /// You should attach them yourself.
    void addChains(std::vector<Chain> chains);
    void addChain(Chain chain);

    using Transformer = std::function<Processors(OutputPortRawPtrs ports)>;
    /// Transform pipeline in general way.
    void transform(const Transformer & transformer);

    /// Add TotalsHavingTransform. Resize pipeline to single input. Adds totals port.
    void addTotalsHavingTransform(ProcessorPtr transform);
    /// Add transform which calculates extremes. This transform adds extremes port and doesn't change inputs number.
    void addExtremesTransform();
    /// Sink is a processor with single input port and no output ports. Creates sink for each output port.
    /// Pipeline will be completed after this transformation.
    void setSinks(const Pipe::ProcessorGetterWithStreamKind & getter);

    /// Add totals which returns one chunk with single row with defaults.
    void addDefaultTotals();

    /// Forget about current totals and extremes. It is needed before aggregation, cause they will be calculated again.
    void dropTotalsAndExtremes();

    /// Will read from this stream after all data was read from other streams.
    void addDelayedStream(ProcessorPtr source);

    void addMergingAggregatedMemoryEfficientTransform(AggregatingTransformParamsPtr params, size_t num_merging_processors);

    /// Changes the number of output ports if needed. Adds ResizeTransform.
    void resize(size_t num_streams, bool force = false, bool strict = false);

    /// Concat some ports to have no more then size outputs.
    /// This method is needed for Merge table engine in case of reading from many tables.
    /// It prevents opening too many files at the same time.
    void narrow(size_t size);

    /// Unite several pipelines together. Result pipeline would have common_header structure.
    /// If collector is used, it will collect only newly-added processors, but not processors from pipelines.
    static QueryPipelineBuilder unitePipelines(
            std::vector<std::unique_ptr<QueryPipelineBuilder>> pipelines,
            size_t max_threads_limit = 0,
            Processors * collected_processors = nullptr);

<<<<<<< HEAD
    static QueryPipelineBuilderPtr mergePipelines(
        QueryPipelineBuilderPtr left,
        QueryPipelineBuilderPtr right,
        ProcessorPtr transform,
        Processors * collected_processors);

=======
>>>>>>> e238b68f
    /// Join several pipelines together using JoinPtr.
    /// If collector is used, it will collect only newly-added processors, but not processors from pipelines.
    static std::unique_ptr<QueryPipelineBuilder> parallelJoinPipelines(
        QueryPipelineBuilders join_streams,
        JoinPtr join,
        size_t max_block_size,
        Processors * collected_processors = nullptr);


    /// Join two pipelines together using JoinPtr.
    /// If collector is used, it will collect only newly-added processors, but not processors from pipelines.
    /// Process right stream to fill JoinPtr and then process left pipeline using it
    static std::unique_ptr<QueryPipelineBuilder> joinPipelinesRightLeft(
        std::unique_ptr<QueryPipelineBuilder> left,
        std::unique_ptr<QueryPipelineBuilder> right,
        JoinPtr join,
        const Block & output_header,
        size_t max_block_size,
        size_t max_streams,
        bool keep_left_read_in_order,
        Processors * collected_processors = nullptr);

    /// Join two independent pipelines, processing them simultaneously.
    static std::unique_ptr<QueryPipelineBuilder> joinPipelinesYShaped(
        std::unique_ptr<QueryPipelineBuilder> left,
        std::unique_ptr<QueryPipelineBuilder> right,
        JoinPtr table_join,
        const Block & out_header,
        size_t max_block_size,
        Processors * collected_processors = nullptr);

    /// Add other pipeline and execute it before current one.
    /// Pipeline must have empty header, it should not generate any chunk.
    /// This is used for CreatingSets.
    void addPipelineBefore(QueryPipelineBuilder pipeline);

    void addCreatingSetsTransform(const Block & res_header, SubqueryForSet subquery_for_set, const SizeLimits & limits, ContextPtr context);

    PipelineExecutorPtr execute();

    size_t getNumStreams() const { return pipe.numOutputPorts(); }

    bool hasTotals() const { return pipe.getTotalsPort() != nullptr; }

    const Block & getHeader() const { return pipe.getHeader(); }

    void setProcessListElement(QueryStatus * elem);

    /// Recommend number of threads for pipeline execution.
    size_t getNumThreads() const
    {
        auto num_threads = pipe.maxParallelStreams();

        if (max_threads) //-V1051
            num_threads = std::min(num_threads, max_threads);

        return std::max<size_t>(1, num_threads);
    }

    /// Set upper limit for the recommend number of threads
    void setMaxThreads(size_t max_threads_) { max_threads = max_threads_; }

    /// Update upper limit for the recommend number of threads
    void limitMaxThreads(size_t max_threads_)
    {
        if (max_threads == 0 || max_threads_ < max_threads)
            max_threads = max_threads_;
    }

    void addResources(QueryPlanResourceHolder resources_) { resources = std::move(resources_); }
    void setQueryIdHolder(std::shared_ptr<QueryIdHolder> query_id_holder) { resources.query_id_holders.emplace_back(std::move(query_id_holder)); }

    /// Convert query pipeline to pipe.
    static Pipe getPipe(QueryPipelineBuilder pipeline, QueryPlanResourceHolder & resources);
    static QueryPipeline getPipeline(QueryPipelineBuilder builder);

private:

    /// Destruction order: processors, header, locks, temporary storages, local contexts
    QueryPlanResourceHolder resources;
    Pipe pipe;

    /// Limit on the number of threads. Zero means no limit.
    /// Sometimes, more streams are created then the number of threads for more optimal execution.
    size_t max_threads = 0;

    QueryStatus * process_list_element = nullptr;

    void checkInitialized();
    void checkInitializedAndNotCompleted();

    void setCollectedProcessors(Processors * processors);

    friend class QueryPipelineProcessorsCollector;
};

/// This is a small class which collects newly added processors to QueryPipeline.
/// Pipeline must live longer than this class.
class QueryPipelineProcessorsCollector
{
public:
    explicit QueryPipelineProcessorsCollector(QueryPipelineBuilder & pipeline_, IQueryPlanStep * step_ = nullptr);
    ~QueryPipelineProcessorsCollector();

    Processors detachProcessors(size_t group = 0);

private:
    QueryPipelineBuilder & pipeline;
    IQueryPlanStep * step;
    Processors processors;
};

}<|MERGE_RESOLUTION|>--- conflicted
+++ resolved
@@ -113,15 +113,12 @@
             size_t max_threads_limit = 0,
             Processors * collected_processors = nullptr);
 
-<<<<<<< HEAD
     static QueryPipelineBuilderPtr mergePipelines(
         QueryPipelineBuilderPtr left,
         QueryPipelineBuilderPtr right,
         ProcessorPtr transform,
         Processors * collected_processors);
 
-=======
->>>>>>> e238b68f
     /// Join several pipelines together using JoinPtr.
     /// If collector is used, it will collect only newly-added processors, but not processors from pipelines.
     static std::unique_ptr<QueryPipelineBuilder> parallelJoinPipelines(
