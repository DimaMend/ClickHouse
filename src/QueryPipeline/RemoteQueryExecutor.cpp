#include <Common/ConcurrentBoundedQueue.h>
#include <QueryPipeline/RemoteQueryExecutor.h>
#include <QueryPipeline/RemoteQueryExecutorReadContext.h>

#include <Columns/ColumnConst.h>
#include <Common/CurrentThread.h>
#include "Core/Protocol.h"
#include <Processors/QueryPlan/BuildQueryPipelineSettings.h>
#include <Processors/QueryPlan/Optimizations/QueryPlanOptimizationSettings.h>
#include <Processors/Sources/SourceFromSingleChunk.h>
#include <Processors/Transforms/LimitsCheckingTransform.h>
#include <Processors/QueryPlan/QueryPlan.h>
#include <QueryPipeline/QueryPipelineBuilder.h>
#include <Storages/IStorage.h>
#include <Storages/SelectQueryInfo.h>
#include <Interpreters/castColumn.h>
#include <Interpreters/Cluster.h>
#include <Interpreters/Context.h>
#include <Interpreters/InternalTextLogsQueue.h>
#include <IO/ConnectionTimeouts.h>
#include <Client/MultiplexedConnections.h>
#include <Client/HedgedConnections.h>
#include <Storages/MergeTree/MergeTreeDataPartUUID.h>
#include <Storages/StorageMemory.h>


namespace ProfileEvents
{
    extern const Event ReadTaskRequestsReceived;
    extern const Event MergeTreeReadTaskRequestsReceived;
}

namespace DB
{

namespace ErrorCodes
{
    extern const int LOGICAL_ERROR;
    extern const int UNKNOWN_PACKET_FROM_SERVER;
    extern const int DUPLICATED_PART_UUIDS;
    extern const int SYSTEM_ERROR;
}

RemoteQueryExecutor::RemoteQueryExecutor(
    const String & query_, const Block & header_, ContextPtr context_,
    const Scalars & scalars_, const Tables & external_tables_,
    QueryProcessingStage::Enum stage_, std::optional<Extension> extension_)
    : header(header_), query(query_), context(context_), scalars(scalars_)
    , external_tables(external_tables_), stage(stage_)
    , task_iterator(extension_ ? extension_->task_iterator : nullptr)
    , parallel_reading_coordinator(extension_ ? extension_->parallel_reading_coordinator : nullptr)
{}

RemoteQueryExecutor::RemoteQueryExecutor(
    Connection & connection,
    const String & query_, const Block & header_, ContextPtr context_,
    ThrottlerPtr throttler, const Scalars & scalars_, const Tables & external_tables_,
    QueryProcessingStage::Enum stage_, std::optional<Extension> extension_)
    : RemoteQueryExecutor(query_, header_, context_, scalars_, external_tables_, stage_, extension_)
{
    create_connections = [this, &connection, throttler, extension_](AsyncCallback)
    {
        auto res = std::make_unique<MultiplexedConnections>(connection, context->getSettingsRef(), throttler);
        if (extension_ && extension_->replica_info)
            res->setReplicaInfo(*extension_->replica_info);
        return res;
    };
}

RemoteQueryExecutor::RemoteQueryExecutor(
    std::shared_ptr<Connection> connection_ptr,
    const String & query_, const Block & header_, ContextPtr context_,
    ThrottlerPtr throttler, const Scalars & scalars_, const Tables & external_tables_,
    QueryProcessingStage::Enum stage_, std::optional<Extension> extension_)
    : RemoteQueryExecutor(query_, header_, context_, scalars_, external_tables_, stage_, extension_)
{
    create_connections = [this, connection_ptr, throttler, extension_](AsyncCallback)
    {
        auto res = std::make_unique<MultiplexedConnections>(connection_ptr, context->getSettingsRef(), throttler);
        if (extension_ && extension_->replica_info)
            res->setReplicaInfo(*extension_->replica_info);
        return res;
    };
}

RemoteQueryExecutor::RemoteQueryExecutor(
    std::vector<IConnectionPool::Entry> && connections_,
    const String & query_, const Block & header_, ContextPtr context_,
    const ThrottlerPtr & throttler, const Scalars & scalars_, const Tables & external_tables_,
    QueryProcessingStage::Enum stage_, std::optional<Extension> extension_)
    : header(header_), query(query_), context(context_)
    , scalars(scalars_), external_tables(external_tables_), stage(stage_)
    , task_iterator(extension_ ? extension_->task_iterator : nullptr)
    , parallel_reading_coordinator(extension_ ? extension_->parallel_reading_coordinator : nullptr)
{
    create_connections = [this, connections_, throttler, extension_](AsyncCallback) mutable {
        auto res = std::make_unique<MultiplexedConnections>(std::move(connections_), context->getSettingsRef(), throttler);
        if (extension_ && extension_->replica_info)
            res->setReplicaInfo(*extension_->replica_info);
        return res;
    };
}

RemoteQueryExecutor::RemoteQueryExecutor(
    const ConnectionPoolWithFailoverPtr & pool,
    const String & query_, const Block & header_, ContextPtr context_,
    const ThrottlerPtr & throttler, const Scalars & scalars_, const Tables & external_tables_,
    QueryProcessingStage::Enum stage_, std::optional<Extension> extension_)
    : header(header_), query(query_), context(context_)
    , scalars(scalars_), external_tables(external_tables_), stage(stage_)
    , task_iterator(extension_ ? extension_->task_iterator : nullptr)
    , parallel_reading_coordinator(extension_ ? extension_->parallel_reading_coordinator : nullptr)
{
    create_connections = [this, pool, throttler, extension_](AsyncCallback async_callback)->std::unique_ptr<IConnections>
    {
        const Settings & current_settings = context->getSettingsRef();
        auto timeouts = ConnectionTimeouts::getTCPTimeoutsWithFailover(current_settings);

#if defined(OS_LINUX)
        if (current_settings.use_hedged_requests)
        {
            std::shared_ptr<QualifiedTableName> table_to_check = nullptr;
            if (main_table)
                table_to_check = std::make_shared<QualifiedTableName>(main_table.getQualifiedName());

            auto res = std::make_unique<HedgedConnections>(pool, context, timeouts, throttler, pool_mode, table_to_check, std::move(async_callback));
            if (extension_ && extension_->replica_info)
                res->setReplicaInfo(*extension_->replica_info);
            return res;
        }
#endif

        std::vector<IConnectionPool::Entry> connection_entries;
        if (main_table)
        {
            auto try_results = pool->getManyChecked(timeouts, &current_settings, pool_mode, main_table.getQualifiedName(), std::move(async_callback));
            connection_entries.reserve(try_results.size());
            for (auto & try_result : try_results)
                connection_entries.emplace_back(std::move(try_result.entry));
        }
        else
            connection_entries = pool->getMany(timeouts, &current_settings, pool_mode, std::move(async_callback));

        auto res = std::make_unique<MultiplexedConnections>(std::move(connection_entries), current_settings, throttler);
        if (extension_ && extension_->replica_info)
            res->setReplicaInfo(*extension_->replica_info);
        return res;
    };
}

RemoteQueryExecutor::~RemoteQueryExecutor()
{
    /// We should finish establishing connections to disconnect it later,
    /// so these connections won't be in the out-of-sync state.
    if (read_context && !established)
    {
        /// Set was_cancelled, so the query won't be sent after creating connections.
        was_cancelled = true;
        read_context->cancel();
    }

    /** If interrupted in the middle of the loop of communication with replicas, then interrupt
      * all connections, then read and skip the remaining packets to make sure
      * these connections did not remain hanging in the out-of-sync state.
      */
    if (established || (isQueryPending() && connections))
        connections->disconnect();
}

/** If we receive a block with slightly different column types, or with excessive columns,
  *  we will adapt it to expected structure.
  */
static Block adaptBlockStructure(const Block & block, const Block & header)
{
    /// Special case when reader doesn't care about result structure. Deprecated and used only in Benchmark, PerformanceTest.
    if (!header)
        return block;

    Block res;
    res.info = block.info;

    for (const auto & elem : header)
    {
        ColumnPtr column;

        if (elem.column && isColumnConst(*elem.column))
        {
            /// We expect constant column in block.
            /// If block is not empty, then get value for constant from it,
            /// because it may be different for remote server for functions like version(), uptime(), ...
            if (block.rows() > 0 && block.has(elem.name))
            {
                /// Const column is passed as materialized. Get first value from it.
                ///
                /// TODO: check that column contains the same value.
                /// TODO: serialize const columns.
                auto col = block.getByName(elem.name);
                col.column = block.getByName(elem.name).column->cut(0, 1);

                column = castColumn(col, elem.type);

                if (!isColumnConst(*column))
                    column = ColumnConst::create(column, block.rows());
                else
                    /// It is not possible now. Just in case we support const columns serialization.
                    column = column->cloneResized(block.rows());
            }
            else
                column = elem.column->cloneResized(block.rows());
        }
        else
            column = castColumn(block.getByName(elem.name), elem.type);

        res.insert({column, elem.type, elem.name});
    }
    return res;
}

void RemoteQueryExecutor::sendQuery(ClientInfo::QueryKind query_kind, AsyncCallback async_callback)
{
<<<<<<< HEAD
=======
    if (sent_query)
        return;

    connections = create_connections();

    const auto & settings = context->getSettingsRef();
    if (settings.skip_unavailable_shards && 0 == connections->size())
    {
        /// To avoid sending the query again in the read(), we need to update the following flags:
        std::lock_guard guard(was_cancelled_mutex);
        was_cancelled = true;
        finished = true;
        sent_query = true;

        return;
    }

>>>>>>> 9bc95bed
    /// Query cannot be canceled in the middle of the send query,
    /// since there are multiple packets:
    /// - Query
    /// - Data (multiple times)
    ///
    /// And after the Cancel packet none Data packet can be sent, otherwise the remote side will throw:
    ///
    ///     Unexpected packet Data received from client
    ///
    std::lock_guard guard(was_cancelled_mutex);
    sendQueryUnlocked(query_kind, async_callback);
}

void RemoteQueryExecutor::sendQueryUnlocked(ClientInfo::QueryKind query_kind, AsyncCallback async_callback)
{
    if (sent_query || was_cancelled)
        return;

    connections = create_connections(async_callback);
    AsyncCallbackSetter async_callback_setter(connections.get(), async_callback);

    const auto & settings = context->getSettingsRef();
    if (needToSkipUnavailableShard())
        return;

    established = true;

    auto timeouts = ConnectionTimeouts::getTCPTimeoutsWithFailover(settings);
    ClientInfo modified_client_info = context->getClientInfo();
    modified_client_info.query_kind = query_kind;

    if (!duplicated_part_uuids.empty())
        connections->sendIgnoredPartUUIDs(duplicated_part_uuids);

    connections->sendQuery(timeouts, query, query_id, stage, modified_client_info, true);

    established = false;
    sent_query = true;

    if (settings.enable_scalar_subquery_optimization)
        sendScalars();
    sendExternalTables();
}

int RemoteQueryExecutor::sendQueryAsync()
{
#if defined(OS_LINUX)
    std::lock_guard lock(was_cancelled_mutex);
    if (was_cancelled)
        return -1;

    if (!read_context)
        read_context = std::make_unique<ReadContext>(*this, /*suspend_when_query_sent*/ true);

    /// If query already sent, do nothing. Note that we cannot use sent_query flag here,
    /// because we can still be in process of sending scalars or external tables.
    if (read_context->isQuerySent())
        return -1;

    read_context->resume();

    return read_context->isQuerySent() ? -1 : read_context->getFileDescriptor();
#else
    sendQuery();
    return -1;
#endif
}

Block RemoteQueryExecutor::readBlock()
{
    while (true)
    {
        auto res = read();

        if (res.getType() == ReadResult::Type::Data)
            return res.getBlock();
    }
}


RemoteQueryExecutor::ReadResult RemoteQueryExecutor::read()
{
    if (!sent_query)
    {
        sendQuery();

        if (context->getSettingsRef().skip_unavailable_shards && (0 == connections->size()))
            return ReadResult(Block());
    }

    while (true)
    {
        std::lock_guard lock(was_cancelled_mutex);
        if (was_cancelled)
            return ReadResult(Block());

        auto packet = connections->receivePacket();
        auto anything = processPacket(std::move(packet));

        if (anything.getType() == ReadResult::Type::Data || anything.getType() == ReadResult::Type::ParallelReplicasToken)
            return anything;

        if (got_duplicated_part_uuids)
            break;
    }

    return restartQueryWithoutDuplicatedUUIDs();
}

RemoteQueryExecutor::ReadResult RemoteQueryExecutor::readAsync()
{
#if defined(OS_LINUX)
    if (!read_context || (resent_query && recreate_read_context))
    {
        std::lock_guard lock(was_cancelled_mutex);
        if (was_cancelled)
            return ReadResult(Block());

        read_context = std::make_unique<ReadContext>(*this);
        recreate_read_context = false;
    }

    while (true)
    {
        std::lock_guard lock(was_cancelled_mutex);
        if (was_cancelled)
            return ReadResult(Block());

        read_context->resume();

        if (needToSkipUnavailableShard())
            return ReadResult(Block());

        /// Check if packet is not ready yet.
        if (read_context->isInProgress())
            return ReadResult(read_context->getFileDescriptor());

        auto anything = processPacket(read_context->getPacket());

        if (anything.getType() == ReadResult::Type::Data || anything.getType() == ReadResult::Type::ParallelReplicasToken)
            return anything;

        if (got_duplicated_part_uuids)
            break;
    }

    return restartQueryWithoutDuplicatedUUIDs();
#else
    return read();
#endif
}


RemoteQueryExecutor::ReadResult RemoteQueryExecutor::restartQueryWithoutDuplicatedUUIDs()
{
    {
        std::lock_guard lock(was_cancelled_mutex);
        if (was_cancelled)
            return ReadResult(Block());

        /// Cancel previous query and disconnect before retry.
        cancelUnlocked();
        connections->disconnect();

        /// Only resend once, otherwise throw an exception
        if (resent_query)
            throw Exception(ErrorCodes::DUPLICATED_PART_UUIDS, "Found duplicate uuids while processing query");

        if (log)
            LOG_DEBUG(log, "Found duplicate UUIDs, will retry query without those parts");

        resent_query = true;
        recreate_read_context = true;
        sent_query = false;
        got_duplicated_part_uuids = false;
        was_cancelled = false;
    }

    /// Consecutive read will implicitly send query first.
    if (!read_context)
        return read();
    else
        return readAsync();
}

RemoteQueryExecutor::ReadResult RemoteQueryExecutor::processPacket(Packet packet)
{
    switch (packet.type)
    {
        case Protocol::Server::MergeTreeReadTaskRequest:
            processMergeTreeReadTaskRequest(packet.request);
            return ReadResult(ReadResult::Type::ParallelReplicasToken);

        case Protocol::Server::MergeTreeAllRangesAnnounecement:
            processMergeTreeInitialReadAnnounecement(packet.announcement);
            return ReadResult(ReadResult::Type::ParallelReplicasToken);

        case Protocol::Server::ReadTaskRequest:
            processReadTaskRequest();
            break;
        case Protocol::Server::PartUUIDs:
            if (!setPartUUIDs(packet.part_uuids))
                got_duplicated_part_uuids = true;
            break;
        case Protocol::Server::Data:
            /// Note: `packet.block.rows() > 0` means it's a header block.
            /// We can actually return it, and the first call to RemoteQueryExecutor::read
            /// will return earlier. We should consider doing it.
            if (packet.block && (packet.block.rows() > 0))
                return ReadResult(adaptBlockStructure(packet.block, header));
            break;  /// If the block is empty - we will receive other packets before EndOfStream.

        case Protocol::Server::Exception:
            got_exception_from_replica = true;
            packet.exception->rethrow();
            break;

        case Protocol::Server::EndOfStream:
            if (!connections->hasActiveConnections())
            {
                finished = true;
                /// TODO: Replace with Type::Finished
                return ReadResult(Block{});
            }
            break;

        case Protocol::Server::Progress:
            /** We use the progress from a remote server.
              * We also include in ProcessList,
              * and we use it to check
              * constraints (for example, the minimum speed of query execution)
              * and quotas (for example, the number of lines to read).
              */
            if (progress_callback)
                progress_callback(packet.progress);
            break;

        case Protocol::Server::ProfileInfo:
            /// Use own (client-side) info about read bytes, it is more correct info than server-side one.
            if (profile_info_callback)
                profile_info_callback(packet.profile_info);
            break;

        case Protocol::Server::Totals:
            totals = packet.block;
            if (totals)
                totals = adaptBlockStructure(totals, header);
            break;

        case Protocol::Server::Extremes:
            extremes = packet.block;
            if (extremes)
                extremes = adaptBlockStructure(packet.block, header);
            break;

        case Protocol::Server::Log:
            /// Pass logs from remote server to client
            if (auto log_queue = CurrentThread::getInternalTextLogsQueue())
                log_queue->pushBlock(std::move(packet.block));
            break;

        case Protocol::Server::ProfileEvents:
            /// Pass profile events from remote server to client
            if (auto profile_queue = CurrentThread::getInternalProfileEventsQueue())
                if (!profile_queue->emplace(std::move(packet.block)))
                    throw Exception(ErrorCodes::SYSTEM_ERROR, "Could not push into profile queue");
            break;

        default:
            got_unknown_packet_from_replica = true;
            throw Exception(
                ErrorCodes::UNKNOWN_PACKET_FROM_SERVER,
                "Unknown packet {} from one of the following replicas: {}",
                packet.type,
                connections->dumpAddresses());
    }

    return ReadResult(ReadResult::Type::Nothing);
}

bool RemoteQueryExecutor::setPartUUIDs(const std::vector<UUID> & uuids)
{
    auto query_context = context->getQueryContext();
    auto duplicates = query_context->getPartUUIDs()->add(uuids);

    if (!duplicates.empty())
    {
        duplicated_part_uuids.insert(duplicated_part_uuids.begin(), duplicates.begin(), duplicates.end());
        return false;
    }
    return true;
}

void RemoteQueryExecutor::processReadTaskRequest()
{
    if (!task_iterator)
        throw Exception(ErrorCodes::LOGICAL_ERROR, "Distributed task iterator is not initialized");

    ProfileEvents::increment(ProfileEvents::ReadTaskRequestsReceived);
    auto response = (*task_iterator)();
    connections->sendReadTaskResponse(response);
}

void RemoteQueryExecutor::processMergeTreeReadTaskRequest(ParallelReadRequest request)
{
    if (!parallel_reading_coordinator)
        throw Exception(ErrorCodes::LOGICAL_ERROR, "Coordinator for parallel reading from replicas is not initialized");

    ProfileEvents::increment(ProfileEvents::MergeTreeReadTaskRequestsReceived);
    auto response = parallel_reading_coordinator->handleRequest(std::move(request));
    connections->sendMergeTreeReadTaskResponse(response);
}

void RemoteQueryExecutor::processMergeTreeInitialReadAnnounecement(InitialAllRangesAnnouncement announcement)
{
    if (!parallel_reading_coordinator)
        throw Exception(ErrorCodes::LOGICAL_ERROR, "Coordinator for parallel reading from replicas is not initialized");

    parallel_reading_coordinator->handleInitialAllRangesAnnouncement(announcement);
}

void RemoteQueryExecutor::finish()
{
    std::lock_guard guard(was_cancelled_mutex);

    /** If one of:
      * - nothing started to do;
      * - received all packets before EndOfStream;
      * - received exception from one replica;
      * - received an unknown packet from one replica;
      * then you do not need to read anything.
      */
    if (!isQueryPending() || hasThrownException())
        return;

    /** If you have not read all the data yet, but they are no longer needed.
      * This may be due to the fact that the data is sufficient (for example, when using LIMIT).
      */

    /// Send the request to abort the execution of the request, if not already sent.
    tryCancel("Cancelling query because enough data has been read");

    /// If connections weren't created yet or query wasn't sent, nothing to do.
    if (!connections || !sent_query)
        return;

    /// Get the remaining packets so that there is no out of sync in the connections to the replicas.
    Packet packet = connections->drain();
    switch (packet.type)
    {
        case Protocol::Server::EndOfStream:
            finished = true;
            break;

        case Protocol::Server::Log:
            /// Pass logs from remote server to client
            if (auto log_queue = CurrentThread::getInternalTextLogsQueue())
                log_queue->pushBlock(std::move(packet.block));
            break;

        case Protocol::Server::Exception:
            got_exception_from_replica = true;
            packet.exception->rethrow();
            break;

        case Protocol::Server::ProfileEvents:
            /// Pass profile events from remote server to client
            if (auto profile_queue = CurrentThread::getInternalProfileEventsQueue())
                if (!profile_queue->emplace(std::move(packet.block)))
                    throw Exception(ErrorCodes::SYSTEM_ERROR, "Could not push into profile queue");
            break;

        default:
            got_unknown_packet_from_replica = true;
            throw Exception(ErrorCodes::UNKNOWN_PACKET_FROM_SERVER, "Unknown packet {} from one of the following replicas: {}",
                toString(packet.type),
                connections->dumpAddresses());
    }
}

void RemoteQueryExecutor::cancel()
{
    std::lock_guard guard(was_cancelled_mutex);
    cancelUnlocked();
}

void RemoteQueryExecutor::cancelUnlocked()
{
    {
        std::lock_guard lock(external_tables_mutex);

        /// Stop sending external data.
        for (auto & vec : external_tables_data)
            for (auto & elem : vec)
                elem->is_cancelled = true;
    }

    if (!isQueryPending() || hasThrownException())
        return;

    tryCancel("Cancelling query");
}

void RemoteQueryExecutor::sendScalars()
{
    connections->sendScalarsData(scalars);
}

void RemoteQueryExecutor::sendExternalTables()
{
    size_t count = connections->size();

    {
        std::lock_guard lock(external_tables_mutex);

        external_tables_data.clear();
        external_tables_data.reserve(count);

        StreamLocalLimits limits;
        const auto & settings = context->getSettingsRef();
        limits.mode = LimitsMode::LIMITS_TOTAL;
        limits.speed_limits.max_execution_time = settings.max_execution_time;
        limits.timeout_overflow_mode = settings.timeout_overflow_mode;

        for (size_t i = 0; i < count; ++i)
        {
            ExternalTablesData res;
            for (const auto & table : external_tables)
            {
                StoragePtr cur = table.second;
                /// Send only temporary tables with StorageMemory
                if (!std::dynamic_pointer_cast<StorageMemory>(cur))
                    continue;

                auto data = std::make_unique<ExternalTableData>();
                data->table_name = table.first;
                data->creating_pipe_callback = [cur, limits, context = this->context]()
                {
                    SelectQueryInfo query_info;
                    auto metadata_snapshot = cur->getInMemoryMetadataPtr();
                    auto storage_snapshot = cur->getStorageSnapshot(metadata_snapshot, context);
                    QueryProcessingStage::Enum read_from_table_stage = cur->getQueryProcessingStage(
                        context, QueryProcessingStage::Complete, storage_snapshot, query_info);

                    QueryPlan plan;
                    cur->read(
                        plan,
                        metadata_snapshot->getColumns().getNamesOfPhysical(),
                        storage_snapshot, query_info, context,
                        read_from_table_stage, DEFAULT_BLOCK_SIZE, 1);

                    auto builder = plan.buildQueryPipeline(
                        QueryPlanOptimizationSettings::fromContext(context),
                        BuildQueryPipelineSettings::fromContext(context));

                    builder->resize(1);
                    builder->addTransform(std::make_shared<LimitsCheckingTransform>(builder->getHeader(), limits));

                    return builder;
                };

                data->pipe = data->creating_pipe_callback();
                res.emplace_back(std::move(data));
            }
            external_tables_data.push_back(std::move(res));
        }
    }

    connections->sendExternalTablesData(external_tables_data);
}

void RemoteQueryExecutor::tryCancel(const char * reason)
{
    if (was_cancelled)
        return;

    was_cancelled = true;

    if (read_context)
        read_context->cancel();

    /// Query could be cancelled during connection creation or query sending,
    /// we should check if connections were already created and query were sent.
    if (connections && sent_query)
    {
        connections->sendCancel();
        if (log)
            LOG_TRACE(log, "({}) {}", connections->dumpAddresses(), reason);
    }
}

bool RemoteQueryExecutor::isQueryPending() const
{
    return (sent_query || read_context) && !finished;
}

bool RemoteQueryExecutor::hasThrownException() const
{
    return got_exception_from_replica || got_unknown_packet_from_replica;
}

}<|MERGE_RESOLUTION|>--- conflicted
+++ resolved
@@ -218,26 +218,6 @@
 
 void RemoteQueryExecutor::sendQuery(ClientInfo::QueryKind query_kind, AsyncCallback async_callback)
 {
-<<<<<<< HEAD
-=======
-    if (sent_query)
-        return;
-
-    connections = create_connections();
-
-    const auto & settings = context->getSettingsRef();
-    if (settings.skip_unavailable_shards && 0 == connections->size())
-    {
-        /// To avoid sending the query again in the read(), we need to update the following flags:
-        std::lock_guard guard(was_cancelled_mutex);
-        was_cancelled = true;
-        finished = true;
-        sent_query = true;
-
-        return;
-    }
-
->>>>>>> 9bc95bed
     /// Query cannot be canceled in the middle of the send query,
     /// since there are multiple packets:
     /// - Query
@@ -261,7 +241,15 @@
 
     const auto & settings = context->getSettingsRef();
     if (needToSkipUnavailableShard())
+    {
+        /// To avoid sending the query again in the read(), we need to update the following flags:
+        std::lock_guard guard(was_cancelled_mutex);
+        was_cancelled = true;
+        finished = true;
+        sent_query = true;
+
         return;
+    }
 
     established = true;
 
