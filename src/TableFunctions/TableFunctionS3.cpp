#include <Common/config.h>

#if USE_AWS_S3

#include <IO/S3Common.h>
#include <Interpreters/evaluateConstantExpression.h>
#include <Interpreters/Context.h>
#include <TableFunctions/TableFunctionFactory.h>
#include <TableFunctions/TableFunctionS3.h>
#include <TableFunctions/parseColumnsListForTableFunction.h>
#include <Parsers/ASTLiteral.h>
#include <Formats/FormatFactory.h>
#include "registerTableFunctions.h"
#include <filesystem>


namespace DB
{

namespace ErrorCodes
{
    extern const int NUMBER_OF_ARGUMENTS_DOESNT_MATCH;
}


/// This is needed to avoid copy-pase. Because s3Cluster arguments only differ in additional argument (first) - cluster name
void TableFunctionS3::parseArgumentsImpl(const String & error_message, ASTs & args, ContextPtr context, StorageS3::Configuration & s3_configuration)
{
    const auto & config = context->getConfigRef();

    if (isNamedCollection(args, config))
    {
        const auto & config_keys = StorageS3::getConfigKeys();
        auto collection_name = getCollectionName(args);

        auto configuration_from_config = getConfigurationFromNamedCollection(collection_name, config, config_keys);
        overrideConfigurationFromNamedCollectionWithAST(args, configuration_from_config, config_keys, context);
        s3_configuration = StorageS3::parseConfigurationFromNamedCollection(configuration_from_config);
    }
    else
    {
        if (args.empty() || args.size() > 6)
            throw Exception(ErrorCodes::NUMBER_OF_ARGUMENTS_DOESNT_MATCH, error_message);

        for (auto & arg : args)
            arg = evaluateConstantExpressionOrIdentifierAsLiteral(arg, context);

        /// Size -> argument indexes
        static auto size_to_args = std::map<size_t, std::map<String, size_t>>
        {
            {1, {{}}},
            {2, {{"format", 1}}},
            {5, {{"access_key_id", 1}, {"secret_access_key", 2}, {"format", 3}, {"structure", 4}}},
            {6, {{"access_key_id", 1}, {"secret_access_key", 2}, {"format", 3}, {"structure", 4}, {"compression_method", 5}}}
        };

        std::map<String, size_t> args_to_idx;
        /// For 4 arguments we support 2 possible variants:
        /// s3(source, format, structure, compression_method) and s3(source, access_key_id, access_key_id, format)
        /// We can distinguish them by looking at the 2-nd argument: check if it's a format name or not.
        if (args.size() == 4)
        {
            auto second_arg = args[1]->as<ASTLiteral &>().value.safeGet<String>();
            if (FormatFactory::instance().getAllFormats().contains(second_arg))
                args_to_idx = {{"format", 1}, {"structure", 2}, {"compression_method", 3}};

            else
                args_to_idx = {{"access_key_id", 1}, {"secret_access_key", 2}, {"format", 3}};
        }
        /// For 3 arguments we support 2 possible variants:
        /// s3(source, format, structure) and s3(source, access_key_id, access_key_id)
        /// We can distinguish them by looking at the 2-nd argument: check if it's a format name or not.
        else if (args.size() == 3)
        {
            auto second_arg = args[1]->as<ASTLiteral &>().value.safeGet<String>();
            if (FormatFactory::instance().getAllFormats().contains(second_arg))
                args_to_idx = {{"format", 1}, {"structure", 2}};
            else
                args_to_idx = {{"access_key_id", 1}, {"secret_access_key", 2}};
        }
        else
        {
            args_to_idx = size_to_args[args.size()];
        }

        /// This argument is always the first
        s3_configuration.uri = S3::URI(Poco::URI(args[0]->as<ASTLiteral &>().value.safeGet<String>()));

        if (args_to_idx.contains("format"))
            s3_configuration.format = args[args_to_idx["format"]]->as<ASTLiteral &>().value.safeGet<String>();

        if (args_to_idx.contains("structure"))
            s3_configuration.structure = args[args_to_idx["structure"]]->as<ASTLiteral &>().value.safeGet<String>();

        if (args_to_idx.contains("compression_method"))
            s3_configuration.compression_method = args[args_to_idx["compression_method"]]->as<ASTLiteral &>().value.safeGet<String>();

        if (args_to_idx.contains("access_key_id"))
            s3_configuration.auth_settings.access_key_id = args[args_to_idx["access_key_id"]]->as<ASTLiteral &>().value.safeGet<String>();

        if (args_to_idx.contains("secret_access_key"))
            s3_configuration.auth_settings.secret_access_key = args[args_to_idx["secret_access_key"]]->as<ASTLiteral &>().value.safeGet<String>();
    }

    if (s3_configuration.format == "auto")
        s3_configuration.format = FormatFactory::instance().getFormatFromFileName(s3_configuration.uri->key, true);
}

void TableFunctionS3::parseArguments(const ASTPtr & ast_function, ContextPtr context)
{
    /// Parse args
    ASTs & args_func = ast_function->children;

    const auto message = fmt::format(
        "The signature of table function {} could be the following:\n" \
        " - url\n" \
        " - url, format\n" \
        " - url, format, structure\n" \
        " - url, access_key_id, secret_access_key\n" \
        " - url, format, structure, compression_method\n" \
        " - url, access_key_id, secret_access_key, format\n" \
        " - url, access_key_id, secret_access_key, format, structure\n" \
        " - url, access_key_id, secret_access_key, format, structure, compression_method",
        getName());

    if (args_func.size() != 1)
        throw Exception("Table function '" + getName() + "' must have arguments.", ErrorCodes::NUMBER_OF_ARGUMENTS_DOESNT_MATCH);

    auto & args = args_func.at(0)->children;

    parseArgumentsImpl(message, args, context, configuration);
}

ColumnsDescription TableFunctionS3::getActualTableStructure(ContextPtr context) const
{
    if (configuration.structure == "auto")
    {
        return StorageS3::getTableStructureFromData(
            configuration,
            false,
            std::nullopt,
            context);
    }

    return parseColumnsListFromString(configuration.structure, context);
}

StoragePtr TableFunctionS3::executeImpl(const ASTPtr & /*ast_function*/, ContextPtr context, const std::string & table_name, ColumnsDescription /*cached_columns*/) const
{
    ColumnsDescription columns;
    if (configuration.structure != "auto")
        columns = parseColumnsListFromString(configuration.structure, context);
    else if (!structure_hint.empty())
        columns = structure_hint;

<<<<<<< HEAD
    StoragePtr storage = StorageS3::create(
        configuration,
=======
    StoragePtr storage = std::make_shared<StorageS3>(
        s3_uri,
        configuration.auth_settings.access_key_id,
        configuration.auth_settings.secret_access_key,
>>>>>>> bd5fab97
        StorageID(getDatabaseName(), table_name),
        columns,
        ConstraintsDescription{},
        String{},
        context,
        /// No format_settings for table function S3
        std::nullopt);

    storage->startup();

    return storage;
}


void registerTableFunctionS3(TableFunctionFactory & factory)
{
    factory.registerFunction<TableFunctionS3>();
}

void registerTableFunctionCOS(TableFunctionFactory & factory)
{
    factory.registerFunction<TableFunctionCOS>();
}

}

#endif<|MERGE_RESOLUTION|>--- conflicted
+++ resolved
@@ -153,15 +153,8 @@
     else if (!structure_hint.empty())
         columns = structure_hint;
 
-<<<<<<< HEAD
-    StoragePtr storage = StorageS3::create(
+    StoragePtr storage = std::make_shared<StorageS3>(
         configuration,
-=======
-    StoragePtr storage = std::make_shared<StorageS3>(
-        s3_uri,
-        configuration.auth_settings.access_key_id,
-        configuration.auth_settings.secret_access_key,
->>>>>>> bd5fab97
         StorageID(getDatabaseName(), table_name),
         columns,
         ConstraintsDescription{},
