#include <Common/config.h>

#if USE_AWS_S3

#include <IO/S3Common.h>
#include <Interpreters/evaluateConstantExpression.h>
#include <Interpreters/Context.h>
#include <TableFunctions/TableFunctionFactory.h>
#include <TableFunctions/TableFunctionS3.h>
#include <TableFunctions/parseColumnsListForTableFunction.h>
#include <Parsers/ASTLiteral.h>
#include <Formats/FormatFactory.h>
#include "registerTableFunctions.h"
#include <filesystem>


namespace DB
{

namespace ErrorCodes
{
    extern const int NUMBER_OF_ARGUMENTS_DOESNT_MATCH;
}


/// This is needed to avoid copy-pase. Because s3Cluster arguments only differ in additional argument (first) - cluster name
void TableFunctionS3::parseArgumentsImpl(const String & error_message, ASTs & args, ContextPtr context, StorageS3::Configuration & s3_configuration)
{
<<<<<<< HEAD
    const auto & config = context->getConfigRef();

    if (isNamedCollection(args, config))
    {
        const auto & config_keys = StorageS3::getConfigKeys();
        auto collection_name = getCollectionName(args);
        auto configuration_from_config = getConfigurationFromNamedCollection(collection_name, config, config_keys);
        overrideConfigurationFromNamedCollectionWithAST(args, configuration_from_config, config_keys, context);
        s3_configuration = StorageS3::parseConfigurationFromNamedCollection(configuration_from_config);
=======
    if (auto named_collection = getURLBasedDataSourceConfiguration(args, context))
    {
        auto [common_configuration, storage_specific_args] = named_collection.value();
        s3_configuration.set(common_configuration);
        StorageS3::processNamedCollectionResult(s3_configuration, storage_specific_args);
>>>>>>> 59f0e83c
    }
    else
    {
        if (args.empty() || args.size() > 6)
            throw Exception(ErrorCodes::NUMBER_OF_ARGUMENTS_DOESNT_MATCH, error_message);

        for (auto & arg : args)
            arg = evaluateConstantExpressionOrIdentifierAsLiteral(arg, context);

        /// Size -> argument indexes
        static auto size_to_args = std::map<size_t, std::map<String, size_t>>
        {
            {1, {{}}},
            {2, {{"format", 1}}},
            {5, {{"access_key_id", 1}, {"secret_access_key", 2}, {"format", 3}, {"structure", 4}}},
            {6, {{"access_key_id", 1}, {"secret_access_key", 2}, {"format", 3}, {"structure", 4}, {"compression_method", 5}}}
        };

        std::map<String, size_t> args_to_idx;
        /// For 4 arguments we support 2 possible variants:
        /// s3(source, format, structure, compression_method) and s3(source, access_key_id, access_key_id, format)
        /// We can distinguish them by looking at the 2-nd argument: check if it's a format name or not.
        if (args.size() == 4)
        {
            auto second_arg = args[1]->as<ASTLiteral &>().value.safeGet<String>();
            if (FormatFactory::instance().getAllFormats().contains(second_arg))
                args_to_idx = {{"format", 1}, {"structure", 2}, {"compression_method", 3}};

            else
                args_to_idx = {{"access_key_id", 1}, {"secret_access_key", 2}, {"format", 3}};
        }
        /// For 3 arguments we support 2 possible variants:
        /// s3(source, format, structure) and s3(source, access_key_id, access_key_id)
        /// We can distinguish them by looking at the 2-nd argument: check if it's a format name or not.
        else if (args.size() == 3)
        {
            auto second_arg = args[1]->as<ASTLiteral &>().value.safeGet<String>();
            if (FormatFactory::instance().getAllFormats().contains(second_arg))
                args_to_idx = {{"format", 1}, {"structure", 2}};
            else
                args_to_idx = {{"access_key_id", 1}, {"secret_access_key", 2}};
        }
        else
        {
            args_to_idx = size_to_args[args.size()];
        }

        /// This argument is always the first
        s3_configuration.url = args[0]->as<ASTLiteral &>().value.safeGet<String>();

        if (args_to_idx.contains("format"))
            s3_configuration.format = args[args_to_idx["format"]]->as<ASTLiteral &>().value.safeGet<String>();

        if (args_to_idx.contains("structure"))
            s3_configuration.structure = args[args_to_idx["structure"]]->as<ASTLiteral &>().value.safeGet<String>();

        if (args_to_idx.contains("compression_method"))
            s3_configuration.compression_method = args[args_to_idx["compression_method"]]->as<ASTLiteral &>().value.safeGet<String>();

        if (args_to_idx.contains("access_key_id"))
            s3_configuration.auth_settings.access_key_id = args[args_to_idx["access_key_id"]]->as<ASTLiteral &>().value.safeGet<String>();

        if (args_to_idx.contains("secret_access_key"))
            s3_configuration.auth_settings.secret_access_key = args[args_to_idx["secret_access_key"]]->as<ASTLiteral &>().value.safeGet<String>();
    }

    if (s3_configuration.format == "auto")
        s3_configuration.format = FormatFactory::instance().getFormatFromFileName(s3_configuration.url, true);
}

void TableFunctionS3::parseArguments(const ASTPtr & ast_function, ContextPtr context)
{
    /// Parse args
    ASTs & args_func = ast_function->children;

    const auto message = fmt::format(
        "The signature of table function {} could be the following:\n" \
        " - url\n" \
        " - url, format\n" \
        " - url, format, structure\n" \
        " - url, access_key_id, secret_access_key\n" \
        " - url, format, structure, compression_method\n" \
        " - url, access_key_id, secret_access_key, format\n" \
        " - url, access_key_id, secret_access_key, format, structure\n" \
        " - url, access_key_id, secret_access_key, format, structure, compression_method",
        getName());

    if (args_func.size() != 1)
        throw Exception("Table function '" + getName() + "' must have arguments.", ErrorCodes::NUMBER_OF_ARGUMENTS_DOESNT_MATCH);

    auto & args = args_func.at(0)->children;

    parseArgumentsImpl(message, args, context, configuration);
}

ColumnsDescription TableFunctionS3::getActualTableStructure(ContextPtr context) const
{
    if (configuration.structure == "auto")
    {
        return StorageS3::getTableStructureFromData(
            configuration.format,
            S3::URI(Poco::URI(configuration.url)),
            configuration.auth_settings.access_key_id,
            configuration.auth_settings.secret_access_key,
            configuration.compression_method,
            false,
            std::nullopt,
            context);
    }

    return parseColumnsListFromString(configuration.structure, context);
}

StoragePtr TableFunctionS3::executeImpl(const ASTPtr & /*ast_function*/, ContextPtr context, const std::string & table_name, ColumnsDescription /*cached_columns*/) const
{
    Poco::URI uri (configuration.url);
    S3::URI s3_uri (uri);

    ColumnsDescription columns;
    if (configuration.structure != "auto")
        columns = parseColumnsListFromString(configuration.structure, context);
    else if (!structure_hint.empty())
        columns = structure_hint;

    StoragePtr storage = StorageS3::create(
        s3_uri,
        configuration.auth_settings.access_key_id,
        configuration.auth_settings.secret_access_key,
        StorageID(getDatabaseName(), table_name),
        configuration.format,
        configuration.rw_settings,
        columns,
        ConstraintsDescription{},
        String{},
        context,
        /// No format_settings for table function S3
        std::nullopt,
        configuration.compression_method);

    storage->startup();

    return storage;
}


void registerTableFunctionS3(TableFunctionFactory & factory)
{
    factory.registerFunction<TableFunctionS3>();
}

void registerTableFunctionCOS(TableFunctionFactory & factory)
{
    factory.registerFunction<TableFunctionCOS>();
}

}

#endif<|MERGE_RESOLUTION|>--- conflicted
+++ resolved
@@ -26,7 +26,6 @@
 /// This is needed to avoid copy-pase. Because s3Cluster arguments only differ in additional argument (first) - cluster name
 void TableFunctionS3::parseArgumentsImpl(const String & error_message, ASTs & args, ContextPtr context, StorageS3::Configuration & s3_configuration)
 {
-<<<<<<< HEAD
     const auto & config = context->getConfigRef();
 
     if (isNamedCollection(args, config))
@@ -36,13 +35,6 @@
         auto configuration_from_config = getConfigurationFromNamedCollection(collection_name, config, config_keys);
         overrideConfigurationFromNamedCollectionWithAST(args, configuration_from_config, config_keys, context);
         s3_configuration = StorageS3::parseConfigurationFromNamedCollection(configuration_from_config);
-=======
-    if (auto named_collection = getURLBasedDataSourceConfiguration(args, context))
-    {
-        auto [common_configuration, storage_specific_args] = named_collection.value();
-        s3_configuration.set(common_configuration);
-        StorageS3::processNamedCollectionResult(s3_configuration, storage_specific_args);
->>>>>>> 59f0e83c
     }
     else
     {
