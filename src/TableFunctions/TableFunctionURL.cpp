--- conflicted
+++ resolved
@@ -6,11 +6,8 @@
 #include <Parsers/ASTFunction.h>
 #include <Parsers/ASTIdentifier.h>
 #include <Storages/ColumnsDescription.h>
-<<<<<<< HEAD
-=======
 #include <Storages/StorageURL.h>
 #include <Storages/StorageExternalDistributed.h>
->>>>>>> 2c280354
 #include <TableFunctions/TableFunctionFactory.h>
 #include <TableFunctions/parseColumnsListForTableFunction.h>
 #include <Formats/FormatFactory.h>
@@ -57,7 +54,6 @@
             "url, name of used format (taken from file extension by default), "
             "optional table structure, optional compression method, optional headers (specified as `headers('name'='value', 'name2'='value2')`)";
 
-        auto & args = ast_function->children;
         if (args.empty())
             throw Exception(ErrorCodes::BAD_ARGUMENTS, bad_arguments_error_message);
 
