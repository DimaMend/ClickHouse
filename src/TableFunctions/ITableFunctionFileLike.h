#pragma once

#include <TableFunctions/ITableFunction.h>

namespace DB
{
class ColumnsDescription;
class Context;

/*
 * function(source, format, structure) - creates a temporary storage from formatted source
 */
class ITableFunctionFileLike : public ITableFunction
{
private:
<<<<<<< HEAD
    StoragePtr executeImpl(const ASTFunction & ast_function, const Context & context, const std::string & table_name) const override;
    virtual StoragePtr getStorage(
        const String & source,
        const String & format,
        const ColumnsDescription & columns,
        Context & global_context,
        const std::string & table_name,
        const String & compression_method) const = 0;
=======
    StoragePtr executeImpl(const ASTPtr & ast_function, const Context & context, const std::string & table_name, ColumnsDescription cached_columns) const override;

    virtual StoragePtr getStorage(
        const String & source, const String & format, const ColumnsDescription & columns, Context & global_context,
        const std::string & table_name, const String & compression_method) const = 0;

    ColumnsDescription getActualTableStructure(const Context & context) const override;

    void parseArguments(const ASTPtr & ast_function, const Context & context) override;

    bool hasStaticStructure() const override { return true; }

    String filename;
    String format;
    String structure;
    String compression_method = "auto";
>>>>>>> 22381685
};
}<|MERGE_RESOLUTION|>--- conflicted
+++ resolved
@@ -13,17 +13,11 @@
 class ITableFunctionFileLike : public ITableFunction
 {
 private:
-<<<<<<< HEAD
-    StoragePtr executeImpl(const ASTFunction & ast_function, const Context & context, const std::string & table_name) const override;
-    virtual StoragePtr getStorage(
-        const String & source,
-        const String & format,
-        const ColumnsDescription & columns,
-        Context & global_context,
+    StoragePtr executeImpl(
+        const ASTFunction & ast_function,
+        const Context & context,
         const std::string & table_name,
-        const String & compression_method) const = 0;
-=======
-    StoragePtr executeImpl(const ASTPtr & ast_function, const Context & context, const std::string & table_name, ColumnsDescription cached_columns) const override;
+        ColumnsDescription cached_columns) const override;
 
     virtual StoragePtr getStorage(
         const String & source, const String & format, const ColumnsDescription & columns, Context & global_context,
@@ -31,7 +25,7 @@
 
     ColumnsDescription getActualTableStructure(const Context & context) const override;
 
-    void parseArguments(const ASTPtr & ast_function, const Context & context) override;
+    void parseArguments(const ASTFunction & ast_function, const Context & context) override;
 
     bool hasStaticStructure() const override { return true; }
 
@@ -39,6 +33,5 @@
     String format;
     String structure;
     String compression_method = "auto";
->>>>>>> 22381685
 };
 }