#pragma once

#include <Common/SystemLogBase.h>

#include <Interpreters/StorageID.h>

namespace DB
{

/** Allow to store structured log in system table.
  *
  * Logging is asynchronous. Data is put into queue from where it will be read by separate thread.
  * That thread inserts log into a table with no more than specified periodicity.
  */

/** Structure of log, template parameter.
  * Structure could change on server version update.
  * If on first write, existing table has different structure,
  *  then it get renamed (put aside) and new table is created.
  */
/* Example:
    struct LogElement
    {
        /// default constructor must be available
        /// fields

        static std::string name();
        static NamesAndTypesList getNamesAndTypes();
        static NamesAndAliases getNamesAndAliases();
        void appendToBlock(MutableColumns & columns) const;
    };
    */

class QueryLog;
class QueryThreadLog;
class PartLog;
class TextLog;
class TraceLog;
class CrashLog;
class MetricLog;
class AsynchronousMetricLog;
class OpenTelemetrySpanLog;
class QueryViewsLog;
class ZooKeeperLog;
class SessionLog;

/// System logs should be destroyed in destructor of the last Context and before tables,
///  because SystemLog destruction makes insert query while flushing data into underlying tables
struct SystemLogs
{
    SystemLogs(ContextPtr global_context, const Poco::Util::AbstractConfiguration & config);
    ~SystemLogs();

    void shutdown();

    std::shared_ptr<QueryLog> query_log;                /// Used to log queries.
    std::shared_ptr<QueryThreadLog> query_thread_log;   /// Used to log query threads.
    std::shared_ptr<PartLog> part_log;                  /// Used to log operations with parts
    std::shared_ptr<TraceLog> trace_log;                /// Used to log traces from query profiler
    std::shared_ptr<CrashLog> crash_log;                /// Used to log server crashes.
    std::shared_ptr<TextLog> text_log;                  /// Used to log all text messages.
    std::shared_ptr<MetricLog> metric_log;              /// Used to log all metrics.
    /// Metrics from system.asynchronous_metrics.
    std::shared_ptr<AsynchronousMetricLog> asynchronous_metric_log;
    /// OpenTelemetry trace spans.
    std::shared_ptr<OpenTelemetrySpanLog> opentelemetry_span_log;
    /// Used to log queries of materialized and live views
    std::shared_ptr<QueryViewsLog> query_views_log;
    /// Used to log all actions of ZooKeeper client
    std::shared_ptr<ZooKeeperLog> zookeeper_log;
    /// Login, LogOut and Login failure events
    std::shared_ptr<SessionLog> session_log;

    std::vector<ISystemLog *> logs;
};


template <typename LogElement>
class SystemLog : public SystemLogBase<LogElement>, private boost::noncopyable, WithContext
{
public:
    using Self = SystemLog;
    using Base = SystemLogBase<LogElement>;

    /** Parameter: table name where to write log.
      * If table is not exists, then it get created with specified engine.
      * If it already exists, then its structure is checked to be compatible with structure of log record.
      *  If it is compatible, then existing table will be used.
      *  If not - then existing table will be renamed to same name but with suffix '_N' at end,
      *   where N - is a minimal number from 1, for that table with corresponding name doesn't exist yet;
      *   and new table get created - as if previous table was not exist.
      */
    SystemLog(
        ContextPtr context_,
        const String & database_name_,
        const String & table_name_,
        const String & storage_def_,
        size_t flush_interval_milliseconds_);

    void shutdown() override;

protected:
    using ISystemLog::mutex;
    using ISystemLog::is_shutdown;
    using ISystemLog::flush_event;
    using ISystemLog::stopFlushThread;
    using Base::log;
    using Base::queue;
    using Base::queue_front_index;
    using Base::is_force_prepare_tables;
    using Base::requested_flush_up_to;
    using Base::flushed_up_to;
    using Base::logged_queue_full_at_index;

private:

    /* Saving thread data */
    const StorageID table_id;
    const String storage_def;
    String create_query;
    String old_create_query;
    bool is_prepared = false;
    const size_t flush_interval_milliseconds;

    /** Creates new table if it does not exist.
      * Renames old table if its structure is not suitable.
      * This cannot be done in constructor to avoid deadlock while renaming a table under locked Context when SystemLog object is created.
      */
    void prepareTable() override;

    void savingThreadFunction() override;

    /// flushImpl can be executed only in saving_thread.
    void flushImpl(const std::vector<LogElement> & to_flush, uint64_t to_flush_end);
    ASTPtr getCreateTableQuery();
};

<<<<<<< HEAD

template <typename LogElement>
SystemLog<LogElement>::SystemLog(
    ContextPtr context_,
    const String & database_name_,
    const String & table_name_,
    const String & storage_def_,
    size_t flush_interval_milliseconds_)
    : WithContext(context_)
    , table_id(database_name_, table_name_)
    , storage_def(storage_def_)
    , flush_interval_milliseconds(flush_interval_milliseconds_)
{
    assert(database_name_ == DatabaseCatalog::SYSTEM_DATABASE);
    log = &Poco::Logger::get("SystemLog (" + database_name_ + "." + table_name_ + ")");
}


template <typename LogElement>
void SystemLog<LogElement>::startup()
{
    std::lock_guard lock(mutex);
    saving_thread = ThreadFromGlobalPool([this] { savingThreadFunction(); });
}


static thread_local bool recursive_add_call = false;

template <typename LogElement>
void SystemLog<LogElement>::add(const LogElement & element)
{
    /// It is possible that the method will be called recursively.
    /// Better to drop these events to avoid complications.
    if (recursive_add_call)
        return;
    recursive_add_call = true;
    SCOPE_EXIT({ recursive_add_call = false; });

    /// Memory can be allocated while resizing on queue.push_back.
    /// The size of allocation can be in order of a few megabytes.
    /// But this should not be accounted for query memory usage.
    /// Otherwise the tests like 01017_uniqCombined_memory_usage.sql will be flacky.
    MemoryTracker::BlockerInThread temporarily_disable_memory_tracker(VariableContext::Global);

    /// Should not log messages under mutex.
    bool queue_is_half_full = false;

    {
        std::unique_lock lock(mutex);

        if (is_shutdown)
            return;

        if (queue.size() == DBMS_SYSTEM_LOG_QUEUE_SIZE / 2)
        {
            queue_is_half_full = true;

            // The queue more than half full, time to flush.
            // We only check for strict equality, because messages are added one
            // by one, under exclusive lock, so we will see each message count.
            // It is enough to only wake the flushing thread once, after the message
            // count increases past half available size.
            const uint64_t queue_end = queue_front_index + queue.size();
            if (requested_flush_up_to < queue_end)
                requested_flush_up_to = queue_end;

            flush_event.notify_all();
        }

        if (queue.size() >= DBMS_SYSTEM_LOG_QUEUE_SIZE)
        {
            // Ignore all further entries until the queue is flushed.
            // Log a message about that. Don't spam it -- this might be especially
            // problematic in case of trace log. Remember what the front index of the
            // queue was when we last logged the message. If it changed, it means the
            // queue was flushed, and we can log again.
            if (queue_front_index != logged_queue_full_at_index)
            {
                logged_queue_full_at_index = queue_front_index;

                // TextLog sets its logger level to 0, so this log is a noop and
                // there is no recursive logging.
                lock.unlock();
                LOG_ERROR(log, "Queue is full for system log '{}' at {}", demangle(typeid(*this).name()), queue_front_index);
            }

            return;
        }

        queue.push_back(element);
    }

    if (queue_is_half_full)
        LOG_INFO(log, "Queue is half full for system log '{}'.", demangle(typeid(*this).name()));
}


template <typename LogElement>
void SystemLog<LogElement>::flush(bool force)
{
    uint64_t this_thread_requested_offset;

    {
        std::unique_lock lock(mutex);

        if (is_shutdown)
            return;

        this_thread_requested_offset = queue_front_index + queue.size();

        // Publish our flush request, taking care not to overwrite the requests
        // made by other threads.
        is_force_prepare_tables |= force;
        requested_flush_up_to = std::max(requested_flush_up_to,
            this_thread_requested_offset);

        flush_event.notify_all();
    }

    LOG_DEBUG(log, "Requested flush up to offset {}",
        this_thread_requested_offset);

    // Use an arbitrary timeout to avoid endless waiting. 60s proved to be
    // too fast for our parallel functional tests, probably because they
    // heavily load the disk.
    const int timeout_seconds = 180;
    std::unique_lock lock(mutex);
    bool result = flush_event.wait_for(lock, std::chrono::seconds(timeout_seconds),
        [&] { return flushed_up_to >= this_thread_requested_offset
                && !is_force_prepare_tables; });

    if (!result)
    {
        throw Exception("Timeout exceeded (" + toString(timeout_seconds) + " s) while flushing system log '" + demangle(typeid(*this).name()) + "'.",
            ErrorCodes::TIMEOUT_EXCEEDED);
    }
}


template <typename LogElement>
void SystemLog<LogElement>::stopFlushThread()
{
    {
        std::lock_guard lock(mutex);

        if (!saving_thread.joinable())
        {
            return;
        }

        if (is_shutdown)
        {
            return;
        }

        is_shutdown = true;

        /// Tell thread to shutdown.
        flush_event.notify_all();
    }

    saving_thread.join();
}


template <typename LogElement>
void SystemLog<LogElement>::savingThreadFunction()
{
    setThreadName("SystemLogFlush");

    std::vector<LogElement> to_flush;
    bool exit_this_thread = false;
    while (!exit_this_thread)
    {
        try
        {
            // The end index (exclusive, like std end()) of the messages we are
            // going to flush.
            uint64_t to_flush_end = 0;
            // Should we prepare table even if there are no new messages.
            bool should_prepare_tables_anyway = false;

            {
                std::unique_lock lock(mutex);
                flush_event.wait_for(lock,
                    std::chrono::milliseconds(flush_interval_milliseconds),
                    [&] ()
                    {
                        return requested_flush_up_to > flushed_up_to || is_shutdown || is_force_prepare_tables;
                    }
                );

                queue_front_index += queue.size();
                to_flush_end = queue_front_index;
                // Swap with existing array from previous flush, to save memory
                // allocations.
                to_flush.resize(0);
                queue.swap(to_flush);

                should_prepare_tables_anyway = is_force_prepare_tables;

                exit_this_thread = is_shutdown;
            }

            if (to_flush.empty())
            {
                if (should_prepare_tables_anyway)
                {
                    prepareTable();
                    LOG_TRACE(log, "Table created (force)");

                    std::lock_guard lock(mutex);
                    is_force_prepare_tables = false;
                    flush_event.notify_all();
                }
            }
            else
            {
                flushImpl(to_flush, to_flush_end);
            }
        }
        catch (...)
        {
            tryLogCurrentException(__PRETTY_FUNCTION__);
        }
    }
    LOG_TRACE(log, "Terminating");
}


template <typename LogElement>
void SystemLog<LogElement>::flushImpl(const std::vector<LogElement> & to_flush, uint64_t to_flush_end)
{
    try
    {
        LOG_TRACE(log, "Flushing system log, {} entries to flush up to offset {}",
            to_flush.size(), to_flush_end);

        /// We check for existence of the table and create it as needed at every
        /// flush. This is done to allow user to drop the table at any moment
        /// (new empty table will be created automatically). BTW, flush method
        /// is called from single thread.
        prepareTable();

        ColumnsWithTypeAndName log_element_columns;
        auto log_element_names_and_types = LogElement::getNamesAndTypes();

        for (auto name_and_type : log_element_names_and_types)
            log_element_columns.emplace_back(name_and_type.type, name_and_type.name);

        Block block(std::move(log_element_columns));

        MutableColumns columns = block.mutateColumns();
        for (const auto & elem : to_flush)
            elem.appendToBlock(columns);

        block.setColumns(std::move(columns));

        /// We write to table indirectly, using InterpreterInsertQuery.
        /// This is needed to support DEFAULT-columns in table.

        std::unique_ptr<ASTInsertQuery> insert = std::make_unique<ASTInsertQuery>();
        insert->table_id = table_id;
        ASTPtr query_ptr(insert.release());

        // we need query context to do inserts to target table with MV containing subqueries or joins
        auto insert_context = Context::createCopy(context);
        insert_context->makeQueryContext();

        InterpreterInsertQuery interpreter(query_ptr, insert_context);
        BlockIO io = interpreter.execute();

        io.out->writePrefix();
        io.out->write(block);
        io.out->writeSuffix();
    }
    catch (...)
    {
        tryLogCurrentException(__PRETTY_FUNCTION__);
    }

    {
        std::lock_guard lock(mutex);
        flushed_up_to = to_flush_end;
        is_force_prepare_tables = false;
        flush_event.notify_all();
    }

    LOG_TRACE(log, "Flushed system log up to offset {}", to_flush_end);
}


template <typename LogElement>
void SystemLog<LogElement>::prepareTable()
{
    String description = table_id.getNameForLogs();

    table = DatabaseCatalog::instance().tryGetTable(table_id, getContext());

    if (table)
    {
        auto metadata_columns = table->getInMemoryMetadataPtr()->getColumns();
        auto old_query = InterpreterCreateQuery::formatColumns(metadata_columns);

        auto ordinary_columns = LogElement::getNamesAndTypes();
        auto alias_columns = LogElement::getNamesAndAliases();
        auto current_query = InterpreterCreateQuery::formatColumns(ordinary_columns, alias_columns);

        if (serializeAST(*old_query) != serializeAST(*current_query))
        {
            /// Rename the existing table.
            int suffix = 0;
            while (DatabaseCatalog::instance().isTableExist(
                {table_id.database_name, table_id.table_name + "_" + toString(suffix)}, getContext()))
                ++suffix;

            auto rename = std::make_shared<ASTRenameQuery>();

            ASTRenameQuery::Table from;
            from.database = table_id.database_name;
            from.table = table_id.table_name;

            ASTRenameQuery::Table to;
            to.database = table_id.database_name;
            to.table = table_id.table_name + "_" + toString(suffix);

            ASTRenameQuery::Element elem;
            elem.from = from;
            elem.to = to;

            rename->elements.emplace_back(elem);

            LOG_DEBUG(
                log,
                "Existing table {} for system log has obsolete or different structure. Renaming it to {}",
                description,
                backQuoteIfNeed(to.table));

            auto query_context = Context::createCopy(context);
            query_context->makeQueryContext();
            InterpreterRenameQuery(rename, query_context).execute();

            /// The required table will be created.
            table = nullptr;
        }
        else if (!is_prepared)
            LOG_DEBUG(log, "Will use existing table {} for {}", description, LogElement::name());
    }

    if (!table)
    {
        /// Create the table.
        LOG_DEBUG(log, "Creating new table {} for {}", description, LogElement::name());

        auto create = getCreateTableQuery();


        auto query_context = Context::createCopy(context);
        query_context->makeQueryContext();

        InterpreterCreateQuery interpreter(create, query_context);
        interpreter.setInternal(true);
        interpreter.execute();

        table = DatabaseCatalog::instance().getTable(table_id, getContext());
    }

    is_prepared = true;
}


template <typename LogElement>
ASTPtr SystemLog<LogElement>::getCreateTableQuery()
{
    auto create = std::make_shared<ASTCreateQuery>();

    create->database = table_id.database_name;
    create->table = table_id.table_name;

    auto ordinary_columns = LogElement::getNamesAndTypes();
    auto alias_columns = LogElement::getNamesAndAliases();
    auto new_columns_list = std::make_shared<ASTColumns>();
    new_columns_list->set(new_columns_list->columns, InterpreterCreateQuery::formatColumns(ordinary_columns, alias_columns));
    create->set(create->columns_list, new_columns_list);

    ParserStorage storage_parser;
    ASTPtr storage_ast = parseQuery(
        storage_parser, storage_def.data(), storage_def.data() + storage_def.size(),
        "Storage to create table for " + LogElement::name(), 0, DBMS_DEFAULT_MAX_PARSER_DEPTH);
    create->set(create->storage, storage_ast);

    return create;
}

=======
>>>>>>> df57f8e3
}<|MERGE_RESOLUTION|>--- conflicted
+++ resolved
@@ -135,401 +135,4 @@
     ASTPtr getCreateTableQuery();
 };
 
-<<<<<<< HEAD
-
-template <typename LogElement>
-SystemLog<LogElement>::SystemLog(
-    ContextPtr context_,
-    const String & database_name_,
-    const String & table_name_,
-    const String & storage_def_,
-    size_t flush_interval_milliseconds_)
-    : WithContext(context_)
-    , table_id(database_name_, table_name_)
-    , storage_def(storage_def_)
-    , flush_interval_milliseconds(flush_interval_milliseconds_)
-{
-    assert(database_name_ == DatabaseCatalog::SYSTEM_DATABASE);
-    log = &Poco::Logger::get("SystemLog (" + database_name_ + "." + table_name_ + ")");
-}
-
-
-template <typename LogElement>
-void SystemLog<LogElement>::startup()
-{
-    std::lock_guard lock(mutex);
-    saving_thread = ThreadFromGlobalPool([this] { savingThreadFunction(); });
-}
-
-
-static thread_local bool recursive_add_call = false;
-
-template <typename LogElement>
-void SystemLog<LogElement>::add(const LogElement & element)
-{
-    /// It is possible that the method will be called recursively.
-    /// Better to drop these events to avoid complications.
-    if (recursive_add_call)
-        return;
-    recursive_add_call = true;
-    SCOPE_EXIT({ recursive_add_call = false; });
-
-    /// Memory can be allocated while resizing on queue.push_back.
-    /// The size of allocation can be in order of a few megabytes.
-    /// But this should not be accounted for query memory usage.
-    /// Otherwise the tests like 01017_uniqCombined_memory_usage.sql will be flacky.
-    MemoryTracker::BlockerInThread temporarily_disable_memory_tracker(VariableContext::Global);
-
-    /// Should not log messages under mutex.
-    bool queue_is_half_full = false;
-
-    {
-        std::unique_lock lock(mutex);
-
-        if (is_shutdown)
-            return;
-
-        if (queue.size() == DBMS_SYSTEM_LOG_QUEUE_SIZE / 2)
-        {
-            queue_is_half_full = true;
-
-            // The queue more than half full, time to flush.
-            // We only check for strict equality, because messages are added one
-            // by one, under exclusive lock, so we will see each message count.
-            // It is enough to only wake the flushing thread once, after the message
-            // count increases past half available size.
-            const uint64_t queue_end = queue_front_index + queue.size();
-            if (requested_flush_up_to < queue_end)
-                requested_flush_up_to = queue_end;
-
-            flush_event.notify_all();
-        }
-
-        if (queue.size() >= DBMS_SYSTEM_LOG_QUEUE_SIZE)
-        {
-            // Ignore all further entries until the queue is flushed.
-            // Log a message about that. Don't spam it -- this might be especially
-            // problematic in case of trace log. Remember what the front index of the
-            // queue was when we last logged the message. If it changed, it means the
-            // queue was flushed, and we can log again.
-            if (queue_front_index != logged_queue_full_at_index)
-            {
-                logged_queue_full_at_index = queue_front_index;
-
-                // TextLog sets its logger level to 0, so this log is a noop and
-                // there is no recursive logging.
-                lock.unlock();
-                LOG_ERROR(log, "Queue is full for system log '{}' at {}", demangle(typeid(*this).name()), queue_front_index);
-            }
-
-            return;
-        }
-
-        queue.push_back(element);
-    }
-
-    if (queue_is_half_full)
-        LOG_INFO(log, "Queue is half full for system log '{}'.", demangle(typeid(*this).name()));
-}
-
-
-template <typename LogElement>
-void SystemLog<LogElement>::flush(bool force)
-{
-    uint64_t this_thread_requested_offset;
-
-    {
-        std::unique_lock lock(mutex);
-
-        if (is_shutdown)
-            return;
-
-        this_thread_requested_offset = queue_front_index + queue.size();
-
-        // Publish our flush request, taking care not to overwrite the requests
-        // made by other threads.
-        is_force_prepare_tables |= force;
-        requested_flush_up_to = std::max(requested_flush_up_to,
-            this_thread_requested_offset);
-
-        flush_event.notify_all();
-    }
-
-    LOG_DEBUG(log, "Requested flush up to offset {}",
-        this_thread_requested_offset);
-
-    // Use an arbitrary timeout to avoid endless waiting. 60s proved to be
-    // too fast for our parallel functional tests, probably because they
-    // heavily load the disk.
-    const int timeout_seconds = 180;
-    std::unique_lock lock(mutex);
-    bool result = flush_event.wait_for(lock, std::chrono::seconds(timeout_seconds),
-        [&] { return flushed_up_to >= this_thread_requested_offset
-                && !is_force_prepare_tables; });
-
-    if (!result)
-    {
-        throw Exception("Timeout exceeded (" + toString(timeout_seconds) + " s) while flushing system log '" + demangle(typeid(*this).name()) + "'.",
-            ErrorCodes::TIMEOUT_EXCEEDED);
-    }
-}
-
-
-template <typename LogElement>
-void SystemLog<LogElement>::stopFlushThread()
-{
-    {
-        std::lock_guard lock(mutex);
-
-        if (!saving_thread.joinable())
-        {
-            return;
-        }
-
-        if (is_shutdown)
-        {
-            return;
-        }
-
-        is_shutdown = true;
-
-        /// Tell thread to shutdown.
-        flush_event.notify_all();
-    }
-
-    saving_thread.join();
-}
-
-
-template <typename LogElement>
-void SystemLog<LogElement>::savingThreadFunction()
-{
-    setThreadName("SystemLogFlush");
-
-    std::vector<LogElement> to_flush;
-    bool exit_this_thread = false;
-    while (!exit_this_thread)
-    {
-        try
-        {
-            // The end index (exclusive, like std end()) of the messages we are
-            // going to flush.
-            uint64_t to_flush_end = 0;
-            // Should we prepare table even if there are no new messages.
-            bool should_prepare_tables_anyway = false;
-
-            {
-                std::unique_lock lock(mutex);
-                flush_event.wait_for(lock,
-                    std::chrono::milliseconds(flush_interval_milliseconds),
-                    [&] ()
-                    {
-                        return requested_flush_up_to > flushed_up_to || is_shutdown || is_force_prepare_tables;
-                    }
-                );
-
-                queue_front_index += queue.size();
-                to_flush_end = queue_front_index;
-                // Swap with existing array from previous flush, to save memory
-                // allocations.
-                to_flush.resize(0);
-                queue.swap(to_flush);
-
-                should_prepare_tables_anyway = is_force_prepare_tables;
-
-                exit_this_thread = is_shutdown;
-            }
-
-            if (to_flush.empty())
-            {
-                if (should_prepare_tables_anyway)
-                {
-                    prepareTable();
-                    LOG_TRACE(log, "Table created (force)");
-
-                    std::lock_guard lock(mutex);
-                    is_force_prepare_tables = false;
-                    flush_event.notify_all();
-                }
-            }
-            else
-            {
-                flushImpl(to_flush, to_flush_end);
-            }
-        }
-        catch (...)
-        {
-            tryLogCurrentException(__PRETTY_FUNCTION__);
-        }
-    }
-    LOG_TRACE(log, "Terminating");
-}
-
-
-template <typename LogElement>
-void SystemLog<LogElement>::flushImpl(const std::vector<LogElement> & to_flush, uint64_t to_flush_end)
-{
-    try
-    {
-        LOG_TRACE(log, "Flushing system log, {} entries to flush up to offset {}",
-            to_flush.size(), to_flush_end);
-
-        /// We check for existence of the table and create it as needed at every
-        /// flush. This is done to allow user to drop the table at any moment
-        /// (new empty table will be created automatically). BTW, flush method
-        /// is called from single thread.
-        prepareTable();
-
-        ColumnsWithTypeAndName log_element_columns;
-        auto log_element_names_and_types = LogElement::getNamesAndTypes();
-
-        for (auto name_and_type : log_element_names_and_types)
-            log_element_columns.emplace_back(name_and_type.type, name_and_type.name);
-
-        Block block(std::move(log_element_columns));
-
-        MutableColumns columns = block.mutateColumns();
-        for (const auto & elem : to_flush)
-            elem.appendToBlock(columns);
-
-        block.setColumns(std::move(columns));
-
-        /// We write to table indirectly, using InterpreterInsertQuery.
-        /// This is needed to support DEFAULT-columns in table.
-
-        std::unique_ptr<ASTInsertQuery> insert = std::make_unique<ASTInsertQuery>();
-        insert->table_id = table_id;
-        ASTPtr query_ptr(insert.release());
-
-        // we need query context to do inserts to target table with MV containing subqueries or joins
-        auto insert_context = Context::createCopy(context);
-        insert_context->makeQueryContext();
-
-        InterpreterInsertQuery interpreter(query_ptr, insert_context);
-        BlockIO io = interpreter.execute();
-
-        io.out->writePrefix();
-        io.out->write(block);
-        io.out->writeSuffix();
-    }
-    catch (...)
-    {
-        tryLogCurrentException(__PRETTY_FUNCTION__);
-    }
-
-    {
-        std::lock_guard lock(mutex);
-        flushed_up_to = to_flush_end;
-        is_force_prepare_tables = false;
-        flush_event.notify_all();
-    }
-
-    LOG_TRACE(log, "Flushed system log up to offset {}", to_flush_end);
-}
-
-
-template <typename LogElement>
-void SystemLog<LogElement>::prepareTable()
-{
-    String description = table_id.getNameForLogs();
-
-    table = DatabaseCatalog::instance().tryGetTable(table_id, getContext());
-
-    if (table)
-    {
-        auto metadata_columns = table->getInMemoryMetadataPtr()->getColumns();
-        auto old_query = InterpreterCreateQuery::formatColumns(metadata_columns);
-
-        auto ordinary_columns = LogElement::getNamesAndTypes();
-        auto alias_columns = LogElement::getNamesAndAliases();
-        auto current_query = InterpreterCreateQuery::formatColumns(ordinary_columns, alias_columns);
-
-        if (serializeAST(*old_query) != serializeAST(*current_query))
-        {
-            /// Rename the existing table.
-            int suffix = 0;
-            while (DatabaseCatalog::instance().isTableExist(
-                {table_id.database_name, table_id.table_name + "_" + toString(suffix)}, getContext()))
-                ++suffix;
-
-            auto rename = std::make_shared<ASTRenameQuery>();
-
-            ASTRenameQuery::Table from;
-            from.database = table_id.database_name;
-            from.table = table_id.table_name;
-
-            ASTRenameQuery::Table to;
-            to.database = table_id.database_name;
-            to.table = table_id.table_name + "_" + toString(suffix);
-
-            ASTRenameQuery::Element elem;
-            elem.from = from;
-            elem.to = to;
-
-            rename->elements.emplace_back(elem);
-
-            LOG_DEBUG(
-                log,
-                "Existing table {} for system log has obsolete or different structure. Renaming it to {}",
-                description,
-                backQuoteIfNeed(to.table));
-
-            auto query_context = Context::createCopy(context);
-            query_context->makeQueryContext();
-            InterpreterRenameQuery(rename, query_context).execute();
-
-            /// The required table will be created.
-            table = nullptr;
-        }
-        else if (!is_prepared)
-            LOG_DEBUG(log, "Will use existing table {} for {}", description, LogElement::name());
-    }
-
-    if (!table)
-    {
-        /// Create the table.
-        LOG_DEBUG(log, "Creating new table {} for {}", description, LogElement::name());
-
-        auto create = getCreateTableQuery();
-
-
-        auto query_context = Context::createCopy(context);
-        query_context->makeQueryContext();
-
-        InterpreterCreateQuery interpreter(create, query_context);
-        interpreter.setInternal(true);
-        interpreter.execute();
-
-        table = DatabaseCatalog::instance().getTable(table_id, getContext());
-    }
-
-    is_prepared = true;
-}
-
-
-template <typename LogElement>
-ASTPtr SystemLog<LogElement>::getCreateTableQuery()
-{
-    auto create = std::make_shared<ASTCreateQuery>();
-
-    create->database = table_id.database_name;
-    create->table = table_id.table_name;
-
-    auto ordinary_columns = LogElement::getNamesAndTypes();
-    auto alias_columns = LogElement::getNamesAndAliases();
-    auto new_columns_list = std::make_shared<ASTColumns>();
-    new_columns_list->set(new_columns_list->columns, InterpreterCreateQuery::formatColumns(ordinary_columns, alias_columns));
-    create->set(create->columns_list, new_columns_list);
-
-    ParserStorage storage_parser;
-    ASTPtr storage_ast = parseQuery(
-        storage_parser, storage_def.data(), storage_def.data() + storage_def.size(),
-        "Storage to create table for " + LogElement::name(), 0, DBMS_DEFAULT_MAX_PARSER_DEPTH);
-    create->set(create->storage, storage_ast);
-
-    return create;
-}
-
-=======
->>>>>>> df57f8e3
 }