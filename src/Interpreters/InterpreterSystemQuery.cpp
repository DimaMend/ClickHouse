--- conflicted
+++ resolved
@@ -851,16 +851,12 @@
             required_access.emplace_back(AccessType::SYSTEM_RELOAD_SYMBOLS);
             break;
         }
-<<<<<<< HEAD
         case Type::RELOAD_STATISTICS:
         {
             required_access.emplace_back(AccessType::SYSTEM_RELOAD_STATISTICS);
             break;
         }
         case Type::STOP_MERGES: [[fallthrough]];
-=======
-        case Type::STOP_MERGES:
->>>>>>> 692c19b8
         case Type::START_MERGES:
         {
             if (!query.table)
