--- conflicted
+++ resolved
@@ -344,7 +344,6 @@
         case Type::FLUSH_LOGS:
             context.checkAccess(AccessType::SYSTEM_FLUSH_LOGS);
             executeCommandsAndThrowIfError(
-<<<<<<< HEAD
                 [&] { if (auto query_log = context.getQueryLog()) query_log->flush(true); },
                 [&] { if (auto part_log = context.getPartLog("")) part_log->flush(true); },
                 [&] { if (auto query_thread_log = context.getQueryThreadLog()) query_thread_log->flush(true); },
@@ -352,18 +351,8 @@
                 [&] { if (auto text_log = context.getTextLog()) text_log->flush(true); },
                 [&] { if (auto metric_log = context.getMetricLog()) metric_log->flush(true); },
                 [&] { if (auto asynchronous_metric_log = context.getAsynchronousMetricLog()) asynchronous_metric_log->flush(true); }
-        );
-=======
-                    [&] () { if (auto query_log = context.getQueryLog()) query_log->flush(true); },
-                    [&] () { if (auto part_log = context.getPartLog("")) part_log->flush(true); },
-                    [&] () { if (auto query_thread_log = context.getQueryThreadLog()) query_thread_log->flush(true); },
-                    [&] () { if (auto trace_log = context.getTraceLog()) trace_log->flush(true); },
-                    [&] () { if (auto text_log = context.getTextLog()) text_log->flush(true); },
-                    [&] () { if (auto metric_log = context.getMetricLog()) metric_log->flush(true); },
-                    [&] () { if (auto asynchronous_metric_log = context.getAsynchronousMetricLog()) asynchronous_metric_log->flush(true); },
-                    [&] () { if (auto opentelemetry_span_log = context.getOpenTelemetrySpanLog()) opentelemetry_span_log->flush(true); }
+                [&] { if (auto opentelemetry_span_log = context.getOpenTelemetrySpanLog()) opentelemetry_span_log->flush(true); }
             );
->>>>>>> 532cd4be
             break;
         case Type::STOP_LISTEN_QUERIES:
         case Type::START_LISTEN_QUERIES:
