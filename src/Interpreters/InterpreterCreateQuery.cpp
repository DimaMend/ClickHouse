--- conflicted
+++ resolved
@@ -682,23 +682,14 @@
         if (create.columns_list->indices)
             for (const auto & index : create.columns_list->indices->children)
             {
-<<<<<<< HEAD
-                properties.indices.push_back(
-                    IndexDescription::getIndexFromAST(index->clone(), properties.columns, getContext()));
-                    if (properties.indices.back().type == "annoy" && !getContext()->getSettingsRef().allow_experimental_annoy_index)
-                        throw Exception(ErrorCodes::INCORRECT_QUERY, "Annoy index is disabled. Turn on allow_experimental_annoy_index");
-            }
-=======
                 IndexDescription index_desc = IndexDescription::getIndexFromAST(index->clone(), properties.columns, getContext());
                 if (index_desc.type == GinFilter::FilterName && getContext()->getSettingsRef().allow_experimental_inverted_index == false)
                 {
-                    throw Exception(
-                            "Experimental Inverted Index feature is not enabled (the setting 'allow_experimental_inverted_index')",
-                            ErrorCodes::SUPPORT_IS_DISABLED);
+                    throw Exception(ErrorCodes::SUPPORT_IS_DISABLED,
+                            "Experimental Inverted Index feature is not enabled (the setting 'allow_experimental_inverted_index')");
                 }
                 if (index_desc.type == "annoy" && !getContext()->getSettingsRef().allow_experimental_annoy_index)
-                    throw Exception("Annoy index is disabled. Turn on allow_experimental_annoy_index", ErrorCodes::INCORRECT_QUERY);
->>>>>>> 9c0ba7c7
+                    throw Exception(ErrorCodes::INCORRECT_QUERY, "Annoy index is disabled. Turn on allow_experimental_annoy_index");
 
                 properties.indices.push_back(index_desc);
             }
