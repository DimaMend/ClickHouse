--- conflicted
+++ resolved
@@ -38,11 +38,6 @@
 #include <Storages/StorageInMemoryMetadata.h>
 #include <Storages/WindowView/StorageWindowView.h>
 #include <Storages/StorageReplicatedMergeTree.h>
-<<<<<<< HEAD
-#include <Storages/BlockNumberColumn.h>
-#include <Storages/QueueModeColumns.h>
-=======
->>>>>>> ad363fe2
 
 #include <Interpreters/Context.h>
 #include <Interpreters/executeDDLQueryOnCluster.h>
@@ -881,48 +876,6 @@
             throw Exception(ErrorCodes::DUPLICATE_COLUMN, "Column {} already exists", backQuoteIfNeed(column.name));
     }
 
-<<<<<<< HEAD
-    /// Check if _row_exists for lightweight delete column in column_lists for merge tree family.
-    if (create.storage && create.storage->engine && endsWith(create.storage->engine->name, "MergeTree"))
-    {
-        auto search = all_columns.find(LightweightDeleteDescription::FILTER_COLUMN.name);
-        if (search != all_columns.end())
-            throw Exception(ErrorCodes::ILLEGAL_COLUMN,
-                            "Cannot create table with column '{}' for *MergeTree engines because it "
-                            "is reserved for lightweight delete feature",
-                            LightweightDeleteDescription::FILTER_COLUMN.name);
-
-        auto search_block_number = all_columns.find(BlockNumberColumn::name);
-        if (search_block_number != all_columns.end())
-            throw Exception(ErrorCodes::ILLEGAL_COLUMN,
-                            "Cannot create table with column '{}' for *MergeTree engines because it "
-                            "is reserved for storing block number",
-                            BlockNumberColumn::name);
-
-        auto search_queue_block_number = all_columns.find(QueueBlockNumberColumn::name);
-        if (search_queue_block_number != all_columns.end())
-            throw Exception(ErrorCodes::ILLEGAL_COLUMN,
-                            "Cannot create table with column '{}' for *MergeTree engines because it "
-                            "is reserved for storing block offset",
-                            QueueBlockNumberColumn::name);
-
-        auto search_queue_block_offset = all_columns.find(QueueBlockOffsetColumn::name);
-        if (search_queue_block_offset != all_columns.end())
-            throw Exception(ErrorCodes::ILLEGAL_COLUMN,
-                            "Cannot create table with column '{}' for *MergeTree engines because it "
-                            "is reserved for storing block offset",
-                            QueueBlockOffsetColumn::name);
-
-        auto search_queue_replica_column = all_columns.find(QueueReplicaColumn::name);
-        if (search_queue_replica_column != all_columns.end())
-            throw Exception(ErrorCodes::ILLEGAL_COLUMN,
-                            "Cannot create table with column '{}' for *MergeTree engines because it "
-                            "is reserved for storing block offset",
-                            QueueReplicaColumn::name);
-    }
-
-=======
->>>>>>> ad363fe2
     const auto & settings = getContext()->getSettingsRef();
 
     /// If it's not attach and not materialized view to existing table,
