#include <memory>

#include <filesystem>

#include "Common/Exception.h"
#include <Common/StringUtils/StringUtils.h>
#include <Common/escapeForFileName.h>
#include <Common/typeid_cast.h>
#include <Common/Macros.h>
#include <Common/randomSeed.h>
#include <Common/renameat2.h>
#include <Common/hex.h>

#include <Core/Defines.h>
#include <Core/Settings.h>
#include <Core/SettingsEnums.h>

#include <IO/WriteBufferFromFile.h>
#include <IO/WriteHelpers.h>
#include <IO/ReadHelpers.h>

#include <Parsers/ASTColumnDeclaration.h>
#include <Parsers/ASTCreateQuery.h>
#include <Parsers/ASTIdentifier.h>
#include <Parsers/ASTIndexDeclaration.h>
#include <Parsers/ASTLiteral.h>
#include <Parsers/ASTInsertQuery.h>
#include <Parsers/ParserCreateQuery.h>
#include <Parsers/formatAST.h>
#include <Parsers/parseQuery.h>

#include <Storages/StorageFactory.h>
#include <Storages/StorageInMemoryMetadata.h>
#include <Storages/StorageReplicatedMergeTree.h>

#include <Interpreters/Context.h>
#include <Interpreters/executeDDLQueryOnCluster.h>
#include <Interpreters/executeQuery.h>
#include <Interpreters/Cluster.h>
#include <Interpreters/DDLTask.h>
#include <Interpreters/ExpressionAnalyzer.h>
#include <Interpreters/InterpreterCreateQuery.h>
#include <Interpreters/InterpreterSelectWithUnionQuery.h>
#include <Interpreters/InterpreterInsertQuery.h>
#include <Interpreters/InterpreterRenameQuery.h>
#include <Interpreters/AddDefaultDatabaseVisitor.h>

#include <Access/Common/AccessRightsElement.h>

#include <DataTypes/DataTypeFactory.h>
#include <DataTypes/NestedUtils.h>
#include <DataTypes/DataTypesNumber.h>
#include <DataTypes/DataTypeLowCardinality.h>
#include <DataTypes/DataTypeNullable.h>
#include <DataTypes/DataTypeAggregateFunction.h>
#include <DataTypes/ObjectUtils.h>

#include <Databases/DatabaseFactory.h>
#include <Databases/DatabaseReplicated.h>
#include <Databases/IDatabase.h>
#include <Databases/DatabaseOnDisk.h>
#include <Databases/TablesLoader.h>
#include <Databases/DDLDependencyVisitor.h>

#include <Compression/CompressionFactory.h>

#include <Interpreters/InterpreterDropQuery.h>
#include <Interpreters/QueryLog.h>
#include <Interpreters/addTypeConversionToAST.h>
#include <Interpreters/FunctionNameNormalizer.h>
#include <Interpreters/ApplyWithSubqueryVisitor.h>

#include <TableFunctions/TableFunctionFactory.h>
#include <base/logger_useful.h>


namespace DB
{

namespace ErrorCodes
{
    extern const int TABLE_ALREADY_EXISTS;
    extern const int DICTIONARY_ALREADY_EXISTS;
    extern const int EMPTY_LIST_OF_COLUMNS_PASSED;
    extern const int INCORRECT_QUERY;
    extern const int UNKNOWN_DATABASE_ENGINE;
    extern const int DUPLICATE_COLUMN;
    extern const int DATABASE_ALREADY_EXISTS;
    extern const int BAD_ARGUMENTS;
    extern const int BAD_DATABASE_FOR_TEMPORARY_TABLE;
    extern const int SUSPICIOUS_TYPE_FOR_LOW_CARDINALITY;
    extern const int ILLEGAL_SYNTAX_FOR_DATA_TYPE;
    extern const int ILLEGAL_COLUMN;
    extern const int LOGICAL_ERROR;
    extern const int UNKNOWN_DATABASE;
    extern const int PATH_ACCESS_DENIED;
    extern const int NOT_IMPLEMENTED;
    extern const int ENGINE_REQUIRED;
    extern const int UNKNOWN_STORAGE;
}

namespace fs = std::filesystem;

InterpreterCreateQuery::InterpreterCreateQuery(const ASTPtr & query_ptr_, ContextMutablePtr context_)
    : WithMutableContext(context_), query_ptr(query_ptr_)
{
}


BlockIO InterpreterCreateQuery::createDatabase(ASTCreateQuery & create)
{
    String database_name = create.getDatabase();

    auto guard = DatabaseCatalog::instance().getDDLGuard(database_name, "");

    /// Database can be created before or it can be created concurrently in another thread, while we were waiting in DDLGuard
    if (DatabaseCatalog::instance().isDatabaseExist(database_name))
    {
        if (create.if_not_exists)
            return {};
        else
            throw Exception("Database " + database_name + " already exists.", ErrorCodes::DATABASE_ALREADY_EXISTS);
    }

    /// Will write file with database metadata, if needed.
    String database_name_escaped = escapeForFileName(database_name);
    fs::path metadata_path = fs::canonical(getContext()->getPath());
    fs::path metadata_file_tmp_path = metadata_path / "metadata" / (database_name_escaped + ".sql.tmp");
    fs::path metadata_file_path = metadata_path / "metadata" / (database_name_escaped + ".sql");

    if (!create.storage && create.attach)
    {
        if (!fs::exists(metadata_file_path))
            throw Exception("Database engine must be specified for ATTACH DATABASE query", ErrorCodes::UNKNOWN_DATABASE_ENGINE);
        /// Short syntax: try read database definition from file
        auto ast = DatabaseOnDisk::parseQueryFromMetadata(nullptr, getContext(), metadata_file_path);
        create = ast->as<ASTCreateQuery &>();
        if (create.table || !create.storage)
            throw Exception(ErrorCodes::INCORRECT_QUERY, "Metadata file {} contains incorrect CREATE DATABASE query", metadata_file_path.string());
        create.attach = true;
        create.attach_short_syntax = true;
        create.setDatabase(database_name);
    }
    else if (!create.storage)
    {
        /// For new-style databases engine is explicitly specified in .sql
        /// When attaching old-style database during server startup, we must always use Ordinary engine
        if (create.attach)
            throw Exception("Database engine must be specified for ATTACH DATABASE query", ErrorCodes::UNKNOWN_DATABASE_ENGINE);
        bool old_style_database = getContext()->getSettingsRef().default_database_engine.value == DefaultDatabaseEngine::Ordinary;
        auto engine = std::make_shared<ASTFunction>();
        auto storage = std::make_shared<ASTStorage>();
        engine->name = old_style_database ? "Ordinary" : "Atomic";
        engine->no_empty_args = true;
        storage->set(storage->engine, engine);
        create.set(create.storage, storage);
    }
    else if ((create.columns_list
              && ((create.columns_list->indices && !create.columns_list->indices->children.empty())
                  || (create.columns_list->projections && !create.columns_list->projections->children.empty()))))
    {
        /// Currently, there are no database engines, that support any arguments.
        throw Exception(ErrorCodes::UNKNOWN_DATABASE_ENGINE, "Unknown database engine: {}", serializeAST(*create.storage));
    }

    if (create.storage && !create.storage->engine)
        throw Exception(ErrorCodes::INCORRECT_QUERY, "Database engine must be specified");

    if (create.storage->engine->name == "Atomic"
        || create.storage->engine->name == "Replicated"
        || create.storage->engine->name == "MaterializedPostgreSQL")
    {
        if (create.attach && create.uuid == UUIDHelpers::Nil)
            throw Exception(ErrorCodes::INCORRECT_QUERY, "UUID must be specified for ATTACH. "
                            "If you want to attach existing database, use just ATTACH DATABASE {};", create.getDatabase());
        else if (create.uuid == UUIDHelpers::Nil)
            create.uuid = UUIDHelpers::generateV4();

        metadata_path = metadata_path / "store" / DatabaseCatalog::getPathForUUID(create.uuid);

        if (!create.attach && fs::exists(metadata_path))
            throw Exception(ErrorCodes::DATABASE_ALREADY_EXISTS, "Metadata directory {} already exists", metadata_path.string());
    }
    else if (create.storage->engine->name == "MaterializeMySQL"
        || create.storage->engine->name == "MaterializedMySQL")
    {
        /// It creates nested database with Ordinary or Atomic engine depending on UUID in query and default engine setting.
        /// Do nothing if it's an internal ATTACH on server startup or short-syntax ATTACH query from user,
        /// because we got correct query from the metadata file in this case.
        /// If we got query from user, then normalize it first.
        bool attach_from_user = create.attach && !internal && !create.attach_short_syntax;
        bool create_from_user = !create.attach;

        if (create_from_user)
        {
            const auto & default_engine = getContext()->getSettingsRef().default_database_engine.value;
            if (create.uuid == UUIDHelpers::Nil && default_engine == DefaultDatabaseEngine::Atomic)
                create.uuid = UUIDHelpers::generateV4();    /// Will enable Atomic engine for nested database
        }
        else if (attach_from_user && create.uuid == UUIDHelpers::Nil)
        {
            /// Ambiguity is possible: should we attach nested database as Ordinary
            /// or throw "UUID must be specified" for Atomic? So we suggest short syntax for Ordinary.
            throw Exception("Use short attach syntax ('ATTACH DATABASE name;' without engine) to attach existing database "
                            "or specify UUID to attach new database with Atomic engine", ErrorCodes::INCORRECT_QUERY);
        }

        /// Set metadata path according to nested engine
        if (create.uuid == UUIDHelpers::Nil)
            metadata_path = metadata_path / "metadata" / database_name_escaped;
        else
            metadata_path = metadata_path / "store" / DatabaseCatalog::getPathForUUID(create.uuid);
    }
    else
    {
        bool is_on_cluster = getContext()->getClientInfo().query_kind == ClientInfo::QueryKind::SECONDARY_QUERY;
        if (create.uuid != UUIDHelpers::Nil && !is_on_cluster)
            throw Exception("Ordinary database engine does not support UUID", ErrorCodes::INCORRECT_QUERY);

        /// Ignore UUID if it's ON CLUSTER query
        create.uuid = UUIDHelpers::Nil;
        metadata_path = metadata_path / "metadata" / database_name_escaped;
    }

    if ((create.storage->engine->name == "MaterializeMySQL" || create.storage->engine->name == "MaterializedMySQL")
        && !getContext()->getSettingsRef().allow_experimental_database_materialized_mysql
        && !internal)
    {
        throw Exception("MaterializedMySQL is an experimental database engine. "
                        "Enable allow_experimental_database_materialized_mysql to use it.", ErrorCodes::UNKNOWN_DATABASE_ENGINE);
    }

    if (create.storage->engine->name == "Replicated"
        && !getContext()->getSettingsRef().allow_experimental_database_replicated
        && !internal)
    {
        throw Exception("Replicated is an experimental database engine. "
                        "Enable allow_experimental_database_replicated to use it.", ErrorCodes::UNKNOWN_DATABASE_ENGINE);
    }

    if (create.storage->engine->name == "MaterializedPostgreSQL"
        && !getContext()->getSettingsRef().allow_experimental_database_materialized_postgresql
        && !internal)
    {
        throw Exception("MaterializedPostgreSQL is an experimental database engine. "
                        "Enable allow_experimental_database_materialized_postgresql to use it.", ErrorCodes::UNKNOWN_DATABASE_ENGINE);
    }

    DatabasePtr database = DatabaseFactory::get(create, metadata_path / "", getContext());

    if (create.uuid != UUIDHelpers::Nil)
        create.setDatabase(TABLE_WITH_UUID_NAME_PLACEHOLDER);

    bool need_write_metadata = !create.attach || !fs::exists(metadata_file_path);

    if (need_write_metadata)
    {
        create.attach = true;
        create.if_not_exists = false;

        WriteBufferFromOwnString statement_buf;
        formatAST(create, statement_buf, false);
        writeChar('\n', statement_buf);
        String statement = statement_buf.str();

        /// Exclusive flag guarantees, that database is not created right now in another thread.
        WriteBufferFromFile out(metadata_file_tmp_path, statement.size(), O_WRONLY | O_CREAT | O_EXCL);
        writeString(statement, out);

        out.next();
        if (getContext()->getSettingsRef().fsync_metadata)
            out.sync();
        out.close();
    }

    /// We attach database before loading it's tables, so do not allow concurrent DDL queries
    auto db_guard = DatabaseCatalog::instance().getExclusiveDDLGuardForDatabase(database_name);

    bool added = false;
    bool renamed = false;
    try
    {
        /// TODO Attach db only after it was loaded. Now it's not possible because of view dependencies
        DatabaseCatalog::instance().attachDatabase(database_name, database);
        added = true;

        if (need_write_metadata)
        {
            /// Prevents from overwriting metadata of detached database
            renameNoReplace(metadata_file_tmp_path, metadata_file_path);
            renamed = true;
        }

        if (!load_database_without_tables)
        {
            /// We use global context here, because storages lifetime is bigger than query context lifetime
            TablesLoader loader{getContext()->getGlobalContext(), {{database_name, database}}, has_force_restore_data_flag, create.attach && force_attach}; //-V560
            loader.loadTables();
            loader.startupTables();
        }
    }
    catch (...)
    {
        if (renamed)
        {
            [[maybe_unused]] bool removed = fs::remove(metadata_file_path);
            assert(removed);
        }
        if (added)
            DatabaseCatalog::instance().detachDatabase(getContext(), database_name, false, false);

        throw;
    }

    return {};
}


ASTPtr InterpreterCreateQuery::formatColumns(const NamesAndTypesList & columns)
{
    auto columns_list = std::make_shared<ASTExpressionList>();

    for (const auto & column : columns)
    {
        const auto column_declaration = std::make_shared<ASTColumnDeclaration>();
        column_declaration->name = column.name;

        ParserDataType type_parser;
        String type_name = column.type->getName();
        const char * pos = type_name.data();
        const char * end = pos + type_name.size();
        column_declaration->type = parseQuery(type_parser, pos, end, "data type", 0, DBMS_DEFAULT_MAX_PARSER_DEPTH);
        columns_list->children.emplace_back(column_declaration);
    }

    return columns_list;
}

ASTPtr InterpreterCreateQuery::formatColumns(const NamesAndTypesList & columns, const NamesAndAliases & alias_columns)
{
    std::shared_ptr<ASTExpressionList> columns_list = std::static_pointer_cast<ASTExpressionList>(formatColumns(columns));

    for (const auto & alias_column : alias_columns)
    {
        const auto column_declaration = std::make_shared<ASTColumnDeclaration>();
        column_declaration->name = alias_column.name;

        ParserDataType type_parser;
        String type_name = alias_column.type->getName();
        const char * type_pos = type_name.data();
        const char * type_end = type_pos + type_name.size();
        column_declaration->type = parseQuery(type_parser, type_pos, type_end, "data type", 0, DBMS_DEFAULT_MAX_PARSER_DEPTH);

        column_declaration->default_specifier = "ALIAS";

        const auto & alias = alias_column.expression;
        const char * alias_pos = alias.data();
        const char * alias_end = alias_pos + alias.size();
        ParserExpression expression_parser;
        column_declaration->default_expression = parseQuery(expression_parser, alias_pos, alias_end, "expression", 0, DBMS_DEFAULT_MAX_PARSER_DEPTH);

        columns_list->children.emplace_back(column_declaration);
    }

    return columns_list;
}

ASTPtr InterpreterCreateQuery::formatColumns(const ColumnsDescription & columns)
{
    auto columns_list = std::make_shared<ASTExpressionList>();

    for (const auto & column : columns)
    {
        const auto column_declaration = std::make_shared<ASTColumnDeclaration>();
        ASTPtr column_declaration_ptr{column_declaration};

        column_declaration->name = column.name;

        ParserDataType type_parser;
        String type_name = column.type->getName();
        const char * type_name_pos = type_name.data();
        const char * type_name_end = type_name_pos + type_name.size();
        column_declaration->type = parseQuery(type_parser, type_name_pos, type_name_end, "data type", 0, DBMS_DEFAULT_MAX_PARSER_DEPTH);

        if (column.default_desc.expression)
        {
            column_declaration->default_specifier = toString(column.default_desc.kind);
            column_declaration->default_expression = column.default_desc.expression->clone();
            column_declaration->children.push_back(column_declaration->default_expression);
        }

        if (!column.comment.empty())
        {
            column_declaration->comment = std::make_shared<ASTLiteral>(Field(column.comment));
            column_declaration->children.push_back(column_declaration->comment);
        }

        if (column.codec)
        {
            column_declaration->codec = column.codec;
            column_declaration->children.push_back(column_declaration->codec);
        }

        if (column.ttl)
        {
            column_declaration->ttl = column.ttl;
            column_declaration->children.push_back(column_declaration->ttl);
        }

        columns_list->children.push_back(column_declaration_ptr);
    }

    return columns_list;
}

ASTPtr InterpreterCreateQuery::formatIndices(const IndicesDescription & indices)
{
    auto res = std::make_shared<ASTExpressionList>();

    for (const auto & index : indices)
        res->children.push_back(index.definition_ast->clone());

    return res;
}

ASTPtr InterpreterCreateQuery::formatConstraints(const ConstraintsDescription & constraints)
{
    auto res = std::make_shared<ASTExpressionList>();

    for (const auto & constraint : constraints.getConstraints())
        res->children.push_back(constraint->clone());

    return res;
}

ASTPtr InterpreterCreateQuery::formatProjections(const ProjectionsDescription & projections)
{
    auto res = std::make_shared<ASTExpressionList>();

    for (const auto & projection : projections)
        res->children.push_back(projection.definition_ast->clone());

    return res;
}

ColumnsDescription InterpreterCreateQuery::getColumnsDescription(
    const ASTExpressionList & columns_ast, ContextPtr context_, bool attach)
{
    /// First, deduce implicit types.

    /** all default_expressions as a single expression list,
     *  mixed with conversion-columns for each explicitly specified type */

    ASTPtr default_expr_list = std::make_shared<ASTExpressionList>();
    NamesAndTypesList column_names_and_types;
    bool make_columns_nullable = !attach && context_->getSettingsRef().data_type_default_nullable;

    for (const auto & ast : columns_ast.children)
    {
        const auto & col_decl = ast->as<ASTColumnDeclaration &>();

        DataTypePtr column_type = nullptr;

        if (col_decl.type)
        {
            column_type = DataTypeFactory::instance().get(col_decl.type);

            const auto * aggregate_function_type = typeid_cast<const DataTypeAggregateFunction *>(column_type.get());
            if (attach && aggregate_function_type && aggregate_function_type->isVersioned())
                aggregate_function_type->setVersion(0, /* if_empty */true);

            if (col_decl.null_modifier)
            {
                if (column_type->isNullable())
                    throw Exception("Can't use [NOT] NULL modifier with Nullable type", ErrorCodes::ILLEGAL_SYNTAX_FOR_DATA_TYPE);
                if (*col_decl.null_modifier)
                    column_type = makeNullable(column_type);
            }
            else if (make_columns_nullable)
            {
                column_type = makeNullable(column_type);
            }

            column_names_and_types.emplace_back(col_decl.name, column_type);
        }
        else
        {
            /// we're creating dummy DataTypeUInt8 in order to prevent the NullPointerException in ExpressionActions
            column_names_and_types.emplace_back(col_decl.name, std::make_shared<DataTypeUInt8>());
        }

        /// add column to postprocessing if there is a default_expression specified
        if (col_decl.default_expression)
        {
            /** For columns with explicitly-specified type create two expressions:
              * 1. default_expression aliased as column name with _tmp suffix
              * 2. conversion of expression (1) to explicitly-specified type alias as column name
              */
            if (col_decl.type)
            {
                const auto & final_column_name = col_decl.name;
                const auto tmp_column_name = final_column_name + "_tmp_alter" + toString(randomSeed());
                const auto * data_type_ptr = column_names_and_types.back().type.get();

                default_expr_list->children.emplace_back(
                    setAlias(addTypeConversionToAST(std::make_shared<ASTIdentifier>(tmp_column_name), data_type_ptr->getName()),
                        final_column_name));

                default_expr_list->children.emplace_back(
                    setAlias(
                        col_decl.default_expression->clone(),
                        tmp_column_name));
            }
            else
                default_expr_list->children.emplace_back(setAlias(col_decl.default_expression->clone(), col_decl.name));
        }
    }

    Block defaults_sample_block;
    /// set missing types and wrap default_expression's in a conversion-function if necessary
    if (!default_expr_list->children.empty())
        defaults_sample_block = validateColumnsDefaultsAndGetSampleBlock(default_expr_list, column_names_and_types, context_);

    bool sanity_check_compression_codecs = !attach && !context_->getSettingsRef().allow_suspicious_codecs;
    bool allow_experimental_codecs = attach || context_->getSettingsRef().allow_experimental_codecs;

    ColumnsDescription res;
    auto name_type_it = column_names_and_types.begin();
    for (auto ast_it = columns_ast.children.begin(); ast_it != columns_ast.children.end(); ++ast_it, ++name_type_it)
    {
        ColumnDescription column;

        auto & col_decl = (*ast_it)->as<ASTColumnDeclaration &>();

        column.name = col_decl.name;

        if (col_decl.default_expression)
        {
            ASTPtr default_expr = col_decl.default_expression->clone();
            if (col_decl.type)
                column.type = name_type_it->type;
            else
                column.type = defaults_sample_block.getByName(column.name).type;

            column.default_desc.kind = columnDefaultKindFromString(col_decl.default_specifier);
            column.default_desc.expression = default_expr;
        }
        else if (col_decl.type)
            column.type = name_type_it->type;
        else
            throw Exception();

        if (col_decl.comment)
            column.comment = col_decl.comment->as<ASTLiteral &>().value.get<String>();

        if (col_decl.codec)
        {
            if (col_decl.default_specifier == "ALIAS")
                throw Exception{"Cannot specify codec for column type ALIAS", ErrorCodes::BAD_ARGUMENTS};
            column.codec = CompressionCodecFactory::instance().validateCodecAndGetPreprocessedAST(
                col_decl.codec, column.type, sanity_check_compression_codecs, allow_experimental_codecs);
        }

        if (col_decl.ttl)
            column.ttl = col_decl.ttl;

        res.add(std::move(column));
    }

    if (context_->getSettingsRef().flatten_nested)
        res.flattenNested();

    if (res.getAllPhysical().empty())
        throw Exception{"Cannot CREATE table without physical columns", ErrorCodes::EMPTY_LIST_OF_COLUMNS_PASSED};

    return res;
}


ConstraintsDescription InterpreterCreateQuery::getConstraintsDescription(const ASTExpressionList * constraints)
{
    ASTs constraints_data;
    if (constraints)
        for (const auto & constraint : constraints->children)
            constraints_data.push_back(constraint->clone());

    return ConstraintsDescription{constraints_data};
}


InterpreterCreateQuery::TableProperties InterpreterCreateQuery::getTablePropertiesAndNormalizeCreateQuery(ASTCreateQuery & create) const
{
    /// Set the table engine if it was not specified explicitly.
    setEngine(create);

    /// We have to check access rights again (in case engine was changed).
    if (create.storage)
    {
        auto source_access_type = StorageFactory::instance().getSourceAccessType(create.storage->engine->name);
        if (source_access_type != AccessType::NONE)
            getContext()->checkAccess(source_access_type);
    }

    TableProperties properties;
    TableLockHolder as_storage_lock;

    if (create.columns_list)
    {
        if (create.as_table_function && (create.columns_list->indices || create.columns_list->constraints))
            throw Exception("Indexes and constraints are not supported for table functions", ErrorCodes::INCORRECT_QUERY);

        if (create.columns_list->columns)
        {
            properties.columns = getColumnsDescription(*create.columns_list->columns, getContext(), create.attach);
        }

        if (create.columns_list->indices)
            for (const auto & index : create.columns_list->indices->children)
                properties.indices.push_back(
                    IndexDescription::getIndexFromAST(index->clone(), properties.columns, getContext()));

        if (create.columns_list->projections)
            for (const auto & projection_ast : create.columns_list->projections->children)
            {
                auto projection = ProjectionDescription::getProjectionFromAST(projection_ast, properties.columns, getContext());
                properties.projections.add(std::move(projection));
            }

        properties.constraints = getConstraintsDescription(create.columns_list->constraints);
    }
    else if (!create.as_table.empty())
    {
        String as_database_name = getContext()->resolveDatabase(create.as_database);
        StoragePtr as_storage = DatabaseCatalog::instance().getTable({as_database_name, create.as_table}, getContext());

        /// as_storage->getColumns() and setEngine(...) must be called under structure lock of other_table for CREATE ... AS other_table.
        as_storage_lock = as_storage->lockForShare(getContext()->getCurrentQueryId(), getContext()->getSettingsRef().lock_acquire_timeout);
        auto as_storage_metadata = as_storage->getInMemoryMetadataPtr();
        properties.columns = as_storage_metadata->getColumns();

        /// Secondary indices and projections make sense only for MergeTree family of storage engines.
        /// We should not copy them for other storages.
        if (create.storage && endsWith(create.storage->engine->name, "MergeTree"))
        {
            properties.indices = as_storage_metadata->getSecondaryIndices();
            properties.projections = as_storage_metadata->getProjections().clone();
        }
<<<<<<< HEAD
=======
        else
        {
            /// Only MergeTree support TTL
            properties.columns.resetColumnTTLs();
        }
>>>>>>> df57f8e3

        properties.constraints = as_storage_metadata->getConstraints();
    }
    else if (create.select)
    {
        Block as_select_sample = InterpreterSelectWithUnionQuery::getSampleBlock(create.select->clone(), getContext());
        properties.columns = ColumnsDescription(as_select_sample.getNamesAndTypesList());
    }
    else if (create.as_table_function)
    {
        /// Table function without columns list.
        auto table_function = TableFunctionFactory::instance().get(create.as_table_function, getContext());
        properties.columns = table_function->getActualTableStructure(getContext());
    }
    else if (create.is_dictionary)
    {
        return {};
    }
    /// We can have queries like "CREATE TABLE <table> ENGINE=<engine>" if <engine>
    /// supports schema inference (will determine table structure in it's constructor).
    else if (!StorageFactory::instance().checkIfStorageSupportsSchemaInterface(create.storage->engine->name)) // NOLINT
        throw Exception("Incorrect CREATE query: required list of column descriptions or AS section or SELECT.", ErrorCodes::INCORRECT_QUERY);

    /// Even if query has list of columns, canonicalize it (unfold Nested columns).
    if (!create.columns_list)
        create.set(create.columns_list, std::make_shared<ASTColumns>());

    ASTPtr new_columns = formatColumns(properties.columns);
    ASTPtr new_indices = formatIndices(properties.indices);
    ASTPtr new_constraints = formatConstraints(properties.constraints);
    ASTPtr new_projections = formatProjections(properties.projections);

    create.columns_list->setOrReplace(create.columns_list->columns, new_columns);
    create.columns_list->setOrReplace(create.columns_list->indices, new_indices);
    create.columns_list->setOrReplace(create.columns_list->constraints, new_constraints);
    create.columns_list->setOrReplace(create.columns_list->projections, new_projections);

    validateTableStructure(create, properties);

    assert(as_database_saved.empty() && as_table_saved.empty());
    std::swap(create.as_database, as_database_saved);
    std::swap(create.as_table, as_table_saved);

    return properties;
}

void InterpreterCreateQuery::validateTableStructure(const ASTCreateQuery & create,
                                                    const InterpreterCreateQuery::TableProperties & properties) const
{
    /// Check for duplicates
    std::set<String> all_columns;
    for (const auto & column : properties.columns)
    {
        if (!all_columns.emplace(column.name).second)
            throw Exception("Column " + backQuoteIfNeed(column.name) + " already exists", ErrorCodes::DUPLICATE_COLUMN);
    }

    const auto & settings = getContext()->getSettingsRef();

    /// Check low cardinality types in creating table if it was not allowed in setting
    if (!create.attach && !settings.allow_suspicious_low_cardinality_types && !create.is_materialized_view)
    {
        for (const auto & name_and_type_pair : properties.columns.getAllPhysical())
        {
            if (const auto * current_type_ptr = typeid_cast<const DataTypeLowCardinality *>(name_and_type_pair.type.get()))
            {
                if (!isStringOrFixedString(*removeNullable(current_type_ptr->getDictionaryType())))
                    throw Exception("Creating columns of type " + current_type_ptr->getName() + " is prohibited by default "
                                    "due to expected negative impact on performance. "
                                    "It can be enabled with the \"allow_suspicious_low_cardinality_types\" setting.",
                                    ErrorCodes::SUSPICIOUS_TYPE_FOR_LOW_CARDINALITY);
            }
        }
    }

    if (!create.attach && !settings.allow_experimental_geo_types)
    {
        for (const auto & name_and_type_pair : properties.columns.getAllPhysical())
        {
            const auto & type = name_and_type_pair.type->getName();
            if (type == "MultiPolygon" || type == "Polygon" || type == "Ring" || type == "Point")
            {
                String message = "Cannot create table with column '" + name_and_type_pair.name + "' which type is '"
                                 + type + "' because experimental geo types are not allowed. "
                                 + "Set setting allow_experimental_geo_types = 1 in order to allow it";
                throw Exception(message, ErrorCodes::ILLEGAL_COLUMN);
            }
        }
    }

    if (!create.attach && !settings.allow_experimental_object_type)
    {
        for (const auto & [name, type] : properties.columns.getAllPhysical())
        {
            if (isObject(type))
            {
                throw Exception(ErrorCodes::ILLEGAL_COLUMN,
                    "Cannot create table with column '{}' which type is '{}' "
                    "because experimental Object type is not allowed. "
                    "Set setting allow_experimental_object_type = 1 in order to allow it",
                    name, type->getName());
            }
        }
    }
}

String InterpreterCreateQuery::getTableEngineName(DefaultTableEngine default_table_engine)
{
    switch (default_table_engine)
    {
        case DefaultTableEngine::Log:
            return "Log";

        case DefaultTableEngine::StripeLog:
            return "StripeLog";

        case DefaultTableEngine::MergeTree:
            return "MergeTree";

        case DefaultTableEngine::ReplacingMergeTree:
            return "ReplacingMergeTree";

        case DefaultTableEngine::ReplicatedMergeTree:
            return "ReplicatedMergeTree";

        case DefaultTableEngine::ReplicatedReplacingMergeTree:
            return "ReplicatedReplacingMergeTree";

        case DefaultTableEngine::Memory:
            return "Memory";

        default:
            throw Exception("default_table_engine is set to unknown value", ErrorCodes::LOGICAL_ERROR);
    }
}

void InterpreterCreateQuery::setDefaultTableEngine(ASTStorage & storage, ContextPtr local_context)
{
    if (local_context->getSettingsRef().default_table_engine.value == DefaultTableEngine::None)
        throw Exception(ErrorCodes::ENGINE_REQUIRED, "Table engine is not specified in CREATE query");

    auto engine_ast = std::make_shared<ASTFunction>();
    auto default_table_engine = local_context->getSettingsRef().default_table_engine.value;
    engine_ast->name = getTableEngineName(default_table_engine);
    engine_ast->no_empty_args = true;
    storage.set(storage.engine, engine_ast);
}

void InterpreterCreateQuery::setEngine(ASTCreateQuery & create) const
{
    if (create.as_table_function)
        return;

    if (create.is_dictionary || create.is_ordinary_view || create.is_live_view || create.is_window_view)
        return;

    if (create.is_materialized_view && create.to_table_id)
        return;

    if (create.temporary)
    {
        if (create.storage && create.storage->engine && create.storage->engine->name != "Memory")
            throw Exception(ErrorCodes::INCORRECT_QUERY, "Temporary tables can only be created with ENGINE = Memory, not {}",
                create.storage->engine->name);

        /// It's possible if some part of storage definition (such as PARTITION BY) is specified, but ENGINE is not.
        /// It makes sense when default_table_engine setting is used, but not for temporary tables.
        /// For temporary tables we ignore this setting to allow CREATE TEMPORARY TABLE query without specifying ENGINE
        /// even if setting is set to MergeTree or something like that (otherwise MergeTree will be substituted and query will fail).
        if (create.storage && !create.storage->engine)
            throw Exception(ErrorCodes::INCORRECT_QUERY, "Invalid storage definition for temporary table: must be either ENGINE = Memory or empty");

        auto engine_ast = std::make_shared<ASTFunction>();
        engine_ast->name = "Memory";
        engine_ast->no_empty_args = true;
        auto storage_ast = std::make_shared<ASTStorage>();
        storage_ast->set(storage_ast->engine, engine_ast);
        create.set(create.storage, storage_ast);
        return;
    }

    if (create.storage)
    {
        /// Some part of storage definition (such as PARTITION BY) is specified, but ENGINE is not: just set default one.
        if (!create.storage->engine)
            setDefaultTableEngine(*create.storage, getContext());
        return;
    }

    if (!create.as_table.empty())
    {
        /// NOTE Getting the structure from the table specified in the AS is done not atomically with the creation of the table.

        String as_database_name = getContext()->resolveDatabase(create.as_database);
        String as_table_name = create.as_table;

        ASTPtr as_create_ptr = DatabaseCatalog::instance().getDatabase(as_database_name)->getCreateTableQuery(as_table_name, getContext());
        const auto & as_create = as_create_ptr->as<ASTCreateQuery &>();

        const String qualified_name = backQuoteIfNeed(as_database_name) + "." + backQuoteIfNeed(as_table_name);

        if (as_create.is_ordinary_view)
            throw Exception(ErrorCodes::INCORRECT_QUERY, "Cannot CREATE a table AS {}, it is a View", qualified_name);

        if (as_create.is_live_view)
            throw Exception(ErrorCodes::INCORRECT_QUERY, "Cannot CREATE a table AS {}, it is a Live View", qualified_name);

        if (as_create.is_window_view)
            throw Exception(ErrorCodes::INCORRECT_QUERY, "Cannot CREATE a table AS {}, it is a Window View", qualified_name);

        if (as_create.is_dictionary)
            throw Exception(ErrorCodes::INCORRECT_QUERY, "Cannot CREATE a table AS {}, it is a Dictionary", qualified_name);

        if (as_create.storage)
            create.set(create.storage, as_create.storage->ptr());
        else if (as_create.as_table_function)
            create.as_table_function = as_create.as_table_function->clone();
        else
            throw Exception(ErrorCodes::LOGICAL_ERROR, "Cannot set engine, it's a bug.");

        return;
    }

    create.set(create.storage, std::make_shared<ASTStorage>());
    setDefaultTableEngine(*create.storage, getContext());
}

static void generateUUIDForTable(ASTCreateQuery & create)
{
    if (create.uuid == UUIDHelpers::Nil)
        create.uuid = UUIDHelpers::generateV4();

    /// If destination table (to_table_id) is not specified for materialized view,
    /// then MV will create inner table. We should generate UUID of inner table here,
    /// so it will be the same on all hosts if query in ON CLUSTER or database engine is Replicated.
    bool need_uuid_for_inner_table = !create.attach && create.is_materialized_view && !create.to_table_id;
    if (need_uuid_for_inner_table && create.to_inner_uuid == UUIDHelpers::Nil)
        create.to_inner_uuid = UUIDHelpers::generateV4();
}

void InterpreterCreateQuery::assertOrSetUUID(ASTCreateQuery & create, const DatabasePtr & database) const
{
    const auto * kind = create.is_dictionary ? "Dictionary" : "Table";
    const auto * kind_upper = create.is_dictionary ? "DICTIONARY" : "TABLE";

    if (database->getEngineName() == "Replicated" && getContext()->getClientInfo().is_replicated_database_internal
        && !internal)
    {
        if (create.uuid == UUIDHelpers::Nil)
            throw Exception("Table UUID is not specified in DDL log", ErrorCodes::LOGICAL_ERROR);
    }

    bool from_path = create.attach_from_path.has_value();

    if (database->getUUID() != UUIDHelpers::Nil)
    {
        if (create.attach && !from_path && create.uuid == UUIDHelpers::Nil)
        {
            throw Exception(ErrorCodes::INCORRECT_QUERY,
                            "Incorrect ATTACH {} query for Atomic database engine. "
                            "Use one of the following queries instead:\n"
                            "1. ATTACH {} {};\n"
                            "2. CREATE {} {} <table definition>;\n"
                            "3. ATTACH {} {} FROM '/path/to/data/' <table definition>;\n"
                            "4. ATTACH {} {} UUID '<uuid>' <table definition>;",
                            kind_upper,
                            kind_upper, create.table,
                            kind_upper, create.table,
                            kind_upper, create.table,
                            kind_upper, create.table);
        }

        generateUUIDForTable(create);
    }
    else
    {
        bool is_on_cluster = getContext()->getClientInfo().query_kind == ClientInfo::QueryKind::SECONDARY_QUERY;
        bool has_uuid = create.uuid != UUIDHelpers::Nil || create.to_inner_uuid != UUIDHelpers::Nil;
        if (has_uuid && !is_on_cluster)
            throw Exception(ErrorCodes::INCORRECT_QUERY,
                            "{} UUID specified, but engine of database {} is not Atomic", kind, create.getDatabase());

        /// Ignore UUID if it's ON CLUSTER query
        create.uuid = UUIDHelpers::Nil;
        create.to_inner_uuid = UUIDHelpers::Nil;
    }
}


BlockIO InterpreterCreateQuery::createTable(ASTCreateQuery & create)
{
    /// Temporary tables are created out of databases.
    if (create.temporary && create.database)
        throw Exception("Temporary tables cannot be inside a database. You should not specify a database for a temporary table.",
            ErrorCodes::BAD_DATABASE_FOR_TEMPORARY_TABLE);

    String current_database = getContext()->getCurrentDatabase();
    auto database_name = create.database ? create.getDatabase() : current_database;

    // If this is a stub ATTACH query, read the query definition from the database
    if (create.attach && !create.storage && !create.columns_list)
    {
        auto database = DatabaseCatalog::instance().getDatabase(database_name);

        if (database->getEngineName() == "Replicated")
        {
            auto guard = DatabaseCatalog::instance().getDDLGuard(database_name, create.getTable());

            if (auto* ptr = typeid_cast<DatabaseReplicated *>(database.get());
                ptr && !getContext()->getClientInfo().is_replicated_database_internal)
            {
                create.setDatabase(database_name);
                guard->releaseTableLock();
                return ptr->tryEnqueueReplicatedDDL(query_ptr, getContext());
            }
        }

        bool if_not_exists = create.if_not_exists;

        // Table SQL definition is available even if the table is detached (even permanently)
        auto query = database->getCreateTableQuery(create.getTable(), getContext());
        auto create_query = query->as<ASTCreateQuery &>();

        if (!create.is_dictionary && create_query.is_dictionary)
            throw Exception(ErrorCodes::INCORRECT_QUERY,
                "Cannot ATTACH TABLE {}.{}, it is a Dictionary",
                backQuoteIfNeed(database_name), backQuoteIfNeed(create.getTable()));

        if (create.is_dictionary && !create_query.is_dictionary)
            throw Exception(ErrorCodes::INCORRECT_QUERY,
                "Cannot ATTACH DICTIONARY {}.{}, it is a Table",
                backQuoteIfNeed(database_name), backQuoteIfNeed(create.getTable()));

        create = create_query; // Copy the saved create query, but use ATTACH instead of CREATE

        create.attach = true;
        create.attach_short_syntax = true;
        create.if_not_exists = if_not_exists;
    }

    /// TODO throw exception if !create.attach_short_syntax && !create.attach_from_path && !internal

    if (create.attach_from_path)
    {
        fs::path user_files = fs::path(getContext()->getUserFilesPath()).lexically_normal();
        fs::path root_path = fs::path(getContext()->getPath()).lexically_normal();

        if (getContext()->getClientInfo().query_kind == ClientInfo::QueryKind::INITIAL_QUERY)
        {
            fs::path data_path = fs::path(*create.attach_from_path).lexically_normal();
            if (data_path.is_relative())
                data_path = (user_files / data_path).lexically_normal();
            if (!startsWith(data_path, user_files))
                throw Exception(ErrorCodes::PATH_ACCESS_DENIED,
                                "Data directory {} must be inside {} to attach it", String(data_path), String(user_files));

            /// Data path must be relative to root_path
            create.attach_from_path = fs::relative(data_path, root_path) / "";
        }
        else
        {
            fs::path data_path = (root_path / *create.attach_from_path).lexically_normal();
            if (!startsWith(data_path, user_files))
                throw Exception(ErrorCodes::PATH_ACCESS_DENIED,
                                "Data directory {} must be inside {} to attach it", String(data_path), String(user_files));
        }
    }
    else if (create.attach && !create.attach_short_syntax && getContext()->getClientInfo().query_kind != ClientInfo::QueryKind::SECONDARY_QUERY)
    {
        auto * log = &Poco::Logger::get("InterpreterCreateQuery");
        LOG_WARNING(log, "ATTACH TABLE query with full table definition is not recommended: "
                         "use either ATTACH TABLE {}; to attach existing table "
                         "or CREATE TABLE {} <table definition>; to create new table "
                         "or ATTACH TABLE {} FROM '/path/to/data/' <table definition>; to create new table and attach data.",
                         create.getTable(), create.getTable(), create.getTable());
    }

    if (!create.temporary && !create.database)
        create.setDatabase(current_database);
    if (create.to_table_id && create.to_table_id.database_name.empty())
        create.to_table_id.database_name = current_database;

    if (create.select && create.isView())
    {
        // Expand CTE before filling default database
        ApplyWithSubqueryVisitor().visit(*create.select);
        AddDefaultDatabaseVisitor visitor(getContext(), current_database);
        visitor.visit(*create.select);
    }

    if (create.columns_list)
    {
        AddDefaultDatabaseVisitor visitor(getContext(), current_database);
        visitor.visit(*create.columns_list);
    }

    /// Set and retrieve list of columns, indices and constraints. Set table engine if needed. Rewrite query in canonical way.
    TableProperties properties = getTablePropertiesAndNormalizeCreateQuery(create);

    DatabasePtr database;
    bool need_add_to_database = !create.temporary;
    if (need_add_to_database)
        database = DatabaseCatalog::instance().getDatabase(database_name);

    if (need_add_to_database && database->getEngineName() == "Replicated")
    {
        auto guard = DatabaseCatalog::instance().getDDLGuard(create.getDatabase(), create.getTable());

        if (auto * ptr = typeid_cast<DatabaseReplicated *>(database.get());
            ptr && !getContext()->getClientInfo().is_replicated_database_internal)
        {
            assertOrSetUUID(create, database);
            guard->releaseTableLock();
            return ptr->tryEnqueueReplicatedDDL(query_ptr, getContext());
        }
    }

    if (create.replace_table)
        return doCreateOrReplaceTable(create, properties);

    /// Actually creates table
    bool created = doCreateTable(create, properties);

    if (!created)   /// Table already exists
        return {};

    /// If table has dependencies - add them to the graph
    QualifiedTableName qualified_name{database_name, create.getTable()};
    TableNamesSet loading_dependencies = getDependenciesSetFromCreateQuery(getContext()->getGlobalContext(), qualified_name, query_ptr);
    if (!loading_dependencies.empty())
        DatabaseCatalog::instance().addLoadingDependencies(qualified_name, std::move(loading_dependencies));

    return fillTableIfNeeded(create);
}

bool InterpreterCreateQuery::doCreateTable(ASTCreateQuery & create,
                                           const InterpreterCreateQuery::TableProperties & properties)
{
    std::unique_ptr<DDLGuard> guard;

    String data_path;
    DatabasePtr database;

    bool need_add_to_database = !create.temporary;
    if (need_add_to_database)
    {
        /** If the request specifies IF NOT EXISTS, we allow concurrent CREATE queries (which do nothing).
          * If table doesn't exist, one thread is creating table, while others wait in DDLGuard.
          */
        guard = DatabaseCatalog::instance().getDDLGuard(create.getDatabase(), create.getTable());

        database = DatabaseCatalog::instance().getDatabase(create.getDatabase());
        assertOrSetUUID(create, database);

        String storage_name = create.is_dictionary ? "Dictionary" : "Table";
        auto storage_already_exists_error_code = create.is_dictionary ? ErrorCodes::DICTIONARY_ALREADY_EXISTS : ErrorCodes::TABLE_ALREADY_EXISTS;

        /// Table can be created before or it can be created concurrently in another thread, while we were waiting in DDLGuard.
        if (database->isTableExist(create.getTable(), getContext()))
        {
            /// TODO Check structure of table
            if (create.if_not_exists)
                return false;
            else if (create.replace_view)
            {
                /// when executing CREATE OR REPLACE VIEW, drop current existing view
                auto drop_ast = std::make_shared<ASTDropQuery>();
                drop_ast->setDatabase(create.getDatabase());
                drop_ast->setTable(create.getTable());
                drop_ast->no_ddl_lock = true;

                auto drop_context = Context::createCopy(context);
                InterpreterDropQuery interpreter(drop_ast, drop_context);
                interpreter.execute();
            }
            else
                throw Exception(storage_already_exists_error_code,
                    "{} {}.{} already exists", storage_name, backQuoteIfNeed(create.getDatabase()), backQuoteIfNeed(create.getTable()));
        }
        else if (!create.attach)
        {
            /// Checking that table may exists in detached/detached permanently state
            try
            {
                database->checkMetadataFilenameAvailability(create.getTable());
            }
            catch (const Exception &)
            {
                if (create.if_not_exists)
                    return false;
                throw;
            }
        }


        data_path = database->getTableDataPath(create);

        if (!create.attach && !data_path.empty() && fs::exists(fs::path{getContext()->getPath()} / data_path))
            throw Exception(storage_already_exists_error_code,
                "Directory for {} data {} already exists", Poco::toLower(storage_name), String(data_path));
    }
    else
    {
        if (create.if_not_exists && getContext()->tryResolveStorageID({"", create.getTable()}, Context::ResolveExternal))
            return false;

        String temporary_table_name = create.getTable();
        auto temporary_table = TemporaryTableHolder(getContext(), properties.columns, properties.constraints, query_ptr);
        getContext()->getSessionContext()->addExternalTable(temporary_table_name, std::move(temporary_table));
        return true;
    }

    bool from_path = create.attach_from_path.has_value();
    String actual_data_path = data_path;
    if (from_path)
    {
        if (data_path.empty())
            throw Exception(ErrorCodes::NOT_IMPLEMENTED,
                            "ATTACH ... FROM ... query is not supported for {} database engine", database->getEngineName());
        /// We will try to create Storage instance with provided data path
        data_path = *create.attach_from_path;
        create.attach_from_path = std::nullopt;
    }

    if (create.attach)
    {
        /// If table was detached it's not possible to attach it back while some threads are using
        /// old instance of the storage. For example, AsynchronousMetrics may cause ATTACH to fail,
        /// so we allow waiting here. If database_atomic_wait_for_drop_and_detach_synchronously is disabled
        /// and old storage instance still exists it will throw exception.
        bool throw_if_table_in_use = getContext()->getSettingsRef().database_atomic_wait_for_drop_and_detach_synchronously;
        if (throw_if_table_in_use)
            database->checkDetachedTableNotInUse(create.uuid);
        else
            database->waitDetachedTableNotInUse(create.uuid);
    }

    StoragePtr res;
    /// NOTE: CREATE query may be rewritten by Storage creator or table function
    if (create.as_table_function)
    {
        const auto & factory = TableFunctionFactory::instance();
        auto table_func = factory.get(create.as_table_function, getContext());
        /// In case of CREATE AS table_function() query we should use global context
        /// in storage creation because there will be no query context on server startup
        /// and because storage lifetime is bigger than query context lifetime.
        res = table_func->execute(create.as_table_function, getContext(), create.getTable(), properties.columns, /*use_global_context=*/true);
        res->renameInMemory({create.getDatabase(), create.getTable(), create.uuid});
    }
    else
    {
        res = StorageFactory::instance().get(create,
            data_path,
            getContext(),
            getContext()->getGlobalContext(),
            properties.columns,
            properties.constraints,
            false);

        /// If schema wes inferred while storage creation, add columns description to create query.
        addColumnsDescriptionToCreateQueryIfNecessary(query_ptr->as<ASTCreateQuery &>(), res);
    }

    if (!create.attach && getContext()->getSettingsRef().database_replicated_allow_only_replicated_engine)
    {
        bool is_replicated_storage = typeid_cast<const StorageReplicatedMergeTree *>(res.get()) != nullptr;
        if (!is_replicated_storage && res->storesDataOnDisk() && database && database->getEngineName() == "Replicated")
            throw Exception(ErrorCodes::UNKNOWN_STORAGE,
                            "Only table with Replicated engine or tables which does not store data on disk are allowed in Replicated database");
    }

    if (from_path && !res->storesDataOnDisk())
        throw Exception(ErrorCodes::NOT_IMPLEMENTED,
                        "ATTACH ... FROM ... query is not supported for {} table engine, "
                        "because such tables do not store any data on disk. Use CREATE instead.", res->getName());

    database->createTable(getContext(), create.getTable(), res, query_ptr);

    /// Move table data to the proper place. Wo do not move data earlier to avoid situations
    /// when data directory moved, but table has not been created due to some error.
    if (from_path)
        res->rename(actual_data_path, {create.getDatabase(), create.getTable(), create.uuid});

    /// We must call "startup" and "shutdown" while holding DDLGuard.
    /// Because otherwise method "shutdown" (from InterpreterDropQuery) can be called before startup
    /// (in case when table was created and instantly dropped before started up)
    ///
    /// Method "startup" may create background tasks and method "shutdown" will wait for them.
    /// But if "shutdown" is called before "startup", it will exit early, because there are no background tasks to wait.
    /// Then background task is created by "startup" method. And when destructor of a table object is called, background task is still active,
    /// and the task will use references to freed data.

    /// Also note that "startup" method is exception-safe. If exception is thrown from "startup",
    /// we can safely destroy the object without a call to "shutdown", because there is guarantee
    /// that no background threads/similar resources remain after exception from "startup".

    if (!res->supportsDynamicSubcolumns() && hasObjectColumns(res->getInMemoryMetadataPtr()->getColumns()))
    {
        throw Exception(ErrorCodes::ILLEGAL_COLUMN,
            "Cannot create table with column of type Object, "
            "because storage {} doesn't support dynamic subcolumns",
            res->getName());
    }

    res->startup();
    return true;
}


BlockIO InterpreterCreateQuery::doCreateOrReplaceTable(ASTCreateQuery & create,
                                                       const InterpreterCreateQuery::TableProperties & properties)
{
    /// Replicated database requires separate contexts for each DDL query
    ContextPtr current_context = getContext();
    ContextMutablePtr create_context = Context::createCopy(current_context);
    create_context->setQueryContext(std::const_pointer_cast<Context>(current_context));

    auto make_drop_context = [&](bool on_error) -> ContextMutablePtr
    {
        ContextMutablePtr drop_context = Context::createCopy(current_context);
        drop_context->makeQueryContext();
        if (on_error)
            return drop_context;

        if (auto txn = current_context->getZooKeeperMetadataTransaction())
        {
            /// Execute drop as separate query, because [CREATE OR] REPLACE query can be considered as
            /// successfully executed after RENAME/EXCHANGE query.
            drop_context->resetZooKeeperMetadataTransaction();
            auto drop_txn = std::make_shared<ZooKeeperMetadataTransaction>(txn->getZooKeeper(), txn->getDatabaseZooKeeperPath(),
                                                                           txn->isInitialQuery(), txn->getTaskZooKeeperPath());
            drop_context->initZooKeeperMetadataTransaction(drop_txn);
        }
        return drop_context;
    };

    auto ast_drop = std::make_shared<ASTDropQuery>();
    String table_to_replace_name = create.getTable();

    {
        auto database = DatabaseCatalog::instance().getDatabase(create.getDatabase());
        if (database->getUUID() == UUIDHelpers::Nil)
            throw Exception(ErrorCodes::INCORRECT_QUERY,
                            "{} query is supported only for Atomic databases",
                            create.create_or_replace ? "CREATE OR REPLACE TABLE" : "REPLACE TABLE");


        UInt64 name_hash = sipHash64(create.getDatabase() + create.getTable());
        UInt16 random_suffix = thread_local_rng();
        if (auto txn = current_context->getZooKeeperMetadataTransaction())
        {
            /// Avoid different table name on database replicas
            random_suffix = sipHash64(txn->getTaskZooKeeperPath());
        }
        create.setTable(fmt::format("_tmp_replace_{}_{}",
                            getHexUIntLowercase(name_hash),
                            getHexUIntLowercase(random_suffix)));

        ast_drop->setTable(create.getTable());
        ast_drop->is_dictionary = create.is_dictionary;
        ast_drop->setDatabase(create.getDatabase());
        ast_drop->kind = ASTDropQuery::Drop;
    }

    bool created = false;
    bool renamed = false;
    try
    {
        /// Create temporary table (random name will be generated)
        [[maybe_unused]] bool done = InterpreterCreateQuery(query_ptr, create_context).doCreateTable(create, properties);
        assert(done);
        created = true;

        /// Try fill temporary table
        BlockIO fill_io = fillTableIfNeeded(create);
        executeTrivialBlockIO(fill_io, getContext());

        /// Replace target table with created one
        auto ast_rename = std::make_shared<ASTRenameQuery>();
        ASTRenameQuery::Element elem
        {
            ASTRenameQuery::Table{create.getDatabase(), create.getTable()},
            ASTRenameQuery::Table{create.getDatabase(), table_to_replace_name}
        };

        ast_rename->elements.push_back(std::move(elem));
        ast_rename->dictionary = create.is_dictionary;
        if (create.create_or_replace)
        {
            /// CREATE OR REPLACE TABLE
            /// Will execute ordinary RENAME instead of EXCHANGE if the target table does not exist
            ast_rename->rename_if_cannot_exchange = true;
            ast_rename->exchange = false;
        }
        else
        {
            /// REPLACE TABLE
            /// Will execute EXCHANGE query and fail if the target table does not exist
            ast_rename->exchange = true;
        }

        InterpreterRenameQuery interpreter_rename{ast_rename, current_context};
        interpreter_rename.execute();
        renamed = true;

        if (!interpreter_rename.renamedInsteadOfExchange())
        {
            /// Target table was replaced with new one, drop old table
            auto drop_context = make_drop_context(false);
            InterpreterDropQuery(ast_drop, drop_context).execute();
        }

        create.setTable(table_to_replace_name);

        return {};
    }
    catch (...)
    {
        /// Drop temporary table if it was successfully created, but was not renamed to target name
        if (created && !renamed)
        {
            auto drop_context = make_drop_context(true);
            InterpreterDropQuery(ast_drop, drop_context).execute();
        }
        throw;
    }
}

BlockIO InterpreterCreateQuery::fillTableIfNeeded(const ASTCreateQuery & create)
{
    /// If the query is a CREATE SELECT, insert the data into the table.
    if (create.select && !create.attach
        && !create.is_ordinary_view && !create.is_live_view && !create.is_window_view
        && (!create.is_materialized_view || create.is_populate))
    {
        auto insert = std::make_shared<ASTInsertQuery>();
        insert->table_id = {create.getDatabase(), create.getTable(), create.uuid};
        insert->select = create.select->clone();

        return InterpreterInsertQuery(insert, getContext(),
            getContext()->getSettingsRef().insert_allow_materialized_columns).execute();
    }

    return {};
}

void InterpreterCreateQuery::prepareOnClusterQuery(ASTCreateQuery & create, ContextPtr local_context, const String & cluster_name)
{
    if (create.attach)
        return;

    /// For CREATE query generate UUID on initiator, so it will be the same on all hosts.
    /// It will be ignored if database does not support UUIDs.
    generateUUIDForTable(create);

    /// For cross-replication cluster we cannot use UUID in replica path.
    String cluster_name_expanded = local_context->getMacros()->expand(cluster_name);
    ClusterPtr cluster = local_context->getCluster(cluster_name_expanded);

    if (cluster->maybeCrossReplication())
    {
        /// Check that {uuid} macro is not used in zookeeper_path for ReplicatedMergeTree.
        /// Otherwise replicas will generate different paths.
        if (!create.storage)
            return;
        if (!create.storage->engine)
            return;
        if (!startsWith(create.storage->engine->name, "Replicated"))
            return;

        bool has_explicit_zk_path_arg = create.storage->engine->arguments &&
                                        create.storage->engine->arguments->children.size() >= 2 &&
                                        create.storage->engine->arguments->children[0]->as<ASTLiteral>() &&
                                        create.storage->engine->arguments->children[0]->as<ASTLiteral>()->value.getType() == Field::Types::String;

        if (has_explicit_zk_path_arg)
        {
            String zk_path = create.storage->engine->arguments->children[0]->as<ASTLiteral>()->value.get<String>();
            Macros::MacroExpansionInfo info;
            info.table_id.uuid = create.uuid;
            info.ignore_unknown = true;
            local_context->getMacros()->expand(zk_path, info);
            if (!info.expanded_uuid)
                return;
        }

        throw Exception("Seems like cluster is configured for cross-replication, "
                        "but zookeeper_path for ReplicatedMergeTree is not specified or contains {uuid} macro. "
                        "It's not supported for cross replication, because tables must have different UUIDs. "
                        "Please specify unique zookeeper_path explicitly.", ErrorCodes::INCORRECT_QUERY);
    }
}

BlockIO InterpreterCreateQuery::execute()
{
    FunctionNameNormalizer().visit(query_ptr.get());
    auto & create = query_ptr->as<ASTCreateQuery &>();
    if (!create.cluster.empty())
    {
        prepareOnClusterQuery(create, getContext(), create.cluster);
        return executeDDLQueryOnCluster(query_ptr, getContext(), getRequiredAccess());
    }

    getContext()->checkAccess(getRequiredAccess());

    ASTQueryWithOutput::resetOutputASTIfExist(create);

    /// CREATE|ATTACH DATABASE
    if (create.database && !create.table)
        return createDatabase(create);
    else
        return createTable(create);
}


AccessRightsElements InterpreterCreateQuery::getRequiredAccess() const
{
    /// Internal queries (initiated by the server itself) always have access to everything.
    if (internal)
        return {};

    AccessRightsElements required_access;
    const auto & create = query_ptr->as<const ASTCreateQuery &>();

    if (!create.table)
    {
        required_access.emplace_back(AccessType::CREATE_DATABASE, create.getDatabase());
    }
    else if (create.is_dictionary)
    {
        required_access.emplace_back(AccessType::CREATE_DICTIONARY, create.getDatabase(), create.getTable());
    }
    else if (create.isView())
    {
        assert(!create.temporary);
        if (create.replace_view)
            required_access.emplace_back(AccessType::DROP_VIEW | AccessType::CREATE_VIEW, create.getDatabase(), create.getTable());
        else
            required_access.emplace_back(AccessType::CREATE_VIEW, create.getDatabase(), create.getTable());
    }
    else
    {
        if (create.temporary)
            required_access.emplace_back(AccessType::CREATE_TEMPORARY_TABLE);
        else
        {
            if (create.replace_table)
                required_access.emplace_back(AccessType::DROP_TABLE, create.getDatabase(), create.getTable());
            required_access.emplace_back(AccessType::CREATE_TABLE, create.getDatabase(), create.getTable());
        }
    }

    if (create.to_table_id)
        required_access.emplace_back(AccessType::SELECT | AccessType::INSERT, create.to_table_id.database_name, create.to_table_id.table_name);

    if (create.storage && create.storage->engine)
    {
        auto source_access_type = StorageFactory::instance().getSourceAccessType(create.storage->engine->name);
        if (source_access_type != AccessType::NONE)
            required_access.emplace_back(source_access_type);
    }

    return required_access;
}

void InterpreterCreateQuery::extendQueryLogElemImpl(QueryLogElement & elem, const ASTPtr &, ContextPtr) const
{
    elem.query_kind = "Create";
    if (!as_table_saved.empty())
    {
        String database = backQuoteIfNeed(as_database_saved.empty() ? getContext()->getCurrentDatabase() : as_database_saved);
        elem.query_databases.insert(database);
        elem.query_tables.insert(database + "." + backQuoteIfNeed(as_table_saved));
    }
}

void InterpreterCreateQuery::addColumnsDescriptionToCreateQueryIfNecessary(ASTCreateQuery & create, const StoragePtr & storage)
{
    if (create.is_dictionary || (create.columns_list && create.columns_list->columns && !create.columns_list->columns->children.empty()))
        return;

    auto ast_storage = std::make_shared<ASTStorage>();
    auto query_from_storage = DB::getCreateQueryFromStorage(storage, ast_storage, false,
                                                            getContext()->getSettingsRef().max_parser_depth, true);
    auto & create_query_from_storage = query_from_storage->as<ASTCreateQuery &>();

    if (!create.columns_list)
    {
        ASTPtr columns_list = std::make_shared<ASTColumns>(*create_query_from_storage.columns_list);
        create.set(create.columns_list, columns_list);
    }
    else
    {
        ASTPtr columns = std::make_shared<ASTExpressionList>(*create_query_from_storage.columns_list->columns);
        create.columns_list->set(create.columns_list->columns, columns);
    }
}

}<|MERGE_RESOLUTION|>--- conflicted
+++ resolved
@@ -645,14 +645,11 @@
             properties.indices = as_storage_metadata->getSecondaryIndices();
             properties.projections = as_storage_metadata->getProjections().clone();
         }
-<<<<<<< HEAD
-=======
         else
         {
             /// Only MergeTree support TTL
             properties.columns.resetColumnTTLs();
         }
->>>>>>> df57f8e3
 
         properties.constraints = as_storage_metadata->getConstraints();
     }
