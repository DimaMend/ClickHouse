#include <memory>

#include <filesystem>

#include <Common/StringUtils/StringUtils.h>
#include <Common/escapeForFileName.h>
#include <Common/typeid_cast.h>
#include <Common/Macros.h>
#include <Common/randomSeed.h>

#include <Core/Defines.h>
#include <Core/Settings.h>

#include <IO/WriteBufferFromFile.h>
#include <IO/WriteHelpers.h>
#include <IO/ReadHelpers.h>

#include <Parsers/ASTColumnDeclaration.h>
#include <Parsers/ASTCreateQuery.h>
#include <Parsers/ASTIdentifier.h>
#include <Parsers/ASTIndexDeclaration.h>
#include <Parsers/ASTLiteral.h>
#include <Parsers/ASTInsertQuery.h>
#include <Parsers/ParserCreateQuery.h>
#include <Parsers/formatAST.h>
#include <Parsers/parseQuery.h>

#include <Storages/StorageFactory.h>
#include <Storages/StorageInMemoryMetadata.h>

#include <Interpreters/Context.h>
#include <Interpreters/executeDDLQueryOnCluster.h>
#include <Interpreters/Cluster.h>
#include <Interpreters/ExpressionAnalyzer.h>
#include <Interpreters/InterpreterCreateQuery.h>
#include <Interpreters/InterpreterSelectWithUnionQuery.h>
#include <Interpreters/InterpreterInsertQuery.h>
#include <Interpreters/AddDefaultDatabaseVisitor.h>

#include <Access/AccessRightsElement.h>

#include <DataTypes/DataTypeFactory.h>
#include <DataTypes/NestedUtils.h>
#include <DataTypes/DataTypesNumber.h>
#include <DataTypes/DataTypeLowCardinality.h>
#include <DataTypes/DataTypeNullable.h>

#include <Databases/DatabaseFactory.h>
#include <Databases/DatabaseReplicated.h>
#include <Databases/IDatabase.h>
#include <Databases/DatabaseOnDisk.h>

#include <Dictionaries/getDictionaryConfigurationFromAST.h>

#include <Compression/CompressionFactory.h>

#include <Interpreters/InterpreterDropQuery.h>
#include <Interpreters/addTypeConversionToAST.h>

#include <TableFunctions/TableFunctionFactory.h>


namespace DB
{

namespace ErrorCodes
{
    extern const int TABLE_ALREADY_EXISTS;
    extern const int EMPTY_LIST_OF_COLUMNS_PASSED;
    extern const int INCORRECT_QUERY;
    extern const int UNKNOWN_DATABASE_ENGINE;
    extern const int DUPLICATE_COLUMN;
    extern const int DATABASE_ALREADY_EXISTS;
    extern const int BAD_ARGUMENTS;
    extern const int BAD_DATABASE_FOR_TEMPORARY_TABLE;
    extern const int SUSPICIOUS_TYPE_FOR_LOW_CARDINALITY;
    extern const int DICTIONARY_ALREADY_EXISTS;
    extern const int ILLEGAL_SYNTAX_FOR_DATA_TYPE;
    extern const int ILLEGAL_COLUMN;
    extern const int LOGICAL_ERROR;
<<<<<<< HEAD
    extern const int UNKNOWN_DATABASE;
=======
>>>>>>> 45f09fe2
}

namespace fs = std::filesystem;

InterpreterCreateQuery::InterpreterCreateQuery(const ASTPtr & query_ptr_, Context & context_)
    : query_ptr(query_ptr_), context(context_)
{
}


BlockIO InterpreterCreateQuery::createDatabase(ASTCreateQuery & create)
{
    String database_name = create.database;

    auto guard = DatabaseCatalog::instance().getDDLGuard(database_name, "");

    /// Database can be created before or it can be created concurrently in another thread, while we were waiting in DDLGuard
    if (DatabaseCatalog::instance().isDatabaseExist(database_name))
    {
        if (create.if_not_exists)
            return {};
        else
            throw Exception("Database " + database_name + " already exists.", ErrorCodes::DATABASE_ALREADY_EXISTS);
    }

    /// Will write file with database metadata, if needed.
    String database_name_escaped = escapeForFileName(database_name);
    fs::path metadata_path = fs::canonical(context.getPath());
    fs::path metadata_file_tmp_path = metadata_path / "metadata" / (database_name_escaped + ".sql.tmp");
    fs::path metadata_file_path = metadata_path / "metadata" / (database_name_escaped + ".sql");

    if (!create.storage && create.attach)
    {
        if (!fs::exists(metadata_file_path))
            throw Exception("Database engine must be specified for ATTACH DATABASE query", ErrorCodes::UNKNOWN_DATABASE_ENGINE);
        /// Short syntax: try read database definition from file
        auto ast = DatabaseOnDisk::parseQueryFromMetadata(nullptr, context, metadata_file_path);
        create = ast->as<ASTCreateQuery &>();
        if (!create.table.empty() || !create.storage)
            throw Exception(ErrorCodes::INCORRECT_QUERY, "Metadata file {} contains incorrect CREATE DATABASE query", metadata_file_path);
        create.attach = true;
        create.attach_short_syntax = true;
        create.database = database_name;
    }
    else if (!create.storage)
    {
        /// For new-style databases engine is explicitly specified in .sql
        /// When attaching old-style database during server startup, we must always use Ordinary engine
        if (create.attach)
            throw Exception("Database engine must be specified for ATTACH DATABASE query", ErrorCodes::UNKNOWN_DATABASE_ENGINE);
        bool old_style_database = context.getSettingsRef().default_database_engine.value == DefaultDatabaseEngine::Ordinary;
        auto engine = std::make_shared<ASTFunction>();
        auto storage = std::make_shared<ASTStorage>();
        engine->name = old_style_database ? "Ordinary" : "Atomic";
        storage->set(storage->engine, engine);
        create.set(create.storage, storage);
    }
    else if ((create.columns_list && create.columns_list->indices && !create.columns_list->indices->children.empty()))
    {
        /// Currently, there are no database engines, that support any arguments.
        throw Exception(ErrorCodes::UNKNOWN_DATABASE_ENGINE, "Unknown database engine: {}", serializeAST(*create.storage));
    }

    if (create.storage->engine->name == "Atomic" || create.storage->engine->name == "Replicated")
    {
        if (create.attach && create.uuid == UUIDHelpers::Nil)
            throw Exception("UUID must be specified for ATTACH", ErrorCodes::INCORRECT_QUERY);
        else if (create.uuid == UUIDHelpers::Nil)
            create.uuid = UUIDHelpers::generateV4();

        metadata_path = metadata_path / "store" / DatabaseCatalog::getPathForUUID(create.uuid);

        if (!create.attach && fs::exists(metadata_path))
            throw Exception(ErrorCodes::DATABASE_ALREADY_EXISTS, "Metadata directory {} already exists", metadata_path);
    }
    else
    {
        bool is_on_cluster = context.getClientInfo().query_kind == ClientInfo::QueryKind::SECONDARY_QUERY;
        if (create.uuid != UUIDHelpers::Nil && !is_on_cluster)
            throw Exception("Ordinary database engine does not support UUID", ErrorCodes::INCORRECT_QUERY);

        /// Ignore UUID if it's ON CLUSTER query
        create.uuid = UUIDHelpers::Nil;
        metadata_path = metadata_path / "metadata" / database_name_escaped;
    }

    if (create.storage->engine->name == "MaterializeMySQL" && !context.getSettingsRef().allow_experimental_database_materialize_mysql && !internal)
    {
        throw Exception("MaterializeMySQL is an experimental database engine. "
                        "Enable allow_experimental_database_materialize_mysql to use it.", ErrorCodes::UNKNOWN_DATABASE_ENGINE);
    }

    DatabasePtr database = DatabaseFactory::get(create, metadata_path / "", context);

    if (create.uuid != UUIDHelpers::Nil)
        create.database = TABLE_WITH_UUID_NAME_PLACEHOLDER;

    bool need_write_metadata = !create.attach || !fs::exists(metadata_file_path);

    if (need_write_metadata)
    {
        create.attach = true;
        create.if_not_exists = false;

        WriteBufferFromOwnString statement_buf;
        formatAST(create, statement_buf, false);
        writeChar('\n', statement_buf);
        String statement = statement_buf.str();

        /// Exclusive flag guarantees, that database is not created right now in another thread.
        WriteBufferFromFile out(metadata_file_tmp_path, statement.size(), O_WRONLY | O_CREAT | O_EXCL);
        writeString(statement, out);

        out.next();
        if (context.getSettingsRef().fsync_metadata)
            out.sync();
        out.close();
    }

    /// We attach database before loading it's tables, so do not allow concurrent DDL queries
    auto db_guard = DatabaseCatalog::instance().getExclusiveDDLGuardForDatabase(database_name);

    bool added = false;
    bool renamed = false;
    try
    {
        /// TODO Attach db only after it was loaded. Now it's not possible because of view dependencies
        DatabaseCatalog::instance().attachDatabase(database_name, database);
        added = true;

        if (need_write_metadata)
        {
            fs::rename(metadata_file_tmp_path, metadata_file_path);
            renamed = true;
        }

        database->loadStoredObjects(context, has_force_restore_data_flag, create.attach && force_attach);
    }
    catch (...)
    {
        if (renamed)
        {
            [[maybe_unused]] bool removed = fs::remove(metadata_file_path);
            assert(removed);
        }
        if (added)
            DatabaseCatalog::instance().detachDatabase(database_name, false, false);

        throw;
    }

    return {};
}


ASTPtr InterpreterCreateQuery::formatColumns(const NamesAndTypesList & columns)
{
    auto columns_list = std::make_shared<ASTExpressionList>();

    for (const auto & column : columns)
    {
        const auto column_declaration = std::make_shared<ASTColumnDeclaration>();
        column_declaration->name = column.name;

        ParserDataType type_parser;
        String type_name = column.type->getName();
        const char * pos = type_name.data();
        const char * end = pos + type_name.size();
        column_declaration->type = parseQuery(type_parser, pos, end, "data type", 0, DBMS_DEFAULT_MAX_PARSER_DEPTH);
        columns_list->children.emplace_back(column_declaration);
    }

    return columns_list;
}

ASTPtr InterpreterCreateQuery::formatColumns(const ColumnsDescription & columns)
{
    auto columns_list = std::make_shared<ASTExpressionList>();

    for (const auto & column : columns)
    {
        const auto column_declaration = std::make_shared<ASTColumnDeclaration>();
        ASTPtr column_declaration_ptr{column_declaration};

        column_declaration->name = column.name;

        ParserDataType type_parser;
        String type_name = column.type->getName();
        const char * type_name_pos = type_name.data();
        const char * type_name_end = type_name_pos + type_name.size();
        column_declaration->type = parseQuery(type_parser, type_name_pos, type_name_end, "data type", 0, DBMS_DEFAULT_MAX_PARSER_DEPTH);

        if (column.default_desc.expression)
        {
            column_declaration->default_specifier = toString(column.default_desc.kind);
            column_declaration->default_expression = column.default_desc.expression->clone();
        }

        if (!column.comment.empty())
        {
            column_declaration->comment = std::make_shared<ASTLiteral>(Field(column.comment));
        }

        if (column.codec)
            column_declaration->codec = column.codec;

        if (column.ttl)
            column_declaration->ttl = column.ttl;

        columns_list->children.push_back(column_declaration_ptr);
    }

    return columns_list;
}

ASTPtr InterpreterCreateQuery::formatIndices(const IndicesDescription & indices)
{
    auto res = std::make_shared<ASTExpressionList>();

    for (const auto & index : indices)
        res->children.push_back(index.definition_ast->clone());

    return res;
}

ASTPtr InterpreterCreateQuery::formatConstraints(const ConstraintsDescription & constraints)
{
    auto res = std::make_shared<ASTExpressionList>();

    for (const auto & constraint : constraints.constraints)
        res->children.push_back(constraint->clone());

    return res;
}

ColumnsDescription InterpreterCreateQuery::getColumnsDescription(
    const ASTExpressionList & columns_ast, const Context & context, bool sanity_check_compression_codecs)
{
    /// First, deduce implicit types.

    /** all default_expressions as a single expression list,
     *  mixed with conversion-columns for each explicitly specified type */

    ASTPtr default_expr_list = std::make_shared<ASTExpressionList>();
    NamesAndTypesList column_names_and_types;

    for (const auto & ast : columns_ast.children)
    {
        const auto & col_decl = ast->as<ASTColumnDeclaration &>();

        DataTypePtr column_type = nullptr;

        if (col_decl.type)
        {
            column_type = DataTypeFactory::instance().get(col_decl.type);

            if (col_decl.null_modifier)
            {
                if (column_type->isNullable())
                    throw Exception("Can't use [NOT] NULL modifier with Nullable type", ErrorCodes::ILLEGAL_SYNTAX_FOR_DATA_TYPE);
                if (*col_decl.null_modifier)
                    column_type = makeNullable(column_type);
            }
            else if (context.getSettingsRef().data_type_default_nullable)
            {
                column_type = makeNullable(column_type);
            }

            column_names_and_types.emplace_back(col_decl.name, column_type);
        }
        else
        {
            /// we're creating dummy DataTypeUInt8 in order to prevent the NullPointerException in ExpressionActions
            column_names_and_types.emplace_back(col_decl.name, std::make_shared<DataTypeUInt8>());
        }

        /// add column to postprocessing if there is a default_expression specified
        if (col_decl.default_expression)
        {
            /** For columns with explicitly-specified type create two expressions:
              * 1. default_expression aliased as column name with _tmp suffix
              * 2. conversion of expression (1) to explicitly-specified type alias as column name
              */
            if (col_decl.type)
            {
                const auto & final_column_name = col_decl.name;
                const auto tmp_column_name = final_column_name + "_tmp_alter" + toString(randomSeed());
                const auto * data_type_ptr = column_names_and_types.back().type.get();

                default_expr_list->children.emplace_back(
                    setAlias(addTypeConversionToAST(std::make_shared<ASTIdentifier>(tmp_column_name), data_type_ptr->getName()),
                        final_column_name));

                default_expr_list->children.emplace_back(
                    setAlias(
                        col_decl.default_expression->clone(),
                        tmp_column_name));
            }
            else
                default_expr_list->children.emplace_back(setAlias(col_decl.default_expression->clone(), col_decl.name));
        }
    }

    Block defaults_sample_block;
    /// set missing types and wrap default_expression's in a conversion-function if necessary
    if (!default_expr_list->children.empty())
        defaults_sample_block = validateColumnsDefaultsAndGetSampleBlock(default_expr_list, column_names_and_types, context);

    ColumnsDescription res;
    auto name_type_it = column_names_and_types.begin();
    for (auto ast_it = columns_ast.children.begin(); ast_it != columns_ast.children.end(); ++ast_it, ++name_type_it)
    {
        ColumnDescription column;

        auto & col_decl = (*ast_it)->as<ASTColumnDeclaration &>();

        column.name = col_decl.name;

        if (col_decl.default_expression)
        {
            ASTPtr default_expr = col_decl.default_expression->clone();
            if (col_decl.type)
                column.type = name_type_it->type;
            else
                column.type = defaults_sample_block.getByName(column.name).type;

            column.default_desc.kind = columnDefaultKindFromString(col_decl.default_specifier);
            column.default_desc.expression = default_expr;
        }
        else if (col_decl.type)
            column.type = name_type_it->type;
        else
            throw Exception();

        if (col_decl.comment)
            column.comment = col_decl.comment->as<ASTLiteral &>().value.get<String>();

        if (col_decl.codec)
        {
            if (col_decl.default_specifier == "ALIAS")
                throw Exception{"Cannot specify codec for column type ALIAS", ErrorCodes::BAD_ARGUMENTS};
            column.codec = CompressionCodecFactory::instance().validateCodecAndGetPreprocessedAST(
                col_decl.codec, column.type, sanity_check_compression_codecs);
        }

        if (col_decl.ttl)
            column.ttl = col_decl.ttl;

        res.add(std::move(column));
    }

    res.flattenNested();

    if (res.getAllPhysical().empty())
        throw Exception{"Cannot CREATE table without physical columns", ErrorCodes::EMPTY_LIST_OF_COLUMNS_PASSED};

    return res;
}


ConstraintsDescription InterpreterCreateQuery::getConstraintsDescription(const ASTExpressionList * constraints)
{
    ConstraintsDescription res;
    if (constraints)
        for (const auto & constraint : constraints->children)
            res.constraints.push_back(std::dynamic_pointer_cast<ASTConstraintDeclaration>(constraint->clone()));
    return res;
}


InterpreterCreateQuery::TableProperties InterpreterCreateQuery::setProperties(ASTCreateQuery & create) const
{
    TableProperties properties;
    TableLockHolder as_storage_lock;

    if (create.columns_list)
    {
        if (create.as_table_function && (create.columns_list->indices || create.columns_list->constraints))
            throw Exception("Indexes and constraints are not supported for table functions", ErrorCodes::INCORRECT_QUERY);

        if (create.columns_list->columns)
        {
            bool sanity_check_compression_codecs = !create.attach && !context.getSettingsRef().allow_suspicious_codecs;
            properties.columns = getColumnsDescription(*create.columns_list->columns, context, sanity_check_compression_codecs);
        }

        if (create.columns_list->indices)
            for (const auto & index : create.columns_list->indices->children)
                properties.indices.push_back(
                    IndexDescription::getIndexFromAST(index->clone(), properties.columns, context));

        properties.constraints = getConstraintsDescription(create.columns_list->constraints);
    }
    else if (!create.as_table.empty())
    {
        String as_database_name = context.resolveDatabase(create.as_database);
        StoragePtr as_storage = DatabaseCatalog::instance().getTable({as_database_name, create.as_table}, context);

        /// as_storage->getColumns() and setEngine(...) must be called under structure lock of other_table for CREATE ... AS other_table.
        as_storage_lock = as_storage->lockForShare(context.getCurrentQueryId(), context.getSettingsRef().lock_acquire_timeout);
        auto as_storage_metadata = as_storage->getInMemoryMetadataPtr();
        properties.columns = as_storage_metadata->getColumns();

        /// Secondary indices make sense only for MergeTree family of storage engines.
        /// We should not copy them for other storages.
        if (create.storage && endsWith(create.storage->engine->name, "MergeTree"))
            properties.indices = as_storage_metadata->getSecondaryIndices();

        properties.constraints = as_storage_metadata->getConstraints();
    }
    else if (create.select)
    {
        Block as_select_sample = InterpreterSelectWithUnionQuery::getSampleBlock(create.select->clone(), context);
        properties.columns = ColumnsDescription(as_select_sample.getNamesAndTypesList());
    }
    else if (create.as_table_function)
    {
        /// Table function without columns list.
        auto table_function = TableFunctionFactory::instance().get(create.as_table_function, context);
        properties.columns = table_function->getActualTableStructure(context);
        assert(!properties.columns.empty());
    }
    else
        throw Exception("Incorrect CREATE query: required list of column descriptions or AS section or SELECT.", ErrorCodes::INCORRECT_QUERY);


    /// Even if query has list of columns, canonicalize it (unfold Nested columns).
    if (!create.columns_list)
        create.set(create.columns_list, std::make_shared<ASTColumns>());

    ASTPtr new_columns = formatColumns(properties.columns);
    ASTPtr new_indices = formatIndices(properties.indices);
    ASTPtr new_constraints = formatConstraints(properties.constraints);

    create.columns_list->setOrReplace(create.columns_list->columns, new_columns);
    create.columns_list->setOrReplace(create.columns_list->indices, new_indices);
    create.columns_list->setOrReplace(create.columns_list->constraints, new_constraints);

    validateTableStructure(create, properties);
    /// Set the table engine if it was not specified explicitly.
    setEngine(create);
    return properties;
}

void InterpreterCreateQuery::validateTableStructure(const ASTCreateQuery & create,
                                                    const InterpreterCreateQuery::TableProperties & properties) const
{
    /// Check for duplicates
    std::set<String> all_columns;
    for (const auto & column : properties.columns)
    {
        if (!all_columns.emplace(column.name).second)
            throw Exception("Column " + backQuoteIfNeed(column.name) + " already exists", ErrorCodes::DUPLICATE_COLUMN);
    }

    const auto & settings = context.getSettingsRef();

    /// Check low cardinality types in creating table if it was not allowed in setting
    if (!create.attach && !settings.allow_suspicious_low_cardinality_types && !create.is_materialized_view)
    {
        for (const auto & name_and_type_pair : properties.columns.getAllPhysical())
        {
            if (const auto * current_type_ptr = typeid_cast<const DataTypeLowCardinality *>(name_and_type_pair.type.get()))
            {
                if (!isStringOrFixedString(*removeNullable(current_type_ptr->getDictionaryType())))
                    throw Exception("Creating columns of type " + current_type_ptr->getName() + " is prohibited by default "
                                    "due to expected negative impact on performance. "
                                    "It can be enabled with the \"allow_suspicious_low_cardinality_types\" setting.",
                                    ErrorCodes::SUSPICIOUS_TYPE_FOR_LOW_CARDINALITY);
            }
        }
    }

    if (!create.attach && !settings.allow_experimental_geo_types)
    {
        for (const auto & name_and_type_pair : properties.columns.getAllPhysical())
        {
            const auto & type = name_and_type_pair.type->getName();
            if (type == "MultiPolygon" || type == "Polygon" || type == "Ring" || type == "Point")
            {
                String message = "Cannot create table with column '" + name_and_type_pair.name + "' which type is '"
                                 + type + "' because experimental geo types are not allowed. "
                                 + "Set setting allow_experimental_geo_types = 1 in order to allow it.";
                throw Exception(message, ErrorCodes::ILLEGAL_COLUMN);
            }
        }
    }

    if (!create.attach && !settings.allow_experimental_bigint_types)
    {
        for (const auto & name_and_type_pair : properties.columns.getAllPhysical())
        {
            WhichDataType which(*name_and_type_pair.type);
            if (which.IsBigIntOrDeimal())
            {
                const auto & type_name = name_and_type_pair.type->getName();
                String message = "Cannot create table with column '" + name_and_type_pair.name + "' which type is '"
                                 + type_name + "' because experimental bigint types are not allowed. "
                                 + "Set 'allow_experimental_bigint_types' setting to enable.";
                throw Exception(message, ErrorCodes::ILLEGAL_COLUMN);
            }
        }
    }
}

void InterpreterCreateQuery::setEngine(ASTCreateQuery & create) const
{
    if (create.as_table_function)
        return;

    if (create.storage || create.is_view || create.is_materialized_view || create.is_live_view || create.is_dictionary)
    {
        if (create.temporary && create.storage && create.storage->engine && create.storage->engine->name != "Memory")
            throw Exception(
                "Temporary tables can only be created with ENGINE = Memory, not " + create.storage->engine->name,
                ErrorCodes::INCORRECT_QUERY);

        return;
    }

    if (create.temporary)
    {
        auto engine_ast = std::make_shared<ASTFunction>();
        engine_ast->name = "Memory";
        auto storage_ast = std::make_shared<ASTStorage>();
        storage_ast->set(storage_ast->engine, engine_ast);
        create.set(create.storage, storage_ast);
    }
    else if (!create.as_table.empty())
    {
        /// NOTE Getting the structure from the table specified in the AS is done not atomically with the creation of the table.

        String as_database_name = context.resolveDatabase(create.as_database);
        String as_table_name = create.as_table;

        ASTPtr as_create_ptr = DatabaseCatalog::instance().getDatabase(as_database_name)->getCreateTableQuery(as_table_name, context);
        const auto & as_create = as_create_ptr->as<ASTCreateQuery &>();

        const String qualified_name = backQuoteIfNeed(as_database_name) + "." + backQuoteIfNeed(as_table_name);

        if (as_create.is_view)
            throw Exception(
                "Cannot CREATE a table AS " + qualified_name + ", it is a View",
                ErrorCodes::INCORRECT_QUERY);

        if (as_create.is_live_view)
            throw Exception(
                "Cannot CREATE a table AS " + qualified_name + ", it is a Live View",
                ErrorCodes::INCORRECT_QUERY);

        if (as_create.is_dictionary)
            throw Exception(
                "Cannot CREATE a table AS " + qualified_name + ", it is a Dictionary",
                ErrorCodes::INCORRECT_QUERY);

        if (as_create.storage)
            create.set(create.storage, as_create.storage->ptr());
        else if (as_create.as_table_function)
            create.as_table_function = as_create.as_table_function->clone();
        else
            throw Exception(ErrorCodes::LOGICAL_ERROR, "Cannot set engine, it's a bug.");
    }
}

void InterpreterCreateQuery::assertOrSetUUID(ASTCreateQuery & create, const DatabasePtr & database) const
{
    const auto * kind = create.is_dictionary ? "Dictionary" : "Table";
    const auto * kind_upper = create.is_dictionary ? "DICTIONARY" : "TABLE";

    if (database->getEngineName() == "Replicated" && context.getClientInfo().query_kind == ClientInfo::QueryKind::REPLICATED_LOG_QUERY)
    {
        if (create.uuid == UUIDHelpers::Nil)
            throw Exception("Table UUID is not specified in DDL log", ErrorCodes::LOGICAL_ERROR);
    }

    if (database->getEngineName() == "Atomic" || database->getEngineName() == "Replicated")
    {
        if (create.attach && create.uuid == UUIDHelpers::Nil)
            throw Exception(ErrorCodes::INCORRECT_QUERY,
                            "UUID must be specified in ATTACH {} query for Atomic database engine",
                            kind_upper);
        if (!create.attach && create.uuid == UUIDHelpers::Nil)
            create.uuid = UUIDHelpers::generateV4();
    }
    else
    {
        assert(context.getClientInfo().query_kind != ClientInfo::QueryKind::REPLICATED_LOG_QUERY);
        bool is_on_cluster = context.getClientInfo().query_kind == ClientInfo::QueryKind::SECONDARY_QUERY;
        if (create.uuid != UUIDHelpers::Nil && !is_on_cluster)
            throw Exception(ErrorCodes::INCORRECT_QUERY,
                            "{} UUID specified, but engine of database {} is not Atomic", kind, create.database);

        /// Ignore UUID if it's ON CLUSTER query
        create.uuid = UUIDHelpers::Nil;
    }
}


BlockIO InterpreterCreateQuery::createTable(ASTCreateQuery & create)
{
    /// Temporary tables are created out of databases.
    if (create.temporary && !create.database.empty())
        throw Exception("Temporary tables cannot be inside a database. You should not specify a database for a temporary table.",
            ErrorCodes::BAD_DATABASE_FOR_TEMPORARY_TABLE);

    String current_database = context.getCurrentDatabase();
    auto database_name = create.database.empty() ? current_database : create.database;
    auto database = DatabaseCatalog::instance().getDatabase(database_name);

    // If this is a stub ATTACH query, read the query definition from the database
    if (create.attach && !create.storage && !create.columns_list)
    {
        bool if_not_exists = create.if_not_exists;

        // Table SQL definition is available even if the table is detached
        auto query = database->getCreateTableQuery(create.table, context);
        create = query->as<ASTCreateQuery &>(); // Copy the saved create query, but use ATTACH instead of CREATE
        if (create.is_dictionary)
            throw Exception(
                "Cannot ATTACH TABLE " + backQuoteIfNeed(database_name) + "." + backQuoteIfNeed(create.table) + ", it is a Dictionary",
                ErrorCodes::INCORRECT_QUERY);
        create.attach = true;
        create.attach_short_syntax = true;
        create.if_not_exists = if_not_exists;
    }
    /// TODO maybe assert table structure if create.attach_short_syntax is false?

    if (!create.temporary && create.database.empty())
        create.database = current_database;
    if (create.to_table_id && create.to_table_id.database_name.empty())
        create.to_table_id.database_name = current_database;

    if (create.select && (create.is_view || create.is_materialized_view || create.is_live_view))
    {
        AddDefaultDatabaseVisitor visitor(current_database);
        visitor.visit(*create.select);
    }

    /// Set and retrieve list of columns, indices and constraints. Set table engine if needed. Rewrite query in canonical way.
    TableProperties properties = setProperties(create);

    /// DDL log for replicated databases can not
    /// contain the right database name for every replica
    /// therefore for such queries the AST database
    /// field is modified right before an actual execution
    if (context.getClientInfo().query_kind == ClientInfo::QueryKind::REPLICATED_LOG_QUERY)
    {
        create.database = current_database;
    }

    //TODO make code better if possible
    bool need_add_to_database = !create.temporary;
    if(need_add_to_database && database->getEngineName() == "Replicated")
    {
        auto guard = DatabaseCatalog::instance().getDDLGuard(create.database, create.table);
        database = DatabaseCatalog::instance().getDatabase(create.database);
        if (typeid_cast<DatabaseReplicated *>(database.get()) && context.getClientInfo().query_kind != ClientInfo::QueryKind::REPLICATED_LOG_QUERY)
        {
            assertOrSetUUID(create, database);
            return typeid_cast<DatabaseReplicated *>(database.get())->propose(query_ptr);
        }
    }

    /// Actually creates table
    bool created = doCreateTable(create, properties);

    if (!created)   /// Table already exists
        return {};

    return fillTableIfNeeded(create);
}

bool InterpreterCreateQuery::doCreateTable(ASTCreateQuery & create,
                                           const InterpreterCreateQuery::TableProperties & properties)
{
    std::unique_ptr<DDLGuard> guard;

    String data_path;
    DatabasePtr database;

    const String table_name = create.table;
    bool need_add_to_database = !create.temporary;
    if (need_add_to_database)
    {
        /** If the request specifies IF NOT EXISTS, we allow concurrent CREATE queries (which do nothing).
          * If table doesn't exist, one thread is creating table, while others wait in DDLGuard.
          */
        guard = DatabaseCatalog::instance().getDDLGuard(create.database, table_name);

        database = DatabaseCatalog::instance().getDatabase(create.database);
        //TODO do we need it?
        if (database->getEngineName() == "Replicated" && context.getClientInfo().query_kind != ClientInfo::QueryKind::REPLICATED_LOG_QUERY)
            throw Exception(ErrorCodes::UNKNOWN_DATABASE, "Database was renamed");
        assertOrSetUUID(create, database);

        /// Table can be created before or it can be created concurrently in another thread, while we were waiting in DDLGuard.
        if (database->isTableExist(table_name, context))
        {
            /// TODO Check structure of table
            if (create.if_not_exists)
                return false;
            else if (create.replace_view)
            {
                /// when executing CREATE OR REPLACE VIEW, drop current existing view
                auto drop_ast = std::make_shared<ASTDropQuery>();
                drop_ast->database = create.database;
                drop_ast->table = table_name;
                drop_ast->no_ddl_lock = true;

                InterpreterDropQuery interpreter(drop_ast, context);
                interpreter.execute();
            }
            else
                throw Exception("Table " + create.database + "." + table_name + " already exists.", ErrorCodes::TABLE_ALREADY_EXISTS);
        }

        data_path = database->getTableDataPath(create);
        if (!create.attach && !data_path.empty() && fs::exists(fs::path{context.getPath()} / data_path))
            throw Exception("Directory for table data " + data_path + " already exists", ErrorCodes::TABLE_ALREADY_EXISTS);
    }
    else
    {
        if (create.if_not_exists && context.tryResolveStorageID({"", table_name}, Context::ResolveExternal))
            return false;

        auto temporary_table = TemporaryTableHolder(context, properties.columns, properties.constraints, query_ptr);
        context.getSessionContext().addExternalTable(table_name, std::move(temporary_table));
        return true;
    }

    StoragePtr res;
    /// NOTE: CREATE query may be rewritten by Storage creator or table function
    if (create.as_table_function)
    {
        const auto & factory = TableFunctionFactory::instance();
        res = factory.get(create.as_table_function, context)->execute(create.as_table_function, context, create.table, properties.columns);
        res->renameInMemory({create.database, create.table, create.uuid});
    }
    else
    {
        res = StorageFactory::instance().get(create,
            database ? database->getTableDataPath(create) : "",
            context,
            context.getGlobalContext(),
            properties.columns,
            properties.constraints,
            false);
    }
    database->createTable(context, table_name, res, query_ptr);

    /// We must call "startup" and "shutdown" while holding DDLGuard.
    /// Because otherwise method "shutdown" (from InterpreterDropQuery) can be called before startup
    /// (in case when table was created and instantly dropped before started up)
    ///
    /// Method "startup" may create background tasks and method "shutdown" will wait for them.
    /// But if "shutdown" is called before "startup", it will exit early, because there are no background tasks to wait.
    /// Then background task is created by "startup" method. And when destructor of a table object is called, background task is still active,
    /// and the task will use references to freed data.

    /// Also note that "startup" method is exception-safe. If exception is thrown from "startup",
    /// we can safely destroy the object without a call to "shutdown", because there is guarantee
    /// that no background threads/similar resources remain after exception from "startup".

    res->startup();
    return true;
}

BlockIO InterpreterCreateQuery::fillTableIfNeeded(const ASTCreateQuery & create)
{
    /// If the query is a CREATE SELECT, insert the data into the table.
    if (create.select && !create.attach
        && !create.is_view && !create.is_live_view && (!create.is_materialized_view || create.is_populate))
    {
        auto insert = std::make_shared<ASTInsertQuery>();
        insert->table_id = {create.database, create.table, create.uuid};
        insert->select = create.select->clone();

        if (create.temporary && !context.getSessionContext().hasQueryContext())
            context.getSessionContext().makeQueryContext();

        return InterpreterInsertQuery(insert,
            create.temporary ? context.getSessionContext() : context,
            context.getSettingsRef().insert_allow_materialized_columns).execute();
    }

    return {};
}

BlockIO InterpreterCreateQuery::createDictionary(ASTCreateQuery & create)
{
    String dictionary_name = create.table;

    create.database = context.resolveDatabase(create.database);
    const String & database_name = create.database;

    auto guard = DatabaseCatalog::instance().getDDLGuard(database_name, dictionary_name);
    DatabasePtr database = DatabaseCatalog::instance().getDatabase(database_name);

    if (database->isDictionaryExist(dictionary_name))
    {
        /// TODO Check structure of dictionary
        if (create.if_not_exists)
            return {};
        else
            throw Exception(
                "Dictionary " + database_name + "." + dictionary_name + " already exists.", ErrorCodes::DICTIONARY_ALREADY_EXISTS);
    }

    if (create.attach)
    {
        auto query = DatabaseCatalog::instance().getDatabase(database_name)->getCreateDictionaryQuery(dictionary_name);
        create = query->as<ASTCreateQuery &>();
        create.attach = true;
    }

    assertOrSetUUID(create, database);

    if (create.attach)
    {
        auto config = getDictionaryConfigurationFromAST(create, context);
        auto modification_time = database->getObjectMetadataModificationTime(dictionary_name);
        database->attachDictionary(dictionary_name, DictionaryAttachInfo{query_ptr, config, modification_time});
    }
    else
        database->createDictionary(context, dictionary_name, query_ptr);

    return {};
}

void InterpreterCreateQuery::prepareOnClusterQuery(ASTCreateQuery & create, const Context & context, const String & cluster_name)
{
    if (create.attach)
        return;

    /// For CREATE query generate UUID on initiator, so it will be the same on all hosts.
    /// It will be ignored if database does not support UUIDs.
    if (create.uuid == UUIDHelpers::Nil)
        create.uuid = UUIDHelpers::generateV4();

    /// For cross-replication cluster we cannot use UUID in replica path.
    String cluster_name_expanded = context.getMacros()->expand(cluster_name);
    ClusterPtr cluster = context.getCluster(cluster_name_expanded);

    if (cluster->maybeCrossReplication())
    {
        /// Check that {uuid} macro is not used in zookeeper_path for ReplicatedMergeTree.
        /// Otherwise replicas will generate different paths.
        if (!create.storage)
            return;
        if (!create.storage->engine)
            return;
        if (!startsWith(create.storage->engine->name, "Replicated"))
            return;

        bool has_explicit_zk_path_arg = create.storage->engine->arguments &&
                                        create.storage->engine->arguments->children.size() >= 2 &&
                                        create.storage->engine->arguments->children[0]->as<ASTLiteral>() &&
                                        create.storage->engine->arguments->children[0]->as<ASTLiteral>()->value.getType() == Field::Types::String;

        if (has_explicit_zk_path_arg)
        {
            String zk_path = create.storage->engine->arguments->children[0]->as<ASTLiteral>()->value.get<String>();
            Macros::MacroExpansionInfo info;
            info.table_id.uuid = create.uuid;
            info.ignore_unknown = true;
            context.getMacros()->expand(zk_path, info);
            if (!info.expanded_uuid)
                return;
        }

        throw Exception("Seems like cluster is configured for cross-replication, "
                        "but zookeeper_path for ReplicatedMergeTree is not specified or contains {uuid} macro. "
                        "It's not supported for cross replication, because tables must have different UUIDs. "
                        "Please specify unique zookeeper_path explicitly.", ErrorCodes::INCORRECT_QUERY);
    }
}

BlockIO InterpreterCreateQuery::execute()
{
    auto & create = query_ptr->as<ASTCreateQuery &>();
    if (!create.cluster.empty())
    {
        prepareOnClusterQuery(create, context, create.cluster);
        return executeDDLQueryOnCluster(query_ptr, context, getRequiredAccess());
    }

    context.checkAccess(getRequiredAccess());

    ASTQueryWithOutput::resetOutputASTIfExist(create);

    /// CREATE|ATTACH DATABASE
    if (!create.database.empty() && create.table.empty())
        return createDatabase(create);
    else if (!create.is_dictionary)
        return createTable(create);
    else
        return createDictionary(create);
}


AccessRightsElements InterpreterCreateQuery::getRequiredAccess() const
{
    /// Internal queries (initiated by the server itself) always have access to everything.
    if (internal)
        return {};

    AccessRightsElements required_access;
    const auto & create = query_ptr->as<const ASTCreateQuery &>();

    if (create.table.empty())
    {
        required_access.emplace_back(AccessType::CREATE_DATABASE, create.database);
    }
    else if (create.is_dictionary)
    {
        required_access.emplace_back(AccessType::CREATE_DICTIONARY, create.database, create.table);
    }
    else if (create.is_view || create.is_materialized_view || create.is_live_view)
    {
        if (create.temporary)
            required_access.emplace_back(AccessType::CREATE_TEMPORARY_TABLE);
        else
        {
            if (create.replace_view)
                required_access.emplace_back(AccessType::DROP_VIEW | AccessType::CREATE_VIEW, create.database, create.table);
            else
                required_access.emplace_back(AccessType::CREATE_VIEW, create.database, create.table);
        }
    }
    else
    {
        if (create.temporary)
            required_access.emplace_back(AccessType::CREATE_TEMPORARY_TABLE);
        else
            required_access.emplace_back(AccessType::CREATE_TABLE, create.database, create.table);
    }

    if (create.to_table_id)
        required_access.emplace_back(AccessType::SELECT | AccessType::INSERT, create.to_table_id.database_name, create.to_table_id.table_name);

    if (create.storage && create.storage->engine)
    {
        auto source_access_type = StorageFactory::instance().getSourceAccessType(create.storage->engine->name);
        if (source_access_type != AccessType::NONE)
            required_access.emplace_back(source_access_type);
    }

    return required_access;
}

}<|MERGE_RESOLUTION|>--- conflicted
+++ resolved
@@ -78,10 +78,7 @@
     extern const int ILLEGAL_SYNTAX_FOR_DATA_TYPE;
     extern const int ILLEGAL_COLUMN;
     extern const int LOGICAL_ERROR;
-<<<<<<< HEAD
     extern const int UNKNOWN_DATABASE;
-=======
->>>>>>> 45f09fe2
 }
 
 namespace fs = std::filesystem;
