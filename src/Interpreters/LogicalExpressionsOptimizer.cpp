--- conflicted
+++ resolved
@@ -239,11 +239,7 @@
     }
 
     /// Sort the literals so that they are specified in the same order in the IN expression.
-<<<<<<< HEAD
-    std::sort(tuple.begin(), tuple.end());
-=======
     ::sort(tuple.begin(), tuple.end());
->>>>>>> df57f8e3
 
     /// Get the expression `expr` from the chain `expr = x1 OR ... OR expr = xN`
     ASTPtr equals_expr_lhs;
