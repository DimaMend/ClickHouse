--- conflicted
+++ resolved
@@ -605,21 +605,7 @@
 class AddedColumns
 {
 public:
-<<<<<<< HEAD
-    struct TypeAndName
-    {
-        DataTypePtr type;
-        String name;
-        String qualified_name;
-
-        TypeAndName(DataTypePtr type_, const String & name_, const String & qualified_name_)
-            : type(type_), name(name_), qualified_name(qualified_name_)
-        {
-        }
-    };
-=======
     using TypeAndNames = std::vector<std::pair<decltype(ColumnWithTypeAndName::type), decltype(ColumnWithTypeAndName::name)>>;
->>>>>>> 9a36fd84
 
     AddedColumns(
         const Block & block_with_columns_to_add,
@@ -676,7 +662,6 @@
         if constexpr (has_defaults)
             applyLazyDefaults();
 
-<<<<<<< HEAD
         if (is_join_get)
         {
             /// If it's joinGetOrNull, we need to wrap not-nullable columns in StorageJoin.
@@ -696,10 +681,6 @@
                 columns[j]->insertFrom(*block.getByPosition(right_indexes[j]).column, row_num);
             }
         }
-=======
-        for (size_t j = 0; j < right_indexes.size(); ++j)
-            columns[j]->insertFrom(*block.getByPosition(right_indexes[j]).column, row_num);
->>>>>>> 9a36fd84
     }
 
     void appendDefaultRow()
@@ -1182,7 +1163,7 @@
 void HashJoin::joinGetImpl(Block & block, const Block & block_with_columns_to_add, const Maps & maps_) const
 {
     joinBlockImpl<ASTTableJoin::Kind::Left, ASTTableJoin::Strictness::RightAny>(
-        block, {block.getByPosition(0).name}, block_with_columns_to_add, maps_);
+        block, {block.getByPosition(0).name}, block_with_columns_to_add, maps_, /* is_join_get  */ true);
 }
 
 
@@ -1208,17 +1189,8 @@
     {
         joinGetImpl(block, {elem}, std::get<MapsOne>(data->maps));
     }
-<<<<<<< HEAD
-
-    static_assert(!MapGetter<ASTTableJoin::Kind::Left, ASTTableJoin::Strictness::Any>::flagged,
-                  "joinGet are not protected from hash table changes between block processing");
-    joinBlockImpl<ASTTableJoin::Kind::Left, ASTTableJoin::Strictness::Any>(
-        keys, key_names_right, block_with_columns_to_add, std::get<MapsOne>(data->maps), /* is_join_get  */ true);
-    return keys.getByPosition(keys.columns() - 1);
-=======
     else
         throw Exception("joinGet only supports StorageJoin of type Left Any", ErrorCodes::INCOMPATIBLE_TYPE_OF_JOIN);
->>>>>>> 9a36fd84
 }
 
 
