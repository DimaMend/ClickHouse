--- conflicted
+++ resolved
@@ -411,7 +411,6 @@
     joinDispatch(kind, strictness, data->maps, [&](auto, auto, auto & map) { map.create(data->type); });
 }
 
-<<<<<<< HEAD
 bool HashJoin::overDictionary() const
 {
     return data->type == Type::DICT;
@@ -427,8 +426,6 @@
     return isInnerOrRight(getKind()) && data->empty && !overDictionary();
 }
 
-=======
->>>>>>> 24283862
 size_t HashJoin::getTotalRowCount() const
 {
     size_t res = 0;
