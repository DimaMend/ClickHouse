#include "OpenTelemetrySpanLog.h"

#include <DataTypes/DataTypeArray.h>
#include <DataTypes/DataTypeDate.h>
#include <DataTypes/DataTypeDateTime.h>
#include <DataTypes/DataTypeDateTime64.h>
#include <DataTypes/DataTypesNumber.h>
#include <DataTypes/DataTypeString.h>
#include <DataTypes/DataTypeUUID.h>

namespace DB
{

Block OpenTelemetrySpanLogElement::createBlock()
{
    return {
        {std::make_shared<DataTypeUUID>(), "trace_id"},
        {std::make_shared<DataTypeUInt64>(), "span_id"},
        {std::make_shared<DataTypeUInt64>(), "parent_span_id"},
        {std::make_shared<DataTypeString>(), "operation_name"},
        {std::make_shared<DataTypeDateTime64>(6), "start_time_us"},
        {std::make_shared<DataTypeDateTime64>(6), "finish_time_us"},
        {std::make_shared<DataTypeDate>(), "finish_date"},
        {std::make_shared<DataTypeArray>(std::make_shared<DataTypeString>()),
            "attribute.names"},
        {std::make_shared<DataTypeArray>(std::make_shared<DataTypeString>()),
            "attribute.values"}
    };
}

void OpenTelemetrySpanLogElement::appendToBlock(MutableColumns & columns) const
{
    size_t i = 0;

    columns[i++]->insert(UInt128(Int128(trace_id)));
    columns[i++]->insert(span_id);
    columns[i++]->insert(parent_span_id);
    columns[i++]->insert(operation_name);
    columns[i++]->insert(start_time_us);
    columns[i++]->insert(finish_time_us);
    columns[i++]->insert(DateLUT::instance().toDayNum(finish_time_us / 1000000));
    columns[i++]->insert(attribute_names);
<<<<<<< HEAD
    // The user might add some ints values, and we will have Int Field, and the
    // insert will fail because the column requires Strings. Convert the fields
    // here, because it's hard to remember to convert them in all other places.
    Array string_values;
    string_values.reserve(attribute_values.size());
    for (const auto & value : attribute_values)
    {
        string_values.push_back(toString(value));
    }
    columns[i++]->insert(string_values);
}


OpenTelemetrySpanHolder::OpenTelemetrySpanHolder(const std::string & _operation_name)
{
    trace_id = 0;

    if (!CurrentThread::isInitialized())
    {
        // There may be no thread context if we're running inside the
        // clickhouse-client, e.g. reading an external table provided with the
        // `--external` option.
        return;
    }

    auto & thread = CurrentThread::get();

    trace_id = thread.thread_trace_context.trace_id;
    if (!trace_id)
    {
        return;
    }

    parent_span_id = thread.thread_trace_context.span_id;
    span_id = thread_local_rng();
    operation_name = _operation_name;
    start_time_us = std::chrono::duration_cast<std::chrono::microseconds>(
        std::chrono::system_clock::now().time_since_epoch()).count();

#ifndef NDEBUG
    attribute_names.push_back("clickhouse.start.stacktrace");
    attribute_values.push_back(StackTrace().toString());
#endif

    thread.thread_trace_context.span_id = span_id;
}


OpenTelemetrySpanHolder::~OpenTelemetrySpanHolder()
{
    try
    {
        if (!trace_id)
        {
            return;
        }

        // First of all, return old value of current span.
        auto & thread = CurrentThread::get();
        assert(thread.thread_trace_context.span_id == span_id);
        thread.thread_trace_context.span_id = parent_span_id;

        // Not sure what's the best way to access the log from here.
        auto * thread_group = CurrentThread::getGroup().get();
        // Not sure whether and when this can be null.
        if (!thread_group)
        {
            return;
        }

        auto * context = thread_group->query_context;
        if (!context)
        {
            // Both global and query contexts can be null when executing a
            // background task, and global context can be null for some
            // queries.
            return;
        }

#ifndef NDEBUG
        attribute_names.push_back("clickhouse.end.stacktrace");
        attribute_values.push_back(StackTrace().toString());
#endif

        auto log = context->getOpenTelemetrySpanLog();
        if (!log)
        {
            // The log might be disabled.
            return;
        }

        finish_time_us = std::chrono::duration_cast<std::chrono::microseconds>(
            std::chrono::system_clock::now().time_since_epoch()).count();

        log->add(OpenTelemetrySpanLogElement(
                     static_cast<OpenTelemetrySpan>(*this)));
    }
    catch (...)
    {
        tryLogCurrentException(__FUNCTION__);
    }
=======
    columns[i++]->insert(attribute_values);
>>>>>>> fabb1799
}

}
<|MERGE_RESOLUTION|>--- conflicted
+++ resolved
@@ -40,111 +40,7 @@
     columns[i++]->insert(finish_time_us);
     columns[i++]->insert(DateLUT::instance().toDayNum(finish_time_us / 1000000));
     columns[i++]->insert(attribute_names);
-<<<<<<< HEAD
-    // The user might add some ints values, and we will have Int Field, and the
-    // insert will fail because the column requires Strings. Convert the fields
-    // here, because it's hard to remember to convert them in all other places.
-    Array string_values;
-    string_values.reserve(attribute_values.size());
-    for (const auto & value : attribute_values)
-    {
-        string_values.push_back(toString(value));
-    }
-    columns[i++]->insert(string_values);
-}
-
-
-OpenTelemetrySpanHolder::OpenTelemetrySpanHolder(const std::string & _operation_name)
-{
-    trace_id = 0;
-
-    if (!CurrentThread::isInitialized())
-    {
-        // There may be no thread context if we're running inside the
-        // clickhouse-client, e.g. reading an external table provided with the
-        // `--external` option.
-        return;
-    }
-
-    auto & thread = CurrentThread::get();
-
-    trace_id = thread.thread_trace_context.trace_id;
-    if (!trace_id)
-    {
-        return;
-    }
-
-    parent_span_id = thread.thread_trace_context.span_id;
-    span_id = thread_local_rng();
-    operation_name = _operation_name;
-    start_time_us = std::chrono::duration_cast<std::chrono::microseconds>(
-        std::chrono::system_clock::now().time_since_epoch()).count();
-
-#ifndef NDEBUG
-    attribute_names.push_back("clickhouse.start.stacktrace");
-    attribute_values.push_back(StackTrace().toString());
-#endif
-
-    thread.thread_trace_context.span_id = span_id;
-}
-
-
-OpenTelemetrySpanHolder::~OpenTelemetrySpanHolder()
-{
-    try
-    {
-        if (!trace_id)
-        {
-            return;
-        }
-
-        // First of all, return old value of current span.
-        auto & thread = CurrentThread::get();
-        assert(thread.thread_trace_context.span_id == span_id);
-        thread.thread_trace_context.span_id = parent_span_id;
-
-        // Not sure what's the best way to access the log from here.
-        auto * thread_group = CurrentThread::getGroup().get();
-        // Not sure whether and when this can be null.
-        if (!thread_group)
-        {
-            return;
-        }
-
-        auto * context = thread_group->query_context;
-        if (!context)
-        {
-            // Both global and query contexts can be null when executing a
-            // background task, and global context can be null for some
-            // queries.
-            return;
-        }
-
-#ifndef NDEBUG
-        attribute_names.push_back("clickhouse.end.stacktrace");
-        attribute_values.push_back(StackTrace().toString());
-#endif
-
-        auto log = context->getOpenTelemetrySpanLog();
-        if (!log)
-        {
-            // The log might be disabled.
-            return;
-        }
-
-        finish_time_us = std::chrono::duration_cast<std::chrono::microseconds>(
-            std::chrono::system_clock::now().time_since_epoch()).count();
-
-        log->add(OpenTelemetrySpanLogElement(
-                     static_cast<OpenTelemetrySpan>(*this)));
-    }
-    catch (...)
-    {
-        tryLogCurrentException(__FUNCTION__);
-    }
-=======
     columns[i++]->insert(attribute_values);
->>>>>>> fabb1799
 }
 
 }
