--- conflicted
+++ resolved
@@ -498,8 +498,4 @@
     named_session = nullptr;
 }
 
-<<<<<<< HEAD
-}
-=======
-}
->>>>>>> 59c8ed9b
+}
