#include "ITokenExtractor.h"

#include <boost/algorithm/string.hpp>

#include <Common/StringUtils.h>
#include <Common/UTF8Helpers.h>

#if defined(__SSE2__)
#  include <emmintrin.h>
#  if defined(__SSE4_2__)
#    include <nmmintrin.h>
#  endif
#endif


namespace DB
{

std::vector<String> ITokenExtractor::getTokens(const char * data, size_t length) const
{
    std::vector<String> tokens;

    size_t cur = 0;
    size_t token_start = 0;
    size_t token_len = 0;

    while (cur < length && nextInStringPadded(data, length, &cur, &token_start, &token_len))
        tokens.emplace_back(data + token_start, token_len);

    return tokens;
}

std::vector<String> NgramTokenExtractor::getTokens(const char * data, size_t length) const
{
    if (n > length)
        return std::vector<String>{{data, length}};

    return ITokenExtractor::getTokens(data, length);
}

bool NgramTokenExtractor::nextInString(const char * data, size_t length, size_t * __restrict pos, size_t * __restrict token_start, size_t * __restrict token_length) const
{
    *token_start = *pos;
    *token_length = 0;
    size_t code_points = 0;
    for (; code_points < n && *token_start + *token_length < length; ++code_points)
    {
        size_t sz = UTF8::seqLength(static_cast<UInt8>(data[*token_start + *token_length]));
        *token_length += sz;
    }
    *pos += UTF8::seqLength(static_cast<UInt8>(data[*pos]));
    return code_points == n;
}

bool NgramTokenExtractor::nextInStringLike(const char * data, size_t length, size_t * pos, String & token) const
{
    token.clear();

    size_t code_points = 0;
    bool escaped = false;
    for (size_t i = *pos; i < length;)
    {
        if (escaped && (data[i] == '%' || data[i] == '_' || data[i] == '\\'))
        {
            token += data[i];
            ++code_points;
            escaped = false;
            ++i;
        }
        else if (!escaped && (data[i] == '%' || data[i] == '_'))
        {
            /// This token is too small, go to the next.
            token.clear();
            code_points = 0;
            escaped = false;
            *pos = ++i;
        }
        else if (!escaped && data[i] == '\\')
        {
            escaped = true;
            ++i;
        }
        else
        {
            const size_t sz = UTF8::seqLength(static_cast<UInt8>(data[i]));
            for (size_t j = 0; j < sz; ++j)
                token += data[i + j];
            i += sz;
            ++code_points;
            escaped = false;
        }

        if (code_points == n)
        {
            *pos += UTF8::seqLength(static_cast<UInt8>(data[*pos]));
            return true;
        }
    }

    return false;
}

std::vector<String> SplitTokenExtractor::getTokens(const char * data, size_t length) const
{
    return ITokenExtractor::getTokens(data, length);
}

bool SplitTokenExtractor::nextInString(const char * data, size_t length, size_t * __restrict pos, size_t * __restrict token_start, size_t * __restrict token_length) const
{
    *token_start = *pos;
    *token_length = 0;

    while (*pos < length)
    {
        if (isASCII(data[*pos]) && !isAlphaNumericASCII(data[*pos]))
        {
            /// Finish current token if any
            if (*token_length > 0)
                return true;
            *token_start = ++*pos;
        }
        else
        {
            /// Note that UTF-8 sequence is completely consisted of non-ASCII bytes.
            ++*pos;
            ++*token_length;
        }
    }

    return *token_length > 0;
}

bool SplitTokenExtractor::nextInStringPadded(const char * data, size_t length, size_t * __restrict pos, size_t * __restrict token_start, size_t * __restrict token_length) const
{
    *token_start = *pos;
    *token_length = 0;

    while (*pos < length)
    {
#if defined(__SSE2__) && !defined(MEMORY_SANITIZER) /// We read uninitialized bytes and decide on the calculated mask
        // NOTE: we assume that `data` string is padded from the right with 15 bytes.
        const __m128i haystack = _mm_loadu_si128(reinterpret_cast<const __m128i *>(data + *pos));
        const size_t haystack_length = 16;

#if defined(__SSE4_2__)
        // With the help of https://www.strchr.com/strcmp_and_strlen_using_sse_4.2
        const auto alnum_chars_ranges = _mm_set_epi8(0, 0, 0, 0, 0, 0, 0, 0,
                '\xFF', '\x80', 'z', 'a', 'Z', 'A', '9', '0');
        // Every bit represents if `haystack` character is in the ranges (1) or not (0)
        const unsigned result_bitmask = _mm_cvtsi128_si32(_mm_cmpestrm(alnum_chars_ranges, 8, haystack, haystack_length, _SIDD_CMP_RANGES));
#else
        // NOTE: -1 and +1 required since SSE2 has no `>=` and `<=` instructions on packed 8-bit integers (epi8).
        const auto number_begin =      _mm_set1_epi8('0' - 1);
        const auto number_end =        _mm_set1_epi8('9' + 1);
        const auto alpha_lower_begin = _mm_set1_epi8('a' - 1);
        const auto alpha_lower_end =   _mm_set1_epi8('z' + 1);
        const auto alpha_upper_begin = _mm_set1_epi8('A' - 1);
        const auto alpha_upper_end =   _mm_set1_epi8('Z' + 1);
        const auto zero =              _mm_set1_epi8(0);

        // every bit represents if `haystack` character `c` satisfies condition:
        // (c < 0) || (c > '0' - 1 && c < '9' + 1) || (c > 'a' - 1 && c < 'z' + 1) || (c > 'A' - 1 && c < 'Z' + 1)
        // < 0 since _mm_cmplt_epi8 threats chars as SIGNED, and so all chars > 0x80 are negative.
        const unsigned result_bitmask = _mm_movemask_epi8(_mm_or_si128(_mm_or_si128(_mm_or_si128(
                _mm_cmplt_epi8(haystack, zero),
                _mm_and_si128(_mm_cmpgt_epi8(haystack, number_begin),      _mm_cmplt_epi8(haystack, number_end))),
                _mm_and_si128(_mm_cmpgt_epi8(haystack, alpha_lower_begin), _mm_cmplt_epi8(haystack, alpha_lower_end))),
                _mm_and_si128(_mm_cmpgt_epi8(haystack, alpha_upper_begin), _mm_cmplt_epi8(haystack, alpha_upper_end))));
#endif
        if (result_bitmask == 0)
        {
            if (*token_length != 0)
                // end of token started on previous haystack
                return true;

            *pos += haystack_length;
            continue;
        }

        const auto token_start_pos_in_current_haystack = std::countr_zero(result_bitmask);
        if (*token_length == 0)
            // new token
            *token_start = *pos + token_start_pos_in_current_haystack;
        else if (token_start_pos_in_current_haystack != 0)
            // end of token starting in one of previous haystacks
            return true;

        const auto token_bytes_in_current_haystack = std::countr_zero(~(result_bitmask >> token_start_pos_in_current_haystack));
        *token_length += token_bytes_in_current_haystack;

        *pos += token_start_pos_in_current_haystack + token_bytes_in_current_haystack;
        if (token_start_pos_in_current_haystack + token_bytes_in_current_haystack == haystack_length)
            // check if there are leftovers in next `haystack`
            continue;

        break;
#else
        if (isASCII(data[*pos]) && !isAlphaNumericASCII(data[*pos]))
        {
            /// Finish current token if any
            if (*token_length > 0)
                return true;
            *token_start = ++*pos;
        }
        else
        {
            /// Note that UTF-8 sequence is completely consisted of non-ASCII bytes.
            ++*pos;
            ++*token_length;
        }
#endif
    }

#if defined(__SSE2__) && !defined(MEMORY_SANITIZER)
    // Could happen only if string is not padded with zeros, and we accidentally hopped over the end of data.
    if (*token_start > length)
        return false;
    *token_length = std::min(length - *token_start, *token_length);
#endif

    return *token_length > 0;
}

bool SplitTokenExtractor::nextInStringLike(const char * data, size_t length, size_t * pos, String & token) const
{
    token.clear();
    bool bad_token = false; // % or _ before token
    bool escaped = false;
    while (*pos < length)
    {
        if (!escaped && (data[*pos] == '%' || data[*pos] == '_'))
        {
            token.clear();
            bad_token = true;
            ++*pos;
        }
        else if (!escaped && data[*pos] == '\\')
        {
            escaped = true;
            ++*pos;
        }
        else if (isASCII(data[*pos]) && !isAlphaNumericASCII(data[*pos]))
        {
            if (!bad_token && !token.empty())
                return true;

            token.clear();
            bad_token = false;
            escaped = false;
            ++*pos;
        }
        else
        {
            const size_t sz = UTF8::seqLength(static_cast<UInt8>(data[*pos]));
            for (size_t j = 0; j < sz; ++j)
            {
                token += data[*pos];
                ++*pos;
            }
            escaped = false;
        }
    }

    return !bad_token && !token.empty();
}

void SplitTokenExtractor::substringToBloomFilter(const char * data, size_t length, BloomFilter & bloom_filter, bool is_prefix, bool is_suffix) const
{
    size_t cur = 0;
    size_t token_start = 0;
    size_t token_len = 0;

    while (cur < length && nextInString(data, length, &cur, &token_start, &token_len))
        // In order to avoid filter updates with incomplete tokens,
        // first token is ignored, unless substring is prefix and
        // last token is ignored, unless substring is suffix
        if ((token_start > 0 || is_prefix) && (token_start + token_len < length || is_suffix))
            bloom_filter.add(data + token_start, token_len);
}

void SplitTokenExtractor::substringToGinFilter(const char * data, size_t length, GinFilter & gin_filter, bool is_prefix, bool is_suffix) const
{
    gin_filter.setQueryString(data, length);

    size_t cur = 0;
    size_t token_start = 0;
    size_t token_len = 0;

    while (cur < length && nextInString(data, length, &cur, &token_start, &token_len))
        // In order to avoid filter updates with incomplete tokens,
        // first token is ignored, unless substring is prefix and
        // last token is ignored, unless substring is suffix
        if ((token_start > 0 || is_prefix) && (token_start + token_len < length || is_suffix))
            gin_filter.addTerm(data + token_start, token_len);
}

<<<<<<< HEAD
SparseGramTokenExtractor::SparseGramTokenExtractor(size_t min_length, size_t max_length, std::optional<size_t> min_cutoff_length_)
    : sparse_grams_iterator(min_length, max_length, min_cutoff_length_)
{
}

bool SparseGramTokenExtractor::nextInString(const char * data, size_t length, size_t * __restrict pos, size_t * __restrict token_start, size_t * __restrict token_length) const
{
    if (std::tie(data, length) != std::tie(previous_data, previous_len))
    {
        previous_data = data;
        previous_len = length;
        sparse_grams_iterator.set(data, data + length);
    }

    Pos next_begin;
    Pos next_end;
    if (!sparse_grams_iterator.get(next_begin, next_end))
    {
        previous_data = nullptr;
        previous_len = 0;
        return false;
    }
    *token_start = next_begin - data;
    *token_length = next_end - next_begin;
    *pos = *token_start;

    return true;
}

bool SparseGramTokenExtractor::nextInStringLike(const char * data, size_t length, size_t * pos, String & token) const
{
    if (std::tie(data, length) != std::tie(previous_data, previous_len))
    {
        previous_data = data;
        previous_len = length;
        sparse_grams_iterator.set(data, data + length);
    }

    token.clear();

    while (true)
    {
        Pos next_begin;
        Pos next_end;
        if (!sparse_grams_iterator.get(next_begin, next_end))
        {
            previous_data = nullptr;
            previous_len = 0;
            return false;
        }
        bool escaped = false;
        bool match_substring = true;
        for (size_t i = next_begin - data; i < static_cast<size_t>(next_end - data);)
        {
            if (escaped && (data[i] == '%' || data[i] == '_' || data[i] == '\\'))
            {
                token.push_back(data[i]);
                escaped = false;
                ++i;
            }
            else if (!escaped && (data[i] == '%' || data[i] == '_' || data[i] == '\\'))
            {
                token.clear();
                match_substring = false;
                break;
            }
            else
            {
                const size_t sz = UTF8::seqLength(static_cast<UInt8>(data[i]));
                for (size_t j = 0; j < sz; ++j)
                    token.push_back(data[i + j]);
                i += sz;
                escaped = false;
            }
        }
        if (match_substring)
        {
            *pos = next_begin - data;
            return true;
        }
    }
=======
std::vector<String> NoOpTokenExtractor::getTokens(const char * data, size_t length) const
{
    return {{data, length}};
}

bool NoOpTokenExtractor::nextInString(const char * /*data*/, size_t length, size_t * __restrict pos, size_t * __restrict token_start, size_t * __restrict token_length) const
{
    if (*pos == 0)
    {
        *token_start = 0;
        *token_length = length;
        return true;
    }
    return false;
}

bool NoOpTokenExtractor::nextInStringLike(const char * /*data*/, size_t /*length*/, size_t * __restrict /*token_start*/, String & /*token_length*/) const
{
    return false;
>>>>>>> ec4cf043
}

}<|MERGE_RESOLUTION|>--- conflicted
+++ resolved
@@ -294,7 +294,27 @@
             gin_filter.addTerm(data + token_start, token_len);
 }
 
-<<<<<<< HEAD
+std::vector<String> NoOpTokenExtractor::getTokens(const char * data, size_t length) const
+{
+    return {{data, length}};
+}
+
+bool NoOpTokenExtractor::nextInString(const char * /*data*/, size_t length, size_t * __restrict pos, size_t * __restrict token_start, size_t * __restrict token_length) const
+{
+    if (*pos == 0)
+    {
+        *token_start = 0;
+        *token_length = length;
+        return true;
+    }
+    return false;
+}
+
+bool NoOpTokenExtractor::nextInStringLike(const char * /*data*/, size_t /*length*/, size_t * __restrict /*token_start*/, String & /*token_length*/) const
+{
+    return false;
+}
+  
 SparseGramTokenExtractor::SparseGramTokenExtractor(size_t min_length, size_t max_length, std::optional<size_t> min_cutoff_length_)
     : sparse_grams_iterator(min_length, max_length, min_cutoff_length_)
 {
@@ -376,27 +396,6 @@
             return true;
         }
     }
-=======
-std::vector<String> NoOpTokenExtractor::getTokens(const char * data, size_t length) const
-{
-    return {{data, length}};
-}
-
-bool NoOpTokenExtractor::nextInString(const char * /*data*/, size_t length, size_t * __restrict pos, size_t * __restrict token_start, size_t * __restrict token_length) const
-{
-    if (*pos == 0)
-    {
-        *token_start = 0;
-        *token_length = length;
-        return true;
-    }
-    return false;
-}
-
-bool NoOpTokenExtractor::nextInStringLike(const char * /*data*/, size_t /*length*/, size_t * __restrict /*token_start*/, String & /*token_length*/) const
-{
-    return false;
->>>>>>> ec4cf043
 }
 
 }