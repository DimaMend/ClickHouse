#include <DataTypes/DataTypeAggregateFunction.h>
#include <DataTypes/DataTypeInterval.h>

#include <Parsers/ASTFunction.h>
#include <Parsers/ASTIdentifier.h>
#include <Parsers/ASTLiteral.h>
#include <Parsers/ASTOrderByElement.h>
#include <Parsers/ASTInterpolateElement.h>
#include <Parsers/ASTSelectWithUnionQuery.h>
#include <Parsers/ASTSelectIntersectExceptQuery.h>
#include <Parsers/ASTTablesInSelectQuery.h>
#include <Parsers/ExpressionListParsers.h>
#include <Parsers/parseQuery.h>

#include <Access/Common/AccessFlags.h>
#include <Access/ContextAccess.h>

#include <AggregateFunctions/AggregateFunctionCount.h>

#include <Interpreters/ApplyWithAliasVisitor.h>
#include <Interpreters/ApplyWithSubqueryVisitor.h>
#include <Interpreters/InterpreterSelectQuery.h>
#include <Interpreters/InterpreterSelectWithUnionQuery.h>
#include <Interpreters/InterpreterSetQuery.h>
#include <Interpreters/evaluateConstantExpression.h>
#include <Interpreters/convertFieldToType.h>
#include <Interpreters/addTypeConversionToAST.h>
#include <Interpreters/ExpressionAnalyzer.h>
#include <Interpreters/getTableExpressions.h>
#include <Interpreters/JoinToSubqueryTransformVisitor.h>
#include <Interpreters/CrossToInnerJoinVisitor.h>
#include <Interpreters/TableJoin.h>
#include <Interpreters/JoinedTables.h>
#include <Interpreters/OpenTelemetrySpanLog.h>
#include <Interpreters/QueryAliasesVisitor.h>
#include <Interpreters/replaceAliasColumnsInQuery.h>
#include <Interpreters/RewriteCountDistinctVisitor.h>

#include <QueryPipeline/Pipe.h>
#include <Processors/QueryPlan/AggregatingStep.h>
#include <Processors/QueryPlan/ArrayJoinStep.h>
#include <Processors/QueryPlan/CachingStep.h>
#include <Processors/QueryPlan/CreatingSetsStep.h>
#include <Processors/QueryPlan/CubeStep.h>
#include <Processors/QueryPlan/DistinctStep.h>
#include <Processors/QueryPlan/ExpressionStep.h>
#include <Processors/QueryPlan/ExtremesStep.h>
#include <Processors/QueryPlan/FillingStep.h>
#include <Processors/QueryPlan/FilterStep.h>
#include <Processors/QueryPlan/JoinStep.h>
#include <Processors/QueryPlan/LimitByStep.h>
#include <Processors/QueryPlan/LimitStep.h>
#include <Processors/QueryPlan/SortingStep.h>
#include <Processors/QueryPlan/MergingAggregatedStep.h>
#include <Processors/QueryPlan/OffsetStep.h>
#include <Processors/QueryPlan/QueryPlan.h>
#include <Processors/QueryPlan/ReadFromPreparedSource.h>
#include <Processors/QueryPlan/ReadNothingStep.h>
#include <Processors/QueryPlan/RollupStep.h>
#include <Processors/QueryPlan/SettingQuotaAndLimitsStep.h>
#include <Processors/QueryPlan/TotalsHavingStep.h>
#include <Processors/QueryPlan/WindowStep.h>
#include <Processors/QueryPlan/Optimizations/QueryPlanOptimizationSettings.h>
#include <Processors/Sources/NullSource.h>
#include <Processors/Sources/SourceFromSingleChunk.h>
#include <Processors/Transforms/AggregatingTransform.h>
#include <Processors/Transforms/ExpressionTransform.h>
#include <Processors/Transforms/FilterTransform.h>
#include <Processors/Transforms/ReadFromCacheTransform.h>


#include <Storages/IStorage.h>
#include <Storages/MergeTree/MergeTreeWhereOptimizer.h>
#include <Storages/StorageValues.h>
#include <Storages/StorageView.h>

#include <Functions/IFunction.h>
#include <Core/Field.h>
#include <Core/ProtocolDefines.h>
#include <base/types.h>
#include <base/sort.h>
#include <Columns/Collator.h>
#include <Common/FieldVisitorsAccurateComparison.h>
#include <Common/FieldVisitorToString.h>
#include <Common/typeid_cast.h>
#include <Common/checkStackSize.h>
#include <Core/ColumnNumbers.h>
#include <Interpreters/Aggregator.h>
#include <base/map.h>
#include <Common/scope_guard_safe.h>
#include <memory>


namespace DB
{

namespace ErrorCodes
{
    extern const int TOO_DEEP_SUBQUERIES;
    extern const int SAMPLING_NOT_SUPPORTED;
    extern const int ILLEGAL_FINAL;
    extern const int ILLEGAL_PREWHERE;
    extern const int TOO_MANY_COLUMNS;
    extern const int LOGICAL_ERROR;
    extern const int NOT_IMPLEMENTED;
    extern const int PARAMETER_OUT_OF_BOUND;
    extern const int INVALID_LIMIT_EXPRESSION;
    extern const int INVALID_WITH_FILL_EXPRESSION;
    extern const int ACCESS_DENIED;
    extern const int UNKNOWN_IDENTIFIER;
}

/// Assumes `storage` is set and the table filter (row-level security) is not empty.
String InterpreterSelectQuery::generateFilterActions(ActionsDAGPtr & actions, const Names & prerequisite_columns) const
{
    const auto & db_name = table_id.getDatabaseName();
    const auto & table_name = table_id.getTableName();

    /// TODO: implement some AST builders for this kind of stuff
    ASTPtr query_ast = std::make_shared<ASTSelectQuery>();
    auto * select_ast = query_ast->as<ASTSelectQuery>();

    select_ast->setExpression(ASTSelectQuery::Expression::SELECT, std::make_shared<ASTExpressionList>());
    auto expr_list = select_ast->select();

    /// The first column is our filter expression.
    /// the row_policy_filter should be cloned, because it may be changed by TreeRewriter.
    /// which make it possible an invalid expression, although it may be valid in whole select.
    expr_list->children.push_back(row_policy_filter->clone());

    /// Keep columns that are required after the filter actions.
    for (const auto & column_str : prerequisite_columns)
    {
        ParserExpression expr_parser;
        expr_list->children.push_back(parseQuery(expr_parser, column_str, 0, context->getSettingsRef().max_parser_depth));
    }

    select_ast->setExpression(ASTSelectQuery::Expression::TABLES, std::make_shared<ASTTablesInSelectQuery>());
    auto tables = select_ast->tables();
    auto tables_elem = std::make_shared<ASTTablesInSelectQueryElement>();
    auto table_expr = std::make_shared<ASTTableExpression>();
    tables->children.push_back(tables_elem);
    tables_elem->table_expression = table_expr;
    tables_elem->children.push_back(table_expr);
    table_expr->database_and_table_name = std::make_shared<ASTTableIdentifier>(db_name, table_name);
    table_expr->children.push_back(table_expr->database_and_table_name);

    /// Using separate expression analyzer to prevent any possible alias injection
    auto syntax_result = TreeRewriter(context).analyzeSelect(query_ast, TreeRewriterResult({}, storage, storage_snapshot));
    SelectQueryExpressionAnalyzer analyzer(query_ast, syntax_result, context, metadata_snapshot);
    actions = analyzer.simpleSelectActions();

    auto column_name = expr_list->children.at(0)->getColumnName();
    actions->removeUnusedActions(NameSet{column_name});
    actions->projectInput(false);

    for (const auto * node : actions->getInputs())
        actions->getIndex().push_back(node);

    return column_name;
}

InterpreterSelectQuery::InterpreterSelectQuery(
    const ASTPtr & query_ptr_,
    ContextPtr context_,
    const SelectQueryOptions & options_,
    const Names & required_result_column_names_)
    : InterpreterSelectQuery(query_ptr_, context_, std::nullopt, nullptr, options_, required_result_column_names_)
{}

InterpreterSelectQuery::InterpreterSelectQuery(
    const ASTPtr & query_ptr_,
<<<<<<< HEAD
    ContextPtr context_,
    Pipe input_pipe_,
    const SelectQueryOptions & options_)
    : InterpreterSelectQuery(query_ptr_, context_, std::move(input_pipe_), nullptr, options_.copy().noSubquery())
=======
    ContextMutablePtr context_,
    const SelectQueryOptions & options_,
    const Names & required_result_column_names_)
    : InterpreterSelectQuery(query_ptr_, context_, std::nullopt, nullptr, options_, required_result_column_names_)
{}

InterpreterSelectQuery::InterpreterSelectQuery(
        const ASTPtr & query_ptr_,
        ContextPtr context_,
        Pipe input_pipe_,
        const SelectQueryOptions & options_)
        : InterpreterSelectQuery(query_ptr_, context_, std::move(input_pipe_), nullptr, options_.copy().noSubquery())
>>>>>>> 3261134f
{}

InterpreterSelectQuery::InterpreterSelectQuery(
    const ASTPtr & query_ptr_,
    ContextPtr context_,
    const StoragePtr & storage_,
    const StorageMetadataPtr & metadata_snapshot_,
    const SelectQueryOptions & options_)
    : InterpreterSelectQuery(query_ptr_, context_, std::nullopt, storage_, options_.copy().noSubquery(), {}, metadata_snapshot_)
{}

InterpreterSelectQuery::InterpreterSelectQuery(
    const ASTPtr & query_ptr_,
    ContextPtr context_,
    const SelectQueryOptions & options_,
    SubqueriesForSets subquery_for_sets_,
    PreparedSets prepared_sets_)
    : InterpreterSelectQuery(
        query_ptr_, context_, std::nullopt, nullptr, options_, {}, {}, std::move(subquery_for_sets_), std::move(prepared_sets_))
{}

InterpreterSelectQuery::~InterpreterSelectQuery() = default;


/** There are no limits on the maximum size of the result for the subquery.
  *  Since the result of the query is not the result of the entire query.
  */
static ContextPtr getSubqueryContext(ContextPtr context)
{
    auto subquery_context = Context::createCopy(context);
    Settings subquery_settings = context->getSettings();
    subquery_settings.max_result_rows = 0;
    subquery_settings.max_result_bytes = 0;
    /// The calculation of extremes does not make sense and is not necessary (if you do it, then the extremes of the subquery can be taken for whole query).
    subquery_settings.extremes = false;
    subquery_context->setSettings(subquery_settings);
    return subquery_context;
}

static void rewriteMultipleJoins(ASTPtr & query, const TablesWithColumns & tables, const String & database, const Settings & settings)
{
    ASTSelectQuery & select = query->as<ASTSelectQuery &>();

    Aliases aliases;
    if (ASTPtr with = select.with())
        QueryAliasesNoSubqueriesVisitor(aliases).visit(with);
    QueryAliasesNoSubqueriesVisitor(aliases).visit(select.select());

    CrossToInnerJoinVisitor::Data cross_to_inner{tables, aliases, database};
    cross_to_inner.cross_to_inner_join_rewrite = static_cast<UInt8>(std::min<UInt64>(settings.cross_to_inner_join_rewrite, 2));
    CrossToInnerJoinVisitor(cross_to_inner).visit(query);

    JoinToSubqueryTransformVisitor::Data join_to_subs_data{tables, aliases};
    JoinToSubqueryTransformVisitor(join_to_subs_data).visit(query);
}

/// Checks that the current user has the SELECT privilege.
static void checkAccessRightsForSelect(
    ContextPtr context,
    const StorageID & table_id,
    const StorageMetadataPtr & table_metadata,
    const TreeRewriterResult & syntax_analyzer_result)
{
    if (!syntax_analyzer_result.has_explicit_columns && table_metadata && !table_metadata->getColumns().empty())
    {
        /// For a trivial query like "SELECT count() FROM table" access is granted if at least
        /// one column is accessible.
        /// In this case just checking access for `required_columns` doesn't work correctly
        /// because `required_columns` will contain the name of a column of minimum size (see TreeRewriterResult::collectUsedColumns())
        /// which is probably not the same column as the column the current user has access to.
        auto access = context->getAccess();
        for (const auto & column : table_metadata->getColumns())
        {
            if (access->isGranted(AccessType::SELECT, table_id.database_name, table_id.table_name, column.name))
                return;
        }
        throw Exception(
            ErrorCodes::ACCESS_DENIED,
            "{}: Not enough privileges. To execute this query it's necessary to have grant SELECT for at least one column on {}",
            context->getUserName(),
            table_id.getFullTableName());
    }

    /// General check.
    context->checkAccess(AccessType::SELECT, table_id, syntax_analyzer_result.requiredSourceColumnsForAccessCheck());
}

/// Returns true if we should ignore quotas and limits for a specified table in the system database.
static bool shouldIgnoreQuotaAndLimits(const StorageID & table_id)
{
    if (table_id.database_name == DatabaseCatalog::SYSTEM_DATABASE)
    {
        static const boost::container::flat_set<String> tables_ignoring_quota{"quotas", "quota_limits", "quota_usage", "quotas_usage", "one"};
        if (tables_ignoring_quota.count(table_id.table_name))
            return true;
    }
    return false;
}

InterpreterSelectQuery::InterpreterSelectQuery(
    const ASTPtr & query_ptr_,
    ContextPtr context_,
    std::optional<Pipe> input_pipe_,
    const StoragePtr & storage_,
    const SelectQueryOptions & options_,
    const Names & required_result_column_names,
    const StorageMetadataPtr & metadata_snapshot_,
    SubqueriesForSets subquery_for_sets_,
    PreparedSets prepared_sets_)
    : InterpreterSelectQuery(
        query_ptr_,
        Context::createCopy(context_),
        std::move(input_pipe_),
        storage_,
        options_,
        required_result_column_names,
        metadata_snapshot_,
        std::move(subquery_for_sets_),
        std::move(prepared_sets_))
{}

InterpreterSelectQuery::InterpreterSelectQuery(
    const ASTPtr & query_ptr_,
    ContextMutablePtr context_,
    std::optional<Pipe> input_pipe_,
    const StoragePtr & storage_,
    const SelectQueryOptions & options_,
    const Names & required_result_column_names,
    const StorageMetadataPtr & metadata_snapshot_,
    SubqueriesForSets subquery_for_sets_,
    PreparedSets prepared_sets_)
    /// NOTE: the query almost always should be cloned because it will be modified during analysis.
    : IInterpreterUnionOrSelectQuery(options_.modify_inplace ? query_ptr_ : query_ptr_->clone(), context_, options_)
    , storage(storage_)
    , input_pipe(std::move(input_pipe_))
    , log(&Poco::Logger::get("InterpreterSelectQuery"))
    , metadata_snapshot(metadata_snapshot_)
    , subquery_for_sets(std::move(subquery_for_sets_))
    , prepared_sets(std::move(prepared_sets_))
{
    checkStackSize();

    query_info.ignore_projections = options.ignore_projections;
    query_info.is_projection_query = options.is_projection_query;

    initSettings();
    const Settings & settings = context->getSettingsRef();

    if (settings.max_subquery_depth && options.subquery_depth > settings.max_subquery_depth)
        throw Exception("Too deep subqueries. Maximum: " + settings.max_subquery_depth.toString(),
                        ErrorCodes::TOO_DEEP_SUBQUERIES);

    bool has_input = input_pipe != std::nullopt;
    if (input_pipe)
    {
        /// Read from prepared input.
        source_header = input_pipe->getHeader();
    }

    // Only propagate WITH elements to subqueries if we're not a subquery
    if (!options.is_subquery)
    {
        if (context->getSettingsRef().enable_global_with_statement)
            ApplyWithAliasVisitor().visit(query_ptr);
        ApplyWithSubqueryVisitor().visit(query_ptr);
    }

    query_info.original_query = query_ptr->clone();

    if (settings.count_distinct_optimization)
    {
        RewriteCountDistinctFunctionMatcher::Data data_rewrite_countdistinct;
        RewriteCountDistinctFunctionVisitor(data_rewrite_countdistinct).visit(query_ptr);
    }

    JoinedTables joined_tables(getSubqueryContext(context), getSelectQuery(), options.with_all_cols);

    bool got_storage_from_query = false;
    if (!has_input && !storage)
    {
        storage = joined_tables.getLeftTableStorage();
        // Mark uses_view_source if the returned storage is the same as the one saved in viewSource
        uses_view_source |= storage && storage == context->getViewSource();
        got_storage_from_query = true;
    }

    if (storage)
    {
        table_lock = storage->lockForShare(context->getInitialQueryId(), context->getSettingsRef().lock_acquire_timeout);
        table_id = storage->getStorageID();
        if (!metadata_snapshot)
            metadata_snapshot = storage->getInMemoryMetadataPtr();

        storage_snapshot = storage->getStorageSnapshotForQuery(metadata_snapshot, query_ptr, context);
    }

    if (has_input || !joined_tables.resolveTables())
        joined_tables.makeFakeTable(storage, metadata_snapshot, source_header);


    if (context->getCurrentTransaction() && context->getSettingsRef().throw_on_unsupported_query_inside_transaction)
    {
        if (storage)
            checkStorageSupportsTransactionsIfNeeded(storage, context);
        for (const auto & table : joined_tables.tablesWithColumns())
        {
            if (table.table.table.empty())
                continue;
            auto maybe_storage = DatabaseCatalog::instance().tryGetTable({table.table.database, table.table.table}, context);
            if (!maybe_storage)
                continue;
            checkStorageSupportsTransactionsIfNeeded(storage, context);
        }
    }

    /// Rewrite JOINs
    if (!has_input && joined_tables.tablesCount() > 1)
    {
        rewriteMultipleJoins(query_ptr, joined_tables.tablesWithColumns(), context->getCurrentDatabase(), context->getSettingsRef());

        joined_tables.reset(getSelectQuery());
        joined_tables.resolveTables();
        if (auto view_source = context->getViewSource())
        {
            // If we are using a virtual block view to replace a table and that table is used
            // inside the JOIN then we need to update uses_view_source accordingly so we avoid propagating scalars that we can't cache
            const auto & storage_values = static_cast<const StorageValues &>(*view_source);
            auto tmp_table_id = storage_values.getStorageID();
            for (const auto & t : joined_tables.tablesWithColumns())
                uses_view_source |= (t.table.database == tmp_table_id.database_name && t.table.table == tmp_table_id.table_name);
        }

        if (storage && joined_tables.isLeftTableSubquery())
        {
            /// Rewritten with subquery. Free storage locks here.
            storage = nullptr;
            table_lock.reset();
            table_id = StorageID::createEmpty();
            metadata_snapshot = nullptr;
            storage_snapshot = nullptr;
        }
    }

    if (!has_input)
    {
        interpreter_subquery = joined_tables.makeLeftTableSubquery(options.subquery());
        if (interpreter_subquery)
        {
            source_header = interpreter_subquery->getSampleBlock();
            uses_view_source |= interpreter_subquery->usesViewSource();
        }
    }

    joined_tables.rewriteDistributedInAndJoins(query_ptr);

    max_streams = settings.max_threads;
    ASTSelectQuery & query = getSelectQuery();
    std::shared_ptr<TableJoin> table_join = joined_tables.makeTableJoin(query);

    if (storage)
        row_policy_filter = context->getRowPolicyFilter(table_id.getDatabaseName(), table_id.getTableName(), RowPolicyFilterType::SELECT_FILTER);

    StorageView * view = nullptr;
    if (storage)
        view = dynamic_cast<StorageView *>(storage.get());

    auto analyze = [&] (bool try_move_to_prewhere)
    {
        /// Allow push down and other optimizations for VIEW: replace with subquery and rewrite it.
        ASTPtr view_table;
        if (view)
            view->replaceWithSubquery(getSelectQuery(), view_table, metadata_snapshot);

        syntax_analyzer_result = TreeRewriter(context).analyzeSelect(
            query_ptr,
            TreeRewriterResult(source_header.getNamesAndTypesList(), storage, storage_snapshot),
            options, joined_tables.tablesWithColumns(), required_result_column_names, table_join);

        query_info.syntax_analyzer_result = syntax_analyzer_result;
        context->setDistributed(syntax_analyzer_result->is_remote_storage);

        if (storage && !query.final() && storage->needRewriteQueryWithFinal(syntax_analyzer_result->requiredSourceColumns()))
            query.setFinal();

        /// Save scalar sub queries's results in the query context
        /// Note that we are only saving scalars and not local_scalars since the latter can't be safely shared across contexts
        if (!options.only_analyze && context->hasQueryContext())
            for (const auto & it : syntax_analyzer_result->getScalars())
                context->getQueryContext()->addScalar(it.first, it.second);

        if (view)
        {
            /// Restore original view name. Save rewritten subquery for future usage in StorageView.
            query_info.view_query = view->restoreViewName(getSelectQuery(), view_table);
            view = nullptr;
        }

        if (try_move_to_prewhere && storage && storage->canMoveConditionsToPrewhere() && query.where() && !query.prewhere())
        {
            /// PREWHERE optimization: transfer some condition from WHERE to PREWHERE if enabled and viable
            if (const auto & column_sizes = storage->getColumnSizes(); !column_sizes.empty())
            {
                /// Extract column compressed sizes.
                std::unordered_map<std::string, UInt64> column_compressed_sizes;
                for (const auto & [name, sizes] : column_sizes)
                    column_compressed_sizes[name] = sizes.data_compressed;

                SelectQueryInfo current_info;
                current_info.query = query_ptr;
                current_info.syntax_analyzer_result = syntax_analyzer_result;

                MergeTreeWhereOptimizer{
                    current_info,
                    context,
                    std::move(column_compressed_sizes),
                    metadata_snapshot,
                    syntax_analyzer_result->requiredSourceColumns(),
                    log};
            }
        }

        if (query.prewhere() && query.where())
        {
            /// Filter block in WHERE instead to get better performance
            query.setExpression(
                ASTSelectQuery::Expression::WHERE, makeASTFunction("and", query.prewhere()->clone(), query.where()->clone()));
        }

        query_analyzer = std::make_unique<SelectQueryExpressionAnalyzer>(
            query_ptr,
            syntax_analyzer_result,
            context,
            metadata_snapshot,
            NameSet(required_result_column_names.begin(), required_result_column_names.end()),
            !options.only_analyze,
            options,
            std::move(subquery_for_sets),
            std::move(prepared_sets));

        if (!options.only_analyze)
        {
            if (query.sampleSize() && (input_pipe || !storage || !storage->supportsSampling()))
                throw Exception("Illegal SAMPLE: table doesn't support sampling", ErrorCodes::SAMPLING_NOT_SUPPORTED);

            if (query.final() && (input_pipe || !storage || !storage->supportsFinal()))
                throw Exception(
                    (!input_pipe && storage) ? "Storage " + storage->getName() + " doesn't support FINAL" : "Illegal FINAL",
                    ErrorCodes::ILLEGAL_FINAL);

            if (query.prewhere() && (input_pipe || !storage || !storage->supportsPrewhere()))
                throw Exception(
                    (!input_pipe && storage) ? "Storage " + storage->getName() + " doesn't support PREWHERE" : "Illegal PREWHERE",
                    ErrorCodes::ILLEGAL_PREWHERE);

            /// Save the new temporary tables in the query context
            for (const auto & it : query_analyzer->getExternalTables())
                if (!context->tryResolveStorageID({"", it.first}, Context::ResolveExternal))
                    context->addExternalTable(it.first, std::move(*it.second));
        }

        if (!options.only_analyze || options.modify_inplace)
        {
            if (syntax_analyzer_result->rewrite_subqueries)
            {
                /// remake interpreter_subquery when PredicateOptimizer rewrites subqueries and main table is subquery
                interpreter_subquery = joined_tables.makeLeftTableSubquery(options.subquery());
            }
        }

        if (interpreter_subquery)
        {
            /// If there is an aggregation in the outer query, WITH TOTALS is ignored in the subquery.
            if (query_analyzer->hasAggregation())
                interpreter_subquery->ignoreWithTotals();
            uses_view_source |= interpreter_subquery->usesViewSource();
        }

        required_columns = syntax_analyzer_result->requiredSourceColumns();

        if (storage)
        {
            /// Fix source_header for filter actions.
            if (row_policy_filter)
            {
                filter_info = std::make_shared<FilterDAGInfo>();
                filter_info->column_name = generateFilterActions(filter_info->actions, required_columns);

                auto required_columns_from_filter = filter_info->actions->getRequiredColumns();

                for (const auto & column : required_columns_from_filter)
                {
                    if (required_columns.end() == std::find(required_columns.begin(), required_columns.end(), column.name))
                        required_columns.push_back(column.name);
                }
            }

            source_header = storage_snapshot->getSampleBlockForColumns(required_columns);
        }

        /// Calculate structure of the result.
        result_header = getSampleBlockImpl();
    };

    analyze(shouldMoveToPrewhere());

    bool need_analyze_again = false;
    if (analysis_result.prewhere_constant_filter_description.always_false || analysis_result.prewhere_constant_filter_description.always_true)
    {
        if (analysis_result.prewhere_constant_filter_description.always_true)
            query.setExpression(ASTSelectQuery::Expression::PREWHERE, {});
        else
            query.setExpression(ASTSelectQuery::Expression::PREWHERE, std::make_shared<ASTLiteral>(0u));
        need_analyze_again = true;
    }
    if (analysis_result.where_constant_filter_description.always_false || analysis_result.where_constant_filter_description.always_true)
    {
        if (analysis_result.where_constant_filter_description.always_true)
            query.setExpression(ASTSelectQuery::Expression::WHERE, {});
        else
            query.setExpression(ASTSelectQuery::Expression::WHERE, std::make_shared<ASTLiteral>(0u));
        need_analyze_again = true;
    }

    if (need_analyze_again)
    {
        LOG_TRACE(log, "Running 'analyze' second time");

        /// Reuse already built sets for multiple passes of analysis
        subquery_for_sets = std::move(query_analyzer->getSubqueriesForSets());
        prepared_sets = std::move(query_analyzer->getPreparedSets());

        /// Do not try move conditions to PREWHERE for the second time.
        /// Otherwise, we won't be able to fallback from inefficient PREWHERE to WHERE later.
        analyze(/* try_move_to_prewhere = */ false);
    }

    /// If there is no WHERE, filter blocks as usual
    if (query.prewhere() && !query.where())
        analysis_result.prewhere_info->need_filter = true;

    if (table_id && got_storage_from_query && !joined_tables.isLeftTableFunction())
    {
        /// The current user should have the SELECT privilege. If this table_id is for a table
        /// function we don't check access rights here because in this case they have been already
        /// checked in ITableFunction::execute().
        checkAccessRightsForSelect(context, table_id, metadata_snapshot, *syntax_analyzer_result);

        /// Remove limits for some tables in the `system` database.
        if (shouldIgnoreQuotaAndLimits(table_id) && (joined_tables.tablesCount() <= 1))
        {
            options.ignore_quota = true;
            options.ignore_limits = true;
        }
    }

    /// Add prewhere actions with alias columns and record needed columns from storage.
    if (storage)
    {
        addPrewhereAliasActions();
        analysis_result.required_columns = required_columns;
    }

    if (query_info.projection)
        storage_snapshot->addProjection(query_info.projection->desc);

    /// Blocks used in expression analysis contains size 1 const columns for constant folding and
    ///  null non-const columns to avoid useless memory allocations. However, a valid block sample
    ///  requires all columns to be of size 0, thus we need to sanitize the block here.
    sanitizeBlock(result_header, true);
}

void InterpreterSelectQuery::executePutInCache(QueryPlan & query_plan, CacheKey query_cache_key)
{
    auto settings = context->getSettingsRef();
    QueryCachePtr query_cache = context->getQueryCache();
    size_t num_query_runs = query_cache->recordQueryRun(query_cache_key);

    if (!settings.query_cache_active_usage || query_cache->containsResult(query_cache_key)
        || num_query_runs < settings.min_query_runs_before_caching)
    {
        return;
    }

    auto caching_step = std::make_unique<CachingStep>(query_plan.getCurrentDataStream(),
                                                      context->getQueryCache(), query_cache_key);
    caching_step->setStepDescription("Put query result in cache");
    query_plan.addStep(std::move(caching_step));
}

void InterpreterSelectQuery::buildQueryPlan(QueryPlan & query_plan)
{
    auto query_cache_key = CacheKey{query_ptr, source_header, context->getSettingsRef(),
                                    context->getSettingsRef().share_query_cache
                                        ? std::optional<String>()
                                        : std::make_optional<String>(context->getUserName())
    };

    if (auto cache_holder = context->getQueryCache()->tryReadFromCache(query_cache_key);
        cache_holder.containsResult() && context->getSettingsRef().query_cache_passive_usage)
    {
        auto read_from_cache_step = std::make_unique<ReadFromPreparedSource>(cache_holder.getPipe());
        read_from_cache_step->setStepDescription("Read query result from cache");
        query_plan.addStep(std::move(read_from_cache_step));
        return;
    }
    executeImpl(query_plan, std::move(input_pipe));
    executePutInCache(query_plan, std::move(query_cache_key));
    /// We must guarantee that result structure is the same as in getSampleBlock()
    ///
    /// But if it's a projection query, plan header does not match result_header.
    /// TODO: add special stage for InterpreterSelectQuery?
    if (!options.is_projection_query && !blocksHaveEqualStructure(query_plan.getCurrentDataStream().header, result_header))
    {
        auto convert_actions_dag = ActionsDAG::makeConvertingActions(
            query_plan.getCurrentDataStream().header.getColumnsWithTypeAndName(),
            result_header.getColumnsWithTypeAndName(),
            ActionsDAG::MatchColumnsMode::Name,
            true);

        auto converting = std::make_unique<ExpressionStep>(query_plan.getCurrentDataStream(), convert_actions_dag);
        query_plan.addStep(std::move(converting));
    }
}

BlockIO InterpreterSelectQuery::execute()
{
    BlockIO res;
    QueryPlan query_plan;

    buildQueryPlan(query_plan);

    res.pipeline = QueryPipelineBuilder::getPipeline(std::move(*query_plan.buildQueryPipeline(
        QueryPlanOptimizationSettings::fromContext(context), BuildQueryPipelineSettings::fromContext(context))));
    return res;
}

Block InterpreterSelectQuery::getSampleBlockImpl()
{
    query_info.query = query_ptr;
    query_info.has_window = query_analyzer->hasWindow();
    if (storage && !options.only_analyze)
    {
        auto & query = getSelectQuery();
        query_analyzer->makeSetsForIndex(query.where());
        query_analyzer->makeSetsForIndex(query.prewhere());
        query_info.sets = std::move(query_analyzer->getPreparedSets());
        query_info.subquery_for_sets = std::move(query_analyzer->getSubqueriesForSets());

        from_stage = storage->getQueryProcessingStage(context, options.to_stage, storage_snapshot, query_info);

        /// query_info.sets is used for further set index analysis. Use copy instead of move.
        query_analyzer->getPreparedSets() = query_info.sets;
        query_analyzer->getSubqueriesForSets() = std::move(query_info.subquery_for_sets);
    }

    /// Do I need to perform the first part of the pipeline?
    /// Running on remote servers during distributed processing or if query is not distributed.
    ///
    /// Also note that with distributed_group_by_no_merge=1 or when there is
    /// only one remote server, it is equal to local query in terms of query
    /// stages (or when due to optimize_distributed_group_by_sharding_key the query was processed up to Complete stage).
    bool first_stage = from_stage < QueryProcessingStage::WithMergeableState
        && options.to_stage >= QueryProcessingStage::WithMergeableState;
    /// Do I need to execute the second part of the pipeline?
    /// Running on the initiating server during distributed processing or if query is not distributed.
    ///
    /// Also note that with distributed_group_by_no_merge=2 (i.e. when optimize_distributed_group_by_sharding_key takes place)
    /// the query on the remote server will be processed up to WithMergeableStateAfterAggregationAndLimit,
    /// So it will do partial second stage (second_stage=true), and initiator will do the final part.
    bool second_stage = from_stage <= QueryProcessingStage::WithMergeableState
        && options.to_stage > QueryProcessingStage::WithMergeableState;

    analysis_result = ExpressionAnalysisResult(
        *query_analyzer, metadata_snapshot, first_stage, second_stage, options.only_analyze, filter_info, source_header);

    if (options.to_stage == QueryProcessingStage::Enum::FetchColumns)
    {
        auto header = source_header;

        if (analysis_result.prewhere_info)
        {
            header = analysis_result.prewhere_info->prewhere_actions->updateHeader(header);
            if (analysis_result.prewhere_info->remove_prewhere_column)
                header.erase(analysis_result.prewhere_info->prewhere_column_name);
        }
        return header;
    }

    if (options.to_stage == QueryProcessingStage::Enum::WithMergeableState)
    {
        if (!analysis_result.need_aggregate)
        {
            // What's the difference with selected_columns?
            // Here we calculate the header we want from remote server after it
            // executes query up to WithMergeableState. When there is an ORDER BY,
            // it is executed on remote server firstly, then we execute merge
            // sort on initiator. To execute ORDER BY, we need to calculate the
            // ORDER BY keys. These keys might be not present among the final
            // SELECT columns given by the `selected_column`. This is why we have
            // to use proper keys given by the result columns of the
            // `before_order_by` expression actions.
            // Another complication is window functions -- if we have them, they
            // are calculated on initiator, before ORDER BY columns. In this case,
            // the shard has to return columns required for window function
            // calculation and further steps, given by the `before_window`
            // expression actions.
            // As of 21.6 this is broken: the actions in `before_window` might
            // not contain everything required for the ORDER BY step, but this
            // is a responsibility of ExpressionAnalyzer and is not a problem
            // with this code. See
            // https://github.com/ClickHouse/ClickHouse/issues/19857 for details.
            if (analysis_result.before_window)
                return analysis_result.before_window->getResultColumns();

            return analysis_result.before_order_by->getResultColumns();
        }

        Block header = analysis_result.before_aggregation->getResultColumns();

        Block res;

        if (analysis_result.use_grouping_set_key)
            res.insert({ nullptr, std::make_shared<DataTypeUInt64>(), "__grouping_set" });

        for (const auto & key : query_analyzer->aggregationKeys())
            res.insert({nullptr, header.getByName(key.name).type, key.name});

        for (const auto & aggregate : query_analyzer->aggregates())
        {
            size_t arguments_size = aggregate.argument_names.size();
            DataTypes argument_types(arguments_size);
            for (size_t j = 0; j < arguments_size; ++j)
                argument_types[j] = header.getByName(aggregate.argument_names[j]).type;

            DataTypePtr type = std::make_shared<DataTypeAggregateFunction>(aggregate.function, argument_types, aggregate.parameters);

            res.insert({nullptr, type, aggregate.column_name});
        }

        return res;
    }

    if (options.to_stage >= QueryProcessingStage::Enum::WithMergeableStateAfterAggregation)
    {
        // It's different from selected_columns, see the comment above for
        // WithMergeableState stage.
        if (analysis_result.before_window)
            return analysis_result.before_window->getResultColumns();

        return analysis_result.before_order_by->getResultColumns();
    }

    return analysis_result.final_projection->getResultColumns();
}

static Field getWithFillFieldValue(const ASTPtr & node, ContextPtr context)
{
    auto [field, type] = evaluateConstantExpression(node, context);

    if (!isColumnedAsNumber(type))
        throw Exception("Illegal type " + type->getName() + " of WITH FILL expression, must be numeric type", ErrorCodes::INVALID_WITH_FILL_EXPRESSION);

    return field;
}

static std::pair<Field, std::optional<IntervalKind>> getWithFillStep(const ASTPtr & node, ContextPtr context)
{
    auto [field, type] = evaluateConstantExpression(node, context);

    if (const auto * type_interval = typeid_cast<const DataTypeInterval *>(type.get()))
        return std::make_pair(std::move(field), type_interval->getKind());

    if (isColumnedAsNumber(type))
        return std::make_pair(std::move(field), std::nullopt);

    throw Exception("Illegal type " + type->getName() + " of WITH FILL expression, must be numeric type", ErrorCodes::INVALID_WITH_FILL_EXPRESSION);
}

static FillColumnDescription getWithFillDescription(const ASTOrderByElement & order_by_elem, ContextPtr context)
{
    FillColumnDescription descr;

    if (order_by_elem.fill_from)
        descr.fill_from = getWithFillFieldValue(order_by_elem.fill_from, context);
    if (order_by_elem.fill_to)
        descr.fill_to = getWithFillFieldValue(order_by_elem.fill_to, context);

    if (order_by_elem.fill_step)
        std::tie(descr.fill_step, descr.step_kind) = getWithFillStep(order_by_elem.fill_step, context);
    else
        descr.fill_step = order_by_elem.direction;

    if (applyVisitor(FieldVisitorAccurateEquals(), descr.fill_step, Field{0}))
        throw Exception("WITH FILL STEP value cannot be zero", ErrorCodes::INVALID_WITH_FILL_EXPRESSION);

    if (order_by_elem.direction == 1)
    {
        if (applyVisitor(FieldVisitorAccurateLess(), descr.fill_step, Field{0}))
            throw Exception("WITH FILL STEP value cannot be negative for sorting in ascending direction",
                            ErrorCodes::INVALID_WITH_FILL_EXPRESSION);

        if (!descr.fill_from.isNull() && !descr.fill_to.isNull() &&
            applyVisitor(FieldVisitorAccurateLess(), descr.fill_to, descr.fill_from))
        {
            throw Exception("WITH FILL TO value cannot be less than FROM value for sorting in ascending direction",
                            ErrorCodes::INVALID_WITH_FILL_EXPRESSION);
        }
    }
    else
    {
        if (applyVisitor(FieldVisitorAccurateLess(), Field{0}, descr.fill_step))
            throw Exception("WITH FILL STEP value cannot be positive for sorting in descending direction",
                            ErrorCodes::INVALID_WITH_FILL_EXPRESSION);

        if (!descr.fill_from.isNull() && !descr.fill_to.isNull() &&
            applyVisitor(FieldVisitorAccurateLess(), descr.fill_from, descr.fill_to))
        {
            throw Exception("WITH FILL FROM value cannot be less than TO value for sorting in descending direction",
                            ErrorCodes::INVALID_WITH_FILL_EXPRESSION);
        }
    }

    return descr;
}

static SortDescription getSortDescription(const ASTSelectQuery & query, ContextPtr context)
{
    SortDescription order_descr;
    order_descr.reserve(query.orderBy()->children.size());
    for (const auto & elem : query.orderBy()->children)
    {
        String name = elem->children.front()->getColumnName();
        const auto & order_by_elem = elem->as<ASTOrderByElement &>();

        std::shared_ptr<Collator> collator;
        if (order_by_elem.collation)
            collator = std::make_shared<Collator>(order_by_elem.collation->as<ASTLiteral &>().value.get<String>());
        if (order_by_elem.with_fill)
        {
            FillColumnDescription fill_desc = getWithFillDescription(order_by_elem, context);
            order_descr.emplace_back(name, order_by_elem.direction, order_by_elem.nulls_direction, collator, true, fill_desc);
        }
        else
            order_descr.emplace_back(name, order_by_elem.direction, order_by_elem.nulls_direction, collator);
    }

    order_descr.compile_sort_description = context->getSettingsRef().compile_sort_description;
    order_descr.min_count_to_compile_sort_description = context->getSettingsRef().min_count_to_compile_sort_description;

    return order_descr;
}

static InterpolateDescriptionPtr getInterpolateDescription(
    const ASTSelectQuery & query, const Block & source_block, const Block & result_block, const Aliases & aliases, ContextPtr context)
{
    InterpolateDescriptionPtr interpolate_descr;
    if (query.interpolate())
    {
        NamesAndTypesList source_columns;
        ColumnsWithTypeAndName result_columns;
        ASTPtr exprs = std::make_shared<ASTExpressionList>();

        if (query.interpolate()->children.empty())
        {
            std::unordered_map<String, DataTypePtr> column_names;
            for (const auto & column : result_block.getColumnsWithTypeAndName())
                column_names[column.name] = column.type;
            for (const auto & elem : query.orderBy()->children)
                if (elem->as<ASTOrderByElement>()->with_fill)
                    column_names.erase(elem->as<ASTOrderByElement>()->children.front()->getColumnName());
            for (const auto & [name, type] : column_names)
            {
                source_columns.emplace_back(name, type);
                result_columns.emplace_back(type, name);
                exprs->children.emplace_back(std::make_shared<ASTIdentifier>(name));
            }
        }
        else
        {
            NameSet col_set;
            for (const auto & elem : query.interpolate()->children)
            {
                const auto & interpolate = elem->as<ASTInterpolateElement &>();

                if (const ColumnWithTypeAndName *result_block_column = result_block.findByName(interpolate.column))
                {
                    if (!col_set.insert(result_block_column->name).second)
                        throw Exception(ErrorCodes::INVALID_WITH_FILL_EXPRESSION,
                                        "Duplicate INTERPOLATE column '{}'", interpolate.column);

                    result_columns.emplace_back(result_block_column->type, result_block_column->name);
                }
                else
                    throw Exception(ErrorCodes::UNKNOWN_IDENTIFIER,
                                    "Missing column '{}' as an INTERPOLATE expression target", interpolate.column);

                exprs->children.emplace_back(interpolate.expr->clone());
            }

            col_set.clear();
            for (const auto & column : source_block)
            {
                source_columns.emplace_back(column.name, column.type);
                col_set.insert(column.name);
            }
            for (const auto & column : result_block)
                if (!col_set.contains(column.name))
                    source_columns.emplace_back(column.name, column.type);
        }

        auto syntax_result = TreeRewriter(context).analyze(exprs, source_columns);
        ExpressionAnalyzer analyzer(exprs, syntax_result, context);
        ActionsDAGPtr actions = analyzer.getActionsDAG(true);
        ActionsDAGPtr conv_dag = ActionsDAG::makeConvertingActions(actions->getResultColumns(),
                                                                   result_columns, ActionsDAG::MatchColumnsMode::Position, true);
        ActionsDAGPtr merge_dag = ActionsDAG::merge(std::move(*actions->clone()), std::move(*conv_dag));

        interpolate_descr = std::make_shared<InterpolateDescription>(merge_dag, aliases);
    }

    return interpolate_descr;
}

static SortDescription getSortDescriptionFromGroupBy(const ASTSelectQuery & query)
{
    SortDescription order_descr;
    order_descr.reserve(query.groupBy()->children.size());

    for (const auto & elem : query.groupBy()->children)
    {
        String name = elem->getColumnName();
        order_descr.emplace_back(name, 1, 1);
    }

    return order_descr;
}

static UInt64 getLimitUIntValue(const ASTPtr & node, ContextPtr context, const std::string & expr)
{
    const auto & [field, type] = evaluateConstantExpression(node, context);

    if (!isNativeNumber(type))
        throw Exception(
            "Illegal type " + type->getName() + " of " + expr + " expression, must be numeric type", ErrorCodes::INVALID_LIMIT_EXPRESSION);

    Field converted = convertFieldToType(field, DataTypeUInt64());
    if (converted.isNull())
        throw Exception(
            "The value " + applyVisitor(FieldVisitorToString(), field) + " of " + expr + " expression is not representable as UInt64",
            ErrorCodes::INVALID_LIMIT_EXPRESSION);

    return converted.safeGet<UInt64>();
}


static std::pair<UInt64, UInt64> getLimitLengthAndOffset(const ASTSelectQuery & query, ContextPtr context)
{
    UInt64 length = 0;
    UInt64 offset = 0;

    if (query.limitLength())
    {
        length = getLimitUIntValue(query.limitLength(), context, "LIMIT");
        if (query.limitOffset() && length)
            offset = getLimitUIntValue(query.limitOffset(), context, "OFFSET");
    }
    else if (query.limitOffset())
        offset = getLimitUIntValue(query.limitOffset(), context, "OFFSET");
    return {length, offset};
}


static UInt64 getLimitForSorting(const ASTSelectQuery & query, ContextPtr context)
{
    /// Partial sort can be done if there is LIMIT but no DISTINCT or LIMIT BY, neither ARRAY JOIN.
    if (!query.distinct && !query.limitBy() && !query.limit_with_ties && !query.arrayJoinExpressionList().first && query.limitLength())
    {
        auto [limit_length, limit_offset] = getLimitLengthAndOffset(query, context);
        if (limit_length > std::numeric_limits<UInt64>::max() - limit_offset)
            return 0;

        return limit_length + limit_offset;
    }
    return 0;
}


static bool hasWithTotalsInAnySubqueryInFromClause(const ASTSelectQuery & query)
{
    if (query.group_by_with_totals)
        return true;

    /** NOTE You can also check that the table in the subquery is distributed, and that it only looks at one shard.
     * In other cases, totals will be computed on the initiating server of the query, and it is not necessary to read the data to the end.
     */
    if (auto query_table = extractTableExpression(query, 0))
    {
        if (const auto * ast_union = query_table->as<ASTSelectWithUnionQuery>())
        {
            /** NOTE
            * 1. For ASTSelectWithUnionQuery after normalization for union child node the height of the AST tree is at most 2.
            * 2. For ASTSelectIntersectExceptQuery after normalization in case there are intersect or except nodes,
            * the height of the AST tree can have any depth (each intersect/except adds a level), but the
            * number of children in those nodes is always 2.
            */
            std::function<bool(ASTPtr)> traverse_recursively = [&](ASTPtr child_ast) -> bool
            {
                if (const auto * select_child = child_ast->as <ASTSelectQuery>())
                {
                    if (hasWithTotalsInAnySubqueryInFromClause(select_child->as<ASTSelectQuery &>()))
                        return true;
                }
                else if (const auto * union_child = child_ast->as<ASTSelectWithUnionQuery>())
                {
                    for (const auto & subchild : union_child->list_of_selects->children)
                        if (traverse_recursively(subchild))
                            return true;
                }
                else if (const auto * intersect_child = child_ast->as<ASTSelectIntersectExceptQuery>())
                {
                    auto selects = intersect_child->getListOfSelects();
                    for (const auto & subchild : selects)
                        if (traverse_recursively(subchild))
                            return true;
                }
                return false;
            };

            for (const auto & elem : ast_union->list_of_selects->children)
                if (traverse_recursively(elem))
                    return true;
        }
    }

    return false;
}


void InterpreterSelectQuery::executeImpl(QueryPlan & query_plan, std::optional<Pipe> prepared_pipe)
{
    /** Streams of data. When the query is executed in parallel, we have several data streams.
     *  If there is no GROUP BY, then perform all operations before ORDER BY and LIMIT in parallel, then
     *  if there is an ORDER BY, then glue the streams using ResizeProcessor, and then MergeSorting transforms,
     *  if not, then glue it using ResizeProcessor,
     *  then apply LIMIT.
     *  If there is GROUP BY, then we will perform all operations up to GROUP BY, inclusive, in parallel;
     *  a parallel GROUP BY will glue streams into one,
     *  then perform the remaining operations with one resulting stream.
     */

    /// Now we will compose block streams that perform the necessary actions.
    auto & query = getSelectQuery();
    const Settings & settings = context->getSettingsRef();
    auto & expressions = analysis_result;
    auto & subqueries_for_sets = query_analyzer->getSubqueriesForSets();
    bool intermediate_stage = false;
    bool to_aggregation_stage = false;
    bool from_aggregation_stage = false;

    /// Do I need to aggregate in a separate row rows that have not passed max_rows_to_group_by.
    bool aggregate_overflow_row =
        expressions.need_aggregate &&
        query.group_by_with_totals &&
        settings.max_rows_to_group_by &&
        settings.group_by_overflow_mode == OverflowMode::ANY &&
        settings.totals_mode != TotalsMode::AFTER_HAVING_EXCLUSIVE;

    /// Do I need to immediately finalize the aggregate functions after the aggregation?
    bool aggregate_final =
        expressions.need_aggregate &&
        options.to_stage > QueryProcessingStage::WithMergeableState &&
        !query.group_by_with_totals && !query.group_by_with_rollup && !query.group_by_with_cube;

    bool use_grouping_set_key = expressions.use_grouping_set_key;

    if (query.group_by_with_grouping_sets && query.group_by_with_totals)
        throw Exception(ErrorCodes::NOT_IMPLEMENTED, "WITH TOTALS and GROUPING SETS are not supported together");

    if (query.group_by_with_grouping_sets && (query.group_by_with_rollup || query.group_by_with_cube))
        throw Exception(ErrorCodes::NOT_IMPLEMENTED, "GROUPING SETS are not supported together with ROLLUP and CUBE");

    if (expressions.hasHaving() && query.group_by_with_totals && (query.group_by_with_rollup || query.group_by_with_cube))
        throw Exception(ErrorCodes::NOT_IMPLEMENTED, "WITH TOTALS and WITH ROLLUP or CUBE are not supported together in presence of HAVING");

    if (query_info.projection && query_info.projection->desc->type == ProjectionDescription::Type::Aggregate)
    {
        query_info.projection->aggregate_overflow_row = aggregate_overflow_row;
        query_info.projection->aggregate_final = aggregate_final;
    }

    if (options.only_analyze)
    {
        auto read_nothing = std::make_unique<ReadNothingStep>(source_header);
        query_plan.addStep(std::move(read_nothing));

        if (expressions.filter_info)
        {
            auto row_level_security_step = std::make_unique<FilterStep>(
                query_plan.getCurrentDataStream(),
                expressions.filter_info->actions,
                expressions.filter_info->column_name,
                expressions.filter_info->do_remove_column);

            row_level_security_step->setStepDescription("Row-level security filter");
            query_plan.addStep(std::move(row_level_security_step));
        }

        if (expressions.prewhere_info)
        {
            if (expressions.prewhere_info->row_level_filter)
            {
                auto row_level_filter_step = std::make_unique<FilterStep>(
                    query_plan.getCurrentDataStream(),
                    expressions.prewhere_info->row_level_filter,
                    expressions.prewhere_info->row_level_column_name,
                    false);

                row_level_filter_step->setStepDescription("Row-level security filter (PREWHERE)");
                query_plan.addStep(std::move(row_level_filter_step));
            }

            auto prewhere_step = std::make_unique<FilterStep>(
                query_plan.getCurrentDataStream(),
                expressions.prewhere_info->prewhere_actions,
                expressions.prewhere_info->prewhere_column_name,
                expressions.prewhere_info->remove_prewhere_column);

            prewhere_step->setStepDescription("PREWHERE");
            query_plan.addStep(std::move(prewhere_step));
        }
    }
    else
    {
        if (prepared_pipe)
        {
            auto prepared_source_step = std::make_unique<ReadFromPreparedSource>(std::move(*prepared_pipe), context);
            query_plan.addStep(std::move(prepared_source_step));
        }

        if (from_stage == QueryProcessingStage::WithMergeableState &&
            options.to_stage == QueryProcessingStage::WithMergeableState)
            intermediate_stage = true;

        /// Support optimize_distributed_group_by_sharding_key
        /// Is running on the initiating server during distributed processing?
        if (from_stage >= QueryProcessingStage::WithMergeableStateAfterAggregation)
            from_aggregation_stage = true;
        /// Is running on remote servers during distributed processing?
        if (options.to_stage >= QueryProcessingStage::WithMergeableStateAfterAggregation)
            to_aggregation_stage = true;

        /// Read the data from Storage. from_stage - to what stage the request was completed in Storage.
        executeFetchColumns(from_stage, query_plan);

        LOG_TRACE(log, "{} -> {}", QueryProcessingStage::toString(from_stage), QueryProcessingStage::toString(options.to_stage));
    }

    if (query_info.projection && query_info.projection->input_order_info && query_info.input_order_info)
        throw Exception("InputOrderInfo is set for projection and for query", ErrorCodes::LOGICAL_ERROR);
    InputOrderInfoPtr input_order_info_for_order;
    if (!expressions.need_aggregate)
        input_order_info_for_order = query_info.projection ? query_info.projection->input_order_info : query_info.input_order_info;

    if (options.to_stage > QueryProcessingStage::FetchColumns)
    {
        auto preliminary_sort = [&]()
        {
            /** For distributed query processing,
              *  if no GROUP, HAVING set,
              *  but there is an ORDER or LIMIT,
              *  then we will perform the preliminary sorting and LIMIT on the remote server.
              */
            if (!expressions.second_stage
                && !expressions.need_aggregate
                && !expressions.hasHaving()
                && !expressions.has_window)
            {
                if (expressions.has_order_by)
                    executeOrder(query_plan, input_order_info_for_order);

                if (expressions.has_order_by && query.limitLength())
                    executeDistinct(query_plan, false, expressions.selected_columns, true);

                if (expressions.hasLimitBy())
                {
                    executeExpression(query_plan, expressions.before_limit_by, "Before LIMIT BY");
                    executeLimitBy(query_plan);
                }

                if (query.limitLength())
                    executePreLimit(query_plan, true);
            }
        };

        if (intermediate_stage)
        {
            if (expressions.first_stage || expressions.second_stage)
                throw Exception("Query with intermediate stage cannot have any other stages", ErrorCodes::LOGICAL_ERROR);

            preliminary_sort();
            if (expressions.need_aggregate)
                executeMergeAggregated(query_plan, aggregate_overflow_row, aggregate_final, use_grouping_set_key);
        }
        if (from_aggregation_stage)
        {
            if (intermediate_stage || expressions.first_stage || expressions.second_stage)
                throw Exception("Query with after aggregation stage cannot have any other stages", ErrorCodes::LOGICAL_ERROR);
        }


        if (expressions.first_stage)
        {
            // If there is a storage that supports prewhere, this will always be nullptr
            // Thus, we don't actually need to check if projection is active.
            if (!query_info.projection && expressions.filter_info)
            {
                auto row_level_security_step = std::make_unique<FilterStep>(
                    query_plan.getCurrentDataStream(),
                    expressions.filter_info->actions,
                    expressions.filter_info->column_name,
                    expressions.filter_info->do_remove_column);

                row_level_security_step->setStepDescription("Row-level security filter");
                query_plan.addStep(std::move(row_level_security_step));
            }

            if (expressions.before_array_join)
            {
                QueryPlanStepPtr before_array_join_step
                    = std::make_unique<ExpressionStep>(query_plan.getCurrentDataStream(), expressions.before_array_join);
                before_array_join_step->setStepDescription("Before ARRAY JOIN");
                query_plan.addStep(std::move(before_array_join_step));
            }

            if (expressions.array_join)
            {
                QueryPlanStepPtr array_join_step
                    = std::make_unique<ArrayJoinStep>(query_plan.getCurrentDataStream(), expressions.array_join);

                array_join_step->setStepDescription("ARRAY JOIN");
                query_plan.addStep(std::move(array_join_step));
            }

            if (expressions.before_join)
            {
                QueryPlanStepPtr before_join_step = std::make_unique<ExpressionStep>(
                    query_plan.getCurrentDataStream(),
                    expressions.before_join);
                before_join_step->setStepDescription("Before JOIN");
                query_plan.addStep(std::move(before_join_step));
            }

            /// Optional step to convert key columns to common supertype.
            if (expressions.converting_join_columns)
            {
                QueryPlanStepPtr convert_join_step = std::make_unique<ExpressionStep>(
                    query_plan.getCurrentDataStream(),
                    expressions.converting_join_columns);
                convert_join_step->setStepDescription("Convert JOIN columns");
                query_plan.addStep(std::move(convert_join_step));
            }

            if (expressions.hasJoin())
            {
                if (expressions.join->isFilled())
                {
                    QueryPlanStepPtr filled_join_step = std::make_unique<FilledJoinStep>(
                        query_plan.getCurrentDataStream(),
                        expressions.join,
                        settings.max_block_size);

                    filled_join_step->setStepDescription("JOIN");
                    query_plan.addStep(std::move(filled_join_step));
                }
                else
                {
                    auto joined_plan = query_analyzer->getJoinedPlan();

                    if (!joined_plan)
                        throw Exception(ErrorCodes::LOGICAL_ERROR, "There is no joined plan for query");

                    QueryPlanStepPtr join_step = std::make_unique<JoinStep>(
                        query_plan.getCurrentDataStream(),
                        joined_plan->getCurrentDataStream(),
                        expressions.join,
                        settings.max_block_size,
                        max_streams,
                        analysis_result.optimize_read_in_order);

                    join_step->setStepDescription("JOIN");
                    std::vector<QueryPlanPtr> plans;
                    plans.emplace_back(std::make_unique<QueryPlan>(std::move(query_plan)));
                    plans.emplace_back(std::move(joined_plan));

                    query_plan = QueryPlan();
                    query_plan.unitePlans(std::move(join_step), {std::move(plans)});
                }
            }

            if (!query_info.projection && expressions.hasWhere())
                executeWhere(query_plan, expressions.before_where, expressions.remove_where_filter);

            if (expressions.need_aggregate)
                executeAggregation(
                    query_plan, expressions.before_aggregation, aggregate_overflow_row, aggregate_final, query_info.input_order_info);

            // Now we must execute:
            // 1) expressions before window functions,
            // 2) window functions,
            // 3) expressions after window functions,
            // 4) preliminary distinct.
            // This code decides which part we execute on shard (first_stage)
            // and which part on initiator (second_stage). See also the counterpart
            // code for "second_stage" that has to execute the rest.
            if (expressions.need_aggregate)
            {
                // We have aggregation, so we can't execute any later-stage
                // expressions on shards, neither "before window functions" nor
                // "before ORDER BY".
            }
            else
            {
                // We don't have aggregation.
                // Window functions must be executed on initiator (second_stage).
                // ORDER BY and DISTINCT might depend on them, so if we have
                // window functions, we can't execute ORDER BY and DISTINCT
                // now, on shard (first_stage).
                if (query_analyzer->hasWindow())
                {
                    executeExpression(query_plan, expressions.before_window, "Before window functions");
                }
                else
                {
                    // We don't have window functions, so we can execute the
                    // expressions before ORDER BY and the preliminary DISTINCT
                    // now, on shards (first_stage).
                    assert(!expressions.before_window);
                    executeExpression(query_plan, expressions.before_order_by, "Before ORDER BY");
                    executeDistinct(query_plan, true, expressions.selected_columns, true);
                }
            }

            preliminary_sort();
        }

        if (expressions.second_stage || from_aggregation_stage)
        {
            if (from_aggregation_stage)
            {
                /// No need to aggregate anything, since this was done on remote shards.
            }
            else if (expressions.need_aggregate)
            {
                /// If you need to combine aggregated results from multiple servers
                if (!expressions.first_stage)
                    executeMergeAggregated(query_plan, aggregate_overflow_row, aggregate_final, use_grouping_set_key);

                if (!aggregate_final)
                {
                    if (query.group_by_with_totals)
                    {
                        bool final = !query.group_by_with_rollup && !query.group_by_with_cube;
                        executeTotalsAndHaving(
                            query_plan, expressions.hasHaving(), expressions.before_having, expressions.remove_having_filter, aggregate_overflow_row, final);
                    }

                    if (query.group_by_with_rollup)
                        executeRollupOrCube(query_plan, Modificator::ROLLUP);
                    else if (query.group_by_with_cube)
                        executeRollupOrCube(query_plan, Modificator::CUBE);

                    if ((query.group_by_with_rollup || query.group_by_with_cube || query.group_by_with_grouping_sets) && expressions.hasHaving())
                        executeHaving(query_plan, expressions.before_having, expressions.remove_having_filter);
                }
                else if (expressions.hasHaving())
                    executeHaving(query_plan, expressions.before_having, expressions.remove_having_filter);
            }
            else if (query.group_by_with_totals || query.group_by_with_rollup || query.group_by_with_cube || query.group_by_with_grouping_sets)
                throw Exception("WITH TOTALS, ROLLUP, CUBE or GROUPING SETS are not supported without aggregation", ErrorCodes::NOT_IMPLEMENTED);

            // Now we must execute:
            // 1) expressions before window functions,
            // 2) window functions,
            // 3) expressions after window functions,
            // 4) preliminary distinct.
            // Some of these were already executed at the shards (first_stage),
            // see the counterpart code and comments there.
            if (from_aggregation_stage)
            {
                if (query_analyzer->hasWindow())
                    throw Exception(
                        "Window functions does not support processing from WithMergeableStateAfterAggregation",
                        ErrorCodes::NOT_IMPLEMENTED);
            }
            else if (expressions.need_aggregate)
            {
                executeExpression(query_plan, expressions.before_window,
                                  "Before window functions");
                executeWindow(query_plan);
                executeExpression(query_plan, expressions.before_order_by, "Before ORDER BY");
                executeDistinct(query_plan, true, expressions.selected_columns, true);
            }
            else
            {
                if (query_analyzer->hasWindow())
                {
                    executeWindow(query_plan);
                    executeExpression(query_plan, expressions.before_order_by, "Before ORDER BY");
                    executeDistinct(query_plan, true, expressions.selected_columns, true);
                }
                else
                {
                    // Neither aggregation nor windows, all expressions before
                    // ORDER BY executed on shards.
                }
            }

            if (expressions.has_order_by)
            {
                /** If there is an ORDER BY for distributed query processing,
                  *  but there is no aggregation, then on the remote servers ORDER BY was made
                  *  - therefore, we merge the sorted streams from remote servers.
                  *
                  * Also in case of remote servers was process the query up to WithMergeableStateAfterAggregationAndLimit
                  * (distributed_group_by_no_merge=2 or optimize_distributed_group_by_sharding_key=1 takes place),
                  * then merge the sorted streams is enough, since remote servers already did full ORDER BY.
                  */

                if (from_aggregation_stage)
                    executeMergeSorted(query_plan, "after aggregation stage for ORDER BY");
                else if (!expressions.first_stage
                         && !expressions.need_aggregate
                         && !expressions.has_window
                         && !(query.group_by_with_totals && !aggregate_final))
                    executeMergeSorted(query_plan, "for ORDER BY, without aggregation");
                else    /// Otherwise, just sort.
                    executeOrder(query_plan, input_order_info_for_order);
            }

            /** Optimization - if there are several sources and there is LIMIT, then first apply the preliminary LIMIT,
              * limiting the number of rows in each up to `offset + limit`.
              */
            bool has_withfill = false;
            if (query.orderBy())
            {
                SortDescription order_descr = getSortDescription(query, context);
                for (auto & desc : order_descr)
                    if (desc.with_fill)
                    {
                        has_withfill = true;
                        break;
                    }
            }

            bool apply_limit = options.to_stage != QueryProcessingStage::WithMergeableStateAfterAggregation;
            bool apply_prelimit = apply_limit &&
                query.limitLength() && !query.limit_with_ties &&
                !hasWithTotalsInAnySubqueryInFromClause(query) &&
                !query.arrayJoinExpressionList().first &&
                !query.distinct &&
                !expressions.hasLimitBy() &&
                !settings.extremes &&
                !has_withfill;
            bool apply_offset = options.to_stage != QueryProcessingStage::WithMergeableStateAfterAggregationAndLimit;
            if (apply_prelimit)
            {
                executePreLimit(query_plan, /* do_not_skip_offset= */!apply_offset);
            }

            /** If there was more than one stream,
              * then DISTINCT needs to be performed once again after merging all streams.
              */
            if (!from_aggregation_stage && query.distinct)
                executeDistinct(query_plan, false, expressions.selected_columns, false);

            if (!from_aggregation_stage && expressions.hasLimitBy())
            {
                executeExpression(query_plan, expressions.before_limit_by, "Before LIMIT BY");
                executeLimitBy(query_plan);
            }

            executeWithFill(query_plan);

            /// If we have 'WITH TIES', we need execute limit before projection,
            /// because in that case columns from 'ORDER BY' are used.
            if (query.limit_with_ties && apply_offset)
            {
                executeLimit(query_plan);
            }

            /// Projection not be done on the shards, since then initiator will not find column in blocks.
            /// (significant only for WithMergeableStateAfterAggregation/WithMergeableStateAfterAggregationAndLimit).
            if (!to_aggregation_stage)
            {
                /// We must do projection after DISTINCT because projection may remove some columns.
                executeProjection(query_plan, expressions.final_projection);
            }

            /// Extremes are calculated before LIMIT, but after LIMIT BY. This is Ok.
            executeExtremes(query_plan);

            bool limit_applied = apply_prelimit || (query.limit_with_ties && apply_offset);
            /// Limit is no longer needed if there is prelimit.
            ///
            /// NOTE: that LIMIT cannot be applied if OFFSET should not be applied,
            /// since LIMIT will apply OFFSET too.
            /// This is the case for various optimizations for distributed queries,
            /// and when LIMIT cannot be applied it will be applied on the initiator anyway.
            if (apply_limit && !limit_applied && apply_offset)
                executeLimit(query_plan);

            if (apply_offset)
                executeOffset(query_plan);
        }
    }

    if (!subqueries_for_sets.empty())
        executeSubqueriesInSetsAndJoins(query_plan, subqueries_for_sets);
}

static StreamLocalLimits getLimitsForStorage(const Settings & settings, const SelectQueryOptions & options)
{
    StreamLocalLimits limits;
    limits.mode = LimitsMode::LIMITS_TOTAL;
    limits.size_limits = SizeLimits(settings.max_rows_to_read, settings.max_bytes_to_read, settings.read_overflow_mode);
    limits.speed_limits.max_execution_time = settings.max_execution_time;
    limits.timeout_overflow_mode = settings.timeout_overflow_mode;

    /** Quota and minimal speed restrictions are checked on the initiating server of the request, and not on remote servers,
      *  because the initiating server has a summary of the execution of the request on all servers.
      *
      * But limits on data size to read and maximum execution time are reasonable to check both on initiator and
      *  additionally on each remote server, because these limits are checked per block of data processed,
      *  and remote servers may process way more blocks of data than are received by initiator.
      *
      * The limits to throttle maximum execution speed is also checked on all servers.
      */
    if (options.to_stage == QueryProcessingStage::Complete)
    {
        limits.speed_limits.min_execution_rps = settings.min_execution_speed;
        limits.speed_limits.min_execution_bps = settings.min_execution_speed_bytes;
    }

    limits.speed_limits.max_execution_rps = settings.max_execution_speed;
    limits.speed_limits.max_execution_bps = settings.max_execution_speed_bytes;
    limits.speed_limits.timeout_before_checking_execution_speed = settings.timeout_before_checking_execution_speed;

    return limits;
}

static void executeMergeAggregatedImpl(
    QueryPlan & query_plan,
    bool overflow_row,
    bool final,
    bool is_remote_storage,
    bool has_grouping_sets,
    const Settings & settings,
    const NamesAndTypesList & aggregation_keys,
    const AggregateDescriptions & aggregates)
{
    const auto & header_before_merge = query_plan.getCurrentDataStream().header;

    ColumnNumbers keys;
    if (has_grouping_sets)
        keys.push_back(header_before_merge.getPositionByName("__grouping_set"));
    for (const auto & key : aggregation_keys)
        keys.push_back(header_before_merge.getPositionByName(key.name));

    /** There are two modes of distributed aggregation.
      *
      * 1. In different threads read from the remote servers blocks.
      * Save all the blocks in the RAM. Merge blocks.
      * If the aggregation is two-level - parallelize to the number of buckets.
      *
      * 2. In one thread, read blocks from different servers in order.
      * RAM stores only one block from each server.
      * If the aggregation is a two-level aggregation, we consistently merge the blocks of each next level.
      *
      * The second option consumes less memory (up to 256 times less)
      *  in the case of two-level aggregation, which is used for large results after GROUP BY,
      *  but it can work more slowly.
      */

    Aggregator::Params params(header_before_merge, keys, aggregates, overflow_row, settings.max_threads);

    auto transform_params = std::make_shared<AggregatingTransformParams>(params, final);

    auto merging_aggregated = std::make_unique<MergingAggregatedStep>(
        query_plan.getCurrentDataStream(),
        std::move(transform_params),
        settings.distributed_aggregation_memory_efficient && is_remote_storage,
        settings.max_threads,
        settings.aggregation_memory_efficient_merge_threads);

    query_plan.addStep(std::move(merging_aggregated));
}

void InterpreterSelectQuery::addEmptySourceToQueryPlan(
    QueryPlan & query_plan, const Block & source_header, const SelectQueryInfo & query_info, ContextPtr context_)
{
    Pipe pipe(std::make_shared<NullSource>(source_header));

    PrewhereInfoPtr prewhere_info_ptr = query_info.projection ? query_info.projection->prewhere_info : query_info.prewhere_info;
    if (prewhere_info_ptr)
    {
        auto & prewhere_info = *prewhere_info_ptr;

<<<<<<< HEAD
        if (prewhere_info.alias_actions)
        {
            pipe.addSimpleTransform([&](const Block & header)
                                    {
                                        return std::make_shared<ExpressionTransform>(header,
                                                                                     std::make_shared<ExpressionActions>(prewhere_info.alias_actions));
                                    });
        }

=======
>>>>>>> 3261134f
        if (prewhere_info.row_level_filter)
        {
            pipe.addSimpleTransform([&](const Block & header)
                                    {
                                        return std::make_shared<FilterTransform>(header,
                                                                                 std::make_shared<ExpressionActions>(prewhere_info.row_level_filter),
                                                                                 prewhere_info.row_level_column_name, true);
                                    });
        }

        pipe.addSimpleTransform([&](const Block & header)
                                {
                                    return std::make_shared<FilterTransform>(
                                        header, std::make_shared<ExpressionActions>(prewhere_info.prewhere_actions),
                                        prewhere_info.prewhere_column_name, prewhere_info.remove_prewhere_column);
                                });
    }

    auto read_from_pipe = std::make_unique<ReadFromPreparedSource>(std::move(pipe));
    read_from_pipe->setStepDescription("Read from NullSource");
    query_plan.addStep(std::move(read_from_pipe));

    if (query_info.projection)
    {
        if (query_info.projection->before_where)
        {
            auto where_step = std::make_unique<FilterStep>(
                query_plan.getCurrentDataStream(),
                query_info.projection->before_where,
                query_info.projection->where_column_name,
                query_info.projection->remove_where_filter);

            where_step->setStepDescription("WHERE");
            query_plan.addStep(std::move(where_step));
        }

        if (query_info.projection->desc->type == ProjectionDescription::Type::Aggregate)
        {
            if (query_info.projection->before_aggregation)
            {
                auto expression_before_aggregation
                    = std::make_unique<ExpressionStep>(query_plan.getCurrentDataStream(), query_info.projection->before_aggregation);
                expression_before_aggregation->setStepDescription("Before GROUP BY");
                query_plan.addStep(std::move(expression_before_aggregation));
            }

            executeMergeAggregatedImpl(
                query_plan,
                query_info.projection->aggregate_overflow_row,
                query_info.projection->aggregate_final,
                false,
                false,
                context_->getSettingsRef(),
                query_info.projection->aggregation_keys,
                query_info.projection->aggregate_descriptions);
        }
    }
}

void InterpreterSelectQuery::setMergeTreeReadTaskCallbackAndClientInfo(MergeTreeReadTaskCallback && callback)
{
    context->getClientInfo().collaborate_with_initiator = true;
    context->setMergeTreeReadTaskCallback(std::move(callback));
}

void InterpreterSelectQuery::setProperClientInfo(size_t replica_num, size_t replica_count)
{
    context->getClientInfo().query_kind = ClientInfo::QueryKind::SECONDARY_QUERY;
    context->getClientInfo().count_participating_replicas = replica_count;
    context->getClientInfo().number_of_current_replica = replica_num;
}

bool InterpreterSelectQuery::shouldMoveToPrewhere()
{
    const Settings & settings = context->getSettingsRef();
    const ASTSelectQuery & query = getSelectQuery();
    return settings.optimize_move_to_prewhere && (!query.final() || settings.optimize_move_to_prewhere_if_final);
}

void InterpreterSelectQuery::addPrewhereAliasActions()
{
    auto & expressions = analysis_result;
    if (expressions.filter_info)
    {
        if (!expressions.prewhere_info)
        {
            const bool does_storage_support_prewhere = !input_pipe && storage && storage->supportsPrewhere();
            if (does_storage_support_prewhere && shouldMoveToPrewhere())
            {
                /// Execute row level filter in prewhere as a part of "move to prewhere" optimization.
                expressions.prewhere_info = std::make_shared<PrewhereInfo>(
                    std::move(expressions.filter_info->actions),
                    std::move(expressions.filter_info->column_name));
                expressions.prewhere_info->prewhere_actions->projectInput(false);
                expressions.prewhere_info->remove_prewhere_column = expressions.filter_info->do_remove_column;
                expressions.prewhere_info->need_filter = true;
                expressions.filter_info = nullptr;
            }
        }
        else
        {
            /// Add row level security actions to prewhere.
            expressions.prewhere_info->row_level_filter = std::move(expressions.filter_info->actions);
            expressions.prewhere_info->row_level_column_name = std::move(expressions.filter_info->column_name);
            expressions.prewhere_info->row_level_filter->projectInput(false);
            expressions.filter_info = nullptr;
        }
    }

    auto & prewhere_info = analysis_result.prewhere_info;
    auto & columns_to_remove_after_prewhere = analysis_result.columns_to_remove_after_prewhere;

    /// Detect, if ALIAS columns are required for query execution
    auto alias_columns_required = false;
    const ColumnsDescription & storage_columns = metadata_snapshot->getColumns();
    for (const auto & column_name : required_columns)
    {
        auto column_default = storage_columns.getDefault(column_name);
        if (column_default && column_default->kind == ColumnDefaultKind::Alias)
        {
            alias_columns_required = true;
            break;
        }
    }

    /// There are multiple sources of required columns:
    ///  - raw required columns,
    ///  - columns deduced from ALIAS columns,
    ///  - raw required columns from PREWHERE,
    ///  - columns deduced from ALIAS columns from PREWHERE.
    /// PREWHERE is a special case, since we need to resolve it and pass directly to `IStorage::read()`
    /// before any other executions.
    if (alias_columns_required)
    {
        NameSet required_columns_from_prewhere; /// Set of all (including ALIAS) required columns for PREWHERE
        NameSet required_aliases_from_prewhere; /// Set of ALIAS required columns for PREWHERE

        if (prewhere_info)
        {
            /// Get some columns directly from PREWHERE expression actions
            auto prewhere_required_columns = prewhere_info->prewhere_actions->getRequiredColumns().getNames();
            required_columns_from_prewhere.insert(prewhere_required_columns.begin(), prewhere_required_columns.end());

            if (prewhere_info->row_level_filter)
            {
                auto row_level_required_columns = prewhere_info->row_level_filter->getRequiredColumns().getNames();
                required_columns_from_prewhere.insert(row_level_required_columns.begin(), row_level_required_columns.end());
            }
        }

        /// Expression, that contains all raw required columns
        ASTPtr required_columns_all_expr = std::make_shared<ASTExpressionList>();

        /// Expression, that contains raw required columns for PREWHERE
        ASTPtr required_columns_from_prewhere_expr = std::make_shared<ASTExpressionList>();

        /// Sort out already known required columns between expressions,
        /// also populate `required_aliases_from_prewhere`.
        for (const auto & column : required_columns)
        {
            ASTPtr column_expr;
            const auto column_default = storage_columns.getDefault(column);
            bool is_alias = column_default && column_default->kind == ColumnDefaultKind::Alias;
            if (is_alias)
            {
                auto column_decl = storage_columns.get(column);
                column_expr = column_default->expression->clone();
                // recursive visit for alias to alias
                replaceAliasColumnsInQuery(
                    column_expr, metadata_snapshot->getColumns(), syntax_analyzer_result->array_join_result_to_source, context);

                column_expr = addTypeConversionToAST(
                    std::move(column_expr), column_decl.type->getName(), metadata_snapshot->getColumns().getAll(), context);
                column_expr = setAlias(column_expr, column);
            }
            else
                column_expr = std::make_shared<ASTIdentifier>(column);

            if (required_columns_from_prewhere.contains(column))
            {
                required_columns_from_prewhere_expr->children.emplace_back(std::move(column_expr));

                if (is_alias)
                    required_aliases_from_prewhere.insert(column);
            }
            else
                required_columns_all_expr->children.emplace_back(std::move(column_expr));
        }

        /// Columns, which we will get after prewhere and filter executions.
        NamesAndTypesList required_columns_after_prewhere;
        NameSet required_columns_after_prewhere_set;

        /// Collect required columns from prewhere expression actions.
        if (prewhere_info)
        {
            NameSet columns_to_remove(columns_to_remove_after_prewhere.begin(), columns_to_remove_after_prewhere.end());
            Block prewhere_actions_result = prewhere_info->prewhere_actions->getResultColumns();

            /// Populate required columns with the columns, added by PREWHERE actions and not removed afterwards.
            /// XXX: looks hacky that we already know which columns after PREWHERE we won't need for sure.
            for (const auto & column : prewhere_actions_result)
            {
                if (prewhere_info->remove_prewhere_column && column.name == prewhere_info->prewhere_column_name)
                    continue;

                if (columns_to_remove.contains(column.name))
                    continue;

                required_columns_all_expr->children.emplace_back(std::make_shared<ASTIdentifier>(column.name));
                required_columns_after_prewhere.emplace_back(column.name, column.type);
            }

            required_columns_after_prewhere_set
                = collections::map<NameSet>(required_columns_after_prewhere, [](const auto & it) { return it.name; });
        }

        auto syntax_result
            = TreeRewriter(context).analyze(required_columns_all_expr, required_columns_after_prewhere, storage, storage_snapshot);
        alias_actions = ExpressionAnalyzer(required_columns_all_expr, syntax_result, context).getActionsDAG(true);

        /// The set of required columns could be added as a result of adding an action to calculate ALIAS.
        required_columns = alias_actions->getRequiredColumns().getNames();

        /// Do not remove prewhere filter if it is a column which is used as alias.
        if (prewhere_info && prewhere_info->remove_prewhere_column)
            if (required_columns.end() != std::find(required_columns.begin(), required_columns.end(), prewhere_info->prewhere_column_name))
                prewhere_info->remove_prewhere_column = false;

        /// Remove columns which will be added by prewhere.
        std::erase_if(required_columns, [&](const String & name) { return required_columns_after_prewhere_set.contains(name); });

        if (prewhere_info)
        {
            /// Don't remove columns which are needed to be aliased.
            for (const auto & name : required_columns)
                prewhere_info->prewhere_actions->tryRestoreColumn(name);

            /// Add physical columns required by prewhere actions.
            for (const auto & column : required_columns_from_prewhere)
                if (!required_aliases_from_prewhere.contains(column))
                    if (required_columns.end() == std::find(required_columns.begin(), required_columns.end(), column))
                        required_columns.push_back(column);
        }
    }
}

void InterpreterSelectQuery::executeFetchColumns(QueryProcessingStage::Enum processing_stage, QueryPlan & query_plan)
{
    auto & query = getSelectQuery();
    const Settings & settings = context->getSettingsRef();

    /// Optimization for trivial query like SELECT count() FROM table.
    bool optimize_trivial_count =
        syntax_analyzer_result->optimize_trivial_count
        && (settings.max_parallel_replicas <= 1)
        && !settings.allow_experimental_query_deduplication
        && storage
        && storage->getName() != "MaterializedMySQL"
        && !row_policy_filter
        && processing_stage == QueryProcessingStage::FetchColumns
        && query_analyzer->hasAggregation()
        && (query_analyzer->aggregates().size() == 1)
        && typeid_cast<const AggregateFunctionCount *>(query_analyzer->aggregates()[0].function.get());

    if (optimize_trivial_count)
    {
        const auto & desc = query_analyzer->aggregates()[0];
        const auto & func = desc.function;
        std::optional<UInt64> num_rows{};

        if (!query.prewhere() && !query.where() && !context->getCurrentTransaction())
        {
            num_rows = storage->totalRows(settings);
        }
        else // It's possible to optimize count() given only partition predicates
        {
            SelectQueryInfo temp_query_info;
            temp_query_info.query = query_ptr;
            temp_query_info.syntax_analyzer_result = syntax_analyzer_result;
            temp_query_info.sets = query_analyzer->getPreparedSets();

            num_rows = storage->totalRowsByPartitionPredicate(temp_query_info, context);
        }

        if (num_rows)
        {
            const AggregateFunctionCount & agg_count = static_cast<const AggregateFunctionCount &>(*func);

            /// We will process it up to "WithMergeableState".
            std::vector<char> state(agg_count.sizeOfData());
            AggregateDataPtr place = state.data();

            agg_count.create(place);
            SCOPE_EXIT_MEMORY_SAFE(agg_count.destroy(place));

            agg_count.set(place, *num_rows);

            auto column = ColumnAggregateFunction::create(func);
            column->insertFrom(place);

            Block header = analysis_result.before_aggregation->getResultColumns();
            size_t arguments_size = desc.argument_names.size();
            DataTypes argument_types(arguments_size);
            for (size_t j = 0; j < arguments_size; ++j)
                argument_types[j] = header.getByName(desc.argument_names[j]).type;

            Block block_with_count{
                {std::move(column), std::make_shared<DataTypeAggregateFunction>(func, argument_types, desc.parameters), desc.column_name}};

            auto source = std::make_shared<SourceFromSingleChunk>(block_with_count);
            auto prepared_count = std::make_unique<ReadFromPreparedSource>(Pipe(std::move(source)), context);
            prepared_count->setStepDescription("Optimized trivial count");
            query_plan.addStep(std::move(prepared_count));
            from_stage = QueryProcessingStage::WithMergeableState;
            analysis_result.first_stage = false;
            return;
        }
    }

    /// Limitation on the number of columns to read.
    /// It's not applied in 'only_analyze' mode, because the query could be analyzed without removal of unnecessary columns.
    if (!options.only_analyze && settings.max_columns_to_read && required_columns.size() > settings.max_columns_to_read)
        throw Exception(
            ErrorCodes::TOO_MANY_COLUMNS,
            "Limit for number of columns to read exceeded. Requested: {}, maximum: {}",
            required_columns.size(),
            settings.max_columns_to_read);

    /// General limit for the number of threads.
    size_t max_threads_execute_query = settings.max_threads;

    /** With distributed query processing, almost no computations are done in the threads,
     *  but wait and receive data from remote servers.
     *  If we have 20 remote servers, and max_threads = 8, then it would not be very good
     *  connect and ask only 8 servers at a time.
     *  To simultaneously query more remote servers,
     *  instead of max_threads, max_distributed_connections is used.
     */
    bool is_remote = false;
    if (storage && storage->isRemote())
    {
        is_remote = true;
        max_threads_execute_query = max_streams = settings.max_distributed_connections;
    }

    UInt64 max_block_size = settings.max_block_size;

    auto [limit_length, limit_offset] = getLimitLengthAndOffset(query, context);

    /** Optimization - if not specified DISTINCT, WHERE, GROUP, HAVING, ORDER, LIMIT BY, WITH TIES but LIMIT is specified, and limit + offset < max_block_size,
     *  then as the block size we will use limit + offset (not to read more from the table than requested),
     *  and also set the number of threads to 1.
     */
    if (!query.distinct
        && !query.limit_with_ties
        && !query.prewhere()
        && !query.where()
        && !query.groupBy()
        && !query.having()
        && !query.orderBy()
        && !query.limitBy()
        && query.limitLength()
        && !query_analyzer->hasAggregation()
        && !query_analyzer->hasWindow()
        && limit_length <= std::numeric_limits<UInt64>::max() - limit_offset
        && limit_length + limit_offset < max_block_size)
    {
        max_block_size = std::max(UInt64{1}, limit_length + limit_offset);
        max_threads_execute_query = max_streams = 1;
    }

    if (!max_block_size)
        throw Exception("Setting 'max_block_size' cannot be zero", ErrorCodes::PARAMETER_OUT_OF_BOUND);

    /// Initialize the initial data streams to which the query transforms are superimposed. Table or subquery or prepared input?
    if (query_plan.isInitialized())
    {
        /// Prepared input.
    }
    else if (interpreter_subquery)
    {
        /// Subquery.
        ASTPtr subquery = extractTableExpression(query, 0);
        if (!subquery)
            throw Exception("Subquery expected", ErrorCodes::LOGICAL_ERROR);

        interpreter_subquery = std::make_unique<InterpreterSelectWithUnionQuery>(
            subquery, getSubqueryContext(context),
            options.copy().subquery().noModify(), required_columns);

        if (query_analyzer->hasAggregation())
            interpreter_subquery->ignoreWithTotals();

        interpreter_subquery->buildQueryPlan(query_plan);
        query_plan.addInterpreterContext(context);
    }
    else if (storage)
    {
        /// Table.
        if (max_streams == 0)
            max_streams = 1;

        /// If necessary, we request more sources than the number of threads - to distribute the work evenly over the threads.
        if (max_streams > 1 && !is_remote)
            max_streams *= settings.max_streams_to_max_threads_ratio;

        auto & prewhere_info = analysis_result.prewhere_info;

        if (prewhere_info)
            query_info.prewhere_info = prewhere_info;

        bool optimize_read_in_order = analysis_result.optimize_read_in_order;
        bool optimize_aggregation_in_order = analysis_result.optimize_aggregation_in_order && !query_analyzer->useGroupingSetKey();

        /// Create optimizer with prepared actions.
        /// Maybe we will need to calc input_order_info later, e.g. while reading from StorageMerge.
        if ((optimize_read_in_order || optimize_aggregation_in_order)
            && (!query_info.projection || query_info.projection->complete))
        {
            if (optimize_read_in_order)
            {
                if (query_info.projection)
                {
                    query_info.projection->order_optimizer = std::make_shared<ReadInOrderOptimizer>(
                        // TODO Do we need a projection variant for this field?
                        query,
                        analysis_result.order_by_elements_actions,
                        getSortDescription(query, context),
                        query_info.syntax_analyzer_result);
                }
                else
                {
                    query_info.order_optimizer = std::make_shared<ReadInOrderOptimizer>(
                        query,
                        analysis_result.order_by_elements_actions,
                        getSortDescription(query, context),
                        query_info.syntax_analyzer_result);
                }
            }
            else
            {
                if (query_info.projection)
                {
                    query_info.projection->order_optimizer = std::make_shared<ReadInOrderOptimizer>(
                        query,
                        query_info.projection->group_by_elements_actions,
                        query_info.projection->group_by_elements_order_descr,
                        query_info.syntax_analyzer_result);
                }
                else
                {
                    query_info.order_optimizer = std::make_shared<ReadInOrderOptimizer>(
                        query,
                        analysis_result.group_by_elements_actions,
                        getSortDescriptionFromGroupBy(query),
                        query_info.syntax_analyzer_result);
                }
            }

            /// If we don't have filtration, we can pushdown limit to reading stage for optimizations.
            UInt64 limit = (query.hasFiltration() || query.groupBy()) ? 0 : getLimitForSorting(query, context);
            if (query_info.projection)
                query_info.projection->input_order_info
                    = query_info.projection->order_optimizer->getInputOrder(query_info.projection->desc->metadata, context, limit);
            else
                query_info.input_order_info = query_info.order_optimizer->getInputOrder(metadata_snapshot, context, limit);
        }

        StreamLocalLimits limits;
        SizeLimits leaf_limits;
        std::shared_ptr<const EnabledQuota> quota;

        /// Set the limits and quota for reading data, the speed and time of the query.
        if (!options.ignore_limits)
        {
            limits = getLimitsForStorage(settings, options);
            leaf_limits = SizeLimits(settings.max_rows_to_read_leaf, settings.max_bytes_to_read_leaf, settings.read_overflow_mode_leaf);
        }

        if (!options.ignore_quota && (options.to_stage == QueryProcessingStage::Complete))
            quota = context->getQuota();

        query_info.settings_limit_offset_done = options.settings_limit_offset_done;
        storage->read(query_plan, required_columns, storage_snapshot, query_info, context, processing_stage, max_block_size, max_streams);

        if (context->hasQueryContext() && !options.is_internal)
        {
            const String view_name{};
            auto local_storage_id = storage->getStorageID();
            context->getQueryContext()->addQueryAccessInfo(
                backQuoteIfNeed(local_storage_id.getDatabaseName()),
                local_storage_id.getFullTableName(),
                required_columns,
                query_info.projection ? query_info.projection->desc->name : "",
                view_name);
        }

        /// Create step which reads from empty source if storage has no data.
        if (!query_plan.isInitialized())
        {
            auto header = storage_snapshot->getSampleBlockForColumns(required_columns);
            addEmptySourceToQueryPlan(query_plan, header, query_info, context);
        }

        /// Extend lifetime of context, table lock, storage. Set limits and quota.
        auto adding_limits_and_quota = std::make_unique<SettingQuotaAndLimitsStep>(
            query_plan.getCurrentDataStream(), storage, std::move(table_lock), limits, leaf_limits, std::move(quota), context);
        adding_limits_and_quota->setStepDescription("Set limits and quota after reading from storage");
        query_plan.addStep(std::move(adding_limits_and_quota));
    }
    else
        throw Exception("Logical error in InterpreterSelectQuery: nowhere to read", ErrorCodes::LOGICAL_ERROR);

    /// Specify the number of threads only if it wasn't specified in storage.
    ///
    /// But in case of remote query and prefer_localhost_replica=1 (default)
    /// The inner local query (that is done in the same process, without
    /// network interaction), it will setMaxThreads earlier and distributed
    /// query will not update it.
    if (!query_plan.getMaxThreads() || is_remote)
        query_plan.setMaxThreads(max_threads_execute_query);

    /// Aliases in table declaration.
    if (processing_stage == QueryProcessingStage::FetchColumns && alias_actions)
    {
        auto table_aliases = std::make_unique<ExpressionStep>(query_plan.getCurrentDataStream(), alias_actions);
        table_aliases->setStepDescription("Add table aliases");
        query_plan.addStep(std::move(table_aliases));
    }
}

void InterpreterSelectQuery::executeWhere(QueryPlan & query_plan, const ActionsDAGPtr & expression, bool remove_filter)
{
    auto where_step = std::make_unique<FilterStep>(
        query_plan.getCurrentDataStream(), expression, getSelectQuery().where()->getColumnName(), remove_filter);

    where_step->setStepDescription("WHERE");
    query_plan.addStep(std::move(where_step));
}

static Aggregator::Params getAggregatorParams(
    const ASTPtr & query_ptr,
    const SelectQueryExpressionAnalyzer & query_analyzer,
    const Context & context,
    const Block & current_data_stream_header,
    const ColumnNumbers & keys,
    const AggregateDescriptions & aggregates,
    bool overflow_row, const Settings & settings,
    size_t group_by_two_level_threshold, size_t group_by_two_level_threshold_bytes)
{
    const auto stats_collecting_params = Aggregator::Params::StatsCollectingParams(
        query_ptr,
        settings.collect_hash_table_stats_during_aggregation,
        settings.max_entries_for_hash_table_stats,
        settings.max_size_to_preallocate_for_aggregation);

    return Aggregator::Params{
        current_data_stream_header,
        keys,
        aggregates,
        overflow_row,
        settings.max_rows_to_group_by,
        settings.group_by_overflow_mode,
        group_by_two_level_threshold,
        group_by_two_level_threshold_bytes,
        settings.max_bytes_before_external_group_by,
        settings.empty_result_for_aggregation_by_empty_set
            || (settings.empty_result_for_aggregation_by_constant_keys_on_empty_set && keys.empty()
                && query_analyzer.hasConstAggregationKeys()),
        context.getTemporaryVolume(),
        settings.max_threads,
        settings.min_free_disk_space_for_temporary_data,
        settings.compile_aggregate_expressions,
        settings.min_count_to_compile_aggregate_expression,
        Block{},
        stats_collecting_params
    };
}

static GroupingSetsParamsList getAggregatorGroupingSetsParams(
    const SelectQueryExpressionAnalyzer & query_analyzer,
    const Block & header_before_aggregation,
    const ColumnNumbers & all_keys
)
{
    GroupingSetsParamsList result;
    if (query_analyzer.useGroupingSetKey())
    {
        auto const & aggregation_keys_list = query_analyzer.aggregationKeysList();

        ColumnNumbersList grouping_sets_with_keys;
        ColumnNumbersList missing_columns_per_set;

        for (const auto & aggregation_keys : aggregation_keys_list)
        {
            ColumnNumbers keys;
            std::unordered_set<size_t> keys_set;
            for (const auto & key : aggregation_keys)
            {
                keys.push_back(header_before_aggregation.getPositionByName(key.name));
                keys_set.insert(keys.back());
            }

            ColumnNumbers missing_indexes;
            for (size_t i = 0; i < all_keys.size(); ++i)
            {
                if (!keys_set.contains(all_keys[i]))
                    missing_indexes.push_back(i);
            }
            result.emplace_back(std::move(keys), std::move(missing_indexes));
        }
    }
    return result;
}

void InterpreterSelectQuery::executeAggregation(QueryPlan & query_plan, const ActionsDAGPtr & expression, bool overflow_row, bool final, InputOrderInfoPtr group_by_info)
{
    auto expression_before_aggregation = std::make_unique<ExpressionStep>(query_plan.getCurrentDataStream(), expression);
    expression_before_aggregation->setStepDescription("Before GROUP BY");
    query_plan.addStep(std::move(expression_before_aggregation));

    if (options.is_projection_query)
        return;

    const auto & header_before_aggregation = query_plan.getCurrentDataStream().header;

    AggregateDescriptions aggregates = query_analyzer->aggregates();
    for (auto & descr : aggregates)
        if (descr.arguments.empty())
            for (const auto & name : descr.argument_names)
                descr.arguments.push_back(header_before_aggregation.getPositionByName(name));

    const Settings & settings = context->getSettingsRef();

    ColumnNumbers keys;
    for (const auto & key : query_analyzer->aggregationKeys())
        keys.push_back(header_before_aggregation.getPositionByName(key.name));

    auto aggregator_params = getAggregatorParams(query_ptr, *query_analyzer, *context, header_before_aggregation, keys, aggregates, overflow_row, settings,
                                                 settings.group_by_two_level_threshold, settings.group_by_two_level_threshold_bytes);

    auto grouping_sets_params = getAggregatorGroupingSetsParams(*query_analyzer, header_before_aggregation, keys);

    SortDescription group_by_sort_description;

    if (group_by_info && settings.optimize_aggregation_in_order && !query_analyzer->useGroupingSetKey())
        group_by_sort_description = getSortDescriptionFromGroupBy(getSelectQuery());
    else
        group_by_info = nullptr;

    auto merge_threads = max_streams;
    auto temporary_data_merge_threads = settings.aggregation_memory_efficient_merge_threads
        ? static_cast<size_t>(settings.aggregation_memory_efficient_merge_threads)
        : static_cast<size_t>(settings.max_threads);

    bool storage_has_evenly_distributed_read = storage && storage->hasEvenlyDistributedRead();

    auto aggregating_step = std::make_unique<AggregatingStep>(
        query_plan.getCurrentDataStream(),
        std::move(aggregator_params),
        std::move(grouping_sets_params),
        final,
        settings.max_block_size,
        settings.aggregation_in_order_max_block_bytes,
        merge_threads,
        temporary_data_merge_threads,
        storage_has_evenly_distributed_read,
        std::move(group_by_info),
        std::move(group_by_sort_description));
    query_plan.addStep(std::move(aggregating_step));
}

void InterpreterSelectQuery::executeMergeAggregated(QueryPlan & query_plan, bool overflow_row, bool final, bool has_grouping_sets)
{
    /// If aggregate projection was chosen for table, avoid adding MergeAggregated.
    /// It is already added by storage (because of performance issues).
    /// TODO: We should probably add another one processing stage for storage?
    ///       WithMergeableStateAfterAggregation is not ok because, e.g., it skips sorting after aggregation.
    if (query_info.projection && query_info.projection->desc->type == ProjectionDescription::Type::Aggregate)
        return;

    executeMergeAggregatedImpl(
        query_plan,
        overflow_row,
        final,
        storage && storage->isRemote(),
        has_grouping_sets,
        context->getSettingsRef(),
        query_analyzer->aggregationKeys(),
        query_analyzer->aggregates());
}


void InterpreterSelectQuery::executeHaving(QueryPlan & query_plan, const ActionsDAGPtr & expression, bool remove_filter)
{
    auto having_step
        = std::make_unique<FilterStep>(query_plan.getCurrentDataStream(), expression, getSelectQuery().having()->getColumnName(), remove_filter);

    having_step->setStepDescription("HAVING");
    query_plan.addStep(std::move(having_step));
}


void InterpreterSelectQuery::executeTotalsAndHaving(
    QueryPlan & query_plan, bool has_having, const ActionsDAGPtr & expression, bool remove_filter, bool overflow_row, bool final)
{
    const Settings & settings = context->getSettingsRef();

    const auto & header_before = query_plan.getCurrentDataStream().header;

    auto totals_having_step = std::make_unique<TotalsHavingStep>(
        query_plan.getCurrentDataStream(),
        getAggregatesMask(header_before, query_analyzer->aggregates()),
        overflow_row,
        expression,
        has_having ? getSelectQuery().having()->getColumnName() : "",
        remove_filter,
        settings.totals_mode,
        settings.totals_auto_threshold,
        final);

    query_plan.addStep(std::move(totals_having_step));
}

void InterpreterSelectQuery::executeRollupOrCube(QueryPlan & query_plan, Modificator modificator)
{
    const auto & header_before_transform = query_plan.getCurrentDataStream().header;

    const Settings & settings = context->getSettingsRef();

    ColumnNumbers keys;
    for (const auto & key : query_analyzer->aggregationKeys())
        keys.push_back(header_before_transform.getPositionByName(key.name));

    auto params = getAggregatorParams(query_ptr, *query_analyzer, *context, header_before_transform, keys, query_analyzer->aggregates(), false, settings, 0, 0);
    auto transform_params = std::make_shared<AggregatingTransformParams>(std::move(params), true);

    QueryPlanStepPtr step;
    if (modificator == Modificator::ROLLUP)
        step = std::make_unique<RollupStep>(query_plan.getCurrentDataStream(), std::move(transform_params));
    else if (modificator == Modificator::CUBE)
        step = std::make_unique<CubeStep>(query_plan.getCurrentDataStream(), std::move(transform_params));

    query_plan.addStep(std::move(step));
}

void InterpreterSelectQuery::executeExpression(QueryPlan & query_plan, const ActionsDAGPtr & expression, const std::string & description)
{
    if (!expression)
        return;

    auto expression_step = std::make_unique<ExpressionStep>(query_plan.getCurrentDataStream(), expression);

    expression_step->setStepDescription(description);
    query_plan.addStep(std::move(expression_step));
}

static bool windowDescriptionComparator(const WindowDescription * _left, const WindowDescription * _right)
{
    const auto & left = _left->full_sort_description;
    const auto & right = _right->full_sort_description;

    for (size_t i = 0; i < std::min(left.size(), right.size()); ++i)
    {
        if (left[i].column_name < right[i].column_name)
            return true;
        else if (left[i].column_name > right[i].column_name)
            return false;
        else if (left[i].direction < right[i].direction)
            return true;
        else if (left[i].direction > right[i].direction)
            return false;
        else if (left[i].nulls_direction < right[i].nulls_direction)
            return true;
        else if (left[i].nulls_direction > right[i].nulls_direction)
            return false;

        assert(left[i] == right[i]);
    }

    // Note that we check the length last, because we want to put together the
    // sort orders that have common prefix but different length.
    return left.size() > right.size();
}

static bool sortIsPrefix(const WindowDescription & _prefix,
                         const WindowDescription & _full)
{
    const auto & prefix = _prefix.full_sort_description;
    const auto & full = _full.full_sort_description;

    if (prefix.size() > full.size())
        return false;

    for (size_t i = 0; i < prefix.size(); ++i)
    {
        if (full[i] != prefix[i])
            return false;
    }

    return true;
}

void InterpreterSelectQuery::executeWindow(QueryPlan & query_plan)
{
    // Try to sort windows in such an order that the window with the longest
    // sort description goes first, and all window that use its prefixes follow.
    std::vector<const WindowDescription *> windows_sorted;
    for (const auto & [_, window] : query_analyzer->windowDescriptions())
        windows_sorted.push_back(&window);

    ::sort(windows_sorted.begin(), windows_sorted.end(), windowDescriptionComparator);

    const Settings & settings = context->getSettingsRef();
    for (size_t i = 0; i < windows_sorted.size(); ++i)
    {
        const auto & window = *windows_sorted[i];

        // We don't need to sort again if the input from previous window already
        // has suitable sorting. Also don't create sort steps when there are no
        // columns to sort by, because the sort nodes are confused by this. It
        // happens in case of `over ()`.
        if (!window.full_sort_description.empty() && (i == 0 || !sortIsPrefix(window, *windows_sorted[i - 1])))
        {
            auto sorting_step = std::make_unique<SortingStep>(
                query_plan.getCurrentDataStream(),
                window.full_sort_description,
                settings.max_block_size,
                0 /* LIMIT */,
                SizeLimits(settings.max_rows_to_sort, settings.max_bytes_to_sort, settings.sort_overflow_mode),
                settings.max_bytes_before_remerge_sort,
                settings.remerge_sort_lowered_memory_bytes_ratio,
                settings.max_bytes_before_external_sort,
                context->getTemporaryVolume(),
                settings.min_free_disk_space_for_temporary_data);
            sorting_step->setStepDescription("Sorting for window '" + window.window_name + "'");
            query_plan.addStep(std::move(sorting_step));
        }

        auto window_step = std::make_unique<WindowStep>(query_plan.getCurrentDataStream(), window, window.window_functions);
        window_step->setStepDescription("Window step for window '" + window.window_name + "'");

        query_plan.addStep(std::move(window_step));
    }
}


void InterpreterSelectQuery::executeOrderOptimized(QueryPlan & query_plan, InputOrderInfoPtr input_sorting_info, UInt64 limit, SortDescription & output_order_descr)
{
    const Settings & settings = context->getSettingsRef();

    auto finish_sorting_step = std::make_unique<SortingStep>(
        query_plan.getCurrentDataStream(),
        input_sorting_info->order_key_prefix_descr,
        output_order_descr,
        settings.max_block_size,
        limit);

    query_plan.addStep(std::move(finish_sorting_step));
}

void InterpreterSelectQuery::executeOrder(QueryPlan & query_plan, InputOrderInfoPtr input_sorting_info)
{
    auto & query = getSelectQuery();
    SortDescription output_order_descr = getSortDescription(query, context);
    UInt64 limit = getLimitForSorting(query, context);

    if (input_sorting_info)
    {
        /* Case of sorting with optimization using sorting key.
         * We have several threads, each of them reads batch of parts in direct
         *  or reverse order of sorting key using one input stream per part
         *  and then merge them into one sorted stream.
         * At this stage we merge per-thread streams into one.
         */
        executeOrderOptimized(query_plan, input_sorting_info, limit, output_order_descr);
        return;
    }

    const Settings & settings = context->getSettingsRef();

    /// Merge the sorted blocks.
    auto sorting_step = std::make_unique<SortingStep>(
        query_plan.getCurrentDataStream(),
        output_order_descr,
        settings.max_block_size,
        limit,
        SizeLimits(settings.max_rows_to_sort, settings.max_bytes_to_sort, settings.sort_overflow_mode),
        settings.max_bytes_before_remerge_sort,
        settings.remerge_sort_lowered_memory_bytes_ratio,
        settings.max_bytes_before_external_sort,
        context->getTemporaryVolume(),
        settings.min_free_disk_space_for_temporary_data);

    sorting_step->setStepDescription("Sorting for ORDER BY");
    query_plan.addStep(std::move(sorting_step));
}


void InterpreterSelectQuery::executeMergeSorted(QueryPlan & query_plan, const std::string & description)
{
    auto & query = getSelectQuery();
    SortDescription order_descr = getSortDescription(query, context);
    UInt64 limit = getLimitForSorting(query, context);

    executeMergeSorted(query_plan, order_descr, limit, description);
}

void InterpreterSelectQuery::executeMergeSorted(QueryPlan & query_plan, const SortDescription & sort_description, UInt64 limit, const std::string & description)
{
    const Settings & settings = context->getSettingsRef();

    auto merging_sorted = std::make_unique<SortingStep>(query_plan.getCurrentDataStream(), sort_description, settings.max_block_size, limit);

    merging_sorted->setStepDescription("Merge sorted streams " + description);
    query_plan.addStep(std::move(merging_sorted));
}


void InterpreterSelectQuery::executeProjection(QueryPlan & query_plan, const ActionsDAGPtr & expression)
{
    auto projection_step = std::make_unique<ExpressionStep>(query_plan.getCurrentDataStream(), expression);
    projection_step->setStepDescription("Projection");
    query_plan.addStep(std::move(projection_step));
}


void InterpreterSelectQuery::executeDistinct(QueryPlan & query_plan, bool before_order, Names columns, bool pre_distinct)
{
    auto & query = getSelectQuery();
    if (query.distinct)
    {
        const Settings & settings = context->getSettingsRef();

        auto [limit_length, limit_offset] = getLimitLengthAndOffset(query, context);
        UInt64 limit_for_distinct = 0;

        /// If after this stage of DISTINCT ORDER BY is not executed,
        /// then you can get no more than limit_length + limit_offset of different rows.
        if ((!query.orderBy() || !before_order) && limit_length <= std::numeric_limits<UInt64>::max() - limit_offset)
            limit_for_distinct = limit_length + limit_offset;

        SizeLimits limits(settings.max_rows_in_distinct, settings.max_bytes_in_distinct, settings.distinct_overflow_mode);

        auto distinct_step
            = std::make_unique<DistinctStep>(query_plan.getCurrentDataStream(), limits, limit_for_distinct, columns, pre_distinct);

        if (pre_distinct)
            distinct_step->setStepDescription("Preliminary DISTINCT");

        query_plan.addStep(std::move(distinct_step));
    }
}


/// Preliminary LIMIT - is used in every source, if there are several sources, before they are combined.
void InterpreterSelectQuery::executePreLimit(QueryPlan & query_plan, bool do_not_skip_offset)
{
    auto & query = getSelectQuery();
    /// If there is LIMIT
    if (query.limitLength())
    {
        auto [limit_length, limit_offset] = getLimitLengthAndOffset(query, context);

        if (do_not_skip_offset)
        {
            if (limit_length > std::numeric_limits<UInt64>::max() - limit_offset)
                return;

            limit_length += limit_offset;
            limit_offset = 0;
        }

        auto limit = std::make_unique<LimitStep>(query_plan.getCurrentDataStream(), limit_length, limit_offset);
        if (do_not_skip_offset)
            limit->setStepDescription("preliminary LIMIT (with OFFSET)");
        else
            limit->setStepDescription("preliminary LIMIT (without OFFSET)");
        query_plan.addStep(std::move(limit));
    }
}


void InterpreterSelectQuery::executeLimitBy(QueryPlan & query_plan)
{
    auto & query = getSelectQuery();
    if (!query.limitByLength() || !query.limitBy())
        return;

    Names columns;
    for (const auto & elem : query.limitBy()->children)
        columns.emplace_back(elem->getColumnName());

    UInt64 length = getLimitUIntValue(query.limitByLength(), context, "LIMIT");
    UInt64 offset = (query.limitByOffset() ? getLimitUIntValue(query.limitByOffset(), context, "OFFSET") : 0);

    auto limit_by = std::make_unique<LimitByStep>(query_plan.getCurrentDataStream(), length, offset, columns);
    query_plan.addStep(std::move(limit_by));
}

void InterpreterSelectQuery::executeWithFill(QueryPlan & query_plan)
{
    auto & query = getSelectQuery();
    if (query.orderBy())
    {
        SortDescription order_descr = getSortDescription(query, context);
        SortDescription fill_descr;
        for (auto & desc : order_descr)
        {
            if (desc.with_fill)
                fill_descr.push_back(desc);
        }

        if (fill_descr.empty())
            return;

        InterpolateDescriptionPtr interpolate_descr =
            getInterpolateDescription(query, source_header, result_header, syntax_analyzer_result->aliases, context);
        auto filling_step = std::make_unique<FillingStep>(query_plan.getCurrentDataStream(), std::move(fill_descr), interpolate_descr);
        query_plan.addStep(std::move(filling_step));
    }
}


void InterpreterSelectQuery::executeLimit(QueryPlan & query_plan)
{
    auto & query = getSelectQuery();
    /// If there is LIMIT
    if (query.limitLength())
    {
        /** Rare case:
          *  if there is no WITH TOTALS and there is a subquery in FROM, and there is WITH TOTALS on one of the levels,
          *  then when using LIMIT, you should read the data to the end, rather than cancel the query earlier,
          *  because if you cancel the query, we will not get `totals` data from the remote server.
          *
          * Another case:
          *  if there is WITH TOTALS and there is no ORDER BY, then read the data to the end,
          *  otherwise TOTALS is counted according to incomplete data.
          */
        bool always_read_till_end = false;

        if (query.group_by_with_totals && !query.orderBy())
            always_read_till_end = true;

        if (!query.group_by_with_totals && hasWithTotalsInAnySubqueryInFromClause(query))
            always_read_till_end = true;

        UInt64 limit_length;
        UInt64 limit_offset;
        std::tie(limit_length, limit_offset) = getLimitLengthAndOffset(query, context);

        SortDescription order_descr;
        if (query.limit_with_ties)
        {
            if (!query.orderBy())
                throw Exception("LIMIT WITH TIES without ORDER BY", ErrorCodes::LOGICAL_ERROR);
            order_descr = getSortDescription(query, context);
        }

        auto limit = std::make_unique<LimitStep>(
            query_plan.getCurrentDataStream(),
            limit_length, limit_offset, always_read_till_end, query.limit_with_ties, order_descr);

        if (query.limit_with_ties)
            limit->setStepDescription("LIMIT WITH TIES");

        query_plan.addStep(std::move(limit));
    }
}


void InterpreterSelectQuery::executeOffset(QueryPlan & query_plan)
{
    auto & query = getSelectQuery();
    /// If there is not a LIMIT but an offset
    if (!query.limitLength() && query.limitOffset())
    {
        UInt64 limit_length;
        UInt64 limit_offset;
        std::tie(limit_length, limit_offset) = getLimitLengthAndOffset(query, context);

        auto offsets_step = std::make_unique<OffsetStep>(query_plan.getCurrentDataStream(), limit_offset);
        query_plan.addStep(std::move(offsets_step));
    }
}

void InterpreterSelectQuery::executeExtremes(QueryPlan & query_plan)
{
    if (!context->getSettingsRef().extremes)
        return;

    auto extremes_step = std::make_unique<ExtremesStep>(query_plan.getCurrentDataStream());
    query_plan.addStep(std::move(extremes_step));
}

void InterpreterSelectQuery::executeSubqueriesInSetsAndJoins(QueryPlan & query_plan, SubqueriesForSets & subqueries_for_sets)
{
    const Settings & settings = context->getSettingsRef();

    SizeLimits limits(settings.max_rows_to_transfer, settings.max_bytes_to_transfer, settings.transfer_overflow_mode);
    addCreatingSetsStep(query_plan, std::move(subqueries_for_sets), limits, context);
}


void InterpreterSelectQuery::ignoreWithTotals()
{
    getSelectQuery().group_by_with_totals = false;
}


void InterpreterSelectQuery::initSettings()
{
    auto & query = getSelectQuery();
    if (query.settings())
        InterpreterSetQuery(query.settings(), context).executeForCurrentContext();

    auto & client_info = context->getClientInfo();
    auto min_major = DBMS_MIN_MAJOR_VERSION_WITH_CURRENT_AGGREGATION_VARIANT_SELECTION_METHOD;
    auto min_minor = DBMS_MIN_MINOR_VERSION_WITH_CURRENT_AGGREGATION_VARIANT_SELECTION_METHOD;

    if (client_info.query_kind == ClientInfo::QueryKind::SECONDARY_QUERY &&
        std::forward_as_tuple(client_info.connection_client_version_major, client_info.connection_client_version_minor) < std::forward_as_tuple(min_major, min_minor))
    {
        /// Disable two-level aggregation due to version incompatibility.
        context->setSetting("group_by_two_level_threshold", Field(0));
        context->setSetting("group_by_two_level_threshold_bytes", Field(0));

    }
}

}<|MERGE_RESOLUTION|>--- conflicted
+++ resolved
@@ -170,12 +170,6 @@
 
 InterpreterSelectQuery::InterpreterSelectQuery(
     const ASTPtr & query_ptr_,
-<<<<<<< HEAD
-    ContextPtr context_,
-    Pipe input_pipe_,
-    const SelectQueryOptions & options_)
-    : InterpreterSelectQuery(query_ptr_, context_, std::move(input_pipe_), nullptr, options_.copy().noSubquery())
-=======
     ContextMutablePtr context_,
     const SelectQueryOptions & options_,
     const Names & required_result_column_names_)
@@ -188,7 +182,6 @@
         Pipe input_pipe_,
         const SelectQueryOptions & options_)
         : InterpreterSelectQuery(query_ptr_, context_, std::move(input_pipe_), nullptr, options_.copy().noSubquery())
->>>>>>> 3261134f
 {}
 
 InterpreterSelectQuery::InterpreterSelectQuery(
@@ -1696,18 +1689,6 @@
     {
         auto & prewhere_info = *prewhere_info_ptr;
 
-<<<<<<< HEAD
-        if (prewhere_info.alias_actions)
-        {
-            pipe.addSimpleTransform([&](const Block & header)
-                                    {
-                                        return std::make_shared<ExpressionTransform>(header,
-                                                                                     std::make_shared<ExpressionActions>(prewhere_info.alias_actions));
-                                    });
-        }
-
-=======
->>>>>>> 3261134f
         if (prewhere_info.row_level_filter)
         {
             pipe.addSimpleTransform([&](const Block & header)
