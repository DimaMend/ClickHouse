#include <Access/AccessControl.h>

#include <DataTypes/DataTypeAggregateFunction.h>
#include <DataTypes/DataTypeInterval.h>

#include <Parsers/ASTFunction.h>
#include <Parsers/ASTIdentifier.h>
#include <Parsers/ASTLiteral.h>
#include <Parsers/ASTOrderByElement.h>
#include <Parsers/ASTInterpolateElement.h>
#include <Parsers/ASTSelectWithUnionQuery.h>
#include <Parsers/ASTSelectIntersectExceptQuery.h>
#include <Parsers/ASTTablesInSelectQuery.h>
#include <Parsers/ExpressionListParsers.h>
#include <Parsers/parseQuery.h>

#include <Access/Common/AccessFlags.h>
#include <Access/ContextAccess.h>

#include <AggregateFunctions/AggregateFunctionCount.h>

#include <Interpreters/ApplyWithAliasVisitor.h>
#include <Interpreters/ApplyWithSubqueryVisitor.h>
#include <Interpreters/InterpreterSelectQuery.h>
#include <Interpreters/InterpreterSelectWithUnionQuery.h>
#include <Interpreters/InterpreterSetQuery.h>
#include <Interpreters/evaluateConstantExpression.h>
#include <Interpreters/convertFieldToType.h>
#include <Interpreters/addTypeConversionToAST.h>
#include <Interpreters/ExpressionAnalyzer.h>
#include <Interpreters/getTableExpressions.h>
#include <Interpreters/JoinToSubqueryTransformVisitor.h>
#include <Interpreters/CrossToInnerJoinVisitor.h>
#include <Interpreters/TableJoin.h>
#include <Interpreters/JoinedTables.h>
#include <Interpreters/OpenTelemetrySpanLog.h>
#include <Interpreters/QueryAliasesVisitor.h>
#include <Interpreters/QueryLog.h>
#include <Interpreters/replaceAliasColumnsInQuery.h>
#include <Interpreters/RewriteCountDistinctVisitor.h>

#include <QueryPipeline/Pipe.h>
#include <Processors/QueryPlan/AggregatingStep.h>
#include <Processors/QueryPlan/ArrayJoinStep.h>
#include <Processors/QueryPlan/CreateSetAndFilterOnTheFlyStep.h>
#include <Processors/QueryPlan/CreatingSetsStep.h>
#include <Processors/QueryPlan/CubeStep.h>
#include <Processors/QueryPlan/DistinctStep.h>
#include <Processors/QueryPlan/ExpressionStep.h>
#include <Processors/QueryPlan/ExtremesStep.h>
#include <Processors/QueryPlan/FillingStep.h>
#include <Processors/QueryPlan/FilterStep.h>
#include <Processors/QueryPlan/JoinStep.h>
#include <Processors/QueryPlan/LimitByStep.h>
#include <Processors/QueryPlan/LimitStep.h>
#include <Processors/QueryPlan/SortingStep.h>
#include <Processors/QueryPlan/MergingAggregatedStep.h>
#include <Processors/QueryPlan/OffsetStep.h>
#include <Processors/QueryPlan/QueryPlan.h>
#include <Processors/QueryPlan/ReadFromPreparedSource.h>
#include <Processors/QueryPlan/ReadNothingStep.h>
#include <Processors/QueryPlan/RollupStep.h>
#include <Processors/QueryPlan/TotalsHavingStep.h>
#include <Processors/QueryPlan/WindowStep.h>
#include <Processors/QueryPlan/Optimizations/QueryPlanOptimizationSettings.h>
#include <Processors/Sources/NullSource.h>
#include <Processors/Sources/SourceFromSingleChunk.h>
#include <Processors/Transforms/AggregatingTransform.h>
#include <Processors/Transforms/ExpressionTransform.h>
#include <Processors/Transforms/FilterTransform.h>
#include <QueryPipeline/QueryPipelineBuilder.h>

#include <Storages/IStorage.h>
#include <Storages/MergeTree/MergeTreeWhereOptimizer.h>
#include <Storages/StorageDistributed.h>
#include <Storages/StorageValues.h>
#include <Storages/StorageView.h>

#include <Columns/Collator.h>
#include <Core/ColumnNumbers.h>
#include <Core/Field.h>
#include <Core/ProtocolDefines.h>
#include <Functions/IFunction.h>
#include <Interpreters/Aggregator.h>
#include <Interpreters/Cluster.h>
#include <Interpreters/IJoin.h>
#include <QueryPipeline/SizeLimits.h>
#include <base/map.h>
#include <base/sort.h>
#include <base/types.h>
#include <Common/FieldVisitorToString.h>
#include <Common/FieldVisitorsAccurateComparison.h>
#include <Common/checkStackSize.h>
#include <Common/scope_guard_safe.h>
#include <Parsers/FunctionParameterValuesVisitor.h>
#include <Common/typeid_cast.h>

#include "config_version.h"

namespace DB
{

namespace ErrorCodes
{
    extern const int TOO_DEEP_SUBQUERIES;
    extern const int SAMPLING_NOT_SUPPORTED;
    extern const int ILLEGAL_FINAL;
    extern const int ILLEGAL_PREWHERE;
    extern const int TOO_MANY_COLUMNS;
    extern const int LOGICAL_ERROR;
    extern const int NOT_IMPLEMENTED;
    extern const int PARAMETER_OUT_OF_BOUND;
    extern const int INVALID_LIMIT_EXPRESSION;
    extern const int INVALID_WITH_FILL_EXPRESSION;
    extern const int ACCESS_DENIED;
    extern const int UNKNOWN_IDENTIFIER;
}

/// Assumes `storage` is set and the table filter (row-level security) is not empty.
FilterDAGInfoPtr generateFilterActions(
    const StorageID & table_id,
    const ASTPtr & row_policy_filter_expression,
    const ContextPtr & context,
    const StoragePtr & storage,
    const StorageSnapshotPtr & storage_snapshot,
    const StorageMetadataPtr & metadata_snapshot,
    Names & prerequisite_columns,
    PreparedSetsPtr prepared_sets)
{
    auto filter_info = std::make_shared<FilterDAGInfo>();

    const auto & db_name = table_id.getDatabaseName();
    const auto & table_name = table_id.getTableName();

    /// TODO: implement some AST builders for this kind of stuff
    ASTPtr query_ast = std::make_shared<ASTSelectQuery>();
    auto * select_ast = query_ast->as<ASTSelectQuery>();

    select_ast->setExpression(ASTSelectQuery::Expression::SELECT, std::make_shared<ASTExpressionList>());
    auto expr_list = select_ast->select();

    /// The first column is our filter expression.
    /// the row_policy_filter_expression should be cloned, because it may be changed by TreeRewriter.
    /// which make it possible an invalid expression, although it may be valid in whole select.
    expr_list->children.push_back(row_policy_filter_expression->clone());

    /// Keep columns that are required after the filter actions.
    for (const auto & column_str : prerequisite_columns)
    {
        ParserExpression expr_parser;
        expr_list->children.push_back(parseQuery(expr_parser, column_str, 0, context->getSettingsRef().max_parser_depth));
    }

    select_ast->setExpression(ASTSelectQuery::Expression::TABLES, std::make_shared<ASTTablesInSelectQuery>());
    auto tables = select_ast->tables();
    auto tables_elem = std::make_shared<ASTTablesInSelectQueryElement>();
    auto table_expr = std::make_shared<ASTTableExpression>();
    tables->children.push_back(tables_elem);
    tables_elem->table_expression = table_expr;
    tables_elem->children.push_back(table_expr);
    table_expr->database_and_table_name = std::make_shared<ASTTableIdentifier>(db_name, table_name);
    table_expr->children.push_back(table_expr->database_and_table_name);

    /// Using separate expression analyzer to prevent any possible alias injection
    auto syntax_result = TreeRewriter(context).analyzeSelect(query_ast, TreeRewriterResult({}, storage, storage_snapshot));
    SelectQueryExpressionAnalyzer analyzer(query_ast, syntax_result, context, metadata_snapshot, {}, false, {}, prepared_sets);
    filter_info->actions = analyzer.simpleSelectActions();

    filter_info->column_name = expr_list->children.at(0)->getColumnName();
    filter_info->actions->removeUnusedActions(NameSet{filter_info->column_name});
    filter_info->actions->projectInput(false);

    for (const auto * node : filter_info->actions->getInputs())
        filter_info->actions->getOutputs().push_back(node);

    auto required_columns_from_filter = filter_info->actions->getRequiredColumns();

    for (const auto & column : required_columns_from_filter)
    {
        if (prerequisite_columns.end() == std::find(prerequisite_columns.begin(), prerequisite_columns.end(), column.name))
            prerequisite_columns.push_back(column.name);
    }

    return filter_info;
}

InterpreterSelectQuery::InterpreterSelectQuery(
    const ASTPtr & query_ptr_,
    const ContextPtr & context_,
    const SelectQueryOptions & options_,
    const Names & required_result_column_names_)
    : InterpreterSelectQuery(query_ptr_, context_, std::nullopt, nullptr, options_, required_result_column_names_)
{}

InterpreterSelectQuery::InterpreterSelectQuery(
    const ASTPtr & query_ptr_,
    const ContextMutablePtr & context_,
    const SelectQueryOptions & options_,
    const Names & required_result_column_names_)
    : InterpreterSelectQuery(query_ptr_, context_, std::nullopt, nullptr, options_, required_result_column_names_)
{}

InterpreterSelectQuery::InterpreterSelectQuery(
        const ASTPtr & query_ptr_,
        const ContextPtr & context_,
        Pipe input_pipe_,
        const SelectQueryOptions & options_)
        : InterpreterSelectQuery(query_ptr_, context_, std::move(input_pipe_), nullptr, options_.copy().noSubquery())
{}

InterpreterSelectQuery::InterpreterSelectQuery(
    const ASTPtr & query_ptr_,
    const ContextPtr & context_,
    const StoragePtr & storage_,
    const StorageMetadataPtr & metadata_snapshot_,
    const SelectQueryOptions & options_)
    : InterpreterSelectQuery(query_ptr_, context_, std::nullopt, storage_, options_.copy().noSubquery(), {}, metadata_snapshot_)
{}

InterpreterSelectQuery::InterpreterSelectQuery(
    const ASTPtr & query_ptr_,
    const ContextPtr & context_,
    const SelectQueryOptions & options_,
    PreparedSetsPtr prepared_sets_)
    : InterpreterSelectQuery(
        query_ptr_, context_, std::nullopt, nullptr, options_, {}, {}, prepared_sets_)
{}

InterpreterSelectQuery::~InterpreterSelectQuery() = default;


/** There are no limits on the maximum size of the result for the subquery.
  *  Since the result of the query is not the result of the entire query.
  */
static ContextPtr getSubqueryContext(const ContextPtr & context)
{
    auto subquery_context = Context::createCopy(context);
    Settings subquery_settings = context->getSettings();
    subquery_settings.max_result_rows = 0;
    subquery_settings.max_result_bytes = 0;
    /// The calculation of extremes does not make sense and is not necessary (if you do it, then the extremes of the subquery can be taken for whole query).
    subquery_settings.extremes = false;
    subquery_context->setSettings(subquery_settings);
    return subquery_context;
}

static void rewriteMultipleJoins(ASTPtr & query, const TablesWithColumns & tables, const String & database, const Settings & settings)
{
    ASTSelectQuery & select = query->as<ASTSelectQuery &>();

    Aliases aliases;
    if (ASTPtr with = select.with())
        QueryAliasesNoSubqueriesVisitor(aliases).visit(with);
    QueryAliasesNoSubqueriesVisitor(aliases).visit(select.select());

    CrossToInnerJoinVisitor::Data cross_to_inner{tables, aliases, database};
    cross_to_inner.cross_to_inner_join_rewrite = static_cast<UInt8>(std::min<UInt64>(settings.cross_to_inner_join_rewrite, 2));
    CrossToInnerJoinVisitor(cross_to_inner).visit(query);

    JoinToSubqueryTransformVisitor::Data join_to_subs_data{tables, aliases};
    join_to_subs_data.try_to_keep_original_names = settings.multiple_joins_try_to_keep_original_names;

    JoinToSubqueryTransformVisitor(join_to_subs_data).visit(query);
}

/// Checks that the current user has the SELECT privilege.
static void checkAccessRightsForSelect(
    const ContextPtr & context,
    const StorageID & table_id,
    const StorageMetadataPtr & table_metadata,
    const TreeRewriterResult & syntax_analyzer_result)
{
    if (!syntax_analyzer_result.has_explicit_columns && table_metadata && !table_metadata->getColumns().empty())
    {
        /// For a trivial query like "SELECT count() FROM table" access is granted if at least
        /// one column is accessible.
        /// In this case just checking access for `required_columns` doesn't work correctly
        /// because `required_columns` will contain the name of a column of minimum size (see TreeRewriterResult::collectUsedColumns())
        /// which is probably not the same column as the column the current user has access to.
        auto access = context->getAccess();
        for (const auto & column : table_metadata->getColumns())
        {
            if (access->isGranted(AccessType::SELECT, table_id.database_name, table_id.table_name, column.name))
                return;
        }
        throw Exception(
            ErrorCodes::ACCESS_DENIED,
            "{}: Not enough privileges. To execute this query it's necessary to have grant SELECT for at least one column on {}",
            context->getUserName(),
            table_id.getFullTableName());
    }

    /// General check.
    context->checkAccess(AccessType::SELECT, table_id, syntax_analyzer_result.requiredSourceColumnsForAccessCheck());
}

static ASTPtr parseAdditionalFilterConditionForTable(
    const Map & setting,
    const DatabaseAndTableWithAlias & target,
    const Context & context)
{
    for (size_t i = 0; i < setting.size(); ++i)
    {
        const auto & tuple = setting[i].safeGet<const Tuple &>();
        auto & table = tuple.at(0).safeGet<String>();
        auto & filter = tuple.at(1).safeGet<String>();

        if (table == target.alias ||
            (table == target.table && context.getCurrentDatabase() == target.database) ||
            (table == target.database + '.' + target.table))
        {
            /// Try to parse expression
            ParserExpression parser;
            const auto & settings = context.getSettingsRef();
            return parseQuery(
                parser, filter.data(), filter.data() + filter.size(),
                "additional filter", settings.max_query_size, settings.max_parser_depth);
        }
    }

    return nullptr;
}

/// Returns true if we should ignore quotas and limits for a specified table in the system database.
static bool shouldIgnoreQuotaAndLimits(const StorageID & table_id)
{
    if (table_id.database_name == DatabaseCatalog::SYSTEM_DATABASE)
    {
        static const boost::container::flat_set<String> tables_ignoring_quota{"quotas", "quota_limits", "quota_usage", "quotas_usage", "one"};
        if (tables_ignoring_quota.count(table_id.table_name))
            return true;
    }
    return false;
}

InterpreterSelectQuery::InterpreterSelectQuery(
    const ASTPtr & query_ptr_,
    const ContextPtr & context_,
    std::optional<Pipe> input_pipe_,
    const StoragePtr & storage_,
    const SelectQueryOptions & options_,
    const Names & required_result_column_names,
    const StorageMetadataPtr & metadata_snapshot_,
    PreparedSetsPtr prepared_sets_)
    : InterpreterSelectQuery(
        query_ptr_,
        Context::createCopy(context_),
        std::move(input_pipe_),
        storage_,
        options_,
        required_result_column_names,
        metadata_snapshot_,
        prepared_sets_)
{}

InterpreterSelectQuery::InterpreterSelectQuery(
    const ASTPtr & query_ptr_,
    const ContextMutablePtr & context_,
    std::optional<Pipe> input_pipe_,
    const StoragePtr & storage_,
    const SelectQueryOptions & options_,
    const Names & required_result_column_names,
    const StorageMetadataPtr & metadata_snapshot_,
    PreparedSetsPtr prepared_sets_)
    /// NOTE: the query almost always should be cloned because it will be modified during analysis.
    : IInterpreterUnionOrSelectQuery(options_.modify_inplace ? query_ptr_ : query_ptr_->clone(), context_, options_)
    , storage(storage_)
    , input_pipe(std::move(input_pipe_))
    , log(&Poco::Logger::get("InterpreterSelectQuery"))
    , metadata_snapshot(metadata_snapshot_)
    , prepared_sets(prepared_sets_)
{
    checkStackSize();

    if (!prepared_sets)
        prepared_sets = std::make_shared<PreparedSets>();

    query_info.ignore_projections = options.ignore_projections;
    query_info.is_projection_query = options.is_projection_query;

    initSettings();
    const Settings & settings = context->getSettingsRef();

    if (settings.max_subquery_depth && options.subquery_depth > settings.max_subquery_depth)
        throw Exception(ErrorCodes::TOO_DEEP_SUBQUERIES, "Too deep subqueries. Maximum: {}",
            settings.max_subquery_depth.toString());

    bool has_input = input_pipe != std::nullopt;
    if (input_pipe)
    {
        /// Read from prepared input.
        source_header = input_pipe->getHeader();
    }

    // Only propagate WITH elements to subqueries if we're not a subquery
    if (!options.is_subquery)
    {
        if (context->getSettingsRef().enable_global_with_statement)
            ApplyWithAliasVisitor().visit(query_ptr);
        ApplyWithSubqueryVisitor().visit(query_ptr);
    }

    query_info.original_query = query_ptr->clone();

    if (settings.count_distinct_optimization)
    {
        RewriteCountDistinctFunctionMatcher::Data data_rewrite_countdistinct;
        RewriteCountDistinctFunctionVisitor(data_rewrite_countdistinct).visit(query_ptr);
    }

    JoinedTables joined_tables(getSubqueryContext(context), getSelectQuery(), options.with_all_cols);

    bool got_storage_from_query = false;
    if (!has_input && !storage)
    {
        storage = joined_tables.getLeftTableStorage();
        // Mark uses_view_source if the returned storage is the same as the one saved in viewSource
        uses_view_source |= storage && storage == context->getViewSource();
        got_storage_from_query = true;
    }

    if (storage)
    {
        table_lock = storage->lockForShare(context->getInitialQueryId(), context->getSettingsRef().lock_acquire_timeout);
        table_id = storage->getStorageID();
        if (!metadata_snapshot)
            metadata_snapshot = storage->getInMemoryMetadataPtr();

        storage_snapshot = storage->getStorageSnapshotForQuery(metadata_snapshot, query_ptr, context);
    }

    if (has_input || !joined_tables.resolveTables())
        joined_tables.makeFakeTable(storage, metadata_snapshot, source_header);


    if (context->getCurrentTransaction() && context->getSettingsRef().throw_on_unsupported_query_inside_transaction)
    {
        if (storage)
            checkStorageSupportsTransactionsIfNeeded(storage, context, /* is_readonly_query */ true);
        for (const auto & table : joined_tables.tablesWithColumns())
        {
            if (table.table.table.empty())
                continue;
            auto maybe_storage = DatabaseCatalog::instance().tryGetTable({table.table.database, table.table.table}, context);
            if (!maybe_storage)
                continue;
            checkStorageSupportsTransactionsIfNeeded(storage, context, /* is_readonly_query */ true);
        }
    }

    if (joined_tables.tablesCount() > 1 && settings.allow_experimental_parallel_reading_from_replicas)
    {
        LOG_WARNING(log, "Joins are not supported with parallel replicas. Query will be executed without using them.");
        context->setSetting("allow_experimental_parallel_reading_from_replicas", false);
    }

    /// Rewrite JOINs
    if (!has_input && joined_tables.tablesCount() > 1)
    {
        rewriteMultipleJoins(query_ptr, joined_tables.tablesWithColumns(), context->getCurrentDatabase(), context->getSettingsRef());

        joined_tables.reset(getSelectQuery());
        joined_tables.resolveTables();
        if (auto view_source = context->getViewSource())
        {
            // If we are using a virtual block view to replace a table and that table is used
            // inside the JOIN then we need to update uses_view_source accordingly so we avoid propagating scalars that we can't cache
            const auto & storage_values = static_cast<const StorageValues &>(*view_source);
            auto tmp_table_id = storage_values.getStorageID();
            for (const auto & t : joined_tables.tablesWithColumns())
                uses_view_source |= (t.table.database == tmp_table_id.database_name && t.table.table == tmp_table_id.table_name);
        }

        if (storage && joined_tables.isLeftTableSubquery())
        {
            /// Rewritten with subquery. Free storage locks here.
            storage = nullptr;
            table_lock.reset();
            table_id = StorageID::createEmpty();
            metadata_snapshot = nullptr;
            storage_snapshot = nullptr;
        }
    }

    if (!has_input)
    {
        interpreter_subquery = joined_tables.makeLeftTableSubquery(options.subquery());
        if (interpreter_subquery)
        {
            source_header = interpreter_subquery->getSampleBlock();
            uses_view_source |= interpreter_subquery->usesViewSource();
        }
    }

    joined_tables.rewriteDistributedInAndJoins(query_ptr);

    max_streams = settings.max_threads;
    ASTSelectQuery & query = getSelectQuery();
    std::shared_ptr<TableJoin> table_join = joined_tables.makeTableJoin(query);

    if (storage)
        row_policy_filter = context->getRowPolicyFilter(table_id.getDatabaseName(), table_id.getTableName(), RowPolicyFilterType::SELECT_FILTER);

    StorageView * view = nullptr;
    if (storage)
        view = dynamic_cast<StorageView *>(storage.get());

    if (!settings.additional_table_filters.value.empty() && storage && !joined_tables.tablesWithColumns().empty())
        query_info.additional_filter_ast = parseAdditionalFilterConditionForTable(
            settings.additional_table_filters, joined_tables.tablesWithColumns().front().table, *context);

    if (autoFinalOnQuery(query))
    {
        query.setFinal();
    }

    auto analyze = [&] (bool try_move_to_prewhere)
    {
        /// Allow push down and other optimizations for VIEW: replace with subquery and rewrite it.
        ASTPtr view_table;
        NameToNameMap parameter_types;
        if (view)
        {
            query_info.is_parameterized_view = view->isParameterizedView();
            /// We need to fetch the parameters set for SELECT ... FROM parameterized_view(<params>) before the query is replaced.
            /// replaceWithSubquery replaces the function child and adds the subquery in its place.
            /// the parameters are children of function child, if function (which corresponds to parametrised view and has
            /// parameters in its arguments: `parametrised_view(<params>)`) is replaced the parameters are also gone from tree
            /// So we need to get the parameters before they are removed from the tree
            /// and after query is replaced, we use these parameters to substitute in the parameterized view query
            if (query_info.is_parameterized_view)
            {
                query_info.parameterized_view_values = analyzeFunctionParamValues(query_ptr);
                parameter_types = view->getParameterTypes();
            }
            view->replaceWithSubquery(getSelectQuery(), view_table, metadata_snapshot, view->isParameterizedView());
            if (query_info.is_parameterized_view)
            {
                view->replaceQueryParametersIfParametrizedView(query_ptr, query_info.parameterized_view_values);
            }

        }

        syntax_analyzer_result = TreeRewriter(context).analyzeSelect(
            query_ptr,
            TreeRewriterResult(source_header.getNamesAndTypesList(), storage, storage_snapshot),
            options,
            joined_tables.tablesWithColumns(),
            required_result_column_names,
            table_join,
            query_info.is_parameterized_view,
            query_info.parameterized_view_values,
            parameter_types);


        query_info.syntax_analyzer_result = syntax_analyzer_result;
        context->setDistributed(syntax_analyzer_result->is_remote_storage);

        if (storage && !query.final() && storage->needRewriteQueryWithFinal(syntax_analyzer_result->requiredSourceColumns()))
            query.setFinal();

        /// Save scalar sub queries's results in the query context
        /// Note that we are only saving scalars and not local_scalars since the latter can't be safely shared across contexts
        if (!options.only_analyze && context->hasQueryContext())
            for (const auto & it : syntax_analyzer_result->getScalars())
                context->getQueryContext()->addScalar(it.first, it.second);

        if (view)
        {
            /// Restore original view name. Save rewritten subquery for future usage in StorageView.
            query_info.view_query = view->restoreViewName(getSelectQuery(), view_table);
            view = nullptr;
        }

        if (try_move_to_prewhere
            && storage && storage->canMoveConditionsToPrewhere()
            && query.where() && !query.prewhere()
            && !query.hasJoin()) /// Join may produce rows with nulls or default values, it's difficult to analyze if they affected or not.
        {
            /// PREWHERE optimization: transfer some condition from WHERE to PREWHERE if enabled and viable
            if (const auto & column_sizes = storage->getColumnSizes(); !column_sizes.empty())
            {
                /// Extract column compressed sizes.
                std::unordered_map<std::string, UInt64> column_compressed_sizes;
                for (const auto & [name, sizes] : column_sizes)
                    column_compressed_sizes[name] = sizes.data_compressed;

                SelectQueryInfo current_info;
                current_info.query = query_ptr;
                current_info.syntax_analyzer_result = syntax_analyzer_result;

                Names queried_columns = syntax_analyzer_result->requiredSourceColumns();
                const auto & supported_prewhere_columns = storage->supportedPrewhereColumns();

                MergeTreeWhereOptimizer{
                    current_info,
                    context,
                    std::move(column_compressed_sizes),
                    metadata_snapshot,
                    queried_columns,
                    supported_prewhere_columns,
                    log};
            }
        }

        if (query.prewhere() && query.where())
        {
            /// Filter block in WHERE instead to get better performance
            query.setExpression(
                ASTSelectQuery::Expression::WHERE, makeASTFunction("and", query.prewhere()->clone(), query.where()->clone()));
        }

        query_analyzer = std::make_unique<SelectQueryExpressionAnalyzer>(
            query_ptr,
            syntax_analyzer_result,
            context,
            metadata_snapshot,
            required_result_column_names,
            !options.only_analyze,
            options,
            prepared_sets);

        if (!options.only_analyze)
        {
            if (query.sampleSize() && (input_pipe || !storage || !storage->supportsSampling()))
                throw Exception(ErrorCodes::SAMPLING_NOT_SUPPORTED, "Illegal SAMPLE: table doesn't support sampling");

            if (query.final() && (input_pipe || !storage || !storage->supportsFinal()))
            {
                if (!input_pipe && storage)
                    throw Exception(ErrorCodes::ILLEGAL_FINAL, "Storage {} doesn't support FINAL", storage->getName());
                else
                    throw Exception(ErrorCodes::ILLEGAL_FINAL, "Illegal FINAL");
            }

            if (query.prewhere() && (input_pipe || !storage || !storage->supportsPrewhere()))
            {
                if (!input_pipe && storage)
                    throw Exception(ErrorCodes::ILLEGAL_PREWHERE, "Storage {} doesn't support PREWHERE", storage->getName());
                else
                    throw Exception(ErrorCodes::ILLEGAL_PREWHERE, "Illegal PREWHERE");
            }

            /// Save the new temporary tables in the query context
            for (const auto & it : query_analyzer->getExternalTables())
                if (!context->tryResolveStorageID({"", it.first}, Context::ResolveExternal))
                    context->addExternalTable(it.first, std::move(*it.second));
        }

        if (!options.only_analyze || options.modify_inplace)
        {
            if (syntax_analyzer_result->rewrite_subqueries)
            {
                /// remake interpreter_subquery when PredicateOptimizer rewrites subqueries and main table is subquery
                interpreter_subquery = joined_tables.makeLeftTableSubquery(options.subquery());
            }
        }

        if (interpreter_subquery)
        {
            /// If there is an aggregation in the outer query, WITH TOTALS is ignored in the subquery.
            if (query_analyzer->hasAggregation())
                interpreter_subquery->ignoreWithTotals();
            uses_view_source |= interpreter_subquery->usesViewSource();
        }

        required_columns = syntax_analyzer_result->requiredSourceColumns();

        if (storage)
        {
            query_info.filter_asts.clear();

            /// Fix source_header for filter actions.
            if (row_policy_filter && !row_policy_filter->empty())
            {
                filter_info = generateFilterActions(
                    table_id, row_policy_filter->expression, context, storage, storage_snapshot, metadata_snapshot, required_columns,
                    prepared_sets);

                query_info.filter_asts.push_back(row_policy_filter->expression);
            }

            if (query_info.additional_filter_ast)
            {
                additional_filter_info = generateFilterActions(
                    table_id, query_info.additional_filter_ast, context, storage, storage_snapshot, metadata_snapshot, required_columns,
                    prepared_sets);

                additional_filter_info->do_remove_column = true;

                query_info.filter_asts.push_back(query_info.additional_filter_ast);
            }

<<<<<<< HEAD
            if (parallel_replicas_custom_filter_ast)
            {
                parallel_replicas_custom_filter_info = generateFilterActions(
                        table_id, parallel_replicas_custom_filter_ast, context, storage, storage_snapshot, metadata_snapshot, required_columns,
                        prepared_sets);

                parallel_replicas_custom_filter_info->do_remove_column = true;
                query_info.filter_asts.push_back(parallel_replicas_custom_filter_ast);
            }

            source_header = storage_snapshot->getSampleBlockForColumns(required_columns, query_info.parameterized_view_values);
=======
            source_header = storage_snapshot->getSampleBlockForColumns(required_columns, parameter_values);
>>>>>>> 029da37e
        }

        /// Calculate structure of the result.
        result_header = getSampleBlockImpl();
    };

    analyze(shouldMoveToPrewhere());

    bool need_analyze_again = false;
    bool can_analyze_again = false;
    if (context->hasQueryContext())
    {
        /// Check number of calls of 'analyze' function.
        /// If it is too big, we will not analyze the query again not to have exponential blowup.
        std::atomic<size_t> & current_query_analyze_count = context->getQueryContext()->kitchen_sink.analyze_counter;
        ++current_query_analyze_count;
        can_analyze_again = settings.max_analyze_depth == 0 || current_query_analyze_count < settings.max_analyze_depth;
    }

    if (can_analyze_again && (analysis_result.prewhere_constant_filter_description.always_false ||
                              analysis_result.prewhere_constant_filter_description.always_true))
    {
        if (analysis_result.prewhere_constant_filter_description.always_true)
            query.setExpression(ASTSelectQuery::Expression::PREWHERE, {});
        else
            query.setExpression(ASTSelectQuery::Expression::PREWHERE, std::make_shared<ASTLiteral>(0u));
        need_analyze_again = true;
    }

    if (can_analyze_again && (analysis_result.where_constant_filter_description.always_false ||
                              analysis_result.where_constant_filter_description.always_true))
    {
        if (analysis_result.where_constant_filter_description.always_true)
            query.setExpression(ASTSelectQuery::Expression::WHERE, {});
        else
            query.setExpression(ASTSelectQuery::Expression::WHERE, std::make_shared<ASTLiteral>(0u));
        need_analyze_again = true;
    }

    if (need_analyze_again)
    {
        size_t current_query_analyze_count = context->getQueryContext()->kitchen_sink.analyze_counter.load();
        LOG_TRACE(log, "Running 'analyze' second time (current analyze depth: {})", current_query_analyze_count);

        /// Reuse already built sets for multiple passes of analysis
        prepared_sets = query_analyzer->getPreparedSets();

        /// Do not try move conditions to PREWHERE for the second time.
        /// Otherwise, we won't be able to fallback from inefficient PREWHERE to WHERE later.
        analyze(/* try_move_to_prewhere = */ false);
    }

    /// If there is no WHERE, filter blocks as usual
    if (query.prewhere() && !query.where())
        analysis_result.prewhere_info->need_filter = true;

    if (table_id && got_storage_from_query && !joined_tables.isLeftTableFunction())
    {
        /// The current user should have the SELECT privilege. If this table_id is for a table
        /// function we don't check access rights here because in this case they have been already
        /// checked in ITableFunction::execute().
        checkAccessRightsForSelect(context, table_id, metadata_snapshot, *syntax_analyzer_result);

        /// Remove limits for some tables in the `system` database.
        if (shouldIgnoreQuotaAndLimits(table_id) && (joined_tables.tablesCount() <= 1))
        {
            options.ignore_quota = true;
            options.ignore_limits = true;
        }
    }

    /// Add prewhere actions with alias columns and record needed columns from storage.
    if (storage)
    {
        addPrewhereAliasActions();
        analysis_result.required_columns = required_columns;
    }

    if (query_info.projection)
        storage_snapshot->addProjection(query_info.projection->desc);

    /// Blocks used in expression analysis contains size 1 const columns for constant folding and
    ///  null non-const columns to avoid useless memory allocations. However, a valid block sample
    ///  requires all columns to be of size 0, thus we need to sanitize the block here.
    sanitizeBlock(result_header, true);
}

void InterpreterSelectQuery::buildQueryPlan(QueryPlan & query_plan)
{
    executeImpl(query_plan, std::move(input_pipe));

    /// We must guarantee that result structure is the same as in getSampleBlock()
    ///
    /// But if it's a projection query, plan header does not match result_header.
    /// TODO: add special stage for InterpreterSelectQuery?
    if (!options.is_projection_query && !blocksHaveEqualStructure(query_plan.getCurrentDataStream().header, result_header))
    {
        auto convert_actions_dag = ActionsDAG::makeConvertingActions(
            query_plan.getCurrentDataStream().header.getColumnsWithTypeAndName(),
            result_header.getColumnsWithTypeAndName(),
            ActionsDAG::MatchColumnsMode::Name,
            true);

        auto converting = std::make_unique<ExpressionStep>(query_plan.getCurrentDataStream(), convert_actions_dag);
        query_plan.addStep(std::move(converting));
    }

    /// Extend lifetime of context, table lock, storage.
    query_plan.addInterpreterContext(context);
    if (table_lock)
        query_plan.addTableLock(std::move(table_lock));
    if (storage)
        query_plan.addStorageHolder(storage);
}

BlockIO InterpreterSelectQuery::execute()
{
    BlockIO res;
    QueryPlan query_plan;

    buildQueryPlan(query_plan);

    auto builder = query_plan.buildQueryPipeline(
        QueryPlanOptimizationSettings::fromContext(context), BuildQueryPipelineSettings::fromContext(context));

    res.pipeline = QueryPipelineBuilder::getPipeline(std::move(*builder));

    setQuota(res.pipeline);

    return res;
}

Block InterpreterSelectQuery::getSampleBlockImpl()
{
    auto & select_query = getSelectQuery();

    query_info.query = query_ptr;

    /// NOTE: this is required for getQueryProcessingStage(), so should be initialized before ExpressionAnalysisResult.
    query_info.has_window = query_analyzer->hasWindow();
    /// NOTE: this is required only for IStorage::read(), and to be precise MergeTreeData::read(), in case of projections.
    query_info.has_order_by = select_query.orderBy() != nullptr;
    query_info.need_aggregate = query_analyzer->hasAggregation();

    if (storage && !options.only_analyze)
    {
        query_analyzer->makeSetsForIndex(select_query.where());
        query_analyzer->makeSetsForIndex(select_query.prewhere());
        query_info.prepared_sets = query_analyzer->getPreparedSets();

        from_stage = storage->getQueryProcessingStage(context, options.to_stage, storage_snapshot, query_info);
    }

    /// Do I need to perform the first part of the pipeline?
    /// Running on remote servers during distributed processing or if query is not distributed.
    ///
    /// Also note that with distributed_group_by_no_merge=1 or when there is
    /// only one remote server, it is equal to local query in terms of query
    /// stages (or when due to optimize_distributed_group_by_sharding_key the query was processed up to Complete stage).
    bool first_stage = from_stage < QueryProcessingStage::WithMergeableState
        && options.to_stage >= QueryProcessingStage::WithMergeableState;
    /// Do I need to execute the second part of the pipeline?
    /// Running on the initiating server during distributed processing or if query is not distributed.
    ///
    /// Also note that with distributed_group_by_no_merge=2 (i.e. when optimize_distributed_group_by_sharding_key takes place)
    /// the query on the remote server will be processed up to WithMergeableStateAfterAggregationAndLimit,
    /// So it will do partial second stage (second_stage=true), and initiator will do the final part.
    bool second_stage = from_stage <= QueryProcessingStage::WithMergeableState
        && options.to_stage > QueryProcessingStage::WithMergeableState;

    analysis_result = ExpressionAnalysisResult(
        *query_analyzer, metadata_snapshot, first_stage, second_stage, options.only_analyze, filter_info, additional_filter_info, source_header);

    if (options.to_stage == QueryProcessingStage::Enum::FetchColumns)
    {
        auto header = source_header;

        if (analysis_result.prewhere_info)
        {
            header = analysis_result.prewhere_info->prewhere_actions->updateHeader(header);
            if (analysis_result.prewhere_info->remove_prewhere_column)
                header.erase(analysis_result.prewhere_info->prewhere_column_name);
        }
        return header;
    }

    if (options.to_stage == QueryProcessingStage::Enum::WithMergeableState)
    {
        if (!analysis_result.need_aggregate)
        {
            // What's the difference with selected_columns?
            // Here we calculate the header we want from remote server after it
            // executes query up to WithMergeableState. When there is an ORDER BY,
            // it is executed on remote server firstly, then we execute merge
            // sort on initiator. To execute ORDER BY, we need to calculate the
            // ORDER BY keys. These keys might be not present among the final
            // SELECT columns given by the `selected_column`. This is why we have
            // to use proper keys given by the result columns of the
            // `before_order_by` expression actions.
            // Another complication is window functions -- if we have them, they
            // are calculated on initiator, before ORDER BY columns. In this case,
            // the shard has to return columns required for window function
            // calculation and further steps, given by the `before_window`
            // expression actions.
            // As of 21.6 this is broken: the actions in `before_window` might
            // not contain everything required for the ORDER BY step, but this
            // is a responsibility of ExpressionAnalyzer and is not a problem
            // with this code. See
            // https://github.com/ClickHouse/ClickHouse/issues/19857 for details.
            if (analysis_result.before_window)
                return analysis_result.before_window->getResultColumns();

            return analysis_result.before_order_by->getResultColumns();
        }

        Block header = analysis_result.before_aggregation->getResultColumns();

        Block res;

        if (analysis_result.use_grouping_set_key)
            res.insert({ nullptr, std::make_shared<DataTypeUInt64>(), "__grouping_set" });

        if (context->getSettingsRef().group_by_use_nulls && analysis_result.use_grouping_set_key)
        {
            for (const auto & key : query_analyzer->aggregationKeys())
                res.insert({nullptr, makeNullableSafe(header.getByName(key.name).type), key.name});
        }
        else
        {
            for (const auto & key : query_analyzer->aggregationKeys())
                res.insert({nullptr, header.getByName(key.name).type, key.name});
        }

        for (const auto & aggregate : query_analyzer->aggregates())
        {
            size_t arguments_size = aggregate.argument_names.size();
            DataTypes argument_types(arguments_size);
            for (size_t j = 0; j < arguments_size; ++j)
                argument_types[j] = header.getByName(aggregate.argument_names[j]).type;

            DataTypePtr type = std::make_shared<DataTypeAggregateFunction>(aggregate.function, argument_types, aggregate.parameters);

            res.insert({nullptr, type, aggregate.column_name});
        }

        return res;
    }

    if (options.to_stage >= QueryProcessingStage::Enum::WithMergeableStateAfterAggregation)
    {
        // It's different from selected_columns, see the comment above for
        // WithMergeableState stage.
        if (analysis_result.before_window)
            return analysis_result.before_window->getResultColumns();

        return analysis_result.before_order_by->getResultColumns();
    }

    return analysis_result.final_projection->getResultColumns();
}


static std::pair<Field, DataTypePtr> getWithFillFieldValue(const ASTPtr & node, ContextPtr context)
{
    auto field_type = evaluateConstantExpression(node, context);

    if (!isColumnedAsNumber(field_type.second))
        throw Exception(ErrorCodes::INVALID_WITH_FILL_EXPRESSION,
                        "Illegal type {} of WITH FILL expression, must be numeric type", field_type.second->getName());

    return field_type;
}

static std::pair<Field, std::optional<IntervalKind>> getWithFillStep(const ASTPtr & node, const ContextPtr & context)
{
    auto [field, type] = evaluateConstantExpression(node, context);

    if (const auto * type_interval = typeid_cast<const DataTypeInterval *>(type.get()))
        return std::make_pair(std::move(field), type_interval->getKind());

    if (isColumnedAsNumber(type))
        return std::make_pair(std::move(field), std::nullopt);

    throw Exception(ErrorCodes::INVALID_WITH_FILL_EXPRESSION,
                    "Illegal type {} of WITH FILL expression, must be numeric type", type->getName());
}

static FillColumnDescription getWithFillDescription(const ASTOrderByElement & order_by_elem, const ContextPtr & context)
{
    FillColumnDescription descr;

    if (order_by_elem.fill_from)
        std::tie(descr.fill_from, descr.fill_from_type) = getWithFillFieldValue(order_by_elem.fill_from, context);
    if (order_by_elem.fill_to)
        std::tie(descr.fill_to, descr.fill_to_type) = getWithFillFieldValue(order_by_elem.fill_to, context);

    if (order_by_elem.fill_step)
        std::tie(descr.fill_step, descr.step_kind) = getWithFillStep(order_by_elem.fill_step, context);
    else
        descr.fill_step = order_by_elem.direction;

    if (applyVisitor(FieldVisitorAccurateEquals(), descr.fill_step, Field{0}))
        throw Exception(ErrorCodes::INVALID_WITH_FILL_EXPRESSION, "WITH FILL STEP value cannot be zero");

    if (order_by_elem.direction == 1)
    {
        if (applyVisitor(FieldVisitorAccurateLess(), descr.fill_step, Field{0}))
            throw Exception(ErrorCodes::INVALID_WITH_FILL_EXPRESSION, "WITH FILL STEP value cannot be negative for sorting in ascending direction");

        if (!descr.fill_from.isNull() && !descr.fill_to.isNull() &&
            applyVisitor(FieldVisitorAccurateLess(), descr.fill_to, descr.fill_from))
        {
            throw Exception(ErrorCodes::INVALID_WITH_FILL_EXPRESSION,
                            "WITH FILL TO value cannot be less than FROM value for sorting in ascending direction");
        }
    }
    else
    {
        if (applyVisitor(FieldVisitorAccurateLess(), Field{0}, descr.fill_step))
            throw Exception(ErrorCodes::INVALID_WITH_FILL_EXPRESSION, "WITH FILL STEP value cannot be positive for sorting in descending direction");

        if (!descr.fill_from.isNull() && !descr.fill_to.isNull() &&
            applyVisitor(FieldVisitorAccurateLess(), descr.fill_from, descr.fill_to))
        {
            throw Exception(ErrorCodes::INVALID_WITH_FILL_EXPRESSION,
                            "WITH FILL FROM value cannot be less than TO value for sorting in descending direction");
        }
    }

    return descr;
}

SortDescription InterpreterSelectQuery::getSortDescription(const ASTSelectQuery & query, const ContextPtr & context_)
{
    SortDescription order_descr;
    order_descr.reserve(query.orderBy()->children.size());

    for (const auto & elem : query.orderBy()->children)
    {
        const String & column_name = elem->children.front()->getColumnName();
        const auto & order_by_elem = elem->as<ASTOrderByElement &>();

        std::shared_ptr<Collator> collator;
        if (order_by_elem.collation)
            collator = std::make_shared<Collator>(order_by_elem.collation->as<ASTLiteral &>().value.get<String>());

        if (order_by_elem.with_fill)
        {
            FillColumnDescription fill_desc = getWithFillDescription(order_by_elem, context_);
            order_descr.emplace_back(column_name, order_by_elem.direction, order_by_elem.nulls_direction, collator, true, fill_desc);
        }
        else
            order_descr.emplace_back(column_name, order_by_elem.direction, order_by_elem.nulls_direction, collator);
    }

    order_descr.compile_sort_description = context_->getSettingsRef().compile_sort_description;
    order_descr.min_count_to_compile_sort_description = context_->getSettingsRef().min_count_to_compile_sort_description;

    return order_descr;
}

static InterpolateDescriptionPtr getInterpolateDescription(
    const ASTSelectQuery & query, const Block & source_block, const Block & result_block, const Aliases & aliases, ContextPtr context)
{
    InterpolateDescriptionPtr interpolate_descr;
    if (query.interpolate())
    {
        NamesAndTypesList source_columns;
        ColumnsWithTypeAndName result_columns;
        ASTPtr exprs = std::make_shared<ASTExpressionList>();

        if (query.interpolate()->children.empty())
        {
            std::unordered_map<String, DataTypePtr> column_names;
            for (const auto & column : result_block.getColumnsWithTypeAndName())
                column_names[column.name] = column.type;
            for (const auto & elem : query.orderBy()->children)
                if (elem->as<ASTOrderByElement>()->with_fill)
                    column_names.erase(elem->as<ASTOrderByElement>()->children.front()->getColumnName());
            for (const auto & [name, type] : column_names)
            {
                source_columns.emplace_back(name, type);
                result_columns.emplace_back(type, name);
                exprs->children.emplace_back(std::make_shared<ASTIdentifier>(name));
            }
        }
        else
        {
            NameSet col_set;
            for (const auto & elem : query.interpolate()->children)
            {
                const auto & interpolate = elem->as<ASTInterpolateElement &>();

                if (const ColumnWithTypeAndName *result_block_column = result_block.findByName(interpolate.column))
                {
                    if (!col_set.insert(result_block_column->name).second)
                        throw Exception(ErrorCodes::INVALID_WITH_FILL_EXPRESSION,
                            "Duplicate INTERPOLATE column '{}'", interpolate.column);

                    result_columns.emplace_back(result_block_column->type, result_block_column->name);
                }
                else
                    throw Exception(ErrorCodes::UNKNOWN_IDENTIFIER,
                        "Missing column '{}' as an INTERPOLATE expression target", interpolate.column);

                exprs->children.emplace_back(interpolate.expr->clone());
            }

            col_set.clear();
            for (const auto & column : source_block)
            {
                source_columns.emplace_back(column.name, column.type);
                col_set.insert(column.name);
            }
            for (const auto & column : result_block)
                if (!col_set.contains(column.name))
                    source_columns.emplace_back(column.name, column.type);
        }

        auto syntax_result = TreeRewriter(context).analyze(exprs, source_columns);
        ExpressionAnalyzer analyzer(exprs, syntax_result, context);
        ActionsDAGPtr actions = analyzer.getActionsDAG(true);
        ActionsDAGPtr conv_dag = ActionsDAG::makeConvertingActions(actions->getResultColumns(),
            result_columns, ActionsDAG::MatchColumnsMode::Position, true);
        ActionsDAGPtr merge_dag = ActionsDAG::merge(std::move(*actions->clone()), std::move(*conv_dag));

        interpolate_descr = std::make_shared<InterpolateDescription>(merge_dag, aliases);
    }

    return interpolate_descr;
}

static SortDescription getSortDescriptionFromGroupBy(const ASTSelectQuery & query)
{
    if (!query.groupBy())
        return {};

    SortDescription order_descr;
    order_descr.reserve(query.groupBy()->children.size());

    for (const auto & elem : query.groupBy()->children)
    {
        String name = elem->getColumnName();
        order_descr.emplace_back(name, 1, 1);
    }

    return order_descr;
}

static UInt64 getLimitUIntValue(const ASTPtr & node, const ContextPtr & context, const std::string & expr)
{
    const auto & [field, type] = evaluateConstantExpression(node, context);

    if (!isNativeNumber(type))
        throw Exception(ErrorCodes::INVALID_LIMIT_EXPRESSION, "Illegal type {} of {} expression, must be numeric type",
            type->getName(), expr);

    Field converted = convertFieldToType(field, DataTypeUInt64());
    if (converted.isNull())
        throw Exception(ErrorCodes::INVALID_LIMIT_EXPRESSION, "The value {} of {} expression is not representable as UInt64",
            applyVisitor(FieldVisitorToString(), field), expr);

    return converted.safeGet<UInt64>();
}


static std::pair<UInt64, UInt64> getLimitLengthAndOffset(const ASTSelectQuery & query, const ContextPtr & context)
{
    UInt64 length = 0;
    UInt64 offset = 0;

    if (query.limitLength())
    {
        length = getLimitUIntValue(query.limitLength(), context, "LIMIT");
        if (query.limitOffset() && length)
            offset = getLimitUIntValue(query.limitOffset(), context, "OFFSET");
    }
    else if (query.limitOffset())
        offset = getLimitUIntValue(query.limitOffset(), context, "OFFSET");
    return {length, offset};
}


UInt64 InterpreterSelectQuery::getLimitForSorting(const ASTSelectQuery & query, const ContextPtr & context_)
{
    /// Partial sort can be done if there is LIMIT but no DISTINCT or LIMIT BY, neither ARRAY JOIN.
    if (!query.distinct && !query.limitBy() && !query.limit_with_ties && !query.arrayJoinExpressionList().first && query.limitLength())
    {
        auto [limit_length, limit_offset] = getLimitLengthAndOffset(query, context_);
        if (limit_length > std::numeric_limits<UInt64>::max() - limit_offset)
            return 0;

        return limit_length + limit_offset;
    }
    return 0;
}


static bool hasWithTotalsInAnySubqueryInFromClause(const ASTSelectQuery & query)
{
    if (query.group_by_with_totals)
        return true;

    /** NOTE You can also check that the table in the subquery is distributed, and that it only looks at one shard.
     * In other cases, totals will be computed on the initiating server of the query, and it is not necessary to read the data to the end.
     */
    if (auto query_table = extractTableExpression(query, 0))
    {
        if (const auto * ast_union = query_table->as<ASTSelectWithUnionQuery>())
        {
            /** NOTE
            * 1. For ASTSelectWithUnionQuery after normalization for union child node the height of the AST tree is at most 2.
            * 2. For ASTSelectIntersectExceptQuery after normalization in case there are intersect or except nodes,
            * the height of the AST tree can have any depth (each intersect/except adds a level), but the
            * number of children in those nodes is always 2.
            */
            std::function<bool(ASTPtr)> traverse_recursively = [&](ASTPtr child_ast) -> bool
            {
                if (const auto * select_child = child_ast->as <ASTSelectQuery>())
                {
                    if (hasWithTotalsInAnySubqueryInFromClause(select_child->as<ASTSelectQuery &>()))
                        return true;
                }
                else if (const auto * union_child = child_ast->as<ASTSelectWithUnionQuery>())
                {
                    for (const auto & subchild : union_child->list_of_selects->children)
                        if (traverse_recursively(subchild))
                            return true;
                }
                else if (const auto * intersect_child = child_ast->as<ASTSelectIntersectExceptQuery>())
                {
                    auto selects = intersect_child->getListOfSelects();
                    for (const auto & subchild : selects)
                        if (traverse_recursively(subchild))
                            return true;
                }
                return false;
            };

            for (const auto & elem : ast_union->list_of_selects->children)
                if (traverse_recursively(elem))
                    return true;
        }
    }

    return false;
}


void InterpreterSelectQuery::executeImpl(QueryPlan & query_plan, std::optional<Pipe> prepared_pipe)
{
    /** Streams of data. When the query is executed in parallel, we have several data streams.
     *  If there is no GROUP BY, then perform all operations before ORDER BY and LIMIT in parallel, then
     *  if there is an ORDER BY, then glue the streams using ResizeProcessor, and then MergeSorting transforms,
     *  if not, then glue it using ResizeProcessor,
     *  then apply LIMIT.
     *  If there is GROUP BY, then we will perform all operations up to GROUP BY, inclusive, in parallel;
     *  a parallel GROUP BY will glue streams into one,
     *  then perform the remaining operations with one resulting stream.
     */

    /// Now we will compose block streams that perform the necessary actions.
    auto & query = getSelectQuery();
    const Settings & settings = context->getSettingsRef();
    auto & expressions = analysis_result;
    bool intermediate_stage = false;
    bool to_aggregation_stage = false;
    bool from_aggregation_stage = false;

    /// Do I need to aggregate in a separate row that has not passed max_rows_to_group_by?
    bool aggregate_overflow_row =
        expressions.need_aggregate &&
        query.group_by_with_totals &&
        settings.max_rows_to_group_by &&
        settings.group_by_overflow_mode == OverflowMode::ANY &&
        settings.totals_mode != TotalsMode::AFTER_HAVING_EXCLUSIVE;

    /// Do I need to immediately finalize the aggregate functions after the aggregation?
    bool aggregate_final =
        expressions.need_aggregate &&
        options.to_stage > QueryProcessingStage::WithMergeableState &&
        !query.group_by_with_totals && !query.group_by_with_rollup && !query.group_by_with_cube;

    bool use_grouping_set_key = expressions.use_grouping_set_key;

    if (query.group_by_with_grouping_sets && query.group_by_with_totals)
        throw Exception(ErrorCodes::NOT_IMPLEMENTED, "WITH TOTALS and GROUPING SETS are not supported together");

    if (query.group_by_with_grouping_sets && (query.group_by_with_rollup || query.group_by_with_cube))
        throw Exception(ErrorCodes::NOT_IMPLEMENTED, "GROUPING SETS are not supported together with ROLLUP and CUBE");

    if (expressions.hasHaving() && query.group_by_with_totals && (query.group_by_with_rollup || query.group_by_with_cube))
        throw Exception(ErrorCodes::NOT_IMPLEMENTED, "WITH TOTALS and WITH ROLLUP or CUBE are not supported together in presence of HAVING");

    if (query_info.projection && query_info.projection->desc->type == ProjectionDescription::Type::Aggregate)
    {
        query_info.projection->aggregate_overflow_row = aggregate_overflow_row;
        query_info.projection->aggregate_final = aggregate_final;
    }

    if (options.only_analyze)
    {
        auto read_nothing = std::make_unique<ReadNothingStep>(source_header);
        query_plan.addStep(std::move(read_nothing));

        if (expressions.filter_info)
        {
            auto row_level_security_step = std::make_unique<FilterStep>(
                query_plan.getCurrentDataStream(),
                expressions.filter_info->actions,
                expressions.filter_info->column_name,
                expressions.filter_info->do_remove_column);

            row_level_security_step->setStepDescription("Row-level security filter");
            query_plan.addStep(std::move(row_level_security_step));
        }

        if (expressions.prewhere_info)
        {
            if (expressions.prewhere_info->row_level_filter)
            {
                auto row_level_filter_step = std::make_unique<FilterStep>(
                    query_plan.getCurrentDataStream(),
                    expressions.prewhere_info->row_level_filter,
                    expressions.prewhere_info->row_level_column_name,
                    true);

                row_level_filter_step->setStepDescription("Row-level security filter (PREWHERE)");
                query_plan.addStep(std::move(row_level_filter_step));
            }

            auto prewhere_step = std::make_unique<FilterStep>(
                query_plan.getCurrentDataStream(),
                expressions.prewhere_info->prewhere_actions,
                expressions.prewhere_info->prewhere_column_name,
                expressions.prewhere_info->remove_prewhere_column);

            prewhere_step->setStepDescription("PREWHERE");
            query_plan.addStep(std::move(prewhere_step));
        }
    }
    else
    {
        if (prepared_pipe)
        {
            auto prepared_source_step = std::make_unique<ReadFromPreparedSource>(std::move(*prepared_pipe));
            query_plan.addStep(std::move(prepared_source_step));
            query_plan.addInterpreterContext(context);
        }

        if (from_stage == QueryProcessingStage::WithMergeableState &&
            options.to_stage == QueryProcessingStage::WithMergeableState)
            intermediate_stage = true;

        /// Support optimize_distributed_group_by_sharding_key
        /// Is running on the initiating server during distributed processing?
        if (from_stage >= QueryProcessingStage::WithMergeableStateAfterAggregation)
            from_aggregation_stage = true;
        /// Is running on remote servers during distributed processing?
        if (options.to_stage >= QueryProcessingStage::WithMergeableStateAfterAggregation)
            to_aggregation_stage = true;

        /// Read the data from Storage. from_stage - to what stage the request was completed in Storage.
        executeFetchColumns(from_stage, query_plan);

        LOG_TRACE(log, "{} -> {}", QueryProcessingStage::toString(from_stage), QueryProcessingStage::toString(options.to_stage));
    }

    if (query_info.projection && query_info.projection->input_order_info && query_info.input_order_info)
       throw Exception(ErrorCodes::LOGICAL_ERROR, "InputOrderInfo is set for projection and for query");
    InputOrderInfoPtr input_order_info_for_order;
    if (!expressions.need_aggregate)
        input_order_info_for_order = query_info.projection ? query_info.projection->input_order_info : query_info.input_order_info;

    if (options.to_stage > QueryProcessingStage::FetchColumns)
    {
        auto preliminary_sort = [&]()
        {
            /** For distributed query processing,
              *  if no GROUP, HAVING set,
              *  but there is an ORDER or LIMIT,
              *  then we will perform the preliminary sorting and LIMIT on the remote server.
              */
            if (!expressions.second_stage
                && !expressions.need_aggregate
                && !expressions.hasHaving()
                && !expressions.has_window)
            {
                if (expressions.has_order_by)
                    executeOrder(query_plan, input_order_info_for_order);

                /// pre_distinct = false, because if we have limit and distinct,
                /// we need to merge streams to one and calculate overall distinct.
                /// Otherwise we can take several equal values from different streams
                /// according to limit and skip some distinct values.
                if (query.limitLength())
                    executeDistinct(query_plan, false, expressions.selected_columns, false);

                if (expressions.hasLimitBy())
                {
                    executeExpression(query_plan, expressions.before_limit_by, "Before LIMIT BY");
                    executeLimitBy(query_plan);
                }

                if (query.limitLength())
                    executePreLimit(query_plan, true);
            }
        };

        if (intermediate_stage)
        {
            if (expressions.first_stage || expressions.second_stage)
                throw Exception(ErrorCodes::LOGICAL_ERROR, "Query with intermediate stage cannot have any other stages");

            preliminary_sort();
            if (expressions.need_aggregate)
                executeMergeAggregated(query_plan, aggregate_overflow_row, aggregate_final, use_grouping_set_key);
        }

        if (from_aggregation_stage)
        {
            if (intermediate_stage || expressions.first_stage || expressions.second_stage)
                throw Exception(ErrorCodes::LOGICAL_ERROR, "Query with after aggregation stage cannot have any other stages");
        }

        if (expressions.first_stage)
        {
            // If there is a storage that supports prewhere, this will always be nullptr
            // Thus, we don't actually need to check if projection is active.
            if (!query_info.projection && expressions.filter_info)
            {
                auto row_level_security_step = std::make_unique<FilterStep>(
                    query_plan.getCurrentDataStream(),
                    expressions.filter_info->actions,
                    expressions.filter_info->column_name,
                    expressions.filter_info->do_remove_column);

                row_level_security_step->setStepDescription("Row-level security filter");
                query_plan.addStep(std::move(row_level_security_step));
            }

            if (additional_filter_info)
            {
                auto additional_filter_step = std::make_unique<FilterStep>(
                    query_plan.getCurrentDataStream(),
                    additional_filter_info->actions,
                    additional_filter_info->column_name,
                    additional_filter_info->do_remove_column);

                additional_filter_step->setStepDescription("Additional filter");
                query_plan.addStep(std::move(additional_filter_step));
            }

            if (expressions.before_array_join)
            {
                QueryPlanStepPtr before_array_join_step
                    = std::make_unique<ExpressionStep>(query_plan.getCurrentDataStream(), expressions.before_array_join);
                before_array_join_step->setStepDescription("Before ARRAY JOIN");
                query_plan.addStep(std::move(before_array_join_step));
            }

            if (expressions.array_join)
            {
                QueryPlanStepPtr array_join_step
                    = std::make_unique<ArrayJoinStep>(query_plan.getCurrentDataStream(), expressions.array_join);

                array_join_step->setStepDescription("ARRAY JOIN");
                query_plan.addStep(std::move(array_join_step));
            }

            if (expressions.before_join)
            {
                QueryPlanStepPtr before_join_step = std::make_unique<ExpressionStep>(
                    query_plan.getCurrentDataStream(),
                    expressions.before_join);
                before_join_step->setStepDescription("Before JOIN");
                query_plan.addStep(std::move(before_join_step));
            }

            /// Optional step to convert key columns to common supertype.
            if (expressions.converting_join_columns)
            {
                QueryPlanStepPtr convert_join_step = std::make_unique<ExpressionStep>(
                    query_plan.getCurrentDataStream(),
                    expressions.converting_join_columns);
                convert_join_step->setStepDescription("Convert JOIN columns");
                query_plan.addStep(std::move(convert_join_step));
            }

            if (expressions.hasJoin())
            {
                if (expressions.join->isFilled())
                {
                    QueryPlanStepPtr filled_join_step = std::make_unique<FilledJoinStep>(
                        query_plan.getCurrentDataStream(),
                        expressions.join,
                        settings.max_block_size);

                    filled_join_step->setStepDescription("JOIN");
                    query_plan.addStep(std::move(filled_join_step));
                }
                else
                {
                    auto joined_plan = query_analyzer->getJoinedPlan();

                    if (!joined_plan)
                        throw Exception(ErrorCodes::LOGICAL_ERROR, "There is no joined plan for query");

                    auto add_sorting = [&settings, this] (QueryPlan & plan, const Names & key_names, JoinTableSide join_pos)
                    {
                        SortDescription order_descr;
                        order_descr.reserve(key_names.size());
                        for (const auto & key_name : key_names)
                            order_descr.emplace_back(key_name);

                        SortingStep::Settings sort_settings(*context);

                        auto sorting_step = std::make_unique<SortingStep>(
                            plan.getCurrentDataStream(),
                            std::move(order_descr),
                            0 /* LIMIT */, sort_settings,
                            settings.optimize_sorting_by_input_stream_properties);
                        sorting_step->setStepDescription(fmt::format("Sort {} before JOIN", join_pos));
                        plan.addStep(std::move(sorting_step));
                    };

                    auto crosswise_connection = CreateSetAndFilterOnTheFlyStep::createCrossConnection();
                    auto add_create_set = [&settings, crosswise_connection](QueryPlan & plan, const Names & key_names, JoinTableSide join_pos)
                    {
                        auto creating_set_step = std::make_unique<CreateSetAndFilterOnTheFlyStep>(
                            plan.getCurrentDataStream(), key_names, settings.max_rows_in_set_to_optimize_join, crosswise_connection, join_pos);
                        creating_set_step->setStepDescription(fmt::format("Create set and filter {} joined stream", join_pos));

                        auto * step_raw_ptr = creating_set_step.get();
                        plan.addStep(std::move(creating_set_step));
                        return step_raw_ptr;
                    };

                    if (expressions.join->pipelineType() == JoinPipelineType::YShaped)
                    {
                        const auto & table_join = expressions.join->getTableJoin();
                        const auto & join_clause = table_join.getOnlyClause();

                        auto join_kind = table_join.kind();
                        bool kind_allows_filtering = isInner(join_kind) || isLeft(join_kind) || isRight(join_kind);

                        auto has_non_const = [](const Block & block, const auto & keys)
                        {
                            for (const auto & key : keys)
                            {
                                const auto & column = block.getByName(key).column;
                                if (column && !isColumnConst(*column))
                                    return true;
                            }
                            return false;
                        };
                        /// This optimization relies on the sorting that should buffer the whole stream before emitting any rows.
                        /// It doesn't hold such a guarantee for streams with const keys.
                        /// Note: it's also doesn't work with the read-in-order optimization.
                        /// No checks here because read in order is not applied if we have `CreateSetAndFilterOnTheFlyStep` in the pipeline between the reading and sorting steps.
                        bool has_non_const_keys = has_non_const(query_plan.getCurrentDataStream().header, join_clause.key_names_left)
                            && has_non_const(joined_plan->getCurrentDataStream().header, join_clause.key_names_right);

                        if (settings.max_rows_in_set_to_optimize_join > 0 && kind_allows_filtering && has_non_const_keys)
                        {
                            auto * left_set = add_create_set(query_plan, join_clause.key_names_left, JoinTableSide::Left);
                            auto * right_set = add_create_set(*joined_plan, join_clause.key_names_right, JoinTableSide::Right);

                            if (isInnerOrLeft(join_kind))
                                right_set->setFiltering(left_set->getSet());

                            if (isInnerOrRight(join_kind))
                                left_set->setFiltering(right_set->getSet());
                        }

                        add_sorting(query_plan, join_clause.key_names_left, JoinTableSide::Left);
                        add_sorting(*joined_plan, join_clause.key_names_right, JoinTableSide::Right);
                    }

                    QueryPlanStepPtr join_step = std::make_unique<JoinStep>(
                        query_plan.getCurrentDataStream(),
                        joined_plan->getCurrentDataStream(),
                        expressions.join,
                        settings.max_block_size,
                        max_streams,
                        analysis_result.optimize_read_in_order);

                    join_step->setStepDescription(fmt::format("JOIN {}", expressions.join->pipelineType()));
                    std::vector<QueryPlanPtr> plans;
                    plans.emplace_back(std::make_unique<QueryPlan>(std::move(query_plan)));
                    plans.emplace_back(std::move(joined_plan));

                    query_plan = QueryPlan();
                    query_plan.unitePlans(std::move(join_step), {std::move(plans)});
                }
            }

            if (!query_info.projection && expressions.hasWhere())
                executeWhere(query_plan, expressions.before_where, expressions.remove_where_filter);

            if (expressions.need_aggregate)
                executeAggregation(
                    query_plan, expressions.before_aggregation, aggregate_overflow_row, aggregate_final, query_info.input_order_info);

            // Now we must execute:
            // 1) expressions before window functions,
            // 2) window functions,
            // 3) expressions after window functions,
            // 4) preliminary distinct.
            // This code decides which part we execute on shard (first_stage)
            // and which part on initiator (second_stage). See also the counterpart
            // code for "second_stage" that has to execute the rest.
            if (expressions.need_aggregate)
            {
                // We have aggregation, so we can't execute any later-stage
                // expressions on shards, neither "before window functions" nor
                // "before ORDER BY".
            }
            else
            {
                // We don't have aggregation.
                // Window functions must be executed on initiator (second_stage).
                // ORDER BY and DISTINCT might depend on them, so if we have
                // window functions, we can't execute ORDER BY and DISTINCT
                // now, on shard (first_stage).
                if (query_analyzer->hasWindow())
                {
                    executeExpression(query_plan, expressions.before_window, "Before window functions");
                }
                else
                {
                    // We don't have window functions, so we can execute the
                    // expressions before ORDER BY and the preliminary DISTINCT
                    // now, on shards (first_stage).
                    assert(!expressions.before_window);
                    executeExpression(query_plan, expressions.before_order_by, "Before ORDER BY");
                    executeDistinct(query_plan, true, expressions.selected_columns, true);
                }
            }

            preliminary_sort();
        }

        if (expressions.second_stage || from_aggregation_stage)
        {
            if (from_aggregation_stage)
            {
                /// No need to aggregate anything, since this was done on remote shards.
            }
            else if (expressions.need_aggregate)
            {
                /// If you need to combine aggregated results from multiple servers
                if (!expressions.first_stage)
                    executeMergeAggregated(query_plan, aggregate_overflow_row, aggregate_final, use_grouping_set_key);

                if (!aggregate_final)
                {
                    if (query.group_by_with_totals)
                    {
                        bool final = !query.group_by_with_rollup && !query.group_by_with_cube;
                        executeTotalsAndHaving(
                            query_plan, expressions.hasHaving(), expressions.before_having, expressions.remove_having_filter, aggregate_overflow_row, final);
                    }

                    if (query.group_by_with_rollup)
                        executeRollupOrCube(query_plan, Modificator::ROLLUP);
                    else if (query.group_by_with_cube)
                        executeRollupOrCube(query_plan, Modificator::CUBE);

                    if ((query.group_by_with_rollup || query.group_by_with_cube || query.group_by_with_grouping_sets) && expressions.hasHaving())
                        executeHaving(query_plan, expressions.before_having, expressions.remove_having_filter);
                }
                else if (expressions.hasHaving())
                    executeHaving(query_plan, expressions.before_having, expressions.remove_having_filter);
            }
            else if (query.group_by_with_totals || query.group_by_with_rollup || query.group_by_with_cube || query.group_by_with_grouping_sets)
                throw Exception(ErrorCodes::NOT_IMPLEMENTED, "WITH TOTALS, ROLLUP, CUBE or GROUPING SETS are not supported without aggregation");

            // Now we must execute:
            // 1) expressions before window functions,
            // 2) window functions,
            // 3) expressions after window functions,
            // 4) preliminary distinct.
            // Some of these were already executed at the shards (first_stage),
            // see the counterpart code and comments there.
            if (from_aggregation_stage)
            {
                if (query_analyzer->hasWindow())
                    throw Exception(ErrorCodes::NOT_IMPLEMENTED, "Window functions does not support processing from WithMergeableStateAfterAggregation");
            }
            else if (expressions.need_aggregate)
            {
                executeExpression(query_plan, expressions.before_window,
                    "Before window functions");
                executeWindow(query_plan);
                executeExpression(query_plan, expressions.before_order_by, "Before ORDER BY");
                executeDistinct(query_plan, true, expressions.selected_columns, true);
            }
            else
            {
                if (query_analyzer->hasWindow())
                {
                    executeWindow(query_plan);
                    executeExpression(query_plan, expressions.before_order_by, "Before ORDER BY");
                    executeDistinct(query_plan, true, expressions.selected_columns, true);
                }
                else
                {
                    // Neither aggregation nor windows, all expressions before
                    // ORDER BY executed on shards.
                }
            }

            if (expressions.has_order_by)
            {
                /** If there is an ORDER BY for distributed query processing,
                  *  but there is no aggregation, then on the remote servers ORDER BY was made
                  *  - therefore, we merge the sorted streams from remote servers.
                  *
                  * Also in case of remote servers was process the query up to WithMergeableStateAfterAggregationAndLimit
                  * (distributed_group_by_no_merge=2 or optimize_distributed_group_by_sharding_key=1 takes place),
                  * then merge the sorted streams is enough, since remote servers already did full ORDER BY.
                  */

                if (from_aggregation_stage)
                    executeMergeSorted(query_plan, "after aggregation stage for ORDER BY");
                else if (!expressions.first_stage
                    && !expressions.need_aggregate
                    && !expressions.has_window
                    && !(query.group_by_with_totals && !aggregate_final))
                    executeMergeSorted(query_plan, "for ORDER BY, without aggregation");
                else    /// Otherwise, just sort.
                    executeOrder(query_plan, input_order_info_for_order);
            }

            /** Optimization - if there are several sources and there is LIMIT, then first apply the preliminary LIMIT,
              * limiting the number of rows in each up to `offset + limit`.
              */
            bool has_withfill = false;
            if (query.orderBy())
            {
                SortDescription order_descr = getSortDescription(query, context);
                for (auto & desc : order_descr)
                    if (desc.with_fill)
                    {
                        has_withfill = true;
                        break;
                    }
            }

            bool apply_limit = options.to_stage != QueryProcessingStage::WithMergeableStateAfterAggregation;
            bool apply_prelimit = apply_limit &&
                                  query.limitLength() && !query.limit_with_ties &&
                                  !hasWithTotalsInAnySubqueryInFromClause(query) &&
                                  !query.arrayJoinExpressionList().first &&
                                  !query.distinct &&
                                  !expressions.hasLimitBy() &&
                                  !settings.extremes &&
                                  !has_withfill;
            bool apply_offset = options.to_stage != QueryProcessingStage::WithMergeableStateAfterAggregationAndLimit;
            if (apply_prelimit)
            {
                executePreLimit(query_plan, /* do_not_skip_offset= */!apply_offset);
            }

            /** If there was more than one stream,
              * then DISTINCT needs to be performed once again after merging all streams.
              */
            if (!from_aggregation_stage && query.distinct)
                executeDistinct(query_plan, false, expressions.selected_columns, false);

            if (!from_aggregation_stage && expressions.hasLimitBy())
            {
                executeExpression(query_plan, expressions.before_limit_by, "Before LIMIT BY");
                executeLimitBy(query_plan);
            }

            executeWithFill(query_plan);

            /// If we have 'WITH TIES', we need execute limit before projection,
            /// because in that case columns from 'ORDER BY' are used.
            if (query.limit_with_ties && apply_offset)
            {
                executeLimit(query_plan);
            }

            /// Projection not be done on the shards, since then initiator will not find column in blocks.
            /// (significant only for WithMergeableStateAfterAggregation/WithMergeableStateAfterAggregationAndLimit).
            if (!to_aggregation_stage)
            {
                /// We must do projection after DISTINCT because projection may remove some columns.
                executeProjection(query_plan, expressions.final_projection);
            }

            /// Extremes are calculated before LIMIT, but after LIMIT BY. This is Ok.
            executeExtremes(query_plan);

            bool limit_applied = apply_prelimit || (query.limit_with_ties && apply_offset);
            /// Limit is no longer needed if there is prelimit.
            ///
            /// NOTE: that LIMIT cannot be applied if OFFSET should not be applied,
            /// since LIMIT will apply OFFSET too.
            /// This is the case for various optimizations for distributed queries,
            /// and when LIMIT cannot be applied it will be applied on the initiator anyway.
            if (apply_limit && !limit_applied && apply_offset)
                executeLimit(query_plan);

            if (apply_offset)
                executeOffset(query_plan);
        }
    }

    executeSubqueriesInSetsAndJoins(query_plan);
}

static void executeMergeAggregatedImpl(
    QueryPlan & query_plan,
    bool overflow_row,
    bool final,
    bool is_remote_storage,
    bool has_grouping_sets,
    const Settings & settings,
    const NamesAndTypesList & aggregation_keys,
    const AggregateDescriptions & aggregates,
    bool should_produce_results_in_order_of_bucket_number,
    SortDescription group_by_sort_description)
{
    auto keys = aggregation_keys.getNames();
    if (has_grouping_sets)
        keys.insert(keys.begin(), "__grouping_set");

    /** There are two modes of distributed aggregation.
      *
      * 1. In different threads read from the remote servers blocks.
      * Save all the blocks in the RAM. Merge blocks.
      * If the aggregation is two-level - parallelize to the number of buckets.
      *
      * 2. In one thread, read blocks from different servers in order.
      * RAM stores only one block from each server.
      * If the aggregation is a two-level aggregation, we consistently merge the blocks of each next level.
      *
      * The second option consumes less memory (up to 256 times less)
      *  in the case of two-level aggregation, which is used for large results after GROUP BY,
      *  but it can work more slowly.
      */

    Aggregator::Params params(keys, aggregates, overflow_row, settings.max_threads, settings.max_block_size);

    auto merging_aggregated = std::make_unique<MergingAggregatedStep>(
        query_plan.getCurrentDataStream(),
        params,
        final,
        /// Grouping sets don't work with distributed_aggregation_memory_efficient enabled (#43989)
        settings.distributed_aggregation_memory_efficient && is_remote_storage && !has_grouping_sets,
        settings.max_threads,
        settings.aggregation_memory_efficient_merge_threads,
        should_produce_results_in_order_of_bucket_number,
        settings.max_block_size,
        settings.aggregation_in_order_max_block_bytes,
        std::move(group_by_sort_description),
        settings.enable_memory_bound_merging_of_aggregation_results);

    query_plan.addStep(std::move(merging_aggregated));
}

void InterpreterSelectQuery::addEmptySourceToQueryPlan(
    QueryPlan & query_plan, const Block & source_header, const SelectQueryInfo & query_info, const ContextPtr & context_)
{
    Pipe pipe(std::make_shared<NullSource>(source_header));

    PrewhereInfoPtr prewhere_info_ptr = query_info.projection ? query_info.projection->prewhere_info : query_info.prewhere_info;
    if (prewhere_info_ptr)
    {
        auto & prewhere_info = *prewhere_info_ptr;

        if (prewhere_info.row_level_filter)
        {
            pipe.addSimpleTransform([&](const Block & header)
            {
                return std::make_shared<FilterTransform>(header,
                    std::make_shared<ExpressionActions>(prewhere_info.row_level_filter),
                    prewhere_info.row_level_column_name, true);
            });
        }

        pipe.addSimpleTransform([&](const Block & header)
        {
            return std::make_shared<FilterTransform>(
                header, std::make_shared<ExpressionActions>(prewhere_info.prewhere_actions),
                prewhere_info.prewhere_column_name, prewhere_info.remove_prewhere_column);
        });
    }

    auto read_from_pipe = std::make_unique<ReadFromPreparedSource>(std::move(pipe));
    read_from_pipe->setStepDescription("Read from NullSource");
    query_plan.addStep(std::move(read_from_pipe));

    if (query_info.projection)
    {
        if (query_info.projection->before_where)
        {
            auto where_step = std::make_unique<FilterStep>(
                query_plan.getCurrentDataStream(),
                query_info.projection->before_where,
                query_info.projection->where_column_name,
                query_info.projection->remove_where_filter);

            where_step->setStepDescription("WHERE");
            query_plan.addStep(std::move(where_step));
        }

        if (query_info.projection->desc->type == ProjectionDescription::Type::Aggregate)
        {
            if (query_info.projection->before_aggregation)
            {
                auto expression_before_aggregation
                    = std::make_unique<ExpressionStep>(query_plan.getCurrentDataStream(), query_info.projection->before_aggregation);
                expression_before_aggregation->setStepDescription("Before GROUP BY");
                query_plan.addStep(std::move(expression_before_aggregation));
            }

            // Let's just choose the safe option since we don't know the value of `to_stage` here.
            const bool should_produce_results_in_order_of_bucket_number = true;

            // It is used to determine if we should use memory bound merging strategy. Maybe it makes sense for projections, but so far this case is just left untouched.
            SortDescription group_by_sort_description;

            executeMergeAggregatedImpl(
                query_plan,
                query_info.projection->aggregate_overflow_row,
                query_info.projection->aggregate_final,
                false,
                false,
                context_->getSettingsRef(),
                query_info.projection->aggregation_keys,
                query_info.projection->aggregate_descriptions,
                should_produce_results_in_order_of_bucket_number,
                std::move(group_by_sort_description));
        }
    }
}

RowPolicyFilterPtr InterpreterSelectQuery::getRowPolicyFilter() const
{
    return row_policy_filter;
}

void InterpreterSelectQuery::extendQueryLogElemImpl(QueryLogElement & elem, const ASTPtr & /*ast*/, ContextPtr /*context_*/) const
{
    for (const auto & row_policy : row_policy_filter->policies)
    {
        auto name = row_policy->getFullName().toString();
        elem.used_row_policies.emplace(std::move(name));
    }
}

bool InterpreterSelectQuery::shouldMoveToPrewhere()
{
    const Settings & settings = context->getSettingsRef();
    const ASTSelectQuery & query = getSelectQuery();
    return settings.optimize_move_to_prewhere && (!query.final() || settings.optimize_move_to_prewhere_if_final);
}

void InterpreterSelectQuery::addPrewhereAliasActions()
{
    auto & expressions = analysis_result;
    if (expressions.filter_info)
    {
        if (!expressions.prewhere_info)
        {
            const bool does_storage_support_prewhere = !input_pipe && storage && storage->supportsPrewhere();
            if (does_storage_support_prewhere && shouldMoveToPrewhere())
            {
                /// Execute row level filter in prewhere as a part of "move to prewhere" optimization.
                expressions.prewhere_info = std::make_shared<PrewhereInfo>(
                    std::move(expressions.filter_info->actions),
                    std::move(expressions.filter_info->column_name));
                expressions.prewhere_info->prewhere_actions->projectInput(false);
                expressions.prewhere_info->remove_prewhere_column = expressions.filter_info->do_remove_column;
                expressions.prewhere_info->need_filter = true;
                expressions.filter_info = nullptr;
            }
        }
        else
        {
            /// Add row level security actions to prewhere.
            expressions.prewhere_info->row_level_filter = std::move(expressions.filter_info->actions);
            expressions.prewhere_info->row_level_column_name = std::move(expressions.filter_info->column_name);
            expressions.prewhere_info->row_level_filter->projectInput(false);
            expressions.filter_info = nullptr;
        }
    }

    auto & prewhere_info = analysis_result.prewhere_info;
    auto & columns_to_remove_after_prewhere = analysis_result.columns_to_remove_after_prewhere;

    /// Detect, if ALIAS columns are required for query execution
    auto alias_columns_required = false;
    const ColumnsDescription & storage_columns = metadata_snapshot->getColumns();
    for (const auto & column_name : required_columns)
    {
        auto column_default = storage_columns.getDefault(column_name);
        if (column_default && column_default->kind == ColumnDefaultKind::Alias)
        {
            alias_columns_required = true;
            break;
        }
    }

    /// Set of all (including ALIAS) required columns for PREWHERE
    auto get_prewhere_columns = [&]()
    {
        NameSet columns;

        if (prewhere_info)
        {
            /// Get some columns directly from PREWHERE expression actions
            auto prewhere_required_columns = prewhere_info->prewhere_actions->getRequiredColumns().getNames();
            columns.insert(prewhere_required_columns.begin(), prewhere_required_columns.end());

            if (prewhere_info->row_level_filter)
            {
                auto row_level_required_columns = prewhere_info->row_level_filter->getRequiredColumns().getNames();
                columns.insert(row_level_required_columns.begin(), row_level_required_columns.end());
            }
        }

        return columns;
    };

    /// There are multiple sources of required columns:
    ///  - raw required columns,
    ///  - columns deduced from ALIAS columns,
    ///  - raw required columns from PREWHERE,
    ///  - columns deduced from ALIAS columns from PREWHERE.
    /// PREWHERE is a special case, since we need to resolve it and pass directly to `IStorage::read()`
    /// before any other executions.
    if (alias_columns_required)
    {
        NameSet required_columns_from_prewhere = get_prewhere_columns();
        NameSet required_aliases_from_prewhere; /// Set of ALIAS required columns for PREWHERE

        /// Expression, that contains all raw required columns
        ASTPtr required_columns_all_expr = std::make_shared<ASTExpressionList>();

        /// Expression, that contains raw required columns for PREWHERE
        ASTPtr required_columns_from_prewhere_expr = std::make_shared<ASTExpressionList>();

        /// Sort out already known required columns between expressions,
        /// also populate `required_aliases_from_prewhere`.
        for (const auto & column : required_columns)
        {
            ASTPtr column_expr;
            const auto column_default = storage_columns.getDefault(column);
            bool is_alias = column_default && column_default->kind == ColumnDefaultKind::Alias;
            if (is_alias)
            {
                auto column_decl = storage_columns.get(column);
                column_expr = column_default->expression->clone();
                // recursive visit for alias to alias
                replaceAliasColumnsInQuery(
                    column_expr, metadata_snapshot->getColumns(), syntax_analyzer_result->array_join_result_to_source, context);

                column_expr = addTypeConversionToAST(
                    std::move(column_expr), column_decl.type->getName(), metadata_snapshot->getColumns().getAll(), context);
                column_expr = setAlias(column_expr, column);
            }
            else
                column_expr = std::make_shared<ASTIdentifier>(column);

            if (required_columns_from_prewhere.contains(column))
            {
                required_columns_from_prewhere_expr->children.emplace_back(std::move(column_expr));

                if (is_alias)
                    required_aliases_from_prewhere.insert(column);
            }
            else
                required_columns_all_expr->children.emplace_back(std::move(column_expr));
        }

        /// Columns, which we will get after prewhere and filter executions.
        NamesAndTypesList required_columns_after_prewhere;
        NameSet required_columns_after_prewhere_set;

        /// Collect required columns from prewhere expression actions.
        if (prewhere_info)
        {
            NameSet columns_to_remove(columns_to_remove_after_prewhere.begin(), columns_to_remove_after_prewhere.end());
            Block prewhere_actions_result = prewhere_info->prewhere_actions->getResultColumns();

            /// Populate required columns with the columns, added by PREWHERE actions and not removed afterwards.
            /// XXX: looks hacky that we already know which columns after PREWHERE we won't need for sure.
            for (const auto & column : prewhere_actions_result)
            {
                if (prewhere_info->remove_prewhere_column && column.name == prewhere_info->prewhere_column_name)
                    continue;

                if (columns_to_remove.contains(column.name))
                    continue;

                required_columns_all_expr->children.emplace_back(std::make_shared<ASTIdentifier>(column.name));
                required_columns_after_prewhere.emplace_back(column.name, column.type);
            }

            required_columns_after_prewhere_set
                = collections::map<NameSet>(required_columns_after_prewhere, [](const auto & it) { return it.name; });
        }

        auto syntax_result
            = TreeRewriter(context).analyze(required_columns_all_expr, required_columns_after_prewhere, storage, storage_snapshot, options.is_create_parameterized_view);
        alias_actions = ExpressionAnalyzer(required_columns_all_expr, syntax_result, context).getActionsDAG(true);

        /// The set of required columns could be added as a result of adding an action to calculate ALIAS.
        required_columns = alias_actions->getRequiredColumns().getNames();

        /// Do not remove prewhere filter if it is a column which is used as alias.
        if (prewhere_info && prewhere_info->remove_prewhere_column)
            if (required_columns.end() != std::find(required_columns.begin(), required_columns.end(), prewhere_info->prewhere_column_name))
                prewhere_info->remove_prewhere_column = false;

        /// Remove columns which will be added by prewhere.
        std::erase_if(required_columns, [&](const String & name) { return required_columns_after_prewhere_set.contains(name); });

        if (prewhere_info)
        {
            /// Don't remove columns which are needed to be aliased.
            for (const auto & name : required_columns)
                prewhere_info->prewhere_actions->tryRestoreColumn(name);

            /// Add physical columns required by prewhere actions.
            for (const auto & column : required_columns_from_prewhere)
                if (!required_aliases_from_prewhere.contains(column))
                    if (required_columns.end() == std::find(required_columns.begin(), required_columns.end(), column))
                        required_columns.push_back(column);
        }
    }

    const auto & supported_prewhere_columns = storage->supportedPrewhereColumns();
    if (supported_prewhere_columns.has_value())
    {
        NameSet required_columns_from_prewhere = get_prewhere_columns();

        for (const auto & column_name : required_columns_from_prewhere)
        {
            if (!supported_prewhere_columns->contains(column_name))
                throw Exception(ErrorCodes::ILLEGAL_PREWHERE, "Storage {} doesn't support PREWHERE for {}", storage->getName(), column_name);
        }
    }
}

void InterpreterSelectQuery::executeFetchColumns(QueryProcessingStage::Enum processing_stage, QueryPlan & query_plan)
{
    auto & query = getSelectQuery();
    const Settings & settings = context->getSettingsRef();

    /// Optimization for trivial query like SELECT count() FROM table.
    bool optimize_trivial_count =
        syntax_analyzer_result->optimize_trivial_count
        && (settings.max_parallel_replicas <= 1)
        && !settings.allow_experimental_query_deduplication
        && !settings.empty_result_for_aggregation_by_empty_set
        && storage
        && storage->getName() != "MaterializedMySQL"
        && !storage->hasLightweightDeletedMask()
        && query_info.filter_asts.empty()
        && processing_stage == QueryProcessingStage::FetchColumns
        && query_analyzer->hasAggregation()
        && (query_analyzer->aggregates().size() == 1)
        && typeid_cast<const AggregateFunctionCount *>(query_analyzer->aggregates()[0].function.get());

    if (optimize_trivial_count)
    {
        const auto & desc = query_analyzer->aggregates()[0];
        const auto & func = desc.function;
        std::optional<UInt64> num_rows{};

        if (!query.prewhere() && !query.where() && !context->getCurrentTransaction())
        {
            num_rows = storage->totalRows(settings);
        }
        else // It's possible to optimize count() given only partition predicates
        {
            SelectQueryInfo temp_query_info;
            temp_query_info.query = query_ptr;
            temp_query_info.syntax_analyzer_result = syntax_analyzer_result;
            temp_query_info.prepared_sets = query_analyzer->getPreparedSets();

            num_rows = storage->totalRowsByPartitionPredicate(temp_query_info, context);
        }

        if (num_rows)
        {
            const AggregateFunctionCount & agg_count = static_cast<const AggregateFunctionCount &>(*func);

            /// We will process it up to "WithMergeableState".
            std::vector<char> state(agg_count.sizeOfData());
            AggregateDataPtr place = state.data();

            agg_count.create(place);
            SCOPE_EXIT_MEMORY_SAFE(agg_count.destroy(place));

            agg_count.set(place, *num_rows);

            auto column = ColumnAggregateFunction::create(func);
            column->insertFrom(place);

            Block header = analysis_result.before_aggregation->getResultColumns();
            size_t arguments_size = desc.argument_names.size();
            DataTypes argument_types(arguments_size);
            for (size_t j = 0; j < arguments_size; ++j)
                argument_types[j] = header.getByName(desc.argument_names[j]).type;

            Block block_with_count{
                {std::move(column), std::make_shared<DataTypeAggregateFunction>(func, argument_types, desc.parameters), desc.column_name}};

            auto source = std::make_shared<SourceFromSingleChunk>(block_with_count);
            auto prepared_count = std::make_unique<ReadFromPreparedSource>(Pipe(std::move(source)));
            prepared_count->setStepDescription("Optimized trivial count");
            query_plan.addStep(std::move(prepared_count));
            from_stage = QueryProcessingStage::WithMergeableState;
            analysis_result.first_stage = false;
            return;
        }
    }

    /// Limitation on the number of columns to read.
    /// It's not applied in 'only_analyze' mode, because the query could be analyzed without removal of unnecessary columns.
    if (!options.only_analyze && settings.max_columns_to_read && required_columns.size() > settings.max_columns_to_read)
        throw Exception(
            ErrorCodes::TOO_MANY_COLUMNS,
            "Limit for number of columns to read exceeded. Requested: {}, maximum: {}",
            required_columns.size(),
            settings.max_columns_to_read);

    /// General limit for the number of threads.
    size_t max_threads_execute_query = settings.max_threads;

    /** With distributed query processing, almost no computations are done in the threads,
     *  but wait and receive data from remote servers.
     *  If we have 20 remote servers, and max_threads = 8, then it would not be very good
     *  connect and ask only 8 servers at a time.
     *  To simultaneously query more remote servers,
     *  instead of max_threads, max_distributed_connections is used.
     */
    bool is_remote = false;
    if (storage && storage->isRemote())
    {
        is_remote = true;
        max_threads_execute_query = max_streams = settings.max_distributed_connections;
    }

    UInt64 max_block_size = settings.max_block_size;

    auto [limit_length, limit_offset] = getLimitLengthAndOffset(query, context);

    auto local_limits = getStorageLimits(*context, options);

    /** Optimization - if not specified DISTINCT, WHERE, GROUP, HAVING, ORDER, JOIN, LIMIT BY, WITH TIES
     *  but LIMIT is specified, and limit + offset < max_block_size,
     *  then as the block size we will use limit + offset (not to read more from the table than requested),
     *  and also set the number of threads to 1.
     */
    if (!query.distinct
        && !query.limit_with_ties
        && !query.prewhere()
        && !query.where()
        && query_info.filter_asts.empty()
        && !query.groupBy()
        && !query.having()
        && !query.orderBy()
        && !query.limitBy()
        && !query.join()
        && !query_analyzer->hasAggregation()
        && !query_analyzer->hasWindow()
        && query.limitLength()
        && limit_length <= std::numeric_limits<UInt64>::max() - limit_offset)
    {
        if (limit_length + limit_offset < max_block_size)
        {
            max_block_size = std::max<UInt64>(1, limit_length + limit_offset);
            max_threads_execute_query = max_streams = 1;
        }
        if (limit_length + limit_offset < local_limits.local_limits.size_limits.max_rows)
        {
            query_info.limit = limit_length + limit_offset;
        }
    }

    if (!max_block_size)
        throw Exception(ErrorCodes::PARAMETER_OUT_OF_BOUND, "Setting 'max_block_size' cannot be zero");

    storage_limits.emplace_back(local_limits);

    /// Initialize the initial data streams to which the query transforms are superimposed. Table or subquery or prepared input?
    if (query_plan.isInitialized())
    {
        /// Prepared input.
    }
    else if (interpreter_subquery)
    {
        /// Subquery.
        ASTPtr subquery = extractTableExpression(query, 0);
        if (!subquery)
            throw Exception(ErrorCodes::LOGICAL_ERROR, "Subquery expected");

        interpreter_subquery = std::make_unique<InterpreterSelectWithUnionQuery>(
            subquery, getSubqueryContext(context),
            options.copy().subquery().noModify(), required_columns);

        interpreter_subquery->addStorageLimits(storage_limits);

        if (query_analyzer->hasAggregation())
            interpreter_subquery->ignoreWithTotals();

        interpreter_subquery->buildQueryPlan(query_plan);
        query_plan.addInterpreterContext(context);
    }
    else if (storage)
    {
        /// Table.
        if (max_streams == 0)
            max_streams = 1;

        /// If necessary, we request more sources than the number of threads - to distribute the work evenly over the threads.
        if (max_streams > 1 && !is_remote)
            max_streams = static_cast<size_t>(max_streams * settings.max_streams_to_max_threads_ratio);

        auto & prewhere_info = analysis_result.prewhere_info;

        if (prewhere_info)
            query_info.prewhere_info = prewhere_info;

        bool optimize_read_in_order = analysis_result.optimize_read_in_order;
        bool optimize_aggregation_in_order = analysis_result.optimize_aggregation_in_order && !query_analyzer->useGroupingSetKey();

        /// Create optimizer with prepared actions.
        /// Maybe we will need to calc input_order_info later, e.g. while reading from StorageMerge.
        if ((optimize_read_in_order || optimize_aggregation_in_order)
            && (!query_info.projection || query_info.projection->complete))
        {
            if (optimize_read_in_order)
            {
                if (query_info.projection)
                {
                    query_info.projection->order_optimizer = std::make_shared<ReadInOrderOptimizer>(
                        // TODO Do we need a projection variant for this field?
                        query,
                        analysis_result.order_by_elements_actions,
                        getSortDescription(query, context),
                        query_info.syntax_analyzer_result);
                }
                else
                {
                    query_info.order_optimizer = std::make_shared<ReadInOrderOptimizer>(
                        query,
                        analysis_result.order_by_elements_actions,
                        getSortDescription(query, context),
                        query_info.syntax_analyzer_result);
                }
            }
            else if (optimize_aggregation_in_order)
            {
                if (query_info.projection)
                {
                    query_info.projection->order_optimizer = std::make_shared<ReadInOrderOptimizer>(
                        query,
                        query_info.projection->group_by_elements_actions,
                        query_info.projection->group_by_elements_order_descr,
                        query_info.syntax_analyzer_result);
                }
                else
                {
                    query_info.order_optimizer = std::make_shared<ReadInOrderOptimizer>(
                        query,
                        analysis_result.group_by_elements_actions,
                        getSortDescriptionFromGroupBy(query),
                        query_info.syntax_analyzer_result);
                }
            }

            /// If we don't have filtration, we can pushdown limit to reading stage for optimizations.
            UInt64 limit = (query.hasFiltration() || query.groupBy()) ? 0 : getLimitForSorting(query, context);
            if (query_info.projection)
                query_info.projection->input_order_info
                    = query_info.projection->order_optimizer->getInputOrder(query_info.projection->desc->metadata, context, limit);
            else
                query_info.input_order_info = query_info.order_optimizer->getInputOrder(metadata_snapshot, context, limit);
        }

        query_info.storage_limits = std::make_shared<StorageLimitsList>(storage_limits);

        query_info.settings_limit_offset_done = options.settings_limit_offset_done;
        storage->read(query_plan, required_columns, storage_snapshot, query_info, context, processing_stage, max_block_size, max_streams);

        if (context->hasQueryContext() && !options.is_internal)
        {
            const String view_name{};
            auto local_storage_id = storage->getStorageID();
            context->getQueryContext()->addQueryAccessInfo(
                backQuoteIfNeed(local_storage_id.getDatabaseName()),
                local_storage_id.getFullTableName(),
                required_columns,
                query_info.projection ? query_info.projection->desc->name : "",
                view_name);
        }

        /// Create step which reads from empty source if storage has no data.
        if (!query_plan.isInitialized())
        {
            auto header = storage_snapshot->getSampleBlockForColumns(required_columns);
            addEmptySourceToQueryPlan(query_plan, header, query_info, context);
        }
    }
    else
        throw Exception(ErrorCodes::LOGICAL_ERROR, "Logical error in InterpreterSelectQuery: nowhere to read");

    /// Specify the number of threads only if it wasn't specified in storage.
    ///
    /// But in case of remote query and prefer_localhost_replica=1 (default)
    /// The inner local query (that is done in the same process, without
    /// network interaction), it will setMaxThreads earlier and distributed
    /// query will not update it.
    if (!query_plan.getMaxThreads() || is_remote)
        query_plan.setMaxThreads(max_threads_execute_query);

    /// Aliases in table declaration.
    if (processing_stage == QueryProcessingStage::FetchColumns && alias_actions)
    {
        auto table_aliases = std::make_unique<ExpressionStep>(query_plan.getCurrentDataStream(), alias_actions);
        table_aliases->setStepDescription("Add table aliases");
        query_plan.addStep(std::move(table_aliases));
    }
}

void InterpreterSelectQuery::executeWhere(QueryPlan & query_plan, const ActionsDAGPtr & expression, bool remove_filter)
{
    auto where_step = std::make_unique<FilterStep>(
        query_plan.getCurrentDataStream(), expression, getSelectQuery().where()->getColumnName(), remove_filter);

    where_step->setStepDescription("WHERE");
    query_plan.addStep(std::move(where_step));
}

static Aggregator::Params getAggregatorParams(
    const ASTPtr & query_ptr,
    const SelectQueryExpressionAnalyzer & query_analyzer,
    const Context & context,
    const Names & keys,
    const AggregateDescriptions & aggregates,
    bool overflow_row,
    const Settings & settings,
    size_t group_by_two_level_threshold,
    size_t group_by_two_level_threshold_bytes)
{
    const auto stats_collecting_params = Aggregator::Params::StatsCollectingParams(
        query_ptr,
        settings.collect_hash_table_stats_during_aggregation,
        settings.max_entries_for_hash_table_stats,
        settings.max_size_to_preallocate_for_aggregation);

    return Aggregator::Params
    {
        keys,
        aggregates,
        overflow_row,
        settings.max_rows_to_group_by,
        settings.group_by_overflow_mode,
        group_by_two_level_threshold,
        group_by_two_level_threshold_bytes,
        settings.max_bytes_before_external_group_by,
        settings.empty_result_for_aggregation_by_empty_set
            || (settings.empty_result_for_aggregation_by_constant_keys_on_empty_set && keys.empty()
                && query_analyzer.hasConstAggregationKeys()),
        context.getTempDataOnDisk(),
        settings.max_threads,
        settings.min_free_disk_space_for_temporary_data,
        settings.compile_aggregate_expressions,
        settings.min_count_to_compile_aggregate_expression,
        settings.max_block_size,
        settings.enable_software_prefetch_in_aggregation,
        /* only_merge */ false,
        stats_collecting_params
    };
}

static GroupingSetsParamsList getAggregatorGroupingSetsParams(const SelectQueryExpressionAnalyzer & query_analyzer, const Names & all_keys)
{
    GroupingSetsParamsList result;
    if (query_analyzer.useGroupingSetKey())
    {
        auto const & aggregation_keys_list = query_analyzer.aggregationKeysList();

        for (const auto & aggregation_keys : aggregation_keys_list)
        {
            NameSet keys;
            for (const auto & key : aggregation_keys)
                keys.insert(key.name);

            Names missing_keys;
            for (const auto & key : all_keys)
                if (!keys.contains(key))
                    missing_keys.push_back(key);

            result.emplace_back(aggregation_keys.getNames(), std::move(missing_keys));
        }
    }
    return result;
}

void InterpreterSelectQuery::executeAggregation(QueryPlan & query_plan, const ActionsDAGPtr & expression, bool overflow_row, bool final, InputOrderInfoPtr group_by_info)
{
    auto expression_before_aggregation = std::make_unique<ExpressionStep>(query_plan.getCurrentDataStream(), expression);
    expression_before_aggregation->setStepDescription("Before GROUP BY");
    query_plan.addStep(std::move(expression_before_aggregation));

    if (options.is_projection_query)
        return;

    AggregateDescriptions aggregates = query_analyzer->aggregates();

    const Settings & settings = context->getSettingsRef();

    const auto & keys = query_analyzer->aggregationKeys().getNames();

    auto aggregator_params = getAggregatorParams(
        query_ptr,
        *query_analyzer,
        *context,
        keys,
        aggregates,
        overflow_row,
        settings,
        settings.group_by_two_level_threshold,
        settings.group_by_two_level_threshold_bytes);

    auto grouping_sets_params = getAggregatorGroupingSetsParams(*query_analyzer, keys);

    SortDescription group_by_sort_description;
    SortDescription sort_description_for_merging;

    if (group_by_info && settings.optimize_aggregation_in_order && !query_analyzer->useGroupingSetKey())
    {
        group_by_sort_description = getSortDescriptionFromGroupBy(getSelectQuery());
        sort_description_for_merging = group_by_info->sort_description_for_merging;
    }
    else
        group_by_info = nullptr;

    if (!group_by_info && settings.force_aggregation_in_order)
    {
        group_by_sort_description = getSortDescriptionFromGroupBy(getSelectQuery());
        sort_description_for_merging = group_by_sort_description;
    }

    auto merge_threads = max_streams;
    auto temporary_data_merge_threads = settings.aggregation_memory_efficient_merge_threads
        ? static_cast<size_t>(settings.aggregation_memory_efficient_merge_threads)
        : static_cast<size_t>(settings.max_threads);

    bool storage_has_evenly_distributed_read = storage && storage->hasEvenlyDistributedRead();

    const bool should_produce_results_in_order_of_bucket_number = options.to_stage == QueryProcessingStage::WithMergeableState
        && (settings.distributed_aggregation_memory_efficient || settings.enable_memory_bound_merging_of_aggregation_results);

    auto aggregating_step = std::make_unique<AggregatingStep>(
        query_plan.getCurrentDataStream(),
        std::move(aggregator_params),
        std::move(grouping_sets_params),
        final,
        settings.max_block_size,
        settings.aggregation_in_order_max_block_bytes,
        merge_threads,
        temporary_data_merge_threads,
        storage_has_evenly_distributed_read,
        settings.group_by_use_nulls,
        std::move(sort_description_for_merging),
        std::move(group_by_sort_description),
        should_produce_results_in_order_of_bucket_number,
        settings.enable_memory_bound_merging_of_aggregation_results,
        !group_by_info && settings.force_aggregation_in_order);
    query_plan.addStep(std::move(aggregating_step));
}

void InterpreterSelectQuery::executeMergeAggregated(QueryPlan & query_plan, bool overflow_row, bool final, bool has_grouping_sets)
{
    /// If aggregate projection was chosen for table, avoid adding MergeAggregated.
    /// It is already added by storage (because of performance issues).
    /// TODO: We should probably add another one processing stage for storage?
    ///       WithMergeableStateAfterAggregation is not ok because, e.g., it skips sorting after aggregation.
    if (query_info.projection && query_info.projection->desc->type == ProjectionDescription::Type::Aggregate)
        return;

    const Settings & settings = context->getSettingsRef();

    /// Used to determine if we should use memory bound merging strategy.
    auto group_by_sort_description
        = !query_analyzer->useGroupingSetKey() ? getSortDescriptionFromGroupBy(getSelectQuery()) : SortDescription{};

    const bool should_produce_results_in_order_of_bucket_number = options.to_stage == QueryProcessingStage::WithMergeableState
        && (settings.distributed_aggregation_memory_efficient || settings.enable_memory_bound_merging_of_aggregation_results);
    const bool parallel_replicas_from_merge_tree = storage->isMergeTree() && context->canUseParallelReplicasOnInitiator();

    executeMergeAggregatedImpl(
        query_plan,
        overflow_row,
        final,
        storage && (storage->isRemote() || parallel_replicas_from_merge_tree),
        has_grouping_sets,
        context->getSettingsRef(),
        query_analyzer->aggregationKeys(),
        query_analyzer->aggregates(),
        should_produce_results_in_order_of_bucket_number,
        std::move(group_by_sort_description));
}


void InterpreterSelectQuery::executeHaving(QueryPlan & query_plan, const ActionsDAGPtr & expression, bool remove_filter)
{
    auto having_step
        = std::make_unique<FilterStep>(query_plan.getCurrentDataStream(), expression, getSelectQuery().having()->getColumnName(), remove_filter);

    having_step->setStepDescription("HAVING");
    query_plan.addStep(std::move(having_step));
}


void InterpreterSelectQuery::executeTotalsAndHaving(
    QueryPlan & query_plan, bool has_having, const ActionsDAGPtr & expression, bool remove_filter, bool overflow_row, bool final)
{
    const Settings & settings = context->getSettingsRef();

    auto totals_having_step = std::make_unique<TotalsHavingStep>(
        query_plan.getCurrentDataStream(),
        query_analyzer->aggregates(),
        overflow_row,
        expression,
        has_having ? getSelectQuery().having()->getColumnName() : "",
        remove_filter,
        settings.totals_mode,
        settings.totals_auto_threshold,
        final);

    query_plan.addStep(std::move(totals_having_step));
}

void InterpreterSelectQuery::executeRollupOrCube(QueryPlan & query_plan, Modificator modificator)
{
    const Settings & settings = context->getSettingsRef();

    const auto & keys = query_analyzer->aggregationKeys().getNames();

    // Arguments will not be present in Rollup / Cube input header and they don't actually needed 'cause these steps will work with AggregateFunctionState-s anyway.
    auto aggregates = query_analyzer->aggregates();
    for (auto & aggregate : aggregates)
        aggregate.argument_names.clear();

    auto params = getAggregatorParams(query_ptr, *query_analyzer, *context, keys, aggregates, false, settings, 0, 0);
    const bool final = true;

    QueryPlanStepPtr step;
    if (modificator == Modificator::ROLLUP)
        step = std::make_unique<RollupStep>(query_plan.getCurrentDataStream(), std::move(params), final, settings.group_by_use_nulls);
    else if (modificator == Modificator::CUBE)
        step = std::make_unique<CubeStep>(query_plan.getCurrentDataStream(), std::move(params), final, settings.group_by_use_nulls);

    query_plan.addStep(std::move(step));
}

void InterpreterSelectQuery::executeExpression(QueryPlan & query_plan, const ActionsDAGPtr & expression, const std::string & description)
{
    if (!expression)
        return;

    auto expression_step = std::make_unique<ExpressionStep>(query_plan.getCurrentDataStream(), expression);

    expression_step->setStepDescription(description);
    query_plan.addStep(std::move(expression_step));
}

static bool windowDescriptionComparator(const WindowDescription * _left, const WindowDescription * _right)
{
    const auto & left = _left->full_sort_description;
    const auto & right = _right->full_sort_description;

    for (size_t i = 0; i < std::min(left.size(), right.size()); ++i)
    {
        if (left[i].column_name < right[i].column_name)
            return true;
        else if (left[i].column_name > right[i].column_name)
            return false;
        else if (left[i].direction < right[i].direction)
            return true;
        else if (left[i].direction > right[i].direction)
            return false;
        else if (left[i].nulls_direction < right[i].nulls_direction)
            return true;
        else if (left[i].nulls_direction > right[i].nulls_direction)
            return false;

        assert(left[i] == right[i]);
    }

    // Note that we check the length last, because we want to put together the
    // sort orders that have common prefix but different length.
    return left.size() > right.size();
}

static bool sortIsPrefix(const WindowDescription & _prefix,
    const WindowDescription & _full)
{
    const auto & prefix = _prefix.full_sort_description;
    const auto & full = _full.full_sort_description;

    if (prefix.size() > full.size())
        return false;

    for (size_t i = 0; i < prefix.size(); ++i)
    {
        if (full[i] != prefix[i])
            return false;
    }

    return true;
}

void InterpreterSelectQuery::executeWindow(QueryPlan & query_plan)
{
    // Try to sort windows in such an order that the window with the longest
    // sort description goes first, and all window that use its prefixes follow.
    std::vector<const WindowDescription *> windows_sorted;
    for (const auto & [_, window] : query_analyzer->windowDescriptions())
        windows_sorted.push_back(&window);

    ::sort(windows_sorted.begin(), windows_sorted.end(), windowDescriptionComparator);

    const Settings & settings = context->getSettingsRef();
    for (size_t i = 0; i < windows_sorted.size(); ++i)
    {
        const auto & window = *windows_sorted[i];

        // We don't need to sort again if the input from previous window already
        // has suitable sorting. Also don't create sort steps when there are no
        // columns to sort by, because the sort nodes are confused by this. It
        // happens in case of `over ()`.
        if (!window.full_sort_description.empty() && (i == 0 || !sortIsPrefix(window, *windows_sorted[i - 1])))
        {
            SortingStep::Settings sort_settings(*context);

            auto sorting_step = std::make_unique<SortingStep>(
                query_plan.getCurrentDataStream(),
                window.full_sort_description,
                0 /* LIMIT */,
                sort_settings,
                settings.optimize_sorting_by_input_stream_properties);
            sorting_step->setStepDescription("Sorting for window '" + window.window_name + "'");
            query_plan.addStep(std::move(sorting_step));
        }

        auto window_step = std::make_unique<WindowStep>(query_plan.getCurrentDataStream(), window, window.window_functions);
        window_step->setStepDescription("Window step for window '" + window.window_name + "'");

        query_plan.addStep(std::move(window_step));
    }
}


void InterpreterSelectQuery::executeOrderOptimized(QueryPlan & query_plan, InputOrderInfoPtr input_sorting_info, UInt64 limit, SortDescription & output_order_descr)
{
    const Settings & settings = context->getSettingsRef();

    auto finish_sorting_step = std::make_unique<SortingStep>(
        query_plan.getCurrentDataStream(),
        input_sorting_info->sort_description_for_merging,
        output_order_descr,
        settings.max_block_size,
        limit);

    query_plan.addStep(std::move(finish_sorting_step));
}

void InterpreterSelectQuery::executeOrder(QueryPlan & query_plan, InputOrderInfoPtr input_sorting_info)
{
    auto & query = getSelectQuery();
    SortDescription output_order_descr = getSortDescription(query, context);
    UInt64 limit = getLimitForSorting(query, context);

    if (input_sorting_info)
    {
        /* Case of sorting with optimization using sorting key.
         * We have several threads, each of them reads batch of parts in direct
         *  or reverse order of sorting key using one input stream per part
         *  and then merge them into one sorted stream.
         * At this stage we merge per-thread streams into one.
         */
        executeOrderOptimized(query_plan, input_sorting_info, limit, output_order_descr);
        return;
    }

    const Settings & settings = context->getSettingsRef();

    SortingStep::Settings sort_settings(*context);

    /// Merge the sorted blocks.
    auto sorting_step = std::make_unique<SortingStep>(
        query_plan.getCurrentDataStream(),
        output_order_descr,
        limit,
        sort_settings,
        settings.optimize_sorting_by_input_stream_properties);

    sorting_step->setStepDescription("Sorting for ORDER BY");
    query_plan.addStep(std::move(sorting_step));
}


void InterpreterSelectQuery::executeMergeSorted(QueryPlan & query_plan, const std::string & description)
{
    const auto & query = getSelectQuery();
    SortDescription sort_description = getSortDescription(query, context);
    const UInt64 limit = getLimitForSorting(query, context);
    const auto max_block_size = context->getSettingsRef().max_block_size;

    auto merging_sorted = std::make_unique<SortingStep>(query_plan.getCurrentDataStream(), std::move(sort_description), max_block_size, limit);
    merging_sorted->setStepDescription("Merge sorted streams " + description);
    query_plan.addStep(std::move(merging_sorted));
}


void InterpreterSelectQuery::executeProjection(QueryPlan & query_plan, const ActionsDAGPtr & expression)
{
    auto projection_step = std::make_unique<ExpressionStep>(query_plan.getCurrentDataStream(), expression);
    projection_step->setStepDescription("Projection");
    query_plan.addStep(std::move(projection_step));
}


void InterpreterSelectQuery::executeDistinct(QueryPlan & query_plan, bool before_order, Names columns, bool pre_distinct)
{
    auto & query = getSelectQuery();
    if (query.distinct)
    {
        const Settings & settings = context->getSettingsRef();

        UInt64 limit_for_distinct = 0;

        /// If after this stage of DISTINCT,
        /// (1) ORDER BY is not executed
        /// (2) there is no LIMIT BY (todo: we can check if DISTINCT and LIMIT BY expressions are match)
        /// then you can get no more than limit_length + limit_offset of different rows.
        if ((!query.orderBy() || !before_order) && !query.limitBy())
        {
            auto [limit_length, limit_offset] = getLimitLengthAndOffset(query, context);
            if (limit_length <= std::numeric_limits<UInt64>::max() - limit_offset)
                limit_for_distinct = limit_length + limit_offset;
        }

        SizeLimits limits(settings.max_rows_in_distinct, settings.max_bytes_in_distinct, settings.distinct_overflow_mode);

        auto distinct_step = std::make_unique<DistinctStep>(
            query_plan.getCurrentDataStream(),
            limits,
            limit_for_distinct,
            columns,
            pre_distinct,
            settings.optimize_distinct_in_order);

        if (pre_distinct)
            distinct_step->setStepDescription("Preliminary DISTINCT");

        query_plan.addStep(std::move(distinct_step));
    }
}


/// Preliminary LIMIT - is used in every source, if there are several sources, before they are combined.
void InterpreterSelectQuery::executePreLimit(QueryPlan & query_plan, bool do_not_skip_offset)
{
    auto & query = getSelectQuery();
    /// If there is LIMIT
    if (query.limitLength())
    {
        auto [limit_length, limit_offset] = getLimitLengthAndOffset(query, context);

        if (do_not_skip_offset)
        {
            if (limit_length > std::numeric_limits<UInt64>::max() - limit_offset)
                return;

            limit_length += limit_offset;
            limit_offset = 0;
        }

        const Settings & settings = context->getSettingsRef();

        auto limit = std::make_unique<LimitStep>(query_plan.getCurrentDataStream(), limit_length, limit_offset, settings.exact_rows_before_limit);
        if (do_not_skip_offset)
            limit->setStepDescription("preliminary LIMIT (with OFFSET)");
        else
            limit->setStepDescription("preliminary LIMIT (without OFFSET)");

        query_plan.addStep(std::move(limit));
    }
}


void InterpreterSelectQuery::executeLimitBy(QueryPlan & query_plan)
{
    auto & query = getSelectQuery();
    if (!query.limitByLength() || !query.limitBy())
        return;

    Names columns;
    for (const auto & elem : query.limitBy()->children)
        columns.emplace_back(elem->getColumnName());

    UInt64 length = getLimitUIntValue(query.limitByLength(), context, "LIMIT");
    UInt64 offset = (query.limitByOffset() ? getLimitUIntValue(query.limitByOffset(), context, "OFFSET") : 0);

    auto limit_by = std::make_unique<LimitByStep>(query_plan.getCurrentDataStream(), length, offset, columns);
    query_plan.addStep(std::move(limit_by));
}

void InterpreterSelectQuery::executeWithFill(QueryPlan & query_plan)
{
    auto & query = getSelectQuery();
    if (query.orderBy())
    {
        SortDescription order_descr = getSortDescription(query, context);
        SortDescription fill_descr;
        for (auto & desc : order_descr)
        {
            if (desc.with_fill)
                fill_descr.push_back(desc);
        }

        if (fill_descr.empty())
            return;

        InterpolateDescriptionPtr interpolate_descr =
            getInterpolateDescription(query, source_header, result_header, syntax_analyzer_result->aliases, context);
        auto filling_step = std::make_unique<FillingStep>(query_plan.getCurrentDataStream(), std::move(fill_descr), interpolate_descr);
        query_plan.addStep(std::move(filling_step));
    }
}


void InterpreterSelectQuery::executeLimit(QueryPlan & query_plan)
{
    auto & query = getSelectQuery();
    /// If there is LIMIT
    if (query.limitLength())
    {
        /** Rare case:
          *  if there is no WITH TOTALS and there is a subquery in FROM, and there is WITH TOTALS on one of the levels,
          *  then when using LIMIT, you should read the data to the end, rather than cancel the query earlier,
          *  because if you cancel the query, we will not get `totals` data from the remote server.
          *
          * Another case:
          *  if there is WITH TOTALS and there is no ORDER BY, then read the data to the end,
          *  otherwise TOTALS is counted according to incomplete data.
          */
        const Settings & settings = context->getSettingsRef();
        bool always_read_till_end = settings.exact_rows_before_limit;

        if (query.group_by_with_totals && !query.orderBy())
            always_read_till_end = true;

        if (!query.group_by_with_totals && hasWithTotalsInAnySubqueryInFromClause(query))
            always_read_till_end = true;

        UInt64 limit_length;
        UInt64 limit_offset;
        std::tie(limit_length, limit_offset) = getLimitLengthAndOffset(query, context);

        SortDescription order_descr;
        if (query.limit_with_ties)
        {
            if (!query.orderBy())
                throw Exception(ErrorCodes::LOGICAL_ERROR, "LIMIT WITH TIES without ORDER BY");
            order_descr = getSortDescription(query, context);
        }

        auto limit = std::make_unique<LimitStep>(
                query_plan.getCurrentDataStream(),
                limit_length, limit_offset, always_read_till_end, query.limit_with_ties, order_descr);

        if (query.limit_with_ties)
            limit->setStepDescription("LIMIT WITH TIES");

        query_plan.addStep(std::move(limit));
    }
}


void InterpreterSelectQuery::executeOffset(QueryPlan & query_plan)
{
    auto & query = getSelectQuery();
    /// If there is not a LIMIT but an offset
    if (!query.limitLength() && query.limitOffset())
    {
        UInt64 limit_length;
        UInt64 limit_offset;
        std::tie(limit_length, limit_offset) = getLimitLengthAndOffset(query, context);

        auto offsets_step = std::make_unique<OffsetStep>(query_plan.getCurrentDataStream(), limit_offset);
        query_plan.addStep(std::move(offsets_step));
    }
}

void InterpreterSelectQuery::executeExtremes(QueryPlan & query_plan)
{
    if (!context->getSettingsRef().extremes)
        return;

    auto extremes_step = std::make_unique<ExtremesStep>(query_plan.getCurrentDataStream());
    query_plan.addStep(std::move(extremes_step));
}

void InterpreterSelectQuery::executeSubqueriesInSetsAndJoins(QueryPlan & query_plan)
{
    addCreatingSetsStep(query_plan, prepared_sets, context);
}


void InterpreterSelectQuery::ignoreWithTotals()
{
    getSelectQuery().group_by_with_totals = false;
}

bool InterpreterSelectQuery::autoFinalOnQuery(ASTSelectQuery & query)
{
    // query.tables() is required because not all queries have tables in it, it could be a function.
    bool is_auto_final_setting_on = context->getSettingsRef().final;
    bool is_final_supported = storage && storage->supportsFinal() && !storage->isRemote() && query.tables();
    bool is_query_already_final = query.final();

    return is_auto_final_setting_on && !is_query_already_final && is_final_supported;
}

void InterpreterSelectQuery::initSettings()
{
    auto & query = getSelectQuery();
    if (query.settings())
        InterpreterSetQuery(query.settings(), context).executeForCurrentContext();

    auto & client_info = context->getClientInfo();
    auto min_major = DBMS_MIN_MAJOR_VERSION_WITH_CURRENT_AGGREGATION_VARIANT_SELECTION_METHOD;
    auto min_minor = DBMS_MIN_MINOR_VERSION_WITH_CURRENT_AGGREGATION_VARIANT_SELECTION_METHOD;

    if (client_info.query_kind == ClientInfo::QueryKind::SECONDARY_QUERY &&
        std::forward_as_tuple(client_info.connection_client_version_major, client_info.connection_client_version_minor) < std::forward_as_tuple(min_major, min_minor))
    {
        /// Disable two-level aggregation due to version incompatibility.
        context->setSetting("group_by_two_level_threshold", Field(0));
        context->setSetting("group_by_two_level_threshold_bytes", Field(0));

    }
}

}<|MERGE_RESOLUTION|>--- conflicted
+++ resolved
@@ -691,7 +691,6 @@
                 query_info.filter_asts.push_back(query_info.additional_filter_ast);
             }
 
-<<<<<<< HEAD
             if (parallel_replicas_custom_filter_ast)
             {
                 parallel_replicas_custom_filter_info = generateFilterActions(
@@ -703,9 +702,6 @@
             }
 
             source_header = storage_snapshot->getSampleBlockForColumns(required_columns, query_info.parameterized_view_values);
-=======
-            source_header = storage_snapshot->getSampleBlockForColumns(required_columns, parameter_values);
->>>>>>> 029da37e
         }
 
         /// Calculate structure of the result.
