#include <DataStreams/OneBlockInputStream.h>
#include <DataStreams/materializeBlock.h>

#include <DataTypes/DataTypeAggregateFunction.h>

#include <Parsers/ASTFunction.h>
#include <Parsers/ASTIdentifier.h>
#include <Parsers/ASTLiteral.h>
#include <Parsers/ASTOrderByElement.h>
#include <Parsers/ASTSelectWithUnionQuery.h>
#include <Parsers/ASTTablesInSelectQuery.h>
#include <Parsers/ExpressionListParsers.h>
#include <Parsers/parseQuery.h>

#include <Access/AccessFlags.h>

#include <Interpreters/InterpreterSelectQuery.h>
#include <Interpreters/InterpreterSelectWithUnionQuery.h>
#include <Interpreters/InterpreterSetQuery.h>
#include <Interpreters/evaluateConstantExpression.h>
#include <Interpreters/convertFieldToType.h>
#include <Interpreters/ExpressionAnalyzer.h>
#include <Interpreters/getTableExpressions.h>
#include <Interpreters/JoinToSubqueryTransformVisitor.h>
#include <Interpreters/CrossToInnerJoinVisitor.h>
#include <Interpreters/TableJoin.h>
#include <Interpreters/HashJoin.h>
#include <Interpreters/JoinedTables.h>
#include <Interpreters/QueryAliasesVisitor.h>

#include <Processors/Pipe.h>
#include <Processors/Sources/SourceFromInputStream.h>
#include <Processors/Transforms/ExpressionTransform.h>
#include <Processors/Transforms/InflatingExpressionTransform.h>
#include <Processors/Transforms/AggregatingTransform.h>
#include <Processors/QueryPlan/ReadFromStorageStep.h>
#include <Processors/QueryPlan/ExpressionStep.h>
#include <Processors/QueryPlan/FilterStep.h>
#include <Processors/QueryPlan/ReadNothingStep.h>
#include <Processors/QueryPlan/ReadFromPreparedSource.h>
#include <Processors/QueryPlan/PartialSortingStep.h>
#include <Processors/QueryPlan/MergeSortingStep.h>
#include <Processors/QueryPlan/MergingSortedStep.h>
#include <Processors/QueryPlan/DistinctStep.h>
#include <Processors/QueryPlan/LimitByStep.h>
#include <Processors/QueryPlan/LimitStep.h>
#include <Processors/QueryPlan/MergingAggregatedStep.h>
#include <Processors/QueryPlan/AddingDelayedSourceStep.h>
#include <Processors/QueryPlan/AggregatingStep.h>
#include <Processors/QueryPlan/CreatingSetsStep.h>
#include <Processors/QueryPlan/TotalsHavingStep.h>
#include <Processors/QueryPlan/RollupStep.h>
#include <Processors/QueryPlan/CubeStep.h>
#include <Processors/QueryPlan/FillingStep.h>
#include <Processors/QueryPlan/ExtremesStep.h>
#include <Processors/QueryPlan/OffsetsStep.h>
#include <Processors/QueryPlan/FinishSortingStep.h>
#include <Processors/QueryPlan/QueryPlan.h>

#include <Storages/MergeTree/MergeTreeData.h>
#include <Storages/MergeTree/MergeTreeWhereOptimizer.h>
#include <Storages/IStorage.h>
#include <Storages/StorageView.h>

#include <TableFunctions/ITableFunction.h>

#include <Functions/IFunction.h>
#include <Core/Field.h>
#include <Core/Types.h>
#include <Columns/Collator.h>
#include <Common/FieldVisitorsAccurateComparison.h>
#include <Common/typeid_cast.h>
#include <Common/checkStackSize.h>
#include <ext/map.h>
#include <ext/scope_guard.h>
#include <memory>
#include <Processors/QueryPlan/ConvertingStep.h>


namespace DB
{

namespace ErrorCodes
{
    extern const int TOO_DEEP_SUBQUERIES;
    extern const int SAMPLING_NOT_SUPPORTED;
    extern const int ILLEGAL_FINAL;
    extern const int ILLEGAL_PREWHERE;
    extern const int TOO_MANY_COLUMNS;
    extern const int LOGICAL_ERROR;
    extern const int NOT_IMPLEMENTED;
    extern const int PARAMETER_OUT_OF_BOUND;
    extern const int INVALID_LIMIT_EXPRESSION;
    extern const int INVALID_WITH_FILL_EXPRESSION;
    extern const int INVALID_SETTING_VALUE;
}

/// Assumes `storage` is set and the table filter (row-level security) is not empty.
String InterpreterSelectQuery::generateFilterActions(
    ExpressionActionsPtr & actions, const ASTPtr & row_policy_filter, const Names & prerequisite_columns) const
{
    const auto & db_name = table_id.getDatabaseName();
    const auto & table_name = table_id.getTableName();

    /// TODO: implement some AST builders for this kind of stuff
    ASTPtr query_ast = std::make_shared<ASTSelectQuery>();
    auto * select_ast = query_ast->as<ASTSelectQuery>();

    select_ast->setExpression(ASTSelectQuery::Expression::SELECT, std::make_shared<ASTExpressionList>());
    auto expr_list = select_ast->select();

    // The first column is our filter expression.
    expr_list->children.push_back(row_policy_filter);

    /// Keep columns that are required after the filter actions.
    for (const auto & column_str : prerequisite_columns)
    {
        ParserExpression expr_parser;
        expr_list->children.push_back(parseQuery(expr_parser, column_str, 0, context->getSettingsRef().max_parser_depth));
    }

    select_ast->setExpression(ASTSelectQuery::Expression::TABLES, std::make_shared<ASTTablesInSelectQuery>());
    auto tables = select_ast->tables();
    auto tables_elem = std::make_shared<ASTTablesInSelectQueryElement>();
    auto table_expr = std::make_shared<ASTTableExpression>();
    tables->children.push_back(tables_elem);
    tables_elem->table_expression = table_expr;
    tables_elem->children.push_back(table_expr);
    table_expr->database_and_table_name = createTableIdentifier(db_name, table_name);
    table_expr->children.push_back(table_expr->database_and_table_name);

    /// Using separate expression analyzer to prevent any possible alias injection
    auto syntax_result = SyntaxAnalyzer(*context).analyzeSelect(query_ast, SyntaxAnalyzerResult({}, storage, metadata_snapshot));
    SelectQueryExpressionAnalyzer analyzer(query_ast, syntax_result, *context, metadata_snapshot);
    actions = analyzer.simpleSelectActions();

    return expr_list->children.at(0)->getColumnName();
}

InterpreterSelectQuery::InterpreterSelectQuery(
    const ASTPtr & query_ptr_,
    const Context & context_,
    const SelectQueryOptions & options_,
    const Names & required_result_column_names_)
    : InterpreterSelectQuery(query_ptr_, context_, nullptr, std::nullopt, nullptr, options_, required_result_column_names_)
{
}

InterpreterSelectQuery::InterpreterSelectQuery(
    const ASTPtr & query_ptr_,
    const Context & context_,
    const BlockInputStreamPtr & input_,
    const SelectQueryOptions & options_)
    : InterpreterSelectQuery(query_ptr_, context_, input_, std::nullopt, nullptr, options_.copy().noSubquery())
{}

InterpreterSelectQuery::InterpreterSelectQuery(
        const ASTPtr & query_ptr_,
        const Context & context_,
        Pipe input_pipe_,
        const SelectQueryOptions & options_)
        : InterpreterSelectQuery(query_ptr_, context_, nullptr, std::move(input_pipe_), nullptr, options_.copy().noSubquery())
{}

InterpreterSelectQuery::InterpreterSelectQuery(
    const ASTPtr & query_ptr_,
    const Context & context_,
    const StoragePtr & storage_,
    const StorageMetadataPtr & metadata_snapshot_,
    const SelectQueryOptions & options_)
    : InterpreterSelectQuery(query_ptr_, context_, nullptr, std::nullopt, storage_, options_.copy().noSubquery(), {}, metadata_snapshot_)
{}

InterpreterSelectQuery::~InterpreterSelectQuery() = default;


/** There are no limits on the maximum size of the result for the subquery.
  *  Since the result of the query is not the result of the entire query.
  */
static Context getSubqueryContext(const Context & context)
{
    Context subquery_context = context;
    Settings subquery_settings = context.getSettings();
    subquery_settings.max_result_rows = 0;
    subquery_settings.max_result_bytes = 0;
    /// The calculation of extremes does not make sense and is not necessary (if you do it, then the extremes of the subquery can be taken for whole query).
    subquery_settings.extremes = false;
    subquery_context.setSettings(subquery_settings);
    return subquery_context;
}

static void rewriteMultipleJoins(ASTPtr & query, const TablesWithColumns & tables, const String & database, const Settings & settings)
{
    ASTSelectQuery & select = query->as<ASTSelectQuery &>();

    Aliases aliases;
    if (ASTPtr with = select.with())
        QueryAliasesNoSubqueriesVisitor(aliases).visit(with);
    QueryAliasesNoSubqueriesVisitor(aliases).visit(select.select());

    CrossToInnerJoinVisitor::Data cross_to_inner{tables, aliases, database};
    CrossToInnerJoinVisitor(cross_to_inner).visit(query);

    size_t rewriter_version = settings.multiple_joins_rewriter_version;
    if (!rewriter_version || rewriter_version > 2)
        throw Exception("Bad multiple_joins_rewriter_version setting value: " + settings.multiple_joins_rewriter_version.toString(),
                        ErrorCodes::INVALID_SETTING_VALUE);
    JoinToSubqueryTransformVisitor::Data join_to_subs_data{tables, aliases, rewriter_version};
    JoinToSubqueryTransformVisitor(join_to_subs_data).visit(query);
}

InterpreterSelectQuery::InterpreterSelectQuery(
    const ASTPtr & query_ptr_,
    const Context & context_,
    const BlockInputStreamPtr & input_,
    std::optional<Pipe> input_pipe_,
    const StoragePtr & storage_,
    const SelectQueryOptions & options_,
    const Names & required_result_column_names,
    const StorageMetadataPtr & metadata_snapshot_)
    : options(options_)
    /// NOTE: the query almost always should be cloned because it will be modified during analysis.
    , query_ptr(options.modify_inplace ? query_ptr_ : query_ptr_->clone())
    , context(std::make_shared<Context>(context_))
    , storage(storage_)
    , input(input_)
    , input_pipe(std::move(input_pipe_))
    , log(&Poco::Logger::get("InterpreterSelectQuery"))
    , metadata_snapshot(metadata_snapshot_)
{
    checkStackSize();

    initSettings();
    const Settings & settings = context->getSettingsRef();

    if (settings.max_subquery_depth && options.subquery_depth > settings.max_subquery_depth)
        throw Exception("Too deep subqueries. Maximum: " + settings.max_subquery_depth.toString(),
            ErrorCodes::TOO_DEEP_SUBQUERIES);

    bool has_input = input || input_pipe;
    if (input)
    {
        /// Read from prepared input.
        source_header = input->getHeader();
    }
    else if (input_pipe)
    {
        /// Read from prepared input.
        source_header = input_pipe->getHeader();
    }

    JoinedTables joined_tables(getSubqueryContext(*context), getSelectQuery());

    if (!has_input && !storage)
        storage = joined_tables.getLeftTableStorage();

    if (storage)
    {
        table_lock = storage->lockForShare(context->getInitialQueryId(), context->getSettingsRef().lock_acquire_timeout);
        table_id = storage->getStorageID();
        if (metadata_snapshot == nullptr)
            metadata_snapshot = storage->getInMemoryMetadataPtr();
    }

    if (has_input || !joined_tables.resolveTables())
        joined_tables.makeFakeTable(storage, metadata_snapshot, source_header);

    /// Rewrite JOINs
    if (!has_input && joined_tables.tablesCount() > 1)
    {
        rewriteMultipleJoins(query_ptr, joined_tables.tablesWithColumns(), context->getCurrentDatabase(), settings);

        joined_tables.reset(getSelectQuery());
        joined_tables.resolveTables();

        if (storage && joined_tables.isLeftTableSubquery())
        {
            /// Rewritten with subquery. Free storage locks here.
            storage = {};
            table_lock.reset();
            table_id = StorageID::createEmpty();
        }
    }

    if (!has_input)
    {
        interpreter_subquery = joined_tables.makeLeftTableSubquery(options.subquery());
        if (interpreter_subquery)
            source_header = interpreter_subquery->getSampleBlock();
    }

    joined_tables.rewriteDistributedInAndJoins(query_ptr);

    max_streams = settings.max_threads;
    ASTSelectQuery & query = getSelectQuery();
    std::shared_ptr<TableJoin> table_join = joined_tables.makeTableJoin(query);

    ASTPtr row_policy_filter;
    if (storage)
        row_policy_filter = context->getRowPolicyCondition(table_id.getDatabaseName(), table_id.getTableName(), RowPolicy::SELECT_FILTER);

    StorageView * view = nullptr;
    if (storage)
        view = dynamic_cast<StorageView *>(storage.get());

    auto analyze = [&] (bool try_move_to_prewhere)
    {
        /// Allow push down and other optimizations for VIEW: replace with subquery and rewrite it.
        ASTPtr view_table;
        if (view)
            view->replaceWithSubquery(getSelectQuery(), view_table, metadata_snapshot);

        syntax_analyzer_result = SyntaxAnalyzer(*context).analyzeSelect(
            query_ptr,
            SyntaxAnalyzerResult(source_header.getNamesAndTypesList(), storage, metadata_snapshot),
            options, joined_tables.tablesWithColumns(), required_result_column_names, table_join);

        /// Save scalar sub queries's results in the query context
        if (context->hasQueryContext())
            for (const auto & it : syntax_analyzer_result->getScalars())
                context->getQueryContext().addScalar(it.first, it.second);

        if (view)
        {
            /// Restore original view name. Save rewritten subquery for future usage in StorageView.
            query_info.view_query = view->restoreViewName(getSelectQuery(), view_table);
            view = nullptr;
        }

        if (try_move_to_prewhere && storage && !row_policy_filter && query.where() && !query.prewhere() && !query.final())
        {
            /// PREWHERE optimization: transfer some condition from WHERE to PREWHERE if enabled and viable
            if (const auto * merge_tree = dynamic_cast<const MergeTreeData *>(storage.get()))
            {
                SelectQueryInfo current_info;
                current_info.query = query_ptr;
                current_info.syntax_analyzer_result = syntax_analyzer_result;

                MergeTreeWhereOptimizer{current_info, *context, *merge_tree, metadata_snapshot, syntax_analyzer_result->requiredSourceColumns(), log};
            }
        }

        query_analyzer = std::make_unique<SelectQueryExpressionAnalyzer>(
                query_ptr, syntax_analyzer_result, *context, metadata_snapshot,
                NameSet(required_result_column_names.begin(), required_result_column_names.end()),
                !options.only_analyze, options);

        if (!options.only_analyze)
        {
            if (query.sampleSize() && (input || input_pipe || !storage || !storage->supportsSampling()))
                throw Exception("Illegal SAMPLE: table doesn't support sampling", ErrorCodes::SAMPLING_NOT_SUPPORTED);

            if (query.final() && (input || input_pipe || !storage || !storage->supportsFinal()))
                throw Exception((!input && !input_pipe && storage) ? "Storage " + storage->getName() + " doesn't support FINAL" : "Illegal FINAL", ErrorCodes::ILLEGAL_FINAL);

            if (query.prewhere() && (input || input_pipe || !storage || !storage->supportsPrewhere()))
                throw Exception((!input && !input_pipe && storage) ? "Storage " + storage->getName() + " doesn't support PREWHERE" : "Illegal PREWHERE", ErrorCodes::ILLEGAL_PREWHERE);

            /// Save the new temporary tables in the query context
            for (const auto & it : query_analyzer->getExternalTables())
                if (!context->tryResolveStorageID({"", it.first}, Context::ResolveExternal))
                    context->addExternalTable(it.first, std::move(*it.second));
        }

        if (!options.only_analyze || options.modify_inplace)
        {
            if (syntax_analyzer_result->rewrite_subqueries)
            {
                /// remake interpreter_subquery when PredicateOptimizer rewrites subqueries and main table is subquery
                interpreter_subquery = joined_tables.makeLeftTableSubquery(options.subquery());
            }
        }

        if (interpreter_subquery)
        {
            /// If there is an aggregation in the outer query, WITH TOTALS is ignored in the subquery.
            if (query_analyzer->hasAggregation())
                interpreter_subquery->ignoreWithTotals();
        }

        required_columns = syntax_analyzer_result->requiredSourceColumns();

        if (storage)
        {
            source_header = metadata_snapshot->getSampleBlockForColumns(required_columns, storage->getVirtuals(), storage->getStorageID());

            /// Fix source_header for filter actions.
            if (row_policy_filter)
            {
                filter_info = std::make_shared<FilterInfo>();
                filter_info->column_name = generateFilterActions(filter_info->actions, row_policy_filter, required_columns);
                source_header = metadata_snapshot->getSampleBlockForColumns(
                    filter_info->actions->getRequiredColumns(), storage->getVirtuals(), storage->getStorageID());
            }
        }

        if (!options.only_analyze && storage && filter_info && query.prewhere())
            throw Exception("PREWHERE is not supported if the table is filtered by row-level security expression", ErrorCodes::ILLEGAL_PREWHERE);

        /// Calculate structure of the result.
        result_header = getSampleBlockImpl();
    };

    analyze(settings.optimize_move_to_prewhere);

    bool need_analyze_again = false;
    if (analysis_result.prewhere_constant_filter_description.always_false || analysis_result.prewhere_constant_filter_description.always_true)
    {
        if (analysis_result.prewhere_constant_filter_description.always_true)
            query.setExpression(ASTSelectQuery::Expression::PREWHERE, {});
        else
            query.setExpression(ASTSelectQuery::Expression::PREWHERE, std::make_shared<ASTLiteral>(0u));
        need_analyze_again = true;
    }
    if (analysis_result.where_constant_filter_description.always_false || analysis_result.where_constant_filter_description.always_true)
    {
        if (analysis_result.where_constant_filter_description.always_true)
            query.setExpression(ASTSelectQuery::Expression::WHERE, {});
        else
            query.setExpression(ASTSelectQuery::Expression::WHERE, std::make_shared<ASTLiteral>(0u));
        need_analyze_again = true;
    }
    if (query.prewhere() && query.where())
    {
        /// Filter block in WHERE instead to get better performance
        query.setExpression(ASTSelectQuery::Expression::WHERE, makeASTFunction("and", query.prewhere()->clone(), query.where()->clone()));
        need_analyze_again = true;
    }

    if (need_analyze_again)
    {
        /// Do not try move conditions to PREWHERE for the second time.
        /// Otherwise, we won't be able to fallback from inefficient PREWHERE to WHERE later.
        analyze(/* try_move_to_prewhere = */ false);
    }

    /// If there is no WHERE, filter blocks as usual
    if (query.prewhere() && !query.where())
        analysis_result.prewhere_info->need_filter = true;

    const StorageID & left_table_id = joined_tables.leftTableID();

    if (left_table_id)
        context->checkAccess(AccessType::SELECT, left_table_id, required_columns);

    /// Remove limits for some tables in the `system` database.
    if (left_table_id.database_name == "system")
    {
        static const boost::container::flat_set<String> system_tables_ignoring_quota{"quotas", "quota_limits", "quota_usage", "quotas_usage", "one"};
        if (system_tables_ignoring_quota.count(left_table_id.table_name))
        {
            options.ignore_quota = true;
            options.ignore_limits = true;
        }
    }

    /// Blocks used in expression analysis contains size 1 const columns for constant folding and
    ///  null non-const columns to avoid useless memory allocations. However, a valid block sample
    ///  requires all columns to be of size 0, thus we need to sanitize the block here.
    sanitizeBlock(result_header, true);
}


Block InterpreterSelectQuery::getSampleBlock()
{
    return result_header;
}

void InterpreterSelectQuery::buildQueryPlan(QueryPlan & query_plan)
{
    executeImpl(query_plan, input, std::move(input_pipe));

    /// We must guarantee that result structure is the same as in getSampleBlock()
    if (!blocksHaveEqualStructure(query_plan.getCurrentDataStream().header, result_header))
    {
        auto converting = std::make_unique<ConvertingStep>(query_plan.getCurrentDataStream(), result_header);
        query_plan.addStep(std::move(converting));
    }
}

BlockIO InterpreterSelectQuery::execute()
{
    BlockIO res;
    QueryPlan query_plan;

    buildQueryPlan(query_plan);

    res.pipeline = std::move(*query_plan.buildQueryPipeline());
    return res;
}

Block InterpreterSelectQuery::getSampleBlockImpl()
{
    if (storage && !options.only_analyze)
        from_stage = storage->getQueryProcessingStage(*context, options.to_stage, query_ptr);

    /// Do I need to perform the first part of the pipeline - running on remote servers during distributed processing.
    bool first_stage = from_stage < QueryProcessingStage::WithMergeableState
        && options.to_stage >= QueryProcessingStage::WithMergeableState;
    /// Do I need to execute the second part of the pipeline - running on the initiating server during distributed processing.
    bool second_stage = from_stage <= QueryProcessingStage::WithMergeableState
        && options.to_stage > QueryProcessingStage::WithMergeableState;

    analysis_result = ExpressionAnalysisResult(
            *query_analyzer,
            metadata_snapshot,
            first_stage,
            second_stage,
            options.only_analyze,
            filter_info,
            source_header);

    if (options.to_stage == QueryProcessingStage::Enum::FetchColumns)
    {
        auto header = source_header;

        if (analysis_result.prewhere_info)
        {
            analysis_result.prewhere_info->prewhere_actions->execute(header);
            header = materializeBlock(header);
            if (analysis_result.prewhere_info->remove_prewhere_column)
                header.erase(analysis_result.prewhere_info->prewhere_column_name);
        }
        return header;
    }

    if (options.to_stage == QueryProcessingStage::Enum::WithMergeableState)
    {
        if (!analysis_result.need_aggregate)
            return analysis_result.before_order_and_select->getSampleBlock();

        auto header = analysis_result.before_aggregation->getSampleBlock();

        Block res;

        for (const auto & key : query_analyzer->aggregationKeys())
            res.insert({nullptr, header.getByName(key.name).type, key.name});

        for (const auto & aggregate : query_analyzer->aggregates())
        {
            size_t arguments_size = aggregate.argument_names.size();
            DataTypes argument_types(arguments_size);
            for (size_t j = 0; j < arguments_size; ++j)
                argument_types[j] = header.getByName(aggregate.argument_names[j]).type;

            DataTypePtr type = std::make_shared<DataTypeAggregateFunction>(aggregate.function, argument_types, aggregate.parameters);

            res.insert({nullptr, type, aggregate.column_name});
        }

        return res;
    }

    return analysis_result.final_projection->getSampleBlock();
}

static Field getWithFillFieldValue(const ASTPtr & node, const Context & context)
{
    const auto & [field, type] = evaluateConstantExpression(node, context);

    if (!isColumnedAsNumber(type))
        throw Exception("Illegal type " + type->getName() + " of WITH FILL expression, must be numeric type", ErrorCodes::INVALID_WITH_FILL_EXPRESSION);

    return field;
}

static FillColumnDescription getWithFillDescription(const ASTOrderByElement & order_by_elem, const Context & context)
{
    FillColumnDescription descr;
    if (order_by_elem.fill_from)
        descr.fill_from = getWithFillFieldValue(order_by_elem.fill_from, context);
    if (order_by_elem.fill_to)
        descr.fill_to = getWithFillFieldValue(order_by_elem.fill_to, context);
    if (order_by_elem.fill_step)
        descr.fill_step = getWithFillFieldValue(order_by_elem.fill_step, context);
    else
        descr.fill_step = order_by_elem.direction;

    if (applyVisitor(FieldVisitorAccurateEquals(), descr.fill_step, Field{0}))
        throw Exception("WITH FILL STEP value cannot be zero", ErrorCodes::INVALID_WITH_FILL_EXPRESSION);

    if (order_by_elem.direction == 1)
    {
        if (applyVisitor(FieldVisitorAccurateLess(), descr.fill_step, Field{0}))
            throw Exception("WITH FILL STEP value cannot be negative for sorting in ascending direction",
                ErrorCodes::INVALID_WITH_FILL_EXPRESSION);

        if (!descr.fill_from.isNull() && !descr.fill_to.isNull() &&
            applyVisitor(FieldVisitorAccurateLess(), descr.fill_to, descr.fill_from))
        {
            throw Exception("WITH FILL TO value cannot be less than FROM value for sorting in ascending direction",
                ErrorCodes::INVALID_WITH_FILL_EXPRESSION);
        }
    }
    else
    {
        if (applyVisitor(FieldVisitorAccurateLess(), Field{0}, descr.fill_step))
            throw Exception("WITH FILL STEP value cannot be positive for sorting in descending direction",
                ErrorCodes::INVALID_WITH_FILL_EXPRESSION);

        if (!descr.fill_from.isNull() && !descr.fill_to.isNull() &&
            applyVisitor(FieldVisitorAccurateLess(), descr.fill_from, descr.fill_to))
        {
            throw Exception("WITH FILL FROM value cannot be less than TO value for sorting in descending direction",
                ErrorCodes::INVALID_WITH_FILL_EXPRESSION);
        }
    }

    return descr;
}

static SortDescription getSortDescription(const ASTSelectQuery & query, const Context & context)
{
    SortDescription order_descr;
    order_descr.reserve(query.orderBy()->children.size());
    SpecialSort special_sort = context.getSettings().special_sort.value;
    for (const auto & elem : query.orderBy()->children)
    {
        String name = elem->children.front()->getColumnName();
        const auto & order_by_elem = elem->as<ASTOrderByElement &>();

        std::shared_ptr<Collator> collator;
        if (order_by_elem.collation)
            collator = std::make_shared<Collator>(order_by_elem.collation->as<ASTLiteral &>().value.get<String>());

        if (order_by_elem.with_fill)
        {
            FillColumnDescription fill_desc = getWithFillDescription(order_by_elem, context);
            order_descr.emplace_back(name, order_by_elem.direction,
                order_by_elem.nulls_direction, collator, special_sort, true, fill_desc);
        }
        else
            order_descr.emplace_back(name, order_by_elem.direction, order_by_elem.nulls_direction, collator, special_sort);
    }

    return order_descr;
}

static SortDescription getSortDescriptionFromGroupBy(const ASTSelectQuery & query)
{
    SortDescription order_descr;
    order_descr.reserve(query.groupBy()->children.size());

    for (const auto & elem : query.groupBy()->children)
    {
        String name = elem->getColumnName();
        order_descr.emplace_back(name, 1, 1);
    }

    return order_descr;
}

static UInt64 getLimitUIntValue(const ASTPtr & node, const Context & context, const std::string & expr)
{
    const auto & [field, type] = evaluateConstantExpression(node, context);

    if (!isNativeNumber(type))
        throw Exception("Illegal type " + type->getName() + " of " + expr + " expression, must be numeric type", ErrorCodes::INVALID_LIMIT_EXPRESSION);

    Field converted = convertFieldToType(field, DataTypeUInt64());
    if (converted.isNull())
        throw Exception("The value " + applyVisitor(FieldVisitorToString(), field) + " of " + expr + " expression is not representable as UInt64", ErrorCodes::INVALID_LIMIT_EXPRESSION);

    return converted.safeGet<UInt64>();
}


static std::pair<UInt64, UInt64> getLimitLengthAndOffset(const ASTSelectQuery & query, const Context & context)
{
    UInt64 length = 0;
    UInt64 offset = 0;

    if (query.limitLength())
    {
        length = getLimitUIntValue(query.limitLength(), context, "LIMIT");
        if (query.limitOffset() && length)
            offset = getLimitUIntValue(query.limitOffset(), context, "OFFSET");
    }
    else if (query.limitOffset())
        offset = getLimitUIntValue(query.limitOffset(), context, "OFFSET");
    return {length, offset};
}


static UInt64 getLimitForSorting(const ASTSelectQuery & query, const Context & context)
{
    /// Partial sort can be done if there is LIMIT but no DISTINCT or LIMIT BY, neither ARRAY JOIN.
    if (!query.distinct && !query.limitBy() && !query.limit_with_ties && !query.arrayJoinExpressionList() && query.limitLength())
    {
        auto [limit_length, limit_offset] = getLimitLengthAndOffset(query, context);
        return limit_length + limit_offset;
    }
    return 0;
}


static bool hasWithTotalsInAnySubqueryInFromClause(const ASTSelectQuery & query)
{
    if (query.group_by_with_totals)
        return true;

    /** NOTE You can also check that the table in the subquery is distributed, and that it only looks at one shard.
      * In other cases, totals will be computed on the initiating server of the query, and it is not necessary to read the data to the end.
      */

    if (auto query_table = extractTableExpression(query, 0))
    {
        if (const auto * ast_union = query_table->as<ASTSelectWithUnionQuery>())
        {
            for (const auto & elem : ast_union->list_of_selects->children)
                if (hasWithTotalsInAnySubqueryInFromClause(elem->as<ASTSelectQuery &>()))
                    return true;
        }
    }

    return false;
}


void InterpreterSelectQuery::executeImpl(QueryPlan & query_plan, const BlockInputStreamPtr & prepared_input, std::optional<Pipe> prepared_pipe)
{
    /** Streams of data. When the query is executed in parallel, we have several data streams.
     *  If there is no GROUP BY, then perform all operations before ORDER BY and LIMIT in parallel, then
     *  if there is an ORDER BY, then glue the streams using ResizeProcessor, and then MergeSorting transforms,
     *  if not, then glue it using ResizeProcessor,
     *  then apply LIMIT.
     *  If there is GROUP BY, then we will perform all operations up to GROUP BY, inclusive, in parallel;
     *  a parallel GROUP BY will glue streams into one,
     *  then perform the remaining operations with one resulting stream.
     */

    /// Now we will compose block streams that perform the necessary actions.
    auto & query = getSelectQuery();
    const Settings & settings = context->getSettingsRef();
    auto & expressions = analysis_result;
    const auto & subqueries_for_sets = query_analyzer->getSubqueriesForSets();
    bool intermediate_stage = false;

    if (options.only_analyze)
    {
        auto read_nothing = std::make_unique<ReadNothingStep>(source_header);
        query_plan.addStep(std::move(read_nothing));

        if (expressions.prewhere_info)
        {
            auto prewhere_step = std::make_unique<FilterStep>(
                    query_plan.getCurrentDataStream(),
                    expressions.prewhere_info->prewhere_actions,
                    expressions.prewhere_info->prewhere_column_name,
                    expressions.prewhere_info->remove_prewhere_column);

            prewhere_step->setStepDescription("PREWHERE");
            query_plan.addStep(std::move(prewhere_step));

            // To remove additional columns in dry run
            // For example, sample column which can be removed in this stage
            if (expressions.prewhere_info->remove_columns_actions)
            {
                auto remove_columns = std::make_unique<ExpressionStep>(
                        query_plan.getCurrentDataStream(),
                        expressions.prewhere_info->remove_columns_actions);

                remove_columns->setStepDescription("Remove unnecessary columns after PREWHERE");
                query_plan.addStep(std::move(remove_columns));
            }
        }
    }
    else
    {
        if (prepared_input)
        {
            auto prepared_source_step = std::make_unique<ReadFromPreparedSource>(
                    Pipe(std::make_shared<SourceFromInputStream>(prepared_input)), context);
            query_plan.addStep(std::move(prepared_source_step));
        }
        else if (prepared_pipe)
        {
            auto prepared_source_step = std::make_unique<ReadFromPreparedSource>(std::move(*prepared_pipe), context);
            query_plan.addStep(std::move(prepared_source_step));
        }

        if (from_stage == QueryProcessingStage::WithMergeableState &&
            options.to_stage == QueryProcessingStage::WithMergeableState)
            intermediate_stage = true;

        if (storage && expressions.filter_info && expressions.prewhere_info)
            throw Exception("PREWHERE is not supported if the table is filtered by row-level security expression", ErrorCodes::ILLEGAL_PREWHERE);

        /** Read the data from Storage. from_stage - to what stage the request was completed in Storage. */
        executeFetchColumns(from_stage, query_plan, expressions.prewhere_info, expressions.columns_to_remove_after_prewhere);

        LOG_TRACE(log, "{} -> {}", QueryProcessingStage::toString(from_stage), QueryProcessingStage::toString(options.to_stage));
    }

    if (options.to_stage > QueryProcessingStage::FetchColumns)
    {
        /// Do I need to aggregate in a separate row rows that have not passed max_rows_to_group_by.
        bool aggregate_overflow_row =
            expressions.need_aggregate &&
            query.group_by_with_totals &&
            settings.max_rows_to_group_by &&
            settings.group_by_overflow_mode == OverflowMode::ANY &&
            settings.totals_mode != TotalsMode::AFTER_HAVING_EXCLUSIVE;

        /// Do I need to immediately finalize the aggregate functions after the aggregation?
        bool aggregate_final =
            expressions.need_aggregate &&
            options.to_stage > QueryProcessingStage::WithMergeableState &&
            !query.group_by_with_totals && !query.group_by_with_rollup && !query.group_by_with_cube;

        auto preliminary_sort = [&]()
        {
            /** For distributed query processing,
              *  if no GROUP, HAVING set,
              *  but there is an ORDER or LIMIT,
              *  then we will perform the preliminary sorting and LIMIT on the remote server.
              */
            if (!expressions.second_stage && !expressions.need_aggregate && !expressions.hasHaving())
            {
                if (expressions.has_order_by)
                    executeOrder(query_plan, query_info.input_order_info);

                if (expressions.has_order_by && query.limitLength())
                    executeDistinct(query_plan, false, expressions.selected_columns, true);

                if (expressions.hasLimitBy())
                {
                    executeExpression(query_plan, expressions.before_limit_by, "Before LIMIT BY");
                    executeLimitBy(query_plan);
                }

                if (query.limitLength())
                    executePreLimit(query_plan, true);
            }
        };

        if (intermediate_stage)
        {
            if (expressions.first_stage || expressions.second_stage)
                throw Exception("Query with intermediate stage cannot have any other stages", ErrorCodes::LOGICAL_ERROR);

            preliminary_sort();
            if (expressions.need_aggregate)
                executeMergeAggregated(query_plan, aggregate_overflow_row, aggregate_final);
        }

        if (expressions.first_stage)
        {
            if (expressions.hasFilter())
            {
<<<<<<< HEAD
                if constexpr (pipeline_with_processors)
                {
                    pipeline.addSimpleTransform([&](const Block & block, QueryPipeline::StreamType stream_type) -> ProcessorPtr
                    {
                        if (stream_type == QueryPipeline::StreamType::Totals)
                            return nullptr;

                        return std::make_shared<FilterTransform>(
                            block,
                            expressions.filter_info->actions,
                            expressions.filter_info->column_name,
                            expressions.filter_info->do_remove_column);
                    });
                }
                else
                {
                    pipeline.transform([&](auto & stream)
                    {
                        stream = std::make_shared<FilterBlockInputStream>(
                            stream,
                            expressions.filter_info->actions,
                            expressions.filter_info->column_name,
                            expressions.filter_info->do_remove_column);
                    });
                }
=======
                auto row_level_security_step = std::make_unique<FilterStep>(
                        query_plan.getCurrentDataStream(),
                        expressions.filter_info->actions,
                        expressions.filter_info->column_name,
                        expressions.filter_info->do_remove_column);

                row_level_security_step->setStepDescription("Row-level security filter");
                query_plan.addStep(std::move(row_level_security_step));
            }

            if (expressions.before_join)
            {
                QueryPlanStepPtr before_join_step = std::make_unique<ExpressionStep>(
                    query_plan.getCurrentDataStream(),
                    expressions.before_join);
                before_join_step->setStepDescription("Before JOIN");
                query_plan.addStep(std::move(before_join_step));
>>>>>>> 811d124a
            }

            if (expressions.hasJoin())
            {
                Block join_result_sample;
                JoinPtr join = expressions.join->getTableJoinAlgo();

                join_result_sample = InflatingExpressionTransform::transformHeader(
                    query_plan.getCurrentDataStream().header, expressions.join);

                QueryPlanStepPtr join_step = std::make_unique<InflatingExpressionStep>(
                    query_plan.getCurrentDataStream(),
                    expressions.join);

                join_step->setStepDescription("JOIN");
                query_plan.addStep(std::move(join_step));

                if (auto stream = join->createStreamWithNonJoinedRows(join_result_sample, settings.max_block_size))
                {
                    auto source = std::make_shared<SourceFromInputStream>(std::move(stream));
                    auto add_non_joined_rows_step = std::make_unique<AddingDelayedSourceStep>(
                            query_plan.getCurrentDataStream(), std::move(source));

                    add_non_joined_rows_step->setStepDescription("Add non-joined rows after JOIN");
                    query_plan.addStep(std::move(add_non_joined_rows_step));
                }
            }

            if (expressions.hasWhere())
                executeWhere(query_plan, expressions.before_where, expressions.remove_where_filter);

            if (expressions.need_aggregate)
            {
                executeAggregation(query_plan, expressions.before_aggregation, aggregate_overflow_row, aggregate_final, query_info.input_order_info);
                /// We need to reset input order info, so that executeOrder can't use  it
                query_info.input_order_info.reset();
            }
            else
            {
                executeExpression(query_plan, expressions.before_order_and_select, "Before ORDER BY and SELECT");
                executeDistinct(query_plan, true, expressions.selected_columns, true);
            }

            preliminary_sort();

            // If there is no global subqueries, we can run subqueries only when receive them on server.
            if (!query_analyzer->hasGlobalSubqueries() && !subqueries_for_sets.empty())
                executeSubqueriesInSetsAndJoins(query_plan, subqueries_for_sets);
        }

        if (expressions.second_stage)
        {
            if (expressions.need_aggregate)
            {
                /// If you need to combine aggregated results from multiple servers
                if (!expressions.first_stage)
                    executeMergeAggregated(query_plan, aggregate_overflow_row, aggregate_final);

                if (!aggregate_final)
                {
                    if (query.group_by_with_totals)
                    {
                        bool final = !query.group_by_with_rollup && !query.group_by_with_cube;
                        executeTotalsAndHaving(query_plan, expressions.hasHaving(), expressions.before_having, aggregate_overflow_row, final);
                    }

                    if (query.group_by_with_rollup)
                        executeRollupOrCube(query_plan, Modificator::ROLLUP);
                    else if (query.group_by_with_cube)
                        executeRollupOrCube(query_plan, Modificator::CUBE);

                    if ((query.group_by_with_rollup || query.group_by_with_cube) && expressions.hasHaving())
                    {
                        if (query.group_by_with_totals)
                            throw Exception("WITH TOTALS and WITH ROLLUP or CUBE are not supported together in presence of HAVING", ErrorCodes::NOT_IMPLEMENTED);
                        executeHaving(query_plan, expressions.before_having);
                    }
                }
                else if (expressions.hasHaving())
                    executeHaving(query_plan, expressions.before_having);

                executeExpression(query_plan, expressions.before_order_and_select, "Before ORDER BY and SELECT");
                executeDistinct(query_plan, true, expressions.selected_columns, true);

            }
            else if (query.group_by_with_totals || query.group_by_with_rollup || query.group_by_with_cube)
                throw Exception("WITH TOTALS, ROLLUP or CUBE are not supported without aggregation", ErrorCodes::NOT_IMPLEMENTED);

            if (expressions.has_order_by)
            {
                /** If there is an ORDER BY for distributed query processing,
                  *  but there is no aggregation, then on the remote servers ORDER BY was made
                  *  - therefore, we merge the sorted streams from remote servers.
                  */

                if (!expressions.first_stage && !expressions.need_aggregate && !(query.group_by_with_totals && !aggregate_final))
                    executeMergeSorted(query_plan, "before ORDER BY");
                else    /// Otherwise, just sort.
                    executeOrder(query_plan, query_info.input_order_info);
            }

            /** Optimization - if there are several sources and there is LIMIT, then first apply the preliminary LIMIT,
              * limiting the number of rows in each up to `offset + limit`.
              */
            bool has_prelimit = false;
            if (query.limitLength() && !query.limit_with_ties && !hasWithTotalsInAnySubqueryInFromClause(query) &&
                !query.arrayJoinExpressionList() && !query.distinct && !expressions.hasLimitBy() && !settings.extremes)
            {
                executePreLimit(query_plan, false);
                has_prelimit = true;
            }

            /** If there was more than one stream,
              * then DISTINCT needs to be performed once again after merging all streams.
              */
            if (query.distinct)
                executeDistinct(query_plan, false, expressions.selected_columns, false);

            if (expressions.hasLimitBy())
            {
                executeExpression(query_plan, expressions.before_limit_by, "Before LIMIT BY");
                executeLimitBy(query_plan);
            }

            executeWithFill(query_plan);

            /// If we have 'WITH TIES', we need execute limit before projection,
            /// because in that case columns from 'ORDER BY' are used.
            if (query.limit_with_ties)
            {
                executeLimit(query_plan);
                has_prelimit = true;
            }

            /** We must do projection after DISTINCT because projection may remove some columns.
              */
            executeProjection(query_plan, expressions.final_projection);

            /** Extremes are calculated before LIMIT, but after LIMIT BY. This is Ok.
              */
            executeExtremes(query_plan);

            if (!has_prelimit)  /// Limit is no longer needed if there is prelimit.
                executeLimit(query_plan);

            executeOffset(query_plan);
        }
    }

    if (query_analyzer->hasGlobalSubqueries() && !subqueries_for_sets.empty())
        executeSubqueriesInSetsAndJoins(query_plan, subqueries_for_sets);
}

void InterpreterSelectQuery::executeFetchColumns(
    QueryProcessingStage::Enum processing_stage, QueryPlan & query_plan,
    const PrewhereInfoPtr & prewhere_info, const Names & columns_to_remove_after_prewhere)
{
    auto & query = getSelectQuery();
    const Settings & settings = context->getSettingsRef();

    /// Optimization for trivial query like SELECT count() FROM table.
    bool optimize_trivial_count =
        syntax_analyzer_result->optimize_trivial_count
        && storage
        && !filter_info
        && processing_stage == QueryProcessingStage::FetchColumns
        && query_analyzer->hasAggregation()
        && (query_analyzer->aggregates().size() == 1)
        && typeid_cast<AggregateFunctionCount *>(query_analyzer->aggregates()[0].function.get());

    if (optimize_trivial_count)
    {
        const auto & desc = query_analyzer->aggregates()[0];
        const auto & func = desc.function;
        std::optional<UInt64> num_rows = storage->totalRows();
        if (num_rows)
        {
            AggregateFunctionCount & agg_count = static_cast<AggregateFunctionCount &>(*func);

            /// We will process it up to "WithMergeableState".
            std::vector<char> state(agg_count.sizeOfData());
            AggregateDataPtr place = state.data();

            agg_count.create(place);
            SCOPE_EXIT(agg_count.destroy(place));

            agg_count.set(place, *num_rows);

            auto column = ColumnAggregateFunction::create(func);
            column->insertFrom(place);

            auto header = analysis_result.before_aggregation->getSampleBlock();
            size_t arguments_size = desc.argument_names.size();
            DataTypes argument_types(arguments_size);
            for (size_t j = 0; j < arguments_size; ++j)
                argument_types[j] = header.getByName(desc.argument_names[j]).type;

            Block block_with_count{
                {std::move(column), std::make_shared<DataTypeAggregateFunction>(func, argument_types, desc.parameters), desc.column_name}};

            auto istream = std::make_shared<OneBlockInputStream>(block_with_count);
            auto prepared_count = std::make_unique<ReadFromPreparedSource>(Pipe(std::make_shared<SourceFromInputStream>(istream)), context);
            prepared_count->setStepDescription("Optimized trivial count");
            query_plan.addStep(std::move(prepared_count));
            from_stage = QueryProcessingStage::WithMergeableState;
            analysis_result.first_stage = false;
            return;
        }
    }

    /// Actions to calculate ALIAS if required.
    ExpressionActionsPtr alias_actions;

    if (storage)
    {
        /// Append columns from the table filter to required
        auto row_policy_filter = context->getRowPolicyCondition(table_id.getDatabaseName(), table_id.getTableName(), RowPolicy::SELECT_FILTER);
        if (row_policy_filter)
        {
            auto initial_required_columns = required_columns;
            ExpressionActionsPtr actions;
            generateFilterActions(actions, row_policy_filter, initial_required_columns);
            auto required_columns_from_filter = actions->getRequiredColumns();

            for (const auto & column : required_columns_from_filter)
            {
                if (required_columns.end() == std::find(required_columns.begin(), required_columns.end(), column))
                    required_columns.push_back(column);
            }
        }

        /// Detect, if ALIAS columns are required for query execution
        auto alias_columns_required = false;
        const ColumnsDescription & storage_columns = metadata_snapshot->getColumns();
        for (const auto & column_name : required_columns)
        {
            auto column_default = storage_columns.getDefault(column_name);
            if (column_default && column_default->kind == ColumnDefaultKind::Alias)
            {
                alias_columns_required = true;
                break;
            }
        }

        /// There are multiple sources of required columns:
        ///  - raw required columns,
        ///  - columns deduced from ALIAS columns,
        ///  - raw required columns from PREWHERE,
        ///  - columns deduced from ALIAS columns from PREWHERE.
        /// PREWHERE is a special case, since we need to resolve it and pass directly to `IStorage::read()`
        /// before any other executions.
        if (alias_columns_required)
        {
            NameSet required_columns_from_prewhere; /// Set of all (including ALIAS) required columns for PREWHERE
            NameSet required_aliases_from_prewhere; /// Set of ALIAS required columns for PREWHERE

            if (prewhere_info)
            {
                /// Get some columns directly from PREWHERE expression actions
                auto prewhere_required_columns = prewhere_info->prewhere_actions->getRequiredColumns();
                required_columns_from_prewhere.insert(prewhere_required_columns.begin(), prewhere_required_columns.end());
            }

            /// Expression, that contains all raw required columns
            ASTPtr required_columns_all_expr = std::make_shared<ASTExpressionList>();

            /// Expression, that contains raw required columns for PREWHERE
            ASTPtr required_columns_from_prewhere_expr = std::make_shared<ASTExpressionList>();

            /// Sort out already known required columns between expressions,
            /// also populate `required_aliases_from_prewhere`.
            for (const auto & column : required_columns)
            {
                ASTPtr column_expr;
                const auto column_default = storage_columns.getDefault(column);
                bool is_alias = column_default && column_default->kind == ColumnDefaultKind::Alias;
                if (is_alias)
                    column_expr = setAlias(column_default->expression->clone(), column);
                else
                    column_expr = std::make_shared<ASTIdentifier>(column);

                if (required_columns_from_prewhere.count(column))
                {
                    required_columns_from_prewhere_expr->children.emplace_back(std::move(column_expr));

                    if (is_alias)
                        required_aliases_from_prewhere.insert(column);
                }
                else
                    required_columns_all_expr->children.emplace_back(std::move(column_expr));
            }

            /// Columns, which we will get after prewhere and filter executions.
            NamesAndTypesList required_columns_after_prewhere;
            NameSet required_columns_after_prewhere_set;

            /// Collect required columns from prewhere expression actions.
            if (prewhere_info)
            {
                NameSet columns_to_remove(columns_to_remove_after_prewhere.begin(), columns_to_remove_after_prewhere.end());
                Block prewhere_actions_result = prewhere_info->prewhere_actions->getSampleBlock();

                /// Populate required columns with the columns, added by PREWHERE actions and not removed afterwards.
                /// XXX: looks hacky that we already know which columns after PREWHERE we won't need for sure.
                for (const auto & column : prewhere_actions_result)
                {
                    if (prewhere_info->remove_prewhere_column && column.name == prewhere_info->prewhere_column_name)
                        continue;

                    if (columns_to_remove.count(column.name))
                        continue;

                    required_columns_all_expr->children.emplace_back(std::make_shared<ASTIdentifier>(column.name));
                    required_columns_after_prewhere.emplace_back(column.name, column.type);
                }

                required_columns_after_prewhere_set
                    = ext::map<NameSet>(required_columns_after_prewhere, [](const auto & it) { return it.name; });
            }

            auto syntax_result = SyntaxAnalyzer(*context).analyze(required_columns_all_expr, required_columns_after_prewhere, storage, metadata_snapshot);
            alias_actions = ExpressionAnalyzer(required_columns_all_expr, syntax_result, *context).getActions(true);

            /// The set of required columns could be added as a result of adding an action to calculate ALIAS.
            required_columns = alias_actions->getRequiredColumns();

            /// Do not remove prewhere filter if it is a column which is used as alias.
            if (prewhere_info && prewhere_info->remove_prewhere_column)
                if (required_columns.end()
                    != std::find(required_columns.begin(), required_columns.end(), prewhere_info->prewhere_column_name))
                    prewhere_info->remove_prewhere_column = false;

            /// Remove columns which will be added by prewhere.
            required_columns.erase(std::remove_if(required_columns.begin(), required_columns.end(), [&](const String & name)
            {
                return required_columns_after_prewhere_set.count(name) != 0;
            }), required_columns.end());

            if (prewhere_info)
            {
                /// Don't remove columns which are needed to be aliased.
                auto new_actions = std::make_shared<ExpressionActions>(prewhere_info->prewhere_actions->getRequiredColumnsWithTypes(), *context);
                for (const auto & action : prewhere_info->prewhere_actions->getActions())
                {
                    if (action.type != ExpressionAction::REMOVE_COLUMN
                        || required_columns.end() == std::find(required_columns.begin(), required_columns.end(), action.source_name))
                        new_actions->add(action);
                }
                prewhere_info->prewhere_actions = std::move(new_actions);

                auto analyzed_result
                    = SyntaxAnalyzer(*context).analyze(required_columns_from_prewhere_expr, metadata_snapshot->getColumns().getAllPhysical());
                prewhere_info->alias_actions
                    = ExpressionAnalyzer(required_columns_from_prewhere_expr, analyzed_result, *context).getActions(true, false);

                /// Add (physical?) columns required by alias actions.
                auto required_columns_from_alias = prewhere_info->alias_actions->getRequiredColumns();
                Block prewhere_actions_result = prewhere_info->prewhere_actions->getSampleBlock();
                for (auto & column : required_columns_from_alias)
                    if (!prewhere_actions_result.has(column))
                        if (required_columns.end() == std::find(required_columns.begin(), required_columns.end(), column))
                            required_columns.push_back(column);

                /// Add physical columns required by prewhere actions.
                for (const auto & column : required_columns_from_prewhere)
                    if (required_aliases_from_prewhere.count(column) == 0)
                        if (required_columns.end() == std::find(required_columns.begin(), required_columns.end(), column))
                            required_columns.push_back(column);
            }
        }
    }

    /// Limitation on the number of columns to read.
    /// It's not applied in 'only_analyze' mode, because the query could be analyzed without removal of unnecessary columns.
    if (!options.only_analyze && settings.max_columns_to_read && required_columns.size() > settings.max_columns_to_read)
        throw Exception("Limit for number of columns to read exceeded. "
            "Requested: " + toString(required_columns.size())
            + ", maximum: " + settings.max_columns_to_read.toString(),
            ErrorCodes::TOO_MANY_COLUMNS);

    /// General limit for the number of threads.
    query_plan.setMaxThreads(settings.max_threads);

    /** With distributed query processing, almost no computations are done in the threads,
     *  but wait and receive data from remote servers.
     *  If we have 20 remote servers, and max_threads = 8, then it would not be very good
     *  connect and ask only 8 servers at a time.
     *  To simultaneously query more remote servers,
     *  instead of max_threads, max_distributed_connections is used.
     */
    bool is_remote = false;
    if (storage && storage->isRemote())
    {
        is_remote = true;
        max_streams = settings.max_distributed_connections;
        query_plan.setMaxThreads(max_streams);
    }

    UInt64 max_block_size = settings.max_block_size;

    auto [limit_length, limit_offset] = getLimitLengthAndOffset(query, *context);

    /** Optimization - if not specified DISTINCT, WHERE, GROUP, HAVING, ORDER, LIMIT BY, WITH TIES but LIMIT is specified, and limit + offset < max_block_size,
     *  then as the block size we will use limit + offset (not to read more from the table than requested),
     *  and also set the number of threads to 1.
     */
    if (!query.distinct
        && !query.limit_with_ties
        && !query.prewhere()
        && !query.where()
        && !query.groupBy()
        && !query.having()
        && !query.orderBy()
        && !query.limitBy()
        && query.limitLength()
        && !query_analyzer->hasAggregation()
        && limit_length + limit_offset < max_block_size)
    {
        max_block_size = std::max(UInt64(1), limit_length + limit_offset);
        max_streams = 1;
        query_plan.setMaxThreads(max_streams);
    }

    if (!max_block_size)
        throw Exception("Setting 'max_block_size' cannot be zero", ErrorCodes::PARAMETER_OUT_OF_BOUND);

    /// Initialize the initial data streams to which the query transforms are superimposed. Table or subquery or prepared input?
    if (query_plan.isInitialized())
    {
        /// Prepared input.
    }
    else if (interpreter_subquery)
    {
        /// Subquery.
        /// If we need less number of columns that subquery have - update the interpreter.
        if (required_columns.size() < source_header.columns())
        {
            ASTPtr subquery = extractTableExpression(query, 0);
            if (!subquery)
                throw Exception("Subquery expected", ErrorCodes::LOGICAL_ERROR);

            interpreter_subquery = std::make_unique<InterpreterSelectWithUnionQuery>(
                subquery, getSubqueryContext(*context),
                options.copy().subquery().noModify(), required_columns);

            if (query_analyzer->hasAggregation())
                interpreter_subquery->ignoreWithTotals();
        }

        interpreter_subquery->buildQueryPlan(query_plan);
        query_plan.addInterpreterContext(context);
    }
    else if (storage)
    {
        /// Table.
        if (max_streams == 0)
            throw Exception("Logical error: zero number of streams requested", ErrorCodes::LOGICAL_ERROR);

        /// If necessary, we request more sources than the number of threads - to distribute the work evenly over the threads.
        if (max_streams > 1 && !is_remote)
            max_streams *= settings.max_streams_to_max_threads_ratio;

        query_info.query = query_ptr;
        query_info.syntax_analyzer_result = syntax_analyzer_result;
        query_info.sets = query_analyzer->getPreparedSets();
        query_info.prewhere_info = prewhere_info;

        /// Create optimizer with prepared actions.
        /// Maybe we will need to calc input_order_info later, e.g. while reading from StorageMerge.
        if (analysis_result.optimize_read_in_order || analysis_result.optimize_aggregation_in_order)
        {
            if (analysis_result.optimize_read_in_order)
                query_info.order_optimizer = std::make_shared<ReadInOrderOptimizer>(
                    analysis_result.order_by_elements_actions,
                    getSortDescription(query, *context),
                    query_info.syntax_analyzer_result);
            else
                query_info.order_optimizer = std::make_shared<ReadInOrderOptimizer>(
                    analysis_result.group_by_elements_actions,
                    getSortDescriptionFromGroupBy(query),
                    query_info.syntax_analyzer_result);

            query_info.input_order_info = query_info.order_optimizer->getInputOrder(storage, metadata_snapshot);
        }

        auto read_step = std::make_unique<ReadFromStorageStep>(
            table_lock, metadata_snapshot, options, storage,
                required_columns, query_info, context, processing_stage, max_block_size, max_streams);

        read_step->setStepDescription("Read from " + storage->getName());
        query_plan.addStep(std::move(read_step));
    }
    else
        throw Exception("Logical error in InterpreterSelectQuery: nowhere to read", ErrorCodes::LOGICAL_ERROR);

    /// Aliases in table declaration.
    if (processing_stage == QueryProcessingStage::FetchColumns && alias_actions)
    {
        auto table_aliases = std::make_unique<ExpressionStep>(query_plan.getCurrentDataStream(), alias_actions);
        table_aliases->setStepDescription("Add table aliases");
        query_plan.addStep(std::move(table_aliases));
    }
}


void InterpreterSelectQuery::executeWhere(QueryPlan & query_plan, const ExpressionActionsPtr & expression, bool remove_filter)
{
    auto where_step = std::make_unique<FilterStep>(
            query_plan.getCurrentDataStream(),
            expression,
            getSelectQuery().where()->getColumnName(),
            remove_filter);

    where_step->setStepDescription("WHERE");
    query_plan.addStep(std::move(where_step));
}

<<<<<<< HEAD
void InterpreterSelectQuery::executeWhere(QueryPipeline & pipeline, const ExpressionActionsPtr & expression, bool remove_filter)
{
    pipeline.addSimpleTransform([&](const Block & block)
    {
        return std::make_shared<FilterTransform>(block, expression, getSelectQuery().where()->getColumnName(), remove_filter);
    });
}
=======
>>>>>>> 811d124a

void InterpreterSelectQuery::executeAggregation(QueryPlan & query_plan, const ExpressionActionsPtr & expression, bool overflow_row, bool final, InputOrderInfoPtr group_by_info)
{
    auto expression_before_aggregation = std::make_unique<ExpressionStep>(query_plan.getCurrentDataStream(), expression);
    expression_before_aggregation->setStepDescription("Before GROUP BY");
    query_plan.addStep(std::move(expression_before_aggregation));

    const auto & header_before_aggregation = query_plan.getCurrentDataStream().header;
    ColumnNumbers keys;
    for (const auto & key : query_analyzer->aggregationKeys())
        keys.push_back(header_before_aggregation.getPositionByName(key.name));

    AggregateDescriptions aggregates = query_analyzer->aggregates();
    for (auto & descr : aggregates)
        if (descr.arguments.empty())
            for (const auto & name : descr.argument_names)
                descr.arguments.push_back(header_before_aggregation.getPositionByName(name));

    const Settings & settings = context->getSettingsRef();

    Aggregator::Params params(header_before_aggregation, keys, aggregates,
                              overflow_row, settings.max_rows_to_group_by, settings.group_by_overflow_mode,
                              settings.group_by_two_level_threshold,
                              settings.group_by_two_level_threshold_bytes,
                              settings.max_bytes_before_external_group_by,
                              settings.empty_result_for_aggregation_by_empty_set,
                              context->getTemporaryVolume(),
                              settings.max_threads,
                              settings.min_free_disk_space_for_temporary_data);

    SortDescription group_by_sort_description;

    if (group_by_info && settings.optimize_aggregation_in_order)
        group_by_sort_description = getSortDescriptionFromGroupBy(getSelectQuery());
    else
        group_by_info = nullptr;

    auto merge_threads = max_streams;
    auto temporary_data_merge_threads = settings.aggregation_memory_efficient_merge_threads
                                        ? static_cast<size_t>(settings.aggregation_memory_efficient_merge_threads)
                                        : static_cast<size_t>(settings.max_threads);

    bool storage_has_evenly_distributed_read = storage && storage->hasEvenlyDistributedRead();

    auto aggregating_step = std::make_unique<AggregatingStep>(
            query_plan.getCurrentDataStream(),
            params, final,
            settings.max_block_size,
            merge_threads,
            temporary_data_merge_threads,
            storage_has_evenly_distributed_read,
            std::move(group_by_info),
            std::move(group_by_sort_description));

    query_plan.addStep(std::move(aggregating_step));
}


void InterpreterSelectQuery::executeMergeAggregated(QueryPlan & query_plan, bool overflow_row, bool final)
{
    const auto & header_before_merge = query_plan.getCurrentDataStream().header;

    ColumnNumbers keys;
    for (const auto & key : query_analyzer->aggregationKeys())
        keys.push_back(header_before_merge.getPositionByName(key.name));

    /** There are two modes of distributed aggregation.
      *
      * 1. In different threads read from the remote servers blocks.
      * Save all the blocks in the RAM. Merge blocks.
      * If the aggregation is two-level - parallelize to the number of buckets.
      *
      * 2. In one thread, read blocks from different servers in order.
      * RAM stores only one block from each server.
      * If the aggregation is a two-level aggregation, we consistently merge the blocks of each next level.
      *
      * The second option consumes less memory (up to 256 times less)
      *  in the case of two-level aggregation, which is used for large results after GROUP BY,
      *  but it can work more slowly.
      */

    const Settings & settings = context->getSettingsRef();

    Aggregator::Params params(header_before_merge, keys, query_analyzer->aggregates(), overflow_row, settings.max_threads);

    auto transform_params = std::make_shared<AggregatingTransformParams>(params, final);

    auto merging_aggregated = std::make_unique<MergingAggregatedStep>(
            query_plan.getCurrentDataStream(),
            std::move(transform_params),
            settings.distributed_aggregation_memory_efficient,
            settings.max_threads,
            settings.aggregation_memory_efficient_merge_threads);

    query_plan.addStep(std::move(merging_aggregated));
}


void InterpreterSelectQuery::executeHaving(QueryPlan & query_plan, const ExpressionActionsPtr & expression)
{
    auto having_step = std::make_unique<FilterStep>(
            query_plan.getCurrentDataStream(),
            expression, getSelectQuery().having()->getColumnName(), false);

<<<<<<< HEAD
void InterpreterSelectQuery::executeHaving(QueryPipeline & pipeline, const ExpressionActionsPtr & expression)
{
    pipeline.addSimpleTransform([&](const Block & header, QueryPipeline::StreamType stream_type) -> ProcessorPtr
    {
        if (stream_type == QueryPipeline::StreamType::Totals)
            return nullptr;

        /// TODO: do we need to save filter there?
        return std::make_shared<FilterTransform>(header, expression, getSelectQuery().having()->getColumnName(), false);
    });
=======
    having_step->setStepDescription("HAVING");
    query_plan.addStep(std::move(having_step));
>>>>>>> 811d124a
}


void InterpreterSelectQuery::executeTotalsAndHaving(QueryPlan & query_plan, bool has_having, const ExpressionActionsPtr & expression, bool overflow_row, bool final)
{
    const Settings & settings = context->getSettingsRef();

    auto totals_having_step = std::make_unique<TotalsHavingStep>(
            query_plan.getCurrentDataStream(),
            overflow_row, expression,
            has_having ? getSelectQuery().having()->getColumnName() : "",
            settings.totals_mode, settings.totals_auto_threshold, final);

    query_plan.addStep(std::move(totals_having_step));
}


void InterpreterSelectQuery::executeRollupOrCube(QueryPlan & query_plan, Modificator modificator)
{
    const auto & header_before_transform = query_plan.getCurrentDataStream().header;

    ColumnNumbers keys;

    for (const auto & key : query_analyzer->aggregationKeys())
        keys.push_back(header_before_transform.getPositionByName(key.name));

    const Settings & settings = context->getSettingsRef();

    Aggregator::Params params(header_before_transform, keys, query_analyzer->aggregates(),
                              false, settings.max_rows_to_group_by, settings.group_by_overflow_mode,
                              SettingUInt64(0), SettingUInt64(0),
                              settings.max_bytes_before_external_group_by, settings.empty_result_for_aggregation_by_empty_set,
                              context->getTemporaryVolume(), settings.max_threads, settings.min_free_disk_space_for_temporary_data);

    auto transform_params = std::make_shared<AggregatingTransformParams>(params, true);

    QueryPlanStepPtr step;
    if (modificator == Modificator::ROLLUP)
        step = std::make_unique<RollupStep>(query_plan.getCurrentDataStream(), std::move(transform_params));
    else
        step = std::make_unique<CubeStep>(query_plan.getCurrentDataStream(), std::move(transform_params));

    query_plan.addStep(std::move(step));
}


void InterpreterSelectQuery::executeExpression(QueryPlan & query_plan, const ExpressionActionsPtr & expression, const std::string & description)
{
    auto expression_step = std::make_unique<ExpressionStep>(query_plan.getCurrentDataStream(), expression);

    expression_step->setStepDescription(description);
    query_plan.addStep(std::move(expression_step));
}


void InterpreterSelectQuery::executeOrderOptimized(QueryPlan & query_plan, InputOrderInfoPtr input_sorting_info, UInt64 limit, SortDescription & output_order_descr)
{
    const Settings & settings = context->getSettingsRef();

    auto finish_sorting_step = std::make_unique<FinishSortingStep>(
            query_plan.getCurrentDataStream(),
            input_sorting_info->order_key_prefix_descr,
            output_order_descr,
            settings.max_block_size,
            limit);

<<<<<<< HEAD
        bool need_finish_sorting = (input_sorting_info->order_key_prefix_descr.size() < output_order_descr.size());

        UInt64 limit_for_merging = (need_finish_sorting ? 0 : limit);
        executeMergeSorted(pipeline, input_sorting_info->order_key_prefix_descr, limit_for_merging);

        if (need_finish_sorting)
        {
            pipeline.transform([&](auto & stream)
            {
                stream = std::make_shared<PartialSortingBlockInputStream>(stream, output_order_descr, limit);
            });

            pipeline.firstStream() = std::make_shared<FinishSortingBlockInputStream>(
                pipeline.firstStream(), input_sorting_info->order_key_prefix_descr,
                output_order_descr, settings.max_block_size, limit);
        }
    }
    else
    {
        pipeline.transform([&](auto & stream)
        {
            auto sorting_stream = std::make_shared<PartialSortingBlockInputStream>(stream, output_order_descr, limit);

            /// Limits on sorting
            IBlockInputStream::LocalLimits limits;
            limits.mode = IBlockInputStream::LIMITS_TOTAL;
            limits.size_limits = SizeLimits(settings.max_rows_to_sort, settings.max_bytes_to_sort, settings.sort_overflow_mode);
            sorting_stream->setLimits(limits);

            auto merging_stream = std::make_shared<MergeSortingBlockInputStream>(
                sorting_stream, output_order_descr, settings.max_block_size, limit,
                settings.max_bytes_before_remerge_sort,
                settings.max_bytes_before_external_sort / pipeline.streams.size(),
                context->getTemporaryVolume(), settings.min_free_disk_space_for_temporary_data);

            stream = merging_stream;
        });

        /// If there are several streams, we merge them into one
        executeMergeSorted(pipeline, output_order_descr, limit);
    }
=======
    query_plan.addStep(std::move(finish_sorting_step));
>>>>>>> 811d124a
}

void InterpreterSelectQuery::executeOrder(QueryPlan & query_plan, InputOrderInfoPtr input_sorting_info)
{
    auto & query = getSelectQuery();
    SortDescription output_order_descr = getSortDescription(query, *context);
    UInt64 limit = getLimitForSorting(query, *context);

    if (input_sorting_info)
    {
        /* Case of sorting with optimization using sorting key.
         * We have several threads, each of them reads batch of parts in direct
         *  or reverse order of sorting key using one input stream per part
         *  and then merge them into one sorted stream.
         * At this stage we merge per-thread streams into one.
         */
        executeOrderOptimized(query_plan, input_sorting_info, limit, output_order_descr);
        return;
    }

    const Settings & settings = context->getSettingsRef();

    auto partial_sorting = std::make_unique<PartialSortingStep>(
            query_plan.getCurrentDataStream(),
            output_order_descr,
            limit,
            SizeLimits(settings.max_rows_to_sort, settings.max_bytes_to_sort, settings.sort_overflow_mode));

    partial_sorting->setStepDescription("Sort each block before ORDER BY");
    query_plan.addStep(std::move(partial_sorting));

    /// Merge the sorted blocks.
    auto merge_sorting_step = std::make_unique<MergeSortingStep>(
            query_plan.getCurrentDataStream(),
            output_order_descr, settings.max_block_size, limit,
            settings.max_bytes_before_remerge_sort,
            settings.max_bytes_before_external_sort, context->getTemporaryVolume(),
            settings.min_free_disk_space_for_temporary_data);

    merge_sorting_step->setStepDescription("Merge sorted blocks before ORDER BY");
    query_plan.addStep(std::move(merge_sorting_step));

    /// If there are several streams, we merge them into one
    executeMergeSorted(query_plan, output_order_descr, limit, "before ORDER BY");
}


void InterpreterSelectQuery::executeMergeSorted(QueryPlan & query_plan, const std::string & description)
{
    auto & query = getSelectQuery();
    SortDescription order_descr = getSortDescription(query, *context);
    UInt64 limit = getLimitForSorting(query, *context);

    executeMergeSorted(query_plan, order_descr, limit, description);
}

void InterpreterSelectQuery::executeMergeSorted(QueryPlan & query_plan, const SortDescription & sort_description, UInt64 limit, const std::string & description)
{
    const Settings & settings = context->getSettingsRef();

    auto merging_sorted = std::make_unique<MergingSortedStep>(
            query_plan.getCurrentDataStream(),
            sort_description,
            settings.max_block_size, limit);

    merging_sorted->setStepDescription("Merge sorted streams " + description);
    query_plan.addStep(std::move(merging_sorted));
}


void InterpreterSelectQuery::executeProjection(QueryPlan & query_plan, const ExpressionActionsPtr & expression)
{
    auto projection_step = std::make_unique<ExpressionStep>(query_plan.getCurrentDataStream(), expression);
    projection_step->setStepDescription("Projection");
    query_plan.addStep(std::move(projection_step));
}


void InterpreterSelectQuery::executeDistinct(QueryPlan & query_plan, bool before_order, Names columns, bool pre_distinct)
{
    auto & query = getSelectQuery();
    if (query.distinct)
    {
        const Settings & settings = context->getSettingsRef();

        auto [limit_length, limit_offset] = getLimitLengthAndOffset(query, *context);
        UInt64 limit_for_distinct = 0;

        /// If after this stage of DISTINCT ORDER BY is not executed, then you can get no more than limit_length + limit_offset of different rows.
        if (!query.orderBy() || !before_order)
            limit_for_distinct = limit_length + limit_offset;

        SizeLimits limits(settings.max_rows_in_distinct, settings.max_bytes_in_distinct, settings.distinct_overflow_mode);

        auto distinct_step = std::make_unique<DistinctStep>(
                query_plan.getCurrentDataStream(),
                limits, limit_for_distinct, columns, pre_distinct);

        if (pre_distinct)
            distinct_step->setStepDescription("Preliminary DISTINCT");

        query_plan.addStep(std::move(distinct_step));
    }
}


/// Preliminary LIMIT - is used in every source, if there are several sources, before they are combined.
void InterpreterSelectQuery::executePreLimit(QueryPlan & query_plan, bool do_not_skip_offset)
{
    auto & query = getSelectQuery();
    /// If there is LIMIT
    if (query.limitLength())
    {
        auto [limit_length, limit_offset] = getLimitLengthAndOffset(query, *context);

        if (do_not_skip_offset)
        {
            limit_length += limit_offset;
            limit_offset = 0;
        }

        auto limit = std::make_unique<LimitStep>(query_plan.getCurrentDataStream(), limit_length, limit_offset);
        limit->setStepDescription("preliminary LIMIT");
        query_plan.addStep(std::move(limit));
    }
}


void InterpreterSelectQuery::executeLimitBy(QueryPlan & query_plan)
{
    auto & query = getSelectQuery();
    if (!query.limitByLength() || !query.limitBy())
        return;

    Names columns;
    for (const auto & elem : query.limitBy()->children)
        columns.emplace_back(elem->getColumnName());

    UInt64 length = getLimitUIntValue(query.limitByLength(), *context, "LIMIT");
    UInt64 offset = (query.limitByOffset() ? getLimitUIntValue(query.limitByOffset(), *context, "OFFSET") : 0);

    auto limit_by = std::make_unique<LimitByStep>(query_plan.getCurrentDataStream(), length, offset, columns);
    query_plan.addStep(std::move(limit_by));
}

void InterpreterSelectQuery::executeWithFill(QueryPlan & query_plan)
{
    auto & query = getSelectQuery();
    if (query.orderBy())
    {
        SortDescription order_descr = getSortDescription(query, *context);
        SortDescription fill_descr;
        for (auto & desc : order_descr)
        {
            if (desc.with_fill)
                fill_descr.push_back(desc);
        }

        if (fill_descr.empty())
            return;

        auto filling_step = std::make_unique<FillingStep>(query_plan.getCurrentDataStream(), std::move(fill_descr));
        query_plan.addStep(std::move(filling_step));
    }
}


void InterpreterSelectQuery::executeLimit(QueryPlan & query_plan)
{
    auto & query = getSelectQuery();
    /// If there is LIMIT
    if (query.limitLength())
    {
        /** Rare case:
          *  if there is no WITH TOTALS and there is a subquery in FROM, and there is WITH TOTALS on one of the levels,
          *  then when using LIMIT, you should read the data to the end, rather than cancel the query earlier,
          *  because if you cancel the query, we will not get `totals` data from the remote server.
          *
          * Another case:
          *  if there is WITH TOTALS and there is no ORDER BY, then read the data to the end,
          *  otherwise TOTALS is counted according to incomplete data.
          */
        bool always_read_till_end = false;

        if (query.group_by_with_totals && !query.orderBy())
            always_read_till_end = true;

        if (!query.group_by_with_totals && hasWithTotalsInAnySubqueryInFromClause(query))
            always_read_till_end = true;

        UInt64 limit_length;
        UInt64 limit_offset;
        std::tie(limit_length, limit_offset) = getLimitLengthAndOffset(query, *context);

        SortDescription order_descr;
        if (query.limit_with_ties)
        {
            if (!query.orderBy())
                throw Exception("LIMIT WITH TIES without ORDER BY", ErrorCodes::LOGICAL_ERROR);
            order_descr = getSortDescription(query, *context);
        }

        auto limit = std::make_unique<LimitStep>(
                query_plan.getCurrentDataStream(),
                limit_length, limit_offset, always_read_till_end, query.limit_with_ties, order_descr);

        if (query.limit_with_ties)
            limit->setStepDescription("LIMIT WITH TIES");

        query_plan.addStep(std::move(limit));
    }
}


void InterpreterSelectQuery::executeOffset(QueryPlan & query_plan)
{
    auto & query = getSelectQuery();
    /// If there is not a LIMIT but an offset
    if (!query.limitLength() && query.limitOffset())
    {
        UInt64 limit_length;
        UInt64 limit_offset;
        std::tie(limit_length, limit_offset) = getLimitLengthAndOffset(query, *context);

        auto offsets_step = std::make_unique<OffsetsStep>(query_plan.getCurrentDataStream(), limit_offset);
        query_plan.addStep(std::move(offsets_step));
    }
}

void InterpreterSelectQuery::executeExtremes(QueryPlan & query_plan)
{
    if (!context->getSettingsRef().extremes)
        return;

    auto extremes_step = std::make_unique<ExtremesStep>(query_plan.getCurrentDataStream());
    query_plan.addStep(std::move(extremes_step));
}

void InterpreterSelectQuery::executeSubqueriesInSetsAndJoins(QueryPlan & query_plan, const SubqueriesForSets & subqueries_for_sets)
{
    if (query_info.input_order_info)
        executeMergeSorted(query_plan, query_info.input_order_info->order_key_prefix_descr, 0, "before creating sets for subqueries and joins");

    const Settings & settings = context->getSettingsRef();

    auto creating_sets = std::make_unique<CreatingSetsStep>(
            query_plan.getCurrentDataStream(),
            subqueries_for_sets,
            SizeLimits(settings.max_rows_to_transfer, settings.max_bytes_to_transfer, settings.transfer_overflow_mode),
            *context);

    creating_sets->setStepDescription("Create sets for subqueries and joins");
    query_plan.addStep(std::move(creating_sets));
}


void InterpreterSelectQuery::ignoreWithTotals()
{
    getSelectQuery().group_by_with_totals = false;
}


void InterpreterSelectQuery::initSettings()
{
    auto & query = getSelectQuery();
    if (query.settings())
        InterpreterSetQuery(query.settings(), *context).executeForCurrentContext();
}

}<|MERGE_RESOLUTION|>--- conflicted
+++ resolved
@@ -19,6 +19,7 @@
 #include <Interpreters/InterpreterSetQuery.h>
 #include <Interpreters/evaluateConstantExpression.h>
 #include <Interpreters/convertFieldToType.h>
+#include <Interpreters/addTypeConversionToAST.h>
 #include <Interpreters/ExpressionAnalyzer.h>
 #include <Interpreters/getTableExpressions.h>
 #include <Interpreters/JoinToSubqueryTransformVisitor.h>
@@ -316,7 +317,7 @@
             options, joined_tables.tablesWithColumns(), required_result_column_names, table_join);
 
         /// Save scalar sub queries's results in the query context
-        if (context->hasQueryContext())
+        if (!options.only_analyze && context->hasQueryContext())
             for (const auto & it : syntax_analyzer_result->getScalars())
                 context->getQueryContext().addScalar(it.first, it.second);
 
@@ -848,33 +849,6 @@
         {
             if (expressions.hasFilter())
             {
-<<<<<<< HEAD
-                if constexpr (pipeline_with_processors)
-                {
-                    pipeline.addSimpleTransform([&](const Block & block, QueryPipeline::StreamType stream_type) -> ProcessorPtr
-                    {
-                        if (stream_type == QueryPipeline::StreamType::Totals)
-                            return nullptr;
-
-                        return std::make_shared<FilterTransform>(
-                            block,
-                            expressions.filter_info->actions,
-                            expressions.filter_info->column_name,
-                            expressions.filter_info->do_remove_column);
-                    });
-                }
-                else
-                {
-                    pipeline.transform([&](auto & stream)
-                    {
-                        stream = std::make_shared<FilterBlockInputStream>(
-                            stream,
-                            expressions.filter_info->actions,
-                            expressions.filter_info->column_name,
-                            expressions.filter_info->do_remove_column);
-                    });
-                }
-=======
                 auto row_level_security_step = std::make_unique<FilterStep>(
                         query_plan.getCurrentDataStream(),
                         expressions.filter_info->actions,
@@ -892,7 +866,6 @@
                     expressions.before_join);
                 before_join_step->setStepDescription("Before JOIN");
                 query_plan.addStep(std::move(before_join_step));
->>>>>>> 811d124a
             }
 
             if (expressions.hasJoin())
@@ -1170,7 +1143,12 @@
                 const auto column_default = storage_columns.getDefault(column);
                 bool is_alias = column_default && column_default->kind == ColumnDefaultKind::Alias;
                 if (is_alias)
-                    column_expr = setAlias(column_default->expression->clone(), column);
+                {
+                    auto column_decl = storage_columns.get(column);
+                    /// TODO: can make CAST only if the type is different (but requires SyntaxAnalyzer).
+                    auto cast_column_default = addTypeConversionToAST(column_default->expression->clone(), column_decl.type->getName());
+                    column_expr = setAlias(cast_column_default->clone(), column);
+                }
                 else
                     column_expr = std::make_shared<ASTIdentifier>(column);
 
@@ -1410,16 +1388,6 @@
     query_plan.addStep(std::move(where_step));
 }
 
-<<<<<<< HEAD
-void InterpreterSelectQuery::executeWhere(QueryPipeline & pipeline, const ExpressionActionsPtr & expression, bool remove_filter)
-{
-    pipeline.addSimpleTransform([&](const Block & block)
-    {
-        return std::make_shared<FilterTransform>(block, expression, getSelectQuery().where()->getColumnName(), remove_filter);
-    });
-}
-=======
->>>>>>> 811d124a
 
 void InterpreterSelectQuery::executeAggregation(QueryPlan & query_plan, const ExpressionActionsPtr & expression, bool overflow_row, bool final, InputOrderInfoPtr group_by_info)
 {
@@ -1524,21 +1492,8 @@
             query_plan.getCurrentDataStream(),
             expression, getSelectQuery().having()->getColumnName(), false);
 
-<<<<<<< HEAD
-void InterpreterSelectQuery::executeHaving(QueryPipeline & pipeline, const ExpressionActionsPtr & expression)
-{
-    pipeline.addSimpleTransform([&](const Block & header, QueryPipeline::StreamType stream_type) -> ProcessorPtr
-    {
-        if (stream_type == QueryPipeline::StreamType::Totals)
-            return nullptr;
-
-        /// TODO: do we need to save filter there?
-        return std::make_shared<FilterTransform>(header, expression, getSelectQuery().having()->getColumnName(), false);
-    });
-=======
     having_step->setStepDescription("HAVING");
     query_plan.addStep(std::move(having_step));
->>>>>>> 811d124a
 }
 
 
@@ -1605,51 +1560,7 @@
             settings.max_block_size,
             limit);
 
-<<<<<<< HEAD
-        bool need_finish_sorting = (input_sorting_info->order_key_prefix_descr.size() < output_order_descr.size());
-
-        UInt64 limit_for_merging = (need_finish_sorting ? 0 : limit);
-        executeMergeSorted(pipeline, input_sorting_info->order_key_prefix_descr, limit_for_merging);
-
-        if (need_finish_sorting)
-        {
-            pipeline.transform([&](auto & stream)
-            {
-                stream = std::make_shared<PartialSortingBlockInputStream>(stream, output_order_descr, limit);
-            });
-
-            pipeline.firstStream() = std::make_shared<FinishSortingBlockInputStream>(
-                pipeline.firstStream(), input_sorting_info->order_key_prefix_descr,
-                output_order_descr, settings.max_block_size, limit);
-        }
-    }
-    else
-    {
-        pipeline.transform([&](auto & stream)
-        {
-            auto sorting_stream = std::make_shared<PartialSortingBlockInputStream>(stream, output_order_descr, limit);
-
-            /// Limits on sorting
-            IBlockInputStream::LocalLimits limits;
-            limits.mode = IBlockInputStream::LIMITS_TOTAL;
-            limits.size_limits = SizeLimits(settings.max_rows_to_sort, settings.max_bytes_to_sort, settings.sort_overflow_mode);
-            sorting_stream->setLimits(limits);
-
-            auto merging_stream = std::make_shared<MergeSortingBlockInputStream>(
-                sorting_stream, output_order_descr, settings.max_block_size, limit,
-                settings.max_bytes_before_remerge_sort,
-                settings.max_bytes_before_external_sort / pipeline.streams.size(),
-                context->getTemporaryVolume(), settings.min_free_disk_space_for_temporary_data);
-
-            stream = merging_stream;
-        });
-
-        /// If there are several streams, we merge them into one
-        executeMergeSorted(pipeline, output_order_descr, limit);
-    }
-=======
     query_plan.addStep(std::move(finish_sorting_step));
->>>>>>> 811d124a
 }
 
 void InterpreterSelectQuery::executeOrder(QueryPlan & query_plan, InputOrderInfoPtr input_sorting_info)
