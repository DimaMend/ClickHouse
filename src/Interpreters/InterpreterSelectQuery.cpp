#include <DataTypes/DataTypeAggregateFunction.h>
#include <DataTypes/DataTypeInterval.h>

#include <Parsers/ASTFunction.h>
#include <Parsers/ASTIdentifier.h>
#include <Parsers/ASTLiteral.h>
#include <Parsers/ASTOrderByElement.h>
#include <Parsers/ASTInterpolateElement.h>
#include <Parsers/ASTSelectWithUnionQuery.h>
#include <Parsers/ASTSelectIntersectExceptQuery.h>
#include <Parsers/ASTTablesInSelectQuery.h>
#include <Parsers/ExpressionListParsers.h>
#include <Parsers/parseQuery.h>

#include <Access/Common/AccessFlags.h>
#include <Access/ContextAccess.h>

#include <AggregateFunctions/AggregateFunctionCount.h>

#include <Interpreters/ApplyWithAliasVisitor.h>
#include <Interpreters/ApplyWithSubqueryVisitor.h>
#include <Interpreters/InterpreterSelectQuery.h>
#include <Interpreters/InterpreterSelectWithUnionQuery.h>
#include <Interpreters/InterpreterSetQuery.h>
#include <Interpreters/evaluateConstantExpression.h>
#include <Interpreters/convertFieldToType.h>
#include <Interpreters/addTypeConversionToAST.h>
#include <Interpreters/ExpressionAnalyzer.h>
#include <Interpreters/getTableExpressions.h>
#include <Interpreters/JoinToSubqueryTransformVisitor.h>
#include <Interpreters/CrossToInnerJoinVisitor.h>
#include <Interpreters/TableJoin.h>
#include <Interpreters/JoinedTables.h>
#include <Interpreters/OpenTelemetrySpanLog.h>
#include <Interpreters/QueryAliasesVisitor.h>
#include <Interpreters/replaceAliasColumnsInQuery.h>
#include <Interpreters/RewriteCountDistinctVisitor.h>

#include <QueryPipeline/Pipe.h>
#include <Processors/QueryPlan/AggregatingStep.h>
#include <Processors/QueryPlan/ArrayJoinStep.h>
#include <Processors/QueryPlan/CreateSetAndFilterOnTheFlyStep.h>
#include <Processors/QueryPlan/CreatingSetsStep.h>
#include <Processors/QueryPlan/CubeStep.h>
#include <Processors/QueryPlan/DistinctStep.h>
#include <Processors/QueryPlan/ExpressionStep.h>
#include <Processors/QueryPlan/ExtremesStep.h>
#include <Processors/QueryPlan/FillingStep.h>
#include <Processors/QueryPlan/FilterStep.h>
#include <Processors/QueryPlan/JoinStep.h>
#include <Processors/QueryPlan/LimitByStep.h>
#include <Processors/QueryPlan/LimitStep.h>
#include <Processors/QueryPlan/SortingStep.h>
#include <Processors/QueryPlan/MergingAggregatedStep.h>
#include <Processors/QueryPlan/OffsetStep.h>
#include <Processors/QueryPlan/QueryPlan.h>
#include <Processors/QueryPlan/ReadFromPreparedSource.h>
#include <Processors/QueryPlan/ReadNothingStep.h>
#include <Processors/QueryPlan/RollupStep.h>
#include <Processors/QueryPlan/TotalsHavingStep.h>
#include <Processors/QueryPlan/WindowStep.h>
#include <Processors/QueryPlan/Optimizations/QueryPlanOptimizationSettings.h>
#include <Processors/Sources/NullSource.h>
#include <Processors/Sources/SourceFromSingleChunk.h>
#include <Processors/Transforms/AggregatingTransform.h>
#include <Processors/Transforms/ExpressionTransform.h>
#include <Processors/Transforms/FilterTransform.h>
#include <QueryPipeline/QueryPipelineBuilder.h>

#include <Storages/IStorage.h>
#include <Storages/MergeTree/MergeTreeWhereOptimizer.h>
#include <Storages/StorageValues.h>
#include <Storages/StorageView.h>

#include <Functions/IFunction.h>
#include <Core/Field.h>
#include <Core/ProtocolDefines.h>
#include <base/types.h>
#include <base/sort.h>
#include <Columns/Collator.h>
#include <Common/FieldVisitorsAccurateComparison.h>
#include <Common/FieldVisitorToString.h>
#include <Common/typeid_cast.h>
#include <Common/checkStackSize.h>
#include <Core/ColumnNumbers.h>
#include <Interpreters/Aggregator.h>
#include <Interpreters/IJoin.h>
#include <QueryPipeline/SizeLimits.h>
#include <base/map.h>
#include <Common/scope_guard_safe.h>


namespace DB
{

namespace ErrorCodes
{
    extern const int TOO_DEEP_SUBQUERIES;
    extern const int SAMPLING_NOT_SUPPORTED;
    extern const int ILLEGAL_FINAL;
    extern const int ILLEGAL_PREWHERE;
    extern const int TOO_MANY_COLUMNS;
    extern const int LOGICAL_ERROR;
    extern const int NOT_IMPLEMENTED;
    extern const int PARAMETER_OUT_OF_BOUND;
    extern const int INVALID_LIMIT_EXPRESSION;
    extern const int INVALID_WITH_FILL_EXPRESSION;
    extern const int ACCESS_DENIED;
    extern const int UNKNOWN_IDENTIFIER;
}

/// Assumes `storage` is set and the table filter (row-level security) is not empty.
FilterDAGInfoPtr generateFilterActions(
    const StorageID & table_id,
    const ASTPtr & row_policy_filter,
    const ContextPtr & context,
    const StoragePtr & storage,
    const StorageSnapshotPtr & storage_snapshot,
    const StorageMetadataPtr & metadata_snapshot,
<<<<<<< HEAD
    const SelectQueryOptions & options,
    Names & prerequisite_columns)
=======
    Names & prerequisite_columns,
    PreparedSetsPtr prepared_sets)
>>>>>>> a5457455
{
    auto filter_info = std::make_shared<FilterDAGInfo>();

    const auto & db_name = table_id.getDatabaseName();
    const auto & table_name = table_id.getTableName();

    /// TODO: implement some AST builders for this kind of stuff
    ASTPtr query_ast = std::make_shared<ASTSelectQuery>();
    auto * select_ast = query_ast->as<ASTSelectQuery>();

    select_ast->setExpression(ASTSelectQuery::Expression::SELECT, std::make_shared<ASTExpressionList>());
    auto expr_list = select_ast->select();

    /// The first column is our filter expression.
    /// the row_policy_filter should be cloned, because it may be changed by TreeRewriter.
    /// which make it possible an invalid expression, although it may be valid in whole select.
    expr_list->children.push_back(row_policy_filter->clone());

    /// Keep columns that are required after the filter actions.
    for (const auto & column_str : prerequisite_columns)
    {
        ParserExpression expr_parser;
        expr_list->children.push_back(parseQuery(expr_parser, column_str, 0, context->getSettingsRef().max_parser_depth));
    }

    select_ast->setExpression(ASTSelectQuery::Expression::TABLES, std::make_shared<ASTTablesInSelectQuery>());
    auto tables = select_ast->tables();
    auto tables_elem = std::make_shared<ASTTablesInSelectQueryElement>();
    auto table_expr = std::make_shared<ASTTableExpression>();
    tables->children.push_back(tables_elem);
    tables_elem->table_expression = table_expr;
    tables_elem->children.push_back(table_expr);
    table_expr->database_and_table_name = std::make_shared<ASTTableIdentifier>(db_name, table_name);
    table_expr->children.push_back(table_expr->database_and_table_name);

    /// Using separate expression analyzer to prevent any possible alias injection
<<<<<<< HEAD
    auto syntax_result = TreeRewriter(context).analyzeSelect(query_ast, TreeRewriterResult({}, storage, storage_snapshot, !options.without_extended_objects));
    SelectQueryExpressionAnalyzer analyzer(query_ast, syntax_result, context, metadata_snapshot);
=======
    auto syntax_result = TreeRewriter(context).analyzeSelect(query_ast, TreeRewriterResult({}, storage, storage_snapshot));
    SelectQueryExpressionAnalyzer analyzer(query_ast, syntax_result, context, metadata_snapshot, {}, false, {}, prepared_sets);
>>>>>>> a5457455
    filter_info->actions = analyzer.simpleSelectActions();

    filter_info->column_name = expr_list->children.at(0)->getColumnName();
    filter_info->actions->removeUnusedActions(NameSet{filter_info->column_name});
    filter_info->actions->projectInput(false);

    for (const auto * node : filter_info->actions->getInputs())
        filter_info->actions->getOutputs().push_back(node);

    auto required_columns_from_filter = filter_info->actions->getRequiredColumns();

    for (const auto & column : required_columns_from_filter)
    {
        if (prerequisite_columns.end() == std::find(prerequisite_columns.begin(), prerequisite_columns.end(), column.name))
            prerequisite_columns.push_back(column.name);
    }

    return filter_info;
}

InterpreterSelectQuery::InterpreterSelectQuery(
    const ASTPtr & query_ptr_,
    const ContextPtr & context_,
    const SelectQueryOptions & options_,
    const Names & required_result_column_names_)
    : InterpreterSelectQuery(query_ptr_, context_, std::nullopt, nullptr, options_, required_result_column_names_)
{}

InterpreterSelectQuery::InterpreterSelectQuery(
    const ASTPtr & query_ptr_,
    const ContextMutablePtr & context_,
    const SelectQueryOptions & options_,
    const Names & required_result_column_names_)
    : InterpreterSelectQuery(query_ptr_, context_, std::nullopt, nullptr, options_, required_result_column_names_)
{}

InterpreterSelectQuery::InterpreterSelectQuery(
        const ASTPtr & query_ptr_,
        const ContextPtr & context_,
        Pipe input_pipe_,
        const SelectQueryOptions & options_)
        : InterpreterSelectQuery(query_ptr_, context_, std::move(input_pipe_), nullptr, options_.copy().noSubquery())
{}

InterpreterSelectQuery::InterpreterSelectQuery(
    const ASTPtr & query_ptr_,
    const ContextPtr & context_,
    const StoragePtr & storage_,
    const StorageMetadataPtr & metadata_snapshot_,
    const SelectQueryOptions & options_)
    : InterpreterSelectQuery(query_ptr_, context_, std::nullopt, storage_, options_.copy().noSubquery(), {}, metadata_snapshot_)
{}

InterpreterSelectQuery::InterpreterSelectQuery(
    const ASTPtr & query_ptr_,
    const ContextPtr & context_,
    const SelectQueryOptions & options_,
    PreparedSetsPtr prepared_sets_)
    : InterpreterSelectQuery(
        query_ptr_, context_, std::nullopt, nullptr, options_, {}, {}, prepared_sets_)
{}

InterpreterSelectQuery::~InterpreterSelectQuery() = default;


/** There are no limits on the maximum size of the result for the subquery.
  *  Since the result of the query is not the result of the entire query.
  */
static ContextPtr getSubqueryContext(const ContextPtr & context)
{
    auto subquery_context = Context::createCopy(context);
    Settings subquery_settings = context->getSettings();
    subquery_settings.max_result_rows = 0;
    subquery_settings.max_result_bytes = 0;
    /// The calculation of extremes does not make sense and is not necessary (if you do it, then the extremes of the subquery can be taken for whole query).
    subquery_settings.extremes = false;
    subquery_context->setSettings(subquery_settings);
    return subquery_context;
}

static void rewriteMultipleJoins(ASTPtr & query, const TablesWithColumns & tables, const String & database, const Settings & settings)
{
    ASTSelectQuery & select = query->as<ASTSelectQuery &>();

    Aliases aliases;
    if (ASTPtr with = select.with())
        QueryAliasesNoSubqueriesVisitor(aliases).visit(with);
    QueryAliasesNoSubqueriesVisitor(aliases).visit(select.select());

    CrossToInnerJoinVisitor::Data cross_to_inner{tables, aliases, database};
    cross_to_inner.cross_to_inner_join_rewrite = static_cast<UInt8>(std::min<UInt64>(settings.cross_to_inner_join_rewrite, 2));
    CrossToInnerJoinVisitor(cross_to_inner).visit(query);

    JoinToSubqueryTransformVisitor::Data join_to_subs_data{tables, aliases};
    join_to_subs_data.try_to_keep_original_names = settings.multiple_joins_try_to_keep_original_names;

    JoinToSubqueryTransformVisitor(join_to_subs_data).visit(query);
}

/// Checks that the current user has the SELECT privilege.
static void checkAccessRightsForSelect(
    const ContextPtr & context,
    const StorageID & table_id,
    const StorageMetadataPtr & table_metadata,
    const TreeRewriterResult & syntax_analyzer_result)
{
    if (!syntax_analyzer_result.has_explicit_columns && table_metadata && !table_metadata->getColumns().empty())
    {
        /// For a trivial query like "SELECT count() FROM table" access is granted if at least
        /// one column is accessible.
        /// In this case just checking access for `required_columns` doesn't work correctly
        /// because `required_columns` will contain the name of a column of minimum size (see TreeRewriterResult::collectUsedColumns())
        /// which is probably not the same column as the column the current user has access to.
        auto access = context->getAccess();
        for (const auto & column : table_metadata->getColumns())
        {
            if (access->isGranted(AccessType::SELECT, table_id.database_name, table_id.table_name, column.name))
                return;
        }
        throw Exception(
            ErrorCodes::ACCESS_DENIED,
            "{}: Not enough privileges. To execute this query it's necessary to have grant SELECT for at least one column on {}",
            context->getUserName(),
            table_id.getFullTableName());
    }

    /// General check.
    context->checkAccess(AccessType::SELECT, table_id, syntax_analyzer_result.requiredSourceColumnsForAccessCheck());
}

static ASTPtr parseAdditionalFilterConditionForTable(
    const Map & setting,
    const DatabaseAndTableWithAlias & target,
    const Context & context)
{
    for (size_t i = 0; i < setting.size(); ++i)
    {
        const auto & tuple = setting[i].safeGet<const Tuple &>();
        auto & table = tuple.at(0).safeGet<String>();
        auto & filter = tuple.at(1).safeGet<String>();

        if (table == target.alias ||
            (table == target.table && context.getCurrentDatabase() == target.database) ||
            (table == target.database + '.' + target.table))
        {
            /// Try to parse expression
            ParserExpression parser;
            const auto & settings = context.getSettingsRef();
            return parseQuery(
                parser, filter.data(), filter.data() + filter.size(),
                "additional filter", settings.max_query_size, settings.max_parser_depth);
        }
    }

    return nullptr;
}

/// Returns true if we should ignore quotas and limits for a specified table in the system database.
static bool shouldIgnoreQuotaAndLimits(const StorageID & table_id)
{
    if (table_id.database_name == DatabaseCatalog::SYSTEM_DATABASE)
    {
        static const boost::container::flat_set<String> tables_ignoring_quota{"quotas", "quota_limits", "quota_usage", "quotas_usage", "one"};
        if (tables_ignoring_quota.count(table_id.table_name))
            return true;
    }
    return false;
}

InterpreterSelectQuery::InterpreterSelectQuery(
    const ASTPtr & query_ptr_,
    const ContextPtr & context_,
    std::optional<Pipe> input_pipe_,
    const StoragePtr & storage_,
    const SelectQueryOptions & options_,
    const Names & required_result_column_names,
    const StorageMetadataPtr & metadata_snapshot_,
    PreparedSetsPtr prepared_sets_)
    : InterpreterSelectQuery(
        query_ptr_,
        Context::createCopy(context_),
        std::move(input_pipe_),
        storage_,
        options_,
        required_result_column_names,
        metadata_snapshot_,
        prepared_sets_)
{}

InterpreterSelectQuery::InterpreterSelectQuery(
    const ASTPtr & query_ptr_,
    const ContextMutablePtr & context_,
    std::optional<Pipe> input_pipe_,
    const StoragePtr & storage_,
    const SelectQueryOptions & options_,
    const Names & required_result_column_names,
    const StorageMetadataPtr & metadata_snapshot_,
    PreparedSetsPtr prepared_sets_)
    /// NOTE: the query almost always should be cloned because it will be modified during analysis.
    : IInterpreterUnionOrSelectQuery(options_.modify_inplace ? query_ptr_ : query_ptr_->clone(), context_, options_)
    , storage(storage_)
    , input_pipe(std::move(input_pipe_))
    , log(&Poco::Logger::get("InterpreterSelectQuery"))
    , metadata_snapshot(metadata_snapshot_)
    , prepared_sets(prepared_sets_)
{
    checkStackSize();

    if (!prepared_sets)
        prepared_sets = std::make_shared<PreparedSets>();

    query_info.ignore_projections = options.ignore_projections;
    query_info.is_projection_query = options.is_projection_query;

    initSettings();
    const Settings & settings = context->getSettingsRef();

    if (settings.max_subquery_depth && options.subquery_depth > settings.max_subquery_depth)
        throw Exception("Too deep subqueries. Maximum: " + settings.max_subquery_depth.toString(),
            ErrorCodes::TOO_DEEP_SUBQUERIES);

    bool has_input = input_pipe != std::nullopt;
    if (input_pipe)
    {
        /// Read from prepared input.
        source_header = input_pipe->getHeader();
    }

    // Only propagate WITH elements to subqueries if we're not a subquery
    if (!options.is_subquery)
    {
        if (context->getSettingsRef().enable_global_with_statement)
            ApplyWithAliasVisitor().visit(query_ptr);
        ApplyWithSubqueryVisitor().visit(query_ptr);
    }

    query_info.original_query = query_ptr->clone();

    if (settings.count_distinct_optimization)
    {
        RewriteCountDistinctFunctionMatcher::Data data_rewrite_countdistinct;
        RewriteCountDistinctFunctionVisitor(data_rewrite_countdistinct).visit(query_ptr);
    }

    JoinedTables joined_tables(getSubqueryContext(context), getSelectQuery(), options.with_all_cols);

    bool got_storage_from_query = false;
    if (!has_input && !storage)
    {
        storage = joined_tables.getLeftTableStorage();
        // Mark uses_view_source if the returned storage is the same as the one saved in viewSource
        uses_view_source |= storage && storage == context->getViewSource();
        got_storage_from_query = true;
    }

    if (storage)
    {
        table_lock = storage->lockForShare(context->getInitialQueryId(), context->getSettingsRef().lock_acquire_timeout);
        table_id = storage->getStorageID();
        if (!metadata_snapshot)
            metadata_snapshot = storage->getInMemoryMetadataPtr();

        storage_snapshot = storage->getStorageSnapshotForQuery(metadata_snapshot, query_ptr, context);
    }

    if (has_input || !joined_tables.resolveTables())
        joined_tables.makeFakeTable(storage, metadata_snapshot, source_header);


    if (context->getCurrentTransaction() && context->getSettingsRef().throw_on_unsupported_query_inside_transaction)
    {
        if (storage)
            checkStorageSupportsTransactionsIfNeeded(storage, context);
        for (const auto & table : joined_tables.tablesWithColumns())
        {
            if (table.table.table.empty())
                continue;
            auto maybe_storage = DatabaseCatalog::instance().tryGetTable({table.table.database, table.table.table}, context);
            if (!maybe_storage)
                continue;
            checkStorageSupportsTransactionsIfNeeded(storage, context);
        }
    }

    /// Rewrite JOINs
    if (!has_input && joined_tables.tablesCount() > 1)
    {
        rewriteMultipleJoins(query_ptr, joined_tables.tablesWithColumns(), context->getCurrentDatabase(), context->getSettingsRef());

        joined_tables.reset(getSelectQuery());
        joined_tables.resolveTables();
        if (auto view_source = context->getViewSource())
        {
            // If we are using a virtual block view to replace a table and that table is used
            // inside the JOIN then we need to update uses_view_source accordingly so we avoid propagating scalars that we can't cache
            const auto & storage_values = static_cast<const StorageValues &>(*view_source);
            auto tmp_table_id = storage_values.getStorageID();
            for (const auto & t : joined_tables.tablesWithColumns())
                uses_view_source |= (t.table.database == tmp_table_id.database_name && t.table.table == tmp_table_id.table_name);
        }

        if (storage && joined_tables.isLeftTableSubquery())
        {
            /// Rewritten with subquery. Free storage locks here.
            storage = nullptr;
            table_lock.reset();
            table_id = StorageID::createEmpty();
            metadata_snapshot = nullptr;
            storage_snapshot = nullptr;
        }
    }

    if (!has_input)
    {
        interpreter_subquery = joined_tables.makeLeftTableSubquery(options.subquery());
        if (interpreter_subquery)
        {
            source_header = interpreter_subquery->getSampleBlock();
            uses_view_source |= interpreter_subquery->usesViewSource();
        }
    }

    joined_tables.rewriteDistributedInAndJoins(query_ptr);

    max_streams = settings.max_threads;
    ASTSelectQuery & query = getSelectQuery();
    std::shared_ptr<TableJoin> table_join = joined_tables.makeTableJoin(query);

    if (storage)
        row_policy_filter = context->getRowPolicyFilter(table_id.getDatabaseName(), table_id.getTableName(), RowPolicyFilterType::SELECT_FILTER);

    StorageView * view = nullptr;
    if (storage)
        view = dynamic_cast<StorageView *>(storage.get());

    if (!settings.additional_table_filters.value.empty() && storage && !joined_tables.tablesWithColumns().empty())
        query_info.additional_filter_ast = parseAdditionalFilterConditionForTable(
            settings.additional_table_filters, joined_tables.tablesWithColumns().front().table, *context);

    auto analyze = [&] (bool try_move_to_prewhere)
    {
        /// Allow push down and other optimizations for VIEW: replace with subquery and rewrite it.
        ASTPtr view_table;
        if (view)
            view->replaceWithSubquery(getSelectQuery(), view_table, metadata_snapshot);

        syntax_analyzer_result = TreeRewriter(context).analyzeSelect(
            query_ptr,
            TreeRewriterResult(source_header.getNamesAndTypesList(), storage, storage_snapshot, !options.without_extended_objects),
            options, joined_tables.tablesWithColumns(), required_result_column_names, table_join);

        query_info.syntax_analyzer_result = syntax_analyzer_result;
        context->setDistributed(syntax_analyzer_result->is_remote_storage);

        if (storage && !query.final() && storage->needRewriteQueryWithFinal(syntax_analyzer_result->requiredSourceColumns()))
            query.setFinal();

        /// Save scalar sub queries's results in the query context
        /// Note that we are only saving scalars and not local_scalars since the latter can't be safely shared across contexts
        if (!options.only_analyze && context->hasQueryContext())
            for (const auto & it : syntax_analyzer_result->getScalars())
                context->getQueryContext()->addScalar(it.first, it.second);

        if (view)
        {
            /// Restore original view name. Save rewritten subquery for future usage in StorageView.
            query_info.view_query = view->restoreViewName(getSelectQuery(), view_table);
            view = nullptr;
        }

        if (try_move_to_prewhere && storage && storage->canMoveConditionsToPrewhere() && query.where() && !query.prewhere())
        {
            /// PREWHERE optimization: transfer some condition from WHERE to PREWHERE if enabled and viable
            if (const auto & column_sizes = storage->getColumnSizes(); !column_sizes.empty())
            {
                /// Extract column compressed sizes.
                std::unordered_map<std::string, UInt64> column_compressed_sizes;
                for (const auto & [name, sizes] : column_sizes)
                    column_compressed_sizes[name] = sizes.data_compressed;

                SelectQueryInfo current_info;
                current_info.query = query_ptr;
                current_info.syntax_analyzer_result = syntax_analyzer_result;

                MergeTreeWhereOptimizer{
                    current_info,
                    context,
                    std::move(column_compressed_sizes),
                    metadata_snapshot,
                    syntax_analyzer_result->requiredSourceColumns(),
                    log};
            }
        }

        if (query.prewhere() && query.where())
        {
            /// Filter block in WHERE instead to get better performance
            query.setExpression(
                ASTSelectQuery::Expression::WHERE, makeASTFunction("and", query.prewhere()->clone(), query.where()->clone()));
        }

        query_analyzer = std::make_unique<SelectQueryExpressionAnalyzer>(
            query_ptr,
            syntax_analyzer_result,
            context,
            metadata_snapshot,
            NameSet(required_result_column_names.begin(), required_result_column_names.end()),
            !options.only_analyze,
            options,
            prepared_sets);

        if (!options.only_analyze)
        {
            if (query.sampleSize() && (input_pipe || !storage || !storage->supportsSampling()))
                throw Exception("Illegal SAMPLE: table doesn't support sampling", ErrorCodes::SAMPLING_NOT_SUPPORTED);

            if (query.final() && (input_pipe || !storage || !storage->supportsFinal()))
                throw Exception(
                    (!input_pipe && storage) ? "Storage " + storage->getName() + " doesn't support FINAL" : "Illegal FINAL",
                    ErrorCodes::ILLEGAL_FINAL);

            if (query.prewhere() && (input_pipe || !storage || !storage->supportsPrewhere()))
                throw Exception(
                    (!input_pipe && storage) ? "Storage " + storage->getName() + " doesn't support PREWHERE" : "Illegal PREWHERE",
                    ErrorCodes::ILLEGAL_PREWHERE);

            /// Save the new temporary tables in the query context
            for (const auto & it : query_analyzer->getExternalTables())
                if (!context->tryResolveStorageID({"", it.first}, Context::ResolveExternal))
                    context->addExternalTable(it.first, std::move(*it.second));
        }

        if (!options.only_analyze || options.modify_inplace)
        {
            if (syntax_analyzer_result->rewrite_subqueries)
            {
                /// remake interpreter_subquery when PredicateOptimizer rewrites subqueries and main table is subquery
                interpreter_subquery = joined_tables.makeLeftTableSubquery(options.subquery());
            }
        }

        if (interpreter_subquery)
        {
            /// If there is an aggregation in the outer query, WITH TOTALS is ignored in the subquery.
            if (query_analyzer->hasAggregation())
                interpreter_subquery->ignoreWithTotals();
            uses_view_source |= interpreter_subquery->usesViewSource();
        }

        required_columns = syntax_analyzer_result->requiredSourceColumns();

        if (storage)
        {
            query_info.filter_asts.clear();

            /// Fix source_header for filter actions.
            if (row_policy_filter)
            {
                filter_info = generateFilterActions(
<<<<<<< HEAD
                    table_id, row_policy_filter, context, storage, storage_snapshot, metadata_snapshot, options, required_columns);
=======
                    table_id, row_policy_filter, context, storage, storage_snapshot, metadata_snapshot, required_columns,
                    prepared_sets);
>>>>>>> a5457455

                query_info.filter_asts.push_back(row_policy_filter);
            }

            if (query_info.additional_filter_ast)
            {
                additional_filter_info = generateFilterActions(
<<<<<<< HEAD
                    table_id, query_info.additional_filter_ast, context, storage, storage_snapshot, metadata_snapshot, options, required_columns);
=======
                    table_id, query_info.additional_filter_ast, context, storage, storage_snapshot, metadata_snapshot, required_columns,
                    prepared_sets);
>>>>>>> a5457455

                additional_filter_info->do_remove_column = true;

                query_info.filter_asts.push_back(query_info.additional_filter_ast);
            }

            source_header = storage_snapshot->getSampleBlockForColumns(required_columns);
        }

        /// Calculate structure of the result.
        result_header = getSampleBlockImpl();
    };

    analyze(shouldMoveToPrewhere());

    bool need_analyze_again = false;
    bool can_analyze_again = false;
    if (context->hasQueryContext())
    {
        /// Check number of calls of 'analyze' function.
        /// If it is too big, we will not analyze the query again not to have exponential blowup.
        std::atomic<size_t> & current_query_analyze_count = context->getQueryContext()->kitchen_sink.analyze_counter;
        ++current_query_analyze_count;
        can_analyze_again = settings.max_analyze_depth == 0 || current_query_analyze_count < settings.max_analyze_depth;
    }

    if (can_analyze_again && (analysis_result.prewhere_constant_filter_description.always_false ||
                              analysis_result.prewhere_constant_filter_description.always_true))
    {
        if (analysis_result.prewhere_constant_filter_description.always_true)
            query.setExpression(ASTSelectQuery::Expression::PREWHERE, {});
        else
            query.setExpression(ASTSelectQuery::Expression::PREWHERE, std::make_shared<ASTLiteral>(0u));
        need_analyze_again = true;
    }

    if (can_analyze_again && (analysis_result.where_constant_filter_description.always_false ||
                              analysis_result.where_constant_filter_description.always_true))
    {
        if (analysis_result.where_constant_filter_description.always_true)
            query.setExpression(ASTSelectQuery::Expression::WHERE, {});
        else
            query.setExpression(ASTSelectQuery::Expression::WHERE, std::make_shared<ASTLiteral>(0u));
        need_analyze_again = true;
    }

    if (need_analyze_again)
    {
        size_t current_query_analyze_count = context->getQueryContext()->kitchen_sink.analyze_counter.load();
        LOG_TRACE(log, "Running 'analyze' second time (current analyze depth: {})", current_query_analyze_count);

        /// Reuse already built sets for multiple passes of analysis
        prepared_sets = query_analyzer->getPreparedSets();

        /// Do not try move conditions to PREWHERE for the second time.
        /// Otherwise, we won't be able to fallback from inefficient PREWHERE to WHERE later.
        analyze(/* try_move_to_prewhere = */ false);
    }

    /// If there is no WHERE, filter blocks as usual
    if (query.prewhere() && !query.where())
        analysis_result.prewhere_info->need_filter = true;

    if (table_id && got_storage_from_query && !joined_tables.isLeftTableFunction())
    {
        /// The current user should have the SELECT privilege. If this table_id is for a table
        /// function we don't check access rights here because in this case they have been already
        /// checked in ITableFunction::execute().
        checkAccessRightsForSelect(context, table_id, metadata_snapshot, *syntax_analyzer_result);

        /// Remove limits for some tables in the `system` database.
        if (shouldIgnoreQuotaAndLimits(table_id) && (joined_tables.tablesCount() <= 1))
        {
            options.ignore_quota = true;
            options.ignore_limits = true;
        }
    }

    /// Add prewhere actions with alias columns and record needed columns from storage.
    if (storage)
    {
        addPrewhereAliasActions();
        analysis_result.required_columns = required_columns;
    }

    if (query_info.projection)
        storage_snapshot->addProjection(query_info.projection->desc);

    /// Blocks used in expression analysis contains size 1 const columns for constant folding and
    ///  null non-const columns to avoid useless memory allocations. However, a valid block sample
    ///  requires all columns to be of size 0, thus we need to sanitize the block here.
    sanitizeBlock(result_header, true);
}

void InterpreterSelectQuery::buildQueryPlan(QueryPlan & query_plan)
{
    executeImpl(query_plan, std::move(input_pipe));

    /// We must guarantee that result structure is the same as in getSampleBlock()
    ///
    /// But if it's a projection query, plan header does not match result_header.
    /// TODO: add special stage for InterpreterSelectQuery?
    if (!options.is_projection_query && !blocksHaveEqualStructure(query_plan.getCurrentDataStream().header, result_header))
    {
        auto convert_actions_dag = ActionsDAG::makeConvertingActions(
            query_plan.getCurrentDataStream().header.getColumnsWithTypeAndName(),
            result_header.getColumnsWithTypeAndName(),
            ActionsDAG::MatchColumnsMode::Name,
            true);

        auto converting = std::make_unique<ExpressionStep>(query_plan.getCurrentDataStream(), convert_actions_dag);
        query_plan.addStep(std::move(converting));
    }

    /// Extend lifetime of context, table lock, storage.
    query_plan.addInterpreterContext(context);
    if (table_lock)
        query_plan.addTableLock(std::move(table_lock));
    if (storage)
        query_plan.addStorageHolder(storage);
}

BlockIO InterpreterSelectQuery::execute()
{
    BlockIO res;
    QueryPlan query_plan;

    buildQueryPlan(query_plan);

    auto builder = query_plan.buildQueryPipeline(
        QueryPlanOptimizationSettings::fromContext(context), BuildQueryPipelineSettings::fromContext(context));

    res.pipeline = QueryPipelineBuilder::getPipeline(std::move(*builder));

    setQuota(res.pipeline);

    return res;
}

Block InterpreterSelectQuery::getSampleBlockImpl()
{
    auto & select_query = getSelectQuery();

    query_info.query = query_ptr;

    /// NOTE: this is required for getQueryProcessingStage(), so should be initialized before ExpressionAnalysisResult.
    query_info.has_window = query_analyzer->hasWindow();
    /// NOTE: this is required only for IStorage::read(), and to be precise MergeTreeData::read(), in case of projections.
    query_info.has_order_by = select_query.orderBy() != nullptr;
    query_info.need_aggregate = query_analyzer->hasAggregation();

    if (storage && !options.only_analyze)
    {
        query_analyzer->makeSetsForIndex(select_query.where());
        query_analyzer->makeSetsForIndex(select_query.prewhere());
        query_info.prepared_sets = query_analyzer->getPreparedSets();

        from_stage = storage->getQueryProcessingStage(context, options.to_stage, storage_snapshot, query_info);
    }

    /// Do I need to perform the first part of the pipeline?
    /// Running on remote servers during distributed processing or if query is not distributed.
    ///
    /// Also note that with distributed_group_by_no_merge=1 or when there is
    /// only one remote server, it is equal to local query in terms of query
    /// stages (or when due to optimize_distributed_group_by_sharding_key the query was processed up to Complete stage).
    bool first_stage = from_stage < QueryProcessingStage::WithMergeableState
        && options.to_stage >= QueryProcessingStage::WithMergeableState;
    /// Do I need to execute the second part of the pipeline?
    /// Running on the initiating server during distributed processing or if query is not distributed.
    ///
    /// Also note that with distributed_group_by_no_merge=2 (i.e. when optimize_distributed_group_by_sharding_key takes place)
    /// the query on the remote server will be processed up to WithMergeableStateAfterAggregationAndLimit,
    /// So it will do partial second stage (second_stage=true), and initiator will do the final part.
    bool second_stage = from_stage <= QueryProcessingStage::WithMergeableState
        && options.to_stage > QueryProcessingStage::WithMergeableState;

    analysis_result = ExpressionAnalysisResult(
        *query_analyzer, metadata_snapshot, first_stage, second_stage, options.only_analyze, filter_info, additional_filter_info, source_header);

    if (options.to_stage == QueryProcessingStage::Enum::FetchColumns)
    {
        auto header = source_header;

        if (analysis_result.prewhere_info)
        {
            header = analysis_result.prewhere_info->prewhere_actions->updateHeader(header);
            if (analysis_result.prewhere_info->remove_prewhere_column)
                header.erase(analysis_result.prewhere_info->prewhere_column_name);
        }
        return header;
    }

    if (options.to_stage == QueryProcessingStage::Enum::WithMergeableState)
    {
        if (!analysis_result.need_aggregate)
        {
            // What's the difference with selected_columns?
            // Here we calculate the header we want from remote server after it
            // executes query up to WithMergeableState. When there is an ORDER BY,
            // it is executed on remote server firstly, then we execute merge
            // sort on initiator. To execute ORDER BY, we need to calculate the
            // ORDER BY keys. These keys might be not present among the final
            // SELECT columns given by the `selected_column`. This is why we have
            // to use proper keys given by the result columns of the
            // `before_order_by` expression actions.
            // Another complication is window functions -- if we have them, they
            // are calculated on initiator, before ORDER BY columns. In this case,
            // the shard has to return columns required for window function
            // calculation and further steps, given by the `before_window`
            // expression actions.
            // As of 21.6 this is broken: the actions in `before_window` might
            // not contain everything required for the ORDER BY step, but this
            // is a responsibility of ExpressionAnalyzer and is not a problem
            // with this code. See
            // https://github.com/ClickHouse/ClickHouse/issues/19857 for details.
            if (analysis_result.before_window)
                return analysis_result.before_window->getResultColumns();

            return analysis_result.before_order_by->getResultColumns();
        }

        Block header = analysis_result.before_aggregation->getResultColumns();

        Block res;

        if (analysis_result.use_grouping_set_key)
            res.insert({ nullptr, std::make_shared<DataTypeUInt64>(), "__grouping_set" });

        if (context->getSettingsRef().group_by_use_nulls && analysis_result.use_grouping_set_key)
        {
            for (const auto & key : query_analyzer->aggregationKeys())
                res.insert({nullptr, makeNullableSafe(header.getByName(key.name).type), key.name});
        }
        else
        {
            for (const auto & key : query_analyzer->aggregationKeys())
                res.insert({nullptr, header.getByName(key.name).type, key.name});
        }

        for (const auto & aggregate : query_analyzer->aggregates())
        {
            size_t arguments_size = aggregate.argument_names.size();
            DataTypes argument_types(arguments_size);
            for (size_t j = 0; j < arguments_size; ++j)
                argument_types[j] = header.getByName(aggregate.argument_names[j]).type;

            DataTypePtr type = std::make_shared<DataTypeAggregateFunction>(aggregate.function, argument_types, aggregate.parameters);

            res.insert({nullptr, type, aggregate.column_name});
        }

        return res;
    }

    if (options.to_stage >= QueryProcessingStage::Enum::WithMergeableStateAfterAggregation)
    {
        // It's different from selected_columns, see the comment above for
        // WithMergeableState stage.
        if (analysis_result.before_window)
            return analysis_result.before_window->getResultColumns();

        return analysis_result.before_order_by->getResultColumns();
    }

    return analysis_result.final_projection->getResultColumns();
}


static std::pair<Field, DataTypePtr> getWithFillFieldValue(const ASTPtr & node, ContextPtr context)
{
    auto field_type = evaluateConstantExpression(node, context);

    if (!isColumnedAsNumber(field_type.second))
        throw Exception("Illegal type " + field_type.second->getName() + " of WITH FILL expression, must be numeric type", ErrorCodes::INVALID_WITH_FILL_EXPRESSION);

    return field_type;
}

static std::pair<Field, std::optional<IntervalKind>> getWithFillStep(const ASTPtr & node, const ContextPtr & context)
{
    auto [field, type] = evaluateConstantExpression(node, context);

    if (const auto * type_interval = typeid_cast<const DataTypeInterval *>(type.get()))
        return std::make_pair(std::move(field), type_interval->getKind());

    if (isColumnedAsNumber(type))
        return std::make_pair(std::move(field), std::nullopt);

    throw Exception("Illegal type " + type->getName() + " of WITH FILL expression, must be numeric type", ErrorCodes::INVALID_WITH_FILL_EXPRESSION);
}

static FillColumnDescription getWithFillDescription(const ASTOrderByElement & order_by_elem, const ContextPtr & context)
{
    FillColumnDescription descr;

    if (order_by_elem.fill_from)
        std::tie(descr.fill_from, descr.fill_from_type) = getWithFillFieldValue(order_by_elem.fill_from, context);
    if (order_by_elem.fill_to)
        std::tie(descr.fill_to, descr.fill_to_type) = getWithFillFieldValue(order_by_elem.fill_to, context);

    if (order_by_elem.fill_step)
        std::tie(descr.fill_step, descr.step_kind) = getWithFillStep(order_by_elem.fill_step, context);
    else
        descr.fill_step = order_by_elem.direction;

    if (applyVisitor(FieldVisitorAccurateEquals(), descr.fill_step, Field{0}))
        throw Exception("WITH FILL STEP value cannot be zero", ErrorCodes::INVALID_WITH_FILL_EXPRESSION);

    if (order_by_elem.direction == 1)
    {
        if (applyVisitor(FieldVisitorAccurateLess(), descr.fill_step, Field{0}))
            throw Exception("WITH FILL STEP value cannot be negative for sorting in ascending direction",
                ErrorCodes::INVALID_WITH_FILL_EXPRESSION);

        if (!descr.fill_from.isNull() && !descr.fill_to.isNull() &&
            applyVisitor(FieldVisitorAccurateLess(), descr.fill_to, descr.fill_from))
        {
            throw Exception("WITH FILL TO value cannot be less than FROM value for sorting in ascending direction",
                ErrorCodes::INVALID_WITH_FILL_EXPRESSION);
        }
    }
    else
    {
        if (applyVisitor(FieldVisitorAccurateLess(), Field{0}, descr.fill_step))
            throw Exception("WITH FILL STEP value cannot be positive for sorting in descending direction",
                ErrorCodes::INVALID_WITH_FILL_EXPRESSION);

        if (!descr.fill_from.isNull() && !descr.fill_to.isNull() &&
            applyVisitor(FieldVisitorAccurateLess(), descr.fill_from, descr.fill_to))
        {
            throw Exception("WITH FILL FROM value cannot be less than TO value for sorting in descending direction",
                ErrorCodes::INVALID_WITH_FILL_EXPRESSION);
        }
    }

    return descr;
}

SortDescription InterpreterSelectQuery::getSortDescription(const ASTSelectQuery & query, const ContextPtr & context_)
{
    SortDescription order_descr;
    order_descr.reserve(query.orderBy()->children.size());

    for (const auto & elem : query.orderBy()->children)
    {
        const String & column_name = elem->children.front()->getColumnName();
        const auto & order_by_elem = elem->as<ASTOrderByElement &>();

        std::shared_ptr<Collator> collator;
        if (order_by_elem.collation)
            collator = std::make_shared<Collator>(order_by_elem.collation->as<ASTLiteral &>().value.get<String>());

        if (order_by_elem.with_fill)
        {
            FillColumnDescription fill_desc = getWithFillDescription(order_by_elem, context_);
            order_descr.emplace_back(column_name, order_by_elem.direction, order_by_elem.nulls_direction, collator, true, fill_desc);
        }
        else
            order_descr.emplace_back(column_name, order_by_elem.direction, order_by_elem.nulls_direction, collator);
    }

    order_descr.compile_sort_description = context_->getSettingsRef().compile_sort_description;
    order_descr.min_count_to_compile_sort_description = context_->getSettingsRef().min_count_to_compile_sort_description;

    return order_descr;
}

static InterpolateDescriptionPtr getInterpolateDescription(
    const ASTSelectQuery & query, const Block & source_block, const Block & result_block, const Aliases & aliases, ContextPtr context)
{
    InterpolateDescriptionPtr interpolate_descr;
    if (query.interpolate())
    {
        NamesAndTypesList source_columns;
        ColumnsWithTypeAndName result_columns;
        ASTPtr exprs = std::make_shared<ASTExpressionList>();

        if (query.interpolate()->children.empty())
        {
            std::unordered_map<String, DataTypePtr> column_names;
            for (const auto & column : result_block.getColumnsWithTypeAndName())
                column_names[column.name] = column.type;
            for (const auto & elem : query.orderBy()->children)
                if (elem->as<ASTOrderByElement>()->with_fill)
                    column_names.erase(elem->as<ASTOrderByElement>()->children.front()->getColumnName());
            for (const auto & [name, type] : column_names)
            {
                source_columns.emplace_back(name, type);
                result_columns.emplace_back(type, name);
                exprs->children.emplace_back(std::make_shared<ASTIdentifier>(name));
            }
        }
        else
        {
            NameSet col_set;
            for (const auto & elem : query.interpolate()->children)
            {
                const auto & interpolate = elem->as<ASTInterpolateElement &>();

                if (const ColumnWithTypeAndName *result_block_column = result_block.findByName(interpolate.column))
                {
                    if (!col_set.insert(result_block_column->name).second)
                        throw Exception(ErrorCodes::INVALID_WITH_FILL_EXPRESSION,
                            "Duplicate INTERPOLATE column '{}'", interpolate.column);

                    result_columns.emplace_back(result_block_column->type, result_block_column->name);
                }
                else
                    throw Exception(ErrorCodes::UNKNOWN_IDENTIFIER,
                        "Missing column '{}' as an INTERPOLATE expression target", interpolate.column);

                exprs->children.emplace_back(interpolate.expr->clone());
            }

            col_set.clear();
            for (const auto & column : source_block)
            {
                source_columns.emplace_back(column.name, column.type);
                col_set.insert(column.name);
            }
            for (const auto & column : result_block)
                if (!col_set.contains(column.name))
                    source_columns.emplace_back(column.name, column.type);
        }

        auto syntax_result = TreeRewriter(context).analyze(exprs, source_columns);
        ExpressionAnalyzer analyzer(exprs, syntax_result, context);
        ActionsDAGPtr actions = analyzer.getActionsDAG(true);
        ActionsDAGPtr conv_dag = ActionsDAG::makeConvertingActions(actions->getResultColumns(),
            result_columns, ActionsDAG::MatchColumnsMode::Position, true);
        ActionsDAGPtr merge_dag = ActionsDAG::merge(std::move(*actions->clone()), std::move(*conv_dag));

        interpolate_descr = std::make_shared<InterpolateDescription>(merge_dag, aliases);
    }

    return interpolate_descr;
}

static SortDescription getSortDescriptionFromGroupBy(const ASTSelectQuery & query)
{
    SortDescription order_descr;
    order_descr.reserve(query.groupBy()->children.size());

    for (const auto & elem : query.groupBy()->children)
    {
        String name = elem->getColumnName();
        order_descr.emplace_back(name, 1, 1);
    }

    return order_descr;
}

static UInt64 getLimitUIntValue(const ASTPtr & node, const ContextPtr & context, const std::string & expr)
{
    const auto & [field, type] = evaluateConstantExpression(node, context);

    if (!isNativeNumber(type))
        throw Exception(
            "Illegal type " + type->getName() + " of " + expr + " expression, must be numeric type", ErrorCodes::INVALID_LIMIT_EXPRESSION);

    Field converted = convertFieldToType(field, DataTypeUInt64());
    if (converted.isNull())
        throw Exception(
            "The value " + applyVisitor(FieldVisitorToString(), field) + " of " + expr + " expression is not representable as UInt64",
            ErrorCodes::INVALID_LIMIT_EXPRESSION);

    return converted.safeGet<UInt64>();
}


static std::pair<UInt64, UInt64> getLimitLengthAndOffset(const ASTSelectQuery & query, const ContextPtr & context)
{
    UInt64 length = 0;
    UInt64 offset = 0;

    if (query.limitLength())
    {
        length = getLimitUIntValue(query.limitLength(), context, "LIMIT");
        if (query.limitOffset() && length)
            offset = getLimitUIntValue(query.limitOffset(), context, "OFFSET");
    }
    else if (query.limitOffset())
        offset = getLimitUIntValue(query.limitOffset(), context, "OFFSET");
    return {length, offset};
}


UInt64 InterpreterSelectQuery::getLimitForSorting(const ASTSelectQuery & query, const ContextPtr & context_)
{
    /// Partial sort can be done if there is LIMIT but no DISTINCT or LIMIT BY, neither ARRAY JOIN.
    if (!query.distinct && !query.limitBy() && !query.limit_with_ties && !query.arrayJoinExpressionList().first && query.limitLength())
    {
        auto [limit_length, limit_offset] = getLimitLengthAndOffset(query, context_);
        if (limit_length > std::numeric_limits<UInt64>::max() - limit_offset)
            return 0;

        return limit_length + limit_offset;
    }
    return 0;
}


static bool hasWithTotalsInAnySubqueryInFromClause(const ASTSelectQuery & query)
{
    if (query.group_by_with_totals)
        return true;

    /** NOTE You can also check that the table in the subquery is distributed, and that it only looks at one shard.
     * In other cases, totals will be computed on the initiating server of the query, and it is not necessary to read the data to the end.
     */
    if (auto query_table = extractTableExpression(query, 0))
    {
        if (const auto * ast_union = query_table->as<ASTSelectWithUnionQuery>())
        {
            /** NOTE
            * 1. For ASTSelectWithUnionQuery after normalization for union child node the height of the AST tree is at most 2.
            * 2. For ASTSelectIntersectExceptQuery after normalization in case there are intersect or except nodes,
            * the height of the AST tree can have any depth (each intersect/except adds a level), but the
            * number of children in those nodes is always 2.
            */
            std::function<bool(ASTPtr)> traverse_recursively = [&](ASTPtr child_ast) -> bool
            {
                if (const auto * select_child = child_ast->as <ASTSelectQuery>())
                {
                    if (hasWithTotalsInAnySubqueryInFromClause(select_child->as<ASTSelectQuery &>()))
                        return true;
                }
                else if (const auto * union_child = child_ast->as<ASTSelectWithUnionQuery>())
                {
                    for (const auto & subchild : union_child->list_of_selects->children)
                        if (traverse_recursively(subchild))
                            return true;
                }
                else if (const auto * intersect_child = child_ast->as<ASTSelectIntersectExceptQuery>())
                {
                    auto selects = intersect_child->getListOfSelects();
                    for (const auto & subchild : selects)
                        if (traverse_recursively(subchild))
                            return true;
                }
                return false;
            };

            for (const auto & elem : ast_union->list_of_selects->children)
                if (traverse_recursively(elem))
                    return true;
        }
    }

    return false;
}


void InterpreterSelectQuery::executeImpl(QueryPlan & query_plan, std::optional<Pipe> prepared_pipe)
{
    /** Streams of data. When the query is executed in parallel, we have several data streams.
     *  If there is no GROUP BY, then perform all operations before ORDER BY and LIMIT in parallel, then
     *  if there is an ORDER BY, then glue the streams using ResizeProcessor, and then MergeSorting transforms,
     *  if not, then glue it using ResizeProcessor,
     *  then apply LIMIT.
     *  If there is GROUP BY, then we will perform all operations up to GROUP BY, inclusive, in parallel;
     *  a parallel GROUP BY will glue streams into one,
     *  then perform the remaining operations with one resulting stream.
     */

    /// Now we will compose block streams that perform the necessary actions.
    auto & query = getSelectQuery();
    const Settings & settings = context->getSettingsRef();
    auto & expressions = analysis_result;
    bool intermediate_stage = false;
    bool to_aggregation_stage = false;
    bool from_aggregation_stage = false;

    /// Do I need to aggregate in a separate row that has not passed max_rows_to_group_by?
    bool aggregate_overflow_row =
        expressions.need_aggregate &&
        query.group_by_with_totals &&
        settings.max_rows_to_group_by &&
        settings.group_by_overflow_mode == OverflowMode::ANY &&
        settings.totals_mode != TotalsMode::AFTER_HAVING_EXCLUSIVE;

    /// Do I need to immediately finalize the aggregate functions after the aggregation?
    bool aggregate_final =
        expressions.need_aggregate &&
        options.to_stage > QueryProcessingStage::WithMergeableState &&
        !query.group_by_with_totals && !query.group_by_with_rollup && !query.group_by_with_cube;

    bool use_grouping_set_key = expressions.use_grouping_set_key;

    if (query.group_by_with_grouping_sets && query.group_by_with_totals)
        throw Exception(ErrorCodes::NOT_IMPLEMENTED, "WITH TOTALS and GROUPING SETS are not supported together");

    if (query.group_by_with_grouping_sets && (query.group_by_with_rollup || query.group_by_with_cube))
        throw Exception(ErrorCodes::NOT_IMPLEMENTED, "GROUPING SETS are not supported together with ROLLUP and CUBE");

    if (expressions.hasHaving() && query.group_by_with_totals && (query.group_by_with_rollup || query.group_by_with_cube))
        throw Exception(ErrorCodes::NOT_IMPLEMENTED, "WITH TOTALS and WITH ROLLUP or CUBE are not supported together in presence of HAVING");

    if (query_info.projection && query_info.projection->desc->type == ProjectionDescription::Type::Aggregate)
    {
        query_info.projection->aggregate_overflow_row = aggregate_overflow_row;
        query_info.projection->aggregate_final = aggregate_final;
    }

    if (options.only_analyze)
    {
        auto read_nothing = std::make_unique<ReadNothingStep>(source_header);
        query_plan.addStep(std::move(read_nothing));

        if (expressions.filter_info)
        {
            auto row_level_security_step = std::make_unique<FilterStep>(
                query_plan.getCurrentDataStream(),
                expressions.filter_info->actions,
                expressions.filter_info->column_name,
                expressions.filter_info->do_remove_column);

            row_level_security_step->setStepDescription("Row-level security filter");
            query_plan.addStep(std::move(row_level_security_step));
        }

        if (expressions.prewhere_info)
        {
            if (expressions.prewhere_info->row_level_filter)
            {
                auto row_level_filter_step = std::make_unique<FilterStep>(
                    query_plan.getCurrentDataStream(),
                    expressions.prewhere_info->row_level_filter,
                    expressions.prewhere_info->row_level_column_name,
                    true);

                row_level_filter_step->setStepDescription("Row-level security filter (PREWHERE)");
                query_plan.addStep(std::move(row_level_filter_step));
            }

            auto prewhere_step = std::make_unique<FilterStep>(
                query_plan.getCurrentDataStream(),
                expressions.prewhere_info->prewhere_actions,
                expressions.prewhere_info->prewhere_column_name,
                expressions.prewhere_info->remove_prewhere_column);

            prewhere_step->setStepDescription("PREWHERE");
            query_plan.addStep(std::move(prewhere_step));
        }
    }
    else
    {
        if (prepared_pipe)
        {
            auto prepared_source_step = std::make_unique<ReadFromPreparedSource>(std::move(*prepared_pipe));
            query_plan.addStep(std::move(prepared_source_step));
            query_plan.addInterpreterContext(context);
        }

        if (from_stage == QueryProcessingStage::WithMergeableState &&
            options.to_stage == QueryProcessingStage::WithMergeableState)
            intermediate_stage = true;

        /// Support optimize_distributed_group_by_sharding_key
        /// Is running on the initiating server during distributed processing?
        if (from_stage >= QueryProcessingStage::WithMergeableStateAfterAggregation)
            from_aggregation_stage = true;
        /// Is running on remote servers during distributed processing?
        if (options.to_stage >= QueryProcessingStage::WithMergeableStateAfterAggregation)
            to_aggregation_stage = true;

        /// Read the data from Storage. from_stage - to what stage the request was completed in Storage.
        executeFetchColumns(from_stage, query_plan);

        LOG_TRACE(log, "{} -> {}", QueryProcessingStage::toString(from_stage), QueryProcessingStage::toString(options.to_stage));
    }

    if (query_info.projection && query_info.projection->input_order_info && query_info.input_order_info)
       throw Exception("InputOrderInfo is set for projection and for query", ErrorCodes::LOGICAL_ERROR);
    InputOrderInfoPtr input_order_info_for_order;
    if (!expressions.need_aggregate)
        input_order_info_for_order = query_info.projection ? query_info.projection->input_order_info : query_info.input_order_info;

    if (options.to_stage > QueryProcessingStage::FetchColumns)
    {
        auto preliminary_sort = [&]()
        {
            /** For distributed query processing,
              *  if no GROUP, HAVING set,
              *  but there is an ORDER or LIMIT,
              *  then we will perform the preliminary sorting and LIMIT on the remote server.
              */
            if (!expressions.second_stage
                && !expressions.need_aggregate
                && !expressions.hasHaving()
                && !expressions.has_window)
            {
                if (expressions.has_order_by)
                    executeOrder(query_plan, input_order_info_for_order);

                /// pre_distinct = false, because if we have limit and distinct,
                /// we need to merge streams to one and calculate overall distinct.
                /// Otherwise we can take several equal values from different streams
                /// according to limit and skip some distinct values.
                if (query.limitLength())
                    executeDistinct(query_plan, false, expressions.selected_columns, false);

                if (expressions.hasLimitBy())
                {
                    executeExpression(query_plan, expressions.before_limit_by, "Before LIMIT BY");
                    executeLimitBy(query_plan);
                }

                if (query.limitLength())
                    executePreLimit(query_plan, true);
            }
        };

        if (intermediate_stage)
        {
            if (expressions.first_stage || expressions.second_stage)
                throw Exception("Query with intermediate stage cannot have any other stages", ErrorCodes::LOGICAL_ERROR);

            preliminary_sort();
            if (expressions.need_aggregate)
                executeMergeAggregated(query_plan, aggregate_overflow_row, aggregate_final, use_grouping_set_key);
        }

        if (from_aggregation_stage)
        {
            if (intermediate_stage || expressions.first_stage || expressions.second_stage)
                throw Exception("Query with after aggregation stage cannot have any other stages", ErrorCodes::LOGICAL_ERROR);
        }

        if (expressions.first_stage)
        {
            // If there is a storage that supports prewhere, this will always be nullptr
            // Thus, we don't actually need to check if projection is active.
            if (!query_info.projection && expressions.filter_info)
            {
                auto row_level_security_step = std::make_unique<FilterStep>(
                    query_plan.getCurrentDataStream(),
                    expressions.filter_info->actions,
                    expressions.filter_info->column_name,
                    expressions.filter_info->do_remove_column);

                row_level_security_step->setStepDescription("Row-level security filter");
                query_plan.addStep(std::move(row_level_security_step));
            }

            if (additional_filter_info)
            {
                auto additional_filter_step = std::make_unique<FilterStep>(
                    query_plan.getCurrentDataStream(),
                    additional_filter_info->actions,
                    additional_filter_info->column_name,
                    additional_filter_info->do_remove_column);

                additional_filter_step->setStepDescription("Additional filter");
                query_plan.addStep(std::move(additional_filter_step));
            }

            if (expressions.before_array_join)
            {
                QueryPlanStepPtr before_array_join_step
                    = std::make_unique<ExpressionStep>(query_plan.getCurrentDataStream(), expressions.before_array_join);
                before_array_join_step->setStepDescription("Before ARRAY JOIN");
                query_plan.addStep(std::move(before_array_join_step));
            }

            if (expressions.array_join)
            {
                QueryPlanStepPtr array_join_step
                    = std::make_unique<ArrayJoinStep>(query_plan.getCurrentDataStream(), expressions.array_join);

                array_join_step->setStepDescription("ARRAY JOIN");
                query_plan.addStep(std::move(array_join_step));
            }

            if (expressions.before_join)
            {
                QueryPlanStepPtr before_join_step = std::make_unique<ExpressionStep>(
                    query_plan.getCurrentDataStream(),
                    expressions.before_join);
                before_join_step->setStepDescription("Before JOIN");
                query_plan.addStep(std::move(before_join_step));
            }

            /// Optional step to convert key columns to common supertype.
            if (expressions.converting_join_columns)
            {
                QueryPlanStepPtr convert_join_step = std::make_unique<ExpressionStep>(
                    query_plan.getCurrentDataStream(),
                    expressions.converting_join_columns);
                convert_join_step->setStepDescription("Convert JOIN columns");
                query_plan.addStep(std::move(convert_join_step));
            }

            if (expressions.hasJoin())
            {
                if (expressions.join->isFilled())
                {
                    QueryPlanStepPtr filled_join_step = std::make_unique<FilledJoinStep>(
                        query_plan.getCurrentDataStream(),
                        expressions.join,
                        settings.max_block_size);

                    filled_join_step->setStepDescription("JOIN");
                    query_plan.addStep(std::move(filled_join_step));
                }
                else
                {
                    auto joined_plan = query_analyzer->getJoinedPlan();

                    if (!joined_plan)
                        throw Exception(ErrorCodes::LOGICAL_ERROR, "There is no joined plan for query");

                    auto add_sorting = [&settings, this] (QueryPlan & plan, const Names & key_names, JoinTableSide join_pos)
                    {
                        SortDescription order_descr;
                        order_descr.reserve(key_names.size());
                        for (const auto & key_name : key_names)
                            order_descr.emplace_back(key_name);

                        auto sorting_step = std::make_unique<SortingStep>(
                            plan.getCurrentDataStream(),
                            std::move(order_descr),
                            settings.max_block_size,
                            0 /* LIMIT */,
                            SizeLimits(settings.max_rows_to_sort, settings.max_bytes_to_sort, settings.sort_overflow_mode),
                            settings.max_bytes_before_remerge_sort,
                            settings.remerge_sort_lowered_memory_bytes_ratio,
                            settings.max_bytes_before_external_sort,
                            this->context->getTempDataOnDisk(),
                            settings.min_free_disk_space_for_temporary_data,
                            settings.optimize_sorting_by_input_stream_properties);
                        sorting_step->setStepDescription(fmt::format("Sort {} before JOIN", join_pos));
                        plan.addStep(std::move(sorting_step));
                    };

                    auto crosswise_connection = CreateSetAndFilterOnTheFlyStep::createCrossConnection();
                    auto add_create_set = [&settings, crosswise_connection](QueryPlan & plan, const Names & key_names, JoinTableSide join_pos)
                    {
                        auto creating_set_step = std::make_unique<CreateSetAndFilterOnTheFlyStep>(
                            plan.getCurrentDataStream(), key_names, settings.max_rows_in_set_to_optimize_join, crosswise_connection, join_pos);
                        creating_set_step->setStepDescription(fmt::format("Create set and filter {} joined stream", join_pos));

                        auto * step_raw_ptr = creating_set_step.get();
                        plan.addStep(std::move(creating_set_step));
                        return step_raw_ptr;
                    };

                    if (expressions.join->pipelineType() == JoinPipelineType::YShaped)
                    {
                        const auto & table_join = expressions.join->getTableJoin();
                        const auto & join_clause = table_join.getOnlyClause();

                        auto join_kind = table_join.kind();
                        bool kind_allows_filtering = isInner(join_kind) || isLeft(join_kind) || isRight(join_kind);
                        if (settings.max_rows_in_set_to_optimize_join > 0 && kind_allows_filtering)
                        {
                            auto * left_set = add_create_set(query_plan, join_clause.key_names_left, JoinTableSide::Left);
                            auto * right_set = add_create_set(*joined_plan, join_clause.key_names_right, JoinTableSide::Right);

                            if (isInnerOrLeft(join_kind))
                                right_set->setFiltering(left_set->getSet());

                            if (isInnerOrRight(join_kind))
                                left_set->setFiltering(right_set->getSet());
                        }

                        add_sorting(query_plan, join_clause.key_names_left, JoinTableSide::Left);
                        add_sorting(*joined_plan, join_clause.key_names_right, JoinTableSide::Right);
                    }

                    QueryPlanStepPtr join_step = std::make_unique<JoinStep>(
                        query_plan.getCurrentDataStream(),
                        joined_plan->getCurrentDataStream(),
                        expressions.join,
                        settings.max_block_size,
                        max_streams,
                        analysis_result.optimize_read_in_order);

                    join_step->setStepDescription(fmt::format("JOIN {}", expressions.join->pipelineType()));
                    std::vector<QueryPlanPtr> plans;
                    plans.emplace_back(std::make_unique<QueryPlan>(std::move(query_plan)));
                    plans.emplace_back(std::move(joined_plan));

                    query_plan = QueryPlan();
                    query_plan.unitePlans(std::move(join_step), {std::move(plans)});
                }
            }

            if (!query_info.projection && expressions.hasWhere())
                executeWhere(query_plan, expressions.before_where, expressions.remove_where_filter);

            if (expressions.need_aggregate)
                executeAggregation(
                    query_plan, expressions.before_aggregation, aggregate_overflow_row, aggregate_final, query_info.input_order_info);

            // Now we must execute:
            // 1) expressions before window functions,
            // 2) window functions,
            // 3) expressions after window functions,
            // 4) preliminary distinct.
            // This code decides which part we execute on shard (first_stage)
            // and which part on initiator (second_stage). See also the counterpart
            // code for "second_stage" that has to execute the rest.
            if (expressions.need_aggregate)
            {
                // We have aggregation, so we can't execute any later-stage
                // expressions on shards, neither "before window functions" nor
                // "before ORDER BY".
            }
            else
            {
                // We don't have aggregation.
                // Window functions must be executed on initiator (second_stage).
                // ORDER BY and DISTINCT might depend on them, so if we have
                // window functions, we can't execute ORDER BY and DISTINCT
                // now, on shard (first_stage).
                if (query_analyzer->hasWindow())
                {
                    executeExpression(query_plan, expressions.before_window, "Before window functions");
                }
                else
                {
                    // We don't have window functions, so we can execute the
                    // expressions before ORDER BY and the preliminary DISTINCT
                    // now, on shards (first_stage).
                    assert(!expressions.before_window);
                    executeExpression(query_plan, expressions.before_order_by, "Before ORDER BY");
                    executeDistinct(query_plan, true, expressions.selected_columns, true);
                }
            }

            preliminary_sort();
        }

        if (expressions.second_stage || from_aggregation_stage)
        {
            if (from_aggregation_stage)
            {
                /// No need to aggregate anything, since this was done on remote shards.
            }
            else if (expressions.need_aggregate)
            {
                /// If you need to combine aggregated results from multiple servers
                if (!expressions.first_stage)
                    executeMergeAggregated(query_plan, aggregate_overflow_row, aggregate_final, use_grouping_set_key);

                if (!aggregate_final)
                {
                    if (query.group_by_with_totals)
                    {
                        bool final = !query.group_by_with_rollup && !query.group_by_with_cube;
                        executeTotalsAndHaving(
                            query_plan, expressions.hasHaving(), expressions.before_having, expressions.remove_having_filter, aggregate_overflow_row, final);
                    }

                    if (query.group_by_with_rollup)
                        executeRollupOrCube(query_plan, Modificator::ROLLUP);
                    else if (query.group_by_with_cube)
                        executeRollupOrCube(query_plan, Modificator::CUBE);

                    if ((query.group_by_with_rollup || query.group_by_with_cube || query.group_by_with_grouping_sets) && expressions.hasHaving())
                        executeHaving(query_plan, expressions.before_having, expressions.remove_having_filter);
                }
                else if (expressions.hasHaving())
                    executeHaving(query_plan, expressions.before_having, expressions.remove_having_filter);
            }
            else if (query.group_by_with_totals || query.group_by_with_rollup || query.group_by_with_cube || query.group_by_with_grouping_sets)
                throw Exception("WITH TOTALS, ROLLUP, CUBE or GROUPING SETS are not supported without aggregation", ErrorCodes::NOT_IMPLEMENTED);

            // Now we must execute:
            // 1) expressions before window functions,
            // 2) window functions,
            // 3) expressions after window functions,
            // 4) preliminary distinct.
            // Some of these were already executed at the shards (first_stage),
            // see the counterpart code and comments there.
            if (from_aggregation_stage)
            {
                if (query_analyzer->hasWindow())
                    throw Exception(
                        "Window functions does not support processing from WithMergeableStateAfterAggregation",
                        ErrorCodes::NOT_IMPLEMENTED);
            }
            else if (expressions.need_aggregate)
            {
                executeExpression(query_plan, expressions.before_window,
                    "Before window functions");
                executeWindow(query_plan);
                executeExpression(query_plan, expressions.before_order_by, "Before ORDER BY");
                executeDistinct(query_plan, true, expressions.selected_columns, true);
            }
            else
            {
                if (query_analyzer->hasWindow())
                {
                    executeWindow(query_plan);
                    executeExpression(query_plan, expressions.before_order_by, "Before ORDER BY");
                    executeDistinct(query_plan, true, expressions.selected_columns, true);
                }
                else
                {
                    // Neither aggregation nor windows, all expressions before
                    // ORDER BY executed on shards.
                }
            }

            if (expressions.has_order_by)
            {
                /** If there is an ORDER BY for distributed query processing,
                  *  but there is no aggregation, then on the remote servers ORDER BY was made
                  *  - therefore, we merge the sorted streams from remote servers.
                  *
                  * Also in case of remote servers was process the query up to WithMergeableStateAfterAggregationAndLimit
                  * (distributed_group_by_no_merge=2 or optimize_distributed_group_by_sharding_key=1 takes place),
                  * then merge the sorted streams is enough, since remote servers already did full ORDER BY.
                  */

                if (from_aggregation_stage)
                    executeMergeSorted(query_plan, "after aggregation stage for ORDER BY");
                else if (!expressions.first_stage
                    && !expressions.need_aggregate
                    && !expressions.has_window
                    && !(query.group_by_with_totals && !aggregate_final))
                    executeMergeSorted(query_plan, "for ORDER BY, without aggregation");
                else    /// Otherwise, just sort.
                    executeOrder(query_plan, input_order_info_for_order);
            }

            /** Optimization - if there are several sources and there is LIMIT, then first apply the preliminary LIMIT,
              * limiting the number of rows in each up to `offset + limit`.
              */
            bool has_withfill = false;
            if (query.orderBy())
            {
                SortDescription order_descr = getSortDescription(query, context);
                for (auto & desc : order_descr)
                    if (desc.with_fill)
                    {
                        has_withfill = true;
                        break;
                    }
            }

            bool apply_limit = options.to_stage != QueryProcessingStage::WithMergeableStateAfterAggregation;
            bool apply_prelimit = apply_limit &&
                                  query.limitLength() && !query.limit_with_ties &&
                                  !hasWithTotalsInAnySubqueryInFromClause(query) &&
                                  !query.arrayJoinExpressionList().first &&
                                  !query.distinct &&
                                  !expressions.hasLimitBy() &&
                                  !settings.extremes &&
                                  !has_withfill;
            bool apply_offset = options.to_stage != QueryProcessingStage::WithMergeableStateAfterAggregationAndLimit;
            if (apply_prelimit)
            {
                executePreLimit(query_plan, /* do_not_skip_offset= */!apply_offset);
            }

            /** If there was more than one stream,
              * then DISTINCT needs to be performed once again after merging all streams.
              */
            if (!from_aggregation_stage && query.distinct)
                executeDistinct(query_plan, false, expressions.selected_columns, false);

            if (!from_aggregation_stage && expressions.hasLimitBy())
            {
                executeExpression(query_plan, expressions.before_limit_by, "Before LIMIT BY");
                executeLimitBy(query_plan);
            }

            executeWithFill(query_plan);

            /// If we have 'WITH TIES', we need execute limit before projection,
            /// because in that case columns from 'ORDER BY' are used.
            if (query.limit_with_ties && apply_offset)
            {
                executeLimit(query_plan);
            }

            /// Projection not be done on the shards, since then initiator will not find column in blocks.
            /// (significant only for WithMergeableStateAfterAggregation/WithMergeableStateAfterAggregationAndLimit).
            if (!to_aggregation_stage)
            {
                /// We must do projection after DISTINCT because projection may remove some columns.
                executeProjection(query_plan, expressions.final_projection);
            }

            /// Extremes are calculated before LIMIT, but after LIMIT BY. This is Ok.
            executeExtremes(query_plan);

            bool limit_applied = apply_prelimit || (query.limit_with_ties && apply_offset);
            /// Limit is no longer needed if there is prelimit.
            ///
            /// NOTE: that LIMIT cannot be applied if OFFSET should not be applied,
            /// since LIMIT will apply OFFSET too.
            /// This is the case for various optimizations for distributed queries,
            /// and when LIMIT cannot be applied it will be applied on the initiator anyway.
            if (apply_limit && !limit_applied && apply_offset)
                executeLimit(query_plan);

            if (apply_offset)
                executeOffset(query_plan);
        }
    }

    executeSubqueriesInSetsAndJoins(query_plan);
}

static void executeMergeAggregatedImpl(
    QueryPlan & query_plan,
    bool overflow_row,
    bool final,
    bool is_remote_storage,
    bool has_grouping_sets,
    const Settings & settings,
    const NamesAndTypesList & aggregation_keys,
    const AggregateDescriptions & aggregates,
    bool should_produce_results_in_order_of_bucket_number)
{
    auto keys = aggregation_keys.getNames();
    if (has_grouping_sets)
        keys.insert(keys.begin(), "__grouping_set");

    /** There are two modes of distributed aggregation.
      *
      * 1. In different threads read from the remote servers blocks.
      * Save all the blocks in the RAM. Merge blocks.
      * If the aggregation is two-level - parallelize to the number of buckets.
      *
      * 2. In one thread, read blocks from different servers in order.
      * RAM stores only one block from each server.
      * If the aggregation is a two-level aggregation, we consistently merge the blocks of each next level.
      *
      * The second option consumes less memory (up to 256 times less)
      *  in the case of two-level aggregation, which is used for large results after GROUP BY,
      *  but it can work more slowly.
      */

    Aggregator::Params params(keys, aggregates, overflow_row, settings.max_threads, settings.max_block_size);

    auto merging_aggregated = std::make_unique<MergingAggregatedStep>(
        query_plan.getCurrentDataStream(),
        params,
        final,
        settings.distributed_aggregation_memory_efficient && is_remote_storage,
        settings.max_threads,
        settings.aggregation_memory_efficient_merge_threads,
        should_produce_results_in_order_of_bucket_number);

    query_plan.addStep(std::move(merging_aggregated));
}

void InterpreterSelectQuery::addEmptySourceToQueryPlan(
    QueryPlan & query_plan, const Block & source_header, const SelectQueryInfo & query_info, const ContextPtr & context_)
{
    Pipe pipe(std::make_shared<NullSource>(source_header));

    PrewhereInfoPtr prewhere_info_ptr = query_info.projection ? query_info.projection->prewhere_info : query_info.prewhere_info;
    if (prewhere_info_ptr)
    {
        auto & prewhere_info = *prewhere_info_ptr;

        if (prewhere_info.row_level_filter)
        {
            pipe.addSimpleTransform([&](const Block & header)
            {
                return std::make_shared<FilterTransform>(header,
                    std::make_shared<ExpressionActions>(prewhere_info.row_level_filter),
                    prewhere_info.row_level_column_name, true);
            });
        }

        pipe.addSimpleTransform([&](const Block & header)
        {
            return std::make_shared<FilterTransform>(
                header, std::make_shared<ExpressionActions>(prewhere_info.prewhere_actions),
                prewhere_info.prewhere_column_name, prewhere_info.remove_prewhere_column);
        });
    }

    auto read_from_pipe = std::make_unique<ReadFromPreparedSource>(std::move(pipe));
    read_from_pipe->setStepDescription("Read from NullSource");
    query_plan.addStep(std::move(read_from_pipe));

    if (query_info.projection)
    {
        if (query_info.projection->before_where)
        {
            auto where_step = std::make_unique<FilterStep>(
                query_plan.getCurrentDataStream(),
                query_info.projection->before_where,
                query_info.projection->where_column_name,
                query_info.projection->remove_where_filter);

            where_step->setStepDescription("WHERE");
            query_plan.addStep(std::move(where_step));
        }

        if (query_info.projection->desc->type == ProjectionDescription::Type::Aggregate)
        {
            if (query_info.projection->before_aggregation)
            {
                auto expression_before_aggregation
                    = std::make_unique<ExpressionStep>(query_plan.getCurrentDataStream(), query_info.projection->before_aggregation);
                expression_before_aggregation->setStepDescription("Before GROUP BY");
                query_plan.addStep(std::move(expression_before_aggregation));
            }

            // Let's just choose the safe option since we don't know the value of `to_stage` here.
            const bool should_produce_results_in_order_of_bucket_number = true;

            executeMergeAggregatedImpl(
                query_plan,
                query_info.projection->aggregate_overflow_row,
                query_info.projection->aggregate_final,
                false,
                false,
                context_->getSettingsRef(),
                query_info.projection->aggregation_keys,
                query_info.projection->aggregate_descriptions,
                should_produce_results_in_order_of_bucket_number);
        }
    }
}

void InterpreterSelectQuery::setMergeTreeReadTaskCallbackAndClientInfo(MergeTreeReadTaskCallback && callback)
{
    context->getClientInfo().collaborate_with_initiator = true;
    context->setMergeTreeReadTaskCallback(std::move(callback));
}

void InterpreterSelectQuery::setProperClientInfo(size_t replica_num, size_t replica_count)
{
    context->getClientInfo().query_kind = ClientInfo::QueryKind::SECONDARY_QUERY;
    context->getClientInfo().count_participating_replicas = replica_count;
    context->getClientInfo().number_of_current_replica = replica_num;
}

bool InterpreterSelectQuery::shouldMoveToPrewhere()
{
    const Settings & settings = context->getSettingsRef();
    const ASTSelectQuery & query = getSelectQuery();
    return settings.optimize_move_to_prewhere && (!query.final() || settings.optimize_move_to_prewhere_if_final);
}

void InterpreterSelectQuery::addPrewhereAliasActions()
{
    auto & expressions = analysis_result;
    if (expressions.filter_info)
    {
        if (!expressions.prewhere_info)
        {
            const bool does_storage_support_prewhere = !input_pipe && storage && storage->supportsPrewhere();
            if (does_storage_support_prewhere && shouldMoveToPrewhere())
            {
                /// Execute row level filter in prewhere as a part of "move to prewhere" optimization.
                expressions.prewhere_info = std::make_shared<PrewhereInfo>(
                    std::move(expressions.filter_info->actions),
                    std::move(expressions.filter_info->column_name));
                expressions.prewhere_info->prewhere_actions->projectInput(false);
                expressions.prewhere_info->remove_prewhere_column = expressions.filter_info->do_remove_column;
                expressions.prewhere_info->need_filter = true;
                expressions.filter_info = nullptr;
            }
        }
        else
        {
            /// Add row level security actions to prewhere.
            expressions.prewhere_info->row_level_filter = std::move(expressions.filter_info->actions);
            expressions.prewhere_info->row_level_column_name = std::move(expressions.filter_info->column_name);
            expressions.prewhere_info->row_level_filter->projectInput(false);
            expressions.filter_info = nullptr;
        }
    }

    auto & prewhere_info = analysis_result.prewhere_info;
    auto & columns_to_remove_after_prewhere = analysis_result.columns_to_remove_after_prewhere;

    /// Detect, if ALIAS columns are required for query execution
    auto alias_columns_required = false;
    const ColumnsDescription & storage_columns = metadata_snapshot->getColumns();
    for (const auto & column_name : required_columns)
    {
        auto column_default = storage_columns.getDefault(column_name);
        if (column_default && column_default->kind == ColumnDefaultKind::Alias)
        {
            alias_columns_required = true;
            break;
        }
    }

    /// There are multiple sources of required columns:
    ///  - raw required columns,
    ///  - columns deduced from ALIAS columns,
    ///  - raw required columns from PREWHERE,
    ///  - columns deduced from ALIAS columns from PREWHERE.
    /// PREWHERE is a special case, since we need to resolve it and pass directly to `IStorage::read()`
    /// before any other executions.
    if (alias_columns_required)
    {
        NameSet required_columns_from_prewhere; /// Set of all (including ALIAS) required columns for PREWHERE
        NameSet required_aliases_from_prewhere; /// Set of ALIAS required columns for PREWHERE

        if (prewhere_info)
        {
            /// Get some columns directly from PREWHERE expression actions
            auto prewhere_required_columns = prewhere_info->prewhere_actions->getRequiredColumns().getNames();
            required_columns_from_prewhere.insert(prewhere_required_columns.begin(), prewhere_required_columns.end());

            if (prewhere_info->row_level_filter)
            {
                auto row_level_required_columns = prewhere_info->row_level_filter->getRequiredColumns().getNames();
                required_columns_from_prewhere.insert(row_level_required_columns.begin(), row_level_required_columns.end());
            }
        }

        /// Expression, that contains all raw required columns
        ASTPtr required_columns_all_expr = std::make_shared<ASTExpressionList>();

        /// Expression, that contains raw required columns for PREWHERE
        ASTPtr required_columns_from_prewhere_expr = std::make_shared<ASTExpressionList>();

        /// Sort out already known required columns between expressions,
        /// also populate `required_aliases_from_prewhere`.
        for (const auto & column : required_columns)
        {
            ASTPtr column_expr;
            const auto column_default = storage_columns.getDefault(column);
            bool is_alias = column_default && column_default->kind == ColumnDefaultKind::Alias;
            if (is_alias)
            {
                auto column_decl = storage_columns.get(column);
                column_expr = column_default->expression->clone();
                // recursive visit for alias to alias
                replaceAliasColumnsInQuery(
                    column_expr, metadata_snapshot->getColumns(), syntax_analyzer_result->array_join_result_to_source, context);

                column_expr = addTypeConversionToAST(
                    std::move(column_expr), column_decl.type->getName(), metadata_snapshot->getColumns().getAll(), context);
                column_expr = setAlias(column_expr, column);
            }
            else
                column_expr = std::make_shared<ASTIdentifier>(column);

            if (required_columns_from_prewhere.contains(column))
            {
                required_columns_from_prewhere_expr->children.emplace_back(std::move(column_expr));

                if (is_alias)
                    required_aliases_from_prewhere.insert(column);
            }
            else
                required_columns_all_expr->children.emplace_back(std::move(column_expr));
        }

        /// Columns, which we will get after prewhere and filter executions.
        NamesAndTypesList required_columns_after_prewhere;
        NameSet required_columns_after_prewhere_set;

        /// Collect required columns from prewhere expression actions.
        if (prewhere_info)
        {
            NameSet columns_to_remove(columns_to_remove_after_prewhere.begin(), columns_to_remove_after_prewhere.end());
            Block prewhere_actions_result = prewhere_info->prewhere_actions->getResultColumns();

            /// Populate required columns with the columns, added by PREWHERE actions and not removed afterwards.
            /// XXX: looks hacky that we already know which columns after PREWHERE we won't need for sure.
            for (const auto & column : prewhere_actions_result)
            {
                if (prewhere_info->remove_prewhere_column && column.name == prewhere_info->prewhere_column_name)
                    continue;

                if (columns_to_remove.contains(column.name))
                    continue;

                required_columns_all_expr->children.emplace_back(std::make_shared<ASTIdentifier>(column.name));
                required_columns_after_prewhere.emplace_back(column.name, column.type);
            }

            required_columns_after_prewhere_set
                = collections::map<NameSet>(required_columns_after_prewhere, [](const auto & it) { return it.name; });
        }

        auto syntax_result
            = TreeRewriter(context).analyze(required_columns_all_expr, required_columns_after_prewhere, storage, storage_snapshot);
        alias_actions = ExpressionAnalyzer(required_columns_all_expr, syntax_result, context).getActionsDAG(true);

        /// The set of required columns could be added as a result of adding an action to calculate ALIAS.
        required_columns = alias_actions->getRequiredColumns().getNames();

        /// Do not remove prewhere filter if it is a column which is used as alias.
        if (prewhere_info && prewhere_info->remove_prewhere_column)
            if (required_columns.end() != std::find(required_columns.begin(), required_columns.end(), prewhere_info->prewhere_column_name))
                prewhere_info->remove_prewhere_column = false;

        /// Remove columns which will be added by prewhere.
        std::erase_if(required_columns, [&](const String & name) { return required_columns_after_prewhere_set.contains(name); });

        if (prewhere_info)
        {
            /// Don't remove columns which are needed to be aliased.
            for (const auto & name : required_columns)
                prewhere_info->prewhere_actions->tryRestoreColumn(name);

            /// Add physical columns required by prewhere actions.
            for (const auto & column : required_columns_from_prewhere)
                if (!required_aliases_from_prewhere.contains(column))
                    if (required_columns.end() == std::find(required_columns.begin(), required_columns.end(), column))
                        required_columns.push_back(column);
        }
    }
}

void InterpreterSelectQuery::executeFetchColumns(QueryProcessingStage::Enum processing_stage, QueryPlan & query_plan)
{
    auto & query = getSelectQuery();
    const Settings & settings = context->getSettingsRef();

    /// Optimization for trivial query like SELECT count() FROM table.
    bool optimize_trivial_count =
        syntax_analyzer_result->optimize_trivial_count
        && (settings.max_parallel_replicas <= 1)
        && !settings.allow_experimental_query_deduplication
        && !settings.empty_result_for_aggregation_by_empty_set
        && storage
        && storage->getName() != "MaterializedMySQL"
        && !storage->hasLightweightDeletedMask()
        && query_info.filter_asts.empty()
        && processing_stage == QueryProcessingStage::FetchColumns
        && query_analyzer->hasAggregation()
        && (query_analyzer->aggregates().size() == 1)
        && typeid_cast<const AggregateFunctionCount *>(query_analyzer->aggregates()[0].function.get());

    if (optimize_trivial_count)
    {
        const auto & desc = query_analyzer->aggregates()[0];
        const auto & func = desc.function;
        std::optional<UInt64> num_rows{};

        if (!query.prewhere() && !query.where() && !context->getCurrentTransaction())
        {
            num_rows = storage->totalRows(settings);
        }
        else // It's possible to optimize count() given only partition predicates
        {
            SelectQueryInfo temp_query_info;
            temp_query_info.query = query_ptr;
            temp_query_info.syntax_analyzer_result = syntax_analyzer_result;
            temp_query_info.prepared_sets = query_analyzer->getPreparedSets();

            num_rows = storage->totalRowsByPartitionPredicate(temp_query_info, context);
        }

        if (num_rows)
        {
            const AggregateFunctionCount & agg_count = static_cast<const AggregateFunctionCount &>(*func);

            /// We will process it up to "WithMergeableState".
            std::vector<char> state(agg_count.sizeOfData());
            AggregateDataPtr place = state.data();

            agg_count.create(place);
            SCOPE_EXIT_MEMORY_SAFE(agg_count.destroy(place));

            agg_count.set(place, *num_rows);

            auto column = ColumnAggregateFunction::create(func);
            column->insertFrom(place);

            Block header = analysis_result.before_aggregation->getResultColumns();
            size_t arguments_size = desc.argument_names.size();
            DataTypes argument_types(arguments_size);
            for (size_t j = 0; j < arguments_size; ++j)
                argument_types[j] = header.getByName(desc.argument_names[j]).type;

            Block block_with_count{
                {std::move(column), std::make_shared<DataTypeAggregateFunction>(func, argument_types, desc.parameters), desc.column_name}};

            auto source = std::make_shared<SourceFromSingleChunk>(block_with_count);
            auto prepared_count = std::make_unique<ReadFromPreparedSource>(Pipe(std::move(source)));
            prepared_count->setStepDescription("Optimized trivial count");
            query_plan.addStep(std::move(prepared_count));
            from_stage = QueryProcessingStage::WithMergeableState;
            analysis_result.first_stage = false;
            return;
        }
    }

    /// Limitation on the number of columns to read.
    /// It's not applied in 'only_analyze' mode, because the query could be analyzed without removal of unnecessary columns.
    if (!options.only_analyze && settings.max_columns_to_read && required_columns.size() > settings.max_columns_to_read)
        throw Exception(
            ErrorCodes::TOO_MANY_COLUMNS,
            "Limit for number of columns to read exceeded. Requested: {}, maximum: {}",
            required_columns.size(),
            settings.max_columns_to_read);

    /// General limit for the number of threads.
    size_t max_threads_execute_query = settings.max_threads;

    /** With distributed query processing, almost no computations are done in the threads,
     *  but wait and receive data from remote servers.
     *  If we have 20 remote servers, and max_threads = 8, then it would not be very good
     *  connect and ask only 8 servers at a time.
     *  To simultaneously query more remote servers,
     *  instead of max_threads, max_distributed_connections is used.
     */
    bool is_remote = false;
    if (storage && storage->isRemote())
    {
        is_remote = true;
        max_threads_execute_query = max_streams = settings.max_distributed_connections;
    }

    UInt64 max_block_size = settings.max_block_size;

    auto [limit_length, limit_offset] = getLimitLengthAndOffset(query, context);

    auto local_limits = getStorageLimits(*context, options);

    /** Optimization - if not specified DISTINCT, WHERE, GROUP, HAVING, ORDER, JOIN, LIMIT BY, WITH TIES
     *  but LIMIT is specified, and limit + offset < max_block_size,
     *  then as the block size we will use limit + offset (not to read more from the table than requested),
     *  and also set the number of threads to 1.
     */
    if (!query.distinct
        && !query.limit_with_ties
        && !query.prewhere()
        && !query.where()
        && query_info.filter_asts.empty()
        && !query.groupBy()
        && !query.having()
        && !query.orderBy()
        && !query.limitBy()
        && !query.join()
        && !query_analyzer->hasAggregation()
        && !query_analyzer->hasWindow()
        && query.limitLength()
        && limit_length <= std::numeric_limits<UInt64>::max() - limit_offset)
    {
        if (limit_length + limit_offset < max_block_size)
        {
            max_block_size = std::max<UInt64>(1, limit_length + limit_offset);
            max_threads_execute_query = max_streams = 1;
        }
        if (limit_length + limit_offset < local_limits.local_limits.size_limits.max_rows)
        {
            query_info.limit = limit_length + limit_offset;
        }
    }

    if (!max_block_size)
        throw Exception("Setting 'max_block_size' cannot be zero", ErrorCodes::PARAMETER_OUT_OF_BOUND);

    storage_limits.emplace_back(local_limits);

    /// Initialize the initial data streams to which the query transforms are superimposed. Table or subquery or prepared input?
    if (query_plan.isInitialized())
    {
        /// Prepared input.
    }
    else if (interpreter_subquery)
    {
        /// Subquery.
        ASTPtr subquery = extractTableExpression(query, 0);
        if (!subquery)
            throw Exception("Subquery expected", ErrorCodes::LOGICAL_ERROR);

        interpreter_subquery = std::make_unique<InterpreterSelectWithUnionQuery>(
            subquery, getSubqueryContext(context),
            options.copy().subquery().noModify(), required_columns);

        interpreter_subquery->addStorageLimits(storage_limits);

        if (query_analyzer->hasAggregation())
            interpreter_subquery->ignoreWithTotals();

        interpreter_subquery->buildQueryPlan(query_plan);
        query_plan.addInterpreterContext(context);
    }
    else if (storage)
    {
        /// Table.
        if (max_streams == 0)
            max_streams = 1;

        /// If necessary, we request more sources than the number of threads - to distribute the work evenly over the threads.
        if (max_streams > 1 && !is_remote)
            max_streams = static_cast<size_t>(max_streams * settings.max_streams_to_max_threads_ratio);

        auto & prewhere_info = analysis_result.prewhere_info;

        if (prewhere_info)
            query_info.prewhere_info = prewhere_info;

        bool optimize_read_in_order = analysis_result.optimize_read_in_order;
        bool optimize_aggregation_in_order = analysis_result.optimize_aggregation_in_order && !query_analyzer->useGroupingSetKey();

        /// Create optimizer with prepared actions.
        /// Maybe we will need to calc input_order_info later, e.g. while reading from StorageMerge.
        if ((optimize_read_in_order || optimize_aggregation_in_order)
            && (!query_info.projection || query_info.projection->complete))
        {
            if (optimize_read_in_order)
            {
                if (query_info.projection)
                {
                    query_info.projection->order_optimizer = std::make_shared<ReadInOrderOptimizer>(
                        // TODO Do we need a projection variant for this field?
                        query,
                        analysis_result.order_by_elements_actions,
                        getSortDescription(query, context),
                        query_info.syntax_analyzer_result);
                }
                else
                {
                    query_info.order_optimizer = std::make_shared<ReadInOrderOptimizer>(
                        query,
                        analysis_result.order_by_elements_actions,
                        getSortDescription(query, context),
                        query_info.syntax_analyzer_result);
                }
            }
            else if (optimize_aggregation_in_order)
            {
                if (query_info.projection)
                {
                    query_info.projection->order_optimizer = std::make_shared<ReadInOrderOptimizer>(
                        query,
                        query_info.projection->group_by_elements_actions,
                        query_info.projection->group_by_elements_order_descr,
                        query_info.syntax_analyzer_result);
                }
                else
                {
                    query_info.order_optimizer = std::make_shared<ReadInOrderOptimizer>(
                        query,
                        analysis_result.group_by_elements_actions,
                        getSortDescriptionFromGroupBy(query),
                        query_info.syntax_analyzer_result);
                }
            }

            /// If we don't have filtration, we can pushdown limit to reading stage for optimizations.
            UInt64 limit = (query.hasFiltration() || query.groupBy()) ? 0 : getLimitForSorting(query, context);
            if (query_info.projection)
                query_info.projection->input_order_info
                    = query_info.projection->order_optimizer->getInputOrder(query_info.projection->desc->metadata, context, limit);
            else
                query_info.input_order_info = query_info.order_optimizer->getInputOrder(metadata_snapshot, context, limit);
        }

        query_info.storage_limits = std::make_shared<StorageLimitsList>(storage_limits);

        query_info.settings_limit_offset_done = options.settings_limit_offset_done;
        storage->read(query_plan, required_columns, storage_snapshot, query_info, context, processing_stage, max_block_size, max_streams);

        if (context->hasQueryContext() && !options.is_internal)
        {
            const String view_name{};
            auto local_storage_id = storage->getStorageID();
            context->getQueryContext()->addQueryAccessInfo(
                backQuoteIfNeed(local_storage_id.getDatabaseName()),
                local_storage_id.getFullTableName(),
                required_columns,
                query_info.projection ? query_info.projection->desc->name : "",
                view_name);
        }

        /// Create step which reads from empty source if storage has no data.
        if (!query_plan.isInitialized())
        {
            auto header = storage_snapshot->getSampleBlockForColumns(required_columns);
            addEmptySourceToQueryPlan(query_plan, header, query_info, context);
        }
    }
    else
        throw Exception("Logical error in InterpreterSelectQuery: nowhere to read", ErrorCodes::LOGICAL_ERROR);

    /// Specify the number of threads only if it wasn't specified in storage.
    ///
    /// But in case of remote query and prefer_localhost_replica=1 (default)
    /// The inner local query (that is done in the same process, without
    /// network interaction), it will setMaxThreads earlier and distributed
    /// query will not update it.
    if (!query_plan.getMaxThreads() || is_remote)
        query_plan.setMaxThreads(max_threads_execute_query);

    /// Aliases in table declaration.
    if (processing_stage == QueryProcessingStage::FetchColumns && alias_actions)
    {
        auto table_aliases = std::make_unique<ExpressionStep>(query_plan.getCurrentDataStream(), alias_actions);
        table_aliases->setStepDescription("Add table aliases");
        query_plan.addStep(std::move(table_aliases));
    }
}

void InterpreterSelectQuery::executeWhere(QueryPlan & query_plan, const ActionsDAGPtr & expression, bool remove_filter)
{
    auto where_step = std::make_unique<FilterStep>(
        query_plan.getCurrentDataStream(), expression, getSelectQuery().where()->getColumnName(), remove_filter);

    where_step->setStepDescription("WHERE");
    query_plan.addStep(std::move(where_step));
}

static Aggregator::Params getAggregatorParams(
    const ASTPtr & query_ptr,
    const SelectQueryExpressionAnalyzer & query_analyzer,
    const Context & context,
    const Names & keys,
    const AggregateDescriptions & aggregates,
    bool overflow_row,
    const Settings & settings,
    size_t group_by_two_level_threshold,
    size_t group_by_two_level_threshold_bytes)
{
    const auto stats_collecting_params = Aggregator::Params::StatsCollectingParams(
        query_ptr,
        settings.collect_hash_table_stats_during_aggregation,
        settings.max_entries_for_hash_table_stats,
        settings.max_size_to_preallocate_for_aggregation);

    return Aggregator::Params
    {
        keys,
        aggregates,
        overflow_row,
        settings.max_rows_to_group_by,
        settings.group_by_overflow_mode,
        group_by_two_level_threshold,
        group_by_two_level_threshold_bytes,
        settings.max_bytes_before_external_group_by,
        settings.empty_result_for_aggregation_by_empty_set
            || (settings.empty_result_for_aggregation_by_constant_keys_on_empty_set && keys.empty()
                && query_analyzer.hasConstAggregationKeys()),
        context.getTempDataOnDisk(),
        settings.max_threads,
        settings.min_free_disk_space_for_temporary_data,
        settings.compile_aggregate_expressions,
        settings.min_count_to_compile_aggregate_expression,
        settings.max_block_size,
        settings.enable_software_prefetch_in_aggregation,
        /* only_merge */ false,
        stats_collecting_params
    };
}

static GroupingSetsParamsList getAggregatorGroupingSetsParams(const SelectQueryExpressionAnalyzer & query_analyzer, const Names & all_keys)
{
    GroupingSetsParamsList result;
    if (query_analyzer.useGroupingSetKey())
    {
        auto const & aggregation_keys_list = query_analyzer.aggregationKeysList();

        for (const auto & aggregation_keys : aggregation_keys_list)
        {
            NameSet keys;
            for (const auto & key : aggregation_keys)
                keys.insert(key.name);

            Names missing_keys;
            for (const auto & key : all_keys)
                if (!keys.contains(key))
                    missing_keys.push_back(key);

            result.emplace_back(aggregation_keys.getNames(), std::move(missing_keys));
        }
    }
    return result;
}

void InterpreterSelectQuery::executeAggregation(QueryPlan & query_plan, const ActionsDAGPtr & expression, bool overflow_row, bool final, InputOrderInfoPtr group_by_info)
{
    auto expression_before_aggregation = std::make_unique<ExpressionStep>(query_plan.getCurrentDataStream(), expression);
    expression_before_aggregation->setStepDescription("Before GROUP BY");
    query_plan.addStep(std::move(expression_before_aggregation));

    if (options.is_projection_query)
        return;

    AggregateDescriptions aggregates = query_analyzer->aggregates();

    const Settings & settings = context->getSettingsRef();

    const auto & keys = query_analyzer->aggregationKeys().getNames();

    auto aggregator_params = getAggregatorParams(
        query_ptr,
        *query_analyzer,
        *context,
        keys,
        aggregates,
        overflow_row,
        settings,
        settings.group_by_two_level_threshold,
        settings.group_by_two_level_threshold_bytes);

    auto grouping_sets_params = getAggregatorGroupingSetsParams(*query_analyzer, keys);

    SortDescription group_by_sort_description;

    if (group_by_info && settings.optimize_aggregation_in_order && !query_analyzer->useGroupingSetKey())
        group_by_sort_description = getSortDescriptionFromGroupBy(getSelectQuery());
    else
        group_by_info = nullptr;

    auto merge_threads = max_streams;
    auto temporary_data_merge_threads = settings.aggregation_memory_efficient_merge_threads
        ? static_cast<size_t>(settings.aggregation_memory_efficient_merge_threads)
        : static_cast<size_t>(settings.max_threads);

    bool storage_has_evenly_distributed_read = storage && storage->hasEvenlyDistributedRead();

    const bool should_produce_results_in_order_of_bucket_number
        = options.to_stage == QueryProcessingStage::WithMergeableState && settings.distributed_aggregation_memory_efficient;

    auto aggregating_step = std::make_unique<AggregatingStep>(
        query_plan.getCurrentDataStream(),
        std::move(aggregator_params),
        std::move(grouping_sets_params),
        final,
        settings.max_block_size,
        settings.aggregation_in_order_max_block_bytes,
        merge_threads,
        temporary_data_merge_threads,
        storage_has_evenly_distributed_read,
        settings.group_by_use_nulls,
        std::move(group_by_info),
        std::move(group_by_sort_description),
        should_produce_results_in_order_of_bucket_number);
    query_plan.addStep(std::move(aggregating_step));
}

void InterpreterSelectQuery::executeMergeAggregated(QueryPlan & query_plan, bool overflow_row, bool final, bool has_grouping_sets)
{
    /// If aggregate projection was chosen for table, avoid adding MergeAggregated.
    /// It is already added by storage (because of performance issues).
    /// TODO: We should probably add another one processing stage for storage?
    ///       WithMergeableStateAfterAggregation is not ok because, e.g., it skips sorting after aggregation.
    if (query_info.projection && query_info.projection->desc->type == ProjectionDescription::Type::Aggregate)
        return;

    const bool should_produce_results_in_order_of_bucket_number = options.to_stage == QueryProcessingStage::WithMergeableState
        && context->getSettingsRef().distributed_aggregation_memory_efficient;

    executeMergeAggregatedImpl(
        query_plan,
        overflow_row,
        final,
        storage && storage->isRemote(),
        has_grouping_sets,
        context->getSettingsRef(),
        query_analyzer->aggregationKeys(),
        query_analyzer->aggregates(),
        should_produce_results_in_order_of_bucket_number);
}


void InterpreterSelectQuery::executeHaving(QueryPlan & query_plan, const ActionsDAGPtr & expression, bool remove_filter)
{
    auto having_step
        = std::make_unique<FilterStep>(query_plan.getCurrentDataStream(), expression, getSelectQuery().having()->getColumnName(), remove_filter);

    having_step->setStepDescription("HAVING");
    query_plan.addStep(std::move(having_step));
}


void InterpreterSelectQuery::executeTotalsAndHaving(
    QueryPlan & query_plan, bool has_having, const ActionsDAGPtr & expression, bool remove_filter, bool overflow_row, bool final)
{
    const Settings & settings = context->getSettingsRef();

    auto totals_having_step = std::make_unique<TotalsHavingStep>(
        query_plan.getCurrentDataStream(),
        query_analyzer->aggregates(),
        overflow_row,
        expression,
        has_having ? getSelectQuery().having()->getColumnName() : "",
        remove_filter,
        settings.totals_mode,
        settings.totals_auto_threshold,
        final);

    query_plan.addStep(std::move(totals_having_step));
}

void InterpreterSelectQuery::executeRollupOrCube(QueryPlan & query_plan, Modificator modificator)
{
    const Settings & settings = context->getSettingsRef();

    const auto & keys = query_analyzer->aggregationKeys().getNames();

    // Arguments will not be present in Rollup / Cube input header and they don't actually needed 'cause these steps will work with AggregateFunctionState-s anyway.
    auto aggregates = query_analyzer->aggregates();
    for (auto & aggregate : aggregates)
        aggregate.argument_names.clear();

    auto params = getAggregatorParams(query_ptr, *query_analyzer, *context, keys, aggregates, false, settings, 0, 0);
    const bool final = true;

    QueryPlanStepPtr step;
    if (modificator == Modificator::ROLLUP)
        step = std::make_unique<RollupStep>(query_plan.getCurrentDataStream(), std::move(params), final, settings.group_by_use_nulls);
    else if (modificator == Modificator::CUBE)
        step = std::make_unique<CubeStep>(query_plan.getCurrentDataStream(), std::move(params), final, settings.group_by_use_nulls);

    query_plan.addStep(std::move(step));
}

void InterpreterSelectQuery::executeExpression(QueryPlan & query_plan, const ActionsDAGPtr & expression, const std::string & description)
{
    if (!expression)
        return;

    auto expression_step = std::make_unique<ExpressionStep>(query_plan.getCurrentDataStream(), expression);

    expression_step->setStepDescription(description);
    query_plan.addStep(std::move(expression_step));
}

static bool windowDescriptionComparator(const WindowDescription * _left, const WindowDescription * _right)
{
    const auto & left = _left->full_sort_description;
    const auto & right = _right->full_sort_description;

    for (size_t i = 0; i < std::min(left.size(), right.size()); ++i)
    {
        if (left[i].column_name < right[i].column_name)
            return true;
        else if (left[i].column_name > right[i].column_name)
            return false;
        else if (left[i].direction < right[i].direction)
            return true;
        else if (left[i].direction > right[i].direction)
            return false;
        else if (left[i].nulls_direction < right[i].nulls_direction)
            return true;
        else if (left[i].nulls_direction > right[i].nulls_direction)
            return false;

        assert(left[i] == right[i]);
    }

    // Note that we check the length last, because we want to put together the
    // sort orders that have common prefix but different length.
    return left.size() > right.size();
}

static bool sortIsPrefix(const WindowDescription & _prefix,
    const WindowDescription & _full)
{
    const auto & prefix = _prefix.full_sort_description;
    const auto & full = _full.full_sort_description;

    if (prefix.size() > full.size())
        return false;

    for (size_t i = 0; i < prefix.size(); ++i)
    {
        if (full[i] != prefix[i])
            return false;
    }

    return true;
}

void InterpreterSelectQuery::executeWindow(QueryPlan & query_plan)
{
    // Try to sort windows in such an order that the window with the longest
    // sort description goes first, and all window that use its prefixes follow.
    std::vector<const WindowDescription *> windows_sorted;
    for (const auto & [_, window] : query_analyzer->windowDescriptions())
        windows_sorted.push_back(&window);

    ::sort(windows_sorted.begin(), windows_sorted.end(), windowDescriptionComparator);

    const Settings & settings = context->getSettingsRef();
    for (size_t i = 0; i < windows_sorted.size(); ++i)
    {
        const auto & window = *windows_sorted[i];

        // We don't need to sort again if the input from previous window already
        // has suitable sorting. Also don't create sort steps when there are no
        // columns to sort by, because the sort nodes are confused by this. It
        // happens in case of `over ()`.
        if (!window.full_sort_description.empty() && (i == 0 || !sortIsPrefix(window, *windows_sorted[i - 1])))
        {
            auto sorting_step = std::make_unique<SortingStep>(
                query_plan.getCurrentDataStream(),
                window.full_sort_description,
                settings.max_block_size,
                0 /* LIMIT */,
                SizeLimits(settings.max_rows_to_sort, settings.max_bytes_to_sort, settings.sort_overflow_mode),
                settings.max_bytes_before_remerge_sort,
                settings.remerge_sort_lowered_memory_bytes_ratio,
                settings.max_bytes_before_external_sort,
                context->getTempDataOnDisk(),
                settings.min_free_disk_space_for_temporary_data,
                settings.optimize_sorting_by_input_stream_properties);
            sorting_step->setStepDescription("Sorting for window '" + window.window_name + "'");
            query_plan.addStep(std::move(sorting_step));
        }

        auto window_step = std::make_unique<WindowStep>(query_plan.getCurrentDataStream(), window, window.window_functions);
        window_step->setStepDescription("Window step for window '" + window.window_name + "'");

        query_plan.addStep(std::move(window_step));
    }
}


void InterpreterSelectQuery::executeOrderOptimized(QueryPlan & query_plan, InputOrderInfoPtr input_sorting_info, UInt64 limit, SortDescription & output_order_descr)
{
    const Settings & settings = context->getSettingsRef();

    auto finish_sorting_step = std::make_unique<SortingStep>(
        query_plan.getCurrentDataStream(),
        input_sorting_info->sort_description_for_merging,
        output_order_descr,
        settings.max_block_size,
        limit);

    query_plan.addStep(std::move(finish_sorting_step));
}

void InterpreterSelectQuery::executeOrder(QueryPlan & query_plan, InputOrderInfoPtr input_sorting_info)
{
    auto & query = getSelectQuery();
    SortDescription output_order_descr = getSortDescription(query, context);
    UInt64 limit = getLimitForSorting(query, context);

    if (input_sorting_info)
    {
        /* Case of sorting with optimization using sorting key.
         * We have several threads, each of them reads batch of parts in direct
         *  or reverse order of sorting key using one input stream per part
         *  and then merge them into one sorted stream.
         * At this stage we merge per-thread streams into one.
         */
        executeOrderOptimized(query_plan, input_sorting_info, limit, output_order_descr);
        return;
    }

    const Settings & settings = context->getSettingsRef();

    /// Merge the sorted blocks.
    auto sorting_step = std::make_unique<SortingStep>(
        query_plan.getCurrentDataStream(),
        output_order_descr,
        settings.max_block_size,
        limit,
        SizeLimits(settings.max_rows_to_sort, settings.max_bytes_to_sort, settings.sort_overflow_mode),
        settings.max_bytes_before_remerge_sort,
        settings.remerge_sort_lowered_memory_bytes_ratio,
        settings.max_bytes_before_external_sort,
        context->getTempDataOnDisk(),
        settings.min_free_disk_space_for_temporary_data,
        settings.optimize_sorting_by_input_stream_properties);

    sorting_step->setStepDescription("Sorting for ORDER BY");
    query_plan.addStep(std::move(sorting_step));
}


void InterpreterSelectQuery::executeMergeSorted(QueryPlan & query_plan, const std::string & description)
{
    const auto & query = getSelectQuery();
    SortDescription sort_description = getSortDescription(query, context);
    const UInt64 limit = getLimitForSorting(query, context);
    const auto max_block_size = context->getSettingsRef().max_block_size;

    auto merging_sorted = std::make_unique<SortingStep>(query_plan.getCurrentDataStream(), std::move(sort_description), max_block_size, limit);
    merging_sorted->setStepDescription("Merge sorted streams " + description);
    query_plan.addStep(std::move(merging_sorted));
}


void InterpreterSelectQuery::executeProjection(QueryPlan & query_plan, const ActionsDAGPtr & expression)
{
    auto projection_step = std::make_unique<ExpressionStep>(query_plan.getCurrentDataStream(), expression);
    projection_step->setStepDescription("Projection");
    query_plan.addStep(std::move(projection_step));
}


void InterpreterSelectQuery::executeDistinct(QueryPlan & query_plan, bool before_order, Names columns, bool pre_distinct)
{
    auto & query = getSelectQuery();
    if (query.distinct)
    {
        const Settings & settings = context->getSettingsRef();

        auto [limit_length, limit_offset] = getLimitLengthAndOffset(query, context);
        UInt64 limit_for_distinct = 0;

        /// If after this stage of DISTINCT ORDER BY is not executed,
        /// then you can get no more than limit_length + limit_offset of different rows.
        if ((!query.orderBy() || !before_order) && limit_length <= std::numeric_limits<UInt64>::max() - limit_offset)
            limit_for_distinct = limit_length + limit_offset;

        SizeLimits limits(settings.max_rows_in_distinct, settings.max_bytes_in_distinct, settings.distinct_overflow_mode);

        auto distinct_step = std::make_unique<DistinctStep>(
            query_plan.getCurrentDataStream(),
            limits,
            limit_for_distinct,
            columns,
            pre_distinct,
            settings.optimize_distinct_in_order);

        if (pre_distinct)
            distinct_step->setStepDescription("Preliminary DISTINCT");

        query_plan.addStep(std::move(distinct_step));
    }
}


/// Preliminary LIMIT - is used in every source, if there are several sources, before they are combined.
void InterpreterSelectQuery::executePreLimit(QueryPlan & query_plan, bool do_not_skip_offset)
{
    auto & query = getSelectQuery();
    /// If there is LIMIT
    if (query.limitLength())
    {
        auto [limit_length, limit_offset] = getLimitLengthAndOffset(query, context);

        if (do_not_skip_offset)
        {
            if (limit_length > std::numeric_limits<UInt64>::max() - limit_offset)
                return;

            limit_length += limit_offset;
            limit_offset = 0;
        }

        const Settings & settings = context->getSettingsRef();

        auto limit = std::make_unique<LimitStep>(query_plan.getCurrentDataStream(), limit_length, limit_offset, settings.exact_rows_before_limit);
        if (do_not_skip_offset)
            limit->setStepDescription("preliminary LIMIT (with OFFSET)");
        else
            limit->setStepDescription("preliminary LIMIT (without OFFSET)");

        query_plan.addStep(std::move(limit));
    }
}


void InterpreterSelectQuery::executeLimitBy(QueryPlan & query_plan)
{
    auto & query = getSelectQuery();
    if (!query.limitByLength() || !query.limitBy())
        return;

    Names columns;
    for (const auto & elem : query.limitBy()->children)
        columns.emplace_back(elem->getColumnName());

    UInt64 length = getLimitUIntValue(query.limitByLength(), context, "LIMIT");
    UInt64 offset = (query.limitByOffset() ? getLimitUIntValue(query.limitByOffset(), context, "OFFSET") : 0);

    auto limit_by = std::make_unique<LimitByStep>(query_plan.getCurrentDataStream(), length, offset, columns);
    query_plan.addStep(std::move(limit_by));
}

void InterpreterSelectQuery::executeWithFill(QueryPlan & query_plan)
{
    auto & query = getSelectQuery();
    if (query.orderBy())
    {
        SortDescription order_descr = getSortDescription(query, context);
        SortDescription fill_descr;
        for (auto & desc : order_descr)
        {
            if (desc.with_fill)
                fill_descr.push_back(desc);
        }

        if (fill_descr.empty())
            return;

        InterpolateDescriptionPtr interpolate_descr =
            getInterpolateDescription(query, source_header, result_header, syntax_analyzer_result->aliases, context);
        auto filling_step = std::make_unique<FillingStep>(query_plan.getCurrentDataStream(), std::move(fill_descr), interpolate_descr);
        query_plan.addStep(std::move(filling_step));
    }
}


void InterpreterSelectQuery::executeLimit(QueryPlan & query_plan)
{
    auto & query = getSelectQuery();
    /// If there is LIMIT
    if (query.limitLength())
    {
        /** Rare case:
          *  if there is no WITH TOTALS and there is a subquery in FROM, and there is WITH TOTALS on one of the levels,
          *  then when using LIMIT, you should read the data to the end, rather than cancel the query earlier,
          *  because if you cancel the query, we will not get `totals` data from the remote server.
          *
          * Another case:
          *  if there is WITH TOTALS and there is no ORDER BY, then read the data to the end,
          *  otherwise TOTALS is counted according to incomplete data.
          */
        const Settings & settings = context->getSettingsRef();
        bool always_read_till_end = settings.exact_rows_before_limit;

        if (query.group_by_with_totals && !query.orderBy())
            always_read_till_end = true;

        if (!query.group_by_with_totals && hasWithTotalsInAnySubqueryInFromClause(query))
            always_read_till_end = true;

        UInt64 limit_length;
        UInt64 limit_offset;
        std::tie(limit_length, limit_offset) = getLimitLengthAndOffset(query, context);

        SortDescription order_descr;
        if (query.limit_with_ties)
        {
            if (!query.orderBy())
                throw Exception("LIMIT WITH TIES without ORDER BY", ErrorCodes::LOGICAL_ERROR);
            order_descr = getSortDescription(query, context);
        }

        auto limit = std::make_unique<LimitStep>(
                query_plan.getCurrentDataStream(),
                limit_length, limit_offset, always_read_till_end, query.limit_with_ties, order_descr);

        if (query.limit_with_ties)
            limit->setStepDescription("LIMIT WITH TIES");

        query_plan.addStep(std::move(limit));
    }
}


void InterpreterSelectQuery::executeOffset(QueryPlan & query_plan)
{
    auto & query = getSelectQuery();
    /// If there is not a LIMIT but an offset
    if (!query.limitLength() && query.limitOffset())
    {
        UInt64 limit_length;
        UInt64 limit_offset;
        std::tie(limit_length, limit_offset) = getLimitLengthAndOffset(query, context);

        auto offsets_step = std::make_unique<OffsetStep>(query_plan.getCurrentDataStream(), limit_offset);
        query_plan.addStep(std::move(offsets_step));
    }
}

void InterpreterSelectQuery::executeExtremes(QueryPlan & query_plan)
{
    if (!context->getSettingsRef().extremes)
        return;

    auto extremes_step = std::make_unique<ExtremesStep>(query_plan.getCurrentDataStream());
    query_plan.addStep(std::move(extremes_step));
}

void InterpreterSelectQuery::executeSubqueriesInSetsAndJoins(QueryPlan & query_plan)
{
    addCreatingSetsStep(query_plan, prepared_sets, context);
}


void InterpreterSelectQuery::ignoreWithTotals()
{
    getSelectQuery().group_by_with_totals = false;
}


void InterpreterSelectQuery::initSettings()
{
    auto & query = getSelectQuery();
    if (query.settings())
        InterpreterSetQuery(query.settings(), context).executeForCurrentContext();

    auto & client_info = context->getClientInfo();
    auto min_major = DBMS_MIN_MAJOR_VERSION_WITH_CURRENT_AGGREGATION_VARIANT_SELECTION_METHOD;
    auto min_minor = DBMS_MIN_MINOR_VERSION_WITH_CURRENT_AGGREGATION_VARIANT_SELECTION_METHOD;

    if (client_info.query_kind == ClientInfo::QueryKind::SECONDARY_QUERY &&
        std::forward_as_tuple(client_info.connection_client_version_major, client_info.connection_client_version_minor) < std::forward_as_tuple(min_major, min_minor))
    {
        /// Disable two-level aggregation due to version incompatibility.
        context->setSetting("group_by_two_level_threshold", Field(0));
        context->setSetting("group_by_two_level_threshold_bytes", Field(0));

    }
}

}<|MERGE_RESOLUTION|>--- conflicted
+++ resolved
@@ -117,13 +117,9 @@
     const StoragePtr & storage,
     const StorageSnapshotPtr & storage_snapshot,
     const StorageMetadataPtr & metadata_snapshot,
-<<<<<<< HEAD
     const SelectQueryOptions & options,
-    Names & prerequisite_columns)
-=======
     Names & prerequisite_columns,
     PreparedSetsPtr prepared_sets)
->>>>>>> a5457455
 {
     auto filter_info = std::make_shared<FilterDAGInfo>();
 
@@ -160,13 +156,8 @@
     table_expr->children.push_back(table_expr->database_and_table_name);
 
     /// Using separate expression analyzer to prevent any possible alias injection
-<<<<<<< HEAD
     auto syntax_result = TreeRewriter(context).analyzeSelect(query_ast, TreeRewriterResult({}, storage, storage_snapshot, !options.without_extended_objects));
-    SelectQueryExpressionAnalyzer analyzer(query_ast, syntax_result, context, metadata_snapshot);
-=======
-    auto syntax_result = TreeRewriter(context).analyzeSelect(query_ast, TreeRewriterResult({}, storage, storage_snapshot));
     SelectQueryExpressionAnalyzer analyzer(query_ast, syntax_result, context, metadata_snapshot, {}, false, {}, prepared_sets);
->>>>>>> a5457455
     filter_info->actions = analyzer.simpleSelectActions();
 
     filter_info->column_name = expr_list->children.at(0)->getColumnName();
@@ -626,12 +617,8 @@
             if (row_policy_filter)
             {
                 filter_info = generateFilterActions(
-<<<<<<< HEAD
-                    table_id, row_policy_filter, context, storage, storage_snapshot, metadata_snapshot, options, required_columns);
-=======
-                    table_id, row_policy_filter, context, storage, storage_snapshot, metadata_snapshot, required_columns,
-                    prepared_sets);
->>>>>>> a5457455
+                    table_id, row_policy_filter, context, storage, storage_snapshot,
+                    metadata_snapshot, options, required_columns, prepared_sets);
 
                 query_info.filter_asts.push_back(row_policy_filter);
             }
@@ -639,12 +626,8 @@
             if (query_info.additional_filter_ast)
             {
                 additional_filter_info = generateFilterActions(
-<<<<<<< HEAD
-                    table_id, query_info.additional_filter_ast, context, storage, storage_snapshot, metadata_snapshot, options, required_columns);
-=======
-                    table_id, query_info.additional_filter_ast, context, storage, storage_snapshot, metadata_snapshot, required_columns,
-                    prepared_sets);
->>>>>>> a5457455
+                    table_id, query_info.additional_filter_ast, context, storage, storage_snapshot,
+                    metadata_snapshot, options, required_columns, prepared_sets);
 
                 additional_filter_info->do_remove_column = true;
 
