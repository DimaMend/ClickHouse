--- conflicted
+++ resolved
@@ -2803,29 +2803,20 @@
     {
         const Settings & settings = context->getSettingsRef();
 
-<<<<<<< HEAD
-        UInt64 limit_length = 0;
-        UInt64 limit_offset = 0;
-        bool is_negative = getLimitLengthAndOffset(query, context, limit_length, limit_offset);
-=======
->>>>>>> bca18298
         UInt64 limit_for_distinct = 0;
 
         /// If after this stage of DISTINCT,
         /// (1) ORDER BY is not executed
         /// (2) there is no LIMIT BY (todo: we can check if DISTINCT and LIMIT BY expressions are match)
         /// then you can get no more than limit_length + limit_offset of different rows.
-<<<<<<< HEAD
-        if (!is_negative && (!query.orderBy() || !before_order) && limit_length <= std::numeric_limits<UInt64>::max() - limit_offset)
-            limit_for_distinct = limit_length + limit_offset;
-=======
         if ((!query.orderBy() || !before_order) && !query.limitBy())
         {
-            auto [limit_length, limit_offset] = getLimitLengthAndOffset(query, context);
-            if (limit_length <= std::numeric_limits<UInt64>::max() - limit_offset)
+            UInt64 limit_length = 0;
+            UInt64 limit_offset = 0;
+            bool is_negative = getLimitLengthAndOffset(query, context, limit_length, limit_offset);
+            if (!is_negative && limit_length <= std::numeric_limits<UInt64>::max() - limit_offset)
                 limit_for_distinct = limit_length + limit_offset;
         }
->>>>>>> bca18298
 
         SizeLimits limits(settings.max_rows_in_distinct, settings.max_bytes_in_distinct, settings.distinct_overflow_mode);
 
