#include <DataStreams/OneBlockInputStream.h>
#include <DataStreams/materializeBlock.h>

#include <DataTypes/DataTypeAggregateFunction.h>

#include <Parsers/ASTFunction.h>
#include <Parsers/ASTIdentifier.h>
#include <Parsers/ASTLiteral.h>
#include <Parsers/ASTOrderByElement.h>
#include <Parsers/ASTSelectWithUnionQuery.h>
#include <Parsers/ASTTablesInSelectQuery.h>
#include <Parsers/ExpressionListParsers.h>
#include <Parsers/parseQuery.h>

#include <Access/AccessFlags.h>

#include <Interpreters/InterpreterSelectQuery.h>
#include <Interpreters/InterpreterSelectWithUnionQuery.h>
#include <Interpreters/InterpreterSetQuery.h>
#include <Interpreters/evaluateConstantExpression.h>
#include <Interpreters/convertFieldToType.h>
#include <Interpreters/addTypeConversionToAST.h>
#include <Interpreters/ExpressionAnalyzer.h>
#include <Interpreters/getTableExpressions.h>
#include <Interpreters/JoinToSubqueryTransformVisitor.h>
#include <Interpreters/CrossToInnerJoinVisitor.h>
#include <Interpreters/TableJoin.h>
#include <Interpreters/HashJoin.h>
#include <Interpreters/JoinedTables.h>
#include <Interpreters/QueryAliasesVisitor.h>

#include <Processors/Pipe.h>
#include <Processors/Sources/SourceFromInputStream.h>
#include <Processors/Transforms/ExpressionTransform.h>
#include <Processors/Transforms/InflatingExpressionTransform.h>
#include <Processors/Transforms/AggregatingTransform.h>
#include <Processors/QueryPlan/ReadFromStorageStep.h>
#include <Processors/QueryPlan/ExpressionStep.h>
#include <Processors/QueryPlan/FilterStep.h>
#include <Processors/QueryPlan/ReadNothingStep.h>
#include <Processors/QueryPlan/ReadFromPreparedSource.h>
#include <Processors/QueryPlan/PartialSortingStep.h>
#include <Processors/QueryPlan/MergeSortingStep.h>
#include <Processors/QueryPlan/MergingSortedStep.h>
#include <Processors/QueryPlan/DistinctStep.h>
#include <Processors/QueryPlan/LimitByStep.h>
#include <Processors/QueryPlan/LimitStep.h>
#include <Processors/QueryPlan/MergingAggregatedStep.h>
#include <Processors/QueryPlan/AddingDelayedSourceStep.h>
#include <Processors/QueryPlan/AggregatingStep.h>
#include <Processors/QueryPlan/CreatingSetsStep.h>
#include <Processors/QueryPlan/TotalsHavingStep.h>
#include <Processors/QueryPlan/RollupStep.h>
#include <Processors/QueryPlan/CubeStep.h>
#include <Processors/QueryPlan/FillingStep.h>
#include <Processors/QueryPlan/ExtremesStep.h>
#include <Processors/QueryPlan/OffsetsStep.h>
#include <Processors/QueryPlan/FinishSortingStep.h>
#include <Processors/QueryPlan/QueryPlan.h>

#include <Storages/MergeTree/MergeTreeData.h>
#include <Storages/MergeTree/MergeTreeWhereOptimizer.h>
#include <Storages/IStorage.h>
#include <Storages/StorageView.h>

#include <TableFunctions/ITableFunction.h>

#include <Functions/IFunction.h>
#include <Core/Field.h>
#include <Core/Types.h>
#include <Columns/Collator.h>
#include <Common/FieldVisitorsAccurateComparison.h>
#include <Common/typeid_cast.h>
#include <Common/checkStackSize.h>
#include <ext/map.h>
#include <ext/scope_guard.h>
#include <memory>
<<<<<<< HEAD

#include <Processors/Merges/MergingSortedTransform.h>
#include <Processors/Sources/NullSource.h>
#include <Processors/Sources/SourceFromInputStream.h>
#include <Processors/Transforms/FilterTransform.h>
#include <Processors/Transforms/ExpressionTransform.h>
#include <Processors/Transforms/InflatingExpressionTransform.h>
#include <Processors/Transforms/AggregatingTransform.h>
#include <Processors/Transforms/MergingAggregatedTransform.h>
#include <Processors/Transforms/MergingAggregatedMemoryEfficientTransform.h>
#include <Processors/Transforms/TotalsHavingTransform.h>
#include <Processors/Transforms/PartialSortingTransform.h>
#include <Processors/Transforms/LimitsCheckingTransform.h>
#include <Processors/Transforms/MergeSortingTransform.h>
#include <Processors/Transforms/DistinctTransform.h>
#include <Processors/Transforms/LimitByTransform.h>
#include <Processors/Transforms/CreatingSetsTransform.h>
#include <Processors/Transforms/RollupTransform.h>
#include <Processors/Transforms/CubeTransform.h>
#include <Processors/Transforms/FillingTransform.h>
#include <Processors/LimitTransform.h>
#include <Processors/OffsetTransform.h>
#include <Processors/Transforms/FinishSortingTransform.h>
#include <DataTypes/DataTypeAggregateFunction.h>
#include <DataStreams/materializeBlock.h>
#include <Processors/Pipe.h>
#include <Processors/Sources/SourceFromSingleChunk.h>
#include <Processors/Transforms/ConvertingTransform.h>
#include <Processors/Transforms/AggregatingInOrderTransform.h>
#include <Processors/Merges/AggregatingSortedTransform.h>
#include <Processors/Transforms/DistinctSortedTransform.h>
=======
#include <Processors/QueryPlan/ConvertingStep.h>
>>>>>>> a2047de4


namespace DB
{

namespace ErrorCodes
{
    extern const int TOO_DEEP_SUBQUERIES;
    extern const int SAMPLING_NOT_SUPPORTED;
    extern const int ILLEGAL_FINAL;
    extern const int ILLEGAL_PREWHERE;
    extern const int TOO_MANY_COLUMNS;
    extern const int LOGICAL_ERROR;
    extern const int NOT_IMPLEMENTED;
    extern const int PARAMETER_OUT_OF_BOUND;
    extern const int INVALID_LIMIT_EXPRESSION;
    extern const int INVALID_WITH_FILL_EXPRESSION;
    extern const int INVALID_SETTING_VALUE;
}

/// Assumes `storage` is set and the table filter (row-level security) is not empty.
String InterpreterSelectQuery::generateFilterActions(
    ExpressionActionsPtr & actions, const ASTPtr & row_policy_filter, const Names & prerequisite_columns) const
{
    const auto & db_name = table_id.getDatabaseName();
    const auto & table_name = table_id.getTableName();

    /// TODO: implement some AST builders for this kind of stuff
    ASTPtr query_ast = std::make_shared<ASTSelectQuery>();
    auto * select_ast = query_ast->as<ASTSelectQuery>();

    select_ast->setExpression(ASTSelectQuery::Expression::SELECT, std::make_shared<ASTExpressionList>());
    auto expr_list = select_ast->select();

    // The first column is our filter expression.
    expr_list->children.push_back(row_policy_filter);

    /// Keep columns that are required after the filter actions.
    for (const auto & column_str : prerequisite_columns)
    {
        ParserExpression expr_parser;
        expr_list->children.push_back(parseQuery(expr_parser, column_str, 0, context->getSettingsRef().max_parser_depth));
    }

    select_ast->setExpression(ASTSelectQuery::Expression::TABLES, std::make_shared<ASTTablesInSelectQuery>());
    auto tables = select_ast->tables();
    auto tables_elem = std::make_shared<ASTTablesInSelectQueryElement>();
    auto table_expr = std::make_shared<ASTTableExpression>();
    tables->children.push_back(tables_elem);
    tables_elem->table_expression = table_expr;
    tables_elem->children.push_back(table_expr);
    table_expr->database_and_table_name = createTableIdentifier(db_name, table_name);
    table_expr->children.push_back(table_expr->database_and_table_name);

    /// Using separate expression analyzer to prevent any possible alias injection
    auto syntax_result = SyntaxAnalyzer(*context).analyzeSelect(query_ast, SyntaxAnalyzerResult({}, storage, metadata_snapshot));
    SelectQueryExpressionAnalyzer analyzer(query_ast, syntax_result, *context, metadata_snapshot);
    actions = analyzer.simpleSelectActions();

    return expr_list->children.at(0)->getColumnName();
}

InterpreterSelectQuery::InterpreterSelectQuery(
    const ASTPtr & query_ptr_,
    const Context & context_,
    const SelectQueryOptions & options_,
    const Names & required_result_column_names_)
    : InterpreterSelectQuery(query_ptr_, context_, nullptr, std::nullopt, nullptr, options_, required_result_column_names_)
{
}

InterpreterSelectQuery::InterpreterSelectQuery(
    const ASTPtr & query_ptr_,
    const Context & context_,
    const BlockInputStreamPtr & input_,
    const SelectQueryOptions & options_)
    : InterpreterSelectQuery(query_ptr_, context_, input_, std::nullopt, nullptr, options_.copy().noSubquery())
{}

InterpreterSelectQuery::InterpreterSelectQuery(
        const ASTPtr & query_ptr_,
        const Context & context_,
        Pipe input_pipe_,
        const SelectQueryOptions & options_)
        : InterpreterSelectQuery(query_ptr_, context_, nullptr, std::move(input_pipe_), nullptr, options_.copy().noSubquery())
{}

InterpreterSelectQuery::InterpreterSelectQuery(
    const ASTPtr & query_ptr_,
    const Context & context_,
    const StoragePtr & storage_,
    const StorageMetadataPtr & metadata_snapshot_,
    const SelectQueryOptions & options_)
    : InterpreterSelectQuery(query_ptr_, context_, nullptr, std::nullopt, storage_, options_.copy().noSubquery(), {}, metadata_snapshot_)
{}

InterpreterSelectQuery::~InterpreterSelectQuery() = default;


/** There are no limits on the maximum size of the result for the subquery.
  *  Since the result of the query is not the result of the entire query.
  */
static Context getSubqueryContext(const Context & context)
{
    Context subquery_context = context;
    Settings subquery_settings = context.getSettings();
    subquery_settings.max_result_rows = 0;
    subquery_settings.max_result_bytes = 0;
    /// The calculation of extremes does not make sense and is not necessary (if you do it, then the extremes of the subquery can be taken for whole query).
    subquery_settings.extremes = false;
    subquery_context.setSettings(subquery_settings);
    return subquery_context;
}

static void rewriteMultipleJoins(ASTPtr & query, const TablesWithColumns & tables, const String & database, const Settings & settings)
{
    ASTSelectQuery & select = query->as<ASTSelectQuery &>();

    Aliases aliases;
    if (ASTPtr with = select.with())
        QueryAliasesNoSubqueriesVisitor(aliases).visit(with);
    QueryAliasesNoSubqueriesVisitor(aliases).visit(select.select());

    CrossToInnerJoinVisitor::Data cross_to_inner{tables, aliases, database};
    CrossToInnerJoinVisitor(cross_to_inner).visit(query);

    size_t rewriter_version = settings.multiple_joins_rewriter_version;
    if (!rewriter_version || rewriter_version > 2)
        throw Exception("Bad multiple_joins_rewriter_version setting value: " + settings.multiple_joins_rewriter_version.toString(),
                        ErrorCodes::INVALID_SETTING_VALUE);
    JoinToSubqueryTransformVisitor::Data join_to_subs_data{tables, aliases, rewriter_version};
    JoinToSubqueryTransformVisitor(join_to_subs_data).visit(query);
}

InterpreterSelectQuery::InterpreterSelectQuery(
    const ASTPtr & query_ptr_,
    const Context & context_,
    const BlockInputStreamPtr & input_,
    std::optional<Pipe> input_pipe_,
    const StoragePtr & storage_,
    const SelectQueryOptions & options_,
    const Names & required_result_column_names,
    const StorageMetadataPtr & metadata_snapshot_)
    : options(options_)
    /// NOTE: the query almost always should be cloned because it will be modified during analysis.
    , query_ptr(options.modify_inplace ? query_ptr_ : query_ptr_->clone())
    , context(std::make_shared<Context>(context_))
    , storage(storage_)
    , input(input_)
    , input_pipe(std::move(input_pipe_))
    , log(&Poco::Logger::get("InterpreterSelectQuery"))
    , metadata_snapshot(metadata_snapshot_)
{
    checkStackSize();

    initSettings();
    const Settings & settings = context->getSettingsRef();

    if (settings.max_subquery_depth && options.subquery_depth > settings.max_subquery_depth)
        throw Exception("Too deep subqueries. Maximum: " + settings.max_subquery_depth.toString(),
            ErrorCodes::TOO_DEEP_SUBQUERIES);

    bool has_input = input || input_pipe;
    if (input)
    {
        /// Read from prepared input.
        source_header = input->getHeader();
    }
    else if (input_pipe)
    {
        /// Read from prepared input.
        source_header = input_pipe->getHeader();
    }

    JoinedTables joined_tables(getSubqueryContext(*context), getSelectQuery());

    if (!has_input && !storage)
        storage = joined_tables.getLeftTableStorage();

    if (storage)
    {
        table_lock = storage->lockForShare(context->getInitialQueryId(), context->getSettingsRef().lock_acquire_timeout);
        table_id = storage->getStorageID();
        if (metadata_snapshot == nullptr)
            metadata_snapshot = storage->getInMemoryMetadataPtr();
    }

    if (has_input || !joined_tables.resolveTables())
        joined_tables.makeFakeTable(storage, metadata_snapshot, source_header);

    /// Rewrite JOINs
    if (!has_input && joined_tables.tablesCount() > 1)
    {
        rewriteMultipleJoins(query_ptr, joined_tables.tablesWithColumns(), context->getCurrentDatabase(), settings);

        joined_tables.reset(getSelectQuery());
        joined_tables.resolveTables();

        if (storage && joined_tables.isLeftTableSubquery())
        {
            /// Rewritten with subquery. Free storage locks here.
            storage = {};
            table_lock.reset();
            table_id = StorageID::createEmpty();
        }
    }

    if (!has_input)
    {
        interpreter_subquery = joined_tables.makeLeftTableSubquery(options.subquery());
        if (interpreter_subquery)
            source_header = interpreter_subquery->getSampleBlock();
    }

    joined_tables.rewriteDistributedInAndJoins(query_ptr);

    max_streams = settings.max_threads;
    ASTSelectQuery & query = getSelectQuery();
    std::shared_ptr<TableJoin> table_join = joined_tables.makeTableJoin(query);

    ASTPtr row_policy_filter;
    if (storage)
        row_policy_filter = context->getRowPolicyCondition(table_id.getDatabaseName(), table_id.getTableName(), RowPolicy::SELECT_FILTER);

    StorageView * view = nullptr;
    if (storage)
        view = dynamic_cast<StorageView *>(storage.get());

    auto analyze = [&] (bool try_move_to_prewhere)
    {
        /// Allow push down and other optimizations for VIEW: replace with subquery and rewrite it.
        ASTPtr view_table;
        if (view)
            view->replaceWithSubquery(getSelectQuery(), view_table, metadata_snapshot);

        syntax_analyzer_result = SyntaxAnalyzer(*context).analyzeSelect(
            query_ptr,
            SyntaxAnalyzerResult(source_header.getNamesAndTypesList(), storage, metadata_snapshot),
            options, joined_tables.tablesWithColumns(), required_result_column_names, table_join);

        /// Save scalar sub queries's results in the query context
        if (!options.only_analyze && context->hasQueryContext())
            for (const auto & it : syntax_analyzer_result->getScalars())
                context->getQueryContext().addScalar(it.first, it.second);

        if (view)
        {
            /// Restore original view name. Save rewritten subquery for future usage in StorageView.
            query_info.view_query = view->restoreViewName(getSelectQuery(), view_table);
            view = nullptr;
        }

        if (try_move_to_prewhere && storage && !row_policy_filter && query.where() && !query.prewhere() && !query.final())
        {
            /// PREWHERE optimization: transfer some condition from WHERE to PREWHERE if enabled and viable
            if (const auto * merge_tree = dynamic_cast<const MergeTreeData *>(storage.get()))
            {
                SelectQueryInfo current_info;
                current_info.query = query_ptr;
                current_info.syntax_analyzer_result = syntax_analyzer_result;

                MergeTreeWhereOptimizer{current_info, *context, *merge_tree, metadata_snapshot, syntax_analyzer_result->requiredSourceColumns(), log};
            }
        }

        query_analyzer = std::make_unique<SelectQueryExpressionAnalyzer>(
                query_ptr, syntax_analyzer_result, *context, metadata_snapshot,
                NameSet(required_result_column_names.begin(), required_result_column_names.end()),
                !options.only_analyze, options);

        if (!options.only_analyze)
        {
            if (query.sampleSize() && (input || input_pipe || !storage || !storage->supportsSampling()))
                throw Exception("Illegal SAMPLE: table doesn't support sampling", ErrorCodes::SAMPLING_NOT_SUPPORTED);

            if (query.final() && (input || input_pipe || !storage || !storage->supportsFinal()))
                throw Exception((!input && !input_pipe && storage) ? "Storage " + storage->getName() + " doesn't support FINAL" : "Illegal FINAL", ErrorCodes::ILLEGAL_FINAL);

            if (query.prewhere() && (input || input_pipe || !storage || !storage->supportsPrewhere()))
                throw Exception((!input && !input_pipe && storage) ? "Storage " + storage->getName() + " doesn't support PREWHERE" : "Illegal PREWHERE", ErrorCodes::ILLEGAL_PREWHERE);

            /// Save the new temporary tables in the query context
            for (const auto & it : query_analyzer->getExternalTables())
                if (!context->tryResolveStorageID({"", it.first}, Context::ResolveExternal))
                    context->addExternalTable(it.first, std::move(*it.second));
        }

        if (!options.only_analyze || options.modify_inplace)
        {
            if (syntax_analyzer_result->rewrite_subqueries)
            {
                /// remake interpreter_subquery when PredicateOptimizer rewrites subqueries and main table is subquery
                interpreter_subquery = joined_tables.makeLeftTableSubquery(options.subquery());
            }
        }

        if (interpreter_subquery)
        {
            /// If there is an aggregation in the outer query, WITH TOTALS is ignored in the subquery.
            if (query_analyzer->hasAggregation())
                interpreter_subquery->ignoreWithTotals();
        }

        required_columns = syntax_analyzer_result->requiredSourceColumns();

        if (storage)
        {
            source_header = metadata_snapshot->getSampleBlockForColumns(required_columns, storage->getVirtuals(), storage->getStorageID());

            /// Fix source_header for filter actions.
            if (row_policy_filter)
            {
                filter_info = std::make_shared<FilterInfo>();
                filter_info->column_name = generateFilterActions(filter_info->actions, row_policy_filter, required_columns);
                source_header = metadata_snapshot->getSampleBlockForColumns(
                    filter_info->actions->getRequiredColumns(), storage->getVirtuals(), storage->getStorageID());
            }
        }

        if (!options.only_analyze && storage && filter_info && query.prewhere())
            throw Exception("PREWHERE is not supported if the table is filtered by row-level security expression", ErrorCodes::ILLEGAL_PREWHERE);

        /// Calculate structure of the result.
        result_header = getSampleBlockImpl();
    };

    analyze(settings.optimize_move_to_prewhere);

    bool need_analyze_again = false;
    if (analysis_result.prewhere_constant_filter_description.always_false || analysis_result.prewhere_constant_filter_description.always_true)
    {
        if (analysis_result.prewhere_constant_filter_description.always_true)
            query.setExpression(ASTSelectQuery::Expression::PREWHERE, {});
        else
            query.setExpression(ASTSelectQuery::Expression::PREWHERE, std::make_shared<ASTLiteral>(0u));
        need_analyze_again = true;
    }
    if (analysis_result.where_constant_filter_description.always_false || analysis_result.where_constant_filter_description.always_true)
    {
        if (analysis_result.where_constant_filter_description.always_true)
            query.setExpression(ASTSelectQuery::Expression::WHERE, {});
        else
            query.setExpression(ASTSelectQuery::Expression::WHERE, std::make_shared<ASTLiteral>(0u));
        need_analyze_again = true;
    }
    if (query.prewhere() && query.where())
    {
        /// Filter block in WHERE instead to get better performance
        query.setExpression(ASTSelectQuery::Expression::WHERE, makeASTFunction("and", query.prewhere()->clone(), query.where()->clone()));
        need_analyze_again = true;
    }

    if (need_analyze_again)
    {
        /// Do not try move conditions to PREWHERE for the second time.
        /// Otherwise, we won't be able to fallback from inefficient PREWHERE to WHERE later.
        analyze(/* try_move_to_prewhere = */ false);
    }

    /// If there is no WHERE, filter blocks as usual
    if (query.prewhere() && !query.where())
        analysis_result.prewhere_info->need_filter = true;

    const StorageID & left_table_id = joined_tables.leftTableID();

    if (left_table_id)
        context->checkAccess(AccessType::SELECT, left_table_id, required_columns);

    /// Remove limits for some tables in the `system` database.
    if (left_table_id.database_name == "system")
    {
        static const boost::container::flat_set<String> system_tables_ignoring_quota{"quotas", "quota_limits", "quota_usage", "quotas_usage", "one"};
        if (system_tables_ignoring_quota.count(left_table_id.table_name))
        {
            options.ignore_quota = true;
            options.ignore_limits = true;
        }
    }

    /// Blocks used in expression analysis contains size 1 const columns for constant folding and
    ///  null non-const columns to avoid useless memory allocations. However, a valid block sample
    ///  requires all columns to be of size 0, thus we need to sanitize the block here.
    sanitizeBlock(result_header, true);
}


Block InterpreterSelectQuery::getSampleBlock()
{
    return result_header;
}

void InterpreterSelectQuery::buildQueryPlan(QueryPlan & query_plan)
{
    executeImpl(query_plan, input, std::move(input_pipe));

    /// We must guarantee that result structure is the same as in getSampleBlock()
    if (!blocksHaveEqualStructure(query_plan.getCurrentDataStream().header, result_header))
    {
        auto converting = std::make_unique<ConvertingStep>(query_plan.getCurrentDataStream(), result_header);
        query_plan.addStep(std::move(converting));
    }
}

BlockIO InterpreterSelectQuery::execute()
{
    BlockIO res;
    QueryPlan query_plan;

    buildQueryPlan(query_plan);

    res.pipeline = std::move(*query_plan.buildQueryPipeline());
    return res;
}

Block InterpreterSelectQuery::getSampleBlockImpl()
{
    if (storage && !options.only_analyze)
        from_stage = storage->getQueryProcessingStage(*context, options.to_stage, query_ptr);

    /// Do I need to perform the first part of the pipeline - running on remote servers during distributed processing.
    bool first_stage = from_stage < QueryProcessingStage::WithMergeableState
        && options.to_stage >= QueryProcessingStage::WithMergeableState;
    /// Do I need to execute the second part of the pipeline - running on the initiating server during distributed processing.
    bool second_stage = from_stage <= QueryProcessingStage::WithMergeableState
        && options.to_stage > QueryProcessingStage::WithMergeableState;

    analysis_result = ExpressionAnalysisResult(
            *query_analyzer,
            metadata_snapshot,
            first_stage,
            second_stage,
            options.only_analyze,
            filter_info,
            source_header);

    if (options.to_stage == QueryProcessingStage::Enum::FetchColumns)
    {
        auto header = source_header;

        if (analysis_result.prewhere_info)
        {
            analysis_result.prewhere_info->prewhere_actions->execute(header);
            header = materializeBlock(header);
            if (analysis_result.prewhere_info->remove_prewhere_column)
                header.erase(analysis_result.prewhere_info->prewhere_column_name);
        }
        return header;
    }

    if (options.to_stage == QueryProcessingStage::Enum::WithMergeableState)
    {
        if (!analysis_result.need_aggregate)
            return analysis_result.before_order_and_select->getSampleBlock();

        auto header = analysis_result.before_aggregation->getSampleBlock();

        Block res;

        for (const auto & key : query_analyzer->aggregationKeys())
            res.insert({nullptr, header.getByName(key.name).type, key.name});

        for (const auto & aggregate : query_analyzer->aggregates())
        {
            size_t arguments_size = aggregate.argument_names.size();
            DataTypes argument_types(arguments_size);
            for (size_t j = 0; j < arguments_size; ++j)
                argument_types[j] = header.getByName(aggregate.argument_names[j]).type;

            DataTypePtr type = std::make_shared<DataTypeAggregateFunction>(aggregate.function, argument_types, aggregate.parameters);

            res.insert({nullptr, type, aggregate.column_name});
        }

        return res;
    }

    return analysis_result.final_projection->getSampleBlock();
}

static Field getWithFillFieldValue(const ASTPtr & node, const Context & context)
{
    const auto & [field, type] = evaluateConstantExpression(node, context);

    if (!isColumnedAsNumber(type))
        throw Exception("Illegal type " + type->getName() + " of WITH FILL expression, must be numeric type", ErrorCodes::INVALID_WITH_FILL_EXPRESSION);

    return field;
}

static FillColumnDescription getWithFillDescription(const ASTOrderByElement & order_by_elem, const Context & context)
{
    FillColumnDescription descr;
    if (order_by_elem.fill_from)
        descr.fill_from = getWithFillFieldValue(order_by_elem.fill_from, context);
    if (order_by_elem.fill_to)
        descr.fill_to = getWithFillFieldValue(order_by_elem.fill_to, context);
    if (order_by_elem.fill_step)
        descr.fill_step = getWithFillFieldValue(order_by_elem.fill_step, context);
    else
        descr.fill_step = order_by_elem.direction;

    if (applyVisitor(FieldVisitorAccurateEquals(), descr.fill_step, Field{0}))
        throw Exception("WITH FILL STEP value cannot be zero", ErrorCodes::INVALID_WITH_FILL_EXPRESSION);

    if (order_by_elem.direction == 1)
    {
        if (applyVisitor(FieldVisitorAccurateLess(), descr.fill_step, Field{0}))
            throw Exception("WITH FILL STEP value cannot be negative for sorting in ascending direction",
                ErrorCodes::INVALID_WITH_FILL_EXPRESSION);

        if (!descr.fill_from.isNull() && !descr.fill_to.isNull() &&
            applyVisitor(FieldVisitorAccurateLess(), descr.fill_to, descr.fill_from))
        {
            throw Exception("WITH FILL TO value cannot be less than FROM value for sorting in ascending direction",
                ErrorCodes::INVALID_WITH_FILL_EXPRESSION);
        }
    }
    else
    {
        if (applyVisitor(FieldVisitorAccurateLess(), Field{0}, descr.fill_step))
            throw Exception("WITH FILL STEP value cannot be positive for sorting in descending direction",
                ErrorCodes::INVALID_WITH_FILL_EXPRESSION);

        if (!descr.fill_from.isNull() && !descr.fill_to.isNull() &&
            applyVisitor(FieldVisitorAccurateLess(), descr.fill_from, descr.fill_to))
        {
            throw Exception("WITH FILL FROM value cannot be less than TO value for sorting in descending direction",
                ErrorCodes::INVALID_WITH_FILL_EXPRESSION);
        }
    }

    return descr;
}

static SortDescription getSortDescription(const ASTSelectQuery & query, const Context & context)
{
    SortDescription order_descr;
    order_descr.reserve(query.orderBy()->children.size());
    SpecialSort special_sort = context.getSettings().special_sort.value;
    for (const auto & elem : query.orderBy()->children)
    {
        String name = elem->children.front()->getColumnName();
        const auto & order_by_elem = elem->as<ASTOrderByElement &>();

        std::shared_ptr<Collator> collator;
        if (order_by_elem.collation)
            collator = std::make_shared<Collator>(order_by_elem.collation->as<ASTLiteral &>().value.get<String>());

        if (order_by_elem.with_fill)
        {
            FillColumnDescription fill_desc = getWithFillDescription(order_by_elem, context);
            order_descr.emplace_back(name, order_by_elem.direction,
                order_by_elem.nulls_direction, collator, special_sort, true, fill_desc);
        }
        else
            order_descr.emplace_back(name, order_by_elem.direction, order_by_elem.nulls_direction, collator, special_sort);
    }

    return order_descr;
}

static SortDescription getSortDescriptionFromGroupBy(const ASTSelectQuery & query)
{
    SortDescription order_descr;
    order_descr.reserve(query.groupBy()->children.size());

    for (const auto & elem : query.groupBy()->children)
    {
        String name = elem->getColumnName();
        order_descr.emplace_back(name, 1, 1);
    }

    return order_descr;
}

static UInt64 getLimitUIntValue(const ASTPtr & node, const Context & context, const std::string & expr)
{
    const auto & [field, type] = evaluateConstantExpression(node, context);

    if (!isNativeNumber(type))
        throw Exception("Illegal type " + type->getName() + " of " + expr + " expression, must be numeric type", ErrorCodes::INVALID_LIMIT_EXPRESSION);

    Field converted = convertFieldToType(field, DataTypeUInt64());
    if (converted.isNull())
        throw Exception("The value " + applyVisitor(FieldVisitorToString(), field) + " of " + expr + " expression is not representable as UInt64", ErrorCodes::INVALID_LIMIT_EXPRESSION);

    return converted.safeGet<UInt64>();
}


static std::pair<UInt64, UInt64> getLimitLengthAndOffset(const ASTSelectQuery & query, const Context & context)
{
    UInt64 length = 0;
    UInt64 offset = 0;

    if (query.limitLength())
    {
        length = getLimitUIntValue(query.limitLength(), context, "LIMIT");
        if (query.limitOffset() && length)
            offset = getLimitUIntValue(query.limitOffset(), context, "OFFSET");
    }
    else if (query.limitOffset())
        offset = getLimitUIntValue(query.limitOffset(), context, "OFFSET");
    return {length, offset};
}


static UInt64 getLimitForSorting(const ASTSelectQuery & query, const Context & context)
{
    /// Partial sort can be done if there is LIMIT but no DISTINCT or LIMIT BY, neither ARRAY JOIN.
    if (!query.distinct && !query.limitBy() && !query.limit_with_ties && !query.arrayJoinExpressionList() && query.limitLength())
    {
        auto [limit_length, limit_offset] = getLimitLengthAndOffset(query, context);
        return limit_length + limit_offset;
    }
    return 0;
}


static bool hasWithTotalsInAnySubqueryInFromClause(const ASTSelectQuery & query)
{
    if (query.group_by_with_totals)
        return true;

    /** NOTE You can also check that the table in the subquery is distributed, and that it only looks at one shard.
      * In other cases, totals will be computed on the initiating server of the query, and it is not necessary to read the data to the end.
      */

    if (auto query_table = extractTableExpression(query, 0))
    {
        if (const auto * ast_union = query_table->as<ASTSelectWithUnionQuery>())
        {
            for (const auto & elem : ast_union->list_of_selects->children)
                if (hasWithTotalsInAnySubqueryInFromClause(elem->as<ASTSelectQuery &>()))
                    return true;
        }
    }

    return false;
}


void InterpreterSelectQuery::executeImpl(QueryPlan & query_plan, const BlockInputStreamPtr & prepared_input, std::optional<Pipe> prepared_pipe)
{
    /** Streams of data. When the query is executed in parallel, we have several data streams.
     *  If there is no GROUP BY, then perform all operations before ORDER BY and LIMIT in parallel, then
     *  if there is an ORDER BY, then glue the streams using ResizeProcessor, and then MergeSorting transforms,
     *  if not, then glue it using ResizeProcessor,
     *  then apply LIMIT.
     *  If there is GROUP BY, then we will perform all operations up to GROUP BY, inclusive, in parallel;
     *  a parallel GROUP BY will glue streams into one,
     *  then perform the remaining operations with one resulting stream.
     */

    /// Now we will compose block streams that perform the necessary actions.
    auto & query = getSelectQuery();
    const Settings & settings = context->getSettingsRef();
    auto & expressions = analysis_result;
    const auto & subqueries_for_sets = query_analyzer->getSubqueriesForSets();
    bool intermediate_stage = false;

    if (options.only_analyze)
    {
        auto read_nothing = std::make_unique<ReadNothingStep>(source_header);
        query_plan.addStep(std::move(read_nothing));

        if (expressions.prewhere_info)
        {
            auto prewhere_step = std::make_unique<FilterStep>(
                    query_plan.getCurrentDataStream(),
                    expressions.prewhere_info->prewhere_actions,
                    expressions.prewhere_info->prewhere_column_name,
                    expressions.prewhere_info->remove_prewhere_column);

            prewhere_step->setStepDescription("PREWHERE");
            query_plan.addStep(std::move(prewhere_step));

            // To remove additional columns in dry run
            // For example, sample column which can be removed in this stage
            if (expressions.prewhere_info->remove_columns_actions)
            {
                auto remove_columns = std::make_unique<ExpressionStep>(
                        query_plan.getCurrentDataStream(),
                        expressions.prewhere_info->remove_columns_actions);

                remove_columns->setStepDescription("Remove unnecessary columns after PREWHERE");
                query_plan.addStep(std::move(remove_columns));
            }
        }
    }
    else
    {
        if (prepared_input)
        {
            auto prepared_source_step = std::make_unique<ReadFromPreparedSource>(
                    Pipe(std::make_shared<SourceFromInputStream>(prepared_input)), context);
            query_plan.addStep(std::move(prepared_source_step));
        }
        else if (prepared_pipe)
        {
            auto prepared_source_step = std::make_unique<ReadFromPreparedSource>(std::move(*prepared_pipe), context);
            query_plan.addStep(std::move(prepared_source_step));
        }

        if (from_stage == QueryProcessingStage::WithMergeableState &&
            options.to_stage == QueryProcessingStage::WithMergeableState)
            intermediate_stage = true;

        if (storage && expressions.filter_info && expressions.prewhere_info)
            throw Exception("PREWHERE is not supported if the table is filtered by row-level security expression", ErrorCodes::ILLEGAL_PREWHERE);

        /** Read the data from Storage. from_stage - to what stage the request was completed in Storage. */
        executeFetchColumns(from_stage, query_plan, expressions.prewhere_info, expressions.columns_to_remove_after_prewhere);

        LOG_TRACE(log, "{} -> {}", QueryProcessingStage::toString(from_stage), QueryProcessingStage::toString(options.to_stage));
    }

    if (options.to_stage > QueryProcessingStage::FetchColumns)
    {
        /// Do I need to aggregate in a separate row rows that have not passed max_rows_to_group_by.
        bool aggregate_overflow_row =
            expressions.need_aggregate &&
            query.group_by_with_totals &&
            settings.max_rows_to_group_by &&
            settings.group_by_overflow_mode == OverflowMode::ANY &&
            settings.totals_mode != TotalsMode::AFTER_HAVING_EXCLUSIVE;

        /// Do I need to immediately finalize the aggregate functions after the aggregation?
        bool aggregate_final =
            expressions.need_aggregate &&
            options.to_stage > QueryProcessingStage::WithMergeableState &&
            !query.group_by_with_totals && !query.group_by_with_rollup && !query.group_by_with_cube;

        auto preliminary_sort = [&]()
        {
            /** For distributed query processing,
              *  if no GROUP, HAVING set,
              *  but there is an ORDER or LIMIT,
              *  then we will perform the preliminary sorting and LIMIT on the remote server.
              */
            if (!expressions.second_stage && !expressions.need_aggregate && !expressions.hasHaving())
            {
                if (expressions.has_order_by)
                    executeOrder(query_plan, query_info.input_order_info);

                if (expressions.has_order_by && query.limitLength())
<<<<<<< HEAD
                    executeDistinct(pipeline, false, expressions.selected_columns, query_info.distinct_order_info);
=======
                    executeDistinct(query_plan, false, expressions.selected_columns, true);
>>>>>>> a2047de4

                if (expressions.hasLimitBy())
                {
                    executeExpression(query_plan, expressions.before_limit_by, "Before LIMIT BY");
                    executeLimitBy(query_plan);
                }

                if (query.limitLength())
                    executePreLimit(query_plan, true);
            }
        };

        if (intermediate_stage)
        {
            if (expressions.first_stage || expressions.second_stage)
                throw Exception("Query with intermediate stage cannot have any other stages", ErrorCodes::LOGICAL_ERROR);

            preliminary_sort();
            if (expressions.need_aggregate)
                executeMergeAggregated(query_plan, aggregate_overflow_row, aggregate_final);
        }

        if (expressions.first_stage)
        {
            if (expressions.hasFilter())
            {
                auto row_level_security_step = std::make_unique<FilterStep>(
                        query_plan.getCurrentDataStream(),
                        expressions.filter_info->actions,
                        expressions.filter_info->column_name,
                        expressions.filter_info->do_remove_column);

                row_level_security_step->setStepDescription("Row-level security filter");
                query_plan.addStep(std::move(row_level_security_step));
            }

            if (expressions.before_join)
            {
                QueryPlanStepPtr before_join_step = std::make_unique<ExpressionStep>(
                    query_plan.getCurrentDataStream(),
                    expressions.before_join);
                before_join_step->setStepDescription("Before JOIN");
                query_plan.addStep(std::move(before_join_step));
            }

            if (expressions.hasJoin())
            {
                Block join_result_sample;
                JoinPtr join = expressions.join->getTableJoinAlgo();

                join_result_sample = InflatingExpressionTransform::transformHeader(
                    query_plan.getCurrentDataStream().header, expressions.join);

                QueryPlanStepPtr join_step = std::make_unique<InflatingExpressionStep>(
                    query_plan.getCurrentDataStream(),
                    expressions.join);

                join_step->setStepDescription("JOIN");
                query_plan.addStep(std::move(join_step));

                if (auto stream = join->createStreamWithNonJoinedRows(join_result_sample, settings.max_block_size))
                {
                    auto source = std::make_shared<SourceFromInputStream>(std::move(stream));
                    auto add_non_joined_rows_step = std::make_unique<AddingDelayedSourceStep>(
                            query_plan.getCurrentDataStream(), std::move(source));

                    add_non_joined_rows_step->setStepDescription("Add non-joined rows after JOIN");
                    query_plan.addStep(std::move(add_non_joined_rows_step));
                }
            }

            if (expressions.hasWhere())
                executeWhere(query_plan, expressions.before_where, expressions.remove_where_filter);

            if (expressions.need_aggregate)
            {
                executeAggregation(query_plan, expressions.before_aggregation, aggregate_overflow_row, aggregate_final, query_info.input_order_info);
                /// We need to reset input order info, so that executeOrder can't use  it
                query_info.input_order_info.reset();
            }
            else
            {
<<<<<<< HEAD
                executeExpression(pipeline, expressions.before_order_and_select);
                executeDistinct(pipeline, true, expressions.selected_columns, query_info.distinct_order_info);
=======
                executeExpression(query_plan, expressions.before_order_and_select, "Before ORDER BY and SELECT");
                executeDistinct(query_plan, true, expressions.selected_columns, true);
>>>>>>> a2047de4
            }

            preliminary_sort();

            // If there is no global subqueries, we can run subqueries only when receive them on server.
            if (!query_analyzer->hasGlobalSubqueries() && !subqueries_for_sets.empty())
                executeSubqueriesInSetsAndJoins(query_plan, subqueries_for_sets);
        }

        if (expressions.second_stage)
        {
            if (expressions.need_aggregate)
            {
                /// If you need to combine aggregated results from multiple servers
                if (!expressions.first_stage)
                    executeMergeAggregated(query_plan, aggregate_overflow_row, aggregate_final);

                if (!aggregate_final)
                {
                    if (query.group_by_with_totals)
                    {
                        bool final = !query.group_by_with_rollup && !query.group_by_with_cube;
                        executeTotalsAndHaving(query_plan, expressions.hasHaving(), expressions.before_having, aggregate_overflow_row, final);
                    }

                    if (query.group_by_with_rollup)
                        executeRollupOrCube(query_plan, Modificator::ROLLUP);
                    else if (query.group_by_with_cube)
                        executeRollupOrCube(query_plan, Modificator::CUBE);

                    if ((query.group_by_with_rollup || query.group_by_with_cube) && expressions.hasHaving())
                    {
                        if (query.group_by_with_totals)
                            throw Exception("WITH TOTALS and WITH ROLLUP or CUBE are not supported together in presence of HAVING", ErrorCodes::NOT_IMPLEMENTED);
                        executeHaving(query_plan, expressions.before_having);
                    }
                }
                else if (expressions.hasHaving())
                    executeHaving(query_plan, expressions.before_having);

<<<<<<< HEAD
                executeExpression(pipeline, expressions.before_order_and_select);
                executeDistinct(pipeline, true, expressions.selected_columns, nullptr);
=======
                executeExpression(query_plan, expressions.before_order_and_select, "Before ORDER BY and SELECT");
                executeDistinct(query_plan, true, expressions.selected_columns, true);
>>>>>>> a2047de4

            }
            else if (query.group_by_with_totals || query.group_by_with_rollup || query.group_by_with_cube)
                throw Exception("WITH TOTALS, ROLLUP or CUBE are not supported without aggregation", ErrorCodes::NOT_IMPLEMENTED);

            if (expressions.has_order_by)
            {
                /** If there is an ORDER BY for distributed query processing,
                  *  but there is no aggregation, then on the remote servers ORDER BY was made
                  *  - therefore, we merge the sorted streams from remote servers.
                  */

                if (!expressions.first_stage && !expressions.need_aggregate && !(query.group_by_with_totals && !aggregate_final))
                    executeMergeSorted(query_plan, "before ORDER BY");
                else    /// Otherwise, just sort.
                    executeOrder(query_plan, query_info.input_order_info);
            }

            /** Optimization - if there are several sources and there is LIMIT, then first apply the preliminary LIMIT,
              * limiting the number of rows in each up to `offset + limit`.
              */
            bool has_prelimit = false;
            if (query.limitLength() && !query.limit_with_ties && !hasWithTotalsInAnySubqueryInFromClause(query) &&
                !query.arrayJoinExpressionList() && !query.distinct && !expressions.hasLimitBy() && !settings.extremes)
            {
                executePreLimit(query_plan, false);
                has_prelimit = true;
            }

            /** If there was more than one stream,
              * then DISTINCT needs to be performed once again after merging all streams.
              */
<<<<<<< HEAD
            if (need_second_distinct_pass)
                executeDistinct(pipeline, false, expressions.selected_columns, nullptr);
=======
            if (query.distinct)
                executeDistinct(query_plan, false, expressions.selected_columns, false);

>>>>>>> a2047de4
            if (expressions.hasLimitBy())
            {
                executeExpression(query_plan, expressions.before_limit_by, "Before LIMIT BY");
                executeLimitBy(query_plan);
            }

            executeWithFill(query_plan);

            /// If we have 'WITH TIES', we need execute limit before projection,
            /// because in that case columns from 'ORDER BY' are used.
            if (query.limit_with_ties)
            {
                executeLimit(query_plan);
                has_prelimit = true;
            }

            /** We must do projection after DISTINCT because projection may remove some columns.
              */
            executeProjection(query_plan, expressions.final_projection);

            /** Extremes are calculated before LIMIT, but after LIMIT BY. This is Ok.
              */
            executeExtremes(query_plan);

            if (!has_prelimit)  /// Limit is no longer needed if there is prelimit.
                executeLimit(query_plan);

            executeOffset(query_plan);
        }
    }

    if (query_analyzer->hasGlobalSubqueries() && !subqueries_for_sets.empty())
        executeSubqueriesInSetsAndJoins(query_plan, subqueries_for_sets);
}

void InterpreterSelectQuery::executeFetchColumns(
    QueryProcessingStage::Enum processing_stage, QueryPlan & query_plan,
    const PrewhereInfoPtr & prewhere_info, const Names & columns_to_remove_after_prewhere)
{
    auto & query = getSelectQuery();
    const Settings & settings = context->getSettingsRef();

    /// Optimization for trivial query like SELECT count() FROM table.
    bool optimize_trivial_count =
        syntax_analyzer_result->optimize_trivial_count
        && storage
        && !filter_info
        && processing_stage == QueryProcessingStage::FetchColumns
        && query_analyzer->hasAggregation()
        && (query_analyzer->aggregates().size() == 1)
        && typeid_cast<AggregateFunctionCount *>(query_analyzer->aggregates()[0].function.get());

    if (optimize_trivial_count)
    {
        const auto & desc = query_analyzer->aggregates()[0];
        const auto & func = desc.function;
        std::optional<UInt64> num_rows = storage->totalRows();
        if (num_rows)
        {
            AggregateFunctionCount & agg_count = static_cast<AggregateFunctionCount &>(*func);

            /// We will process it up to "WithMergeableState".
            std::vector<char> state(agg_count.sizeOfData());
            AggregateDataPtr place = state.data();

            agg_count.create(place);
            SCOPE_EXIT(agg_count.destroy(place));

            agg_count.set(place, *num_rows);

            auto column = ColumnAggregateFunction::create(func);
            column->insertFrom(place);

            auto header = analysis_result.before_aggregation->getSampleBlock();
            size_t arguments_size = desc.argument_names.size();
            DataTypes argument_types(arguments_size);
            for (size_t j = 0; j < arguments_size; ++j)
                argument_types[j] = header.getByName(desc.argument_names[j]).type;

            Block block_with_count{
                {std::move(column), std::make_shared<DataTypeAggregateFunction>(func, argument_types, desc.parameters), desc.column_name}};

            auto istream = std::make_shared<OneBlockInputStream>(block_with_count);
            auto prepared_count = std::make_unique<ReadFromPreparedSource>(Pipe(std::make_shared<SourceFromInputStream>(istream)), context);
            prepared_count->setStepDescription("Optimized trivial count");
            query_plan.addStep(std::move(prepared_count));
            from_stage = QueryProcessingStage::WithMergeableState;
            analysis_result.first_stage = false;
            return;
        }
    }

    /// Actions to calculate ALIAS if required.
    ExpressionActionsPtr alias_actions;

    if (storage)
    {
        /// Append columns from the table filter to required
        auto row_policy_filter = context->getRowPolicyCondition(table_id.getDatabaseName(), table_id.getTableName(), RowPolicy::SELECT_FILTER);
        if (row_policy_filter)
        {
            auto initial_required_columns = required_columns;
            ExpressionActionsPtr actions;
            generateFilterActions(actions, row_policy_filter, initial_required_columns);
            auto required_columns_from_filter = actions->getRequiredColumns();

            for (const auto & column : required_columns_from_filter)
            {
                if (required_columns.end() == std::find(required_columns.begin(), required_columns.end(), column))
                    required_columns.push_back(column);
            }
        }

        /// Detect, if ALIAS columns are required for query execution
        auto alias_columns_required = false;
        const ColumnsDescription & storage_columns = metadata_snapshot->getColumns();
        for (const auto & column_name : required_columns)
        {
            auto column_default = storage_columns.getDefault(column_name);
            if (column_default && column_default->kind == ColumnDefaultKind::Alias)
            {
                alias_columns_required = true;
                break;
            }
        }

        /// There are multiple sources of required columns:
        ///  - raw required columns,
        ///  - columns deduced from ALIAS columns,
        ///  - raw required columns from PREWHERE,
        ///  - columns deduced from ALIAS columns from PREWHERE.
        /// PREWHERE is a special case, since we need to resolve it and pass directly to `IStorage::read()`
        /// before any other executions.
        if (alias_columns_required)
        {
            NameSet required_columns_from_prewhere; /// Set of all (including ALIAS) required columns for PREWHERE
            NameSet required_aliases_from_prewhere; /// Set of ALIAS required columns for PREWHERE

            if (prewhere_info)
            {
                /// Get some columns directly from PREWHERE expression actions
                auto prewhere_required_columns = prewhere_info->prewhere_actions->getRequiredColumns();
                required_columns_from_prewhere.insert(prewhere_required_columns.begin(), prewhere_required_columns.end());
            }

            /// Expression, that contains all raw required columns
            ASTPtr required_columns_all_expr = std::make_shared<ASTExpressionList>();

            /// Expression, that contains raw required columns for PREWHERE
            ASTPtr required_columns_from_prewhere_expr = std::make_shared<ASTExpressionList>();

            /// Sort out already known required columns between expressions,
            /// also populate `required_aliases_from_prewhere`.
            for (const auto & column : required_columns)
            {
                ASTPtr column_expr;
                const auto column_default = storage_columns.getDefault(column);
                bool is_alias = column_default && column_default->kind == ColumnDefaultKind::Alias;
                if (is_alias)
                {
                    auto column_decl = storage_columns.get(column);
                    /// TODO: can make CAST only if the type is different (but requires SyntaxAnalyzer).
                    auto cast_column_default = addTypeConversionToAST(column_default->expression->clone(), column_decl.type->getName());
                    column_expr = setAlias(cast_column_default->clone(), column);
                }
                else
                    column_expr = std::make_shared<ASTIdentifier>(column);

                if (required_columns_from_prewhere.count(column))
                {
                    required_columns_from_prewhere_expr->children.emplace_back(std::move(column_expr));

                    if (is_alias)
                        required_aliases_from_prewhere.insert(column);
                }
                else
                    required_columns_all_expr->children.emplace_back(std::move(column_expr));
            }

            /// Columns, which we will get after prewhere and filter executions.
            NamesAndTypesList required_columns_after_prewhere;
            NameSet required_columns_after_prewhere_set;

            /// Collect required columns from prewhere expression actions.
            if (prewhere_info)
            {
                NameSet columns_to_remove(columns_to_remove_after_prewhere.begin(), columns_to_remove_after_prewhere.end());
                Block prewhere_actions_result = prewhere_info->prewhere_actions->getSampleBlock();

                /// Populate required columns with the columns, added by PREWHERE actions and not removed afterwards.
                /// XXX: looks hacky that we already know which columns after PREWHERE we won't need for sure.
                for (const auto & column : prewhere_actions_result)
                {
                    if (prewhere_info->remove_prewhere_column && column.name == prewhere_info->prewhere_column_name)
                        continue;

                    if (columns_to_remove.count(column.name))
                        continue;

                    required_columns_all_expr->children.emplace_back(std::make_shared<ASTIdentifier>(column.name));
                    required_columns_after_prewhere.emplace_back(column.name, column.type);
                }

                required_columns_after_prewhere_set
                    = ext::map<NameSet>(required_columns_after_prewhere, [](const auto & it) { return it.name; });
            }

            auto syntax_result = SyntaxAnalyzer(*context).analyze(required_columns_all_expr, required_columns_after_prewhere, storage, metadata_snapshot);
            alias_actions = ExpressionAnalyzer(required_columns_all_expr, syntax_result, *context).getActions(true);

            /// The set of required columns could be added as a result of adding an action to calculate ALIAS.
            required_columns = alias_actions->getRequiredColumns();

            /// Do not remove prewhere filter if it is a column which is used as alias.
            if (prewhere_info && prewhere_info->remove_prewhere_column)
                if (required_columns.end()
                    != std::find(required_columns.begin(), required_columns.end(), prewhere_info->prewhere_column_name))
                    prewhere_info->remove_prewhere_column = false;

            /// Remove columns which will be added by prewhere.
            required_columns.erase(std::remove_if(required_columns.begin(), required_columns.end(), [&](const String & name)
            {
                return required_columns_after_prewhere_set.count(name) != 0;
            }), required_columns.end());

            if (prewhere_info)
            {
                /// Don't remove columns which are needed to be aliased.
                auto new_actions = std::make_shared<ExpressionActions>(prewhere_info->prewhere_actions->getRequiredColumnsWithTypes(), *context);
                for (const auto & action : prewhere_info->prewhere_actions->getActions())
                {
                    if (action.type != ExpressionAction::REMOVE_COLUMN
                        || required_columns.end() == std::find(required_columns.begin(), required_columns.end(), action.source_name))
                        new_actions->add(action);
                }
                prewhere_info->prewhere_actions = std::move(new_actions);

                auto analyzed_result
                    = SyntaxAnalyzer(*context).analyze(required_columns_from_prewhere_expr, metadata_snapshot->getColumns().getAllPhysical());
                prewhere_info->alias_actions
                    = ExpressionAnalyzer(required_columns_from_prewhere_expr, analyzed_result, *context).getActions(true, false);

                /// Add (physical?) columns required by alias actions.
                auto required_columns_from_alias = prewhere_info->alias_actions->getRequiredColumns();
                Block prewhere_actions_result = prewhere_info->prewhere_actions->getSampleBlock();
                for (auto & column : required_columns_from_alias)
                    if (!prewhere_actions_result.has(column))
                        if (required_columns.end() == std::find(required_columns.begin(), required_columns.end(), column))
                            required_columns.push_back(column);

                /// Add physical columns required by prewhere actions.
                for (const auto & column : required_columns_from_prewhere)
                    if (required_aliases_from_prewhere.count(column) == 0)
                        if (required_columns.end() == std::find(required_columns.begin(), required_columns.end(), column))
                            required_columns.push_back(column);
            }
        }
    }

    /// Limitation on the number of columns to read.
    /// It's not applied in 'only_analyze' mode, because the query could be analyzed without removal of unnecessary columns.
    if (!options.only_analyze && settings.max_columns_to_read && required_columns.size() > settings.max_columns_to_read)
        throw Exception("Limit for number of columns to read exceeded. "
            "Requested: " + toString(required_columns.size())
            + ", maximum: " + settings.max_columns_to_read.toString(),
            ErrorCodes::TOO_MANY_COLUMNS);

    /// General limit for the number of threads.
    query_plan.setMaxThreads(settings.max_threads);

    /** With distributed query processing, almost no computations are done in the threads,
     *  but wait and receive data from remote servers.
     *  If we have 20 remote servers, and max_threads = 8, then it would not be very good
     *  connect and ask only 8 servers at a time.
     *  To simultaneously query more remote servers,
     *  instead of max_threads, max_distributed_connections is used.
     */
    bool is_remote = false;
    if (storage && storage->isRemote())
    {
        is_remote = true;
        max_streams = settings.max_distributed_connections;
        query_plan.setMaxThreads(max_streams);
    }

    UInt64 max_block_size = settings.max_block_size;

    auto [limit_length, limit_offset] = getLimitLengthAndOffset(query, *context);

    /** Optimization - if not specified DISTINCT, WHERE, GROUP, HAVING, ORDER, LIMIT BY, WITH TIES but LIMIT is specified, and limit + offset < max_block_size,
     *  then as the block size we will use limit + offset (not to read more from the table than requested),
     *  and also set the number of threads to 1.
     */
    if (!query.distinct
        && !query.limit_with_ties
        && !query.prewhere()
        && !query.where()
        && !query.groupBy()
        && !query.having()
        && !query.orderBy()
        && !query.limitBy()
        && query.limitLength()
        && !query_analyzer->hasAggregation()
        && limit_length + limit_offset < max_block_size)
    {
        max_block_size = std::max(UInt64(1), limit_length + limit_offset);
        max_streams = 1;
        query_plan.setMaxThreads(max_streams);
    }

    if (!max_block_size)
        throw Exception("Setting 'max_block_size' cannot be zero", ErrorCodes::PARAMETER_OUT_OF_BOUND);

    /// Initialize the initial data streams to which the query transforms are superimposed. Table or subquery or prepared input?
    if (query_plan.isInitialized())
    {
        /// Prepared input.
    }
    else if (interpreter_subquery)
    {
        /// Subquery.
        /// If we need less number of columns that subquery have - update the interpreter.
        if (required_columns.size() < source_header.columns())
        {
            ASTPtr subquery = extractTableExpression(query, 0);
            if (!subquery)
                throw Exception("Subquery expected", ErrorCodes::LOGICAL_ERROR);

            interpreter_subquery = std::make_unique<InterpreterSelectWithUnionQuery>(
                subquery, getSubqueryContext(*context),
                options.copy().subquery().noModify(), required_columns);

            if (query_analyzer->hasAggregation())
                interpreter_subquery->ignoreWithTotals();
        }

        interpreter_subquery->buildQueryPlan(query_plan);
        query_plan.addInterpreterContext(context);
    }
    else if (storage)
    {
        /// Table.
        if (max_streams == 0)
            throw Exception("Logical error: zero number of streams requested", ErrorCodes::LOGICAL_ERROR);

        /// If necessary, we request more sources than the number of threads - to distribute the work evenly over the threads.
        if (max_streams > 1 && !is_remote)
            max_streams *= settings.max_streams_to_max_threads_ratio;

        query_info.query = query_ptr;
        query_info.syntax_analyzer_result = syntax_analyzer_result;
        query_info.sets = query_analyzer->getPreparedSets();
        query_info.prewhere_info = prewhere_info;

        /// Create optimizer with prepared actions.
        /// Maybe we will need to calc input_order_info later, e.g. while reading from StorageMerge.
        if (analysis_result.optimize_read_in_order || analysis_result.optimize_aggregation_in_order)
        {
            if (analysis_result.optimize_aggregation_in_order)
                query_info.order_optimizer = std::make_shared<ReadInOrderOptimizer>(
                    analysis_result.group_by_elements_actions,
                    getSortDescriptionFromGroupBy(query),
                    query_info.syntax_analyzer_result);
            else
                query_info.order_optimizer = std::make_shared<ReadInOrderOptimizer>(
                    analysis_result.order_by_elements_actions,
                    getSortDescription(query, *context),
                    query_info.syntax_analyzer_result);

<<<<<<< HEAD
            query_info.input_order_info = query_info.order_optimizer->getInputOrder(storage);
        }
        if (!analysis_result.optimize_aggregation_in_order && analysis_result.optimize_distinct_in_order)
        {
            query_info.distinct_optimizer = std::make_shared<ReadInOrderOptimizerForDistinct>(analysis_result.selected_columns);
            query_info.distinct_order_info = query_info.distinct_optimizer->getInputOrder(storage);
        }

        Pipes pipes = storage->read(required_columns, query_info, *context, processing_stage, max_block_size, max_streams);

        if (pipes.empty())
        {
            Pipe pipe(std::make_shared<NullSource>(storage->getSampleBlockForColumns(required_columns)));

            if (query_info.prewhere_info)
            {
                if (query_info.prewhere_info->alias_actions)
                    pipe.addSimpleTransform(std::make_shared<ExpressionTransform>(
                        pipe.getHeader(), query_info.prewhere_info->alias_actions));

                pipe.addSimpleTransform(std::make_shared<FilterTransform>(
                        pipe.getHeader(),
                        prewhere_info->prewhere_actions,
                        prewhere_info->prewhere_column_name,
                        prewhere_info->remove_prewhere_column));

                // To remove additional columns
                // In some cases, we did not read any marks so that the pipeline.streams is empty
                // Thus, some columns in prewhere are not removed as expected
                // This leads to mismatched header in distributed table
                if (query_info.prewhere_info->remove_columns_actions)
                    pipe.addSimpleTransform(std::make_shared<ExpressionTransform>(pipe.getHeader(), query_info.prewhere_info->remove_columns_actions));
            }

            pipes.emplace_back(std::move(pipe));
=======
            query_info.input_order_info = query_info.order_optimizer->getInputOrder(storage, metadata_snapshot);
>>>>>>> a2047de4
        }

        auto read_step = std::make_unique<ReadFromStorageStep>(
            table_lock, metadata_snapshot, options, storage,
                required_columns, query_info, context, processing_stage, max_block_size, max_streams);

        read_step->setStepDescription("Read from " + storage->getName());
        query_plan.addStep(std::move(read_step));
    }
    else
        throw Exception("Logical error in InterpreterSelectQuery: nowhere to read", ErrorCodes::LOGICAL_ERROR);

    /// Aliases in table declaration.
    if (processing_stage == QueryProcessingStage::FetchColumns && alias_actions)
    {
        auto table_aliases = std::make_unique<ExpressionStep>(query_plan.getCurrentDataStream(), alias_actions);
        table_aliases->setStepDescription("Add table aliases");
        query_plan.addStep(std::move(table_aliases));
    }
}


void InterpreterSelectQuery::executeWhere(QueryPlan & query_plan, const ExpressionActionsPtr & expression, bool remove_filter)
{
    auto where_step = std::make_unique<FilterStep>(
            query_plan.getCurrentDataStream(),
            expression,
            getSelectQuery().where()->getColumnName(),
            remove_filter);

    where_step->setStepDescription("WHERE");
    query_plan.addStep(std::move(where_step));
}


void InterpreterSelectQuery::executeAggregation(QueryPlan & query_plan, const ExpressionActionsPtr & expression, bool overflow_row, bool final, InputOrderInfoPtr group_by_info)
{
    auto expression_before_aggregation = std::make_unique<ExpressionStep>(query_plan.getCurrentDataStream(), expression);
    expression_before_aggregation->setStepDescription("Before GROUP BY");
    query_plan.addStep(std::move(expression_before_aggregation));

    const auto & header_before_aggregation = query_plan.getCurrentDataStream().header;
    ColumnNumbers keys;
    for (const auto & key : query_analyzer->aggregationKeys())
        keys.push_back(header_before_aggregation.getPositionByName(key.name));

    AggregateDescriptions aggregates = query_analyzer->aggregates();
    for (auto & descr : aggregates)
        if (descr.arguments.empty())
            for (const auto & name : descr.argument_names)
                descr.arguments.push_back(header_before_aggregation.getPositionByName(name));

    const Settings & settings = context->getSettingsRef();

    Aggregator::Params params(header_before_aggregation, keys, aggregates,
                              overflow_row, settings.max_rows_to_group_by, settings.group_by_overflow_mode,
                              settings.group_by_two_level_threshold,
                              settings.group_by_two_level_threshold_bytes,
                              settings.max_bytes_before_external_group_by,
                              settings.empty_result_for_aggregation_by_empty_set,
                              context->getTemporaryVolume(),
                              settings.max_threads,
                              settings.min_free_disk_space_for_temporary_data);

    SortDescription group_by_sort_description;

    if (group_by_info && settings.optimize_aggregation_in_order)
        group_by_sort_description = getSortDescriptionFromGroupBy(getSelectQuery());
    else
        group_by_info = nullptr;

    auto merge_threads = max_streams;
    auto temporary_data_merge_threads = settings.aggregation_memory_efficient_merge_threads
                                        ? static_cast<size_t>(settings.aggregation_memory_efficient_merge_threads)
                                        : static_cast<size_t>(settings.max_threads);

    bool storage_has_evenly_distributed_read = storage && storage->hasEvenlyDistributedRead();

    auto aggregating_step = std::make_unique<AggregatingStep>(
            query_plan.getCurrentDataStream(),
            params, final,
            settings.max_block_size,
            merge_threads,
            temporary_data_merge_threads,
            storage_has_evenly_distributed_read,
            std::move(group_by_info),
            std::move(group_by_sort_description));

    query_plan.addStep(std::move(aggregating_step));
}


void InterpreterSelectQuery::executeMergeAggregated(QueryPlan & query_plan, bool overflow_row, bool final)
{
    const auto & header_before_merge = query_plan.getCurrentDataStream().header;

    ColumnNumbers keys;
    for (const auto & key : query_analyzer->aggregationKeys())
        keys.push_back(header_before_merge.getPositionByName(key.name));

    /** There are two modes of distributed aggregation.
      *
      * 1. In different threads read from the remote servers blocks.
      * Save all the blocks in the RAM. Merge blocks.
      * If the aggregation is two-level - parallelize to the number of buckets.
      *
      * 2. In one thread, read blocks from different servers in order.
      * RAM stores only one block from each server.
      * If the aggregation is a two-level aggregation, we consistently merge the blocks of each next level.
      *
      * The second option consumes less memory (up to 256 times less)
      *  in the case of two-level aggregation, which is used for large results after GROUP BY,
      *  but it can work more slowly.
      */

    const Settings & settings = context->getSettingsRef();

    Aggregator::Params params(header_before_merge, keys, query_analyzer->aggregates(), overflow_row, settings.max_threads);

    auto transform_params = std::make_shared<AggregatingTransformParams>(params, final);

    auto merging_aggregated = std::make_unique<MergingAggregatedStep>(
            query_plan.getCurrentDataStream(),
            std::move(transform_params),
            settings.distributed_aggregation_memory_efficient,
            settings.max_threads,
            settings.aggregation_memory_efficient_merge_threads);

    query_plan.addStep(std::move(merging_aggregated));
}


void InterpreterSelectQuery::executeHaving(QueryPlan & query_plan, const ExpressionActionsPtr & expression)
{
    auto having_step = std::make_unique<FilterStep>(
            query_plan.getCurrentDataStream(),
            expression, getSelectQuery().having()->getColumnName(), false);

    having_step->setStepDescription("HAVING");
    query_plan.addStep(std::move(having_step));
}


void InterpreterSelectQuery::executeTotalsAndHaving(QueryPlan & query_plan, bool has_having, const ExpressionActionsPtr & expression, bool overflow_row, bool final)
{
    const Settings & settings = context->getSettingsRef();

    auto totals_having_step = std::make_unique<TotalsHavingStep>(
            query_plan.getCurrentDataStream(),
            overflow_row, expression,
            has_having ? getSelectQuery().having()->getColumnName() : "",
            settings.totals_mode, settings.totals_auto_threshold, final);

    query_plan.addStep(std::move(totals_having_step));
}


void InterpreterSelectQuery::executeRollupOrCube(QueryPlan & query_plan, Modificator modificator)
{
    const auto & header_before_transform = query_plan.getCurrentDataStream().header;

    ColumnNumbers keys;

    for (const auto & key : query_analyzer->aggregationKeys())
        keys.push_back(header_before_transform.getPositionByName(key.name));

    const Settings & settings = context->getSettingsRef();

    Aggregator::Params params(header_before_transform, keys, query_analyzer->aggregates(),
                              false, settings.max_rows_to_group_by, settings.group_by_overflow_mode,
                              SettingUInt64(0), SettingUInt64(0),
                              settings.max_bytes_before_external_group_by, settings.empty_result_for_aggregation_by_empty_set,
                              context->getTemporaryVolume(), settings.max_threads, settings.min_free_disk_space_for_temporary_data);

    auto transform_params = std::make_shared<AggregatingTransformParams>(params, true);

    QueryPlanStepPtr step;
    if (modificator == Modificator::ROLLUP)
        step = std::make_unique<RollupStep>(query_plan.getCurrentDataStream(), std::move(transform_params));
    else
        step = std::make_unique<CubeStep>(query_plan.getCurrentDataStream(), std::move(transform_params));

    query_plan.addStep(std::move(step));
}


void InterpreterSelectQuery::executeExpression(QueryPlan & query_plan, const ExpressionActionsPtr & expression, const std::string & description)
{
    auto expression_step = std::make_unique<ExpressionStep>(query_plan.getCurrentDataStream(), expression);

    expression_step->setStepDescription(description);
    query_plan.addStep(std::move(expression_step));
}


void InterpreterSelectQuery::executeOrderOptimized(QueryPlan & query_plan, InputOrderInfoPtr input_sorting_info, UInt64 limit, SortDescription & output_order_descr)
{
    const Settings & settings = context->getSettingsRef();

    auto finish_sorting_step = std::make_unique<FinishSortingStep>(
            query_plan.getCurrentDataStream(),
            input_sorting_info->order_key_prefix_descr,
            output_order_descr,
            settings.max_block_size,
            limit);

    query_plan.addStep(std::move(finish_sorting_step));
}

void InterpreterSelectQuery::executeOrder(QueryPlan & query_plan, InputOrderInfoPtr input_sorting_info)
{
    auto & query = getSelectQuery();
    SortDescription output_order_descr = getSortDescription(query, *context);
    UInt64 limit = getLimitForSorting(query, *context);

    if (input_sorting_info)
    {
        /* Case of sorting with optimization using sorting key.
         * We have several threads, each of them reads batch of parts in direct
         *  or reverse order of sorting key using one input stream per part
         *  and then merge them into one sorted stream.
         * At this stage we merge per-thread streams into one.
         */
        executeOrderOptimized(query_plan, input_sorting_info, limit, output_order_descr);
        return;
    }

    const Settings & settings = context->getSettingsRef();

    auto partial_sorting = std::make_unique<PartialSortingStep>(
            query_plan.getCurrentDataStream(),
            output_order_descr,
            limit,
            SizeLimits(settings.max_rows_to_sort, settings.max_bytes_to_sort, settings.sort_overflow_mode));

    partial_sorting->setStepDescription("Sort each block before ORDER BY");
    query_plan.addStep(std::move(partial_sorting));

    /// Merge the sorted blocks.
    auto merge_sorting_step = std::make_unique<MergeSortingStep>(
            query_plan.getCurrentDataStream(),
            output_order_descr, settings.max_block_size, limit,
            settings.max_bytes_before_remerge_sort,
            settings.max_bytes_before_external_sort, context->getTemporaryVolume(),
            settings.min_free_disk_space_for_temporary_data);

    merge_sorting_step->setStepDescription("Merge sorted blocks before ORDER BY");
    query_plan.addStep(std::move(merge_sorting_step));

    /// If there are several streams, we merge them into one
    executeMergeSorted(query_plan, output_order_descr, limit, "before ORDER BY");
}


void InterpreterSelectQuery::executeMergeSorted(QueryPlan & query_plan, const std::string & description)
{
    auto & query = getSelectQuery();
    SortDescription order_descr = getSortDescription(query, *context);
    UInt64 limit = getLimitForSorting(query, *context);

    executeMergeSorted(query_plan, order_descr, limit, description);
}

void InterpreterSelectQuery::executeMergeSorted(QueryPlan & query_plan, const SortDescription & sort_description, UInt64 limit, const std::string & description)
{
    const Settings & settings = context->getSettingsRef();

    auto merging_sorted = std::make_unique<MergingSortedStep>(
            query_plan.getCurrentDataStream(),
            sort_description,
            settings.max_block_size, limit);

    merging_sorted->setStepDescription("Merge sorted streams " + description);
    query_plan.addStep(std::move(merging_sorted));
}


void InterpreterSelectQuery::executeProjection(QueryPlan & query_plan, const ExpressionActionsPtr & expression)
{
    auto projection_step = std::make_unique<ExpressionStep>(query_plan.getCurrentDataStream(), expression);
    projection_step->setStepDescription("Projection");
    query_plan.addStep(std::move(projection_step));
}


<<<<<<< HEAD
void InterpreterSelectQuery::executeDistinct(QueryPipeline & pipeline, bool before_order, Names columns, InputOrderInfoPtr input_order)
=======
void InterpreterSelectQuery::executeDistinct(QueryPlan & query_plan, bool before_order, Names columns, bool pre_distinct)
>>>>>>> a2047de4
{
    auto & query = getSelectQuery();
    if (query.distinct)
    {
        const Settings & settings = context->getSettingsRef();

        auto [limit_length, limit_offset] = getLimitLengthAndOffset(query, *context);
        UInt64 limit_for_distinct = 0;

        /// If after this stage of DISTINCT ORDER BY is not executed, then you can get no more than limit_length + limit_offset of different rows.
        if (!query.orderBy() || !before_order)
            limit_for_distinct = limit_length + limit_offset;

        SizeLimits limits(settings.max_rows_in_distinct, settings.max_bytes_in_distinct, settings.distinct_overflow_mode);

<<<<<<< HEAD
        if (input_order)
        {
            pipeline.addSimpleTransform([&](const Block & header, QueryPipeline::StreamType stream_type) -> ProcessorPtr
            {
                if (stream_type == QueryPipeline::StreamType::Totals)
                    return nullptr;

                return std::make_shared<DistinctSortedTransform>(header, limits, limit_for_distinct, input_order->order_key_prefix_descr, columns);
            });
        }
        else
        {
            pipeline.addSimpleTransform([&](const Block & header, QueryPipeline::StreamType stream_type) -> ProcessorPtr
            {
                if (stream_type == QueryPipeline::StreamType::Totals)
                    return nullptr;

                return std::make_shared<DistinctTransform>(header, limits, limit_for_distinct, columns);
            });
        }
=======
        auto distinct_step = std::make_unique<DistinctStep>(
                query_plan.getCurrentDataStream(),
                limits, limit_for_distinct, columns, pre_distinct);

        if (pre_distinct)
            distinct_step->setStepDescription("Preliminary DISTINCT");

        query_plan.addStep(std::move(distinct_step));
>>>>>>> a2047de4
    }
}


/// Preliminary LIMIT - is used in every source, if there are several sources, before they are combined.
void InterpreterSelectQuery::executePreLimit(QueryPlan & query_plan, bool do_not_skip_offset)
{
    auto & query = getSelectQuery();
    /// If there is LIMIT
    if (query.limitLength())
    {
        auto [limit_length, limit_offset] = getLimitLengthAndOffset(query, *context);

        if (do_not_skip_offset)
        {
            limit_length += limit_offset;
            limit_offset = 0;
        }

        auto limit = std::make_unique<LimitStep>(query_plan.getCurrentDataStream(), limit_length, limit_offset);
        limit->setStepDescription("preliminary LIMIT");
        query_plan.addStep(std::move(limit));
    }
}


void InterpreterSelectQuery::executeLimitBy(QueryPlan & query_plan)
{
    auto & query = getSelectQuery();
    if (!query.limitByLength() || !query.limitBy())
        return;

    Names columns;
    for (const auto & elem : query.limitBy()->children)
        columns.emplace_back(elem->getColumnName());

    UInt64 length = getLimitUIntValue(query.limitByLength(), *context, "LIMIT");
    UInt64 offset = (query.limitByOffset() ? getLimitUIntValue(query.limitByOffset(), *context, "OFFSET") : 0);

    auto limit_by = std::make_unique<LimitByStep>(query_plan.getCurrentDataStream(), length, offset, columns);
    query_plan.addStep(std::move(limit_by));
}

void InterpreterSelectQuery::executeWithFill(QueryPlan & query_plan)
{
    auto & query = getSelectQuery();
    if (query.orderBy())
    {
        SortDescription order_descr = getSortDescription(query, *context);
        SortDescription fill_descr;
        for (auto & desc : order_descr)
        {
            if (desc.with_fill)
                fill_descr.push_back(desc);
        }

        if (fill_descr.empty())
            return;

        auto filling_step = std::make_unique<FillingStep>(query_plan.getCurrentDataStream(), std::move(fill_descr));
        query_plan.addStep(std::move(filling_step));
    }
}


void InterpreterSelectQuery::executeLimit(QueryPlan & query_plan)
{
    auto & query = getSelectQuery();
    /// If there is LIMIT
    if (query.limitLength())
    {
        /** Rare case:
          *  if there is no WITH TOTALS and there is a subquery in FROM, and there is WITH TOTALS on one of the levels,
          *  then when using LIMIT, you should read the data to the end, rather than cancel the query earlier,
          *  because if you cancel the query, we will not get `totals` data from the remote server.
          *
          * Another case:
          *  if there is WITH TOTALS and there is no ORDER BY, then read the data to the end,
          *  otherwise TOTALS is counted according to incomplete data.
          */
        bool always_read_till_end = false;

        if (query.group_by_with_totals && !query.orderBy())
            always_read_till_end = true;

        if (!query.group_by_with_totals && hasWithTotalsInAnySubqueryInFromClause(query))
            always_read_till_end = true;

        UInt64 limit_length;
        UInt64 limit_offset;
        std::tie(limit_length, limit_offset) = getLimitLengthAndOffset(query, *context);

        SortDescription order_descr;
        if (query.limit_with_ties)
        {
            if (!query.orderBy())
                throw Exception("LIMIT WITH TIES without ORDER BY", ErrorCodes::LOGICAL_ERROR);
            order_descr = getSortDescription(query, *context);
        }

        auto limit = std::make_unique<LimitStep>(
                query_plan.getCurrentDataStream(),
                limit_length, limit_offset, always_read_till_end, query.limit_with_ties, order_descr);

        if (query.limit_with_ties)
            limit->setStepDescription("LIMIT WITH TIES");

        query_plan.addStep(std::move(limit));
    }
}


void InterpreterSelectQuery::executeOffset(QueryPlan & query_plan)
{
    auto & query = getSelectQuery();
    /// If there is not a LIMIT but an offset
    if (!query.limitLength() && query.limitOffset())
    {
        UInt64 limit_length;
        UInt64 limit_offset;
        std::tie(limit_length, limit_offset) = getLimitLengthAndOffset(query, *context);

        auto offsets_step = std::make_unique<OffsetsStep>(query_plan.getCurrentDataStream(), limit_offset);
        query_plan.addStep(std::move(offsets_step));
    }
}

void InterpreterSelectQuery::executeExtremes(QueryPlan & query_plan)
{
    if (!context->getSettingsRef().extremes)
        return;

    auto extremes_step = std::make_unique<ExtremesStep>(query_plan.getCurrentDataStream());
    query_plan.addStep(std::move(extremes_step));
}

void InterpreterSelectQuery::executeSubqueriesInSetsAndJoins(QueryPlan & query_plan, const SubqueriesForSets & subqueries_for_sets)
{
    if (query_info.input_order_info)
        executeMergeSorted(query_plan, query_info.input_order_info->order_key_prefix_descr, 0, "before creating sets for subqueries and joins");

    const Settings & settings = context->getSettingsRef();

    auto creating_sets = std::make_unique<CreatingSetsStep>(
            query_plan.getCurrentDataStream(),
            subqueries_for_sets,
            SizeLimits(settings.max_rows_to_transfer, settings.max_bytes_to_transfer, settings.transfer_overflow_mode),
            *context);

    creating_sets->setStepDescription("Create sets for subqueries and joins");
    query_plan.addStep(std::move(creating_sets));
}


void InterpreterSelectQuery::ignoreWithTotals()
{
    getSelectQuery().group_by_with_totals = false;
}


void InterpreterSelectQuery::initSettings()
{
    auto & query = getSelectQuery();
    if (query.settings())
        InterpreterSetQuery(query.settings(), *context).executeForCurrentContext();
}

}<|MERGE_RESOLUTION|>--- conflicted
+++ resolved
@@ -75,41 +75,7 @@
 #include <ext/map.h>
 #include <ext/scope_guard.h>
 #include <memory>
-<<<<<<< HEAD
-
-#include <Processors/Merges/MergingSortedTransform.h>
-#include <Processors/Sources/NullSource.h>
-#include <Processors/Sources/SourceFromInputStream.h>
-#include <Processors/Transforms/FilterTransform.h>
-#include <Processors/Transforms/ExpressionTransform.h>
-#include <Processors/Transforms/InflatingExpressionTransform.h>
-#include <Processors/Transforms/AggregatingTransform.h>
-#include <Processors/Transforms/MergingAggregatedTransform.h>
-#include <Processors/Transforms/MergingAggregatedMemoryEfficientTransform.h>
-#include <Processors/Transforms/TotalsHavingTransform.h>
-#include <Processors/Transforms/PartialSortingTransform.h>
-#include <Processors/Transforms/LimitsCheckingTransform.h>
-#include <Processors/Transforms/MergeSortingTransform.h>
-#include <Processors/Transforms/DistinctTransform.h>
-#include <Processors/Transforms/LimitByTransform.h>
-#include <Processors/Transforms/CreatingSetsTransform.h>
-#include <Processors/Transforms/RollupTransform.h>
-#include <Processors/Transforms/CubeTransform.h>
-#include <Processors/Transforms/FillingTransform.h>
-#include <Processors/LimitTransform.h>
-#include <Processors/OffsetTransform.h>
-#include <Processors/Transforms/FinishSortingTransform.h>
-#include <DataTypes/DataTypeAggregateFunction.h>
-#include <DataStreams/materializeBlock.h>
-#include <Processors/Pipe.h>
-#include <Processors/Sources/SourceFromSingleChunk.h>
-#include <Processors/Transforms/ConvertingTransform.h>
-#include <Processors/Transforms/AggregatingInOrderTransform.h>
-#include <Processors/Merges/AggregatingSortedTransform.h>
-#include <Processors/Transforms/DistinctSortedTransform.h>
-=======
 #include <Processors/QueryPlan/ConvertingStep.h>
->>>>>>> a2047de4
 
 
 namespace DB
@@ -856,11 +822,7 @@
                     executeOrder(query_plan, query_info.input_order_info);
 
                 if (expressions.has_order_by && query.limitLength())
-<<<<<<< HEAD
-                    executeDistinct(pipeline, false, expressions.selected_columns, query_info.distinct_order_info);
-=======
-                    executeDistinct(query_plan, false, expressions.selected_columns, true);
->>>>>>> a2047de4
+                    executeDistinct(query_plan, false, expressions.selected_columns, true, query_info.distinct_order_info);
 
                 if (expressions.hasLimitBy())
                 {
@@ -943,13 +905,8 @@
             }
             else
             {
-<<<<<<< HEAD
-                executeExpression(pipeline, expressions.before_order_and_select);
-                executeDistinct(pipeline, true, expressions.selected_columns, query_info.distinct_order_info);
-=======
                 executeExpression(query_plan, expressions.before_order_and_select, "Before ORDER BY and SELECT");
-                executeDistinct(query_plan, true, expressions.selected_columns, true);
->>>>>>> a2047de4
+                executeDistinct(query_plan, true, expressions.selected_columns, true, query_info.distinct_order_info);
             }
 
             preliminary_sort();
@@ -990,13 +947,8 @@
                 else if (expressions.hasHaving())
                     executeHaving(query_plan, expressions.before_having);
 
-<<<<<<< HEAD
-                executeExpression(pipeline, expressions.before_order_and_select);
-                executeDistinct(pipeline, true, expressions.selected_columns, nullptr);
-=======
                 executeExpression(query_plan, expressions.before_order_and_select, "Before ORDER BY and SELECT");
-                executeDistinct(query_plan, true, expressions.selected_columns, true);
->>>>>>> a2047de4
+                executeDistinct(query_plan, true, expressions.selected_columns, true, query_info.distinct_order_info);
 
             }
             else if (query.group_by_with_totals || query.group_by_with_rollup || query.group_by_with_cube)
@@ -1029,14 +981,9 @@
             /** If there was more than one stream,
               * then DISTINCT needs to be performed once again after merging all streams.
               */
-<<<<<<< HEAD
-            if (need_second_distinct_pass)
-                executeDistinct(pipeline, false, expressions.selected_columns, nullptr);
-=======
             if (query.distinct)
-                executeDistinct(query_plan, false, expressions.selected_columns, false);
-
->>>>>>> a2047de4
+                executeDistinct(query_plan, false, expressions.selected_columns, false, query_info.distinct_order_info);
+
             if (expressions.hasLimitBy())
             {
                 executeExpression(query_plan, expressions.before_limit_by, "Before LIMIT BY");
@@ -1406,45 +1353,12 @@
                     getSortDescription(query, *context),
                     query_info.syntax_analyzer_result);
 
-<<<<<<< HEAD
-            query_info.input_order_info = query_info.order_optimizer->getInputOrder(storage);
+            query_info.input_order_info = query_info.order_optimizer->getInputOrder(storage, metadata_snapshot);
         }
         if (!analysis_result.optimize_aggregation_in_order && analysis_result.optimize_distinct_in_order)
         {
             query_info.distinct_optimizer = std::make_shared<ReadInOrderOptimizerForDistinct>(analysis_result.selected_columns);
             query_info.distinct_order_info = query_info.distinct_optimizer->getInputOrder(storage);
-        }
-
-        Pipes pipes = storage->read(required_columns, query_info, *context, processing_stage, max_block_size, max_streams);
-
-        if (pipes.empty())
-        {
-            Pipe pipe(std::make_shared<NullSource>(storage->getSampleBlockForColumns(required_columns)));
-
-            if (query_info.prewhere_info)
-            {
-                if (query_info.prewhere_info->alias_actions)
-                    pipe.addSimpleTransform(std::make_shared<ExpressionTransform>(
-                        pipe.getHeader(), query_info.prewhere_info->alias_actions));
-
-                pipe.addSimpleTransform(std::make_shared<FilterTransform>(
-                        pipe.getHeader(),
-                        prewhere_info->prewhere_actions,
-                        prewhere_info->prewhere_column_name,
-                        prewhere_info->remove_prewhere_column));
-
-                // To remove additional columns
-                // In some cases, we did not read any marks so that the pipeline.streams is empty
-                // Thus, some columns in prewhere are not removed as expected
-                // This leads to mismatched header in distributed table
-                if (query_info.prewhere_info->remove_columns_actions)
-                    pipe.addSimpleTransform(std::make_shared<ExpressionTransform>(pipe.getHeader(), query_info.prewhere_info->remove_columns_actions));
-            }
-
-            pipes.emplace_back(std::move(pipe));
-=======
-            query_info.input_order_info = query_info.order_optimizer->getInputOrder(storage, metadata_snapshot);
->>>>>>> a2047de4
         }
 
         auto read_step = std::make_unique<ReadFromStorageStep>(
@@ -1730,11 +1644,7 @@
 }
 
 
-<<<<<<< HEAD
-void InterpreterSelectQuery::executeDistinct(QueryPipeline & pipeline, bool before_order, Names columns, InputOrderInfoPtr input_order)
-=======
-void InterpreterSelectQuery::executeDistinct(QueryPlan & query_plan, bool before_order, Names columns, bool pre_distinct)
->>>>>>> a2047de4
+void InterpreterSelectQuery::executeDistinct(QueryPlan & query_plan, bool before_order, Names columns, bool pre_distinct, InputOrderInfoPtr input_order)
 {
     auto & query = getSelectQuery();
     if (query.distinct)
@@ -1750,28 +1660,6 @@
 
         SizeLimits limits(settings.max_rows_in_distinct, settings.max_bytes_in_distinct, settings.distinct_overflow_mode);
 
-<<<<<<< HEAD
-        if (input_order)
-        {
-            pipeline.addSimpleTransform([&](const Block & header, QueryPipeline::StreamType stream_type) -> ProcessorPtr
-            {
-                if (stream_type == QueryPipeline::StreamType::Totals)
-                    return nullptr;
-
-                return std::make_shared<DistinctSortedTransform>(header, limits, limit_for_distinct, input_order->order_key_prefix_descr, columns);
-            });
-        }
-        else
-        {
-            pipeline.addSimpleTransform([&](const Block & header, QueryPipeline::StreamType stream_type) -> ProcessorPtr
-            {
-                if (stream_type == QueryPipeline::StreamType::Totals)
-                    return nullptr;
-
-                return std::make_shared<DistinctTransform>(header, limits, limit_for_distinct, columns);
-            });
-        }
-=======
         auto distinct_step = std::make_unique<DistinctStep>(
                 query_plan.getCurrentDataStream(),
                 limits, limit_for_distinct, columns, pre_distinct);
@@ -1780,7 +1668,27 @@
             distinct_step->setStepDescription("Preliminary DISTINCT");
 
         query_plan.addStep(std::move(distinct_step));
->>>>>>> a2047de4
+
+//        if (input_order)
+//        {
+//            pipeline.addSimpleTransform([&](const Block & header, QueryPipeline::StreamType stream_type) -> ProcessorPtr
+//            {
+//                if (stream_type == QueryPipeline::StreamType::Totals)
+//                    return nullptr;
+//
+//                return std::make_shared<DistinctSortedTransform>(header, limits, limit_for_distinct, input_order->order_key_prefix_descr, columns);
+//            });
+//        }
+//        else
+//        {
+//            pipeline.addSimpleTransform([&](const Block & header, QueryPipeline::StreamType stream_type) -> ProcessorPtr
+//            {
+//                if (stream_type == QueryPipeline::StreamType::Totals)
+//                    return nullptr;
+//
+//                return std::make_shared<DistinctTransform>(header, limits, limit_for_distinct, columns);
+//            });
+//        }
     }
 }
 
