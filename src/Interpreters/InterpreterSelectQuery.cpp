#include <DataStreams/ExpressionBlockInputStream.h>
#include <DataStreams/FilterBlockInputStream.h>
#include <DataStreams/FinishSortingBlockInputStream.h>
#include <DataStreams/LimitBlockInputStream.h>
#include <DataStreams/LimitByBlockInputStream.h>
#include <DataStreams/PartialSortingBlockInputStream.h>
#include <DataStreams/MergeSortingBlockInputStream.h>
#include <DataStreams/MergingSortedBlockInputStream.h>
#include <DataStreams/AggregatingBlockInputStream.h>
#include <DataStreams/MergingAggregatedBlockInputStream.h>
#include <DataStreams/MergingAggregatedMemoryEfficientBlockInputStream.h>
#include <DataStreams/AsynchronousBlockInputStream.h>
#include <DataStreams/UnionBlockInputStream.h>
#include <DataStreams/ParallelAggregatingBlockInputStream.h>
#include <DataStreams/DistinctBlockInputStream.h>
#include <DataStreams/NullBlockInputStream.h>
#include <DataStreams/TotalsHavingBlockInputStream.h>
#include <DataStreams/OneBlockInputStream.h>
#include <DataStreams/copyData.h>
#include <DataStreams/CreatingSetsBlockInputStream.h>
#include <DataStreams/MaterializingBlockInputStream.h>
#include <DataStreams/ConcatBlockInputStream.h>
#include <DataStreams/RollupBlockInputStream.h>
#include <DataStreams/CubeBlockInputStream.h>
#include <DataStreams/ConvertColumnLowCardinalityToFullBlockInputStream.h>
#include <DataStreams/ConvertingBlockInputStream.h>
#include <DataStreams/ReverseBlockInputStream.h>
#include <DataStreams/FillingBlockInputStream.h>

#include <Parsers/ASTFunction.h>
#include <Parsers/ASTIdentifier.h>
#include <Parsers/ASTLiteral.h>
#include <Parsers/ASTOrderByElement.h>
#include <Parsers/ASTSelectWithUnionQuery.h>
#include <Parsers/ASTTablesInSelectQuery.h>
#include <Parsers/ParserSelectQuery.h>
#include <Parsers/ExpressionListParsers.h>
#include <Parsers/parseQuery.h>

#include <Access/AccessFlags.h>
#include <Access/RowPolicyContext.h>

#include <Interpreters/InterpreterSelectQuery.h>
#include <Interpreters/InterpreterSelectWithUnionQuery.h>
#include <Interpreters/InterpreterSetQuery.h>
#include <Interpreters/evaluateConstantExpression.h>
#include <Interpreters/convertFieldToType.h>
#include <Interpreters/addTypeConversionToAST.h>
#include <Interpreters/ExpressionAnalyzer.h>
#include <Interpreters/getTableExpressions.h>
#include <Interpreters/JoinToSubqueryTransformVisitor.h>
#include <Interpreters/CrossToInnerJoinVisitor.h>
#include <Interpreters/AnalyzedJoin.h>
#include <Interpreters/Join.h>
#include <Interpreters/JoinedTables.h>

#include <Storages/MergeTree/MergeTreeData.h>
#include <Storages/MergeTree/MergeTreeWhereOptimizer.h>
#include <Storages/IStorage.h>

#include <TableFunctions/ITableFunction.h>
#include <TableFunctions/TableFunctionFactory.h>

#include <Functions/IFunction.h>
#include <Core/Field.h>
#include <Core/Types.h>
#include <Columns/Collator.h>
#include <Common/FieldVisitors.h>
#include <Common/typeid_cast.h>
#include <Common/checkStackSize.h>
#include <Parsers/queryToString.h>
#include <ext/map.h>
#include <ext/scope_guard.h>
#include <memory>

#include <Processors/Sources/NullSource.h>
#include <Processors/Sources/SourceFromInputStream.h>
#include <Processors/Transforms/FilterTransform.h>
#include <Processors/Transforms/ExpressionTransform.h>
#include <Processors/Transforms/InflatingExpressionTransform.h>
#include <Processors/Transforms/AggregatingTransform.h>
#include <Processors/Transforms/MergingAggregatedTransform.h>
#include <Processors/Transforms/MergingAggregatedMemoryEfficientTransform.h>
#include <Processors/Transforms/TotalsHavingTransform.h>
#include <Processors/Transforms/PartialSortingTransform.h>
#include <Processors/Transforms/LimitsCheckingTransform.h>
#include <Processors/Transforms/MergeSortingTransform.h>
#include <Processors/Transforms/MergingSortedTransform.h>
#include <Processors/Transforms/DistinctTransform.h>
#include <Processors/Transforms/LimitByTransform.h>
#include <Processors/Transforms/CreatingSetsTransform.h>
#include <Processors/Transforms/RollupTransform.h>
#include <Processors/Transforms/CubeTransform.h>
#include <Processors/Transforms/FillingTransform.h>
#include <Processors/LimitTransform.h>
#include <Processors/Transforms/FinishSortingTransform.h>
#include <DataTypes/DataTypeAggregateFunction.h>
#include <DataStreams/materializeBlock.h>
#include <Processors/Pipe.h>
#include <Processors/Executors/TreeExecutorBlockInputStream.h>


namespace DB
{

namespace ErrorCodes
{
    extern const int TOO_DEEP_SUBQUERIES;
    extern const int SAMPLING_NOT_SUPPORTED;
    extern const int ILLEGAL_FINAL;
    extern const int ILLEGAL_PREWHERE;
    extern const int TOO_MANY_COLUMNS;
    extern const int LOGICAL_ERROR;
    extern const int NOT_IMPLEMENTED;
    extern const int PARAMETER_OUT_OF_BOUND;
    extern const int INVALID_LIMIT_EXPRESSION;
    extern const int INVALID_WITH_FILL_EXPRESSION;
}

/// Assumes `storage` is set and the table filter (row-level security) is not empty.
String InterpreterSelectQuery::generateFilterActions(
    ExpressionActionsPtr & actions, const ASTPtr & row_policy_filter, const Names & prerequisite_columns) const
{
    const auto & db_name = table_id.getDatabaseName();
    const auto & table_name = table_id.getTableName();

    /// TODO: implement some AST builders for this kind of stuff
    ASTPtr query_ast = std::make_shared<ASTSelectQuery>();
    auto * select_ast = query_ast->as<ASTSelectQuery>();

    select_ast->setExpression(ASTSelectQuery::Expression::SELECT, std::make_shared<ASTExpressionList>());
    auto expr_list = select_ast->select();

    // The first column is our filter expression.
    expr_list->children.push_back(row_policy_filter);

    /// Keep columns that are required after the filter actions.
    for (const auto & column_str : prerequisite_columns)
    {
        ParserExpression expr_parser;
        expr_list->children.push_back(parseQuery(expr_parser, column_str, 0));
    }

    select_ast->setExpression(ASTSelectQuery::Expression::TABLES, std::make_shared<ASTTablesInSelectQuery>());
    auto tables = select_ast->tables();
    auto tables_elem = std::make_shared<ASTTablesInSelectQueryElement>();
    auto table_expr = std::make_shared<ASTTableExpression>();
    tables->children.push_back(tables_elem);
    tables_elem->table_expression = table_expr;
    tables_elem->children.push_back(table_expr);
    table_expr->database_and_table_name = createTableIdentifier(db_name, table_name);
    table_expr->children.push_back(table_expr->database_and_table_name);

    /// Using separate expression analyzer to prevent any possible alias injection
    auto syntax_result = SyntaxAnalyzer(*context).analyzeSelect(query_ast, SyntaxAnalyzerResult({}, storage));
    SelectQueryExpressionAnalyzer analyzer(query_ast, syntax_result, *context);
    actions = analyzer.simpleSelectActions();

    return expr_list->children.at(0)->getColumnName();
}

InterpreterSelectQuery::InterpreterSelectQuery(
    const ASTPtr & query_ptr_,
    const Context & context_,
    const SelectQueryOptions & options_,
    const Names & required_result_column_names_)
    : InterpreterSelectQuery(query_ptr_, context_, nullptr, std::nullopt, nullptr, options_, required_result_column_names_)
{
}

InterpreterSelectQuery::InterpreterSelectQuery(
    const ASTPtr & query_ptr_,
    const Context & context_,
    const BlockInputStreamPtr & input_,
    const SelectQueryOptions & options_)
    : InterpreterSelectQuery(query_ptr_, context_, input_, std::nullopt, nullptr, options_.copy().noSubquery())
{}

InterpreterSelectQuery::InterpreterSelectQuery(
        const ASTPtr & query_ptr_,
        const Context & context_,
        Pipe input_pipe_,
        const SelectQueryOptions & options_)
        : InterpreterSelectQuery(query_ptr_, context_, nullptr, std::move(input_pipe_), nullptr, options_.copy().noSubquery())
{}

InterpreterSelectQuery::InterpreterSelectQuery(
    const ASTPtr & query_ptr_,
    const Context & context_,
    const StoragePtr & storage_,
    const SelectQueryOptions & options_)
    : InterpreterSelectQuery(query_ptr_, context_, nullptr, std::nullopt, storage_, options_.copy().noSubquery())
{}

InterpreterSelectQuery::~InterpreterSelectQuery() = default;


/** There are no limits on the maximum size of the result for the subquery.
  *  Since the result of the query is not the result of the entire query.
  */
static Context getSubqueryContext(const Context & context)
{
    Context subquery_context = context;
    Settings subquery_settings = context.getSettings();
    subquery_settings.max_result_rows = 0;
    subquery_settings.max_result_bytes = 0;
    /// The calculation of extremes does not make sense and is not necessary (if you do it, then the extremes of the subquery can be taken for whole query).
    subquery_settings.extremes = false;
    subquery_context.setSettings(subquery_settings);
    return subquery_context;
}

InterpreterSelectQuery::InterpreterSelectQuery(
    const ASTPtr & query_ptr_,
    const Context & context_,
    const BlockInputStreamPtr & input_,
    std::optional<Pipe> input_pipe_,
    const StoragePtr & storage_,
    const SelectQueryOptions & options_,
    const Names & required_result_column_names)
    : options(options_)
    /// NOTE: the query almost always should be cloned because it will be modified during analysis.
    , query_ptr(options.modify_inplace ? query_ptr_ : query_ptr_->clone())
    , context(std::make_shared<Context>(context_))
    , storage(storage_)
    , input(input_)
    , input_pipe(std::move(input_pipe_))
    , log(&Logger::get("InterpreterSelectQuery"))
{
    checkStackSize();

    initSettings();
    const Settings & settings = context->getSettingsRef();

    if (settings.max_subquery_depth && options.subquery_depth > settings.max_subquery_depth)
        throw Exception("Too deep subqueries. Maximum: " + settings.max_subquery_depth.toString(),
            ErrorCodes::TOO_DEEP_SUBQUERIES);

    bool has_input = input || input_pipe;
    if (input)
    {
        /// Read from prepared input.
        source_header = input->getHeader();
    }
    else if (input_pipe)
    {
        /// Read from prepared input.
        source_header = input_pipe->getHeader();
    }

    JoinedTables joined_tables(getSubqueryContext(*context), getSelectQuery());

    if (!has_input && !storage)
        storage = joined_tables.getLeftTableStorage();

    if (storage)
    {
        table_lock = storage->lockStructureForShare(false, context->getInitialQueryId());
        table_id = storage->getStorageID();
    }

    if (has_input || !joined_tables.resolveTables())
        joined_tables.makeFakeTable(storage, source_header);

    /// Rewrite JOINs
    if (!has_input && joined_tables.tablesCount() > 1)
    {
        CrossToInnerJoinVisitor::Data cross_to_inner{joined_tables.tablesWithColumns(), context->getCurrentDatabase()};
        CrossToInnerJoinVisitor(cross_to_inner).visit(query_ptr);

        JoinToSubqueryTransformVisitor::Data join_to_subs_data{*context};
        JoinToSubqueryTransformVisitor(join_to_subs_data).visit(query_ptr);

        joined_tables.reset(getSelectQuery());
        joined_tables.resolveTables();

        if (storage && joined_tables.isLeftTableSubquery())
        {
            /// Rewritten with subquery. Free storage here locks here.
            storage = {};
            table_lock.release();
            table_id = StorageID::createEmpty();
        }
    }

    if (!has_input)
    {
        interpreter_subquery = joined_tables.makeLeftTableSubquery(options.subquery());
        if (interpreter_subquery)
            source_header = interpreter_subquery->getSampleBlock();
    }

    joined_tables.rewriteDistributedInAndJoins(query_ptr);

    max_streams = settings.max_threads;
    ASTSelectQuery & query = getSelectQuery();

    SubqueriesForSets subquery_for_sets;

    auto analyze = [&] (bool try_move_to_prewhere = true)
    {
        syntax_analyzer_result = SyntaxAnalyzer(*context).analyzeSelect(
                query_ptr, SyntaxAnalyzerResult(source_header.getNamesAndTypesList(), storage),
                options, joined_tables.tablesWithColumns(), required_result_column_names);

        /// Save scalar sub queries's results in the query context
        if (!options.only_analyze && context->hasQueryContext())
            for (const auto & it : syntax_analyzer_result->getScalars())
                context->getQueryContext().addScalar(it.first, it.second);

        query_analyzer = std::make_unique<SelectQueryExpressionAnalyzer>(
                query_ptr, syntax_analyzer_result, *context,
                NameSet(required_result_column_names.begin(), required_result_column_names.end()),
                !options.only_analyze, options, std::move(subquery_for_sets));

        if (!options.only_analyze)
        {
            if (query.sample_size() && (input || input_pipe || !storage || !storage->supportsSampling()))
                throw Exception("Illegal SAMPLE: table doesn't support sampling", ErrorCodes::SAMPLING_NOT_SUPPORTED);

            if (query.final() && (input || input_pipe || !storage || !storage->supportsFinal()))
                throw Exception((!input && !input_pipe && storage) ? "Storage " + storage->getName() + " doesn't support FINAL" : "Illegal FINAL", ErrorCodes::ILLEGAL_FINAL);

            if (query.prewhere() && (input || input_pipe || !storage || !storage->supportsPrewhere()))
                throw Exception((!input && !input_pipe && storage) ? "Storage " + storage->getName() + " doesn't support PREWHERE" : "Illegal PREWHERE", ErrorCodes::ILLEGAL_PREWHERE);

            /// Save the new temporary tables in the query context
            for (const auto & it : query_analyzer->getExternalTables())
                if (!context->tryGetExternalTable(it.first))
                    context->addExternalTable(it.first, it.second);
        }

        if (!options.only_analyze || options.modify_inplace)
        {
            if (syntax_analyzer_result->rewrite_subqueries)
            {
                /// remake interpreter_subquery when PredicateOptimizer rewrites subqueries and main table is subquery
                interpreter_subquery = joined_tables.makeLeftTableSubquery(options.subquery());
            }
        }

        if (interpreter_subquery)
        {
            /// If there is an aggregation in the outer query, WITH TOTALS is ignored in the subquery.
            if (query_analyzer->hasAggregation())
                interpreter_subquery->ignoreWithTotals();
        }

        required_columns = syntax_analyzer_result->requiredSourceColumns();

        if (storage)
        {
            source_header = storage->getSampleBlockForColumns(required_columns);

            /// Fix source_header for filter actions.
            auto row_policy_filter = context->getRowPolicy()->getCondition(table_id.getDatabaseName(), table_id.getTableName(), RowPolicy::SELECT_FILTER);
            row_policy_filter = RowPolicyContext::combineConditionsUsingAnd(row_policy_filter, context->getInitialRowPolicy()->getCondition(table_id.getDatabaseName(), table_id.getTableName(), RowPolicy::SELECT_FILTER));
            if (row_policy_filter)
            {
                filter_info = std::make_shared<FilterInfo>();
                filter_info->column_name = generateFilterActions(filter_info->actions, row_policy_filter, required_columns);
                source_header = storage->getSampleBlockForColumns(filter_info->actions->getRequiredColumns());
            }
        }

        if (!options.only_analyze && storage && filter_info && query.prewhere())
            throw Exception("PREWHERE is not supported if the table is filtered by row-level security expression", ErrorCodes::ILLEGAL_PREWHERE);

        /// Calculate structure of the result.
        result_header = getSampleBlockImpl(try_move_to_prewhere);
    };

    analyze();

    bool need_analyze_again = false;
    if (analysis_result.prewhere_constant_filter_description.always_false || analysis_result.prewhere_constant_filter_description.always_true)
    {
        if (analysis_result.prewhere_constant_filter_description.always_true)
            query.setExpression(ASTSelectQuery::Expression::PREWHERE, {});
        else
            query.setExpression(ASTSelectQuery::Expression::PREWHERE, std::make_shared<ASTLiteral>(0u));
        need_analyze_again = true;
    }
    if (analysis_result.where_constant_filter_description.always_false || analysis_result.where_constant_filter_description.always_true)
    {
        if (analysis_result.where_constant_filter_description.always_true)
            query.setExpression(ASTSelectQuery::Expression::WHERE, {});
        else
            query.setExpression(ASTSelectQuery::Expression::WHERE, std::make_shared<ASTLiteral>(0u));
        need_analyze_again = true;
    }
    if (query.prewhere() && query.where())
    {
        /// Filter block in WHERE instead to get better performance
        query.setExpression(ASTSelectQuery::Expression::WHERE, makeASTFunction("and", query.prewhere()->clone(), query.where()->clone()));
        need_analyze_again = true;
    }

    if (need_analyze_again)
    {
        subquery_for_sets = std::move(query_analyzer->getSubqueriesForSets());
        /// Do not try move conditions to PREWHERE for the second time.
        /// Otherwise, we won't be able to fallback from inefficient PREWHERE to WHERE later.
        analyze(/* try_move_to_prewhere = */ false);
    }

    /// If there is no WHERE, filter blocks as usual
    if (query.prewhere() && !query.where())
        analysis_result.prewhere_info->need_filter = true;

    const String & database_name = joined_tables.leftTableDatabase();
    const String & table_name = joined_tables.leftTableName();

    if (!table_name.empty() && !database_name.empty() /* always allow access to temporary tables */)
        context->checkAccess(AccessType::SELECT, database_name, table_name, required_columns);

    /// Remove limits for some tables in the `system` database.
    if (database_name == "system" && ((table_name == "quotas") || (table_name == "quota_usage") || (table_name == "one")))
    {
        options.ignore_quota = true;
        options.ignore_limits = true;
    }

    /// Blocks used in expression analysis contains size 1 const columns for constant folding and
    ///  null non-const columns to avoid useless memory allocations. However, a valid block sample
    ///  requires all columns to be of size 0, thus we need to sanitize the block here.
    sanitizeBlock(result_header);
}


Block InterpreterSelectQuery::getSampleBlock()
{
    return result_header;
}


BlockIO InterpreterSelectQuery::execute()
{
    Pipeline pipeline;
    BlockIO res;
    executeImpl(pipeline, input, std::move(input_pipe), res.pipeline);
    executeUnion(pipeline, getSampleBlock());

    res.in = pipeline.firstStream();
    res.pipeline.addInterpreterContext(context);
    res.pipeline.addStorageHolder(storage);
    return res;
}

BlockInputStreams InterpreterSelectQuery::executeWithMultipleStreams(QueryPipeline & parent_pipeline)
{
    ///FIXME pipeline must be alive until query is finished
    Pipeline pipeline;
    executeImpl(pipeline, input, std::move(input_pipe), parent_pipeline);
    unifyStreams(pipeline, getSampleBlock());
    parent_pipeline.addInterpreterContext(context);
    parent_pipeline.addStorageHolder(storage);
    return pipeline.streams;
}

QueryPipeline InterpreterSelectQuery::executeWithProcessors()
{
    QueryPipeline query_pipeline;
    executeImpl(query_pipeline, input, std::move(input_pipe), query_pipeline);
    query_pipeline.addInterpreterContext(context);
    query_pipeline.addStorageHolder(storage);
    return query_pipeline;
}


Block InterpreterSelectQuery::getSampleBlockImpl(bool try_move_to_prewhere)
{
    auto & query = getSelectQuery();
    const Settings & settings = context->getSettingsRef();

    /// Do all AST changes here, because actions from analysis_result will be used later in readImpl.

    if (storage)
    {
        query_analyzer->makeSetsForIndex(query.where());
        query_analyzer->makeSetsForIndex(query.prewhere());

        /// PREWHERE optimization.
        /// Turn off, if the table filter (row-level security) is applied.
        if (!context->getRowPolicy()->getCondition(table_id.getDatabaseName(), table_id.getTableName(), RowPolicy::SELECT_FILTER)
            && !context->getInitialRowPolicy()->getCondition(table_id.getDatabaseName(), table_id.getTableName(), RowPolicy::SELECT_FILTER))
        {
            auto optimize_prewhere = [&](auto & merge_tree)
            {
                SelectQueryInfo current_info;
                current_info.query = query_ptr;
                current_info.syntax_analyzer_result = syntax_analyzer_result;
                current_info.sets = query_analyzer->getPreparedSets();

                /// Try transferring some condition from WHERE to PREWHERE if enabled and viable
                if (settings.optimize_move_to_prewhere && try_move_to_prewhere && query.where() && !query.prewhere() && !query.final())
                    MergeTreeWhereOptimizer{current_info, *context, merge_tree,
                                            syntax_analyzer_result->requiredSourceColumns(), log};
            };

            if (const auto * merge_tree_data = dynamic_cast<const MergeTreeData *>(storage.get()))
                optimize_prewhere(*merge_tree_data);
        }
    }

    if (storage && !options.only_analyze)
        from_stage = storage->getQueryProcessingStage(*context);

    /// Do I need to perform the first part of the pipeline - running on remote servers during distributed processing.
    bool first_stage = from_stage < QueryProcessingStage::WithMergeableState
        && options.to_stage >= QueryProcessingStage::WithMergeableState;
    /// Do I need to execute the second part of the pipeline - running on the initiating server during distributed processing.
    bool second_stage = from_stage <= QueryProcessingStage::WithMergeableState
        && options.to_stage > QueryProcessingStage::WithMergeableState;

    analysis_result = ExpressionAnalysisResult(
            *query_analyzer,
            first_stage,
            second_stage,
            options.only_analyze,
            filter_info,
            source_header);

    if (options.to_stage == QueryProcessingStage::Enum::FetchColumns)
    {
        auto header = source_header;

        if (analysis_result.prewhere_info)
        {
            analysis_result.prewhere_info->prewhere_actions->execute(header);
            header = materializeBlock(header);
            if (analysis_result.prewhere_info->remove_prewhere_column)
                header.erase(analysis_result.prewhere_info->prewhere_column_name);
        }
        return header;
    }

    if (options.to_stage == QueryProcessingStage::Enum::WithMergeableState)
    {
        if (!analysis_result.need_aggregate)
            return analysis_result.before_order_and_select->getSampleBlock();

        auto header = analysis_result.before_aggregation->getSampleBlock();

        Block res;

        for (const auto & key : query_analyzer->aggregationKeys())
            res.insert({nullptr, header.getByName(key.name).type, key.name});

        for (const auto & aggregate : query_analyzer->aggregates())
        {
            size_t arguments_size = aggregate.argument_names.size();
            DataTypes argument_types(arguments_size);
            for (size_t j = 0; j < arguments_size; ++j)
                argument_types[j] = header.getByName(aggregate.argument_names[j]).type;

            DataTypePtr type = std::make_shared<DataTypeAggregateFunction>(aggregate.function, argument_types, aggregate.parameters);

            res.insert({nullptr, type, aggregate.column_name});
        }

        return res;
    }

    return analysis_result.final_projection->getSampleBlock();
}

static Field getWithFillFieldValue(const ASTPtr & node, const Context & context)
{
    const auto & [field, type] = evaluateConstantExpression(node, context);

    if (!isColumnedAsNumber(type))
        throw Exception("Illegal type " + type->getName() + " of WITH FILL expression, must be numeric type", ErrorCodes::INVALID_WITH_FILL_EXPRESSION);

    return field;
}

static FillColumnDescription getWithFillDescription(const ASTOrderByElement & order_by_elem, const Context & context)
{
    FillColumnDescription descr;
    if (order_by_elem.fill_from)
        descr.fill_from = getWithFillFieldValue(order_by_elem.fill_from, context);
    if (order_by_elem.fill_to)
        descr.fill_to = getWithFillFieldValue(order_by_elem.fill_to, context);
    if (order_by_elem.fill_step)
        descr.fill_step = getWithFillFieldValue(order_by_elem.fill_step, context);
    else
        descr.fill_step = order_by_elem.direction;

    if (applyVisitor(FieldVisitorAccurateEquals(), descr.fill_step, Field{0}))
        throw Exception("WITH FILL STEP value cannot be zero", ErrorCodes::INVALID_WITH_FILL_EXPRESSION);

    if (order_by_elem.direction == 1)
    {
        if (applyVisitor(FieldVisitorAccurateLess(), descr.fill_step, Field{0}))
            throw Exception("WITH FILL STEP value cannot be negative for sorting in ascending direction",
                ErrorCodes::INVALID_WITH_FILL_EXPRESSION);

        if (!descr.fill_from.isNull() && !descr.fill_to.isNull() &&
            applyVisitor(FieldVisitorAccurateLess(), descr.fill_to, descr.fill_from))
        {
            throw Exception("WITH FILL TO value cannot be less than FROM value for sorting in ascending direction",
                ErrorCodes::INVALID_WITH_FILL_EXPRESSION);
        }
    }
    else
    {
        if (applyVisitor(FieldVisitorAccurateLess(), Field{0}, descr.fill_step))
            throw Exception("WITH FILL STEP value cannot be positive for sorting in descending direction",
                ErrorCodes::INVALID_WITH_FILL_EXPRESSION);

        if (!descr.fill_from.isNull() && !descr.fill_to.isNull() &&
            applyVisitor(FieldVisitorAccurateLess(), descr.fill_from, descr.fill_to))
        {
            throw Exception("WITH FILL FROM value cannot be less than TO value for sorting in descending direction",
                ErrorCodes::INVALID_WITH_FILL_EXPRESSION);
        }
    }

    return descr;
}

static SortDescription getSortDescription(const ASTSelectQuery & query, const Context & context)
{
    SortDescription order_descr;
    order_descr.reserve(query.orderBy()->children.size());
    for (const auto & elem : query.orderBy()->children)
    {
        String name = elem->children.front()->getColumnName();
        const auto & order_by_elem = elem->as<ASTOrderByElement &>();

        std::shared_ptr<Collator> collator;
        if (order_by_elem.collation)
            collator = std::make_shared<Collator>(order_by_elem.collation->as<ASTLiteral &>().value.get<String>());

        if (order_by_elem.with_fill)
        {
            FillColumnDescription fill_desc = getWithFillDescription(order_by_elem, context);
            order_descr.emplace_back(name, order_by_elem.direction,
                order_by_elem.nulls_direction, collator, true, fill_desc);
        }
        else
            order_descr.emplace_back(name, order_by_elem.direction, order_by_elem.nulls_direction, collator);
    }

    return order_descr;
}

static UInt64 getLimitUIntValue(const ASTPtr & node, const Context & context)
{
    const auto & [field, type] = evaluateConstantExpression(node, context);

    if (!isNativeNumber(type))
        throw Exception("Illegal type " + type->getName() + " of LIMIT expression, must be numeric type", ErrorCodes::INVALID_LIMIT_EXPRESSION);

    Field converted = convertFieldToType(field, DataTypeUInt64());
    if (converted.isNull())
        throw Exception("The value " + applyVisitor(FieldVisitorToString(), field) + " of LIMIT expression is not representable as UInt64", ErrorCodes::INVALID_LIMIT_EXPRESSION);

    return converted.safeGet<UInt64>();
}


static std::pair<UInt64, UInt64> getLimitLengthAndOffset(const ASTSelectQuery & query, const Context & context)
{
    UInt64 length = 0;
    UInt64 offset = 0;

    if (query.limitLength())
    {
        length = getLimitUIntValue(query.limitLength(), context);
        if (query.limitOffset() && length)
            offset = getLimitUIntValue(query.limitOffset(), context);
    }

    return {length, offset};
}


static UInt64 getLimitForSorting(const ASTSelectQuery & query, const Context & context)
{
    /// Partial sort can be done if there is LIMIT but no DISTINCT or LIMIT BY, neither ARRAY JOIN.
    if (!query.distinct && !query.limitBy() && !query.limit_with_ties && !query.array_join_expression_list())
    {
        auto [limit_length, limit_offset] = getLimitLengthAndOffset(query, context);
        return limit_length + limit_offset;
    }
    return 0;
}


template <typename TPipeline>
void InterpreterSelectQuery::executeImpl(TPipeline & pipeline, const BlockInputStreamPtr & prepared_input, std::optional<Pipe> prepared_pipe, QueryPipeline & save_context_and_storage)
{
    /** Streams of data. When the query is executed in parallel, we have several data streams.
     *  If there is no GROUP BY, then perform all operations before ORDER BY and LIMIT in parallel, then
     *  if there is an ORDER BY, then glue the streams using UnionBlockInputStream, and then MergeSortingBlockInputStream,
     *  if not, then glue it using UnionBlockInputStream,
     *  then apply LIMIT.
     *  If there is GROUP BY, then we will perform all operations up to GROUP BY, inclusive, in parallel;
     *  a parallel GROUP BY will glue streams into one,
     *  then perform the remaining operations with one resulting stream.
     */

    constexpr bool pipeline_with_processors = std::is_same<TPipeline, QueryPipeline>::value;

    /// Now we will compose block streams that perform the necessary actions.
    auto & query = getSelectQuery();
    const Settings & settings = context->getSettingsRef();
    auto & expressions = analysis_result;
    const auto & subqueries_for_sets = query_analyzer->getSubqueriesForSets();

    if (options.only_analyze)
    {
        if constexpr (pipeline_with_processors)
            pipeline.init(Pipe(std::make_shared<NullSource>(source_header)));
        else
            pipeline.streams.emplace_back(std::make_shared<NullBlockInputStream>(source_header));

        if (expressions.prewhere_info)
        {
            if constexpr (pipeline_with_processors)
                pipeline.addSimpleTransform([&](const Block & header)
                {
                    return std::make_shared<FilterTransform>(
                            header,
                            expressions.prewhere_info->prewhere_actions,
                            expressions.prewhere_info->prewhere_column_name,
                            expressions.prewhere_info->remove_prewhere_column);
                });
            else
                pipeline.streams.back() = std::make_shared<FilterBlockInputStream>(
                    pipeline.streams.back(), expressions.prewhere_info->prewhere_actions,
                    expressions.prewhere_info->prewhere_column_name, expressions.prewhere_info->remove_prewhere_column);

            // To remove additional columns in dry run
            // For example, sample column which can be removed in this stage
            if (expressions.prewhere_info->remove_columns_actions)
            {
                if constexpr (pipeline_with_processors)
                {
                    pipeline.addSimpleTransform([&](const Block & header)
                    {
                        return std::make_shared<ExpressionTransform>(header, expressions.prewhere_info->remove_columns_actions);
                    });
                }
                else
                    pipeline.streams.back() = std::make_shared<ExpressionBlockInputStream>(pipeline.streams.back(), expressions.prewhere_info->remove_columns_actions);
            }
        }
    }
    else
    {
        if (prepared_input)
        {
            if constexpr (pipeline_with_processors)
                pipeline.init(Pipe(std::make_shared<SourceFromInputStream>(prepared_input)));
            else
                pipeline.streams.push_back(prepared_input);
        }
        else if (prepared_pipe)
        {
            if constexpr (pipeline_with_processors)
                pipeline.init(std::move(*prepared_pipe));
            else
                pipeline.streams.push_back(std::make_shared<TreeExecutorBlockInputStream>(std::move(*prepared_pipe)));
        }

        if (from_stage == QueryProcessingStage::WithMergeableState &&
            options.to_stage == QueryProcessingStage::WithMergeableState)
            throw Exception("Distributed on Distributed is not supported", ErrorCodes::NOT_IMPLEMENTED);

        if (storage && expressions.filter_info && expressions.prewhere_info)
            throw Exception("PREWHERE is not supported if the table is filtered by row-level security expression", ErrorCodes::ILLEGAL_PREWHERE);

        /** Read the data from Storage. from_stage - to what stage the request was completed in Storage. */
        executeFetchColumns(from_stage, pipeline, expressions.prewhere_info, expressions.columns_to_remove_after_prewhere, save_context_and_storage);

        LOG_TRACE(log, QueryProcessingStage::toString(from_stage) << " -> " << QueryProcessingStage::toString(options.to_stage));
    }

    if (options.to_stage > QueryProcessingStage::FetchColumns)
    {
        /// Do I need to aggregate in a separate row rows that have not passed max_rows_to_group_by.
        bool aggregate_overflow_row =
            expressions.need_aggregate &&
            query.group_by_with_totals &&
            settings.max_rows_to_group_by &&
            settings.group_by_overflow_mode == OverflowMode::ANY &&
            settings.totals_mode != TotalsMode::AFTER_HAVING_EXCLUSIVE;

        /// Do I need to immediately finalize the aggregate functions after the aggregation?
        bool aggregate_final =
            expressions.need_aggregate &&
            options.to_stage > QueryProcessingStage::WithMergeableState &&
            !query.group_by_with_totals && !query.group_by_with_rollup && !query.group_by_with_cube;

        if (expressions.first_stage)
        {
            if (expressions.hasFilter())
            {
                if constexpr (pipeline_with_processors)
                {
                    pipeline.addSimpleTransform([&](const Block & block, QueryPipeline::StreamType stream_type) -> ProcessorPtr
                    {
                        bool on_totals = stream_type == QueryPipeline::StreamType::Totals;

                        return std::make_shared<FilterTransform>(
                            block,
                            expressions.filter_info->actions,
                            expressions.filter_info->column_name,
                            expressions.filter_info->do_remove_column,
                            on_totals);
                    });
                }
                else
                {
                    pipeline.transform([&](auto & stream)
                    {
                        stream = std::make_shared<FilterBlockInputStream>(
                            stream,
                            expressions.filter_info->actions,
                            expressions.filter_info->column_name,
                            expressions.filter_info->do_remove_column);
                    });
                }
            }

            if (expressions.hasJoin())
            {
                Block join_result_sample;
                JoinPtr join = expressions.before_join->getTableJoinAlgo();

                if constexpr (pipeline_with_processors)
                {
                    join_result_sample = ExpressionBlockInputStream(
                        std::make_shared<OneBlockInputStream>(pipeline.getHeader()), expressions.before_join).getHeader();

                    /// In case joined subquery has totals, and we don't, add default chunk to totals.
                    bool default_totals = false;
                    if (!pipeline.hasTotals())
                    {
                        pipeline.addDefaultTotals();
                        default_totals = true;
                    }

                    bool inflating_join = join && !typeid_cast<Join *>(join.get());

                    pipeline.addSimpleTransform([&](const Block & header, QueryPipeline::StreamType type)
                    {
                        bool on_totals = type == QueryPipeline::StreamType::Totals;
                        std::shared_ptr<IProcessor> ret;
                        if (inflating_join)
                            ret = std::make_shared<InflatingExpressionTransform>(header, expressions.before_join, on_totals, default_totals);
                        else
                            ret = std::make_shared<ExpressionTransform>(header, expressions.before_join, on_totals, default_totals);

                        return ret;
                    });
                }
                else
                {
                    /// Applies to all sources except stream_with_non_joined_data.
                    for (auto & stream : pipeline.streams)
                        stream = std::make_shared<InflatingExpressionBlockInputStream>(stream, expressions.before_join);

                    join_result_sample = pipeline.firstStream()->getHeader();
                }

                if (join)
                {
                    if (auto stream = join->createStreamWithNonJoinedRows(join_result_sample, settings.max_block_size))
                    {
                        if constexpr (pipeline_with_processors)
                        {
                            auto source = std::make_shared<SourceFromInputStream>(std::move(stream));
                            pipeline.addDelayedStream(source);
                        }
                        else
                            pipeline.stream_with_non_joined_data = std::move(stream);
                    }
                }
            }

            if (expressions.hasWhere())
                executeWhere(pipeline, expressions.before_where, expressions.remove_where_filter);

            if (expressions.need_aggregate)
                executeAggregation(pipeline, expressions.before_aggregation, aggregate_overflow_row, aggregate_final);
            else
            {
                executeExpression(pipeline, expressions.before_order_and_select);
                executeDistinct(pipeline, true, expressions.selected_columns);
            }

            /** For distributed query processing,
              *  if no GROUP, HAVING set,
              *  but there is an ORDER or LIMIT,
              *  then we will perform the preliminary sorting and LIMIT on the remote server.
              */
            if (!expressions.second_stage && !expressions.need_aggregate && !expressions.hasHaving())
            {
                if (expressions.has_order_by)
                    executeOrder(pipeline, query_info.input_sorting_info);

                if (expressions.has_order_by && query.limitLength())
                    executeDistinct(pipeline, false, expressions.selected_columns);

                if (expressions.hasLimitBy())
                {
                    executeExpression(pipeline, expressions.before_limit_by);
                    executeLimitBy(pipeline);
                }

                if (query.limitLength())
                    executePreLimit(pipeline);
            }

            // If there is no global subqueries, we can run subqueries only when receive them on server.
            if (!query_analyzer->hasGlobalSubqueries() && !subqueries_for_sets.empty())
                executeSubqueriesInSetsAndJoins(pipeline, subqueries_for_sets);
        }

        if (expressions.second_stage)
        {
            bool need_second_distinct_pass = false;

            if (expressions.need_aggregate)
            {
                /// If you need to combine aggregated results from multiple servers
                if (!expressions.first_stage)
                    executeMergeAggregated(pipeline, aggregate_overflow_row, aggregate_final);

                if (!aggregate_final)
                {
                    if (query.group_by_with_totals)
                    {
                        bool final = !query.group_by_with_rollup && !query.group_by_with_cube;
                        executeTotalsAndHaving(pipeline, expressions.hasHaving(), expressions.before_having, aggregate_overflow_row, final);
                    }

                    if (query.group_by_with_rollup)
                        executeRollupOrCube(pipeline, Modificator::ROLLUP);
                    else if (query.group_by_with_cube)
                        executeRollupOrCube(pipeline, Modificator::CUBE);

                    if ((query.group_by_with_rollup || query.group_by_with_cube) && expressions.hasHaving())
                    {
                        if (query.group_by_with_totals)
                            throw Exception("WITH TOTALS and WITH ROLLUP or CUBE are not supported together in presence of HAVING", ErrorCodes::NOT_IMPLEMENTED);
                        executeHaving(pipeline, expressions.before_having);
                    }
                }
                else if (expressions.hasHaving())
                    executeHaving(pipeline, expressions.before_having);

                executeExpression(pipeline, expressions.before_order_and_select);
                executeDistinct(pipeline, true, expressions.selected_columns);

            }
            else if (query.group_by_with_totals || query.group_by_with_rollup || query.group_by_with_cube)
                throw Exception("WITH TOTALS, ROLLUP or CUBE are not supported without aggregation", ErrorCodes::NOT_IMPLEMENTED);

            need_second_distinct_pass = query.distinct && pipeline.hasMixedStreams();

            if (expressions.has_order_by)
            {
                /** If there is an ORDER BY for distributed query processing,
                  *  but there is no aggregation, then on the remote servers ORDER BY was made
                  *  - therefore, we merge the sorted streams from remote servers.
                  */

                if (!expressions.first_stage && !expressions.need_aggregate && !(query.group_by_with_totals && !aggregate_final))
                    executeMergeSorted(pipeline);
                else    /// Otherwise, just sort.
                    executeOrder(pipeline, query_info.input_sorting_info);
            }

            /** Optimization - if there are several sources and there is LIMIT, then first apply the preliminary LIMIT,
              * limiting the number of rows in each up to `offset + limit`.
              */
            if (query.limitLength() && !query.limit_with_ties && pipeline.hasMoreThanOneStream() &&
                !query.distinct && !expressions.hasLimitBy() && !settings.extremes)
            {
                executePreLimit(pipeline);
            }

            bool need_merge_streams = need_second_distinct_pass || query.limitLength() || query.limitBy();

            if constexpr (!pipeline_with_processors)
                if (pipeline.hasDelayedStream())
                    need_merge_streams = true;

            if (need_merge_streams)
            {
                if constexpr (pipeline_with_processors)
                    pipeline.resize(1);
                else
                    executeUnion(pipeline, {});
            }

            /** If there was more than one stream,
              * then DISTINCT needs to be performed once again after merging all streams.
              */
            if (need_second_distinct_pass)
                executeDistinct(pipeline, false, expressions.selected_columns);

            if (expressions.hasLimitBy())
            {
                executeExpression(pipeline, expressions.before_limit_by);
                executeLimitBy(pipeline);
            }

            executeWithFill(pipeline);

            bool has_prelimit = false;
            /// If we have 'WITH TIES', we need execute limit before projection,
            /// because in that case columns from 'ORDER BY' are used.
            if (query.limit_with_ties)
            {
                executeLimit(pipeline);
                has_prelimit = true;
            }

            /** We must do projection after DISTINCT because projection may remove some columns.
              */
            executeProjection(pipeline, expressions.final_projection);

            /** Extremes are calculated before LIMIT, but after LIMIT BY. This is Ok.
              */
            executeExtremes(pipeline);

            if (!has_prelimit)
                executeLimit(pipeline);
        }
    }

<<<<<<< HEAD
    if (!subqueries_for_sets.empty() && (expressions.hasHaving() || query_analyzer->hasGlobalSubqueries()))
        executeSubqueriesInSetsAndJoins(query_plan, subqueries_for_sets);
}

static StreamLocalLimits getLimitsForStorage(const Settings & settings, const SelectQueryOptions & options)
{
    StreamLocalLimits limits;
    limits.mode = LimitsMode::LIMITS_TOTAL;
    limits.size_limits = SizeLimits(settings.max_rows_to_read, settings.max_bytes_to_read,
                                    settings.read_overflow_mode);
    limits.speed_limits.max_execution_time = settings.max_execution_time;
    limits.timeout_overflow_mode = settings.timeout_overflow_mode;

    /** Quota and minimal speed restrictions are checked on the initiating server of the request, and not on remote servers,
      *  because the initiating server has a summary of the execution of the request on all servers.
      *
      * But limits on data size to read and maximum execution time are reasonable to check both on initiator and
      *  additionally on each remote server, because these limits are checked per block of data processed,
      *  and remote servers may process way more blocks of data than are received by initiator.
      *
      * The limits to throttle maximum execution speed is also checked on all servers.
      */
    if (options.to_stage == QueryProcessingStage::Complete)
    {
        limits.speed_limits.min_execution_rps = settings.min_execution_speed;
        limits.speed_limits.min_execution_bps = settings.min_execution_speed_bytes;
    }

    limits.speed_limits.max_execution_rps = settings.max_execution_speed;
    limits.speed_limits.max_execution_bps = settings.max_execution_speed_bytes;
    limits.speed_limits.timeout_before_checking_execution_speed = settings.timeout_before_checking_execution_speed;

    return limits;
=======
    if (query_analyzer->hasGlobalSubqueries() && !subqueries_for_sets.empty())
        executeSubqueriesInSetsAndJoins(pipeline, subqueries_for_sets);
>>>>>>> bb3a0255
}

template <typename TPipeline>
void InterpreterSelectQuery::executeFetchColumns(
        QueryProcessingStage::Enum processing_stage, TPipeline & pipeline,
        const PrewhereInfoPtr & prewhere_info, const Names & columns_to_remove_after_prewhere,
        QueryPipeline & save_context_and_storage)
{
    constexpr bool pipeline_with_processors = std::is_same<TPipeline, QueryPipeline>::value;

    auto & query = getSelectQuery();
    const Settings & settings = context->getSettingsRef();

    /// Optimization for trivial query like SELECT count() FROM table.
    auto check_trivial_count_query = [&]() -> std::optional<AggregateDescription>
    {
        if (!settings.optimize_trivial_count_query || !syntax_analyzer_result->maybe_optimize_trivial_count || !storage
            || query.sample_size() || query.sample_offset() || query.final() || query.prewhere() || query.where()
            || filter_info || !query_analyzer->hasAggregation() || processing_stage != QueryProcessingStage::FetchColumns)
            return {};

        const AggregateDescriptions & aggregates = query_analyzer->aggregates();

        if (aggregates.size() != 1)
            return {};

        const AggregateDescription & desc = aggregates[0];
        if (typeid_cast<AggregateFunctionCount *>(desc.function.get()))
            return desc;

        return {};
    };

    if (auto desc = check_trivial_count_query())
    {
        auto func = desc->function;
        std::optional<UInt64> num_rows = storage->totalRows();
        if (num_rows)
        {
            AggregateFunctionCount & agg_count = static_cast<AggregateFunctionCount &>(*func);

            /// We will process it up to "WithMergeableState".
            std::vector<char> state(agg_count.sizeOfData());
            AggregateDataPtr place = state.data();

            agg_count.create(place);
            SCOPE_EXIT(agg_count.destroy(place));

            agg_count.set(place, *num_rows);

            auto column = ColumnAggregateFunction::create(func);
            column->insertFrom(place);

            auto header = analysis_result.before_aggregation->getSampleBlock();
            size_t arguments_size = desc->argument_names.size();
            DataTypes argument_types(arguments_size);
            for (size_t j = 0; j < arguments_size; ++j)
                argument_types[j] = header.getByName(desc->argument_names[j]).type;

            Block block_with_count{
                {std::move(column), std::make_shared<DataTypeAggregateFunction>(func, argument_types, desc->parameters), desc->column_name}};

            auto istream = std::make_shared<OneBlockInputStream>(block_with_count);
            if constexpr (pipeline_with_processors)
                pipeline.init(Pipe(std::make_shared<SourceFromInputStream>(istream)));
            else
                pipeline.streams.emplace_back(istream);
            from_stage = QueryProcessingStage::WithMergeableState;
            analysis_result.first_stage = false;
            return;
        }
    }

    /// Actions to calculate ALIAS if required.
    ExpressionActionsPtr alias_actions;

    if (storage)
    {
        /// Append columns from the table filter to required
        auto row_policy_filter = context->getRowPolicy()->getCondition(table_id.getDatabaseName(), table_id.getTableName(), RowPolicy::SELECT_FILTER);
        if (row_policy_filter)
        {
            auto initial_required_columns = required_columns;
            ExpressionActionsPtr actions;
            generateFilterActions(actions, row_policy_filter, initial_required_columns);
            auto required_columns_from_filter = actions->getRequiredColumns();

            for (const auto & column : required_columns_from_filter)
            {
                if (required_columns.end() == std::find(required_columns.begin(), required_columns.end(), column))
                    required_columns.push_back(column);
            }
        }

        /// Detect, if ALIAS columns are required for query execution
        auto alias_columns_required = false;
        const ColumnsDescription & storage_columns = storage->getColumns();
        for (const auto & column_name : required_columns)
        {
            auto column_default = storage_columns.getDefault(column_name);
            if (column_default && column_default->kind == ColumnDefaultKind::Alias)
            {
                alias_columns_required = true;
                break;
            }
        }

        /// There are multiple sources of required columns:
        ///  - raw required columns,
        ///  - columns deduced from ALIAS columns,
        ///  - raw required columns from PREWHERE,
        ///  - columns deduced from ALIAS columns from PREWHERE.
        /// PREWHERE is a special case, since we need to resolve it and pass directly to `IStorage::read()`
        /// before any other executions.
        if (alias_columns_required)
        {
            NameSet required_columns_from_prewhere; /// Set of all (including ALIAS) required columns for PREWHERE
            NameSet required_aliases_from_prewhere; /// Set of ALIAS required columns for PREWHERE

            if (prewhere_info)
            {
                /// Get some columns directly from PREWHERE expression actions
                auto prewhere_required_columns = prewhere_info->prewhere_actions->getRequiredColumns();
                required_columns_from_prewhere.insert(prewhere_required_columns.begin(), prewhere_required_columns.end());
            }

            /// Expression, that contains all raw required columns
            ASTPtr required_columns_all_expr = std::make_shared<ASTExpressionList>();

            /// Expression, that contains raw required columns for PREWHERE
            ASTPtr required_columns_from_prewhere_expr = std::make_shared<ASTExpressionList>();

            /// Sort out already known required columns between expressions,
            /// also populate `required_aliases_from_prewhere`.
            for (const auto & column : required_columns)
            {
                ASTPtr column_expr;
                const auto column_default = storage_columns.getDefault(column);
                bool is_alias = column_default && column_default->kind == ColumnDefaultKind::Alias;
                if (is_alias)
                {
                    auto column_decl = storage_columns.get(column);
                    /// TODO: can make CAST only if the type is different (but requires SyntaxAnalyzer).
                    auto cast_column_default = addTypeConversionToAST(column_default->expression->clone(), column_decl.type->getName());
                    column_expr = setAlias(cast_column_default->clone(), column);
                }
                else
                    column_expr = std::make_shared<ASTIdentifier>(column);

                if (required_columns_from_prewhere.count(column))
                {
                    required_columns_from_prewhere_expr->children.emplace_back(std::move(column_expr));

                    if (is_alias)
                        required_aliases_from_prewhere.insert(column);
                }
                else
                    required_columns_all_expr->children.emplace_back(std::move(column_expr));
            }

            /// Columns, which we will get after prewhere and filter executions.
            NamesAndTypesList required_columns_after_prewhere;
            NameSet required_columns_after_prewhere_set;

            /// Collect required columns from prewhere expression actions.
            if (prewhere_info)
            {
                NameSet columns_to_remove(columns_to_remove_after_prewhere.begin(), columns_to_remove_after_prewhere.end());
                Block prewhere_actions_result = prewhere_info->prewhere_actions->getSampleBlock();

                /// Populate required columns with the columns, added by PREWHERE actions and not removed afterwards.
                /// XXX: looks hacky that we already know which columns after PREWHERE we won't need for sure.
                for (const auto & column : prewhere_actions_result)
                {
                    if (prewhere_info->remove_prewhere_column && column.name == prewhere_info->prewhere_column_name)
                        continue;

                    if (columns_to_remove.count(column.name))
                        continue;

                    required_columns_all_expr->children.emplace_back(std::make_shared<ASTIdentifier>(column.name));
                    required_columns_after_prewhere.emplace_back(column.name, column.type);
                }

                required_columns_after_prewhere_set
                    = ext::map<NameSet>(required_columns_after_prewhere, [](const auto & it) { return it.name; });
            }

            auto syntax_result = SyntaxAnalyzer(*context).analyze(required_columns_all_expr, required_columns_after_prewhere, storage);
            alias_actions = ExpressionAnalyzer(required_columns_all_expr, syntax_result, *context).getActions(true);

            /// The set of required columns could be added as a result of adding an action to calculate ALIAS.
            required_columns = alias_actions->getRequiredColumns();

            /// Do not remove prewhere filter if it is a column which is used as alias.
            if (prewhere_info && prewhere_info->remove_prewhere_column)
                if (required_columns.end()
                    != std::find(required_columns.begin(), required_columns.end(), prewhere_info->prewhere_column_name))
                    prewhere_info->remove_prewhere_column = false;

            /// Remove columns which will be added by prewhere.
            required_columns.erase(std::remove_if(required_columns.begin(), required_columns.end(), [&](const String & name)
            {
                return !!required_columns_after_prewhere_set.count(name);
            }), required_columns.end());

            if (prewhere_info)
            {
                /// Don't remove columns which are needed to be aliased.
                auto new_actions = std::make_shared<ExpressionActions>(prewhere_info->prewhere_actions->getRequiredColumnsWithTypes(), *context);
                for (const auto & action : prewhere_info->prewhere_actions->getActions())
                {
                    if (action.type != ExpressionAction::REMOVE_COLUMN
                        || required_columns.end() == std::find(required_columns.begin(), required_columns.end(), action.source_name))
                        new_actions->add(action);
                }
                prewhere_info->prewhere_actions = std::move(new_actions);

                auto analyzed_result
                    = SyntaxAnalyzer(*context).analyze(required_columns_from_prewhere_expr, storage->getColumns().getAllPhysical());
                prewhere_info->alias_actions
                    = ExpressionAnalyzer(required_columns_from_prewhere_expr, analyzed_result, *context).getActions(true, false);

                /// Add (physical?) columns required by alias actions.
                auto required_columns_from_alias = prewhere_info->alias_actions->getRequiredColumns();
                Block prewhere_actions_result = prewhere_info->prewhere_actions->getSampleBlock();
                for (auto & column : required_columns_from_alias)
                    if (!prewhere_actions_result.has(column))
                        if (required_columns.end() == std::find(required_columns.begin(), required_columns.end(), column))
                            required_columns.push_back(column);

                /// Add physical columns required by prewhere actions.
                for (const auto & column : required_columns_from_prewhere)
                    if (required_aliases_from_prewhere.count(column) == 0)
                        if (required_columns.end() == std::find(required_columns.begin(), required_columns.end(), column))
                            required_columns.push_back(column);
            }
        }
    }

    /// Limitation on the number of columns to read.
    /// It's not applied in 'only_analyze' mode, because the query could be analyzed without removal of unnecessary columns.
    if (!options.only_analyze && settings.max_columns_to_read && required_columns.size() > settings.max_columns_to_read)
        throw Exception("Limit for number of columns to read exceeded. "
            "Requested: " + toString(required_columns.size())
            + ", maximum: " + settings.max_columns_to_read.toString(),
            ErrorCodes::TOO_MANY_COLUMNS);

    /// General limit for the number of threads.
    pipeline.setMaxThreads(settings.max_threads);

    /** With distributed query processing, almost no computations are done in the threads,
     *  but wait and receive data from remote servers.
     *  If we have 20 remote servers, and max_threads = 8, then it would not be very good
     *  connect and ask only 8 servers at a time.
     *  To simultaneously query more remote servers,
     *  instead of max_threads, max_distributed_connections is used.
     */
    bool is_remote = false;
    if (storage && storage->isRemote())
    {
        is_remote = true;
        max_streams = settings.max_distributed_connections;
        pipeline.setMaxThreads(max_streams);
    }

    UInt64 max_block_size = settings.max_block_size;

    auto [limit_length, limit_offset] = getLimitLengthAndOffset(query, *context);

    /** Optimization - if not specified DISTINCT, WHERE, GROUP, HAVING, ORDER, LIMIT BY, WITH TIES but LIMIT is specified, and limit + offset < max_block_size,
     *  then as the block size we will use limit + offset (not to read more from the table than requested),
     *  and also set the number of threads to 1.
     */
    if (!query.distinct
        && !query.limit_with_ties
        && !query.prewhere()
        && !query.where()
        && !query.groupBy()
        && !query.having()
        && !query.orderBy()
        && !query.limitBy()
        && query.limitLength()
        && !query_analyzer->hasAggregation()
        && limit_length + limit_offset < max_block_size)
    {
        max_block_size = std::max(UInt64(1), limit_length + limit_offset);
        max_streams = 1;
        pipeline.setMaxThreads(max_streams);
    }

    if (!max_block_size)
        throw Exception("Setting 'max_block_size' cannot be zero", ErrorCodes::PARAMETER_OUT_OF_BOUND);

    /// Initialize the initial data streams to which the query transforms are superimposed. Table or subquery or prepared input?
    if (pipeline.initialized())
    {
        /// Prepared input.
    }
    else if (interpreter_subquery)
    {
        /// Subquery.
        /// If we need less number of columns that subquery have - update the interpreter.
        if (required_columns.size() < source_header.columns())
        {
            ASTPtr subquery = extractTableExpression(query, 0);
            if (!subquery)
                throw Exception("Subquery expected", ErrorCodes::LOGICAL_ERROR);

            interpreter_subquery = std::make_unique<InterpreterSelectWithUnionQuery>(
                subquery, getSubqueryContext(*context),
                options.copy().subquery().noModify(), required_columns);

            if (query_analyzer->hasAggregation())
                interpreter_subquery->ignoreWithTotals();
        }

        if constexpr (pipeline_with_processors)
            /// Just use pipeline from subquery.
            pipeline = interpreter_subquery->executeWithProcessors();
        else
            pipeline.streams = interpreter_subquery->executeWithMultipleStreams(save_context_and_storage);
    }
    else if (storage)
    {
        /// Table.

        if (max_streams == 0)
            throw Exception("Logical error: zero number of streams requested", ErrorCodes::LOGICAL_ERROR);

        /// If necessary, we request more sources than the number of threads - to distribute the work evenly over the threads.
        if (max_streams > 1 && !is_remote)
            max_streams *= settings.max_streams_to_max_threads_ratio;

        query_info.query = query_ptr;
        query_info.syntax_analyzer_result = syntax_analyzer_result;
        query_info.sets = query_analyzer->getPreparedSets();
        query_info.prewhere_info = prewhere_info;

        /// Create optimizer with prepared actions.
        /// Maybe we will need to calc input_sorting_info later, e.g. while reading from StorageMerge.
        if (analysis_result.optimize_read_in_order)
        {
            query_info.order_by_optimizer = std::make_shared<ReadInOrderOptimizer>(
                analysis_result.order_by_elements_actions,
                getSortDescription(query, *context),
                query_info.syntax_analyzer_result);

            query_info.input_sorting_info = query_info.order_by_optimizer->getInputOrder(storage);
        }


        BlockInputStreams streams;
        Pipes pipes;

        if (pipeline_with_processors)
            pipes = storage->read(required_columns, query_info, *context, processing_stage, max_block_size, max_streams);
        else
            streams = storage->readStreams(required_columns, query_info, *context, processing_stage, max_block_size, max_streams);

        if (streams.empty() && !pipeline_with_processors)
        {
            streams = {std::make_shared<NullBlockInputStream>(storage->getSampleBlockForColumns(required_columns))};

            if (query_info.prewhere_info)
            {
                if (query_info.prewhere_info->alias_actions)
                {
                    streams.back() = std::make_shared<ExpressionBlockInputStream>(
                        streams.back(),
                        query_info.prewhere_info->alias_actions);
                }

                streams.back() = std::make_shared<FilterBlockInputStream>(
                    streams.back(),
                    prewhere_info->prewhere_actions,
                    prewhere_info->prewhere_column_name,
                    prewhere_info->remove_prewhere_column);

                // To remove additional columns
                // In some cases, we did not read any marks so that the pipeline.streams is empty
                // Thus, some columns in prewhere are not removed as expected
                // This leads to mismatched header in distributed table
                if (query_info.prewhere_info->remove_columns_actions)
                {
                    streams.back() = std::make_shared<ExpressionBlockInputStream>(streams.back(), query_info.prewhere_info->remove_columns_actions);
                }
            }
        }

        /// Copy-paste from prev if.
        /// Code is temporarily copy-pasted while moving to new pipeline.
        if (pipes.empty() && pipeline_with_processors)
        {
            Pipe pipe(std::make_shared<NullSource>(storage->getSampleBlockForColumns(required_columns)));

            if (query_info.prewhere_info)
            {
                if (query_info.prewhere_info->alias_actions)
                    pipe.addSimpleTransform(std::make_shared<ExpressionTransform>(
                        pipe.getHeader(), query_info.prewhere_info->alias_actions));

                pipe.addSimpleTransform(std::make_shared<FilterTransform>(
                        pipe.getHeader(),
                        prewhere_info->prewhere_actions,
                        prewhere_info->prewhere_column_name,
                        prewhere_info->remove_prewhere_column));

                if (query_info.prewhere_info->remove_columns_actions)
                    pipe.addSimpleTransform(std::make_shared<ExpressionTransform>(pipe.getHeader(), query_info.prewhere_info->remove_columns_actions));
            }

            pipes.emplace_back(std::move(pipe));
        }

        for (auto & stream : streams)
            stream->addTableLock(table_lock);

        if constexpr (pipeline_with_processors)
        {
            /// Table lock is stored inside pipeline here.
            pipeline.addTableLock(table_lock);
        }

        /// Set the limits and quota for reading data, the speed and time of the query.
        {
            IBlockInputStream::LocalLimits limits;
            limits.mode = IBlockInputStream::LIMITS_TOTAL;
            limits.size_limits = SizeLimits(settings.max_rows_to_read, settings.max_bytes_to_read, settings.read_overflow_mode);
            limits.speed_limits.max_execution_time = settings.max_execution_time;
            limits.timeout_overflow_mode = settings.timeout_overflow_mode;

            /** Quota and minimal speed restrictions are checked on the initiating server of the request, and not on remote servers,
              *  because the initiating server has a summary of the execution of the request on all servers.
              *
              * But limits on data size to read and maximum execution time are reasonable to check both on initiator and
              *  additionally on each remote server, because these limits are checked per block of data processed,
              *  and remote servers may process way more blocks of data than are received by initiator.
              *
              * The limits to throttle maximum execution speed is also checked on all servers.
              */
            if (options.to_stage == QueryProcessingStage::Complete)
            {
                limits.speed_limits.min_execution_rps = settings.min_execution_speed;
                limits.speed_limits.min_execution_bps = settings.min_execution_speed_bytes;
            }

            limits.speed_limits.max_execution_rps = settings.max_execution_speed;
            limits.speed_limits.max_execution_bps = settings.max_execution_speed_bytes;
            limits.speed_limits.timeout_before_checking_execution_speed = settings.timeout_before_checking_execution_speed;

            auto quota = context->getQuota();

            for (auto & stream : streams)
            {
                if (!options.ignore_limits)
                    stream->setLimits(limits);

                if (!options.ignore_quota && (options.to_stage == QueryProcessingStage::Complete))
                    stream->setQuota(quota);
            }

            /// Copy-paste
            for (auto & pipe : pipes)
            {
                if (!options.ignore_limits)
                    pipe.setLimits(limits);

                if (!options.ignore_quota && (options.to_stage == QueryProcessingStage::Complete))
                    pipe.setQuota(quota);
            }
        }

        if constexpr (pipeline_with_processors)
        {
            /// Unify streams. They must have same headers.
            if (streams.size() > 1)
            {
                /// Unify streams in case they have different headers.
                auto first_header = streams.at(0)->getHeader();

                if (first_header.columns() > 1 && first_header.has("_dummy"))
                    first_header.erase("_dummy");

                for (auto & stream : streams)
                {
                    auto header = stream->getHeader();
                    auto mode = ConvertingBlockInputStream::MatchColumnsMode::Name;
                    if (!blocksHaveEqualStructure(first_header, header))
                        stream = std::make_shared<ConvertingBlockInputStream>(*context, stream, first_header, mode);
                }
            }

            for (auto & stream : streams)
            {
                bool force_add_agg_info = processing_stage == QueryProcessingStage::WithMergeableState;
                auto source = std::make_shared<SourceFromInputStream>(stream, force_add_agg_info);

                if (processing_stage == QueryProcessingStage::Complete)
                    source->addTotalsPort();

                pipes.emplace_back(std::move(source));
            }

            for (auto & pipe : pipes)
                pipe.enableQuota();

            pipeline.init(std::move(pipes));
        }
        else
            pipeline.streams = std::move(streams);
    }
    else
        throw Exception("Logical error in InterpreterSelectQuery: nowhere to read", ErrorCodes::LOGICAL_ERROR);

    /// Aliases in table declaration.
    if (processing_stage == QueryProcessingStage::FetchColumns && alias_actions)
    {
        if constexpr (pipeline_with_processors)
        {
            pipeline.addSimpleTransform([&](const Block & header)
            {
                return std::make_shared<ExpressionTransform>(header, alias_actions);
            });
        }
        else
        {
            pipeline.transform([&](auto & stream)
            {
                stream = std::make_shared<ExpressionBlockInputStream>(stream, alias_actions);
            });
        }
    }
}


void InterpreterSelectQuery::executeWhere(Pipeline & pipeline, const ExpressionActionsPtr & expression, bool remove_filter)
{
    pipeline.transform([&](auto & stream)
    {
        stream = std::make_shared<FilterBlockInputStream>(stream, expression, getSelectQuery().where()->getColumnName(), remove_filter);
    });
}

void InterpreterSelectQuery::executeWhere(QueryPipeline & pipeline, const ExpressionActionsPtr & expression, bool remove_filter)
{
    pipeline.addSimpleTransform([&](const Block & block, QueryPipeline::StreamType stream_type)
    {
        bool on_totals = stream_type == QueryPipeline::StreamType::Totals;
        return std::make_shared<FilterTransform>(block, expression, getSelectQuery().where()->getColumnName(), remove_filter, on_totals);
    });
}

void InterpreterSelectQuery::executeAggregation(Pipeline & pipeline, const ExpressionActionsPtr & expression, bool overflow_row, bool final)
{
    pipeline.transform([&](auto & stream)
    {
        stream = std::make_shared<ExpressionBlockInputStream>(stream, expression);
    });

    Block header = pipeline.firstStream()->getHeader();
    ColumnNumbers keys;
    for (const auto & key : query_analyzer->aggregationKeys())
        keys.push_back(header.getPositionByName(key.name));

    AggregateDescriptions aggregates = query_analyzer->aggregates();
    for (auto & descr : aggregates)
        if (descr.arguments.empty())
            for (const auto & name : descr.argument_names)
                descr.arguments.push_back(header.getPositionByName(name));

    const Settings & settings = context->getSettingsRef();

    /** Two-level aggregation is useful in two cases:
      * 1. Parallel aggregation is done, and the results should be merged in parallel.
      * 2. An aggregation is done with store of temporary data on the disk, and they need to be merged in a memory efficient way.
      */
    bool allow_to_use_two_level_group_by = pipeline.streams.size() > 1 || settings.max_bytes_before_external_group_by != 0;

    Aggregator::Params params(header, keys, aggregates,
        overflow_row, settings.max_rows_to_group_by, settings.group_by_overflow_mode,
        allow_to_use_two_level_group_by ? settings.group_by_two_level_threshold : SettingUInt64(0),
        allow_to_use_two_level_group_by ? settings.group_by_two_level_threshold_bytes : SettingUInt64(0),
        settings.max_bytes_before_external_group_by, settings.empty_result_for_aggregation_by_empty_set,
        context->getTemporaryVolume(), settings.max_threads, settings.min_free_disk_space_for_temporary_data);

    /// If there are several sources, then we perform parallel aggregation
    if (pipeline.streams.size() > 1)
    {
        pipeline.firstStream() = std::make_shared<ParallelAggregatingBlockInputStream>(
            pipeline.streams, pipeline.stream_with_non_joined_data, params, final,
            max_streams,
            settings.aggregation_memory_efficient_merge_threads
                ? static_cast<size_t>(settings.aggregation_memory_efficient_merge_threads)
                : static_cast<size_t>(settings.max_threads));

        pipeline.stream_with_non_joined_data = nullptr;
        pipeline.streams.resize(1);
    }
    else
    {
        BlockInputStreams inputs;
        if (!pipeline.streams.empty())
            inputs.push_back(pipeline.firstStream());
        else
            pipeline.streams.resize(1);

        if (pipeline.stream_with_non_joined_data)
            inputs.push_back(pipeline.stream_with_non_joined_data);

        pipeline.firstStream() = std::make_shared<AggregatingBlockInputStream>(std::make_shared<ConcatBlockInputStream>(inputs), params, final);

        pipeline.stream_with_non_joined_data = nullptr;
    }
}


void InterpreterSelectQuery::executeAggregation(QueryPipeline & pipeline, const ExpressionActionsPtr & expression, bool overflow_row, bool final)
{
    pipeline.addSimpleTransform([&](const Block & header)
    {
        return std::make_shared<ExpressionTransform>(header, expression);
    });

    Block header_before_aggregation = pipeline.getHeader();
    ColumnNumbers keys;
    for (const auto & key : query_analyzer->aggregationKeys())
        keys.push_back(header_before_aggregation.getPositionByName(key.name));

    AggregateDescriptions aggregates = query_analyzer->aggregates();
    for (auto & descr : aggregates)
        if (descr.arguments.empty())
            for (const auto & name : descr.argument_names)
                descr.arguments.push_back(header_before_aggregation.getPositionByName(name));

    const Settings & settings = context->getSettingsRef();

    /** Two-level aggregation is useful in two cases:
      * 1. Parallel aggregation is done, and the results should be merged in parallel.
      * 2. An aggregation is done with store of temporary data on the disk, and they need to be merged in a memory efficient way.
      */
    bool allow_to_use_two_level_group_by = pipeline.getNumStreams() > 1 || settings.max_bytes_before_external_group_by != 0;

    Aggregator::Params params(header_before_aggregation, keys, aggregates,
                              overflow_row, settings.max_rows_to_group_by, settings.group_by_overflow_mode,
                              allow_to_use_two_level_group_by ? settings.group_by_two_level_threshold : SettingUInt64(0),
                              allow_to_use_two_level_group_by ? settings.group_by_two_level_threshold_bytes : SettingUInt64(0),
                              settings.max_bytes_before_external_group_by, settings.empty_result_for_aggregation_by_empty_set,
                              context->getTemporaryVolume(), settings.max_threads, settings.min_free_disk_space_for_temporary_data);

    auto transform_params = std::make_shared<AggregatingTransformParams>(params, final);

    /// Forget about current totals and extremes. They will be calculated again after aggregation if needed.
    pipeline.dropTotalsAndExtremes();

    /// If there are several sources, then we perform parallel aggregation
    if (pipeline.getNumStreams() > 1)
    {
        /// Add resize transform to uniformly distribute data between aggregating streams.
        if (!(storage && storage->hasEvenlyDistributedRead()))
            pipeline.resize(pipeline.getNumStreams(), true, true);

        auto many_data = std::make_shared<ManyAggregatedData>(pipeline.getNumStreams());
        auto merge_threads = settings.aggregation_memory_efficient_merge_threads
                ? static_cast<size_t>(settings.aggregation_memory_efficient_merge_threads)
                : static_cast<size_t>(settings.max_threads);

        size_t counter = 0;
        pipeline.addSimpleTransform([&](const Block & header)
        {
            return std::make_shared<AggregatingTransform>(header, transform_params, many_data, counter++, max_streams, merge_threads);
        });

        pipeline.resize(1);
    }
    else
    {
        pipeline.resize(1);

        pipeline.addSimpleTransform([&](const Block & header)
        {
            return std::make_shared<AggregatingTransform>(header, transform_params);
        });
    }

    pipeline.enableQuotaForCurrentStreams();
}


void InterpreterSelectQuery::executeMergeAggregated(Pipeline & pipeline, bool overflow_row, bool final)
{
    Block header = pipeline.firstStream()->getHeader();

    ColumnNumbers keys;
    for (const auto & key : query_analyzer->aggregationKeys())
        keys.push_back(header.getPositionByName(key.name));

    /** There are two modes of distributed aggregation.
      *
      * 1. In different threads read from the remote servers blocks.
      * Save all the blocks in the RAM. Merge blocks.
      * If the aggregation is two-level - parallelize to the number of buckets.
      *
      * 2. In one thread, read blocks from different servers in order.
      * RAM stores only one block from each server.
      * If the aggregation is a two-level aggregation, we consistently merge the blocks of each next level.
      *
      * The second option consumes less memory (up to 256 times less)
      *  in the case of two-level aggregation, which is used for large results after GROUP BY,
      *  but it can work more slowly.
      */

    const Settings & settings = context->getSettingsRef();

    Aggregator::Params params(header, keys, query_analyzer->aggregates(), overflow_row, settings.max_threads);

    if (!settings.distributed_aggregation_memory_efficient)
    {
        /// We union several sources into one, parallelizing the work.
        executeUnion(pipeline, {});

        /// Now merge the aggregated blocks
        pipeline.firstStream() = std::make_shared<MergingAggregatedBlockInputStream>(pipeline.firstStream(), params, final, settings.max_threads);
    }
    else
    {
        pipeline.firstStream() = std::make_shared<MergingAggregatedMemoryEfficientBlockInputStream>(pipeline.streams, params, final,
            max_streams,
            settings.aggregation_memory_efficient_merge_threads
                ? static_cast<size_t>(settings.aggregation_memory_efficient_merge_threads)
                : static_cast<size_t>(settings.max_threads));

        pipeline.streams.resize(1);
    }
}

void InterpreterSelectQuery::executeMergeAggregated(QueryPipeline & pipeline, bool overflow_row, bool final)
{
    Block header_before_merge = pipeline.getHeader();

    ColumnNumbers keys;
    for (const auto & key : query_analyzer->aggregationKeys())
        keys.push_back(header_before_merge.getPositionByName(key.name));

    /** There are two modes of distributed aggregation.
      *
      * 1. In different threads read from the remote servers blocks.
      * Save all the blocks in the RAM. Merge blocks.
      * If the aggregation is two-level - parallelize to the number of buckets.
      *
      * 2. In one thread, read blocks from different servers in order.
      * RAM stores only one block from each server.
      * If the aggregation is a two-level aggregation, we consistently merge the blocks of each next level.
      *
      * The second option consumes less memory (up to 256 times less)
      *  in the case of two-level aggregation, which is used for large results after GROUP BY,
      *  but it can work more slowly.
      */

    const Settings & settings = context->getSettingsRef();

    Aggregator::Params params(header_before_merge, keys, query_analyzer->aggregates(), overflow_row, settings.max_threads);

    auto transform_params = std::make_shared<AggregatingTransformParams>(params, final);

    if (!settings.distributed_aggregation_memory_efficient)
    {
        /// We union several sources into one, parallelizing the work.
        pipeline.resize(1);

        /// Now merge the aggregated blocks
        pipeline.addSimpleTransform([&](const Block & header)
        {
            return std::make_shared<MergingAggregatedTransform>(header, transform_params, settings.max_threads);
        });
    }
    else
    {
        /// pipeline.resize(max_streams); - Seem we don't need it.
        auto num_merge_threads = settings.aggregation_memory_efficient_merge_threads
                                 ? static_cast<size_t>(settings.aggregation_memory_efficient_merge_threads)
                                 : static_cast<size_t>(settings.max_threads);

        auto pipe = createMergingAggregatedMemoryEfficientPipe(
            pipeline.getHeader(),
            transform_params,
            pipeline.getNumStreams(),
            num_merge_threads);

        pipeline.addPipe(std::move(pipe));
    }

    pipeline.enableQuotaForCurrentStreams();
}


void InterpreterSelectQuery::executeHaving(Pipeline & pipeline, const ExpressionActionsPtr & expression)
{
    pipeline.transform([&](auto & stream)
    {
        stream = std::make_shared<FilterBlockInputStream>(stream, expression, getSelectQuery().having()->getColumnName());
    });
}

void InterpreterSelectQuery::executeHaving(QueryPipeline & pipeline, const ExpressionActionsPtr & expression)
{
    pipeline.addSimpleTransform([&](const Block & header, QueryPipeline::StreamType stream_type) -> ProcessorPtr
    {
        bool on_totals = stream_type == QueryPipeline::StreamType::Totals;

        /// TODO: do we need to save filter there?
        return std::make_shared<FilterTransform>(header, expression, getSelectQuery().having()->getColumnName(), false, on_totals);
    });
}


void InterpreterSelectQuery::executeTotalsAndHaving(Pipeline & pipeline, bool has_having, const ExpressionActionsPtr & expression, bool overflow_row, bool final)
{
    executeUnion(pipeline, {});

    const Settings & settings = context->getSettingsRef();

    pipeline.firstStream() = std::make_shared<TotalsHavingBlockInputStream>(
        pipeline.firstStream(),
        overflow_row,
        expression,
        has_having ? getSelectQuery().having()->getColumnName() : "",
        settings.totals_mode,
        settings.totals_auto_threshold,
        final);
}

void InterpreterSelectQuery::executeTotalsAndHaving(QueryPipeline & pipeline, bool has_having, const ExpressionActionsPtr & expression, bool overflow_row, bool final)
{
    const Settings & settings = context->getSettingsRef();

    auto totals_having = std::make_shared<TotalsHavingTransform>(
            pipeline.getHeader(), overflow_row, expression,
            has_having ? getSelectQuery().having()->getColumnName() : "",
            settings.totals_mode, settings.totals_auto_threshold, final);

    pipeline.addTotalsHavingTransform(std::move(totals_having));
}


void InterpreterSelectQuery::executeRollupOrCube(Pipeline & pipeline, Modificator modificator)
{
    executeUnion(pipeline, {});

    Block header = pipeline.firstStream()->getHeader();

    ColumnNumbers keys;

    for (const auto & key : query_analyzer->aggregationKeys())
        keys.push_back(header.getPositionByName(key.name));

    const Settings & settings = context->getSettingsRef();

    Aggregator::Params params(header, keys, query_analyzer->aggregates(),
        false, settings.max_rows_to_group_by, settings.group_by_overflow_mode,
        SettingUInt64(0), SettingUInt64(0),
        settings.max_bytes_before_external_group_by, settings.empty_result_for_aggregation_by_empty_set,
        context->getTemporaryVolume(), settings.max_threads, settings.min_free_disk_space_for_temporary_data);

    if (modificator == Modificator::ROLLUP)
        pipeline.firstStream() = std::make_shared<RollupBlockInputStream>(pipeline.firstStream(), params);
    else
        pipeline.firstStream() = std::make_shared<CubeBlockInputStream>(pipeline.firstStream(), params);
}

void InterpreterSelectQuery::executeRollupOrCube(QueryPipeline & pipeline, Modificator modificator)
{
    pipeline.resize(1);

    Block header_before_transform = pipeline.getHeader();

    ColumnNumbers keys;

    for (const auto & key : query_analyzer->aggregationKeys())
        keys.push_back(header_before_transform.getPositionByName(key.name));

    const Settings & settings = context->getSettingsRef();

    Aggregator::Params params(header_before_transform, keys, query_analyzer->aggregates(),
                              false, settings.max_rows_to_group_by, settings.group_by_overflow_mode,
                              SettingUInt64(0), SettingUInt64(0),
                              settings.max_bytes_before_external_group_by, settings.empty_result_for_aggregation_by_empty_set,
                              context->getTemporaryVolume(), settings.max_threads, settings.min_free_disk_space_for_temporary_data);

    auto transform_params = std::make_shared<AggregatingTransformParams>(params, true);

    pipeline.addSimpleTransform([&](const Block & header, QueryPipeline::StreamType stream_type) -> ProcessorPtr
    {
        if (stream_type == QueryPipeline::StreamType::Totals)
            return nullptr;

        if (modificator == Modificator::ROLLUP)
            return std::make_shared<RollupTransform>(header, std::move(transform_params));
        else
            return std::make_shared<CubeTransform>(header, std::move(transform_params));
    });
}


void InterpreterSelectQuery::executeExpression(Pipeline & pipeline, const ExpressionActionsPtr & expression)
{
    pipeline.transform([&](auto & stream)
    {
        stream = std::make_shared<ExpressionBlockInputStream>(stream, expression);
    });
}

void InterpreterSelectQuery::executeExpression(QueryPipeline & pipeline, const ExpressionActionsPtr & expression)
{
    pipeline.addSimpleTransform([&](const Block & header) -> ProcessorPtr
    {
        return std::make_shared<ExpressionTransform>(header, expression);
    });
}

void InterpreterSelectQuery::executeOrder(Pipeline & pipeline, InputSortingInfoPtr input_sorting_info)
{
    auto & query = getSelectQuery();
    SortDescription output_order_descr = getSortDescription(query, *context);
    const Settings & settings = context->getSettingsRef();
    UInt64 limit = getLimitForSorting(query, *context);

    if (input_sorting_info)
    {
        /* Case of sorting with optimization using sorting key.
         * We have several threads, each of them reads batch of parts in direct
         *  or reverse order of sorting key using one input stream per part
         *  and then merge them into one sorted stream.
         * At this stage we merge per-thread streams into one.
         * If the input is sorted by some prefix of the sorting key required for output,
         * we have to finish sorting after the merge.
         */

        bool need_finish_sorting = (input_sorting_info->order_key_prefix_descr.size() < output_order_descr.size());

        UInt64 limit_for_merging = (need_finish_sorting ? 0 : limit);
        executeMergeSorted(pipeline, input_sorting_info->order_key_prefix_descr, limit_for_merging);

        if (need_finish_sorting)
        {
            pipeline.transform([&](auto & stream)
            {
                stream = std::make_shared<PartialSortingBlockInputStream>(stream, output_order_descr, limit);
            });

            pipeline.firstStream() = std::make_shared<FinishSortingBlockInputStream>(
                pipeline.firstStream(), input_sorting_info->order_key_prefix_descr,
                output_order_descr, settings.max_block_size, limit);
        }
    }
    else
    {
        pipeline.transform([&](auto & stream)
        {
            auto sorting_stream = std::make_shared<PartialSortingBlockInputStream>(stream, output_order_descr, limit);

            /// Limits on sorting
            IBlockInputStream::LocalLimits limits;
            limits.mode = IBlockInputStream::LIMITS_TOTAL;
            limits.size_limits = SizeLimits(settings.max_rows_to_sort, settings.max_bytes_to_sort, settings.sort_overflow_mode);
            sorting_stream->setLimits(limits);

            auto merging_stream = std::make_shared<MergeSortingBlockInputStream>(
                sorting_stream, output_order_descr, settings.max_block_size, limit,
                settings.max_bytes_before_remerge_sort,
                settings.max_bytes_before_external_sort / pipeline.streams.size(),
                context->getTemporaryVolume(), settings.min_free_disk_space_for_temporary_data);

            stream = merging_stream;
        });

        /// If there are several streams, we merge them into one
        executeMergeSorted(pipeline, output_order_descr, limit);
    }
}

void InterpreterSelectQuery::executeOrder(QueryPipeline & pipeline, InputSortingInfoPtr input_sorting_info)
{
    auto & query = getSelectQuery();
    SortDescription output_order_descr = getSortDescription(query, *context);
    UInt64 limit = getLimitForSorting(query, *context);

    const Settings & settings = context->getSettingsRef();

    IBlockInputStream::LocalLimits limits;
    limits.mode = IBlockInputStream::LIMITS_CURRENT;
    limits.size_limits = SizeLimits(settings.max_rows_to_sort, settings.max_bytes_to_sort, settings.sort_overflow_mode);

    if (input_sorting_info)
    {
        /* Case of sorting with optimization using sorting key.
         * We have several threads, each of them reads batch of parts in direct
         *  or reverse order of sorting key using one input stream per part
         *  and then merge them into one sorted stream.
         * At this stage we merge per-thread streams into one.
         */

        bool need_finish_sorting = (input_sorting_info->order_key_prefix_descr.size() < output_order_descr.size());

        if (pipeline.getNumStreams() > 1)
        {
            UInt64 limit_for_merging = (need_finish_sorting ? 0 : limit);
            auto transform = std::make_shared<MergingSortedTransform>(
                pipeline.getHeader(),
                pipeline.getNumStreams(),
                input_sorting_info->order_key_prefix_descr,
                settings.max_block_size, limit_for_merging);

            pipeline.addPipe({ std::move(transform) });
        }

        pipeline.enableQuotaForCurrentStreams();

        if (need_finish_sorting)
        {
            pipeline.addSimpleTransform([&](const Block & header, QueryPipeline::StreamType stream_type) -> ProcessorPtr
            {
                if (stream_type != QueryPipeline::StreamType::Main)
                    return nullptr;

                return std::make_shared<PartialSortingTransform>(header, output_order_descr, limit);
            });

            /// NOTE limits are not applied to the size of temporary sets in FinishSortingTransform

            pipeline.addSimpleTransform([&](const Block & header) -> ProcessorPtr
            {
                return std::make_shared<FinishSortingTransform>(
                    header, input_sorting_info->order_key_prefix_descr,
                    output_order_descr, settings.max_block_size, limit);
            });
        }

        return;
    }

    pipeline.addSimpleTransform([&](const Block & header, QueryPipeline::StreamType stream_type) -> ProcessorPtr
    {
        if (stream_type != QueryPipeline::StreamType::Main)
            return nullptr;

        return std::make_shared<PartialSortingTransform>(header, output_order_descr, limit);
    });

    pipeline.addSimpleTransform([&](const Block & header, QueryPipeline::StreamType stream_type) -> ProcessorPtr
    {
        if (stream_type == QueryPipeline::StreamType::Totals)
            return nullptr;

        auto transform = std::make_shared<LimitsCheckingTransform>(header, limits);
        return transform;
    });

    /// Merge the sorted blocks.
    pipeline.addSimpleTransform([&](const Block & header, QueryPipeline::StreamType stream_type) -> ProcessorPtr
    {
        if (stream_type == QueryPipeline::StreamType::Totals)
            return nullptr;

        return std::make_shared<MergeSortingTransform>(
                header, output_order_descr, settings.max_block_size, limit,
                settings.max_bytes_before_remerge_sort / pipeline.getNumStreams(),
                settings.max_bytes_before_external_sort, context->getTemporaryVolume(),
                settings.min_free_disk_space_for_temporary_data);
    });

    /// If there are several streams, we merge them into one
    executeMergeSorted(pipeline, output_order_descr, limit);
}


void InterpreterSelectQuery::executeMergeSorted(Pipeline & pipeline)
{
    auto & query = getSelectQuery();
    SortDescription order_descr = getSortDescription(query, *context);
    UInt64 limit = getLimitForSorting(query, *context);

    /// If there are several streams, then we merge them into one
    if (pipeline.hasMoreThanOneStream())
    {
        unifyStreams(pipeline, pipeline.firstStream()->getHeader());
        executeMergeSorted(pipeline, order_descr, limit);
    }
}


void InterpreterSelectQuery::executeMergeSorted(Pipeline & pipeline, const SortDescription & sort_description, UInt64 limit)
{
    if (pipeline.hasMoreThanOneStream())
    {
        const Settings & settings = context->getSettingsRef();

        /** MergingSortedBlockInputStream reads the sources sequentially.
          * To make the data on the remote servers prepared in parallel, we wrap it in AsynchronousBlockInputStream.
          */
        pipeline.transform([&](auto & stream)
        {
            stream = std::make_shared<AsynchronousBlockInputStream>(stream);
        });

        pipeline.firstStream() = std::make_shared<MergingSortedBlockInputStream>(
            pipeline.streams, sort_description, settings.max_block_size, limit);
        pipeline.streams.resize(1);
    }
}

void InterpreterSelectQuery::executeMergeSorted(QueryPipeline & pipeline)
{
    auto & query = getSelectQuery();
    SortDescription order_descr = getSortDescription(query, *context);
    UInt64 limit = getLimitForSorting(query, *context);

    executeMergeSorted(pipeline, order_descr, limit);
}

void InterpreterSelectQuery::executeMergeSorted(QueryPipeline & pipeline, const SortDescription & sort_description, UInt64 limit)
{
    /// If there are several streams, then we merge them into one
    if (pipeline.getNumStreams() > 1)
    {
        const Settings & settings = context->getSettingsRef();

        auto transform = std::make_shared<MergingSortedTransform>(
            pipeline.getHeader(),
            pipeline.getNumStreams(),
            sort_description,
            settings.max_block_size, limit);

        pipeline.addPipe({ std::move(transform) });

        pipeline.enableQuotaForCurrentStreams();
    }
}


void InterpreterSelectQuery::executeProjection(Pipeline & pipeline, const ExpressionActionsPtr & expression)
{
    pipeline.transform([&](auto & stream)
    {
        stream = std::make_shared<ExpressionBlockInputStream>(stream, expression);
    });
}

void InterpreterSelectQuery::executeProjection(QueryPipeline & pipeline, const ExpressionActionsPtr & expression)
{
    pipeline.addSimpleTransform([&](const Block & header) -> ProcessorPtr
    {
       return std::make_shared<ExpressionTransform>(header, expression);
    });
}


void InterpreterSelectQuery::executeDistinct(Pipeline & pipeline, bool before_order, Names columns)
{
    auto & query = getSelectQuery();
    if (query.distinct)
    {
        const Settings & settings = context->getSettingsRef();

        auto [limit_length, limit_offset] = getLimitLengthAndOffset(query, *context);
        UInt64 limit_for_distinct = 0;

        /// If after this stage of DISTINCT ORDER BY is not executed, then you can get no more than limit_length + limit_offset of different rows.
        if ((!query.orderBy() || !before_order) && !query.limit_with_ties)
            limit_for_distinct = limit_length + limit_offset;

        pipeline.transform([&](auto & stream)
        {
            SizeLimits limits(settings.max_rows_in_distinct, settings.max_bytes_in_distinct, settings.distinct_overflow_mode);
            stream = std::make_shared<DistinctBlockInputStream>(stream, limits, limit_for_distinct, columns);
        });
    }
}

void InterpreterSelectQuery::executeDistinct(QueryPipeline & pipeline, bool before_order, Names columns)
{
    auto & query = getSelectQuery();
    if (query.distinct)
    {
        const Settings & settings = context->getSettingsRef();

        auto [limit_length, limit_offset] = getLimitLengthAndOffset(query, *context);
        UInt64 limit_for_distinct = 0;

        /// If after this stage of DISTINCT ORDER BY is not executed, then you can get no more than limit_length + limit_offset of different rows.
        if (!query.orderBy() || !before_order)
            limit_for_distinct = limit_length + limit_offset;

        SizeLimits limits(settings.max_rows_in_distinct, settings.max_bytes_in_distinct, settings.distinct_overflow_mode);

        pipeline.addSimpleTransform([&](const Block & header, QueryPipeline::StreamType stream_type) -> ProcessorPtr
        {
            if (stream_type == QueryPipeline::StreamType::Totals)
                return nullptr;

            return std::make_shared<DistinctTransform>(header, limits, limit_for_distinct, columns);
        });
    }
}


void InterpreterSelectQuery::executeUnion(Pipeline & pipeline, Block header)
{
    /// If there are still several streams, then we combine them into one
    if (pipeline.hasMoreThanOneStream())
    {
        if (!header)
            header = pipeline.firstStream()->getHeader();

        unifyStreams(pipeline, std::move(header));

        pipeline.firstStream() = std::make_shared<UnionBlockInputStream>(pipeline.streams, pipeline.stream_with_non_joined_data, max_streams);
        pipeline.stream_with_non_joined_data = nullptr;
        pipeline.streams.resize(1);
        pipeline.union_stream = true;
    }
    else if (pipeline.stream_with_non_joined_data)
    {
        pipeline.streams.push_back(pipeline.stream_with_non_joined_data);
        pipeline.stream_with_non_joined_data = nullptr;
    }
}


/// Preliminary LIMIT - is used in every source, if there are several sources, before they are combined.
void InterpreterSelectQuery::executePreLimit(Pipeline & pipeline)
{
    auto & query = getSelectQuery();
    /// If there is LIMIT
    if (query.limitLength())
    {
        auto [limit_length, limit_offset] = getLimitLengthAndOffset(query, *context);
        SortDescription sort_descr;
        if (query.limit_with_ties)
        {
            if (!query.orderBy())
                throw Exception("LIMIT WITH TIES without ORDER BY", ErrorCodes::LOGICAL_ERROR);
            sort_descr = getSortDescription(query, *context);
        }
        pipeline.transform([&, limit = limit_length + limit_offset](auto & stream)
        {
            stream = std::make_shared<LimitBlockInputStream>(stream, limit, 0, false, false, query.limit_with_ties, sort_descr);
        });
    }
}

/// Preliminary LIMIT - is used in every source, if there are several sources, before they are combined.
void InterpreterSelectQuery::executePreLimit(QueryPipeline & pipeline)
{
    auto & query = getSelectQuery();
    /// If there is LIMIT
    if (query.limitLength())
    {
        auto [limit_length, limit_offset] = getLimitLengthAndOffset(query, *context);
        pipeline.addSimpleTransform([&, limit = limit_length + limit_offset](const Block & header, QueryPipeline::StreamType stream_type) -> ProcessorPtr
        {
            if (stream_type == QueryPipeline::StreamType::Totals)
                return nullptr;

            return std::make_shared<LimitTransform>(header, limit, 0);
        });
    }
}


void InterpreterSelectQuery::executeLimitBy(Pipeline & pipeline)
{
    auto & query = getSelectQuery();
    if (!query.limitByLength() || !query.limitBy())
        return;

    Names columns;
    for (const auto & elem : query.limitBy()->children)
        columns.emplace_back(elem->getColumnName());
    UInt64 length = getLimitUIntValue(query.limitByLength(), *context);
    UInt64 offset = (query.limitByOffset() ? getLimitUIntValue(query.limitByOffset(), *context) : 0);

    pipeline.transform([&](auto & stream)
    {
        stream = std::make_shared<LimitByBlockInputStream>(stream, length, offset, columns);
    });
}

void InterpreterSelectQuery::executeLimitBy(QueryPipeline & pipeline)
{
    auto & query = getSelectQuery();
    if (!query.limitByLength() || !query.limitBy())
        return;

    Names columns;
    for (const auto & elem : query.limitBy()->children)
        columns.emplace_back(elem->getColumnName());

    UInt64 length = getLimitUIntValue(query.limitByLength(), *context);
    UInt64 offset = (query.limitByOffset() ? getLimitUIntValue(query.limitByOffset(), *context) : 0);

    pipeline.addSimpleTransform([&](const Block & header, QueryPipeline::StreamType stream_type) -> ProcessorPtr
    {
        if (stream_type == QueryPipeline::StreamType::Totals)
            return nullptr;

        return std::make_shared<LimitByTransform>(header, length, offset, columns);
    });
}


namespace
{
    bool hasWithTotalsInAnySubqueryInFromClause(const ASTSelectQuery & query)
    {
        if (query.group_by_with_totals)
            return true;

        /** NOTE You can also check that the table in the subquery is distributed, and that it only looks at one shard.
      * In other cases, totals will be computed on the initiating server of the query, and it is not necessary to read the data to the end.
      */

        if (auto query_table = extractTableExpression(query, 0))
        {
            if (const auto * ast_union = query_table->as<ASTSelectWithUnionQuery>())
            {
                for (const auto & elem : ast_union->list_of_selects->children)
                    if (hasWithTotalsInAnySubqueryInFromClause(elem->as<ASTSelectQuery &>()))
                        return true;
            }
        }

        return false;
    }
}

void InterpreterSelectQuery::executeLimit(Pipeline & pipeline)
{
    auto & query = getSelectQuery();
    /// If there is LIMIT
    if (query.limitLength())
    {
        /** Rare case:
          *  if there is no WITH TOTALS and there is a subquery in FROM, and there is WITH TOTALS on one of the levels,
          *  then when using LIMIT, you should read the data to the end, rather than cancel the query earlier,
          *  because if you cancel the query, we will not get `totals` data from the remote server.
          *
          * Another case:
          *  if there is WITH TOTALS and there is no ORDER BY, then read the data to the end,
          *  otherwise TOTALS is counted according to incomplete data.
          */
        bool always_read_till_end = false;

        if (query.group_by_with_totals && !query.orderBy())
            always_read_till_end = true;

        if (!query.group_by_with_totals && hasWithTotalsInAnySubqueryInFromClause(query))
            always_read_till_end = true;

        SortDescription order_descr;
        if (query.limit_with_ties)
        {
            if (!query.orderBy())
                throw Exception("LIMIT WITH TIES without ORDER BY", ErrorCodes::LOGICAL_ERROR);
            order_descr = getSortDescription(query, *context);
        }

        UInt64 limit_length;
        UInt64 limit_offset;
        std::tie(limit_length, limit_offset) = getLimitLengthAndOffset(query, *context);

        pipeline.transform([&](auto & stream)
        {
            stream = std::make_shared<LimitBlockInputStream>(stream, limit_length, limit_offset, always_read_till_end, false, query.limit_with_ties, order_descr);
        });
    }
}


void InterpreterSelectQuery::executeWithFill(Pipeline & pipeline)
{
    auto & query = getSelectQuery();
    if (query.orderBy())
    {
        SortDescription order_descr = getSortDescription(query, *context);
        SortDescription fill_descr;
        for (auto & desc : order_descr)
        {
            if (desc.with_fill)
                fill_descr.push_back(desc);
        }

        if (fill_descr.empty())
            return;

        pipeline.transform([&](auto & stream)
        {
            stream = std::make_shared<FillingBlockInputStream>(stream, fill_descr);
        });
    }
}

void InterpreterSelectQuery::executeWithFill(QueryPipeline & pipeline)
{
    auto & query = getSelectQuery();
    if (query.orderBy())
    {
        SortDescription order_descr = getSortDescription(query, *context);
        SortDescription fill_descr;
        for (auto & desc : order_descr)
        {
            if (desc.with_fill)
                fill_descr.push_back(desc);
        }

        if (fill_descr.empty())
            return;

        pipeline.addSimpleTransform([&](const Block & header)
        {
            return std::make_shared<FillingTransform>(header, fill_descr);
        });
    }
}


void InterpreterSelectQuery::executeLimit(QueryPipeline & pipeline)
{
    auto & query = getSelectQuery();
    /// If there is LIMIT
    if (query.limitLength())
    {
        /** Rare case:
          *  if there is no WITH TOTALS and there is a subquery in FROM, and there is WITH TOTALS on one of the levels,
          *  then when using LIMIT, you should read the data to the end, rather than cancel the query earlier,
          *  because if you cancel the query, we will not get `totals` data from the remote server.
          *
          * Another case:
          *  if there is WITH TOTALS and there is no ORDER BY, then read the data to the end,
          *  otherwise TOTALS is counted according to incomplete data.
          */
        bool always_read_till_end = false;

        if (query.group_by_with_totals && !query.orderBy())
            always_read_till_end = true;

        if (!query.group_by_with_totals && hasWithTotalsInAnySubqueryInFromClause(query))
            always_read_till_end = true;

        UInt64 limit_length;
        UInt64 limit_offset;
        std::tie(limit_length, limit_offset) = getLimitLengthAndOffset(query, *context);

        SortDescription order_descr;
        if (query.limit_with_ties)
        {
            if (!query.orderBy())
                throw Exception("LIMIT WITH TIES without ORDER BY", ErrorCodes::LOGICAL_ERROR);
            order_descr = getSortDescription(query, *context);
        }

        pipeline.addSimpleTransform([&](const Block & header, QueryPipeline::StreamType stream_type) -> ProcessorPtr
        {
            if (stream_type != QueryPipeline::StreamType::Main)
                return nullptr;

            return std::make_shared<LimitTransform>(
                    header, limit_length, limit_offset, always_read_till_end, query.limit_with_ties, order_descr);
        });
    }
}


void InterpreterSelectQuery::executeExtremes(Pipeline & pipeline)
{
    if (!context->getSettingsRef().extremes)
        return;

    pipeline.transform([&](auto & stream)
    {
        stream->enableExtremes();
    });
}

void InterpreterSelectQuery::executeExtremes(QueryPipeline & pipeline)
{
    if (!context->getSettingsRef().extremes)
        return;

    pipeline.addExtremesTransform();
}


void InterpreterSelectQuery::executeSubqueriesInSetsAndJoins(Pipeline & pipeline, const SubqueriesForSets & subqueries_for_sets)
{
    /// Merge streams to one. Use MergeSorting if data was read in sorted order, Union otherwise.
    if (query_info.input_sorting_info)
    {
        if (pipeline.stream_with_non_joined_data)
            throw Exception("Using read in order optimization, but has stream with non-joined data in pipeline", ErrorCodes::LOGICAL_ERROR);
        executeMergeSorted(pipeline, query_info.input_sorting_info->order_key_prefix_descr, 0);
    }
    else
        executeUnion(pipeline, {});

    pipeline.firstStream() = std::make_shared<CreatingSetsBlockInputStream>(
        pipeline.firstStream(), subqueries_for_sets, *context);
}

void InterpreterSelectQuery::executeSubqueriesInSetsAndJoins(QueryPipeline & pipeline, const SubqueriesForSets & subqueries_for_sets)
{
    if (query_info.input_sorting_info)
        executeMergeSorted(pipeline, query_info.input_sorting_info->order_key_prefix_descr, 0);

    const Settings & settings = context->getSettingsRef();

    auto creating_sets = std::make_shared<CreatingSetsTransform>(
            pipeline.getHeader(), subqueries_for_sets,
            SizeLimits(settings.max_rows_to_transfer, settings.max_bytes_to_transfer, settings.transfer_overflow_mode),
            *context);

    pipeline.addCreatingSetsTransform(std::move(creating_sets));
}


void InterpreterSelectQuery::unifyStreams(Pipeline & pipeline, Block header)
{
    /// Unify streams in case they have different headers.

    /// TODO: remove previous addition of _dummy column.
    if (header.columns() > 1 && header.has("_dummy"))
        header.erase("_dummy");

    for (auto & stream : pipeline.streams)
    {
        auto stream_header = stream->getHeader();
        auto mode = ConvertingBlockInputStream::MatchColumnsMode::Name;

        if (!blocksHaveEqualStructure(header, stream_header))
            stream = std::make_shared<ConvertingBlockInputStream>(*context, stream, header, mode);
    }
}


void InterpreterSelectQuery::ignoreWithTotals()
{
    getSelectQuery().group_by_with_totals = false;
}


void InterpreterSelectQuery::initSettings()
{
    auto & query = getSelectQuery();
    if (query.settings())
        InterpreterSetQuery(query.settings(), *context).executeForCurrentContext();
}

}<|MERGE_RESOLUTION|>--- conflicted
+++ resolved
@@ -1035,7 +1035,6 @@
         }
     }
 
-<<<<<<< HEAD
     if (!subqueries_for_sets.empty() && (expressions.hasHaving() || query_analyzer->hasGlobalSubqueries()))
         executeSubqueriesInSetsAndJoins(query_plan, subqueries_for_sets);
 }
@@ -1069,10 +1068,6 @@
     limits.speed_limits.timeout_before_checking_execution_speed = settings.timeout_before_checking_execution_speed;
 
     return limits;
-=======
-    if (query_analyzer->hasGlobalSubqueries() && !subqueries_for_sets.empty())
-        executeSubqueriesInSetsAndJoins(pipeline, subqueries_for_sets);
->>>>>>> bb3a0255
 }
 
 template <typename TPipeline>
