#pragma once

#include <variant>
#include <optional>
#include <deque>
#include <vector>

#include <Parsers/ASTTablesInSelectQuery.h>

#include <Interpreters/Context.h>
#include <Interpreters/IJoin.h>
#include <Interpreters/AggregationCommon.h>
#include <Interpreters/RowRefs.h>

#include <Common/Arena.h>
#include <Common/ColumnsHashing.h>
#include <Common/HashTable/HashMap.h>
#include <Common/HashTable/FixedHashMap.h>
#include <Storages/TableLockHolder.h>

#include <Columns/ColumnString.h>
#include <Columns/ColumnFixedString.h>

#include <QueryPipeline/SizeLimits.h>

#include <Core/Block.h>

#include <Storages/IStorage_fwd.h>
#include <Interpreters/IKeyValueEntity.h>

namespace DB
{

class TableJoin;

namespace JoinStuff
{

/// Flags needed to implement RIGHT and FULL JOINs.
class JoinUsedFlags
{
    using RawBlockPtr = const Block *;
    using UsedFlagsForBlock = std::vector<std::atomic_bool>;

    /// For multiple dijuncts each empty in hashmap stores flags for particular block
    /// For single dicunct we store all flags in `nullptr` entry, index is the offset in FindResult
    std::unordered_map<RawBlockPtr, UsedFlagsForBlock> flags;

    bool need_flags;

public:
    /// Update size for vector with flags.
    /// Calling this method invalidates existing flags.
    /// It can be called several times, but all of them should happen before using this structure.
    template <JoinKind KIND, JoinStrictness STRICTNESS>
    void reinit(size_t size_);

    template <JoinKind KIND, JoinStrictness STRICTNESS>
    void reinit(const Block * block_ptr);

    bool getUsedSafe(size_t i) const;
    bool getUsedSafe(const Block * block_ptr, size_t row_idx) const;

    template <bool use_flags, bool multiple_disjuncts, typename T>
    void setUsed(const T & f);

    template <bool use_flags, bool multiple_disjunct>
    void setUsed(const Block * block, size_t row_num, size_t offset);

    template <bool use_flags, bool multiple_disjuncts, typename T>
    bool getUsed(const T & f);

    template <bool use_flags, bool multiple_disjuncts, typename T>
    bool setUsedOnce(const T & f);
};

}

/** Data structure for implementation of JOIN.
  * It is just a hash table: keys -> rows of joined ("right") table.
  * Additionally, CROSS JOIN is supported: instead of hash table, it use just set of blocks without keys.
  *
  * JOIN-s could be of these types:
  * - ALL × LEFT/INNER/RIGHT/FULL
  * - ANY × LEFT/INNER/RIGHT
  * - SEMI/ANTI x LEFT/RIGHT
  * - ASOF x LEFT/INNER
  * - CROSS
  *
  * ALL means usual JOIN, when rows are multiplied by number of matching rows from the "right" table.
  * ANY uses one line per unique key from right table. For LEFT JOIN it would be any row (with needed joined key) from the right table,
  * for RIGHT JOIN it would be any row from the left table and for INNER one it would be any row from right and any row from left.
  * SEMI JOIN filter left table by keys that are present in right table for LEFT JOIN, and filter right table by keys from left table
  * for RIGHT JOIN. In other words SEMI JOIN returns only rows which joining keys present in another table.
  * ANTI JOIN is the same as SEMI JOIN but returns rows with joining keys that are NOT present in another table.
  * SEMI/ANTI JOINs allow to get values from both tables. For filter table it gets any row with joining same key. For ANTI JOIN it returns
  * defaults other table columns.
  * ASOF JOIN is not-equi join. For one key column it finds nearest value to join according to join inequality.
  * It's expected that ANY|SEMI LEFT JOIN is more efficient that ALL one.
  *
  * If INNER is specified - leave only rows that have matching rows from "right" table.
  * If LEFT is specified - in case when there is no matching row in "right" table, fill it with default values instead.
  * If RIGHT is specified - first process as INNER, but track what rows from the right table was joined,
  *  and at the end, add rows from right table that was not joined and substitute default values for columns of left table.
  * If FULL is specified - first process as LEFT, but track what rows from the right table was joined,
  *  and at the end, add rows from right table that was not joined and substitute default values for columns of left table.
  *
  * Thus, LEFT and RIGHT JOINs are not symmetric in terms of implementation.
  *
  * All JOINs (except CROSS) are done by equality condition on keys (equijoin).
  * Non-equality and other conditions are not supported.
  *
  * Implementation:
  *
  * 1. Build hash table in memory from "right" table.
  * This hash table is in form of keys -> row in case of ANY or keys -> [rows...] in case of ALL.
  * This is done in insertFromBlock method.
  *
  * 2. Process "left" table and join corresponding rows from "right" table by lookups in the map.
  * This is done in joinBlock methods.
  *
  * In case of ANY LEFT JOIN - form new columns with found values or default values.
  * This is the most simple. Number of rows in left table does not change.
  *
  * In case of ANY INNER JOIN - form new columns with found values,
  *  and also build a filter - in what rows nothing was found.
  * Then filter columns of "left" table.
  *
  * In case of ALL ... JOIN - form new columns with all found rows,
  *  and also fill 'offsets' array, describing how many times we need to replicate values of "left" table.
  * Then replicate columns of "left" table.
  *
  * How Nullable keys are processed:
  *
  * NULLs never join to anything, even to each other.
  * During building of map, we just skip keys with NULL value of any component.
  * During joining, we simply treat rows with any NULLs in key as non joined.
  *
  * Default values for outer joins (LEFT, RIGHT, FULL):
  *
  * Behaviour is controlled by 'join_use_nulls' settings.
  * If it is false, we substitute (global) default value for the data type, for non-joined rows
  *  (zero, empty string, etc. and NULL for Nullable data types).
  * If it is true, we always generate Nullable column and substitute NULLs for non-joined rows,
  *  as in standard SQL.
  */
class HashJoin : public IJoin
{
public:
<<<<<<< HEAD
    HashJoin(ContextPtr context_, std::shared_ptr<TableJoin> table_join_, const Block & right_sample_block, bool any_take_last_row_ = false);
=======
    HashJoin(std::shared_ptr<TableJoin> table_join_, const Block & right_sample_block, bool any_take_last_row_ = false, size_t reserve_num = 0);
>>>>>>> fb30f93e

    ~HashJoin() override;

    const TableJoin & getTableJoin() const override { return *table_join; }

    /** Add block of data from right hand of JOIN to the map.
      * Returns false, if some limit was exceeded and you should not insert more data.
      */
    bool addJoinedBlock(const Block & source_block_, bool check_limits) override;

    void checkTypesOfKeys(const Block & block) const override;

    /** Join data from the map (that was previously built by calls to addJoinedBlock) to the block with data from "left" table.
      * Could be called from different threads in parallel.
      */
    void joinBlock(Block & block, ExtraBlockPtr & not_processed) override;

    /// Check joinGet arguments and infer the return type.
    DataTypePtr joinGetCheckAndGetReturnType(const DataTypes & data_types, const String & column_name, bool or_null) const;

    /// Used by joinGet function that turns StorageJoin into a dictionary.
    ColumnWithTypeAndName joinGet(const Block & block, const Block & block_with_columns_to_add) const;

    bool isFilled() const override { return from_storage_join; }

    JoinPipelineType pipelineType() const override
    {
        /// No need to process anything in the right stream if hash table was already filled
        if (from_storage_join)
            return JoinPipelineType::FilledRight;

        /// Default pipeline processes right stream at first and then left.
        return JoinPipelineType::FillRightFirst;
    }

    /** For RIGHT and FULL JOINs.
      * A stream that will contain default values from left table, joined with rows from right table, that was not joined before.
      * Use only after all calls to joinBlock was done.
      * left_sample_block is passed without account of 'use_nulls' setting (columns will be converted to Nullable inside).
      */
    IBlocksStreamPtr getNonJoinedBlocks(
        const Block & left_sample_block, const Block & result_sample_block, UInt64 max_block_size) const override;

    /// Number of keys in all built JOIN maps.
    size_t getTotalRowCount() const final;
    /// Sum size in bytes of all buffers, used for JOIN maps and for all memory pools.
    size_t getTotalByteCount() const final;

    bool alwaysReturnsEmptySet() const final;

    JoinKind getKind() const { return kind; }
    JoinStrictness getStrictness() const { return strictness; }
    const std::optional<TypeIndex> & getAsofType() const { return asof_type; }
    ASOFJoinInequality getAsofInequality() const { return asof_inequality; }
    bool anyTakeLastRow() const { return any_take_last_row; }

    const ColumnWithTypeAndName & rightAsofKeyColumn() const;

    /// Different types of keys for maps.
    #define APPLY_FOR_JOIN_VARIANTS(M) \
        M(key8)                        \
        M(key16)                       \
        M(key32)                       \
        M(key64)                       \
        M(key_string)                  \
        M(key_fixed_string)            \
        M(keys128)                     \
        M(keys256)                     \
        M(hashed)

    /// Only for maps using hash table.
    #define APPLY_FOR_HASH_JOIN_VARIANTS(M) \
        M(key32)                            \
        M(key64)                            \
        M(key_string)                       \
        M(key_fixed_string)                 \
        M(keys128)                          \
        M(keys256)                          \
        M(hashed)


    /// Used for reading from StorageJoin and applying joinGet function
    #define APPLY_FOR_JOIN_VARIANTS_LIMITED(M) \
        M(key8)                                \
        M(key16)                               \
        M(key32)                               \
        M(key64)                               \
        M(key_string)                          \
        M(key_fixed_string)

    enum class Type
    {
        EMPTY,
        CROSS,
        #define M(NAME) NAME,
            APPLY_FOR_JOIN_VARIANTS(M)
        #undef M
    };

    /** Different data structures, that are used to perform JOIN.
      */
    template <typename Mapped>
    struct MapsTemplate
    {
        using MappedType = Mapped;
        std::unique_ptr<FixedHashMap<UInt8, Mapped>>                  key8;
        std::unique_ptr<FixedHashMap<UInt16, Mapped>>                 key16;
        std::unique_ptr<HashMap<UInt32, Mapped, HashCRC32<UInt32>>>   key32;
        std::unique_ptr<HashMap<UInt64, Mapped, HashCRC32<UInt64>>>   key64;
        std::unique_ptr<HashMapWithSavedHash<StringRef, Mapped>>      key_string;
        std::unique_ptr<HashMapWithSavedHash<StringRef, Mapped>>      key_fixed_string;
        std::unique_ptr<HashMap<UInt128, Mapped, UInt128HashCRC32>>   keys128;
        std::unique_ptr<HashMap<UInt256, Mapped, UInt256HashCRC32>>   keys256;
        std::unique_ptr<HashMap<UInt128, Mapped, UInt128TrivialHash>> hashed;

        void create(Type which)
        {
            switch (which)
            {
                case Type::EMPTY:            break;
                case Type::CROSS:            break;

            #define M(NAME) \
                case Type::NAME: NAME = std::make_unique<typename decltype(NAME)::element_type>(); break;
                APPLY_FOR_JOIN_VARIANTS(M)
            #undef M
            }
        }

        void reserve(Type which, size_t num)
        {
            switch (which)
            {
                case Type::EMPTY:            break;
                case Type::CROSS:            break;
                case Type::key8:             break;
                case Type::key16:            break;

            #define M(NAME) \
                case Type::NAME: NAME->reserve(num); break;
                APPLY_FOR_HASH_JOIN_VARIANTS(M)
            #undef M
            }
        }

        size_t getTotalRowCount(Type which) const
        {
            switch (which)
            {
                case Type::EMPTY:            return 0;
                case Type::CROSS:            return 0;

            #define M(NAME) \
                case Type::NAME: return NAME ? NAME->size() : 0;
                APPLY_FOR_JOIN_VARIANTS(M)
            #undef M
            }

            UNREACHABLE();
        }

        size_t getTotalByteCountImpl(Type which) const
        {
            switch (which)
            {
                case Type::EMPTY:            return 0;
                case Type::CROSS:            return 0;

            #define M(NAME) \
                case Type::NAME: return NAME ? NAME->getBufferSizeInBytes() : 0;
                APPLY_FOR_JOIN_VARIANTS(M)
            #undef M
            }

            UNREACHABLE();
        }

        size_t getBufferSizeInCells(Type which) const
        {
            switch (which)
            {
                case Type::EMPTY:            return 0;
                case Type::CROSS:            return 0;

            #define M(NAME) \
                case Type::NAME: return NAME ? NAME->getBufferSizeInCells() : 0;
                APPLY_FOR_JOIN_VARIANTS(M)
            #undef M
            }

            UNREACHABLE();
        }
    };

    using MapsOne = MapsTemplate<RowRef>;
    using MapsAll = MapsTemplate<RowRefList>;
    using MapsAsof = MapsTemplate<AsofRowRefs>;

    using MapsVariant = std::variant<MapsOne, MapsAll, MapsAsof>;

    using RawBlockPtr = const Block *;
    using BlockNullmapList = std::deque<std::pair<RawBlockPtr, ColumnPtr>>;

    struct RightTableData
    {
        Type type = Type::EMPTY;
        bool empty = true;

        std::vector<MapsVariant> maps;
        Block sample_block; /// Block as it would appear in the BlockList
        BlocksList blocks; /// Blocks of "right" table.
        BlockNullmapList blocks_nullmaps; /// Nullmaps for blocks of "right" table (if needed)

        /// Additional data - strings for string keys and continuation elements of single-linked lists of references to rows.
        Arena pool;

        size_t blocks_allocated_size = 0;
        size_t blocks_nullmaps_allocated_size = 0;
    };

    using RightTableDataPtr = std::shared_ptr<RightTableData>;

    /// We keep correspondence between used_flags and hash table internal buffer.
    /// Hash table cannot be modified during HashJoin lifetime and must be protected with lock.
    void setLock(TableLockHolder rwlock_holder)
    {
        storage_join_lock = rwlock_holder;
    }

    void reuseJoinedData(const HashJoin & join);

    RightTableDataPtr getJoinedData() const { return data; }
    BlocksList releaseJoinedBlocks(bool restructure = false);

    /// Modify right block (update structure according to sample block) to save it in block list
    static Block prepareRightBlock(const Block & block, const Block & saved_block_sample_);
    Block prepareRightBlock(const Block & block) const;

    const Block & savedBlockSample() const { return data->sample_block; }

    bool isUsed(size_t off) const { return used_flags.getUsedSafe(off); }
    bool isUsed(const Block * block_ptr, size_t row_idx) const { return used_flags.getUsedSafe(block_ptr, row_idx); }

    void debugKeys() const;

private:
    template<bool> friend class NotJoinedHash;

    friend class JoinSource;

    ContextPtr context;
    std::shared_ptr<TableJoin> table_join;
    const JoinKind kind;
    const JoinStrictness strictness;

    /// This join was created from StorageJoin and it is already filled.
    bool from_storage_join = false;

    bool any_take_last_row; /// Overwrite existing values when encountering the same key again
    std::optional<TypeIndex> asof_type;
    const ASOFJoinInequality asof_inequality;

    /// Right table data. StorageJoin shares it between many Join objects.
    /// Flags that indicate that particular row already used in join.
    /// Flag is stored for every record in hash map.
    /// Number of this flags equals to hashtable buffer size (plus one for zero value).
    /// Changes in hash table broke correspondence,
    /// so we must guarantee constantness of hash table during HashJoin lifetime (using method setLock)
    mutable JoinStuff::JoinUsedFlags used_flags;
    RightTableDataPtr data;
    std::vector<Sizes> key_sizes;

    /// Block with columns from the right-side table.
    Block right_sample_block;
    /// Block with columns from the right-side table except key columns.
    Block sample_block_with_columns_to_add;
    /// Block with key columns in the same order they appear in the right-side table (duplicates appear once).
    Block right_table_keys;
    /// Block with key columns right-side table keys that are needed in result (would be attached after joined columns).
    Block required_right_keys;
    /// Left table column names that are sources for required_right_keys columns
    std::vector<String> required_right_keys_sources;

    Poco::Logger * log;

    /// Should be set via setLock to protect hash table from modification from StorageJoin
    /// If set HashJoin instance is not available for modification (addJoinedBlock)
    TableLockHolder storage_join_lock = nullptr;

    void dataMapInit(MapsVariant &, size_t);

    void initRightBlockStructure(Block & saved_block_sample);

    template <JoinKind KIND, JoinStrictness STRICTNESS, typename Maps>
    void joinBlockImpl(
        Block & block,
        const Block & block_with_columns_to_add,
        const std::vector<const Maps *> & maps_,
        bool is_join_get = false) const;

    void joinBlockImplCross(Block & block, ExtraBlockPtr & not_processed) const;

    static Type chooseMethod(JoinKind kind, const ColumnRawPtrs & key_columns, Sizes & key_sizes);

    bool empty() const;
};

}<|MERGE_RESOLUTION|>--- conflicted
+++ resolved
@@ -147,11 +147,7 @@
 class HashJoin : public IJoin
 {
 public:
-<<<<<<< HEAD
-    HashJoin(ContextPtr context_, std::shared_ptr<TableJoin> table_join_, const Block & right_sample_block, bool any_take_last_row_ = false);
-=======
-    HashJoin(std::shared_ptr<TableJoin> table_join_, const Block & right_sample_block, bool any_take_last_row_ = false, size_t reserve_num = 0);
->>>>>>> fb30f93e
+    HashJoin(ContextPtr context_, std::shared_ptr<TableJoin> table_join_, const Block & right_sample_block, bool any_take_last_row_ = false, size_t reserve_num = 0);
 
     ~HashJoin() override;
 
