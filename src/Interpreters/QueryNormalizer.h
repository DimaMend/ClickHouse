--- conflicted
+++ resolved
@@ -48,26 +48,16 @@
         MapOfASTs finished_asts;    /// already processed vertices (and by what they replaced)
         SetOfASTs current_asts;     /// vertices in the current call stack of this method
         std::string current_alias;  /// the alias referencing to the ancestor of ast (the deepest ancestor with aliases)
-<<<<<<< HEAD
-        const bool ignore_alias; /// normalize query without any aliases
 
         /// It's Ok to have "c + 1 AS c" in queries, but not in table definition
         const bool allow_self_aliases; /// for constructs like "SELECT column + 1 AS column"
 
-        Data(const Aliases & aliases_, const NameSet & source_columns_set_, bool ignore_alias_, ExtractedSettings && settings_, bool allow_self_aliases_)
-=======
-
-        Data(const Aliases & aliases_, const NameSet & source_columns_set_, ExtractedSettings && settings_)
->>>>>>> e474b8ba
+        Data(const Aliases & aliases_, const NameSet & source_columns_set_, ExtractedSettings && settings_, bool allow_self_aliases_)
             : aliases(aliases_)
             , source_columns_set(source_columns_set_)
             , settings(settings_)
             , level(0)
-<<<<<<< HEAD
-            , ignore_alias(ignore_alias_)
             , allow_self_aliases(allow_self_aliases_)
-=======
->>>>>>> e474b8ba
         {}
     };
 
