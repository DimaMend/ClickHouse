#include <Interpreters/Set.h>
#include <Common/ProfileEvents.h>
#include <Interpreters/ArrayJoinAction.h>
#include <Interpreters/ExpressionActions.h>
#include <Interpreters/TableJoin.h>
#include <Interpreters/Context.h>
#include <Columns/ColumnArray.h>
#include <Common/typeid_cast.h>
#include <DataTypes/DataTypeArray.h>
#include <DataTypes/DataTypesNumber.h>
#include <Functions/IFunction.h>
#include <IO/WriteBufferFromString.h>
#include <IO/Operators.h>
#include <optional>
#include <Columns/ColumnSet.h>
#include <queue>
#include <stack>

#if defined(MEMORY_SANITIZER)
    #include <sanitizer/msan_interface.h>
#endif

#if defined(ADDRESS_SANITIZER)
    #include <sanitizer/asan_interface.h>
#endif

namespace ProfileEvents
{
    extern const Event FunctionExecute;
    extern const Event CompiledFunctionExecute;
}

namespace DB
{

namespace ErrorCodes
{
    extern const int LOGICAL_ERROR;
    extern const int NOT_FOUND_COLUMN_IN_BLOCK;
    extern const int TOO_MANY_TEMPORARY_COLUMNS;
    extern const int TOO_MANY_TEMPORARY_NON_CONST_COLUMNS;
    extern const int TYPE_MISMATCH;
}

ExpressionActions::~ExpressionActions() = default;

ExpressionActions::ExpressionActions(ActionsDAGPtr actions_dag_)
{
    actions_dag = actions_dag_->clone();

    actions_dag->compileExpressions();

    linearizeActions();

    const auto & settings = actions_dag->getSettings();

    if (settings.max_temporary_columns && num_columns > settings.max_temporary_columns)
        throw Exception(ErrorCodes::TOO_MANY_TEMPORARY_COLUMNS,
                        "Too many temporary columns: {}. Maximum: {}",
                        actions_dag->dumpNames(), std::to_string(settings.max_temporary_columns));
}

ExpressionActionsPtr ExpressionActions::clone() const
{
    return std::make_shared<ExpressionActions>(*this);
}

void ExpressionActions::linearizeActions()
{
    /// This function does the topological sort or DAG and fills all the fields of ExpressionActions.
    /// Algorithm traverses DAG starting from nodes without children.
    /// For every node we support the number of created children, and if all children are created, put node into queue.
    struct Data
    {
        const Node * node = nullptr;
        size_t num_created_children = 0;
        std::vector<const Node *> parents;

        ssize_t position = -1;
        size_t num_created_parents = 0;
        bool used_in_result = false;
    };

    const auto & nodes = getNodes();
    const auto & index = actions_dag->getIndex();

    std::vector<Data> data(nodes.size());
    std::unordered_map<const Node *, size_t> reverse_index;

    for (const auto & node : nodes)
    {
        size_t id = reverse_index.size();
        data[id].node = &node;
        reverse_index[&node] = id;
    }

    /// There are independent queues for arrayJoin and other actions.
    /// We delay creation of arrayJoin as long as we can, so that they will be executed closer to end.
    std::queue<const Node *> ready_nodes;
    std::queue<const Node *> ready_array_joins;

    for (const auto * node : index)
        data[reverse_index[node]].used_in_result = true;

    for (const auto & node : nodes)
    {
        for (const auto & child : node.children)
            data[reverse_index[child]].parents.emplace_back(&node);
    }

    for (const auto & node : nodes)
    {
        if (node.children.empty())
            ready_nodes.emplace(&node);
    }

    /// Every argument will have fixed position in columns list.
    /// If argument is removed, it's position may be reused by other action.
    std::stack<size_t> free_positions;

    while (!ready_nodes.empty() || !ready_array_joins.empty())
    {
        auto & stack = ready_nodes.empty() ? ready_array_joins : ready_nodes;
        const Node * node = stack.front();
        stack.pop();

        auto & cur = data[reverse_index[node]];

        /// Select position for action result.
        size_t free_position = num_columns;
        if (free_positions.empty())
            ++num_columns;
        else
        {
            free_position = free_positions.top();
            free_positions.pop();
        }

        cur.position = free_position;

        ExpressionActions::Arguments arguments;
        arguments.reserve(cur.node->children.size());
        for (auto * child : cur.node->children)
        {
            auto & arg = data[reverse_index[child]];

            if (arg.position < 0)
                throw Exception(ErrorCodes::LOGICAL_ERROR, "Argument was not calculated for {}", child->result_name);

            ++arg.num_created_parents;

            ExpressionActions::Argument argument;
            argument.pos = arg.position;
            argument.needed_later = arg.used_in_result || arg.num_created_parents != arg.parents.size();

            if (!argument.needed_later)
                free_positions.push(argument.pos);

            arguments.emplace_back(argument);
        }

        if (node->type == ActionsDAG::ActionType::INPUT)
        {
            /// Argument for input is special. It contains the position from required columns.
            ExpressionActions::Argument argument;
            argument.pos = required_columns.size();
            argument.needed_later = !cur.parents.empty();
            arguments.emplace_back(argument);

            required_columns.push_back({node->result_name, node->result_type});
        }

        actions.push_back({node, arguments, free_position});

        for (const auto & parent : cur.parents)
        {
            auto & parent_data = data[reverse_index[parent]];
            ++parent_data.num_created_children;

            if (parent_data.num_created_children == parent->children.size())
            {
                auto & push_stack = parent->type == ActionsDAG::ActionType::ARRAY_JOIN ? ready_array_joins : ready_nodes;
                push_stack.push(parent);
            }
        }
    }

    result_positions.reserve(index.size());

    for (const auto & node : index)
    {
        auto pos = data[reverse_index[node]].position;

        if (pos < 0)
            throw Exception(ErrorCodes::LOGICAL_ERROR, "Action for {} was not calculated", node->result_name);

        result_positions.push_back(pos);

        ColumnWithTypeAndName col{node->column, node->result_type, node->result_name};
        sample_block.insert(std::move(col));
    }
}


static WriteBuffer & operator << (WriteBuffer & out, const ExpressionActions::Argument & argument)
{
<<<<<<< HEAD
    WriteBufferFromOwnString ss;
    switch (type)
    {
        case ADD_COLUMN:
            ss << "ADD " << result_name << " "
                << (result_type ? result_type->getName() : "(no type)") << " "
                << (added_column ? added_column->getName() : "(no column)");
            break;
=======
    return out << (argument.needed_later ? ": " : ":: ") << argument.pos;
}
>>>>>>> bac1def5

std::string ExpressionActions::Action::toString() const
{
    WriteBufferFromOwnString out;
    switch (node->type)
    {
        case ActionsDAG::ActionType::COLUMN:
            out << "COLUMN "
                << (node->column ? node->column->getName() : "(no column)");
            break;

        case ActionsDAG::ActionType::ALIAS:
            out << "ALIAS " << node->children.front()->result_name << " " << arguments.front();
            break;

        case ActionsDAG::ActionType::FUNCTION:
            out << "FUNCTION " << (node->is_function_compiled ? "[compiled] " : "")
                << (node->function_base ? node->function_base->getName() : "(no function)") << "(";
            for (size_t i = 0; i < node->children.size(); ++i)
            {
                if (i)
                    out << ", ";
                out << node->children[i]->result_name << " " << arguments[i];
            }
            out << ")";
            break;

        case ActionsDAG::ActionType::ARRAY_JOIN:
            out << "ARRAY JOIN " << node->children.front()->result_name << " " << arguments.front();
            break;

        case ActionsDAG::ActionType::INPUT:
            out << "INPUT " << arguments.front();
            break;
    }

    out << " -> " << node->result_name
        << " " << (node->result_type ? node->result_type->getName() : "(no type)") << " : " << result_position;
    return out.str();
}

void ExpressionActions::checkLimits(const ColumnsWithTypeAndName & columns) const
{
    auto max_temporary_non_const_columns = actions_dag->getSettings().max_temporary_non_const_columns;
    if (max_temporary_non_const_columns)
    {
        size_t non_const_columns = 0;
        for (const auto & column : columns)
            if (column.column && !isColumnConst(*column.column))
                ++non_const_columns;

        if (non_const_columns > max_temporary_non_const_columns)
        {
            WriteBufferFromOwnString list_of_non_const_columns;
<<<<<<< HEAD
            for (size_t i = 0, size = block.columns(); i < size; ++i)
                if (block.safeGetByPosition(i).column && !isColumnConst(*block.safeGetByPosition(i).column))
                    list_of_non_const_columns << "\n" << block.safeGetByPosition(i).name;
=======
            for (const auto & column : columns)
                if (column.column && !isColumnConst(*column.column))
                    list_of_non_const_columns << "\n" << column.name;
>>>>>>> bac1def5

            throw Exception("Too many temporary non-const columns:" + list_of_non_const_columns.str()
                + ". Maximum: " + std::to_string(max_temporary_non_const_columns),
                ErrorCodes::TOO_MANY_TEMPORARY_NON_CONST_COLUMNS);
        }
    }
}

namespace
{
    /// This struct stores context needed to execute actions.
    ///
    /// Execution model is following:
    ///   * execution is performed over list of columns (with fixed size = ExpressionActions::num_columns)
    ///   * every argument has fixed position in columns list, every action has fixed position for result
    ///   * if argument is not needed anymore (Argument::needed_later == false), it is removed from list
    ///   * argument for INPUT is in inputs[inputs_pos[argument.pos]]
    ///
    /// Columns on positions `ExpressionActions::result_positions` are inserted back into block.
    struct ExecutionContext
    {
        ColumnsWithTypeAndName & inputs;
        ColumnsWithTypeAndName columns = {};
        std::vector<ssize_t> inputs_pos = {};
        size_t num_rows;
    };
}

static void executeAction(const ExpressionActions::Action & action, ExecutionContext & execution_context, bool dry_run)
{
    auto & inputs = execution_context.inputs;
    auto & columns = execution_context.columns;
    auto & num_rows = execution_context.num_rows;

    switch (action.node->type)
    {
        case ActionsDAG::ActionType::FUNCTION:
        {
            auto & res_column = columns[action.result_position];
            if (res_column.type || res_column.column)
                throw Exception("Result column is not empty", ErrorCodes::LOGICAL_ERROR);

            res_column.type = action.node->result_type;
            res_column.name = action.node->result_name;

            ColumnsWithTypeAndName arguments(action.arguments.size());
            for (size_t i = 0; i < arguments.size(); ++i)
            {
                if (!action.arguments[i].needed_later)
                    arguments[i] = std::move(columns[action.arguments[i].pos]);
                else
                    arguments[i] = columns[action.arguments[i].pos];
            }

            ProfileEvents::increment(ProfileEvents::FunctionExecute);
            if (action.node->is_function_compiled)
                ProfileEvents::increment(ProfileEvents::CompiledFunctionExecute);

            res_column.column = action.node->function->execute(arguments, res_column.type, num_rows, dry_run);
            break;
        }

        case ActionsDAG::ActionType::ARRAY_JOIN:
        {
            size_t array_join_key_pos = action.arguments.front().pos;
            auto array_join_key = columns[array_join_key_pos];

            /// Remove array join argument in advance if it is not needed.
            if (!action.arguments.front().needed_later)
                columns[array_join_key_pos] = {};

            array_join_key.column = array_join_key.column->convertToFullColumnIfConst();

            const ColumnArray * array = typeid_cast<const ColumnArray *>(array_join_key.column.get());
            if (!array)
                throw Exception("ARRAY JOIN of not array: " + action.node->result_name, ErrorCodes::TYPE_MISMATCH);

            for (auto & column : columns)
                if (column.column)
                    column.column = column.column->replicate(array->getOffsets());

            for (auto & column : inputs)
                if (column.column)
                    column.column = column.column->replicate(array->getOffsets());

            auto & res_column = columns[action.result_position];

            res_column.column = array->getDataPtr();
            res_column.type = assert_cast<const DataTypeArray &>(*array_join_key.type).getNestedType();
            res_column.name = action.node->result_name;

            num_rows = res_column.column->size();
            break;
        }

        case ActionsDAG::ActionType::COLUMN:
        {
            auto & res_column = columns[action.result_position];
            res_column.column = action.node->column->cloneResized(num_rows);
            res_column.type = action.node->result_type;
            res_column.name = action.node->result_name;
            break;
        }

        case ActionsDAG::ActionType::ALIAS:
        {
            const auto & arg = action.arguments.front();
            if (action.result_position != arg.pos)
            {
                columns[action.result_position].column = columns[arg.pos].column;
                columns[action.result_position].type = columns[arg.pos].type;

                if (!arg.needed_later)
                    columns[arg.pos] = {};
            }

            columns[action.result_position].name = action.node->result_name;

            break;
        }

        case ActionsDAG::ActionType::INPUT:
        {
            auto pos = execution_context.inputs_pos[action.arguments.front().pos];
            if (pos < 0)
            {
                /// Here we allow to skip input if it is not in block (in case it is not needed).
                /// It may be unusual, but some code depend on such behaviour.
                if (action.arguments.front().needed_later)
                    throw Exception(ErrorCodes::NOT_FOUND_COLUMN_IN_BLOCK,
                                    "Not found column {} in block",
                                    action.node->result_name);
            }
            else
                columns[action.result_position] = std::move(inputs[pos]);

            break;
        }
    }
}

void ExpressionActions::execute(Block & block, size_t & num_rows, bool dry_run) const
{
<<<<<<< HEAD
    WriteBufferFromOwnString ss;

    ss << "input:\n";
    for (const auto & input_column : input_columns)
        ss << input_column.name << " " << input_column.type->getName() << "\n";

    ss << "\nactions:\n";
    for (const auto & action : actions)
        ss << action.toString() << '\n';

    ss << "\noutput:\n";
    NamesAndTypesList output_columns = sample_block.getNamesAndTypesList();
    for (const auto & output_column : output_columns)
        ss << output_column.name << " " << output_column.type->getName() << "\n";

    return ss.str();
}

void ExpressionActions::optimizeArrayJoin()
{
    const size_t none = actions.size();
    size_t first_array_join = none;

    /// Columns that need to be evaluated for arrayJoin.
    /// Actions for adding them can not be moved to the left of the arrayJoin.
    NameSet array_joined_columns;

    /// Columns needed to evaluate arrayJoin or those that depend on it.
    /// Actions to delete them can not be moved to the left of the arrayJoin.
    NameSet array_join_dependencies;

    for (size_t i = 0; i < actions.size(); ++i)
=======
    ExecutionContext execution_context
>>>>>>> bac1def5
    {
        .inputs = block.data,
        .num_rows = num_rows,
    };

    execution_context.inputs_pos.reserve(required_columns.size());

    for (const auto & column : required_columns)
    {
        ssize_t pos = -1;
        if (block.has(column.name))
            pos = block.getPositionByName(column.name);
        execution_context.inputs_pos.push_back(pos);
    }

    execution_context.columns.resize(num_columns);

    for (const auto & action : actions)
    {
        try
        {
            executeAction(action, execution_context, dry_run);
            checkLimits(execution_context.columns);

            //std::cerr << "Action: " << action.toString() << std::endl;
            //for (const auto & col : execution_context.columns)
            //    std::cerr << col.dumpStructure() << std::endl;
        }
        catch (Exception & e)
        {
            e.addMessage(fmt::format("while executing '{}'", action.toString()));
            throw;
        }
    }

    if (actions_dag->getSettings().project_input)
    {
        block.clear();
    }
    else
    {
        std::sort(execution_context.inputs_pos.rbegin(), execution_context.inputs_pos.rend());
        for (auto input : execution_context.inputs_pos)
            if (input >= 0)
                block.erase(input);
    }

    for (auto pos : result_positions)
        if (execution_context.columns[pos].column)
            block.insert(execution_context.columns[pos]);

    num_rows = execution_context.num_rows;
}

void ExpressionActions::execute(Block & block, bool dry_run) const
{
    size_t num_rows = block.rows();

    execute(block, num_rows, dry_run);

    if (!block)
        block.insert({DataTypeUInt8().createColumnConst(num_rows, 0), std::make_shared<DataTypeUInt8>(), "_dummy"});
}

Names ExpressionActions::getRequiredColumns() const
{
    Names names;
    for (const auto & input : required_columns)
        names.push_back(input.name);
    return names;
}

bool ExpressionActions::hasArrayJoin() const
{
    for (const auto & action : actions)
        if (action.node->type == ActionsDAG::ActionType::ARRAY_JOIN)
            return true;

    return false;
}


std::string ExpressionActions::getSmallestColumn(const NamesAndTypesList & columns)
{
    std::optional<size_t> min_size;
    String res;

    for (const auto & column : columns)
    {
        /// @todo resolve evil constant
        size_t size = column.type->haveMaximumSizeOfValue() ? column.type->getMaximumSizeOfValueInMemory() : 100;

        if (!min_size || size < *min_size)
        {
            min_size = size;
            res = column.name;
        }
    }

    if (!min_size)
        throw Exception("No available columns", ErrorCodes::LOGICAL_ERROR);

    return res;
}

std::string ExpressionActions::dumpActions() const
{
    WriteBufferFromOwnString ss;

    ss << "input:\n";
    for (const auto & input_column : required_columns)
        ss << input_column.name << " " << input_column.type->getName() << "\n";

    ss << "\nactions:\n";
    for (const auto & action : actions)
        ss << action.toString() << '\n';

    ss << "\noutput:\n";
    NamesAndTypesList output_columns = sample_block.getNamesAndTypesList();
    for (const auto & output_column : output_columns)
        ss << output_column.name << " " << output_column.type->getName() << "\n";

    ss << "\nproject input: " << actions_dag->getSettings().project_input << "\noutput positions:";
    for (auto pos : result_positions)
        ss << " " << pos;
    ss << "\n";

    return ss.str();
}

bool ExpressionActions::checkColumnIsAlwaysFalse(const String & column_name) const
{
    /// Check has column in (empty set).
    String set_to_check;

    for (auto it = actions.rbegin(); it != actions.rend(); ++it)
    {
        const auto & action = *it;
        if (action.node->type == ActionsDAG::ActionType::FUNCTION && action.node->function_base)
        {
            if (action.node->result_name == column_name && action.node->children.size() > 1)
            {
                auto name = action.node->function_base->getName();
                if ((name == "in" || name == "globalIn"))
                {
                    set_to_check = action.node->children[1]->result_name;
                    break;
                }
            }
        }
    }

    if (!set_to_check.empty())
    {
        for (const auto & action : actions)
        {
            if (action.node->type == ActionsDAG::ActionType::COLUMN && action.node->result_name == set_to_check)
            {
                // Constant ColumnSet cannot be empty, so we only need to check non-constant ones.
                if (const auto * column_set = checkAndGetColumn<const ColumnSet>(action.node->column.get()))
                {
                    if (column_set->getData()->isCreated() && column_set->getData()->getTotalRowCount() == 0)
                        return true;
                }
            }
        }
    }

    return false;
}

void ExpressionActionsChain::addStep(NameSet non_constant_inputs)
{
    if (steps.empty())
        throw Exception("Cannot add action to empty ExpressionActionsChain", ErrorCodes::LOGICAL_ERROR);

    ColumnsWithTypeAndName columns = steps.back()->getResultColumns();
    for (auto & column : columns)
        if (column.column && isColumnConst(*column.column) && non_constant_inputs.count(column.name))
            column.column = nullptr;

    steps.push_back(std::make_unique<ExpressionActionsStep>(std::make_shared<ActionsDAG>(columns)));
}

void ExpressionActionsChain::finalize()
{
    /// Finalize all steps. Right to left to define unnecessary input columns.
    for (int i = static_cast<int>(steps.size()) - 1; i >= 0; --i)
    {
        Names required_output = steps[i]->required_output;
        std::unordered_map<String, size_t> required_output_indexes;
        for (size_t j = 0; j < required_output.size(); ++j)
            required_output_indexes[required_output[j]] = j;
        auto & can_remove_required_output = steps[i]->can_remove_required_output;

        if (i + 1 < static_cast<int>(steps.size()))
        {
            const NameSet & additional_input = steps[i + 1]->additional_input;
            for (const auto & it : steps[i + 1]->getRequiredColumns())
            {
                if (additional_input.count(it.name) == 0)
                {
                    auto iter = required_output_indexes.find(it.name);
                    if (iter == required_output_indexes.end())
                        required_output.push_back(it.name);
                    else if (!can_remove_required_output.empty())
                        can_remove_required_output[iter->second] = false;
                }
            }
        }
        steps[i]->finalize(required_output);
    }

    /// Adding the ejection of unnecessary columns to the beginning of each step.
    for (size_t i = 1; i < steps.size(); ++i)
    {
        size_t columns_from_previous = steps[i - 1]->getResultColumns().size();

        /// If unnecessary columns are formed at the output of the previous step, we'll add them to the beginning of this step.
        /// Except when we drop all the columns and lose the number of rows in the block.
        if (!steps[i]->getResultColumns().empty()
            && columns_from_previous > steps[i]->getRequiredColumns().size())
            steps[i]->prependProjectInput();
    }
}

std::string ExpressionActionsChain::dumpChain() const
{
    WriteBufferFromOwnString ss;

    for (size_t i = 0; i < steps.size(); ++i)
    {
        ss << "step " << i << "\n";
        ss << "required output:\n";
        for (const std::string & name : steps[i]->required_output)
            ss << name << "\n";
        ss << "\n" << steps[i]->dump() << "\n";
    }

    return ss.str();
}

ExpressionActionsChain::ArrayJoinStep::ArrayJoinStep(ArrayJoinActionPtr array_join_, ColumnsWithTypeAndName required_columns_)
    : Step({})
    , array_join(std::move(array_join_))
    , result_columns(std::move(required_columns_))
{
    for (auto & column : result_columns)
    {
        required_columns.emplace_back(NameAndTypePair(column.name, column.type));

        if (array_join->columns.count(column.name) > 0)
        {
            const auto * array = typeid_cast<const DataTypeArray *>(column.type.get());
            column.type = array->getNestedType();
            /// Arrays are materialized
            column.column = nullptr;
        }
    }
}

void ExpressionActionsChain::ArrayJoinStep::finalize(const Names & required_output_)
{
    NamesAndTypesList new_required_columns;
    ColumnsWithTypeAndName new_result_columns;

    NameSet names(required_output_.begin(), required_output_.end());
    for (const auto & column : result_columns)
    {
        if (array_join->columns.count(column.name) != 0 || names.count(column.name) != 0)
            new_result_columns.emplace_back(column);
    }
    for (const auto & column : required_columns)
    {
        if (array_join->columns.count(column.name) != 0 || names.count(column.name) != 0)
            new_required_columns.emplace_back(column);
    }

    std::swap(required_columns, new_required_columns);
    std::swap(result_columns, new_result_columns);
}

ExpressionActionsChain::JoinStep::JoinStep(
    std::shared_ptr<TableJoin> analyzed_join_,
    JoinPtr join_,
    ColumnsWithTypeAndName required_columns_)
    : Step({})
    , analyzed_join(std::move(analyzed_join_))
    , join(std::move(join_))
    , result_columns(std::move(required_columns_))
{
    for (const auto & column : result_columns)
        required_columns.emplace_back(column.name, column.type);

    analyzed_join->addJoinedColumnsAndCorrectNullability(result_columns);
}

void ExpressionActionsChain::JoinStep::finalize(const Names & required_output_)
{
    /// We need to update required and result columns by removing unused ones.
    NamesAndTypesList new_required_columns;
    ColumnsWithTypeAndName new_result_columns;

    /// That's an input columns we need.
    NameSet required_names(required_output_.begin(), required_output_.end());
    for (const auto & name : analyzed_join->keyNamesLeft())
        required_names.emplace(name);

    for (const auto & column : required_columns)
    {
        if (required_names.count(column.name) != 0)
            new_required_columns.emplace_back(column);
    }

    /// Result will also contain joined columns.
    for (const auto & column : analyzed_join->columnsAddedByJoin())
        required_names.emplace(column.name);

    for (const auto & column : result_columns)
    {
        if (required_names.count(column.name) != 0)
            new_result_columns.emplace_back(column);
    }

    std::swap(required_columns, new_required_columns);
    std::swap(result_columns, new_result_columns);
}

ActionsDAGPtr & ExpressionActionsChain::Step::actions()
{
    return typeid_cast<ExpressionActionsStep *>(this)->actions_dag;
}

const ActionsDAGPtr & ExpressionActionsChain::Step::actions() const
{
    return typeid_cast<const ExpressionActionsStep *>(this)->actions_dag;
}

}<|MERGE_RESOLUTION|>--- conflicted
+++ resolved
@@ -204,19 +204,8 @@
 
 static WriteBuffer & operator << (WriteBuffer & out, const ExpressionActions::Argument & argument)
 {
-<<<<<<< HEAD
-    WriteBufferFromOwnString ss;
-    switch (type)
-    {
-        case ADD_COLUMN:
-            ss << "ADD " << result_name << " "
-                << (result_type ? result_type->getName() : "(no type)") << " "
-                << (added_column ? added_column->getName() : "(no column)");
-            break;
-=======
     return out << (argument.needed_later ? ": " : ":: ") << argument.pos;
 }
->>>>>>> bac1def5
 
 std::string ExpressionActions::Action::toString() const
 {
@@ -271,15 +260,9 @@
         if (non_const_columns > max_temporary_non_const_columns)
         {
             WriteBufferFromOwnString list_of_non_const_columns;
-<<<<<<< HEAD
-            for (size_t i = 0, size = block.columns(); i < size; ++i)
-                if (block.safeGetByPosition(i).column && !isColumnConst(*block.safeGetByPosition(i).column))
-                    list_of_non_const_columns << "\n" << block.safeGetByPosition(i).name;
-=======
             for (const auto & column : columns)
                 if (column.column && !isColumnConst(*column.column))
                     list_of_non_const_columns << "\n" << column.name;
->>>>>>> bac1def5
 
             throw Exception("Too many temporary non-const columns:" + list_of_non_const_columns.str()
                 + ". Maximum: " + std::to_string(max_temporary_non_const_columns),
@@ -423,42 +406,7 @@
 
 void ExpressionActions::execute(Block & block, size_t & num_rows, bool dry_run) const
 {
-<<<<<<< HEAD
-    WriteBufferFromOwnString ss;
-
-    ss << "input:\n";
-    for (const auto & input_column : input_columns)
-        ss << input_column.name << " " << input_column.type->getName() << "\n";
-
-    ss << "\nactions:\n";
-    for (const auto & action : actions)
-        ss << action.toString() << '\n';
-
-    ss << "\noutput:\n";
-    NamesAndTypesList output_columns = sample_block.getNamesAndTypesList();
-    for (const auto & output_column : output_columns)
-        ss << output_column.name << " " << output_column.type->getName() << "\n";
-
-    return ss.str();
-}
-
-void ExpressionActions::optimizeArrayJoin()
-{
-    const size_t none = actions.size();
-    size_t first_array_join = none;
-
-    /// Columns that need to be evaluated for arrayJoin.
-    /// Actions for adding them can not be moved to the left of the arrayJoin.
-    NameSet array_joined_columns;
-
-    /// Columns needed to evaluate arrayJoin or those that depend on it.
-    /// Actions to delete them can not be moved to the left of the arrayJoin.
-    NameSet array_join_dependencies;
-
-    for (size_t i = 0; i < actions.size(); ++i)
-=======
     ExecutionContext execution_context
->>>>>>> bac1def5
     {
         .inputs = block.data,
         .num_rows = num_rows,
