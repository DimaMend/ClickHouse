#include <map>
#include <set>
#include <optional>
#include <memory>
#include <Poco/UUID.h>
#include <Poco/Util/Application.h>
#include <Common/Macros.h>
#include <Common/EventNotifier.h>
#include <Common/Stopwatch.h>
#include <Common/formatReadable.h>
#include <Common/Throttler.h>
#include <Common/thread_local_rng.h>
#include <Common/FieldVisitorToString.h>
#include <Common/getMultipleKeysFromConfig.h>
#include <Common/callOnce.h>
#include <Common/SharedLockGuard.h>
#include <Coordination/KeeperDispatcher.h>
#include <Core/BackgroundSchedulePool.h>
#include <Formats/FormatFactory.h>
#include <Databases/IDatabase.h>
#include <Server/ServerType.h>
#include <Storages/MarkCache.h>
#include <Storages/MergeTree/MergeList.h>
#include <Storages/MergeTree/MovesList.h>
#include <Storages/MergeTree/ReplicatedFetchList.h>
#include <Storages/MergeTree/MergeTreeData.h>
#include <Storages/MergeTree/MergeTreeSettings.h>
#include <Storages/CompressionCodecSelector.h>
#include <Storages/StorageS3Settings.h>
#include <Disks/DiskLocal.h>
#include <Disks/ObjectStorages/DiskObjectStorage.h>
#include <Disks/ObjectStorages/IObjectStorage.h>
#include <Disks/StoragePolicy.h>
#include <IO/SynchronousReader.h>
#include <TableFunctions/TableFunctionFactory.h>
#include <Interpreters/ActionLocksManager.h>
#include <Interpreters/ExternalLoaderXMLConfigRepository.h>
#include <Interpreters/TemporaryDataOnDisk.h>
#include <Interpreters/Cache/QueryCache.h>
#include <Interpreters/Cache/FileCacheFactory.h>
#include <Interpreters/SessionTracker.h>
#include <Core/ServerSettings.h>
#include <Interpreters/PreparedSets.h>
#include <Core/Settings.h>
#include <Core/SettingsQuirks.h>
#include <Access/AccessControl.h>
#include <Access/ContextAccess.h>
#include <Access/EnabledRolesInfo.h>
#include <Access/EnabledRowPolicies.h>
#include <Access/QuotaUsage.h>
#include <Access/User.h>
#include <Access/SettingsProfile.h>
#include <Access/SettingsProfilesInfo.h>
#include <Access/SettingsConstraintsAndProfileIDs.h>
#include <Access/ExternalAuthenticators.h>
#include <Access/GSSAcceptor.h>
#include <IO/ResourceManagerFactory.h>
#include <Backups/BackupsWorker.h>
#include <Dictionaries/Embedded/GeoDictionariesLoader.h>
#include <Interpreters/EmbeddedDictionaries.h>
#include <Interpreters/ExternalDictionariesLoader.h>
#include <Functions/UserDefined/ExternalUserDefinedExecutableFunctionsLoader.h>
#include <Functions/UserDefined/IUserDefinedSQLObjectsLoader.h>
#include <Functions/UserDefined/createUserDefinedSQLObjectsLoader.h>
#include <Interpreters/ProcessList.h>
#include <Interpreters/InterserverCredentials.h>
#include <Interpreters/Cluster.h>
#include <Interpreters/InterserverIOHandler.h>
#include <Interpreters/Context.h>
#include <Interpreters/DDLWorker.h>
#include <Interpreters/DDLTask.h>
#include <Interpreters/Session.h>
#include <Interpreters/TraceCollector.h>
#include <IO/ReadBufferFromFile.h>
#include <IO/UncompressedCache.h>
#include <IO/MMappedFileCache.h>
#include <IO/WriteSettings.h>
#include <Parsers/ASTCreateQuery.h>
#include <Parsers/ASTAsterisk.h>
#include <Parsers/ASTIdentifier.h>
#include <Common/StackTrace.h>
#include <Common/Config/ConfigHelper.h>
#include <Common/Config/ConfigProcessor.h>
#include <Common/Config/AbstractConfigurationComparison.h>
#include <Common/ZooKeeper/ZooKeeper.h>
#include <Common/ShellCommand.h>
#include <Common/logger_useful.h>
#include <Common/RemoteHostFilter.h>
#include <Common/HTTPHeaderFilter.h>
#include <Interpreters/AsynchronousInsertQueue.h>
#include <Interpreters/DatabaseCatalog.h>
#include <Interpreters/JIT/CompiledExpressionCache.h>
#include <Storages/MergeTree/BackgroundJobsAssignee.h>
#include <Storages/MergeTree/MergeTreeDataPartUUID.h>
#include <Interpreters/SynonymsExtensions.h>
#include <Interpreters/Lemmatizers.h>
#include <Interpreters/ClusterDiscovery.h>
#include <Interpreters/TransactionLog.h>
#include <filesystem>
#include <re2/re2.h>
#include <Storages/StorageView.h>
#include <Parsers/ASTFunction.h>
#include <Parsers/FunctionParameterValuesVisitor.h>
#include <Parsers/ASTSelectWithUnionQuery.h>
#include <Interpreters/InterpreterSelectWithUnionQuery.h>
#include <base/find_symbols.h>
#include <QueryCoordination/Coordinator.h>
#include <QueryCoordination/Optimizer/Statistics/IStatisticsStorage.h>
#include <QueryCoordination/Optimizer/Statistics/CachedStatisticsStorage.h>


namespace fs = std::filesystem;

namespace ProfileEvents
{
    extern const Event ContextLock;
    extern const Event ContextLockWaitMicroseconds;
}

namespace CurrentMetrics
{
    extern const Metric ContextLockWait;
    extern const Metric BackgroundMovePoolTask;
    extern const Metric BackgroundMovePoolSize;
    extern const Metric BackgroundSchedulePoolTask;
    extern const Metric BackgroundSchedulePoolSize;
    extern const Metric BackgroundBufferFlushSchedulePoolTask;
    extern const Metric BackgroundBufferFlushSchedulePoolSize;
    extern const Metric BackgroundDistributedSchedulePoolTask;
    extern const Metric BackgroundDistributedSchedulePoolSize;
    extern const Metric BackgroundMessageBrokerSchedulePoolTask;
    extern const Metric BackgroundMessageBrokerSchedulePoolSize;
    extern const Metric BackgroundMergesAndMutationsPoolTask;
    extern const Metric BackgroundMergesAndMutationsPoolSize;
    extern const Metric BackgroundFetchesPoolTask;
    extern const Metric BackgroundFetchesPoolSize;
    extern const Metric BackgroundCommonPoolTask;
    extern const Metric BackgroundCommonPoolSize;
    extern const Metric MarksLoaderThreads;
    extern const Metric MarksLoaderThreadsActive;
    extern const Metric IOPrefetchThreads;
    extern const Metric IOPrefetchThreadsActive;
    extern const Metric IOWriterThreads;
    extern const Metric IOWriterThreadsActive;
}


namespace DB
{

namespace ErrorCodes
{
    extern const int BAD_ARGUMENTS;
    extern const int UNKNOWN_DATABASE;
    extern const int UNKNOWN_TABLE;
    extern const int TABLE_ALREADY_EXISTS;
    extern const int THERE_IS_NO_SESSION;
    extern const int THERE_IS_NO_QUERY;
    extern const int NO_ELEMENTS_IN_CONFIG;
    extern const int TABLE_SIZE_EXCEEDS_MAX_DROP_SIZE_LIMIT;
    extern const int LOGICAL_ERROR;
    extern const int INVALID_SETTING_VALUE;
    extern const int UNKNOWN_READ_METHOD;
    extern const int NOT_IMPLEMENTED;
    extern const int UNKNOWN_FUNCTION;
    extern const int ILLEGAL_COLUMN;
    extern const int NUMBER_OF_COLUMNS_DOESNT_MATCH;
    extern const int CLUSTER_DOESNT_EXIST;
}

#define SHUTDOWN(log, desc, ptr, method) do             \
{                                                       \
    if (ptr)                                            \
    {                                                   \
        LOG_DEBUG(log, "Shutting down " desc);          \
        (ptr)->method;                                  \
    }                                                   \
} while (false)                                         \

/** Set of known objects (environment), that could be used in query.
  * Shared (global) part. Order of members (especially, order of destruction) is very important.
  */
struct ContextSharedPart : boost::noncopyable
{
    Poco::Logger * log = &Poco::Logger::get("Context");

    /// For access of most of shared objects.
    mutable ContextSharedMutex mutex;
    /// Separate mutex for access of dictionaries. Separate mutex to avoid locks when server doing request to itself.
    mutable std::mutex embedded_dictionaries_mutex;
    mutable std::mutex external_dictionaries_mutex;
    mutable std::mutex external_user_defined_executable_functions_mutex;
    /// Separate mutex for storage policies. During server startup we may
    /// initialize some important storages (system logs with MergeTree engine)
    /// under context lock.
    mutable std::mutex storage_policies_mutex;
    /// Separate mutex for re-initialization of zookeeper session. This operation could take a long time and must not interfere with another operations.
    mutable std::mutex zookeeper_mutex;

    mutable zkutil::ZooKeeperPtr zookeeper TSA_GUARDED_BY(zookeeper_mutex);                 /// Client for ZooKeeper.
    ConfigurationPtr zookeeper_config TSA_GUARDED_BY(zookeeper_mutex);                      /// Stores zookeeper configs

#if USE_NURAFT
    mutable std::mutex keeper_dispatcher_mutex;
    mutable std::shared_ptr<KeeperDispatcher> keeper_dispatcher TSA_GUARDED_BY(keeper_dispatcher_mutex);
#endif
    mutable std::mutex auxiliary_zookeepers_mutex;
    mutable std::map<String, zkutil::ZooKeeperPtr> auxiliary_zookeepers TSA_GUARDED_BY(auxiliary_zookeepers_mutex);    /// Map for auxiliary ZooKeeper clients.
    ConfigurationPtr auxiliary_zookeepers_config TSA_GUARDED_BY(auxiliary_zookeepers_mutex);           /// Stores auxiliary zookeepers configs

    /// No lock required for interserver_io_host, interserver_io_port, interserver_scheme modified only during initialization
    String interserver_io_host;                             /// The host name by which this server is available for other servers.
    UInt16 interserver_io_port = 0;                         /// and port.
    String interserver_scheme;                              /// http or https
    MultiVersion<InterserverCredentials> interserver_io_credentials;

    String path TSA_GUARDED_BY(mutex);                       /// Path to the data directory, with a slash at the end.
    String flags_path TSA_GUARDED_BY(mutex);                 /// Path to the directory with some control flags for server maintenance.
    String user_files_path TSA_GUARDED_BY(mutex);            /// Path to the directory with user provided files, usable by 'file' table function.
    String dictionaries_lib_path TSA_GUARDED_BY(mutex);      /// Path to the directory with user provided binaries and libraries for external dictionaries.
    String user_scripts_path TSA_GUARDED_BY(mutex);          /// Path to the directory with user provided scripts.
    String filesystem_caches_path TSA_GUARDED_BY(mutex);     /// Path to the directory with filesystem caches.
    ConfigurationPtr config TSA_GUARDED_BY(mutex);           /// Global configuration settings.
    String tmp_path TSA_GUARDED_BY(mutex);                   /// Path to the temporary files that occur when processing the request.

    /// All temporary files that occur when processing the requests accounted here.
    /// Child scopes for more fine-grained accounting are created per user/query/etc.
    /// Initialized once during server startup.
    TemporaryDataOnDiskScopePtr root_temp_data_on_disk TSA_GUARDED_BY(mutex);

    mutable std::unique_ptr<EmbeddedDictionaries> embedded_dictionaries TSA_GUARDED_BY(embedded_dictionaries_mutex);    /// Metrica's dictionaries. Have lazy initialization.
    mutable std::unique_ptr<ExternalDictionariesLoader> external_dictionaries_loader TSA_GUARDED_BY(external_dictionaries_mutex);

    ExternalLoaderXMLConfigRepository * external_dictionaries_config_repository TSA_GUARDED_BY(external_dictionaries_mutex) = nullptr;
    scope_guard dictionaries_xmls TSA_GUARDED_BY(external_dictionaries_mutex);

    mutable std::unique_ptr<ExternalUserDefinedExecutableFunctionsLoader> external_user_defined_executable_functions_loader TSA_GUARDED_BY(external_user_defined_executable_functions_mutex);
    ExternalLoaderXMLConfigRepository * user_defined_executable_functions_config_repository TSA_GUARDED_BY(external_user_defined_executable_functions_mutex) = nullptr;
    scope_guard user_defined_executable_functions_xmls TSA_GUARDED_BY(external_user_defined_executable_functions_mutex);

    mutable OnceFlag user_defined_sql_objects_loader_initialized;
    mutable std::unique_ptr<IUserDefinedSQLObjectsLoader> user_defined_sql_objects_loader;

#if USE_NLP
    mutable OnceFlag synonyms_extensions_initialized;
    mutable std::optional<SynonymsExtensions> synonyms_extensions;

    mutable OnceFlag lemmatizers_initialized;
    mutable std::optional<Lemmatizers> lemmatizers;
#endif

    mutable OnceFlag backups_worker_initialized;
    std::optional<BackupsWorker> backups_worker;

    /// No lock required for default_profile_name, system_profile_name, buffer_profile_name modified only during initialization
    String default_profile_name;                                /// Default profile name used for default values.
    String system_profile_name;                                 /// Profile used by system processes
    String buffer_profile_name;                                 /// Profile used by Buffer engine for flushing to the underlying
    std::unique_ptr<AccessControl> access_control TSA_GUARDED_BY(mutex);
    mutable OnceFlag resource_manager_initialized;
    mutable ResourceManagerPtr resource_manager;
    mutable UncompressedCachePtr uncompressed_cache TSA_GUARDED_BY(mutex);            /// The cache of decompressed blocks.
    mutable MarkCachePtr mark_cache TSA_GUARDED_BY(mutex);                            /// Cache of marks in compressed files.
    mutable OnceFlag load_marks_threadpool_initialized;
    mutable std::unique_ptr<ThreadPool> load_marks_threadpool;  /// Threadpool for loading marks cache.
    mutable OnceFlag prefetch_threadpool_initialized;
    mutable std::unique_ptr<ThreadPool> prefetch_threadpool;    /// Threadpool for loading marks cache.
    mutable UncompressedCachePtr index_uncompressed_cache TSA_GUARDED_BY(mutex);      /// The cache of decompressed blocks for MergeTree indices.
    mutable QueryCachePtr query_cache TSA_GUARDED_BY(mutex);                          /// Cache of query results.
    mutable MarkCachePtr index_mark_cache TSA_GUARDED_BY(mutex);                      /// Cache of marks in compressed files of MergeTree indices.
    mutable MMappedFileCachePtr mmap_cache TSA_GUARDED_BY(mutex);                     /// Cache of mmapped files to avoid frequent open/map/unmap/close and to reuse from several threads.
    ProcessList process_list;                                   /// Executing queries at the moment.
    SessionTracker session_tracker;
    GlobalOvercommitTracker global_overcommit_tracker;
    MergeList merge_list;                                       /// The list of executable merge (for (Replicated)?MergeTree)
    MovesList moves_list;                                       /// The list of executing moves (for (Replicated)?MergeTree)
    ReplicatedFetchList replicated_fetch_list;
    ConfigurationPtr users_config TSA_GUARDED_BY(mutex);                              /// Config with the users, profiles and quotas sections.
    InterserverIOHandler interserver_io_handler;                /// Handler for interserver communication.

    OnceFlag buffer_flush_schedule_pool_initialized;
    mutable std::unique_ptr<BackgroundSchedulePool> buffer_flush_schedule_pool; /// A thread pool that can do background flush for Buffer tables.
    OnceFlag schedule_pool_initialized;
    mutable std::unique_ptr<BackgroundSchedulePool> schedule_pool;    /// A thread pool that can run different jobs in background (used in replicated tables)
    OnceFlag distributed_schedule_pool_initialized;
    mutable std::unique_ptr<BackgroundSchedulePool> distributed_schedule_pool; /// A thread pool that can run different jobs in background (used for distributed sends)
    OnceFlag message_broker_schedule_pool_initialized;
    mutable std::unique_ptr<BackgroundSchedulePool> message_broker_schedule_pool; /// A thread pool that can run different jobs in background (used for message brokers, like RabbitMQ and Kafka)

    mutable OnceFlag readers_initialized;
    mutable std::unique_ptr<IAsynchronousReader> asynchronous_remote_fs_reader;
    mutable std::unique_ptr<IAsynchronousReader> asynchronous_local_fs_reader;
    mutable std::unique_ptr<IAsynchronousReader> synchronous_local_fs_reader;

    mutable OnceFlag threadpool_writer_initialized;
    mutable std::unique_ptr<ThreadPool> threadpool_writer;

    mutable ThrottlerPtr replicated_fetches_throttler;      /// A server-wide throttler for replicated fetches
    mutable ThrottlerPtr replicated_sends_throttler;        /// A server-wide throttler for replicated sends

    mutable ThrottlerPtr remote_read_throttler;             /// A server-wide throttler for remote IO reads
    mutable ThrottlerPtr remote_write_throttler;            /// A server-wide throttler for remote IO writes

    mutable ThrottlerPtr local_read_throttler;              /// A server-wide throttler for local IO reads
    mutable ThrottlerPtr local_write_throttler;             /// A server-wide throttler for local IO writes

    mutable ThrottlerPtr backups_server_throttler;          /// A server-wide throttler for BACKUPs

    MultiVersion<Macros> macros;                            /// Substitutions extracted from config.
    std::unique_ptr<DDLWorker> ddl_worker TSA_GUARDED_BY(mutex);                  /// Process ddl commands from zk.
    /// Rules for selecting the compression settings, depending on the size of the part.
    mutable std::unique_ptr<CompressionCodecSelector> compression_codec_selector TSA_GUARDED_BY(mutex);
    /// Storage disk chooser for MergeTree engines
    mutable std::shared_ptr<const DiskSelector> merge_tree_disk_selector TSA_GUARDED_BY(storage_policies_mutex);
    /// Storage policy chooser for MergeTree engines
    mutable std::shared_ptr<const StoragePolicySelector> merge_tree_storage_policy_selector TSA_GUARDED_BY(storage_policies_mutex);

    ServerSettings server_settings;

    std::optional<MergeTreeSettings> merge_tree_settings TSA_GUARDED_BY(mutex);   /// Settings of MergeTree* engines.
    std::optional<MergeTreeSettings> replicated_merge_tree_settings TSA_GUARDED_BY(mutex);   /// Settings of ReplicatedMergeTree* engines.
    std::atomic_size_t max_table_size_to_drop = 50000000000lu; /// Protects MergeTree tables from accidental DROP (50GB by default)
    std::atomic_size_t max_partition_size_to_drop = 50000000000lu; /// Protects MergeTree partitions from accidental DROP (50GB by default)
    /// No lock required for format_schema_path modified only during initialization
    String format_schema_path;                              /// Path to a directory that contains schema files used by input formats.
    mutable OnceFlag action_locks_manager_initialized;
    ActionLocksManagerPtr action_locks_manager;             /// Set of storages' action lockers
    OnceFlag system_logs_initialized;
    std::unique_ptr<SystemLogs> system_logs TSA_GUARDED_BY(mutex);                /// Used to log queries and operations on parts
    std::optional<StorageS3Settings> storage_s3_settings TSA_GUARDED_BY(mutex);   /// Settings of S3 storage
    std::vector<String> warnings TSA_GUARDED_BY(mutex);                           /// Store warning messages about server configuration.

    /// Background executors for *MergeTree tables
    /// Has background executors for MergeTree tables been initialized?
    mutable ContextSharedMutex background_executors_mutex;
    bool are_background_executors_initialized TSA_GUARDED_BY(background_executors_mutex) = false;
    MergeMutateBackgroundExecutorPtr merge_mutate_executor TSA_GUARDED_BY(background_executors_mutex);
    OrdinaryBackgroundExecutorPtr moves_executor TSA_GUARDED_BY(background_executors_mutex);
    OrdinaryBackgroundExecutorPtr fetch_executor TSA_GUARDED_BY(background_executors_mutex);
    OrdinaryBackgroundExecutorPtr common_executor TSA_GUARDED_BY(background_executors_mutex);

    RemoteHostFilter remote_host_filter TSA_GUARDED_BY(mutex);                    /// Allowed URL from config.xml
    HTTPHeaderFilter http_header_filter TSA_GUARDED_BY(mutex);                    /// Forbidden HTTP headers from config.xml

    /// No lock required for trace_collector modified only during initialization
    std::optional<TraceCollector> trace_collector;          /// Thread collecting traces from threads executing queries

    mutable std::mutex statistics_storage_mutex;
    IStatisticsStoragePtr statistics_storage;

    /// Clusters for distributed tables
    /// Initialized on demand (on distributed storages initialization) since Settings should be initialized
    mutable std::mutex clusters_mutex;                       /// Guards clusters, clusters_config and cluster_discovery
    std::shared_ptr<Clusters> clusters TSA_GUARDED_BY(clusters_mutex);
    ConfigurationPtr clusters_config TSA_GUARDED_BY(clusters_mutex);                        /// Stores updated configs
    std::unique_ptr<ClusterDiscovery> cluster_discovery TSA_GUARDED_BY(clusters_mutex);

    /// No lock required for async_insert_queue modified only during initialization
    std::shared_ptr<AsynchronousInsertQueue> async_insert_queue;

    std::map<String, UInt16> server_ports;

    std::atomic<bool> shutdown_called = false;

    Stopwatch uptime_watch TSA_GUARDED_BY(mutex);

    /// No lock required for application_type modified only during initialization
    Context::ApplicationType application_type = Context::ApplicationType::SERVER;

    /// vector of xdbc-bridge commands, they will be killed when Context will be destroyed
    std::vector<std::unique_ptr<ShellCommand>> bridge_commands TSA_GUARDED_BY(mutex);

    /// No lock required for config_reload_callback, start_servers_callback, stop_servers_callback modified only during initialization
    Context::ConfigReloadCallback config_reload_callback;
    Context::StartStopServersCallback start_servers_callback;
    Context::StartStopServersCallback stop_servers_callback;

    bool is_server_completely_started TSA_GUARDED_BY(mutex) = false;

    ContextSharedPart()
        : access_control(std::make_unique<AccessControl>())
        , global_overcommit_tracker(&process_list)
        , macros(std::make_unique<Macros>())
    {
        /// TODO: make it singleton (?)
        static std::atomic<size_t> num_calls{0};
        if (++num_calls > 1)
        {
            std::cerr << "Attempting to create multiple ContextShared instances. Stack trace:\n" << StackTrace().toString();
            std::cerr.flush();
            std::terminate();
        }
    }


    ~ContextSharedPart()
    {
        /// Wait for thread pool for background reads and writes,
        /// since it may use per-user MemoryTracker which will be destroyed here.
        if (asynchronous_remote_fs_reader)
        {
            try
            {
                LOG_DEBUG(log, "Destructing remote fs threadpool reader");
                asynchronous_remote_fs_reader->wait();
                asynchronous_remote_fs_reader.reset();
            }
            catch (...)
            {
                tryLogCurrentException(__PRETTY_FUNCTION__);
            }
        }

        if (asynchronous_local_fs_reader)
        {
            try
            {
                LOG_DEBUG(log, "Destructing local fs threadpool reader");
                asynchronous_local_fs_reader->wait();
                asynchronous_local_fs_reader.reset();
            }
            catch (...)
            {
                tryLogCurrentException(__PRETTY_FUNCTION__);
            }
        }

        if (synchronous_local_fs_reader)
        {
            try
            {
                LOG_DEBUG(log, "Destructing local fs threadpool reader");
                synchronous_local_fs_reader->wait();
                synchronous_local_fs_reader.reset();
            }
            catch (...)
            {
                tryLogCurrentException(__PRETTY_FUNCTION__);
            }
        }

        if (threadpool_writer)
        {
            try
            {
                LOG_DEBUG(log, "Destructing threadpool writer");
                threadpool_writer->wait();
                threadpool_writer.reset();
            }
            catch (...)
            {
                tryLogCurrentException(__PRETTY_FUNCTION__);
            }
        }

        if (load_marks_threadpool)
        {
            try
            {
                LOG_DEBUG(log, "Destructing marks loader");
                load_marks_threadpool->wait();
                load_marks_threadpool.reset();
            }
            catch (...)
            {
                tryLogCurrentException(__PRETTY_FUNCTION__);
            }
        }

        if (prefetch_threadpool)
        {
            try
            {
                LOG_DEBUG(log, "Destructing prefetch threadpool");
                prefetch_threadpool->wait();
                prefetch_threadpool.reset();
            }
            catch (...)
            {
                tryLogCurrentException(__PRETTY_FUNCTION__);
            }
        }

        try
        {
            shutdown();
        }
        catch (...)
        {
            tryLogCurrentException(__PRETTY_FUNCTION__);
        }
    }

    void setConfig(const ConfigurationPtr & config_value)
    {
        if (!config_value)
            throw Exception(ErrorCodes::LOGICAL_ERROR, "Set nullptr config is invalid");

        std::lock_guard lock(mutex);
        config = config_value;
        access_control->setExternalAuthenticatorsConfig(*config_value);
    }

    const Poco::Util::AbstractConfiguration & getConfigRefWithLock(const std::lock_guard<ContextSharedMutex> &) const TSA_REQUIRES(this->mutex)
    {
        return config ? *config : Poco::Util::Application::instance().config();
    }

    const Poco::Util::AbstractConfiguration & getConfigRef() const
    {
        SharedLockGuard lock(mutex);
        return config ? *config : Poco::Util::Application::instance().config();
    }

    /** Perform a complex job of destroying objects in advance.
      */
    void shutdown() TSA_NO_THREAD_SAFETY_ANALYSIS
    {
        bool is_shutdown_called = shutdown_called.exchange(true);
        if (is_shutdown_called)
            return;

        /// Need to flush the async insert queue before shutting down the database catalog
        async_insert_queue.reset();

        /// Stop background table statistics refreshing task.
        if (statistics_storage)
        {
            statistics_storage->shutdown();
            statistics_storage.reset();
        }

        /// Stop periodic reloading of the configuration files.
        /// This must be done first because otherwise the reloading may pass a changed config
        /// to some destroyed parts of ContextSharedPart.

        SHUTDOWN(log, "dictionaries loader", external_dictionaries_loader, enablePeriodicUpdates(false));
        SHUTDOWN(log, "UDFs loader", external_user_defined_executable_functions_loader, enablePeriodicUpdates(false));
        SHUTDOWN(log, "another UDFs loader", user_defined_sql_objects_loader, stopWatching());

        LOG_TRACE(log, "Shutting down named sessions");
        Session::shutdownNamedSessions();

        /// Waiting for current backups/restores to be finished. This must be done before `DatabaseCatalog::shutdown()`.
        SHUTDOWN(log, "backups worker", backups_worker, shutdown());

        /**  After system_logs have been shut down it is guaranteed that no system table gets created or written to.
          *  Note that part changes at shutdown won't be logged to part log.
          */
        SHUTDOWN(log, "system logs", system_logs, shutdown());

        LOG_TRACE(log, "Shutting down database catalog");
        DatabaseCatalog::shutdown();

        SHUTDOWN(log, "merges executor", merge_mutate_executor, wait());
        SHUTDOWN(log, "fetches executor", fetch_executor, wait());
        SHUTDOWN(log, "moves executor", moves_executor, wait());
        SHUTDOWN(log, "common executor", common_executor, wait());

        TransactionLog::shutdownIfAny();

        std::unique_ptr<SystemLogs> delete_system_logs;
        std::unique_ptr<EmbeddedDictionaries> delete_embedded_dictionaries;
        std::unique_ptr<ExternalDictionariesLoader> delete_external_dictionaries_loader;
        std::unique_ptr<ExternalUserDefinedExecutableFunctionsLoader> delete_external_user_defined_executable_functions_loader;
        std::unique_ptr<IUserDefinedSQLObjectsLoader> delete_user_defined_sql_objects_loader;
        std::unique_ptr<BackgroundSchedulePool> delete_buffer_flush_schedule_pool;
        std::unique_ptr<BackgroundSchedulePool> delete_schedule_pool;
        std::unique_ptr<BackgroundSchedulePool> delete_distributed_schedule_pool;
        std::unique_ptr<BackgroundSchedulePool> delete_message_broker_schedule_pool;
        std::unique_ptr<DDLWorker> delete_ddl_worker;
        std::unique_ptr<AccessControl> delete_access_control;

        /// Delete DDLWorker before zookeeper.
        /// Cause it can call Context::getZooKeeper and resurrect it.

        {
            std::lock_guard lock(mutex);
            delete_ddl_worker = std::move(ddl_worker);
        }

        /// DDLWorker should be deleted without lock, cause its internal thread can
        /// take it as well, which will cause deadlock.
        LOG_TRACE(log, "Shutting down DDLWorker");
        delete_ddl_worker.reset();

        /// Background operations in cache use background schedule pool.
        /// Deactivate them before destructing it.
        LOG_TRACE(log, "Shutting down caches");
        const auto & caches = FileCacheFactory::instance().getAll();
        for (const auto & [_, cache] : caches)
            cache->cache->deactivateBackgroundOperations();

        {
            std::lock_guard lock(mutex);

            /** Compiled expressions stored in cache need to be destroyed before destruction of static objects.
              * Because CHJIT instance can be static object.
              */
#if USE_EMBEDDED_COMPILER
            if (auto * cache = CompiledExpressionCacheFactory::instance().tryGetCache())
                cache->clear();
#endif

            /// Preemptive destruction is important, because these objects may have a refcount to ContextShared (cyclic reference).
            /// TODO: Get rid of this.

            /// Dictionaries may be required:
            /// - for storage shutdown (during final flush of the Buffer engine)
            /// - before storage startup (because of some streaming of, i.e. Kafka, to
            ///   the table with materialized column that has dictGet)
            ///
            /// So they should be created before any storages and preserved until storages will be terminated.
            ///
            /// But they cannot be created before storages since they may required table as a source,
            /// but at least they can be preserved for storage termination.
            dictionaries_xmls.reset();
            user_defined_executable_functions_xmls.reset();

            delete_system_logs = std::move(system_logs);
            delete_embedded_dictionaries = std::move(embedded_dictionaries);
            delete_external_dictionaries_loader = std::move(external_dictionaries_loader);
            delete_external_user_defined_executable_functions_loader = std::move(external_user_defined_executable_functions_loader);
            delete_user_defined_sql_objects_loader = std::move(user_defined_sql_objects_loader);
            delete_buffer_flush_schedule_pool = std::move(buffer_flush_schedule_pool);
            delete_schedule_pool = std::move(schedule_pool);
            delete_distributed_schedule_pool = std::move(distributed_schedule_pool);
            delete_message_broker_schedule_pool = std::move(message_broker_schedule_pool);
            delete_access_control = std::move(access_control);

            /// Stop trace collector if any
            trace_collector.reset();
            /// Stop zookeeper connection
            zookeeper.reset();
        }

        /// Can be removed without context lock
        delete_system_logs.reset();
        delete_embedded_dictionaries.reset();
        delete_external_dictionaries_loader.reset();
        delete_external_user_defined_executable_functions_loader.reset();
        delete_user_defined_sql_objects_loader.reset();
        delete_ddl_worker.reset();
        delete_buffer_flush_schedule_pool.reset();
        delete_schedule_pool.reset();
        delete_distributed_schedule_pool.reset();
        delete_message_broker_schedule_pool.reset();
        delete_access_control.reset();

        total_memory_tracker.resetOvercommitTracker();
    }

    bool hasTraceCollector() const
    {
        return trace_collector.has_value();
    }

    void initializeTraceCollector(std::shared_ptr<TraceLog> trace_log)
    {
        if (!trace_log)
            return;
        if (hasTraceCollector())
            return;

        trace_collector.emplace(std::move(trace_log));
    }

    void addWarningMessage(const String & message) TSA_REQUIRES(mutex)
    {
        /// A warning goes both: into server's log; stored to be placed in `system.warnings` table.
        log->warning(message);
        warnings.push_back(message);
    }

    void configureServerWideThrottling()
    {
        if (auto bandwidth = server_settings.max_replicated_fetches_network_bandwidth_for_server)
            replicated_fetches_throttler = std::make_shared<Throttler>(bandwidth);

        if (auto bandwidth = server_settings.max_replicated_sends_network_bandwidth_for_server)
            replicated_sends_throttler = std::make_shared<Throttler>(bandwidth);

        if (auto bandwidth = server_settings.max_remote_read_network_bandwidth_for_server)
            remote_read_throttler = std::make_shared<Throttler>(bandwidth);

        if (auto bandwidth = server_settings.max_remote_write_network_bandwidth_for_server)
            remote_write_throttler = std::make_shared<Throttler>(bandwidth);

        if (auto bandwidth = server_settings.max_local_read_bandwidth_for_server)
            local_read_throttler = std::make_shared<Throttler>(bandwidth);

        if (auto bandwidth = server_settings.max_local_write_bandwidth_for_server)
            local_write_throttler = std::make_shared<Throttler>(bandwidth);

        if (auto bandwidth = server_settings.max_backup_bandwidth_for_server)
            backups_server_throttler = std::make_shared<Throttler>(bandwidth);
    }
};

void ContextSharedMutex::lockImpl()
{
    ProfileEvents::increment(ProfileEvents::ContextLock);
    CurrentMetrics::Increment increment{CurrentMetrics::ContextLockWait};
    Stopwatch watch;
    Base::lockImpl();
    ProfileEvents::increment(ProfileEvents::ContextLockWaitMicroseconds, watch.elapsedMicroseconds());
}

void ContextSharedMutex::lockSharedImpl()
{
    ProfileEvents::increment(ProfileEvents::ContextLock);
    CurrentMetrics::Increment increment{CurrentMetrics::ContextLockWait};
    Stopwatch watch;
    Base::lockSharedImpl();
    ProfileEvents::increment(ProfileEvents::ContextLockWaitMicroseconds, watch.elapsedMicroseconds());
}

ContextData::ContextData() = default;
ContextData::ContextData(const ContextData &) = default;

Context::Context() = default;
Context::Context(const Context & rhs) : ContextData(rhs), std::enable_shared_from_this<Context>(rhs) {}

SharedContextHolder::SharedContextHolder(SharedContextHolder &&) noexcept = default;
SharedContextHolder & SharedContextHolder::operator=(SharedContextHolder &&) noexcept = default;
SharedContextHolder::SharedContextHolder() = default;
SharedContextHolder::~SharedContextHolder() = default;
SharedContextHolder::SharedContextHolder(std::unique_ptr<ContextSharedPart> shared_context)
    : shared(std::move(shared_context)) {}

void SharedContextHolder::reset() { shared.reset(); }

ContextMutablePtr Context::createGlobal(ContextSharedPart * shared_part)
{
    auto res = std::shared_ptr<Context>(new Context);
    res->shared = shared_part;
    return res;
}

void Context::initGlobal()
{
    assert(!global_context_instance);
    global_context_instance = shared_from_this();
    DatabaseCatalog::init(shared_from_this());
    EventNotifier::init();
}

SharedContextHolder Context::createShared()
{
    return SharedContextHolder(std::make_unique<ContextSharedPart>());
}

ContextMutablePtr Context::createCopy(const ContextPtr & other)
{
    SharedLockGuard lock(other->mutex);
    return std::shared_ptr<Context>(new Context(*other));
}

ContextMutablePtr Context::createCopy(const ContextWeakPtr & other)
{
    auto ptr = other.lock();
    if (!ptr)
        throw Exception(ErrorCodes::LOGICAL_ERROR, "Can't copy an expired context");
    return createCopy(ptr);
}

ContextMutablePtr Context::createCopy(const ContextMutablePtr & other)
{
    return createCopy(std::const_pointer_cast<const Context>(other));
}

Context::~Context() = default;

InterserverIOHandler & Context::getInterserverIOHandler() { return shared->interserver_io_handler; }
const InterserverIOHandler & Context::getInterserverIOHandler() const { return shared->interserver_io_handler; }

ProcessList & Context::getProcessList() { return shared->process_list; }
const ProcessList & Context::getProcessList() const { return shared->process_list; }
OvercommitTracker * Context::getGlobalOvercommitTracker() const { return &shared->global_overcommit_tracker; }

SessionTracker & Context::getSessionTracker() { return shared->session_tracker; }

MergeList & Context::getMergeList() { return shared->merge_list; }
const MergeList & Context::getMergeList() const { return shared->merge_list; }
MovesList & Context::getMovesList() { return shared->moves_list; }
const MovesList & Context::getMovesList() const { return shared->moves_list; }
ReplicatedFetchList & Context::getReplicatedFetchList() { return shared->replicated_fetch_list; }
const ReplicatedFetchList & Context::getReplicatedFetchList() const { return shared->replicated_fetch_list; }

String Context::resolveDatabase(const String & database_name) const
{
    String res = database_name.empty() ? getCurrentDatabase() : database_name;
    if (res.empty())
        throw Exception(ErrorCodes::UNKNOWN_DATABASE, "Default database is not selected");
    return res;
}

String Context::getPath() const
{
    SharedLockGuard lock(shared->mutex);
    return shared->path;
}

String Context::getFlagsPath() const
{
    SharedLockGuard lock(shared->mutex);
    return shared->flags_path;
}

String Context::getUserFilesPath() const
{
    SharedLockGuard lock(shared->mutex);
    return shared->user_files_path;
}

String Context::getDictionariesLibPath() const
{
    SharedLockGuard lock(shared->mutex);
    return shared->dictionaries_lib_path;
}

String Context::getUserScriptsPath() const
{
    SharedLockGuard lock(shared->mutex);
    return shared->user_scripts_path;
}

String Context::getFilesystemCachesPath() const
{
    SharedLockGuard lock(shared->mutex);
    return shared->filesystem_caches_path;
}

Strings Context::getWarnings() const
{
    Strings common_warnings;
    {
        SharedLockGuard lock(shared->mutex);
        common_warnings = shared->warnings;
    }
    /// Make setting's name ordered
    std::set<String> obsolete_settings;
    for (const auto & setting : settings)
    {
        if (setting.isValueChanged() && setting.isObsolete())
            obsolete_settings.emplace(setting.getName());
    }

    if (!obsolete_settings.empty())
    {
        bool single_element = obsolete_settings.size() == 1;
        String res = single_element ? "Obsolete setting [" : "Obsolete settings [";

        bool first = true;
        for (const auto & setting : obsolete_settings)
        {
            res += first ? "" : ", ";
            res += "'" + setting + "'";
            first = false;
        }
        res = res + "]" + (single_element ? " is" : " are")
            + " changed. "
              "Please check 'select * from system.settings where changed and is_obsolete' and read the changelog.";
        common_warnings.emplace_back(res);
    }

    return common_warnings;
}

/// TODO: remove, use `getTempDataOnDisk`
VolumePtr Context::getGlobalTemporaryVolume() const
{
    std::lock_guard lock(shared->mutex);
    /// Calling this method we just bypass the `temp_data_on_disk` and write to the file on the volume directly.
    /// Volume is the same for `root_temp_data_on_disk` (always set) and `temp_data_on_disk` (if it's set).
    if (shared->root_temp_data_on_disk)
        return shared->root_temp_data_on_disk->getVolume();
    return nullptr;
}

TemporaryDataOnDiskScopePtr Context::getTempDataOnDisk() const
{
    if (temp_data_on_disk)
        return temp_data_on_disk;

    SharedLockGuard lock(shared->mutex);
    return shared->root_temp_data_on_disk;
}

TemporaryDataOnDiskScopePtr Context::getSharedTempDataOnDisk() const
{
    SharedLockGuard lock(shared->mutex);
    return shared->root_temp_data_on_disk;
}

void Context::setTempDataOnDisk(TemporaryDataOnDiskScopePtr temp_data_on_disk_)
{
    /// It's set from `ProcessList::insert` in `executeQueryImpl` before query execution
    /// so no races with `getTempDataOnDisk` which is called from query execution.
    this->temp_data_on_disk = std::move(temp_data_on_disk_);
}

void Context::setPath(const String & path)
{
    std::lock_guard lock(shared->mutex);

    shared->path = path;

    if (shared->tmp_path.empty() && !shared->root_temp_data_on_disk)
        shared->tmp_path = shared->path + "tmp/";

    if (shared->flags_path.empty())
        shared->flags_path = shared->path + "flags/";

    if (shared->user_files_path.empty())
        shared->user_files_path = shared->path + "user_files/";

    if (shared->dictionaries_lib_path.empty())
        shared->dictionaries_lib_path = shared->path + "dictionaries_lib/";

    if (shared->user_scripts_path.empty())
        shared->user_scripts_path = shared->path + "user_scripts/";
}

void Context::setFilesystemCachesPath(const String & path)
{
    std::lock_guard lock(shared->mutex);

    if (!fs::path(path).is_absolute())
        throw Exception(ErrorCodes::BAD_ARGUMENTS, "Filesystem caches path must be absolute: {}", path);

    shared->filesystem_caches_path = path;
}

static void setupTmpPath(Poco::Logger * log, const std::string & path)
try
{
    LOG_DEBUG(log, "Setting up {} to store temporary data in it", path);

    fs::create_directories(path);

    /// Clearing old temporary files.
    fs::directory_iterator dir_end;
    for (fs::directory_iterator it(path); it != dir_end; ++it)
    {
        if (it->is_regular_file())
        {
            if (startsWith(it->path().filename(), "tmp"))
            {
                LOG_DEBUG(log, "Removing old temporary file {}", it->path().string());
                fs::remove(it->path());
            }
            else
                LOG_DEBUG(log, "Found unknown file in temporary path {}", it->path().string());
        }
        /// We skip directories (for example, 'http_buffers' - it's used for buffering of the results) and all other file types.
    }
}
catch (...)
{
    DB::tryLogCurrentException(log, fmt::format(
        "Caught exception while setup temporary path: {}. "
        "It is ok to skip this exception as cleaning old temporary files is not necessary", path));
}

static VolumePtr createLocalSingleDiskVolume(const std::string & path, const Poco::Util::AbstractConfiguration & config_)
{
    auto disk = std::make_shared<DiskLocal>("_tmp_default", path, 0, config_, "storage_configuration.disks._tmp_default");
    VolumePtr volume = std::make_shared<SingleDiskVolume>("_tmp_default", disk, 0);
    return volume;
}

void Context::setTemporaryStoragePath(const String & path, size_t max_size)
{
    std::lock_guard lock(shared->mutex);

    if (shared->root_temp_data_on_disk)
        throw Exception(ErrorCodes::LOGICAL_ERROR, "Temporary storage is already set");

    shared->tmp_path = path;
    if (!shared->tmp_path.ends_with('/'))
        shared->tmp_path += '/';

    VolumePtr volume = createLocalSingleDiskVolume(shared->tmp_path, shared->getConfigRefWithLock(lock));

    for (const auto & disk : volume->getDisks())
    {
        setupTmpPath(shared->log, disk->getPath());
    }

    shared->root_temp_data_on_disk = std::make_shared<TemporaryDataOnDiskScope>(volume, max_size);
}

void Context::setTemporaryStoragePolicy(const String & policy_name, size_t max_size)
{
    StoragePolicyPtr tmp_policy;
    {
        /// lock in required only for accessing `shared->merge_tree_storage_policy_selector`
        /// StoragePolicy itself is immutable.
        std::lock_guard storage_policies_lock(shared->storage_policies_mutex);
        tmp_policy = getStoragePolicySelector(storage_policies_lock)->get(policy_name);
    }

    if (tmp_policy->getVolumes().size() != 1)
        throw Exception(ErrorCodes::NO_ELEMENTS_IN_CONFIG,
            "Policy '{}' is used temporary files, such policy should have exactly one volume", policy_name);

    VolumePtr volume = tmp_policy->getVolume(0);

    if (volume->getDisks().empty())
         throw Exception(ErrorCodes::NO_ELEMENTS_IN_CONFIG, "No disks volume for temporary files");

    for (const auto & disk : volume->getDisks())
    {
        if (!disk)
            throw Exception(ErrorCodes::NO_ELEMENTS_IN_CONFIG, "Temporary disk is null");

        /// Check that underlying disk is local (can be wrapped in decorator)
        DiskPtr disk_ptr = disk;

        if (dynamic_cast<const DiskLocal *>(disk_ptr.get()) == nullptr)
        {
            const auto * disk_raw_ptr = disk_ptr.get();
            throw Exception(ErrorCodes::NO_ELEMENTS_IN_CONFIG,
                "Disk '{}' ({}) is not local and can't be used for temporary files",
                disk_ptr->getName(), typeid(*disk_raw_ptr).name());
        }

        setupTmpPath(shared->log, disk->getPath());
    }

    std::lock_guard lock(shared->mutex);

    if (shared->root_temp_data_on_disk)
        throw Exception(ErrorCodes::LOGICAL_ERROR, "Temporary storage is already set");

    shared->root_temp_data_on_disk = std::make_shared<TemporaryDataOnDiskScope>(volume, max_size);
}

void Context::setTemporaryStorageInCache(const String & cache_disk_name, size_t max_size)
{
    auto disk_ptr = getDisk(cache_disk_name);
    if (!disk_ptr)
        throw Exception(ErrorCodes::NO_ELEMENTS_IN_CONFIG, "Disk '{}' is not found", cache_disk_name);

    std::lock_guard lock(shared->mutex);
    if (shared->root_temp_data_on_disk)
        throw Exception(ErrorCodes::LOGICAL_ERROR, "Temporary storage is already set");

    auto file_cache = FileCacheFactory::instance().getByName(disk_ptr->getCacheName()).cache;
    if (!file_cache)
        throw Exception(ErrorCodes::NO_ELEMENTS_IN_CONFIG, "Cache '{}' is not found", disk_ptr->getCacheName());

    LOG_DEBUG(shared->log, "Using file cache ({}) for temporary files", file_cache->getBasePath());

    shared->tmp_path = file_cache->getBasePath();
    VolumePtr volume = createLocalSingleDiskVolume(shared->tmp_path, shared->getConfigRefWithLock(lock));
    shared->root_temp_data_on_disk = std::make_shared<TemporaryDataOnDiskScope>(volume, file_cache.get(), max_size);
}

void Context::setFlagsPath(const String & path)
{
    std::lock_guard lock(shared->mutex);
    shared->flags_path = path;
}

void Context::setUserFilesPath(const String & path)
{
    std::lock_guard lock(shared->mutex);
    shared->user_files_path = path;
}

void Context::setDictionariesLibPath(const String & path)
{
    std::lock_guard lock(shared->mutex);
    shared->dictionaries_lib_path = path;
}

void Context::setUserScriptsPath(const String & path)
{
    std::lock_guard lock(shared->mutex);
    shared->user_scripts_path = path;
}

void Context::addWarningMessage(const String & msg) const
{
    std::lock_guard lock(shared->mutex);
    auto suppress_re = shared->getConfigRefWithLock(lock).getString("warning_supress_regexp", "");

    bool is_supressed = !suppress_re.empty() && re2::RE2::PartialMatch(msg, suppress_re);
    if (!is_supressed)
        shared->addWarningMessage(msg);
}

void Context::setConfig(const ConfigurationPtr & config)
{
    shared->setConfig(config);
}

const Poco::Util::AbstractConfiguration & Context::getConfigRef() const
{
    return shared->getConfigRef();
}

AccessControl & Context::getAccessControl()
{
    SharedLockGuard lock(shared->mutex);
    return *shared->access_control;
}

const AccessControl & Context::getAccessControl() const
{
    SharedLockGuard lock(shared->mutex);
    return *shared->access_control;
}

void Context::setExternalAuthenticatorsConfig(const Poco::Util::AbstractConfiguration & config)
{
    std::lock_guard lock(shared->mutex);
    shared->access_control->setExternalAuthenticatorsConfig(config);
}

std::unique_ptr<GSSAcceptorContext> Context::makeGSSAcceptorContext() const
{
    SharedLockGuard lock(shared->mutex);
    return std::make_unique<GSSAcceptorContext>(shared->access_control->getExternalAuthenticators().getKerberosParams());
}

void Context::setUsersConfig(const ConfigurationPtr & config)
{
    std::lock_guard lock(shared->mutex);
    shared->users_config = config;
    shared->access_control->setUsersConfig(*shared->users_config);
}

ConfigurationPtr Context::getUsersConfig()
{
    SharedLockGuard lock(shared->mutex);
    return shared->users_config;
}

void Context::setUser(const UUID & user_id_, const std::optional<const std::vector<UUID>> & current_roles_)
{
    /// Prepare lists of user's profiles, constraints, settings, roles.
    /// NOTE: AccessControl::read<User>() and other AccessControl's functions may require some IO work,
    /// so Context::getLock() must be unlocked while we're doing this.

    auto & access_control = getAccessControl();
    auto user = access_control.read<User>(user_id_);

    auto new_current_roles = current_roles_ ? user->granted_roles.findGranted(*current_roles_) : user->granted_roles.findGranted(user->default_roles);
    auto enabled_roles = access_control.getEnabledRolesInfo(new_current_roles, {});
    auto enabled_profiles = access_control.getEnabledSettingsInfo(user_id_, user->settings, enabled_roles->enabled_roles, enabled_roles->settings_from_enabled_roles);
    const auto & database = user->default_database;

    /// Apply user's profiles, constraints, settings, roles.

    std::lock_guard lock(mutex);

    setUserIDWithLock(user_id_, lock);

    /// A profile can specify a value and a readonly constraint for same setting at the same time,
    /// so we shouldn't check constraints here.
    setCurrentProfilesWithLock(*enabled_profiles, /* check_constraints= */ false, lock);

    setCurrentRolesWithLock(new_current_roles, lock);

    /// It's optional to specify the DEFAULT DATABASE in the user's definition.
    if (!database.empty())
        setCurrentDatabaseWithLock(database, lock);
}

std::shared_ptr<const User> Context::getUser() const
{
    return getAccess()->getUser();
}

String Context::getUserName() const
{
    return getAccess()->getUserName();
}

void Context::setUserIDWithLock(const UUID & user_id_, const std::lock_guard<ContextSharedMutex> &)
{
    user_id = user_id_;
    need_recalculate_access = true;
}

<<<<<<< HEAD
=======
void Context::setUserID(const UUID & user_id_)
{
    std::lock_guard lock(mutex);
    setUserIDWithLock(user_id_, lock);
}
>>>>>>> 845a235a

std::optional<UUID> Context::getUserID() const
{
    SharedLockGuard lock(mutex);
    return user_id;
}

<<<<<<< HEAD
bool Context::addQueryCoordinationMetaInfo(String cluster_name_, const std::vector<StorageID> & storages_, const std::vector<String> & sharding_keys_)
{
    auto lock = getLock();
    if (query_coordination_meta.cluster_name.empty())
    {
        query_coordination_meta.cluster_name = cluster_name_;
        query_coordination_meta.storages = storages_;
        query_coordination_meta.sharding_keys = sharding_keys_;
    }
    else
    {
        if (query_coordination_meta.cluster_name != cluster_name_)
            return false;

        query_coordination_meta.storages.insert(query_coordination_meta.storages.end(), storages_.begin(), storages_.end());
        query_coordination_meta.sharding_keys.insert(query_coordination_meta.sharding_keys.end(), sharding_keys_.begin(), sharding_keys_.end());
    }
    return true;
}

void Context::setQuotaKey(String quota_key_)
{
    auto lock = getLock();
    client_info.quota_key = std::move(quota_key_);
}


void Context::setCurrentRoles(const std::vector<UUID> & current_roles_)
=======
void Context::setCurrentRolesWithLock(const std::vector<UUID> & current_roles_, const std::lock_guard<ContextSharedMutex> &)
>>>>>>> 845a235a
{
    if (current_roles_.empty())
        current_roles = nullptr;
    else
        current_roles = std::make_shared<std::vector<UUID>>(current_roles_);
    need_recalculate_access = true;
}

void Context::setCurrentRoles(const std::vector<UUID> & current_roles_)
{
    std::lock_guard lock(mutex);
    setCurrentRolesWithLock(current_roles_, lock);
}

void Context::setCurrentRolesDefault()
{
    auto user = getUser();
    setCurrentRoles(user->granted_roles.findGranted(user->default_roles));
}

std::vector<UUID> Context::getCurrentRoles() const
{
    return getRolesInfo()->getCurrentRoles();
}

std::vector<UUID> Context::getEnabledRoles() const
{
    return getRolesInfo()->getEnabledRoles();
}

std::shared_ptr<const EnabledRolesInfo> Context::getRolesInfo() const
{
    return getAccess()->getRolesInfo();
}


template <typename... Args>
void Context::checkAccessImpl(const Args &... args) const
{
    return getAccess()->checkAccess(args...);
}

void Context::checkAccess(const AccessFlags & flags) const { return checkAccessImpl(flags); }
void Context::checkAccess(const AccessFlags & flags, std::string_view database) const { return checkAccessImpl(flags, database); }
void Context::checkAccess(const AccessFlags & flags, std::string_view database, std::string_view table) const { return checkAccessImpl(flags, database, table); }
void Context::checkAccess(const AccessFlags & flags, std::string_view database, std::string_view table, std::string_view column) const { return checkAccessImpl(flags, database, table, column); }
void Context::checkAccess(const AccessFlags & flags, std::string_view database, std::string_view table, const std::vector<std::string_view> & columns) const { return checkAccessImpl(flags, database, table, columns); }
void Context::checkAccess(const AccessFlags & flags, std::string_view database, std::string_view table, const Strings & columns) const { return checkAccessImpl(flags, database, table, columns); }
void Context::checkAccess(const AccessFlags & flags, const StorageID & table_id) const { checkAccessImpl(flags, table_id.getDatabaseName(), table_id.getTableName()); }
void Context::checkAccess(const AccessFlags & flags, const StorageID & table_id, std::string_view column) const { checkAccessImpl(flags, table_id.getDatabaseName(), table_id.getTableName(), column); }
void Context::checkAccess(const AccessFlags & flags, const StorageID & table_id, const std::vector<std::string_view> & columns) const { checkAccessImpl(flags, table_id.getDatabaseName(), table_id.getTableName(), columns); }
void Context::checkAccess(const AccessFlags & flags, const StorageID & table_id, const Strings & columns) const { checkAccessImpl(flags, table_id.getDatabaseName(), table_id.getTableName(), columns); }
void Context::checkAccess(const AccessRightsElement & element) const { return checkAccessImpl(element); }
void Context::checkAccess(const AccessRightsElements & elements) const { return checkAccessImpl(elements); }

std::shared_ptr<const ContextAccess> Context::getAccess() const
{
    /// A helper function to collect parameters for calculating access rights, called with Context::getLock() acquired.
    auto get_params = [this]()
    {
        /// If setUserID() was never called then this must be the global context with the full access.
        bool full_access = !user_id;

        return ContextAccessParams{user_id, full_access, /* use_default_roles= */ false, current_roles, settings, current_database, client_info};
    };

    /// Check if the current access rights are still valid, otherwise get parameters for recalculating access rights.
    std::optional<ContextAccessParams> params;

    {
        SharedLockGuard lock(mutex);
        if (access && !need_recalculate_access)
            return access; /// No need to recalculate access rights.

        params.emplace(get_params());

        if (access && (access->getParams() == *params))
        {
            need_recalculate_access = false;
            return access; /// No need to recalculate access rights.
        }
    }

    /// Calculate new access rights according to the collected parameters.
    /// NOTE: AccessControl::getContextAccess() may require some IO work, so Context::getLock() must be unlocked while we're doing this.
    auto res = getAccessControl().getContextAccess(*params);

    {
        /// If the parameters of access rights were not changed while we were calculated them
        /// then we store the new access rights in the Context to allow reusing it later.
        std::lock_guard lock(mutex);
        if (get_params() == *params)
        {
            access = res;
            need_recalculate_access = false;
        }
    }

    return res;
}

RowPolicyFilterPtr Context::getRowPolicyFilter(const String & database, const String & table_name, RowPolicyFilterType filter_type) const
{
    return getAccess()->getRowPolicyFilter(database, table_name, filter_type);
}


std::shared_ptr<const EnabledQuota> Context::getQuota() const
{
    return getAccess()->getQuota();
}


std::optional<QuotaUsage> Context::getQuotaUsage() const
{
    return getAccess()->getQuotaUsage();
}

void Context::setCurrentProfileWithLock(const String & profile_name, bool check_constraints, const std::lock_guard<ContextSharedMutex> & lock)
{
    try
    {
        UUID profile_id = getAccessControl().getID<SettingsProfile>(profile_name);
        setCurrentProfileWithLock(profile_id, check_constraints, lock);
    }
    catch (Exception & e)
    {
        e.addMessage(", while trying to set settings profile {}", profile_name);
        throw;
    }
}

void Context::setCurrentProfileWithLock(const UUID & profile_id, bool check_constraints, const std::lock_guard<ContextSharedMutex> & lock)
{
    auto profile_info = getAccessControl().getSettingsProfileInfo(profile_id);
    setCurrentProfilesWithLock(*profile_info, check_constraints, lock);
}

void Context::setCurrentProfilesWithLock(const SettingsProfilesInfo & profiles_info, bool check_constraints, const std::lock_guard<ContextSharedMutex> & lock)
{
    if (check_constraints)
        checkSettingsConstraintsWithLock(profiles_info.settings, SettingSource::PROFILE);
    applySettingsChangesWithLock(profiles_info.settings, lock);
    settings_constraints_and_current_profiles = profiles_info.getConstraintsAndProfileIDs(settings_constraints_and_current_profiles);
}

void Context::setCurrentProfile(const String & profile_name, bool check_constraints)
{
    std::lock_guard lock(mutex);
    setCurrentProfileWithLock(profile_name, check_constraints, lock);
}

void Context::setCurrentProfile(const UUID & profile_id, bool check_constraints)
{
    std::lock_guard lock(mutex);
    setCurrentProfileWithLock(profile_id, check_constraints, lock);
}

void Context::setCurrentProfiles(const SettingsProfilesInfo & profiles_info, bool check_constraints)
{
    std::lock_guard lock(mutex);
    setCurrentProfilesWithLock(profiles_info, check_constraints, lock);
}

std::vector<UUID> Context::getCurrentProfiles() const
{
    SharedLockGuard lock(mutex);
    return settings_constraints_and_current_profiles->current_profiles;
}

std::vector<UUID> Context::getEnabledProfiles() const
{
    SharedLockGuard lock(mutex);
    return settings_constraints_and_current_profiles->enabled_profiles;
}


ResourceManagerPtr Context::getResourceManager() const
{
    callOnce(shared->resource_manager_initialized, [&] {
        shared->resource_manager = ResourceManagerFactory::instance().get(getConfigRef().getString("resource_manager", "dynamic"));
    });

    return shared->resource_manager;
}

ClassifierPtr Context::getWorkloadClassifier() const
{
    std::lock_guard lock(mutex);
    if (!classifier)
        classifier = getResourceManager()->acquire(getSettingsRef().workload);
    return classifier;
}


const Scalars & Context::getScalars() const
{
    return scalars;
}


const Block & Context::getScalar(const String & name) const
{
    auto it = scalars.find(name);
    if (scalars.end() == it)
    {
        // This should be a logical error, but it fails the sql_fuzz test too
        // often, so 'bad arguments' for now.
        throw Exception(ErrorCodes::BAD_ARGUMENTS, "Scalar {} doesn't exist (internal bug)", backQuoteIfNeed(name));
    }
    return it->second;
}

const Block * Context::tryGetSpecialScalar(const String & name) const
{
    auto it = special_scalars.find(name);
    if (special_scalars.end() == it)
        return nullptr;
    return &it->second;
}

Tables Context::getExternalTables() const
{
    if (isGlobalContext())
        throw Exception(ErrorCodes::LOGICAL_ERROR, "Global context cannot have external tables");

    SharedLockGuard lock(mutex);

    Tables res;
    for (const auto & table : external_tables_mapping)
        res[table.first] = table.second->getTable();

    auto query_context_ptr = query_context.lock();
    auto session_context_ptr = session_context.lock();
    if (query_context_ptr && query_context_ptr.get() != this)
    {
        Tables buf = query_context_ptr->getExternalTables();
        res.insert(buf.begin(), buf.end());
    }
    else if (session_context_ptr && session_context_ptr.get() != this)
    {
        Tables buf = session_context_ptr->getExternalTables();
        res.insert(buf.begin(), buf.end());
    }
    return res;
}


void Context::addExternalTable(const String & table_name, TemporaryTableHolder && temporary_table)
{
    if (isGlobalContext())
        throw Exception(ErrorCodes::LOGICAL_ERROR, "Global context cannot have external tables");

    std::lock_guard lock(mutex);
    if (external_tables_mapping.end() != external_tables_mapping.find(table_name))
        throw Exception(ErrorCodes::TABLE_ALREADY_EXISTS, "Temporary table {} already exists.", backQuoteIfNeed(table_name));
    external_tables_mapping.emplace(table_name, std::make_shared<TemporaryTableHolder>(std::move(temporary_table)));
}

std::shared_ptr<TemporaryTableHolder> Context::findExternalTable(const String & table_name) const
{
    if (isGlobalContext())
        throw Exception(ErrorCodes::LOGICAL_ERROR, "Global context cannot have external tables");

    std::shared_ptr<TemporaryTableHolder> holder;
    {
        SharedLockGuard lock(mutex);
        auto iter = external_tables_mapping.find(table_name);
        if (iter == external_tables_mapping.end())
            return {};
        holder = iter->second;
    }
    return holder;
}

std::shared_ptr<TemporaryTableHolder> Context::removeExternalTable(const String & table_name)
{
    if (isGlobalContext())
        throw Exception(ErrorCodes::LOGICAL_ERROR, "Global context cannot have external tables");

    std::shared_ptr<TemporaryTableHolder> holder;
    {
        std::lock_guard lock(mutex);
        auto iter = external_tables_mapping.find(table_name);
        if (iter == external_tables_mapping.end())
            return {};
        holder = iter->second;
        external_tables_mapping.erase(iter);
    }
    return holder;
}


void Context::addScalar(const String & name, const Block & block)
{
    if (isGlobalContext())
        throw Exception(ErrorCodes::LOGICAL_ERROR, "Global context cannot have scalars");

    scalars[name] = block;
}


void Context::addSpecialScalar(const String & name, const Block & block)
{
    if (isGlobalContext())
        throw Exception(ErrorCodes::LOGICAL_ERROR, "Global context cannot have local scalars");

    special_scalars[name] = block;
}


bool Context::hasScalar(const String & name) const
{
    if (isGlobalContext())
        throw Exception(ErrorCodes::LOGICAL_ERROR, "Global context cannot have scalars");

    return scalars.contains(name);
}


void Context::addQueryAccessInfo(
    const String & quoted_database_name,
    const String & full_quoted_table_name,
    const Names & column_names,
    const String & projection_name,
    const String & view_name)
{
    if (isGlobalContext())
        throw Exception(ErrorCodes::LOGICAL_ERROR, "Global context cannot have query access info");

    std::lock_guard lock(query_access_info.mutex);
    query_access_info.databases.emplace(quoted_database_name);
    query_access_info.tables.emplace(full_quoted_table_name);
    for (const auto & column_name : column_names)
        query_access_info.columns.emplace(full_quoted_table_name + "." + backQuoteIfNeed(column_name));
    if (!projection_name.empty())
        query_access_info.projections.emplace(full_quoted_table_name + "." + backQuoteIfNeed(projection_name));
    if (!view_name.empty())
        query_access_info.views.emplace(view_name);
}

void Context::addQueryAccessInfo(const Names & partition_names)
{
    if (isGlobalContext())
        throw Exception(ErrorCodes::LOGICAL_ERROR, "Global context cannot have query access info");

    std::lock_guard<std::mutex> lock(query_access_info.mutex);
    for (const auto & partition_name : partition_names)
        query_access_info.partitions.emplace(partition_name);
}

void Context::addQueryAccessInfo(const QualifiedProjectionName & qualified_projection_name)
{
    if (!qualified_projection_name)
        return;

    if (isGlobalContext())
        throw Exception(ErrorCodes::LOGICAL_ERROR, "Global context cannot have query access info");

    std::lock_guard<std::mutex> lock(query_access_info.mutex);
    query_access_info.projections.emplace(fmt::format(
        "{}.{}", qualified_projection_name.storage_id.getFullTableName(), backQuoteIfNeed(qualified_projection_name.projection_name)));
}

void Context::addQueryFactoriesInfo(QueryLogFactories factory_type, const String & created_object) const
{
    if (isGlobalContext())
        throw Exception(ErrorCodes::LOGICAL_ERROR, "Global context cannot have query factories info");

    std::lock_guard lock(query_factories_info.mutex);

    switch (factory_type)
    {
        case QueryLogFactories::AggregateFunction:
            query_factories_info.aggregate_functions.emplace(created_object);
            break;
        case QueryLogFactories::AggregateFunctionCombinator:
            query_factories_info.aggregate_function_combinators.emplace(created_object);
            break;
        case QueryLogFactories::Database:
            query_factories_info.database_engines.emplace(created_object);
            break;
        case QueryLogFactories::DataType:
            query_factories_info.data_type_families.emplace(created_object);
            break;
        case QueryLogFactories::Dictionary:
            query_factories_info.dictionaries.emplace(created_object);
            break;
        case QueryLogFactories::Format:
            query_factories_info.formats.emplace(created_object);
            break;
        case QueryLogFactories::Function:
            query_factories_info.functions.emplace(created_object);
            break;
        case QueryLogFactories::Storage:
            query_factories_info.storages.emplace(created_object);
            break;
        case QueryLogFactories::TableFunction:
            query_factories_info.table_functions.emplace(created_object);
    }
}

static bool findIdentifier(const ASTFunction * function)
{
    if (!function || !function->arguments)
        return false;
    if (const auto * arguments = function->arguments->as<ASTExpressionList>())
    {
        for (const auto & argument : arguments->children)
        {
            if (argument->as<ASTIdentifier>())
                return true;
            if (const auto * f = argument->as<ASTFunction>(); f && findIdentifier(f))
                return true;
        }
    }
    return false;
}

StoragePtr Context::executeTableFunction(const ASTPtr & table_expression, const ASTSelectQuery * select_query_hint)
{
    ASTFunction * function = assert_cast<ASTFunction *>(table_expression.get());
    String database_name = getCurrentDatabase();
    String table_name = function->name;

    if (function->is_compound_name)
    {
        std::vector<std::string> parts;
        splitInto<'.'>(parts, function->name);

        if (parts.size() == 2)
        {
            database_name = parts[0];
            table_name = parts[1];
        }
    }

    StoragePtr table = DatabaseCatalog::instance().tryGetTable({database_name, table_name}, getQueryContext());
    if (table)
    {
        if (table.get()->isView() && table->as<StorageView>() && table->as<StorageView>()->isParameterizedView())
        {
            auto query = table->getInMemoryMetadataPtr()->getSelectQuery().inner_query->clone();
            NameToNameMap parameterized_view_values = analyzeFunctionParamValues(table_expression);
            StorageView::replaceQueryParametersIfParametrizedView(query, parameterized_view_values);

            ASTCreateQuery create;
            create.select = query->as<ASTSelectWithUnionQuery>();
            auto sample_block = InterpreterSelectWithUnionQuery::getSampleBlock(query, getQueryContext());
            auto res = std::make_shared<StorageView>(StorageID(database_name, table_name),
                                                     create,
                                                     ColumnsDescription(sample_block.getNamesAndTypesList()),
                                                     /* comment */ "",
                                                     /* is_parameterized_view */ true);
            res->startup();
            function->prefer_subquery_to_function_formatting = true;
            return res;
        }
    }
    auto hash = table_expression->getTreeHash();
    auto key = toString(hash);
    StoragePtr & res = table_function_results[key];
    if (!res)
    {
        TableFunctionPtr table_function_ptr;
        try
        {
            table_function_ptr = TableFunctionFactory::instance().get(table_expression, shared_from_this());
        }
        catch (Exception & e)
        {
            if (e.code() == ErrorCodes::UNKNOWN_FUNCTION)
            {
                e.addMessage(" or incorrect parameterized view");
            }
            throw;
        }

        uint64_t use_structure_from_insertion_table_in_table_functions = getSettingsRef().use_structure_from_insertion_table_in_table_functions;
        if (use_structure_from_insertion_table_in_table_functions && table_function_ptr->needStructureHint() && hasInsertionTable())
        {
            const auto & insert_columns = DatabaseCatalog::instance()
                                              .getTable(getInsertionTable(), shared_from_this())
                                              ->getInMemoryMetadataPtr()
                                              ->getColumns();

            const auto & insert_column_names = hasInsertionTableColumnNames() ? *getInsertionTableColumnNames() : insert_columns.getOrdinary().getNames();
            DB::ColumnsDescription structure_hint;

            bool use_columns_from_insert_query = true;

            /// Insert table matches columns against SELECT expression by position, so we want to map
            /// insert table columns to table function columns through names from SELECT expression.

            auto insert_column_name_it = insert_column_names.begin();
            auto insert_column_names_end = insert_column_names.end();  /// end iterator of the range covered by possible asterisk
            auto virtual_column_names = table_function_ptr->getVirtualsToCheckBeforeUsingStructureHint();
            bool asterisk = false;
            const auto & expression_list = select_query_hint->select()->as<ASTExpressionList>()->children;
            const auto * expression = expression_list.begin();

            /// We want to go through SELECT expression list and correspond each expression to column in insert table
            /// which type will be used as a hint for the file structure inference.
            for (; expression != expression_list.end() && insert_column_name_it != insert_column_names_end; ++expression)
            {
                if (auto * identifier = (*expression)->as<ASTIdentifier>())
                {
                    if (!virtual_column_names.contains(identifier->name()))
                    {
                        if (asterisk)
                        {
                            if (use_structure_from_insertion_table_in_table_functions == 1)
                                throw Exception(ErrorCodes::ILLEGAL_COLUMN, "Asterisk cannot be mixed with column list in INSERT SELECT query.");

                            use_columns_from_insert_query = false;
                            break;
                        }

                        ColumnDescription column = insert_columns.get(*insert_column_name_it);
                        column.name = identifier->name();
                        /// Change ephemeral columns to default columns.
                        column.default_desc.kind = ColumnDefaultKind::Default;
                        structure_hint.add(std::move(column));
                    }

                    /// Once we hit asterisk we want to find end of the range covered by asterisk
                    /// contributing every further SELECT expression to the tail of insert structure
                    if (asterisk)
                        --insert_column_names_end;
                    else
                        ++insert_column_name_it;
                }
                else if ((*expression)->as<ASTAsterisk>())
                {
                    if (asterisk)
                    {
                        if (use_structure_from_insertion_table_in_table_functions == 1)
                            throw Exception(ErrorCodes::ILLEGAL_COLUMN, "Only one asterisk can be used in INSERT SELECT query.");

                        use_columns_from_insert_query = false;
                        break;
                    }
                    if (!structure_hint.empty())
                    {
                        if (use_structure_from_insertion_table_in_table_functions == 1)
                            throw Exception(ErrorCodes::ILLEGAL_COLUMN, "Asterisk cannot be mixed with column list in INSERT SELECT query.");

                        use_columns_from_insert_query = false;
                        break;
                    }

                    asterisk = true;
                }
                else if (auto * func = (*expression)->as<ASTFunction>())
                {
                    if (use_structure_from_insertion_table_in_table_functions == 2 && findIdentifier(func))
                    {
                        use_columns_from_insert_query = false;
                        break;
                    }

                    /// Once we hit asterisk we want to find end of the range covered by asterisk
                    /// contributing every further SELECT expression to the tail of insert structure
                    if (asterisk)
                        --insert_column_names_end;
                    else
                        ++insert_column_name_it;
                }
                else
                {
                    /// Once we hit asterisk we want to find end of the range covered by asterisk
                    /// contributing every further SELECT expression to the tail of insert structure
                    if (asterisk)
                        --insert_column_names_end;
                    else
                        ++insert_column_name_it;
                }
            }

            if (use_structure_from_insertion_table_in_table_functions == 2 && !asterisk)
            {
                /// For input function we should check if input format supports reading subset of columns.
                if (table_function_ptr->getName() == "input")
                    use_columns_from_insert_query = FormatFactory::instance().checkIfFormatSupportsSubsetOfColumns(getInsertFormat(), shared_from_this());
                else
                    use_columns_from_insert_query = table_function_ptr->supportsReadingSubsetOfColumns(shared_from_this());
            }

            if (use_columns_from_insert_query)
            {
                if (expression == expression_list.end())
                {
                    /// Append tail of insert structure to the hint
                    if (asterisk)
                    {
                        for (; insert_column_name_it != insert_column_names_end; ++insert_column_name_it)
                        {
                            ColumnDescription column = insert_columns.get(*insert_column_name_it);
                            /// Change ephemeral columns to default columns.
                            column.default_desc.kind = ColumnDefaultKind::Default;

                            structure_hint.add(std::move(column));
                        }
                    }

                    if (!structure_hint.empty())
                        table_function_ptr->setStructureHint(structure_hint);

                } else if (use_structure_from_insertion_table_in_table_functions == 1)
                    throw Exception(ErrorCodes::NUMBER_OF_COLUMNS_DOESNT_MATCH, "Number of columns in insert table less than required by SELECT expression.");
            }
        }

        res = table_function_ptr->execute(table_expression, shared_from_this(), table_function_ptr->getName());

        /// Since ITableFunction::parseArguments() may change table_expression, i.e.:
        ///
        ///     remote('127.1', system.one) -> remote('127.1', 'system.one'),
        ///
        auto new_hash = table_expression->getTreeHash();
        if (hash != new_hash)
        {
            key = toString(new_hash);
            table_function_results[key] = res;
        }
    }
    return res;
}

StoragePtr Context::executeTableFunction(const ASTPtr & table_expression, const TableFunctionPtr & table_function_ptr)
{
    const auto hash = table_expression->getTreeHash();
    const auto key = toString(hash);
    StoragePtr & res = table_function_results[key];

    if (!res)
    {
        res = table_function_ptr->execute(table_expression, shared_from_this(), table_function_ptr->getName());
    }

    return res;
}


void Context::addViewSource(const StoragePtr & storage)
{
    if (view_source)
        throw Exception(ErrorCodes::TABLE_ALREADY_EXISTS, "Temporary view source storage {} already exists.",
            backQuoteIfNeed(view_source->getName()));
    view_source = storage;
}


StoragePtr Context::getViewSource() const
{
    return view_source;
}

bool Context::displaySecretsInShowAndSelect() const
{
    return shared->server_settings.display_secrets_in_show_and_select;
}

Settings Context::getSettings() const
{
    SharedLockGuard lock(mutex);
    return settings;
}

void Context::setSettings(const Settings & settings_)
{
    std::lock_guard lock(mutex);
    settings = settings_;
    need_recalculate_access = true;
}

void Context::setSettingWithLock(std::string_view name, const String & value, const std::lock_guard<ContextSharedMutex> & lock)
{
    if (name == "profile")
    {
        setCurrentProfileWithLock(value, true /*check_constraints*/, lock);
        return;
    }
    settings.set(name, value);
    if (ContextAccessParams::dependsOnSettingName(name))
        need_recalculate_access = true;
}

void Context::setSettingWithLock(std::string_view name, const Field & value, const std::lock_guard<ContextSharedMutex> & lock)
{
    if (name == "profile")
    {
        setCurrentProfileWithLock(value.safeGet<String>(), true /*check_constraints*/, lock);
        return;
    }
    settings.set(name, value);
    if (ContextAccessParams::dependsOnSettingName(name))
        need_recalculate_access = true;
}

void Context::applySettingChangeWithLock(const SettingChange & change, const std::lock_guard<ContextSharedMutex> & lock)
{
    try
    {
        setSettingWithLock(change.name, change.value, lock);
    }
    catch (Exception & e)
    {
        e.addMessage(fmt::format(
                         "in attempt to set the value of setting '{}' to {}",
                         change.name, applyVisitor(FieldVisitorToString(), change.value)));
        throw;
    }
}

void Context::applySettingsChangesWithLock(const SettingsChanges & changes, const std::lock_guard<ContextSharedMutex>& lock)
{
    for (const SettingChange & change : changes)
        applySettingChangeWithLock(change, lock);
    applySettingsQuirks(settings);
}

void Context::setSetting(std::string_view name, const String & value)
{
    std::lock_guard lock(mutex);
    setSettingWithLock(name, value, lock);
}

void Context::setSetting(std::string_view name, const Field & value)
{
    std::lock_guard lock(mutex);
    setSettingWithLock(name, value, lock);
}

void Context::applySettingChange(const SettingChange & change)
{
    try
    {
        setSetting(change.name, change.value);
    }
    catch (Exception & e)
    {
        e.addMessage(fmt::format(
                         "in attempt to set the value of setting '{}' to {}",
                         change.name, applyVisitor(FieldVisitorToString(), change.value)));
        throw;
    }
}


void Context::applySettingsChanges(const SettingsChanges & changes)
{
    std::lock_guard lock(mutex);
    applySettingsChangesWithLock(changes, lock);
}

void Context::checkSettingsConstraintsWithLock(const SettingsProfileElements & profile_elements, SettingSource source) const
{
    getSettingsConstraintsAndCurrentProfilesWithLock()->constraints.check(settings, profile_elements, source);
}

void Context::checkSettingsConstraintsWithLock(const SettingChange & change, SettingSource source) const
{
    getSettingsConstraintsAndCurrentProfilesWithLock()->constraints.check(settings, change, source);
}

void Context::checkSettingsConstraintsWithLock(const SettingsChanges & changes, SettingSource source) const
{
    getSettingsConstraintsAndCurrentProfilesWithLock()->constraints.check(settings, changes, source);
}

void Context::checkSettingsConstraintsWithLock(SettingsChanges & changes, SettingSource source) const
{
    getSettingsConstraintsAndCurrentProfilesWithLock()->constraints.check(settings, changes, source);
}

void Context::clampToSettingsConstraintsWithLock(SettingsChanges & changes, SettingSource source) const
{
    getSettingsConstraintsAndCurrentProfilesWithLock()->constraints.clamp(settings, changes, source);
}

void Context::checkMergeTreeSettingsConstraintsWithLock(const MergeTreeSettings & merge_tree_settings, const SettingsChanges & changes) const
{
    getSettingsConstraintsAndCurrentProfilesWithLock()->constraints.check(merge_tree_settings, changes);
}

void Context::checkSettingsConstraints(const SettingsProfileElements & profile_elements, SettingSource source) const
{
    SharedLockGuard lock(mutex);
    checkSettingsConstraintsWithLock(profile_elements, source);
}

void Context::checkSettingsConstraints(const SettingChange & change, SettingSource source) const
{
    SharedLockGuard lock(mutex);
    checkSettingsConstraintsWithLock(change, source);
}

void Context::checkSettingsConstraints(const SettingsChanges & changes, SettingSource source) const
{
    SharedLockGuard lock(mutex);
    getSettingsConstraintsAndCurrentProfilesWithLock()->constraints.check(settings, changes, source);
}

void Context::checkSettingsConstraints(SettingsChanges & changes, SettingSource source) const
{
    SharedLockGuard lock(mutex);
    checkSettingsConstraintsWithLock(changes, source);
}

void Context::clampToSettingsConstraints(SettingsChanges & changes, SettingSource source) const
{
    SharedLockGuard lock(mutex);
    clampToSettingsConstraintsWithLock(changes, source);
}

void Context::checkMergeTreeSettingsConstraints(const MergeTreeSettings & merge_tree_settings, const SettingsChanges & changes) const
{
    SharedLockGuard lock(mutex);
    checkMergeTreeSettingsConstraintsWithLock(merge_tree_settings, changes);
}

void Context::resetSettingsToDefaultValue(const std::vector<String> & names)
{
    std::lock_guard lock(mutex);
    for (const String & name: names)
        settings.setDefaultValue(name);
}

std::shared_ptr<const SettingsConstraintsAndProfileIDs> Context::getSettingsConstraintsAndCurrentProfilesWithLock() const
{
    if (settings_constraints_and_current_profiles)
        return settings_constraints_and_current_profiles;
    static auto no_constraints_or_profiles = std::make_shared<SettingsConstraintsAndProfileIDs>(getAccessControl());
    return no_constraints_or_profiles;
}

std::shared_ptr<const SettingsConstraintsAndProfileIDs> Context::getSettingsConstraintsAndCurrentProfiles() const
{
    SharedLockGuard lock(mutex);
    return getSettingsConstraintsAndCurrentProfilesWithLock();
}

String Context::getCurrentDatabase() const
{
    SharedLockGuard lock(mutex);
    return current_database;
}


String Context::getInitialQueryId() const
{
    return client_info.initial_query_id;
}


void Context::setCurrentDatabaseNameInGlobalContext(const String & name)
{
    if (!isGlobalContext())
        throw Exception(ErrorCodes::LOGICAL_ERROR,
                        "Cannot set current database for non global context, this method should "
                        "be used during server initialization");
    std::lock_guard lock(mutex);

    if (!current_database.empty())
        throw Exception(ErrorCodes::LOGICAL_ERROR, "Default database name cannot be changed in global context without server restart");

    current_database = name;
}

void Context::setCurrentDatabaseWithLock(const String & name, const std::lock_guard<ContextSharedMutex> &)
{
    DatabaseCatalog::instance().assertDatabaseExists(name);
    current_database = name;
    need_recalculate_access = true;
}

void Context::setCurrentDatabase(const String & name)
{
    std::lock_guard lock(mutex);
    setCurrentDatabaseWithLock(name, lock);
}

void Context::setCurrentQueryId(const String & query_id)
{
    /// Generate random UUID, but using lower quality RNG,
    ///  because Poco::UUIDGenerator::generateRandom method is using /dev/random, that is very expensive.
    /// NOTE: Actually we don't need to use UUIDs for query identifiers.
    /// We could use any suitable string instead.
    union
    {
        char bytes[16];
        struct
        {
            UInt64 a;
            UInt64 b;
        } words;
        UUID uuid{};
    } random;

    random.words.a = thread_local_rng();
    random.words.b = thread_local_rng();


    String query_id_to_set = query_id;
    if (query_id_to_set.empty())    /// If the user did not submit his query_id, then we generate it ourselves.
    {
        /// Use protected constructor.
        struct QueryUUID : Poco::UUID
        {
            QueryUUID(const char * bytes, Poco::UUID::Version version)
                : Poco::UUID(bytes, version) {}
        };

        query_id_to_set = QueryUUID(random.bytes, Poco::UUID::UUID_RANDOM).toString();
    }

    client_info.current_query_id = query_id_to_set;

    if (client_info.query_kind == ClientInfo::QueryKind::INITIAL_QUERY)
        client_info.initial_query_id = client_info.current_query_id;
}

void Context::killCurrentQuery() const
{
    if (auto elem = getProcessListElement())
        elem->cancelQuery(true);
}

bool Context::isCurrentQueryKilled() const
{
    /// Here getProcessListElementSafe is used, not getProcessListElement call
    /// getProcessListElement requires that process list exists
    /// In the most cases it is true, because process list exists during the query execution time.
    /// That is valid for all operations with parts, like read and write operations.
    /// However that Context::isCurrentQueryKilled call could be used on the edges
    /// when query is starting or finishing, in such edges context still exist but process list already expired
    if (auto elem = getProcessListElementSafe())
        return elem->isKilled();

    return false;
}


String Context::getDefaultFormat() const
{
    return default_format.empty() ? "TabSeparated" : default_format;
}

void Context::setDefaultFormat(const String & name)
{
    default_format = name;
}

String Context::getInsertFormat() const
{
    return insert_format;
}

void Context::setInsertFormat(const String & name)
{
    insert_format = name;
}

MultiVersion<Macros>::Version Context::getMacros() const
{
    return shared->macros.get();
}

void Context::setMacros(std::unique_ptr<Macros> && macros)
{
    shared->macros.set(std::move(macros));
}

ContextMutablePtr Context::getQueryContext() const
{
    auto ptr = query_context.lock();
    if (!ptr) throw Exception(ErrorCodes::THERE_IS_NO_QUERY, "There is no query or query context has expired");
    return ptr;
}

bool Context::isInternalSubquery() const
{
    auto ptr = query_context.lock();
    return ptr && ptr.get() != this;
}

ContextMutablePtr Context::getSessionContext() const
{
    auto ptr = session_context.lock();
    if (!ptr) throw Exception(ErrorCodes::THERE_IS_NO_SESSION, "There is no session or session context has expired");
    return ptr;
}

ContextMutablePtr Context::getGlobalContext() const
{
    auto ptr = global_context.lock();
    if (!ptr) throw Exception(ErrorCodes::LOGICAL_ERROR, "There is no global context or global context has expired");
    return ptr;
}

ContextMutablePtr Context::getBufferContext() const
{
    if (!buffer_context) throw Exception(ErrorCodes::LOGICAL_ERROR, "There is no buffer context");
    return buffer_context;
}

void Context::makeQueryContext()
{
    query_context = shared_from_this();

    /// Throttling should not be inherited, otherwise if you will set
    /// throttling for default profile you will not able to overwrite it
    /// per-user/query.
    ///
    /// Note, that if you need to set it server-wide, you should use
    /// per-server settings, i.e.:
    /// - max_backup_bandwidth_for_server
    /// - max_remote_read_network_bandwidth_for_server
    /// - max_remote_write_network_bandwidth_for_server
    /// - max_local_read_bandwidth_for_server
    /// - max_local_write_bandwidth_for_server
    remote_read_query_throttler.reset();
    remote_write_query_throttler.reset();
    local_read_query_throttler.reset();
    local_write_query_throttler.reset();
    backups_query_throttler.reset();
}

void Context::makeSessionContext()
{
    session_context = shared_from_this();
}

void Context::makeGlobalContext()
{
    initGlobal();
    global_context = shared_from_this();
}

const EmbeddedDictionaries & Context::getEmbeddedDictionaries() const
{
    return getEmbeddedDictionariesImpl(false);
}

EmbeddedDictionaries & Context::getEmbeddedDictionaries()
{
    return getEmbeddedDictionariesImpl(false);
}


const ExternalDictionariesLoader & Context::getExternalDictionariesLoader() const
{
    return const_cast<Context *>(this)->getExternalDictionariesLoader();
}

ExternalDictionariesLoader & Context::getExternalDictionariesLoader()
{
    std::lock_guard lock(shared->external_dictionaries_mutex);
    return getExternalDictionariesLoaderWithLock(lock);
}

ExternalDictionariesLoader & Context::getExternalDictionariesLoaderWithLock(const std::lock_guard<std::mutex> &) TSA_REQUIRES(shared->external_dictionaries_mutex)
{
    if (!shared->external_dictionaries_loader)
        shared->external_dictionaries_loader =
            std::make_unique<ExternalDictionariesLoader>(getGlobalContext());
    return *shared->external_dictionaries_loader;
}

const ExternalUserDefinedExecutableFunctionsLoader & Context::getExternalUserDefinedExecutableFunctionsLoader() const
{
    return const_cast<Context *>(this)->getExternalUserDefinedExecutableFunctionsLoader();
}

ExternalUserDefinedExecutableFunctionsLoader & Context::getExternalUserDefinedExecutableFunctionsLoader()
{
    std::lock_guard lock(shared->external_user_defined_executable_functions_mutex);
    return getExternalUserDefinedExecutableFunctionsLoaderWithLock(lock);
}

ExternalUserDefinedExecutableFunctionsLoader &
Context::getExternalUserDefinedExecutableFunctionsLoaderWithLock(const std::lock_guard<std::mutex> &) TSA_REQUIRES(shared->external_user_defined_executable_functions_mutex)
{
    if (!shared->external_user_defined_executable_functions_loader)
        shared->external_user_defined_executable_functions_loader =
            std::make_unique<ExternalUserDefinedExecutableFunctionsLoader>(getGlobalContext());
    return *shared->external_user_defined_executable_functions_loader;
}

EmbeddedDictionaries & Context::getEmbeddedDictionariesImpl(const bool throw_on_error) const
{
    std::lock_guard lock(shared->embedded_dictionaries_mutex);

    if (!shared->embedded_dictionaries)
    {
        auto geo_dictionaries_loader = std::make_unique<GeoDictionariesLoader>();

        shared->embedded_dictionaries = std::make_unique<EmbeddedDictionaries>(
            std::move(geo_dictionaries_loader),
            getGlobalContext(),
            throw_on_error);
    }

    return *shared->embedded_dictionaries;
}


void Context::tryCreateEmbeddedDictionaries(const Poco::Util::AbstractConfiguration & config) const
{
    if (!config.getBool("dictionaries_lazy_load", true))
        static_cast<void>(getEmbeddedDictionariesImpl(true));
}

void Context::loadOrReloadDictionaries(const Poco::Util::AbstractConfiguration & config)
{
    bool dictionaries_lazy_load = config.getBool("dictionaries_lazy_load", true);
    auto patterns_values = getMultipleValuesFromConfig(config, "", "dictionaries_config");
    std::unordered_set<std::string> patterns(patterns_values.begin(), patterns_values.end());

    std::lock_guard lock(shared->external_dictionaries_mutex);

    auto & external_dictionaries_loader = getExternalDictionariesLoaderWithLock(lock);
    external_dictionaries_loader.enableAlwaysLoadEverything(!dictionaries_lazy_load);

    if (shared->external_dictionaries_config_repository)
    {
        shared->external_dictionaries_config_repository->updatePatterns(patterns);
        external_dictionaries_loader.reloadConfig(shared->external_dictionaries_config_repository->getName());
        return;
    }

    auto app_path = getPath();
    auto config_path = getConfigRef().getString("config-file", "config.xml");
    auto repository = std::make_unique<ExternalLoaderXMLConfigRepository>(app_path, config_path, patterns);
    shared->external_dictionaries_config_repository = repository.get();
    shared->dictionaries_xmls = external_dictionaries_loader.addConfigRepository(std::move(repository));
}

void Context::loadOrReloadUserDefinedExecutableFunctions(const Poco::Util::AbstractConfiguration & config)
{
    auto patterns_values = getMultipleValuesFromConfig(config, "", "user_defined_executable_functions_config");
    std::unordered_set<std::string> patterns(patterns_values.begin(), patterns_values.end());

    std::lock_guard lock(shared->external_user_defined_executable_functions_mutex);

    auto & external_user_defined_executable_functions_loader = getExternalUserDefinedExecutableFunctionsLoaderWithLock(lock);

    if (shared->user_defined_executable_functions_config_repository)
    {
        shared->user_defined_executable_functions_config_repository->updatePatterns(patterns);
        external_user_defined_executable_functions_loader.reloadConfig(shared->user_defined_executable_functions_config_repository->getName());
        return;
    }

    auto app_path = getPath();
    auto config_path = getConfigRef().getString("config-file", "config.xml");
    auto repository = std::make_unique<ExternalLoaderXMLConfigRepository>(app_path, config_path, patterns);
    shared->user_defined_executable_functions_config_repository = repository.get();
    shared->user_defined_executable_functions_xmls = external_user_defined_executable_functions_loader.addConfigRepository(std::move(repository));
}

const IUserDefinedSQLObjectsLoader & Context::getUserDefinedSQLObjectsLoader() const
{
    callOnce(shared->user_defined_sql_objects_loader_initialized, [&] {
        shared->user_defined_sql_objects_loader = createUserDefinedSQLObjectsLoader(getGlobalContext());
    });

    SharedLockGuard lock(shared->mutex);
    return *shared->user_defined_sql_objects_loader;
}

IUserDefinedSQLObjectsLoader & Context::getUserDefinedSQLObjectsLoader()
{
    callOnce(shared->user_defined_sql_objects_loader_initialized, [&] {
        shared->user_defined_sql_objects_loader = createUserDefinedSQLObjectsLoader(getGlobalContext());
    });

    SharedLockGuard lock(shared->mutex);
    return *shared->user_defined_sql_objects_loader;
}

#if USE_NLP

SynonymsExtensions & Context::getSynonymsExtensions() const
{
    callOnce(shared->synonyms_extensions_initialized, [&] {
        shared->synonyms_extensions.emplace(getConfigRef());
    });

    return *shared->synonyms_extensions;
}

Lemmatizers & Context::getLemmatizers() const
{
    callOnce(shared->lemmatizers_initialized, [&] {
        shared->lemmatizers.emplace(getConfigRef());
    });

    return *shared->lemmatizers;
}
#endif

BackupsWorker & Context::getBackupsWorker() const
{
    callOnce(shared->backups_worker_initialized, [&] {
        const auto & config = getConfigRef();
        const bool allow_concurrent_backups = config.getBool("backups.allow_concurrent_backups", true);
        const bool allow_concurrent_restores = config.getBool("backups.allow_concurrent_restores", true);

        const auto & settings_ref = getSettingsRef();
        UInt64 backup_threads = config.getUInt64("backup_threads", settings_ref.backup_threads);
        UInt64 restore_threads = config.getUInt64("restore_threads", settings_ref.restore_threads);

        shared->backups_worker.emplace(getGlobalContext(), backup_threads, restore_threads, allow_concurrent_backups, allow_concurrent_restores);
    });

    return *shared->backups_worker;
}


void Context::setProgressCallback(ProgressCallback callback)
{
    /// Callback is set to a session or to a query. In the session, only one query is processed at a time. Therefore, the lock is not needed.
    progress_callback = callback;
}

ProgressCallback Context::getProgressCallback() const
{
    return progress_callback;
}


void Context::setProcessListElement(QueryStatusPtr elem)
{
    /// Set to a session or query. In the session, only one query is processed at a time. Therefore, the lock is not needed.
    process_list_elem = elem;
    has_process_list_elem = elem.get();
}

QueryStatusPtr Context::getProcessListElement() const
{
    if (!has_process_list_elem)
        return {};
    if (auto res = process_list_elem.lock())
        return res;
    throw Exception(ErrorCodes::LOGICAL_ERROR, "Weak pointer to process_list_elem expired during query execution, it's a bug");
}

QueryStatusPtr Context::getProcessListElementSafe() const
{
    if (!has_process_list_elem)
        return {};
    if (auto res = process_list_elem.lock())
        return res;
    return {};
}

void Context::setUncompressedCache(const String & cache_policy, size_t max_size_in_bytes, double size_ratio)
{
    std::lock_guard lock(shared->mutex);

    if (shared->uncompressed_cache)
        throw Exception(ErrorCodes::LOGICAL_ERROR, "Uncompressed cache has been already created.");

    shared->uncompressed_cache = std::make_shared<UncompressedCache>(cache_policy, max_size_in_bytes, size_ratio);
}

void Context::updateUncompressedCacheConfiguration(const Poco::Util::AbstractConfiguration & config)
{
    std::lock_guard lock(shared->mutex);

    if (!shared->uncompressed_cache)
        throw Exception(ErrorCodes::LOGICAL_ERROR, "Uncompressed cache was not created yet.");

    size_t max_size_in_bytes = config.getUInt64("uncompressed_cache_size", DEFAULT_UNCOMPRESSED_CACHE_MAX_SIZE);
    shared->uncompressed_cache->setMaxSizeInBytes(max_size_in_bytes);
}

UncompressedCachePtr Context::getUncompressedCache() const
{
    SharedLockGuard lock(shared->mutex);
    return shared->uncompressed_cache;
}

void Context::clearUncompressedCache() const
{
    std::lock_guard lock(shared->mutex);

    if (shared->uncompressed_cache)
        shared->uncompressed_cache->clear();
}

void Context::setMarkCache(const String & cache_policy, size_t max_cache_size_in_bytes, double size_ratio)
{
    std::lock_guard lock(shared->mutex);

    if (shared->mark_cache)
        throw Exception(ErrorCodes::LOGICAL_ERROR, "Mark cache has been already created.");

    shared->mark_cache = std::make_shared<MarkCache>(cache_policy, max_cache_size_in_bytes, size_ratio);
}

void Context::updateMarkCacheConfiguration(const Poco::Util::AbstractConfiguration & config)
{
    std::lock_guard lock(shared->mutex);

    if (!shared->mark_cache)
        throw Exception(ErrorCodes::LOGICAL_ERROR, "Mark cache was not created yet.");

    size_t max_size_in_bytes = config.getUInt64("mark_cache_size", DEFAULT_MARK_CACHE_MAX_SIZE);
    shared->mark_cache->setMaxSizeInBytes(max_size_in_bytes);
}

MarkCachePtr Context::getMarkCache() const
{
    SharedLockGuard lock(shared->mutex);
    return shared->mark_cache;
}

void Context::clearMarkCache() const
{
    std::lock_guard lock(shared->mutex);

    if (shared->mark_cache)
        shared->mark_cache->clear();
}

ThreadPool & Context::getLoadMarksThreadpool() const
{
    callOnce(shared->load_marks_threadpool_initialized, [&] {
        const auto & config = getConfigRef();
        auto pool_size = config.getUInt(".load_marks_threadpool_pool_size", 50);
        auto queue_size = config.getUInt(".load_marks_threadpool_queue_size", 1000000);
        shared->load_marks_threadpool = std::make_unique<ThreadPool>(
            CurrentMetrics::MarksLoaderThreads, CurrentMetrics::MarksLoaderThreadsActive, pool_size, pool_size, queue_size);
    });

    return *shared->load_marks_threadpool;
}

void Context::setIndexUncompressedCache(const String & cache_policy, size_t max_size_in_bytes, double size_ratio)
{
    std::lock_guard lock(shared->mutex);

    if (shared->index_uncompressed_cache)
        throw Exception(ErrorCodes::LOGICAL_ERROR, "Index uncompressed cache has been already created.");

    shared->index_uncompressed_cache = std::make_shared<UncompressedCache>(cache_policy, max_size_in_bytes, size_ratio);
}

void Context::updateIndexUncompressedCacheConfiguration(const Poco::Util::AbstractConfiguration & config)
{
    std::lock_guard lock(shared->mutex);

    if (!shared->index_uncompressed_cache)
        throw Exception(ErrorCodes::LOGICAL_ERROR, "Index uncompressed cache was not created yet.");

    size_t max_size_in_bytes = config.getUInt64("index_uncompressed_cache_size", DEFAULT_INDEX_UNCOMPRESSED_CACHE_MAX_SIZE);
    shared->index_uncompressed_cache->setMaxSizeInBytes(max_size_in_bytes);
}

UncompressedCachePtr Context::getIndexUncompressedCache() const
{
    SharedLockGuard lock(shared->mutex);
    return shared->index_uncompressed_cache;
}

void Context::clearIndexUncompressedCache() const
{
    std::lock_guard lock(shared->mutex);

    if (shared->index_uncompressed_cache)
        shared->index_uncompressed_cache->clear();
}

void Context::setIndexMarkCache(const String & cache_policy, size_t max_cache_size_in_bytes, double size_ratio)
{
    std::lock_guard lock(shared->mutex);

    if (shared->index_mark_cache)
        throw Exception(ErrorCodes::LOGICAL_ERROR, "Index mark cache has been already created.");

    shared->index_mark_cache = std::make_shared<MarkCache>(cache_policy, max_cache_size_in_bytes, size_ratio);
}

void Context::updateIndexMarkCacheConfiguration(const Poco::Util::AbstractConfiguration & config)
{
    std::lock_guard lock(shared->mutex);

    if (!shared->index_mark_cache)
        throw Exception(ErrorCodes::LOGICAL_ERROR, "Index mark cache was not created yet.");

    size_t max_size_in_bytes = config.getUInt64("index_mark_cache_size", DEFAULT_INDEX_MARK_CACHE_MAX_SIZE);
    shared->index_mark_cache->setMaxSizeInBytes(max_size_in_bytes);
}

MarkCachePtr Context::getIndexMarkCache() const
{
    SharedLockGuard lock(shared->mutex);
    return shared->index_mark_cache;
}

void Context::clearIndexMarkCache() const
{
    std::lock_guard lock(shared->mutex);

    if (shared->index_mark_cache)
        shared->index_mark_cache->clear();
}

void Context::setMMappedFileCache(size_t max_cache_size_in_num_entries)
{
    std::lock_guard lock(shared->mutex);

    if (shared->mmap_cache)
        throw Exception(ErrorCodes::LOGICAL_ERROR, "Mapped file cache has been already created.");

    shared->mmap_cache = std::make_shared<MMappedFileCache>(max_cache_size_in_num_entries);
}

void Context::updateMMappedFileCacheConfiguration(const Poco::Util::AbstractConfiguration & config)
{
    std::lock_guard lock(shared->mutex);

    if (!shared->mmap_cache)
        throw Exception(ErrorCodes::LOGICAL_ERROR, "Mapped file cache was not created yet.");

    size_t max_size_in_bytes = config.getUInt64("mmap_cache_size", DEFAULT_MMAP_CACHE_MAX_SIZE);
    shared->mmap_cache->setMaxSizeInBytes(max_size_in_bytes);
}

MMappedFileCachePtr Context::getMMappedFileCache() const
{
    SharedLockGuard lock(shared->mutex);
    return shared->mmap_cache;
}

void Context::clearMMappedFileCache() const
{
    std::lock_guard lock(shared->mutex);

    if (shared->mmap_cache)
        shared->mmap_cache->clear();
}

void Context::setQueryCache(size_t max_size_in_bytes, size_t max_entries, size_t max_entry_size_in_bytes, size_t max_entry_size_in_rows)
{
    std::lock_guard lock(shared->mutex);

    if (shared->query_cache)
        throw Exception(ErrorCodes::LOGICAL_ERROR, "Query cache has been already created.");

    shared->query_cache = std::make_shared<QueryCache>(max_size_in_bytes, max_entries, max_entry_size_in_bytes, max_entry_size_in_rows);
}

void Context::updateQueryCacheConfiguration(const Poco::Util::AbstractConfiguration & config)
{
    std::lock_guard lock(shared->mutex);

    if (!shared->query_cache)
        throw Exception(ErrorCodes::LOGICAL_ERROR, "Query cache was not created yet.");

    size_t max_size_in_bytes = config.getUInt64("query_cache.max_size_in_bytes", DEFAULT_QUERY_CACHE_MAX_SIZE);
    size_t max_entries = config.getUInt64("query_cache.max_entries", DEFAULT_QUERY_CACHE_MAX_ENTRIES);
    size_t max_entry_size_in_bytes = config.getUInt64("query_cache.max_entry_size_in_bytes", DEFAULT_QUERY_CACHE_MAX_ENTRY_SIZE_IN_BYTES);
    size_t max_entry_size_in_rows = config.getUInt64("query_cache.max_entry_rows_in_rows", DEFAULT_QUERY_CACHE_MAX_ENTRY_SIZE_IN_ROWS);
    shared->query_cache->updateConfiguration(max_size_in_bytes, max_entries, max_entry_size_in_bytes, max_entry_size_in_rows);
}

QueryCachePtr Context::getQueryCache() const
{
    SharedLockGuard lock(shared->mutex);
    return shared->query_cache;
}

void Context::clearQueryCache() const
{
    std::lock_guard lock(shared->mutex);

    if (shared->query_cache)
        shared->query_cache->clear();
}

void Context::clearCaches() const
{
    std::lock_guard lock(shared->mutex);

    if (!shared->uncompressed_cache)
        throw Exception(ErrorCodes::LOGICAL_ERROR, "Uncompressed cache was not created yet.");
    shared->uncompressed_cache->clear();

    if (!shared->mark_cache)
        throw Exception(ErrorCodes::LOGICAL_ERROR, "Mark cache was not created yet.");
    shared->mark_cache->clear();

    if (!shared->index_uncompressed_cache)
        throw Exception(ErrorCodes::LOGICAL_ERROR, "Index uncompressed cache was not created yet.");
    shared->index_uncompressed_cache->clear();

    if (!shared->index_mark_cache)
        throw Exception(ErrorCodes::LOGICAL_ERROR, "Index mark cache was not created yet.");
    shared->index_mark_cache->clear();

    if (!shared->mmap_cache)
        throw Exception(ErrorCodes::LOGICAL_ERROR, "Mmapped file cache was not created yet.");
    shared->mmap_cache->clear();

    /// Intentionally not clearing the query cache which is transactionally inconsistent by design.
}

ThreadPool & Context::getPrefetchThreadpool() const
{
    callOnce(shared->prefetch_threadpool_initialized, [&] {
        const auto & config = getConfigRef();
        auto pool_size = config.getUInt(".prefetch_threadpool_pool_size", 100);
        auto queue_size = config.getUInt(".prefetch_threadpool_queue_size", 1000000);
        shared->prefetch_threadpool = std::make_unique<ThreadPool>(
            CurrentMetrics::IOPrefetchThreads, CurrentMetrics::IOPrefetchThreadsActive, pool_size, pool_size, queue_size);
    });

    return *shared->prefetch_threadpool;
}

size_t Context::getPrefetchThreadpoolSize() const
{
    const auto & config = getConfigRef();
    return config.getUInt(".prefetch_threadpool_pool_size", 100);
}

BackgroundSchedulePool & Context::getBufferFlushSchedulePool() const
{
    callOnce(shared->buffer_flush_schedule_pool_initialized, [&] {
        shared->buffer_flush_schedule_pool = std::make_unique<BackgroundSchedulePool>(
            shared->server_settings.background_buffer_flush_schedule_pool_size,
            CurrentMetrics::BackgroundBufferFlushSchedulePoolTask,
            CurrentMetrics::BackgroundBufferFlushSchedulePoolSize,
            "BgBufSchPool");
    });

    return *shared->buffer_flush_schedule_pool;
}

BackgroundTaskSchedulingSettings Context::getBackgroundProcessingTaskSchedulingSettings() const
{
    BackgroundTaskSchedulingSettings task_settings;

    const auto & config = getConfigRef();
    task_settings.thread_sleep_seconds = config.getDouble("background_processing_pool_thread_sleep_seconds", 10);
    task_settings.thread_sleep_seconds_random_part = config.getDouble("background_processing_pool_thread_sleep_seconds_random_part", 1.0);
    task_settings.thread_sleep_seconds_if_nothing_to_do = config.getDouble("background_processing_pool_thread_sleep_seconds_if_nothing_to_do", 0.1);
    task_settings.task_sleep_seconds_when_no_work_min = config.getDouble("background_processing_pool_task_sleep_seconds_when_no_work_min", 10);
    task_settings.task_sleep_seconds_when_no_work_max = config.getDouble("background_processing_pool_task_sleep_seconds_when_no_work_max", 600);
    task_settings.task_sleep_seconds_when_no_work_multiplier = config.getDouble("background_processing_pool_task_sleep_seconds_when_no_work_multiplier", 1.1);
    task_settings.task_sleep_seconds_when_no_work_random_part = config.getDouble("background_processing_pool_task_sleep_seconds_when_no_work_random_part", 1.0);
    return task_settings;
}

BackgroundTaskSchedulingSettings Context::getBackgroundMoveTaskSchedulingSettings() const
{
    BackgroundTaskSchedulingSettings task_settings;

    const auto & config = getConfigRef();
    task_settings.thread_sleep_seconds = config.getDouble("background_move_processing_pool_thread_sleep_seconds", 10);
    task_settings.thread_sleep_seconds_random_part = config.getDouble("background_move_processing_pool_thread_sleep_seconds_random_part", 1.0);
    task_settings.thread_sleep_seconds_if_nothing_to_do = config.getDouble("background_move_processing_pool_thread_sleep_seconds_if_nothing_to_do", 0.1);
    task_settings.task_sleep_seconds_when_no_work_min = config.getDouble("background_move_processing_pool_task_sleep_seconds_when_no_work_min", 10);
    task_settings.task_sleep_seconds_when_no_work_max = config.getDouble("background_move_processing_pool_task_sleep_seconds_when_no_work_max", 600);
    task_settings.task_sleep_seconds_when_no_work_multiplier = config.getDouble("background_move_processing_pool_task_sleep_seconds_when_no_work_multiplier", 1.1);
    task_settings.task_sleep_seconds_when_no_work_random_part = config.getDouble("background_move_processing_pool_task_sleep_seconds_when_no_work_random_part", 1.0);

    return task_settings;
}

BackgroundSchedulePool & Context::getSchedulePool() const
{
    callOnce(shared->schedule_pool_initialized, [&] {
        shared->schedule_pool = std::make_unique<BackgroundSchedulePool>(
            shared->server_settings.background_schedule_pool_size,
            CurrentMetrics::BackgroundSchedulePoolTask,
            CurrentMetrics::BackgroundSchedulePoolSize,
            "BgSchPool");
    });

    return *shared->schedule_pool;
}

BackgroundSchedulePool & Context::getDistributedSchedulePool() const
{
    callOnce(shared->distributed_schedule_pool_initialized, [&] {
        shared->distributed_schedule_pool = std::make_unique<BackgroundSchedulePool>(
            shared->server_settings.background_distributed_schedule_pool_size,
            CurrentMetrics::BackgroundDistributedSchedulePoolTask,
            CurrentMetrics::BackgroundDistributedSchedulePoolSize,
            "BgDistSchPool");
    });

    return *shared->distributed_schedule_pool;
}

BackgroundSchedulePool & Context::getMessageBrokerSchedulePool() const
{
    callOnce(shared->message_broker_schedule_pool_initialized, [&] {
        shared->message_broker_schedule_pool = std::make_unique<BackgroundSchedulePool>(
            shared->server_settings.background_message_broker_schedule_pool_size,
            CurrentMetrics::BackgroundMessageBrokerSchedulePoolTask,
            CurrentMetrics::BackgroundMessageBrokerSchedulePoolSize,
            "BgMBSchPool");
    });

    return *shared->message_broker_schedule_pool;
}

ThrottlerPtr Context::getReplicatedFetchesThrottler() const
{
    return shared->replicated_fetches_throttler;
}

ThrottlerPtr Context::getReplicatedSendsThrottler() const
{
    return shared->replicated_sends_throttler;
}

ThrottlerPtr Context::getRemoteReadThrottler() const
{
    ThrottlerPtr throttler = shared->remote_read_throttler;
    if (auto bandwidth = getSettingsRef().max_remote_read_network_bandwidth)
    {
        std::lock_guard lock(mutex);
        if (!remote_read_query_throttler)
            remote_read_query_throttler = std::make_shared<Throttler>(bandwidth, throttler);
        throttler = remote_read_query_throttler;
    }
    return throttler;
}

ThrottlerPtr Context::getRemoteWriteThrottler() const
{
    ThrottlerPtr throttler = shared->remote_write_throttler;
    if (auto bandwidth = getSettingsRef().max_remote_write_network_bandwidth)
    {
        std::lock_guard lock(mutex);
        if (!remote_write_query_throttler)
            remote_write_query_throttler = std::make_shared<Throttler>(bandwidth, throttler);
        throttler = remote_write_query_throttler;
    }
    return throttler;
}

ThrottlerPtr Context::getLocalReadThrottler() const
{
    ThrottlerPtr throttler = shared->local_read_throttler;
    if (auto bandwidth = getSettingsRef().max_local_read_bandwidth)
    {
        std::lock_guard lock(mutex);
        if (!local_read_query_throttler)
            local_read_query_throttler = std::make_shared<Throttler>(bandwidth, throttler);
        throttler = local_read_query_throttler;
    }
    return throttler;
}

ThrottlerPtr Context::getLocalWriteThrottler() const
{
    ThrottlerPtr throttler = shared->local_write_throttler;
    if (auto bandwidth = getSettingsRef().max_local_write_bandwidth)
    {
        std::lock_guard lock(mutex);
        if (!local_write_query_throttler)
            local_write_query_throttler = std::make_shared<Throttler>(bandwidth, throttler);
        throttler = local_write_query_throttler;
    }
    return throttler;
}

ThrottlerPtr Context::getBackupsThrottler() const
{
    ThrottlerPtr throttler = shared->backups_server_throttler;
    if (auto bandwidth = getSettingsRef().max_backup_bandwidth)
    {
        std::lock_guard lock(mutex);
        if (!backups_query_throttler)
            backups_query_throttler = std::make_shared<Throttler>(bandwidth, throttler);
        throttler = backups_query_throttler;
    }
    return throttler;
}

bool Context::hasDistributedDDL() const
{
    return getConfigRef().has("distributed_ddl");
}

void Context::setDDLWorker(std::unique_ptr<DDLWorker> ddl_worker)
{
    std::lock_guard lock(shared->mutex);
    if (shared->ddl_worker)
        throw Exception(ErrorCodes::LOGICAL_ERROR, "DDL background thread has already been initialized");
    ddl_worker->startup();
    shared->ddl_worker = std::move(ddl_worker);
}

DDLWorker & Context::getDDLWorker() const
{
    SharedLockGuard lock(shared->mutex);
    if (!shared->ddl_worker)
    {
        if (!hasZooKeeper())
            throw Exception(ErrorCodes::NO_ELEMENTS_IN_CONFIG, "There is no Zookeeper configuration in server config");

        if (!hasDistributedDDL())
            throw Exception(ErrorCodes::NO_ELEMENTS_IN_CONFIG, "There is no DistributedDDL configuration in server config");

        throw Exception(ErrorCodes::NO_ELEMENTS_IN_CONFIG, "DDL background thread is not initialized");
    }
    return *shared->ddl_worker;
}

zkutil::ZooKeeperPtr Context::getZooKeeper() const
{
    std::lock_guard lock(shared->zookeeper_mutex);

    const auto & config = shared->zookeeper_config ? *shared->zookeeper_config : getConfigRef();
    if (!shared->zookeeper)
        shared->zookeeper = std::make_shared<zkutil::ZooKeeper>(config, zkutil::getZooKeeperConfigName(config), getZooKeeperLog());
    else if (shared->zookeeper->hasReachedDeadline())
        shared->zookeeper->finalize("ZooKeeper session has reached its deadline");

    if (shared->zookeeper->expired())
    {
        Stopwatch watch;
        LOG_DEBUG(shared->log, "Trying to establish a new connection with ZooKeeper");
        shared->zookeeper = shared->zookeeper->startNewSession();
        if (isServerCompletelyStarted())
            shared->zookeeper->setServerCompletelyStarted();
        LOG_DEBUG(shared->log, "Establishing a new connection with ZooKeeper took {} ms", watch.elapsedMilliseconds());
    }

    return shared->zookeeper;
}

namespace
{

bool checkZooKeeperConfigIsLocal(const Poco::Util::AbstractConfiguration & config, const std::string & config_name)
{
    Poco::Util::AbstractConfiguration::Keys keys;
    config.keys(config_name, keys);

    for (const auto & key : keys)
    {
        if (startsWith(key, "node"))
        {
            String host = config.getString(config_name + "." + key + ".host");
            if (isLocalAddress(DNSResolver::instance().resolveHost(host)))
                return true;
        }
    }
    return false;
}

}


bool Context::tryCheckClientConnectionToMyKeeperCluster() const
{
    try
    {
        const auto config_name = zkutil::getZooKeeperConfigName(getConfigRef());
        /// If our server is part of main Keeper cluster
        if (config_name == "keeper_server" || checkZooKeeperConfigIsLocal(getConfigRef(), config_name))
        {
            LOG_DEBUG(shared->log, "Keeper server is participant of the main zookeeper cluster, will try to connect to it");
            getZooKeeper();
            /// Connected, return true
            return true;
        }
        else
        {
            Poco::Util::AbstractConfiguration::Keys keys;
            getConfigRef().keys("auxiliary_zookeepers", keys);

            /// If our server is part of some auxiliary_zookeeper
            for (const auto & aux_zk_name : keys)
            {
                if (checkZooKeeperConfigIsLocal(getConfigRef(), "auxiliary_zookeepers." + aux_zk_name))
                {
                    LOG_DEBUG(shared->log, "Our Keeper server is participant of the auxiliary zookeeper cluster ({}), will try to connect to it", aux_zk_name);
                    getAuxiliaryZooKeeper(aux_zk_name);
                    /// Connected, return true
                    return true;
                }
            }
        }

        /// Our server doesn't depend on our Keeper cluster
        return true;
    }
    catch (...)
    {
        return false;
    }
}

UInt32 Context::getZooKeeperSessionUptime() const
{
    std::lock_guard lock(shared->zookeeper_mutex);
    if (!shared->zookeeper || shared->zookeeper->expired())
        return 0;
    return shared->zookeeper->getSessionUptime();
}

void Context::setSystemZooKeeperLogAfterInitializationIfNeeded()
{
    /// It can be nearly impossible to understand in which order global objects are initialized on server startup.
    /// If getZooKeeper() is called before initializeSystemLogs(), then zkutil::ZooKeeper gets nullptr
    /// instead of pointer to system table and it logs nothing.
    /// This method explicitly sets correct pointer to system log after its initialization.
    /// TODO get rid of this if possible

    std::shared_ptr<ZooKeeperLog> zookeeper_log;
    {
        SharedLockGuard lock(shared->mutex);
        if (!shared->system_logs)
            return;

        zookeeper_log = shared->system_logs->zookeeper_log;
    }

    if (!zookeeper_log)
        return;

    {
        std::lock_guard lock(shared->zookeeper_mutex);
        if (shared->zookeeper)
            shared->zookeeper->setZooKeeperLog(zookeeper_log);
    }

    {
        std::lock_guard lock_auxiliary_zookeepers(shared->auxiliary_zookeepers_mutex);
        for (auto & zk : shared->auxiliary_zookeepers)
            zk.second->setZooKeeperLog(zookeeper_log);
    }
}

void Context::initializeKeeperDispatcher([[maybe_unused]] bool start_async) const
{
#if USE_NURAFT
    std::lock_guard lock(shared->keeper_dispatcher_mutex);

    if (shared->keeper_dispatcher)
        throw Exception(ErrorCodes::LOGICAL_ERROR, "Trying to initialize Keeper multiple times");

    const auto & config = getConfigRef();
    if (config.has("keeper_server"))
    {
        bool is_standalone_app = getApplicationType() == ApplicationType::KEEPER;
        if (start_async)
        {
            assert(!is_standalone_app);
            LOG_INFO(shared->log, "Connected to ZooKeeper (or Keeper) before internal Keeper start or we don't depend on our Keeper cluster, "
                     "will wait for Keeper asynchronously");
        }
        else
        {
            LOG_INFO(shared->log, "Cannot connect to ZooKeeper (or Keeper) before internal Keeper start, "
                     "will wait for Keeper synchronously");
        }

        shared->keeper_dispatcher = std::make_shared<KeeperDispatcher>();
        shared->keeper_dispatcher->initialize(config, is_standalone_app, start_async, getMacros());
    }
#endif
}

#if USE_NURAFT
std::shared_ptr<KeeperDispatcher> & Context::getKeeperDispatcher() const
{
    std::lock_guard lock(shared->keeper_dispatcher_mutex);
    if (!shared->keeper_dispatcher)
        throw Exception(ErrorCodes::LOGICAL_ERROR, "Keeper must be initialized before requests");

    return shared->keeper_dispatcher;
}

std::shared_ptr<KeeperDispatcher> & Context::tryGetKeeperDispatcher() const
{
    std::lock_guard lock(shared->keeper_dispatcher_mutex);
    return shared->keeper_dispatcher;
}
#endif

void Context::shutdownKeeperDispatcher() const
{
#if USE_NURAFT
    std::lock_guard lock(shared->keeper_dispatcher_mutex);
    if (shared->keeper_dispatcher)
    {
        shared->keeper_dispatcher->shutdown();
        shared->keeper_dispatcher.reset();
    }
#endif
}


void Context::updateKeeperConfiguration([[maybe_unused]] const Poco::Util::AbstractConfiguration & config)
{
#if USE_NURAFT
    std::lock_guard lock(shared->keeper_dispatcher_mutex);
    if (!shared->keeper_dispatcher)
        return;

    shared->keeper_dispatcher->updateConfiguration(config, getMacros());
#endif
}


zkutil::ZooKeeperPtr Context::getAuxiliaryZooKeeper(const String & name) const
{
    std::lock_guard lock(shared->auxiliary_zookeepers_mutex);

    auto zookeeper = shared->auxiliary_zookeepers.find(name);
    if (zookeeper == shared->auxiliary_zookeepers.end())
    {
        if (name.find(':') != std::string::npos || name.find('/') != std::string::npos)
            throw Exception(ErrorCodes::BAD_ARGUMENTS, "Invalid auxiliary ZooKeeper name {}: ':' and '/' are not allowed", name);

        const auto & config = shared->auxiliary_zookeepers_config ? *shared->auxiliary_zookeepers_config : getConfigRef();
        if (!config.has("auxiliary_zookeepers." + name))
            throw Exception(
                ErrorCodes::BAD_ARGUMENTS,
                "Unknown auxiliary ZooKeeper name '{}'. If it's required it can be added to the section <auxiliary_zookeepers> in "
                "config.xml",
                name);

        zookeeper = shared->auxiliary_zookeepers.emplace(name,
                        std::make_shared<zkutil::ZooKeeper>(config, "auxiliary_zookeepers." + name, getZooKeeperLog())).first;
    }
    else if (zookeeper->second->expired())
        zookeeper->second = zookeeper->second->startNewSession();

    return zookeeper->second;
}


std::map<String, zkutil::ZooKeeperPtr> Context::getAuxiliaryZooKeepers() const
{
    std::lock_guard lock(shared->auxiliary_zookeepers_mutex);
    return shared->auxiliary_zookeepers;
}

void Context::resetZooKeeper() const
{
    std::lock_guard lock(shared->zookeeper_mutex);
    shared->zookeeper.reset();
}

static void reloadZooKeeperIfChangedImpl(
    const ConfigurationPtr & config,
    const std::string & config_name,
    zkutil::ZooKeeperPtr & zk,
    std::shared_ptr<ZooKeeperLog> zk_log,
    bool server_started)
{
    if (!zk || zk->configChanged(*config, config_name))
    {
        if (zk)
            zk->finalize("Config changed");

        zk = std::make_shared<zkutil::ZooKeeper>(*config, config_name, std::move(zk_log));
        if (server_started)
            zk->setServerCompletelyStarted();
    }
}

void Context::reloadZooKeeperIfChanged(const ConfigurationPtr & config) const
{
    bool server_started = isServerCompletelyStarted();
    std::lock_guard lock(shared->zookeeper_mutex);
    shared->zookeeper_config = config;
    reloadZooKeeperIfChangedImpl(config, zkutil::getZooKeeperConfigName(*config), shared->zookeeper, getZooKeeperLog(), server_started);
}

void Context::reloadAuxiliaryZooKeepersConfigIfChanged(const ConfigurationPtr & config)
{
    bool server_started = isServerCompletelyStarted();
    std::lock_guard lock(shared->auxiliary_zookeepers_mutex);

    shared->auxiliary_zookeepers_config = config;

    for (auto it = shared->auxiliary_zookeepers.begin(); it != shared->auxiliary_zookeepers.end();)
    {
        if (!config->has("auxiliary_zookeepers." + it->first))
            it = shared->auxiliary_zookeepers.erase(it);
        else
        {
            reloadZooKeeperIfChangedImpl(config, "auxiliary_zookeepers." + it->first, it->second, getZooKeeperLog(), server_started);
            ++it;
        }
    }
}


bool Context::hasZooKeeper() const
{
    return zkutil::hasZooKeeperConfig(getConfigRef());
}

bool Context::hasAuxiliaryZooKeeper(const String & name) const
{
    return getConfigRef().has("auxiliary_zookeepers." + name);
}

InterserverCredentialsPtr Context::getInterserverCredentials() const
{
    return shared->interserver_io_credentials.get();
}

void Context::updateInterserverCredentials(const Poco::Util::AbstractConfiguration & config)
{
    auto credentials = InterserverCredentials::make(config, "interserver_http_credentials");
    shared->interserver_io_credentials.set(std::move(credentials));
}

void Context::setInterserverIOAddress(const String & host, UInt16 port)
{
    shared->interserver_io_host = host;
    shared->interserver_io_port = port;
}

std::pair<String, UInt16> Context::getInterserverIOAddress() const
{
    if (shared->interserver_io_host.empty() || shared->interserver_io_port == 0)
        throw Exception(ErrorCodes::NO_ELEMENTS_IN_CONFIG,
                        "Parameter 'interserver_http(s)_port' required for replication is not specified "
                        "in configuration file.");

    return { shared->interserver_io_host, shared->interserver_io_port };
}

void Context::setInterserverScheme(const String & scheme)
{
    shared->interserver_scheme = scheme;
}

String Context::getInterserverScheme() const
{
    return shared->interserver_scheme;
}

void Context::setRemoteHostFilter(const Poco::Util::AbstractConfiguration & config)
{
    std::lock_guard lock(shared->mutex);
    shared->remote_host_filter.setValuesFromConfig(config);
}

const RemoteHostFilter & Context::getRemoteHostFilter() const
{
    SharedLockGuard lock(shared->mutex);
    return shared->remote_host_filter;
}

void Context::setHTTPHeaderFilter(const Poco::Util::AbstractConfiguration & config)
{
    std::lock_guard lock(shared->mutex);
    shared->http_header_filter.setValuesFromConfig(config);
}

const HTTPHeaderFilter & Context::getHTTPHeaderFilter() const
{
    SharedLockGuard lock(shared->mutex);
    return shared->http_header_filter;
}

UInt16 Context::getTCPPort() const
{
    const auto & config = getConfigRef();
    return config.getInt("tcp_port", DBMS_DEFAULT_PORT);
}

std::optional<UInt16> Context::getTCPPortSecure() const
{
    const auto & config = getConfigRef();
    if (config.has("tcp_port_secure"))
        return config.getInt("tcp_port_secure");
    return {};
}

void Context::registerServerPort(String port_name, UInt16 port)
{
    shared->server_ports.emplace(std::move(port_name), port);
}

UInt16 Context::getServerPort(const String & port_name) const
{
    auto it = shared->server_ports.find(port_name);
    if (it == shared->server_ports.end())
        throw Exception(ErrorCodes::CLUSTER_DOESNT_EXIST, "There is no port named {}", port_name);
    else
        return it->second;
}

std::shared_ptr<Cluster> Context::getCluster(const std::string & cluster_name) const
{
    if (auto res = tryGetCluster(cluster_name))
        return res;
    throw Exception(ErrorCodes::CLUSTER_DOESNT_EXIST, "Requested cluster '{}' not found", cluster_name);
}


std::shared_ptr<Cluster> Context::tryGetCluster(const std::string & cluster_name) const
{
    std::shared_ptr<Cluster> res = nullptr;

    {
        std::lock_guard lock(shared->clusters_mutex);
        res = getClustersImpl(lock)->getCluster(cluster_name);

        if (res == nullptr && shared->cluster_discovery)
            res = shared->cluster_discovery->getCluster(cluster_name);
    }

    if (res == nullptr && !cluster_name.empty())
        res = tryGetReplicatedDatabaseCluster(cluster_name);

    return res;
}


void Context::reloadClusterConfig() const
{
    while (true)
    {
        ConfigurationPtr cluster_config;
        {
            std::lock_guard lock(shared->clusters_mutex);
            cluster_config = shared->clusters_config;
        }

        const auto & config = cluster_config ? *cluster_config : getConfigRef();
        auto new_clusters = std::make_shared<Clusters>(config, settings, getMacros());

        {
            std::lock_guard lock(shared->clusters_mutex);
            if (shared->clusters_config.get() == cluster_config.get())
            {
                shared->clusters = std::move(new_clusters);
                return;
            }

            // Clusters config has been suddenly changed, recompute clusters
        }
    }
}

std::map<String, ClusterPtr> Context::getClusters() const
{
    std::lock_guard lock(shared->clusters_mutex);

    auto clusters = getClustersImpl(lock)->getContainer();

    if (shared->cluster_discovery)
    {
        const auto & cluster_discovery_map = shared->cluster_discovery->getClusters();
        for (const auto & [name, cluster] : cluster_discovery_map)
            clusters.emplace(name, cluster);
    }
    return clusters;
}

std::shared_ptr<Clusters> Context::getClustersImpl(std::lock_guard<std::mutex> & /* lock */) const TSA_REQUIRES(shared->clusters_mutex)
{
    if (!shared->clusters)
    {
        const auto & config = shared->clusters_config ? *shared->clusters_config : getConfigRef();
        shared->clusters = std::make_shared<Clusters>(config, settings, getMacros());
    }

    return shared->clusters;
}

void Context::startClusterDiscovery()
{
    std::lock_guard lock(shared->clusters_mutex);
    if (!shared->cluster_discovery)
        return;
    shared->cluster_discovery->start();
}


/// On repeating calls updates existing clusters and adds new clusters, doesn't delete old clusters
void Context::setClustersConfig(const ConfigurationPtr & config, bool enable_discovery, const String & config_name)
{
    std::lock_guard lock(shared->clusters_mutex);
    if (ConfigHelper::getBool(*config, "allow_experimental_cluster_discovery") && enable_discovery && !shared->cluster_discovery)
    {
        shared->cluster_discovery = std::make_unique<ClusterDiscovery>(*config, getGlobalContext());
    }

    /// Do not update clusters if this part of config wasn't changed.
    if (shared->clusters && isSameConfiguration(*config, *shared->clusters_config, config_name))
        return;

    auto old_clusters_config = shared->clusters_config;
    shared->clusters_config = config;

    if (!shared->clusters)
        shared->clusters = std::make_shared<Clusters>(*shared->clusters_config, settings, getMacros(), config_name);
    else
        shared->clusters->updateClusters(*shared->clusters_config, settings, config_name, old_clusters_config);
}


void Context::setCluster(const String & cluster_name, const std::shared_ptr<Cluster> & cluster)
{
    std::lock_guard lock(shared->clusters_mutex);

    if (!shared->clusters)
        throw Exception(ErrorCodes::LOGICAL_ERROR, "Clusters are not set");

    shared->clusters->setCluster(cluster_name, cluster);
}


void Context::initializeSystemLogs()
{
    /// It is required, because the initialization of system logs can be also
    /// triggered from another thread, that is launched while initializing the system logs,
    /// for example, system.filesystem_cache_log will be triggered by parts loading
    /// of any other table if it is stored on a disk with cache.
    callOnce(shared->system_logs_initialized, [&] {
        auto system_logs = std::make_unique<SystemLogs>(getGlobalContext(), getConfigRef());
        std::lock_guard lock(shared->mutex);
        shared->system_logs = std::move(system_logs);
    });
}

void Context::initializeTraceCollector()
{
    shared->initializeTraceCollector(getTraceLog());
}

/// Call after unexpected crash happen.
void Context::handleCrash() const TSA_NO_THREAD_SAFETY_ANALYSIS
{
    if (shared->system_logs)
        shared->system_logs->handleCrash();
}

bool Context::hasTraceCollector() const
{
    return shared->hasTraceCollector();
}


std::shared_ptr<QueryLog> Context::getQueryLog() const
{
    SharedLockGuard lock(shared->mutex);

    if (!shared->system_logs)
        return {};

    return shared->system_logs->query_log;
}

std::shared_ptr<QueryThreadLog> Context::getQueryThreadLog() const
{
    SharedLockGuard lock(shared->mutex);

    if (!shared->system_logs)
        return {};

    return shared->system_logs->query_thread_log;
}

std::shared_ptr<QueryViewsLog> Context::getQueryViewsLog() const
{
    SharedLockGuard lock(shared->mutex);

    if (!shared->system_logs)
        return {};

    return shared->system_logs->query_views_log;
}

std::shared_ptr<PartLog> Context::getPartLog(const String & part_database) const
{
    SharedLockGuard lock(shared->mutex);

    /// No part log or system logs are shutting down.
    if (!shared->system_logs)
        return {};

    /// Will not log operations on system tables (including part_log itself).
    /// It doesn't make sense and not allow to destruct PartLog correctly due to infinite logging and flushing,
    /// and also make troubles on startup.
    if (part_database == DatabaseCatalog::SYSTEM_DATABASE)
        return {};

    return shared->system_logs->part_log;
}


std::shared_ptr<TraceLog> Context::getTraceLog() const
{
    SharedLockGuard lock(shared->mutex);

    if (!shared->system_logs)
        return {};

    return shared->system_logs->trace_log;
}


std::shared_ptr<TextLog> Context::getTextLog() const
{
    SharedLockGuard lock(shared->mutex);

    if (!shared->system_logs)
        return {};

    return shared->system_logs->text_log;
}


std::shared_ptr<MetricLog> Context::getMetricLog() const
{
    SharedLockGuard lock(shared->mutex);

    if (!shared->system_logs)
        return {};

    return shared->system_logs->metric_log;
}


std::shared_ptr<AsynchronousMetricLog> Context::getAsynchronousMetricLog() const
{
    SharedLockGuard lock(shared->mutex);

    if (!shared->system_logs)
        return {};

    return shared->system_logs->asynchronous_metric_log;
}


std::shared_ptr<OpenTelemetrySpanLog> Context::getOpenTelemetrySpanLog() const
{
    SharedLockGuard lock(shared->mutex);

    if (!shared->system_logs)
        return {};

    return shared->system_logs->opentelemetry_span_log;
}

std::shared_ptr<SessionLog> Context::getSessionLog() const
{
    SharedLockGuard lock(shared->mutex);

    if (!shared->system_logs)
        return {};

    return shared->system_logs->session_log;
}


std::shared_ptr<ZooKeeperLog> Context::getZooKeeperLog() const
{
    SharedLockGuard lock(shared->mutex);

    if (!shared->system_logs)
        return {};

    return shared->system_logs->zookeeper_log;
}


std::shared_ptr<TransactionsInfoLog> Context::getTransactionsInfoLog() const
{
    SharedLockGuard lock(shared->mutex);

    if (!shared->system_logs)
        return {};

    return shared->system_logs->transactions_info_log;
}


std::shared_ptr<ProcessorsProfileLog> Context::getProcessorsProfileLog() const
{
    SharedLockGuard lock(shared->mutex);

    if (!shared->system_logs)
        return {};

    return shared->system_logs->processors_profile_log;
}

std::shared_ptr<FilesystemCacheLog> Context::getFilesystemCacheLog() const
{
    SharedLockGuard lock(shared->mutex);
    if (!shared->system_logs)
        return {};

    return shared->system_logs->filesystem_cache_log;
}

std::shared_ptr<S3QueueLog> Context::getS3QueueLog() const
{
    SharedLockGuard lock(shared->mutex);
    if (!shared->system_logs)
        return {};

    return shared->system_logs->s3_queue_log;
}

std::shared_ptr<FilesystemReadPrefetchesLog> Context::getFilesystemReadPrefetchesLog() const
{
    SharedLockGuard lock(shared->mutex);
    if (!shared->system_logs)
        return {};

    return shared->system_logs->filesystem_read_prefetches_log;
}

std::shared_ptr<AsynchronousInsertLog> Context::getAsynchronousInsertLog() const
{
    SharedLockGuard lock(shared->mutex);

    if (!shared->system_logs)
        return {};

    return shared->system_logs->asynchronous_insert_log;
}

std::shared_ptr<BackupLog> Context::getBackupLog() const
{
    SharedLockGuard lock(shared->mutex);

    if (!shared->system_logs)
        return {};

    return shared->system_logs->backup_log;
}

std::vector<ISystemLog *> Context::getSystemLogs() const
{
    SharedLockGuard lock(shared->mutex);

    if (!shared->system_logs)
        return {};

    return shared->system_logs->logs;
}

CompressionCodecPtr Context::chooseCompressionCodec(size_t part_size, double part_size_ratio) const
{
    std::lock_guard lock(shared->mutex);

    if (!shared->compression_codec_selector)
    {
        constexpr auto config_name = "compression";
        const auto & config = shared->getConfigRefWithLock(lock);

        if (config.has(config_name))
            shared->compression_codec_selector = std::make_unique<CompressionCodecSelector>(config, "compression");
        else
            shared->compression_codec_selector = std::make_unique<CompressionCodecSelector>();
    }

    return shared->compression_codec_selector->choose(part_size, part_size_ratio);
}


DiskPtr Context::getDisk(const String & name) const
{
    std::lock_guard lock(shared->storage_policies_mutex);

    auto disk_selector = getDiskSelector(lock);

    return disk_selector->get(name);
}

DiskPtr Context::getOrCreateDisk(const String & name, DiskCreator creator) const
{
    std::lock_guard lock(shared->storage_policies_mutex);

    auto disk_selector = getDiskSelector(lock);

    auto disk = disk_selector->tryGet(name);
    if (!disk)
    {
        disk = creator(getDisksMap(lock));
        const_cast<DiskSelector *>(disk_selector.get())->addToDiskMap(name, disk);
    }

    return disk;
}

StoragePolicyPtr Context::getStoragePolicy(const String & name) const
{
    std::lock_guard lock(shared->storage_policies_mutex);

    auto policy_selector = getStoragePolicySelector(lock);

    return policy_selector->get(name);
}

StoragePolicyPtr Context::getStoragePolicyFromDisk(const String & disk_name) const
{
    std::lock_guard lock(shared->storage_policies_mutex);

    const std::string storage_policy_name = StoragePolicySelector::TMP_STORAGE_POLICY_PREFIX + disk_name;
    auto storage_policy_selector = getStoragePolicySelector(lock);
    StoragePolicyPtr storage_policy = storage_policy_selector->tryGet(storage_policy_name);

    if (!storage_policy)
    {
        auto disk_selector = getDiskSelector(lock);
        auto disk = disk_selector->get(disk_name);
        auto volume = std::make_shared<SingleDiskVolume>("_volume_" + disk_name, disk);

        static const auto move_factor_for_single_disk_volume = 0.0;
        storage_policy = std::make_shared<StoragePolicy>(storage_policy_name, Volumes{volume}, move_factor_for_single_disk_volume);
        const_cast<StoragePolicySelector *>(storage_policy_selector.get())->add(storage_policy);
    }
    /// Note: it is important to put storage policy into disk selector (and not recreate it on each call)
    /// because in some places there are checks that storage policy pointers are the same from different tables.
    /// (We can assume that tables with the same `disk` setting are on the same storage policy).

    return storage_policy;
}

IStatisticsStoragePtr & Context::getStatisticsStorage() const
{
    std::lock_guard lock(shared->statistics_storage_mutex);
    if (!shared->statistics_storage)
        throw Exception(ErrorCodes::LOGICAL_ERROR, "Statistics storage must be initialized before requests");

    return shared->statistics_storage;
}

void Context::initializeStatisticsStorage(UInt64 refresh_interval)
{
    std::lock_guard lock(shared->statistics_storage_mutex);
    if (!shared->statistics_storage)
    {
        shared->statistics_storage = std::make_shared<CachedStatisticsStorage>(refresh_interval);
        shared->statistics_storage->initialize(this->global_context_instance);
    }
}

DisksMap Context::getDisksMap() const
{
    std::lock_guard lock(shared->storage_policies_mutex);
    return getDisksMap(lock);
}

DisksMap Context::getDisksMap(std::lock_guard<std::mutex> & lock) const
{
    return getDiskSelector(lock)->getDisksMap();
}

StoragePoliciesMap Context::getPoliciesMap() const
{
    std::lock_guard lock(shared->storage_policies_mutex);
    return getStoragePolicySelector(lock)->getPoliciesMap();
}

DiskSelectorPtr Context::getDiskSelector(std::lock_guard<std::mutex> & /* lock */) const TSA_REQUIRES(shared->storage_policies_mutex)
{
    if (!shared->merge_tree_disk_selector)
    {
        constexpr auto config_name = "storage_configuration.disks";
        const auto & config = getConfigRef();
        auto disk_selector = std::make_shared<DiskSelector>();
        disk_selector->initialize(config, config_name, shared_from_this());
        shared->merge_tree_disk_selector = disk_selector;
    }

    return shared->merge_tree_disk_selector;
}

StoragePolicySelectorPtr Context::getStoragePolicySelector(std::lock_guard<std::mutex> & lock) const TSA_REQUIRES(shared->storage_policies_mutex)
{
    if (!shared->merge_tree_storage_policy_selector)
    {
        constexpr auto config_name = "storage_configuration.policies";
        const auto & config = getConfigRef();
        shared->merge_tree_storage_policy_selector = std::make_shared<StoragePolicySelector>(config, config_name, getDiskSelector(lock));
    }

    return shared->merge_tree_storage_policy_selector;
}


void Context::updateStorageConfiguration(const Poco::Util::AbstractConfiguration & config)
{
    {
        std::lock_guard lock(shared->storage_policies_mutex);
        if (shared->merge_tree_disk_selector)
            shared->merge_tree_disk_selector
                = shared->merge_tree_disk_selector->updateFromConfig(config, "storage_configuration.disks", shared_from_this());

        if (shared->merge_tree_storage_policy_selector)
        {
            try
            {
                shared->merge_tree_storage_policy_selector = shared->merge_tree_storage_policy_selector->updateFromConfig(
                    config, "storage_configuration.policies", shared->merge_tree_disk_selector);
            }
            catch (Exception & e)
            {
                LOG_ERROR(
                    shared->log, "An error has occurred while reloading storage policies, storage policies were not applied: {}", e.message());
            }
        }
    }

    {
        std::lock_guard lock(shared->mutex);
        if (shared->storage_s3_settings)
            shared->storage_s3_settings->loadFromConfig("s3", config, getSettingsRef());
    }
}


const MergeTreeSettings & Context::getMergeTreeSettings() const
{
    std::lock_guard lock(shared->mutex);

    if (!shared->merge_tree_settings)
    {
        const auto & config = shared->getConfigRefWithLock(lock);
        MergeTreeSettings mt_settings;
        mt_settings.loadFromConfig("merge_tree", config);
        shared->merge_tree_settings.emplace(mt_settings);
    }

    return *shared->merge_tree_settings;
}

const MergeTreeSettings & Context::getReplicatedMergeTreeSettings() const
{
    std::lock_guard lock(shared->mutex);

    if (!shared->replicated_merge_tree_settings)
    {
        const auto & config = shared->getConfigRefWithLock(lock);
        MergeTreeSettings mt_settings;
        mt_settings.loadFromConfig("merge_tree", config);
        mt_settings.loadFromConfig("replicated_merge_tree", config);
        shared->replicated_merge_tree_settings.emplace(mt_settings);
    }

    return *shared->replicated_merge_tree_settings;
}

const StorageS3Settings & Context::getStorageS3Settings() const
{
    std::lock_guard lock(shared->mutex);

    if (!shared->storage_s3_settings)
    {
        const auto & config = shared->getConfigRefWithLock(lock);
        shared->storage_s3_settings.emplace().loadFromConfig("s3", config, getSettingsRef());
    }

    return *shared->storage_s3_settings;
}

void Context::checkCanBeDropped(const String & database, const String & table, const size_t & size, const size_t & max_size_to_drop) const
{
    if (!max_size_to_drop || size <= max_size_to_drop)
        return;

    fs::path force_file(getFlagsPath() + "force_drop_table");
    bool force_file_exists = fs::exists(force_file);

    if (force_file_exists)
    {
        try
        {
            fs::remove(force_file);
            return;
        }
        catch (...)
        {
            /// User should recreate force file on each drop, it shouldn't be protected
            tryLogCurrentException("Drop table check", "Can't remove force file to enable table or partition drop");
        }
    }

    String size_str = formatReadableSizeWithDecimalSuffix(size);
    String max_size_to_drop_str = formatReadableSizeWithDecimalSuffix(max_size_to_drop);
    throw Exception(ErrorCodes::TABLE_SIZE_EXCEEDS_MAX_DROP_SIZE_LIMIT,
                    "Table or Partition in {}.{} was not dropped.\nReason:\n"
                    "1. Size ({}) is greater than max_[table/partition]_size_to_drop ({})\n"
                    "2. File '{}' intended to force DROP {}\n"
                    "How to fix this:\n"
                    "1. Either increase (or set to zero) max_[table/partition]_size_to_drop in server config\n"
                    "2. Either create forcing file {} and make sure that ClickHouse has write permission for it.\n"
                    "Example:\nsudo touch '{}' && sudo chmod 666 '{}'",
                    backQuoteIfNeed(database), backQuoteIfNeed(table),
                    size_str, max_size_to_drop_str,
                    force_file.string(), force_file_exists ? "exists but not writeable (could not be removed)" : "doesn't exist",
                    force_file.string(),
                    force_file.string(), force_file.string());
}


void Context::setMaxTableSizeToDrop(size_t max_size)
{
    // Is initialized at server startup and updated at config reload
    shared->max_table_size_to_drop.store(max_size, std::memory_order_relaxed);
}

size_t Context::getMaxTableSizeToDrop() const
{
    return shared->max_table_size_to_drop.load(std::memory_order_relaxed);
}

void Context::checkTableCanBeDropped(const String & database, const String & table, const size_t & table_size) const
{
    size_t max_table_size_to_drop = shared->max_table_size_to_drop.load(std::memory_order_relaxed);

    checkCanBeDropped(database, table, table_size, max_table_size_to_drop);
}


void Context::setMaxPartitionSizeToDrop(size_t max_size)
{
    // Is initialized at server startup and updated at config reload
    shared->max_partition_size_to_drop.store(max_size, std::memory_order_relaxed);
}

size_t Context::getMaxPartitionSizeToDrop() const
{
    return shared->max_partition_size_to_drop.load(std::memory_order_relaxed);
}

void Context::checkPartitionCanBeDropped(const String & database, const String & table, const size_t & partition_size) const
{
    size_t max_partition_size_to_drop = shared->max_partition_size_to_drop.load(std::memory_order_relaxed);

    checkCanBeDropped(database, table, partition_size, max_partition_size_to_drop);
}


InputFormatPtr Context::getInputFormat(const String & name, ReadBuffer & buf, const Block & sample, UInt64 max_block_size, const std::optional<FormatSettings> & format_settings, const std::optional<size_t> max_parsing_threads) const
{
    return FormatFactory::instance().getInput(name, buf, sample, shared_from_this(), max_block_size, format_settings, max_parsing_threads);
}

OutputFormatPtr Context::getOutputFormat(const String & name, WriteBuffer & buf, const Block & sample) const
{
    return FormatFactory::instance().getOutputFormat(name, buf, sample, shared_from_this());
}

OutputFormatPtr Context::getOutputFormatParallelIfPossible(const String & name, WriteBuffer & buf, const Block & sample) const
{
    return FormatFactory::instance().getOutputFormatParallelIfPossible(name, buf, sample, shared_from_this());
}


double Context::getUptimeSeconds() const
{
    SharedLockGuard lock(shared->mutex);
    return shared->uptime_watch.elapsedSeconds();
}


void Context::setConfigReloadCallback(ConfigReloadCallback && callback)
{
    /// Is initialized at server startup, so lock isn't required. Otherwise use mutex.
    shared->config_reload_callback = std::move(callback);
}

void Context::reloadConfig() const
{
    /// Use mutex if callback may be changed after startup.
    if (!shared->config_reload_callback)
        throw Exception(ErrorCodes::LOGICAL_ERROR, "Can't reload config because config_reload_callback is not set.");

    shared->config_reload_callback();
}

void Context::setStartServersCallback(StartStopServersCallback && callback)
{
    /// Is initialized at server startup, so lock isn't required. Otherwise use mutex.
    shared->start_servers_callback = std::move(callback);
}

void Context::setStopServersCallback(StartStopServersCallback && callback)
{
    /// Is initialized at server startup, so lock isn't required. Otherwise use mutex.
    shared->stop_servers_callback = std::move(callback);
}

void Context::startServers(const ServerType & server_type) const
{
    /// Use mutex if callback may be changed after startup.
    if (!shared->start_servers_callback)
        throw Exception(ErrorCodes::LOGICAL_ERROR, "Can't start servers because start_servers_callback is not set.");

    shared->start_servers_callback(server_type);
}

void Context::stopServers(const ServerType & server_type) const
{
    /// Use mutex if callback may be changed after startup.
    if (!shared->stop_servers_callback)
        throw Exception(ErrorCodes::LOGICAL_ERROR, "Can't stop servers because stop_servers_callback is not set.");

    shared->stop_servers_callback(server_type);
}


void Context::shutdown() TSA_NO_THREAD_SAFETY_ANALYSIS
{
    // Disk selector might not be initialized if there was some error during
    // its initialization. Don't try to initialize it again on shutdown.
    if (shared->merge_tree_disk_selector)
    {
        for (auto & [disk_name, disk] : getDisksMap())
        {
            LOG_INFO(shared->log, "Shutdown disk {}", disk_name);
            disk->shutdown();
        }
    }

    /// Special volumes might also use disks that require shutdown.
    auto & tmp_data = shared->root_temp_data_on_disk;
    if (tmp_data && tmp_data->getVolume())
    {
        auto & disks = tmp_data->getVolume()->getDisks();
        for (auto & disk : disks)
            disk->shutdown();
    }

    shared->shutdown();
}


Context::ApplicationType Context::getApplicationType() const
{
    return shared->application_type;
}

void Context::setApplicationType(ApplicationType type)
{
    /// Lock isn't required, you should set it at start
    shared->application_type = type;

    if (type == ApplicationType::SERVER)
    {
        shared->server_settings.loadSettingsFromConfig(Poco::Util::Application::instance().config());
        shared->configureServerWideThrottling();
    }
}

void Context::setDefaultProfiles(const Poco::Util::AbstractConfiguration & config)
{
    shared->default_profile_name = config.getString("default_profile", "default");
    getAccessControl().setDefaultProfileName(shared->default_profile_name);

    shared->system_profile_name = config.getString("system_profile", shared->default_profile_name);
    setCurrentProfile(shared->system_profile_name);

    applySettingsQuirks(settings, &Poco::Logger::get("SettingsQuirks"));

    shared->buffer_profile_name = config.getString("buffer_profile", shared->system_profile_name);
    buffer_context = Context::createCopy(shared_from_this());
    buffer_context->setCurrentProfile(shared->buffer_profile_name);
}

String Context::getDefaultProfileName() const
{
    return shared->default_profile_name;
}

String Context::getSystemProfileName() const
{
    return shared->system_profile_name;
}

String Context::getFormatSchemaPath() const
{
    return shared->format_schema_path;
}

void Context::setFormatSchemaPath(const String & path)
{
    shared->format_schema_path = path;
}

Context::SampleBlockCache & Context::getSampleBlockCache() const
{
    assert(hasQueryContext());
    return getQueryContext()->sample_block_cache;
}


bool Context::hasQueryParameters() const
{
    return !query_parameters.empty();
}


const NameToNameMap & Context::getQueryParameters() const
{
    return query_parameters;
}


void Context::setQueryParameter(const String & name, const String & value)
{
    if (!query_parameters.emplace(name, value).second)
        throw Exception(ErrorCodes::BAD_ARGUMENTS, "Duplicate name {} of query parameter", backQuote(name));
}

void Context::addQueryParameters(const NameToNameMap & parameters)
{
    for (const auto & [name, value] : parameters)
        query_parameters.insert_or_assign(name, value);
}

void Context::addBridgeCommand(std::unique_ptr<ShellCommand> cmd) const
{
    std::lock_guard lock(shared->mutex);
    shared->bridge_commands.emplace_back(std::move(cmd));
}


IHostContextPtr & Context::getHostContext()
{
    return host_context;
}


const IHostContextPtr & Context::getHostContext() const
{
    return host_context;
}


std::shared_ptr<ActionLocksManager> Context::getActionLocksManager() const
{
    callOnce(shared->action_locks_manager_initialized, [&] {
        shared->action_locks_manager = std::make_shared<ActionLocksManager>(shared_from_this());
    });

    return shared->action_locks_manager;
}


void Context::setExternalTablesInitializer(ExternalTablesInitializer && initializer)
{
    if (external_tables_initializer_callback)
        throw Exception(ErrorCodes::LOGICAL_ERROR, "External tables initializer is already set");

    external_tables_initializer_callback = std::move(initializer);
}

void Context::initializeExternalTablesIfSet()
{
    if (external_tables_initializer_callback)
    {
        external_tables_initializer_callback(shared_from_this());
        /// Reset callback
        external_tables_initializer_callback = {};
    }
}


void Context::setInputInitializer(InputInitializer && initializer)
{
    if (input_initializer_callback)
        throw Exception(ErrorCodes::LOGICAL_ERROR, "Input initializer is already set");

    input_initializer_callback = std::move(initializer);
}


void Context::initializeInput(const StoragePtr & input_storage)
{
    if (!input_initializer_callback)
        throw Exception(ErrorCodes::LOGICAL_ERROR, "Input initializer is not set");

    input_initializer_callback(shared_from_this(), input_storage);
    /// Reset callback
    input_initializer_callback = {};
}


void Context::setInputBlocksReaderCallback(InputBlocksReader && reader)
{
    if (input_blocks_reader)
        throw Exception(ErrorCodes::LOGICAL_ERROR, "Input blocks reader is already set");

    input_blocks_reader = std::move(reader);
}


InputBlocksReader Context::getInputBlocksReaderCallback() const
{
    return input_blocks_reader;
}


void Context::resetInputCallbacks()
{
    if (input_initializer_callback)
        input_initializer_callback = {};

    if (input_blocks_reader)
        input_blocks_reader = {};
}


void Context::setClientInfo(const ClientInfo & client_info_)
{
    client_info = client_info_;
    need_recalculate_access = true;
}

void Context::setClientName(const String & client_name)
{
    client_info.client_name = client_name;
}

void Context::setClientInterface(ClientInfo::Interface interface)
{
    client_info.interface = interface;
    need_recalculate_access = true;
}

void Context::setClientVersion(UInt64 client_version_major, UInt64 client_version_minor, UInt64 client_version_patch, unsigned client_tcp_protocol_version)
{
    client_info.client_version_major = client_version_major;
    client_info.client_version_minor = client_version_minor;
    client_info.client_version_patch = client_version_patch;
    client_info.client_tcp_protocol_version = client_tcp_protocol_version;
}

void Context::setClientConnectionId(uint32_t connection_id_)
{
    client_info.connection_id = connection_id_;
}

void Context::setHttpClientInfo(ClientInfo::HTTPMethod http_method, const String & http_user_agent, const String & http_referer)
{
    client_info.http_method = http_method;
    client_info.http_user_agent = http_user_agent;
    client_info.http_referer = http_referer;
    need_recalculate_access = true;
}

void Context::setForwardedFor(const String & forwarded_for)
{
    client_info.forwarded_for = forwarded_for;
    need_recalculate_access = true;
}

void Context::setQueryKind(ClientInfo::QueryKind query_kind)
{
    client_info.query_kind = query_kind;
}

void Context::setQueryKindInitial()
{
    /// TODO: Try to combine this function with setQueryKind().
    client_info.setInitialQuery();
}

void Context::setQueryKindReplicatedDatabaseInternal()
{
    /// TODO: Try to combine this function with setQueryKind().
    client_info.is_replicated_database_internal = true;
}

void Context::setCurrentUserName(const String & current_user_name)
{
    /// TODO: Try to combine this function with setUser().
    client_info.current_user = current_user_name;
    need_recalculate_access = true;
}

void Context::setCurrentAddress(const Poco::Net::SocketAddress & current_address)
{
    client_info.current_address = current_address;
    need_recalculate_access = true;
}

void Context::setInitialUserName(const String & initial_user_name)
{
    client_info.initial_user = initial_user_name;
    need_recalculate_access = true;
}

void Context::setInitialAddress(const Poco::Net::SocketAddress & initial_address)
{
    client_info.initial_address = initial_address;
}

void Context::setInitialQueryId(const String & initial_query_id)
{
    client_info.initial_query_id = initial_query_id;
}

void Context::setInitialQueryStartTime(std::chrono::time_point<std::chrono::system_clock> initial_query_start_time)
{
    client_info.initial_query_start_time = timeInSeconds(initial_query_start_time);
    client_info.initial_query_start_time_microseconds = timeInMicroseconds(initial_query_start_time);
}

void Context::setQuotaClientKey(const String & quota_key_)
{
    client_info.quota_key = quota_key_;
    need_recalculate_access = true;
}

void Context::setConnectionClientVersion(UInt64 client_version_major, UInt64 client_version_minor, UInt64 client_version_patch, unsigned client_tcp_protocol_version)
{
    client_info.connection_client_version_major = client_version_major;
    client_info.connection_client_version_minor = client_version_minor;
    client_info.connection_client_version_patch = client_version_patch;
    client_info.connection_tcp_protocol_version = client_tcp_protocol_version;
}

void Context::setReplicaInfo(bool collaborate_with_initiator, size_t all_replicas_count, size_t number_of_current_replica)
{
    client_info.collaborate_with_initiator = collaborate_with_initiator;
    client_info.count_participating_replicas = all_replicas_count;
    client_info.number_of_current_replica = number_of_current_replica;
}

void Context::increaseDistributedDepth()
{
    ++client_info.distributed_depth;
}


StorageID Context::resolveStorageID(StorageID storage_id, StorageNamespace where) const
{
    if (storage_id.uuid != UUIDHelpers::Nil)
        return storage_id;

    StorageID resolved = StorageID::createEmpty();
    std::optional<Exception> exc;
    {
        SharedLockGuard lock(mutex);
        resolved = resolveStorageIDImpl(std::move(storage_id), where, &exc);
    }
    if (exc)
        throw Exception(*exc);
    if (!resolved.hasUUID() && resolved.database_name != DatabaseCatalog::TEMPORARY_DATABASE)
        resolved.uuid = DatabaseCatalog::instance().getDatabase(resolved.database_name)->tryGetTableUUID(resolved.table_name);
    return resolved;
}

StorageID Context::tryResolveStorageID(StorageID storage_id, StorageNamespace where) const
{
    if (storage_id.uuid != UUIDHelpers::Nil)
        return storage_id;

    StorageID resolved = StorageID::createEmpty();
    {
        SharedLockGuard lock(mutex);
        resolved = resolveStorageIDImpl(std::move(storage_id), where, nullptr);
    }
    if (resolved && !resolved.hasUUID() && resolved.database_name != DatabaseCatalog::TEMPORARY_DATABASE)
    {
        auto db = DatabaseCatalog::instance().tryGetDatabase(resolved.database_name);
        if (db)
            resolved.uuid = db->tryGetTableUUID(resolved.table_name);
    }
    return resolved;
}

StorageID Context::resolveStorageIDImpl(StorageID storage_id, StorageNamespace where, std::optional<Exception> * exception) const
{
    if (storage_id.uuid != UUIDHelpers::Nil)
        return storage_id;

    if (!storage_id)
    {
        if (exception)
            exception->emplace(ErrorCodes::UNKNOWN_TABLE, "Both table name and UUID are empty");
        return storage_id;
    }

    bool look_for_external_table = where & StorageNamespace::ResolveExternal;
    /// Global context should not contain temporary tables
    if (isGlobalContext())
        look_for_external_table = false;

    bool in_current_database = where & StorageNamespace::ResolveCurrentDatabase;
    bool in_specified_database = where & StorageNamespace::ResolveGlobal;

    if (!storage_id.database_name.empty())
    {
        if (in_specified_database)
            return storage_id;     /// NOTE There is no guarantees that table actually exists in database.
        if (exception)
            exception->emplace(Exception(ErrorCodes::UNKNOWN_TABLE, "External and temporary tables have no database, but {} is specified",
                               storage_id.database_name));
        return StorageID::createEmpty();
    }

    /// Database name is not specified. It's temporary table or table in current database.

    if (look_for_external_table)
    {
        auto resolved_id = StorageID::createEmpty();
        auto try_resolve = [&](ContextPtr context) -> bool
        {
            const auto & tables = context->external_tables_mapping;
            auto it = tables.find(storage_id.getTableName());
            if (it == tables.end())
                return false;
            resolved_id = it->second->getGlobalTableID();
            return true;
        };

        /// Firstly look for temporary table in current context
        if (try_resolve(shared_from_this()))
            return resolved_id;

        /// If not found and current context was created from some query context, look for temporary table in query context
        auto query_context_ptr = query_context.lock();
        bool is_local_context = query_context_ptr && query_context_ptr.get() != this;
        if (is_local_context && try_resolve(query_context_ptr))
            return resolved_id;

        /// If not found and current context was created from some session context, look for temporary table in session context
        auto session_context_ptr = session_context.lock();
        bool is_local_or_query_context = session_context_ptr && session_context_ptr.get() != this;
        if (is_local_or_query_context && try_resolve(session_context_ptr))
            return resolved_id;
    }

    /// Temporary table not found. It's table in current database.

    if (in_current_database)
    {
        if (current_database.empty())
        {
            if (exception)
                exception->emplace(ErrorCodes::UNKNOWN_DATABASE, "Default database is not selected");
            return StorageID::createEmpty();
        }
        storage_id.database_name = current_database;
        /// NOTE There is no guarantees that table actually exists in database.
        return storage_id;
    }

    if (exception)
        exception->emplace(Exception(ErrorCodes::UNKNOWN_TABLE, "Cannot resolve database name for table {}", storage_id.getNameForLogs()));
    return StorageID::createEmpty();
}

void Context::initZooKeeperMetadataTransaction(ZooKeeperMetadataTransactionPtr txn, [[maybe_unused]] bool attach_existing)
{
    assert(!metadata_transaction);
    assert(attach_existing || query_context.lock().get() == this);
    metadata_transaction = std::move(txn);
}

ZooKeeperMetadataTransactionPtr Context::getZooKeeperMetadataTransaction() const
{
    assert(!metadata_transaction || hasQueryContext());
    return metadata_transaction;
}

void Context::resetZooKeeperMetadataTransaction()
{
    assert(metadata_transaction);
    assert(hasQueryContext());
    metadata_transaction = nullptr;
}


void Context::checkTransactionsAreAllowed(bool explicit_tcl_query /* = false */) const
{
    if (getConfigRef().getInt("allow_experimental_transactions", 0))
        return;

    if (explicit_tcl_query)
        throw Exception(ErrorCodes::NOT_IMPLEMENTED, "Transactions are not supported");

    throw Exception(ErrorCodes::LOGICAL_ERROR, "Experimental support for transactions is disabled, "
                    "however, some query or background task tried to access TransactionLog. "
                    "If you have not enabled this feature explicitly, then it's a bug.");
}

void Context::initCurrentTransaction(MergeTreeTransactionPtr txn)
{
    merge_tree_transaction_holder = MergeTreeTransactionHolder(txn, false, this);
    setCurrentTransaction(std::move(txn));
}

void Context::setCurrentTransaction(MergeTreeTransactionPtr txn)
{
    assert(!merge_tree_transaction || !txn);
    assert(this == session_context.lock().get() || this == query_context.lock().get());
    merge_tree_transaction = std::move(txn);
    if (!merge_tree_transaction)
        merge_tree_transaction_holder = {};
}

MergeTreeTransactionPtr Context::getCurrentTransaction() const
{
    return merge_tree_transaction;
}

bool Context::isServerCompletelyStarted() const
{
    SharedLockGuard lock(shared->mutex);
    assert(getApplicationType() == ApplicationType::SERVER);
    return shared->is_server_completely_started;
}

void Context::setServerCompletelyStarted()
{
    {
        {
            std::lock_guard lock(shared->zookeeper_mutex);
            if (shared->zookeeper)
                shared->zookeeper->setServerCompletelyStarted();
        }

        {
            std::lock_guard lock(shared->auxiliary_zookeepers_mutex);
            for (auto & zk : shared->auxiliary_zookeepers)
                zk.second->setServerCompletelyStarted();
        }
    }

    std::lock_guard lock(shared->mutex);
    assert(global_context.lock().get() == this);
    assert(!shared->is_server_completely_started);
    assert(getApplicationType() == ApplicationType::SERVER);
    shared->is_server_completely_started = true;
}

PartUUIDsPtr Context::getPartUUIDs() const
{
    std::lock_guard lock(mutex);

    if (!part_uuids)
        /// For context itself, only this initialization is not const.
        /// We could have done in constructor.
        /// TODO: probably, remove this from Context.
        const_cast<PartUUIDsPtr &>(part_uuids) = std::make_shared<PartUUIDs>();

    return part_uuids;
}


ReadTaskCallback Context::getReadTaskCallback() const
{
    if (!next_task_callback.has_value())
        throw Exception(ErrorCodes::LOGICAL_ERROR, "Next task callback is not set for query {}", getInitialQueryId());
    return next_task_callback.value();
}


void Context::setReadTaskCallback(ReadTaskCallback && callback)
{
    next_task_callback = callback;
}


MergeTreeReadTaskCallback Context::getMergeTreeReadTaskCallback() const
{
    if (!merge_tree_read_task_callback.has_value())
        throw Exception(ErrorCodes::LOGICAL_ERROR, "Next task callback for is not set for query {}", getInitialQueryId());

    return merge_tree_read_task_callback.value();
}

void Context::setMergeTreeReadTaskCallback(MergeTreeReadTaskCallback && callback)
{
    merge_tree_read_task_callback = callback;
}


MergeTreeAllRangesCallback Context::getMergeTreeAllRangesCallback() const
{
    if (!merge_tree_all_ranges_callback.has_value())
        throw Exception(ErrorCodes::LOGICAL_ERROR, "Next task callback is not set for query with id: {}", getInitialQueryId());

    return merge_tree_all_ranges_callback.value();
}


void Context::setMergeTreeAllRangesCallback(MergeTreeAllRangesCallback && callback)
{
    merge_tree_all_ranges_callback = callback;
}


void Context::setParallelReplicasGroupUUID(UUID uuid)
{
    parallel_replicas_group_uuid = uuid;
}

UUID Context::getParallelReplicasGroupUUID() const
{
    return parallel_replicas_group_uuid;
}

PartUUIDsPtr Context::getIgnoredPartUUIDs() const
{
    std::lock_guard lock(mutex);
    if (!ignored_part_uuids)
        const_cast<PartUUIDsPtr &>(ignored_part_uuids) = std::make_shared<PartUUIDs>();

    return ignored_part_uuids;
}

AsynchronousInsertQueue * Context::getAsynchronousInsertQueue() const
{
    return shared->async_insert_queue.get();
}

void Context::setAsynchronousInsertQueue(const std::shared_ptr<AsynchronousInsertQueue> & ptr)
{
    using namespace std::chrono;

    if (std::chrono::milliseconds(settings.async_insert_busy_timeout_ms) == 0ms)
        throw Exception(ErrorCodes::INVALID_SETTING_VALUE, "Setting async_insert_busy_timeout_ms can't be zero");

    shared->async_insert_queue = ptr;
}

void Context::initializeBackgroundExecutorsIfNeeded()
{
    std::lock_guard lock(shared->background_executors_mutex);

    if (shared->are_background_executors_initialized)
        return;

    const ServerSettings & server_settings = shared->server_settings;
    size_t background_pool_size = server_settings.background_pool_size;
    auto background_merges_mutations_concurrency_ratio = server_settings.background_merges_mutations_concurrency_ratio;
    size_t background_pool_max_tasks_count = static_cast<size_t>(background_pool_size * background_merges_mutations_concurrency_ratio);
    String background_merges_mutations_scheduling_policy = server_settings.background_merges_mutations_scheduling_policy;
    size_t background_move_pool_size = server_settings.background_move_pool_size;
    size_t background_fetches_pool_size = server_settings.background_fetches_pool_size;
    size_t background_common_pool_size = server_settings.background_common_pool_size;

    /// With this executor we can execute more tasks than threads we have
    shared->merge_mutate_executor = std::make_shared<MergeMutateBackgroundExecutor>
    (
        "MergeMutate",
        /*max_threads_count*/background_pool_size,
        /*max_tasks_count*/background_pool_max_tasks_count,
        CurrentMetrics::BackgroundMergesAndMutationsPoolTask,
        CurrentMetrics::BackgroundMergesAndMutationsPoolSize,
        background_merges_mutations_scheduling_policy
    );
    LOG_INFO(shared->log, "Initialized background executor for merges and mutations with num_threads={}, num_tasks={}, scheduling_policy={}",
        background_pool_size, background_pool_max_tasks_count, background_merges_mutations_scheduling_policy);

    shared->moves_executor = std::make_shared<OrdinaryBackgroundExecutor>
    (
        "Move",
        background_move_pool_size,
        background_move_pool_size,
        CurrentMetrics::BackgroundMovePoolTask,
        CurrentMetrics::BackgroundMovePoolSize
    );
    LOG_INFO(shared->log, "Initialized background executor for move operations with num_threads={}, num_tasks={}", background_move_pool_size, background_move_pool_size);

    shared->fetch_executor = std::make_shared<OrdinaryBackgroundExecutor>
    (
        "Fetch",
        background_fetches_pool_size,
        background_fetches_pool_size,
        CurrentMetrics::BackgroundFetchesPoolTask,
        CurrentMetrics::BackgroundFetchesPoolSize
    );
    LOG_INFO(shared->log, "Initialized background executor for fetches with num_threads={}, num_tasks={}", background_fetches_pool_size, background_fetches_pool_size);

    shared->common_executor = std::make_shared<OrdinaryBackgroundExecutor>
    (
        "Common",
        background_common_pool_size,
        background_common_pool_size,
        CurrentMetrics::BackgroundCommonPoolTask,
        CurrentMetrics::BackgroundCommonPoolSize
    );
    LOG_INFO(shared->log, "Initialized background executor for common operations (e.g. clearing old parts) with num_threads={}, num_tasks={}", background_common_pool_size, background_common_pool_size);

    shared->are_background_executors_initialized = true;
}

bool Context::areBackgroundExecutorsInitialized()
{
    SharedLockGuard lock(shared->background_executors_mutex);
    return shared->are_background_executors_initialized;
}

MergeMutateBackgroundExecutorPtr Context::getMergeMutateExecutor() const
{
    SharedLockGuard lock(shared->background_executors_mutex);
    return shared->merge_mutate_executor;
}

OrdinaryBackgroundExecutorPtr Context::getMovesExecutor() const
{
    SharedLockGuard lock(shared->background_executors_mutex);
    return shared->moves_executor;
}

OrdinaryBackgroundExecutorPtr Context::getFetchesExecutor() const
{
    SharedLockGuard lock(shared->background_executors_mutex);
    return shared->fetch_executor;
}

OrdinaryBackgroundExecutorPtr Context::getCommonExecutor() const
{
    SharedLockGuard lock(shared->background_executors_mutex);
    return shared->common_executor;
}

IAsynchronousReader & Context::getThreadPoolReader(FilesystemReaderType type) const
{
    callOnce(shared->readers_initialized, [&] {
        const auto & config = getConfigRef();
        shared->asynchronous_remote_fs_reader = createThreadPoolReader(FilesystemReaderType::ASYNCHRONOUS_REMOTE_FS_READER, config);
        shared->asynchronous_local_fs_reader = createThreadPoolReader(FilesystemReaderType::ASYNCHRONOUS_LOCAL_FS_READER, config);
        shared->synchronous_local_fs_reader = createThreadPoolReader(FilesystemReaderType::SYNCHRONOUS_LOCAL_FS_READER, config);
    });

    switch (type)
    {
        case FilesystemReaderType::ASYNCHRONOUS_REMOTE_FS_READER:
            return *shared->asynchronous_remote_fs_reader;
        case FilesystemReaderType::ASYNCHRONOUS_LOCAL_FS_READER:
            return *shared->asynchronous_local_fs_reader;
        case FilesystemReaderType::SYNCHRONOUS_LOCAL_FS_READER:
            return *shared->synchronous_local_fs_reader;
    }
}

ThreadPool & Context::getThreadPoolWriter() const
{
    callOnce(shared->threadpool_writer_initialized, [&] {
        const auto & config = getConfigRef();
        auto pool_size = config.getUInt(".threadpool_writer_pool_size", 100);
        auto queue_size = config.getUInt(".threadpool_writer_queue_size", 1000000);

        shared->threadpool_writer = std::make_unique<ThreadPool>(
            CurrentMetrics::IOWriterThreads, CurrentMetrics::IOWriterThreadsActive, pool_size, pool_size, queue_size);
    });

    return *shared->threadpool_writer;
}

ReadSettings Context::getReadSettings() const
{
    ReadSettings res;

    std::string_view read_method_str = settings.local_filesystem_read_method.value;

    if (auto opt_method = magic_enum::enum_cast<LocalFSReadMethod>(read_method_str))
        res.local_fs_method = *opt_method;
    else
        throw Exception(ErrorCodes::UNKNOWN_READ_METHOD, "Unknown read method '{}' for local filesystem", read_method_str);

    read_method_str = settings.remote_filesystem_read_method.value;

    if (auto opt_method = magic_enum::enum_cast<RemoteFSReadMethod>(read_method_str))
        res.remote_fs_method = *opt_method;
    else
        throw Exception(ErrorCodes::UNKNOWN_READ_METHOD, "Unknown read method '{}' for remote filesystem", read_method_str);

    res.local_fs_prefetch = settings.local_filesystem_read_prefetch;
    res.remote_fs_prefetch = settings.remote_filesystem_read_prefetch;

    res.load_marks_asynchronously = settings.load_marks_asynchronously;

    res.enable_filesystem_read_prefetches_log = settings.enable_filesystem_read_prefetches_log;

    res.remote_fs_read_max_backoff_ms = settings.remote_fs_read_max_backoff_ms;
    res.remote_fs_read_backoff_max_tries = settings.remote_fs_read_backoff_max_tries;
    res.enable_filesystem_cache = settings.enable_filesystem_cache;
    res.read_from_filesystem_cache_if_exists_otherwise_bypass_cache = settings.read_from_filesystem_cache_if_exists_otherwise_bypass_cache;
    res.enable_filesystem_cache_log = settings.enable_filesystem_cache_log;

    res.filesystem_cache_max_download_size = settings.filesystem_cache_max_download_size;
    res.skip_download_if_exceeds_query_cache = settings.skip_download_if_exceeds_query_cache;

    res.remote_read_min_bytes_for_seek = settings.remote_read_min_bytes_for_seek;

    /// Zero read buffer will not make progress.
    if (!settings.max_read_buffer_size)
    {
        throw Exception(ErrorCodes::INVALID_SETTING_VALUE,
            "Invalid value '{}' for max_read_buffer_size", settings.max_read_buffer_size);
    }

    res.local_fs_buffer_size
        = settings.max_read_buffer_size_local_fs ? settings.max_read_buffer_size_local_fs : settings.max_read_buffer_size;
    res.remote_fs_buffer_size
        = settings.max_read_buffer_size_remote_fs ? settings.max_read_buffer_size_remote_fs : settings.max_read_buffer_size;
    res.prefetch_buffer_size = settings.prefetch_buffer_size;
    res.direct_io_threshold = settings.min_bytes_to_use_direct_io;
    res.mmap_threshold = settings.min_bytes_to_use_mmap_io;
    res.priority = Priority{settings.read_priority};

    res.remote_throttler = getRemoteReadThrottler();
    res.local_throttler = getLocalReadThrottler();

    res.http_max_tries = settings.http_max_tries;
    res.http_retry_initial_backoff_ms = settings.http_retry_initial_backoff_ms;
    res.http_retry_max_backoff_ms = settings.http_retry_max_backoff_ms;
    res.http_skip_not_found_url_for_globs = settings.http_skip_not_found_url_for_globs;

    res.mmap_cache = getMMappedFileCache().get();

    return res;
}

WriteSettings Context::getWriteSettings() const
{
    WriteSettings res;

    res.enable_filesystem_cache_on_write_operations = settings.enable_filesystem_cache_on_write_operations;
    res.enable_filesystem_cache_log = settings.enable_filesystem_cache_log;
    res.throw_on_error_from_cache = settings.throw_on_error_from_cache_on_write_operations;

    res.s3_allow_parallel_part_upload = settings.s3_allow_parallel_part_upload;

    res.remote_throttler = getRemoteWriteThrottler();
    res.local_throttler = getLocalWriteThrottler();

    return res;
}

std::shared_ptr<AsyncReadCounters> Context::getAsyncReadCounters() const
{
    std::lock_guard lock(mutex);
    if (!async_read_counters)
        async_read_counters = std::make_shared<AsyncReadCounters>();
    return async_read_counters;
}

Context::ParallelReplicasMode Context::getParallelReplicasMode() const
{
    const auto & settings_ref = getSettingsRef();

    using enum Context::ParallelReplicasMode;
    if (!settings_ref.parallel_replicas_custom_key.value.empty())
        return CUSTOM_KEY;

    if (settings_ref.allow_experimental_parallel_reading_from_replicas > 0 && !settings_ref.use_hedged_requests)
        return READ_TASKS;

    return SAMPLE_KEY;
}

bool Context::canUseParallelReplicas() const
{
    const auto & settings_ref = getSettingsRef();
    return getParallelReplicasMode() == ParallelReplicasMode::READ_TASKS && settings_ref.max_parallel_replicas > 1;
}

bool Context::canUseParallelReplicasOnInitiator() const
{
    return canUseParallelReplicas() && !getClientInfo().collaborate_with_initiator;
}

bool Context::canUseParallelReplicasOnFollower() const
{
    return canUseParallelReplicas() && getClientInfo().collaborate_with_initiator;
}

void Context::setPreparedSetsCache(const PreparedSetsCachePtr & cache)
{
    prepared_sets_cache = cache;
}

PreparedSetsCachePtr Context::getPreparedSetsCache() const
{
    return prepared_sets_cache;
}

UInt64 Context::getClientProtocolVersion() const
{
    return client_protocol_version;
}

void Context::setClientProtocolVersion(UInt64 version)
{
    client_protocol_version = version;
}

const ServerSettings & Context::getServerSettings() const
{
    return shared->server_settings;
}

}<|MERGE_RESOLUTION|>--- conflicted
+++ resolved
@@ -1186,14 +1186,11 @@
     need_recalculate_access = true;
 }
 
-<<<<<<< HEAD
-=======
 void Context::setUserID(const UUID & user_id_)
 {
     std::lock_guard lock(mutex);
     setUserIDWithLock(user_id_, lock);
 }
->>>>>>> 845a235a
 
 std::optional<UUID> Context::getUserID() const
 {
@@ -1201,7 +1198,6 @@
     return user_id;
 }
 
-<<<<<<< HEAD
 bool Context::addQueryCoordinationMetaInfo(String cluster_name_, const std::vector<StorageID> & storages_, const std::vector<String> & sharding_keys_)
 {
     auto lock = getLock();
@@ -1222,17 +1218,7 @@
     return true;
 }
 
-void Context::setQuotaKey(String quota_key_)
-{
-    auto lock = getLock();
-    client_info.quota_key = std::move(quota_key_);
-}
-
-
-void Context::setCurrentRoles(const std::vector<UUID> & current_roles_)
-=======
 void Context::setCurrentRolesWithLock(const std::vector<UUID> & current_roles_, const std::lock_guard<ContextSharedMutex> &)
->>>>>>> 845a235a
 {
     if (current_roles_.empty())
         current_roles = nullptr;
