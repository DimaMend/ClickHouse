#include <map>
#include <set>
#include <optional>
#include <memory>
#include <Poco/UUID.h>
#include <Poco/Util/Application.h>
<<<<<<< HEAD
#include <Common/ISlotControl.h>
#include <Common/Scheduler/IResourceManager.h>
=======
>>>>>>> 55698052
#include <Common/AsyncLoader.h>
#include <Common/CgroupsMemoryUsageObserver.h>
#include <Common/PoolId.h>
#include <Common/SensitiveDataMasker.h>
#include <Common/Macros.h>
#include <Common/EventNotifier.h>
#include <Common/getNumberOfCPUCoresToUse.h>
#include <Common/Stopwatch.h>
#include <Common/formatReadable.h>
#include <Common/Throttler.h>
#include <Common/thread_local_rng.h>
#include <Common/FieldVisitorToString.h>
#include <Common/getMultipleKeysFromConfig.h>
#include <Common/callOnce.h>
#include <Common/SharedLockGuard.h>
#include <Common/PageCache.h>
#include <Common/NamedCollections/NamedCollectionsFactory.h>
#include <Common/isLocalAddress.h>
#include <Coordination/KeeperDispatcher.h>
#include <Core/BackgroundSchedulePool.h>
#include <Core/Settings.h>
#include <Formats/FormatFactory.h>
#include <Databases/IDatabase.h>
#include <Server/ServerType.h>
#include <Storages/MarkCache.h>
#include <Storages/MergeTree/MergeList.h>
#include <Storages/MergeTree/MovesList.h>
#include <Storages/MergeTree/ReplicatedFetchList.h>
#include <Storages/MergeTree/MergeTreeData.h>
#include <Storages/MergeTree/MergeTreeSettings.h>
#include <Storages/MergeTree/PrimaryIndexCache.h>
#include <Storages/Distributed/DistributedSettings.h>
#include <Storages/CompressionCodecSelector.h>
#include <IO/S3Settings.h>
#include <Disks/DiskLocal.h>
#include <Disks/ObjectStorages/DiskObjectStorage.h>
#include <Disks/ObjectStorages/IObjectStorage.h>
#include <Disks/SingleDiskVolume.h>
#include <Disks/StoragePolicy.h>
#include <Disks/IO/IOUringReader.h>
#include <Disks/IO/getIOUringReader.h>
#include <IO/SynchronousReader.h>
#include <TableFunctions/TableFunctionFactory.h>
#include <Interpreters/ActionLocksManager.h>
#include <Interpreters/ExternalLoaderXMLConfigRepository.h>
#include <Interpreters/TemporaryDataOnDisk.h>
#include <Interpreters/Cache/QueryCache.h>
#include <Interpreters/Cache/FileCacheFactory.h>
#include <Interpreters/Cache/FileCache.h>
#include <Interpreters/SessionTracker.h>
#include <Core/ServerSettings.h>
#include <Interpreters/PreparedSets.h>
#include <Core/SettingsQuirks.h>
#include <Access/AccessControl.h>
#include <Access/ContextAccess.h>
#include <Access/EnabledRolesInfo.h>
#include <Access/EnabledRowPolicies.h>
#include <Access/QuotaUsage.h>
#include <Access/User.h>
#include <Access/Role.h>
#include <Access/SettingsProfile.h>
#include <Access/SettingsProfilesInfo.h>
#include <Access/SettingsConstraintsAndProfileIDs.h>
#include <Access/ExternalAuthenticators.h>
#include <Access/GSSAcceptor.h>
#include <Backups/BackupsWorker.h>
#include <Dictionaries/Embedded/GeoDictionariesLoader.h>
#include <Interpreters/EmbeddedDictionaries.h>
#include <Interpreters/ExternalDictionariesLoader.h>
#include <Functions/UserDefined/ExternalUserDefinedExecutableFunctionsLoader.h>
#include <Functions/UserDefined/IUserDefinedSQLObjectsStorage.h>
#include <Functions/UserDefined/createUserDefinedSQLObjectsStorage.h>
#include <Interpreters/ProcessList.h>
#include <Interpreters/InterserverCredentials.h>
#include <Interpreters/Cluster.h>
#include <Interpreters/InterserverIOHandler.h>
#include <Interpreters/Context.h>
#include <Interpreters/DDLWorker.h>
#include <Interpreters/DDLTask.h>
#include <Interpreters/Session.h>
#include <Interpreters/TraceCollector.h>
#include <IO/ReadBufferFromFile.h>
#include <IO/ReadWriteBufferFromHTTP.h>
#include <IO/UncompressedCache.h>
#include <IO/MMappedFileCache.h>
#include <IO/WriteSettings.h>
#include <Parsers/ASTCreateQuery.h>
#include <Parsers/ASTAsterisk.h>
#include <Parsers/ASTIdentifier.h>
#include <Common/Scheduler/createResourceManager.h>
#include <Common/Scheduler/Workload/createWorkloadEntityStorage.h>
#include <Common/StackTrace.h>
#include <Common/Config/ConfigHelper.h>
#include <Common/Config/ConfigProcessor.h>
#include <Common/Config/ConfigReloader.h>
#include <Common/Config/AbstractConfigurationComparison.h>
#include <Common/ZooKeeper/ZooKeeper.h>
#include <Common/ShellCommand.h>
#include <Common/logger_useful.h>
#include <Common/RemoteHostFilter.h>
#include <Common/HTTPHeaderFilter.h>
#include <Interpreters/SystemLog.h>
#include <Interpreters/InterpreterSelectQueryAnalyzer.h>
#include <Interpreters/AsynchronousInsertQueue.h>
#include <Interpreters/DatabaseCatalog.h>
#include <Interpreters/JIT/CompiledExpressionCache.h>
#include <Storages/MergeTree/BackgroundJobsAssignee.h>
#include <Storages/MergeTree/MergeTreeDataPartUUID.h>
#include <Storages/MaterializedView/RefreshSet.h>
#include <Interpreters/SynonymsExtensions.h>
#include <Interpreters/Lemmatizers.h>
#include <Interpreters/ClusterDiscovery.h>
#include <Interpreters/TransactionLog.h>
#include <filesystem>
#include <re2/re2.h>
#include <Storages/StorageView.h>
#include <Parsers/ASTFunction.h>
#include <Parsers/FunctionParameterValuesVisitor.h>
#include <Parsers/ASTSelectWithUnionQuery.h>
#include <Interpreters/InterpreterSelectWithUnionQuery.h>
#include <base/defines.h>

namespace fs = std::filesystem;

namespace ProfileEvents
{
    extern const Event ContextLock;
    extern const Event ContextLockWaitMicroseconds;
}

namespace CurrentMetrics
{
    extern const Metric ContextLockWait;
    extern const Metric BackgroundMovePoolTask;
    extern const Metric BackgroundMovePoolSize;
    extern const Metric BackgroundSchedulePoolTask;
    extern const Metric BackgroundSchedulePoolSize;
    extern const Metric BackgroundBufferFlushSchedulePoolTask;
    extern const Metric BackgroundBufferFlushSchedulePoolSize;
    extern const Metric BackgroundDistributedSchedulePoolTask;
    extern const Metric BackgroundDistributedSchedulePoolSize;
    extern const Metric BackgroundMessageBrokerSchedulePoolTask;
    extern const Metric BackgroundMessageBrokerSchedulePoolSize;
    extern const Metric BackgroundMergesAndMutationsPoolTask;
    extern const Metric BackgroundMergesAndMutationsPoolSize;
    extern const Metric BackgroundFetchesPoolTask;
    extern const Metric BackgroundFetchesPoolSize;
    extern const Metric BackgroundCommonPoolTask;
    extern const Metric BackgroundCommonPoolSize;
    extern const Metric MarksLoaderThreads;
    extern const Metric MarksLoaderThreadsActive;
    extern const Metric MarksLoaderThreadsScheduled;
    extern const Metric IOPrefetchThreads;
    extern const Metric IOPrefetchThreadsActive;
    extern const Metric IOPrefetchThreadsScheduled;
    extern const Metric IOWriterThreads;
    extern const Metric IOWriterThreadsActive;
    extern const Metric TablesLoaderBackgroundThreads;
    extern const Metric TablesLoaderBackgroundThreadsActive;
    extern const Metric TablesLoaderBackgroundThreadsScheduled;
    extern const Metric TablesLoaderForegroundThreads;
    extern const Metric TablesLoaderForegroundThreadsActive;
    extern const Metric TablesLoaderForegroundThreadsScheduled;
    extern const Metric IOWriterThreadsScheduled;
    extern const Metric BuildVectorSimilarityIndexThreads;
    extern const Metric BuildVectorSimilarityIndexThreadsActive;
    extern const Metric BuildVectorSimilarityIndexThreadsScheduled;
    extern const Metric AttachedTable;
    extern const Metric AttachedView;
    extern const Metric AttachedDictionary;
    extern const Metric AttachedDatabase;
    extern const Metric PartsActive;
    extern const Metric IcebergCatalogThreads;
    extern const Metric IcebergCatalogThreadsActive;
    extern const Metric IcebergCatalogThreadsScheduled;
}


namespace DB
{
namespace Setting
{
    extern const SettingsUInt64 allow_experimental_parallel_reading_from_replicas;
    extern const SettingsMilliseconds async_insert_poll_timeout_ms;
    extern const SettingsBool azure_allow_parallel_part_upload;
    extern const SettingsUInt64 backup_threads;
    extern const SettingsString cluster_for_parallel_replicas;
    extern const SettingsBool enable_filesystem_cache;
    extern const SettingsBool enable_filesystem_cache_log;
    extern const SettingsBool enable_filesystem_cache_on_write_operations;
    extern const SettingsBool enable_filesystem_read_prefetches_log;
    extern const SettingsBool enable_blob_storage_log;
    extern const SettingsUInt64 filesystem_cache_max_download_size;
    extern const SettingsUInt64 filesystem_cache_reserve_space_wait_lock_timeout_milliseconds;
    extern const SettingsUInt64 filesystem_cache_segments_batch_size;
    extern const SettingsBool filesystem_cache_enable_background_download_for_metadata_files_in_packed_storage;
    extern const SettingsBool filesystem_cache_enable_background_download_during_fetch;
    extern const SettingsBool filesystem_cache_prefer_bigger_buffer_size;
    extern const SettingsBool http_make_head_request;
    extern const SettingsUInt64 http_max_fields;
    extern const SettingsUInt64 http_max_field_name_size;
    extern const SettingsUInt64 http_max_field_value_size;
    extern const SettingsUInt64 http_max_tries;
    extern const SettingsUInt64 http_max_uri_size;
    extern const SettingsSeconds http_receive_timeout;
    extern const SettingsUInt64 http_retry_initial_backoff_ms;
    extern const SettingsUInt64 http_retry_max_backoff_ms;
    extern const SettingsSeconds http_send_timeout;
    extern const SettingsBool http_skip_not_found_url_for_globs;
    extern const SettingsUInt64 hsts_max_age;
    extern const SettingsString local_filesystem_read_method;
    extern const SettingsBool local_filesystem_read_prefetch;
    extern const SettingsBool load_marks_asynchronously;
    extern const SettingsUInt64 max_backup_bandwidth;
    extern const SettingsUInt64 max_local_read_bandwidth;
    extern const SettingsUInt64 max_local_write_bandwidth;
    extern const SettingsNonZeroUInt64 max_parallel_replicas;
    extern const SettingsUInt64 max_read_buffer_size;
    extern const SettingsUInt64 max_read_buffer_size_local_fs;
    extern const SettingsUInt64 max_read_buffer_size_remote_fs;
    extern const SettingsUInt64 max_remote_read_network_bandwidth;
    extern const SettingsUInt64 max_remote_write_network_bandwidth;
    extern const SettingsUInt64 min_bytes_to_use_direct_io;
    extern const SettingsUInt64 min_bytes_to_use_mmap_io;
    extern const SettingsBool page_cache_inject_eviction;
    extern const SettingsParallelReplicasMode parallel_replicas_mode;
    extern const SettingsString parallel_replicas_custom_key;
    extern const SettingsUInt64 prefetch_buffer_size;
    extern const SettingsBool read_from_filesystem_cache_if_exists_otherwise_bypass_cache;
    extern const SettingsBool read_from_page_cache_if_exists_otherwise_bypass_cache;
    extern const SettingsInt64 read_priority;
    extern const SettingsUInt64 restore_threads;
    extern const SettingsString remote_filesystem_read_method;
    extern const SettingsBool remote_filesystem_read_prefetch;
    extern const SettingsUInt64 remote_fs_read_max_backoff_ms;
    extern const SettingsUInt64 remote_fs_read_backoff_max_tries;
    extern const SettingsUInt64 remote_read_min_bytes_for_seek;
    extern const SettingsBool throw_on_error_from_cache_on_write_operations;
    extern const SettingsBool filesystem_cache_skip_download_if_exceeds_per_query_cache_write_limit;
    extern const SettingsBool s3_allow_parallel_part_upload;
    extern const SettingsBool use_page_cache_for_disks_without_file_cache;
    extern const SettingsUInt64 use_structure_from_insertion_table_in_table_functions;
    extern const SettingsString workload;
    extern const SettingsString compatibility;
}

namespace MergeTreeSetting
{
    extern const MergeTreeSettingsString merge_workload;
    extern const MergeTreeSettingsString mutation_workload;
}

namespace ServerSetting
{
    extern const ServerSettingsUInt64 background_buffer_flush_schedule_pool_size;
    extern const ServerSettingsUInt64 background_common_pool_size;
    extern const ServerSettingsUInt64 background_distributed_schedule_pool_size;
    extern const ServerSettingsUInt64 background_fetches_pool_size;
    extern const ServerSettingsFloat background_merges_mutations_concurrency_ratio;
    extern const ServerSettingsString background_merges_mutations_scheduling_policy;
    extern const ServerSettingsUInt64 background_message_broker_schedule_pool_size;
    extern const ServerSettingsUInt64 background_move_pool_size;
    extern const ServerSettingsUInt64 background_pool_size;
    extern const ServerSettingsUInt64 background_schedule_pool_size;
    extern const ServerSettingsBool display_secrets_in_show_and_select;
    extern const ServerSettingsUInt64 max_backup_bandwidth_for_server;
    extern const ServerSettingsUInt64 max_build_vector_similarity_index_thread_pool_size;
    extern const ServerSettingsUInt64 max_local_read_bandwidth_for_server;
    extern const ServerSettingsUInt64 max_local_write_bandwidth_for_server;
    extern const ServerSettingsUInt64 max_merges_bandwidth_for_server;
    extern const ServerSettingsUInt64 max_mutations_bandwidth_for_server;
    extern const ServerSettingsUInt64 max_remote_read_network_bandwidth_for_server;
    extern const ServerSettingsUInt64 max_remote_write_network_bandwidth_for_server;
    extern const ServerSettingsUInt64 max_replicated_fetches_network_bandwidth_for_server;
    extern const ServerSettingsUInt64 max_replicated_sends_network_bandwidth_for_server;
    extern const ServerSettingsUInt64 tables_loader_background_pool_size;
    extern const ServerSettingsUInt64 tables_loader_foreground_pool_size;
    extern const ServerSettingsUInt64 prefetch_threadpool_pool_size;
    extern const ServerSettingsUInt64 prefetch_threadpool_queue_size;
    extern const ServerSettingsUInt64 load_marks_threadpool_pool_size;
    extern const ServerSettingsUInt64 load_marks_threadpool_queue_size;
    extern const ServerSettingsUInt64 threadpool_writer_pool_size;
    extern const ServerSettingsUInt64 threadpool_writer_queue_size;
    extern const ServerSettingsUInt64 iceberg_catalog_threadpool_pool_size;
    extern const ServerSettingsUInt64 iceberg_catalog_threadpool_queue_size;

}

namespace ErrorCodes
{
    extern const int BAD_ARGUMENTS;
    extern const int UNKNOWN_DATABASE;
    extern const int UNKNOWN_TABLE;
    extern const int TABLE_ALREADY_EXISTS;
    extern const int THERE_IS_NO_SESSION;
    extern const int THERE_IS_NO_QUERY;
    extern const int NO_ELEMENTS_IN_CONFIG;
    extern const int TABLE_SIZE_EXCEEDS_MAX_DROP_SIZE_LIMIT;
    extern const int LOGICAL_ERROR;
    extern const int INVALID_SETTING_VALUE;
    extern const int NOT_IMPLEMENTED;
    extern const int UNKNOWN_FUNCTION;
    extern const int ILLEGAL_COLUMN;
    extern const int NUMBER_OF_COLUMNS_DOESNT_MATCH;
    extern const int CLUSTER_DOESNT_EXIST;
    extern const int SET_NON_GRANTED_ROLE;
    extern const int UNKNOWN_READ_METHOD;
}

#define SHUTDOWN(log, desc, ptr, method) do             \
{                                                       \
    if (ptr)                                            \
    {                                                   \
        LOG_DEBUG(log, "Shutting down " desc);          \
        (ptr)->method;                                  \
    }                                                   \
} while (false)                                         \

/** Set of known objects (environment), that could be used in query.
  * Shared (global) part. Order of members (especially, order of destruction) is very important.
  */
struct ContextSharedPart : boost::noncopyable
{
    LoggerPtr log = getLogger("Context");

    /// For access of most of shared objects.
    mutable ContextSharedMutex mutex;
    /// Separate mutex for access of dictionaries. Separate mutex to avoid locks when server doing request to itself.
    mutable std::mutex embedded_dictionaries_mutex;
    mutable std::mutex external_dictionaries_mutex;
    mutable std::mutex external_user_defined_executable_functions_mutex;
    /// Separate mutex for storage policies. During server startup we may
    /// initialize some important storages (system logs with MergeTree engine)
    /// under context lock.
    mutable std::mutex storage_policies_mutex;
    /// Separate mutex for re-initialization of zookeeper session. This operation could take a long time and must not interfere with another operations.
    mutable std::mutex zookeeper_mutex;

    mutable zkutil::ZooKeeperPtr zookeeper TSA_GUARDED_BY(zookeeper_mutex);                 /// Client for ZooKeeper.
    ConfigurationPtr zookeeper_config TSA_GUARDED_BY(zookeeper_mutex);                      /// Stores zookeeper configs

    ConfigurationPtr sensitive_data_masker_config;

    mutable std::mutex auxiliary_zookeepers_mutex;
    mutable std::map<String, zkutil::ZooKeeperPtr> auxiliary_zookeepers TSA_GUARDED_BY(auxiliary_zookeepers_mutex);    /// Map for auxiliary ZooKeeper clients.
    ConfigurationPtr auxiliary_zookeepers_config TSA_GUARDED_BY(auxiliary_zookeepers_mutex);           /// Stores auxiliary zookeepers configs

    /// No lock required for interserver_io_host, interserver_io_port, interserver_scheme modified only during initialization
    String interserver_io_host;                             /// The host name by which this server is available for other servers.
    UInt16 interserver_io_port = 0;                         /// and port.
    String interserver_scheme;                              /// http or https
    MultiVersion<InterserverCredentials> interserver_io_credentials;

    String path TSA_GUARDED_BY(mutex);                       /// Path to the data directory, with a slash at the end.
    String flags_path TSA_GUARDED_BY(mutex);                 /// Path to the directory with some control flags for server maintenance.
    String user_files_path TSA_GUARDED_BY(mutex);            /// Path to the directory with user provided files, usable by 'file' table function.
    String dictionaries_lib_path TSA_GUARDED_BY(mutex);      /// Path to the directory with user provided binaries and libraries for external dictionaries.
    String user_scripts_path TSA_GUARDED_BY(mutex);          /// Path to the directory with user provided scripts.
    String filesystem_caches_path TSA_GUARDED_BY(mutex);     /// Path to the directory with filesystem caches.
    String filesystem_cache_user TSA_GUARDED_BY(mutex);
    ConfigurationPtr config TSA_GUARDED_BY(mutex);           /// Global configuration settings.
    String tmp_path TSA_GUARDED_BY(mutex);                   /// Path to the temporary files that occur when processing the request.

    /// All temporary files that occur when processing the requests accounted here.
    /// Child scopes for more fine-grained accounting are created per user/query/etc.
    /// Initialized once during server startup.
    TemporaryDataOnDiskScopePtr root_temp_data_on_disk TSA_GUARDED_BY(mutex);
    /// TODO: remove, use only root_temp_data_on_disk
    VolumePtr temporary_volume_legacy;

    mutable OnceFlag async_loader_initialized;
    mutable std::unique_ptr<AsyncLoader> async_loader; /// Thread pool for asynchronous initialization of arbitrary DAG of `LoadJob`s (used for tables loading)

    mutable std::unique_ptr<EmbeddedDictionaries> embedded_dictionaries TSA_GUARDED_BY(embedded_dictionaries_mutex);    /// Metrica's dictionaries. Have lazy initialization.
    mutable std::unique_ptr<ExternalDictionariesLoader> external_dictionaries_loader TSA_GUARDED_BY(external_dictionaries_mutex);

    ExternalLoaderXMLConfigRepository * external_dictionaries_config_repository TSA_GUARDED_BY(external_dictionaries_mutex) = nullptr;
    scope_guard dictionaries_xmls TSA_GUARDED_BY(external_dictionaries_mutex);

    mutable std::unique_ptr<ExternalUserDefinedExecutableFunctionsLoader> external_user_defined_executable_functions_loader TSA_GUARDED_BY(external_user_defined_executable_functions_mutex);
    ExternalLoaderXMLConfigRepository * user_defined_executable_functions_config_repository TSA_GUARDED_BY(external_user_defined_executable_functions_mutex) = nullptr;
    scope_guard user_defined_executable_functions_xmls TSA_GUARDED_BY(external_user_defined_executable_functions_mutex);

    mutable OnceFlag user_defined_sql_objects_storage_initialized;
    mutable std::unique_ptr<IUserDefinedSQLObjectsStorage> user_defined_sql_objects_storage;

    mutable OnceFlag workload_entity_storage_initialized;
    mutable std::unique_ptr<IWorkloadEntityStorage> workload_entity_storage;

#if USE_NLP
    mutable OnceFlag synonyms_extensions_initialized;
    mutable std::optional<SynonymsExtensions> synonyms_extensions;

    mutable OnceFlag lemmatizers_initialized;
    mutable std::optional<Lemmatizers> lemmatizers;
#endif

    mutable OnceFlag backups_worker_initialized;
    std::optional<BackupsWorker> backups_worker;

    /// No lock required for default_profile_name, system_profile_name, buffer_profile_name modified only during initialization
    String default_profile_name;                                /// Default profile name used for default values.
    String system_profile_name;                                 /// Profile used by system processes
    String buffer_profile_name;                                 /// Profile used by Buffer engine for flushing to the underlying
    String merge_workload TSA_GUARDED_BY(mutex);                /// Workload setting value that is used by all merges
    String mutation_workload TSA_GUARDED_BY(mutex);             /// Workload setting value that is used by all mutations
<<<<<<< HEAD
    bool throw_on_unknown_workload TSA_GUARDED_BY(mutex) = false;
    UInt64 concurrent_threads_soft_limit_num TSA_GUARDED_BY(mutex) = 0;
    UInt64 concurrent_threads_soft_limit_ratio_to_cores TSA_GUARDED_BY(mutex) = 0;
=======
>>>>>>> 55698052
    std::unique_ptr<AccessControl> access_control TSA_GUARDED_BY(mutex);
    mutable OnceFlag resource_manager_initialized;
    mutable ResourceManagerPtr resource_manager;
    mutable UncompressedCachePtr uncompressed_cache TSA_GUARDED_BY(mutex);            /// The cache of decompressed blocks.
    mutable MarkCachePtr mark_cache TSA_GUARDED_BY(mutex);                            /// Cache of marks in compressed files.
    mutable PrimaryIndexCachePtr primary_index_cache TSA_GUARDED_BY(mutex);
    mutable OnceFlag load_marks_threadpool_initialized;
    mutable std::unique_ptr<ThreadPool> load_marks_threadpool;  /// Threadpool for loading marks cache.
    mutable OnceFlag prefetch_threadpool_initialized;
    mutable std::unique_ptr<ThreadPool> prefetch_threadpool;    /// Threadpool for loading marks cache.
    mutable std::unique_ptr<ThreadPool> iceberg_catalog_threadpool;
    mutable OnceFlag iceberg_catalog_threadpool_initialized;
    mutable OnceFlag build_vector_similarity_index_threadpool_initialized;
    mutable std::unique_ptr<ThreadPool> build_vector_similarity_index_threadpool; /// Threadpool for vector-similarity index creation.
    mutable UncompressedCachePtr index_uncompressed_cache TSA_GUARDED_BY(mutex);      /// The cache of decompressed blocks for MergeTree indices.
    mutable QueryCachePtr query_cache TSA_GUARDED_BY(mutex);                          /// Cache of query results.
    mutable MarkCachePtr index_mark_cache TSA_GUARDED_BY(mutex);                      /// Cache of marks in compressed files of MergeTree indices.
    mutable MMappedFileCachePtr mmap_cache TSA_GUARDED_BY(mutex);                     /// Cache of mmapped files to avoid frequent open/map/unmap/close and to reuse from several threads.
    AsynchronousMetrics * asynchronous_metrics TSA_GUARDED_BY(mutex) = nullptr;       /// Points to asynchronous metrics
    mutable PageCachePtr page_cache TSA_GUARDED_BY(mutex);                            /// Userspace page cache.
    ProcessList process_list;                                   /// Executing queries at the moment.
    SessionTracker session_tracker;
    GlobalOvercommitTracker global_overcommit_tracker;
    MergeList merge_list;                                       /// The list of executable merge (for (Replicated)?MergeTree)
    MovesList moves_list;                                       /// The list of executing moves (for (Replicated)?MergeTree)
    ReplicatedFetchList replicated_fetch_list;
    RefreshSet refresh_set;                                 /// The list of active refreshes (for MaterializedView)
    ConfigurationPtr users_config TSA_GUARDED_BY(mutex);                              /// Config with the users, profiles and quotas sections.
    InterserverIOHandler interserver_io_handler;                /// Handler for interserver communication.

    OnceFlag buffer_flush_schedule_pool_initialized;
    mutable std::unique_ptr<BackgroundSchedulePool> buffer_flush_schedule_pool; /// A thread pool that can do background flush for Buffer tables.
    OnceFlag schedule_pool_initialized;
    mutable std::unique_ptr<BackgroundSchedulePool> schedule_pool;    /// A thread pool that can run different jobs in background (used in replicated tables)
    OnceFlag distributed_schedule_pool_initialized;
    mutable std::unique_ptr<BackgroundSchedulePool> distributed_schedule_pool; /// A thread pool that can run different jobs in background (used for distributed sends)
    OnceFlag message_broker_schedule_pool_initialized;
    mutable std::unique_ptr<BackgroundSchedulePool> message_broker_schedule_pool; /// A thread pool that can run different jobs in background (used for message brokers, like RabbitMQ and Kafka)

    mutable OnceFlag readers_initialized;
    mutable std::unique_ptr<IAsynchronousReader> asynchronous_remote_fs_reader;
    mutable std::unique_ptr<IAsynchronousReader> asynchronous_local_fs_reader;
    mutable std::unique_ptr<IAsynchronousReader> synchronous_local_fs_reader;

    mutable OnceFlag threadpool_writer_initialized;
    mutable std::unique_ptr<ThreadPool> threadpool_writer;

#if USE_LIBURING
    mutable OnceFlag io_uring_reader_initialized;
    mutable std::unique_ptr<IOUringReader> io_uring_reader;
#endif

    mutable ThrottlerPtr replicated_fetches_throttler;      /// A server-wide throttler for replicated fetches
    mutable ThrottlerPtr replicated_sends_throttler;        /// A server-wide throttler for replicated sends

    mutable ThrottlerPtr remote_read_throttler;             /// A server-wide throttler for remote IO reads
    mutable ThrottlerPtr remote_write_throttler;            /// A server-wide throttler for remote IO writes

    mutable ThrottlerPtr local_read_throttler;              /// A server-wide throttler for local IO reads
    mutable ThrottlerPtr local_write_throttler;             /// A server-wide throttler for local IO writes

    mutable ThrottlerPtr backups_server_throttler;          /// A server-wide throttler for BACKUPs

    mutable ThrottlerPtr mutations_throttler;               /// A server-wide throttler for mutations
    mutable ThrottlerPtr merges_throttler;                  /// A server-wide throttler for merges

    MultiVersion<Macros> macros;                            /// Substitutions extracted from config.
    std::unique_ptr<DDLWorker> ddl_worker TSA_GUARDED_BY(mutex); /// Process ddl commands from zk.
    LoadTaskPtr ddl_worker_startup_task;                         /// To postpone `ddl_worker->startup()` after all tables startup
    /// Rules for selecting the compression settings, depending on the size of the part.
    mutable std::unique_ptr<CompressionCodecSelector> compression_codec_selector TSA_GUARDED_BY(mutex);
    /// Storage disk chooser for MergeTree engines
    mutable std::shared_ptr<const DiskSelector> merge_tree_disk_selector TSA_GUARDED_BY(storage_policies_mutex);
    /// Storage policy chooser for MergeTree engines
    mutable std::shared_ptr<const StoragePolicySelector> merge_tree_storage_policy_selector TSA_GUARDED_BY(storage_policies_mutex);

    ServerSettings server_settings;

    std::optional<MergeTreeSettings> merge_tree_settings TSA_GUARDED_BY(mutex);   /// Settings of MergeTree* engines.
    std::optional<MergeTreeSettings> replicated_merge_tree_settings TSA_GUARDED_BY(mutex);   /// Settings of ReplicatedMergeTree* engines.
    std::optional<DistributedSettings> distributed_settings TSA_GUARDED_BY(mutex);
    std::atomic_size_t max_table_size_to_drop = 50000000000lu; /// Protects MergeTree tables from accidental DROP (50GB by default)
    std::atomic_size_t max_partition_size_to_drop = 50000000000lu; /// Protects MergeTree partitions from accidental DROP (50GB by default)
    /// No lock required for format_schema_path modified only during initialization
    std::atomic_size_t max_database_num_to_warn = 1000lu;
    std::atomic_size_t max_table_num_to_warn = 5000lu;
    std::atomic_size_t max_view_num_to_warn = 10000lu;
    std::atomic_size_t max_dictionary_num_to_warn = 1000lu;
    std::atomic_size_t max_part_num_to_warn = 100000lu;
    /// Only for system.server_settings, actually value stored in reloader itself
    std::atomic_size_t config_reload_interval_ms = ConfigReloader::DEFAULT_RELOAD_INTERVAL.count();

    String format_schema_path;                              /// Path to a directory that contains schema files used by input formats.
    String google_protos_path; /// Path to a directory that contains the proto files for the well-known Protobuf types.
    mutable OnceFlag action_locks_manager_initialized;
    ActionLocksManagerPtr action_locks_manager;             /// Set of storages' action lockers
    OnceFlag system_logs_initialized;
    std::unique_ptr<SystemLogs> system_logs TSA_GUARDED_BY(mutex);                /// Used to log queries and operations on parts

    mutable std::mutex dashboard_mutex;
    std::optional<Context::Dashboards> dashboards;

    std::optional<S3SettingsByEndpoint> storage_s3_settings TSA_GUARDED_BY(mutex);   /// Settings of S3 storage
    std::vector<String> warnings TSA_GUARDED_BY(mutex);                           /// Store warning messages about server configuration.

    /// Background executors for *MergeTree tables
    /// Has background executors for MergeTree tables been initialized?
    mutable ContextSharedMutex background_executors_mutex;
    bool are_background_executors_initialized TSA_GUARDED_BY(background_executors_mutex) = false;
    MergeMutateBackgroundExecutorPtr merge_mutate_executor TSA_GUARDED_BY(background_executors_mutex);
    OrdinaryBackgroundExecutorPtr moves_executor TSA_GUARDED_BY(background_executors_mutex);
    OrdinaryBackgroundExecutorPtr fetch_executor TSA_GUARDED_BY(background_executors_mutex);
    OrdinaryBackgroundExecutorPtr common_executor TSA_GUARDED_BY(background_executors_mutex);

    RemoteHostFilter remote_host_filter;                    /// Allowed URL from config.xml
    HTTPHeaderFilter http_header_filter;                    /// Forbidden HTTP headers from config.xml

    /// No lock required for trace_collector modified only during initialization
    std::optional<TraceCollector> trace_collector;          /// Thread collecting traces from threads executing queries

    /// Clusters for distributed tables
    /// Initialized on demand (on distributed storages initialization) since Settings should be initialized
    mutable std::mutex clusters_mutex;                       /// Guards clusters, clusters_config and cluster_discovery
    std::shared_ptr<Clusters> clusters TSA_GUARDED_BY(clusters_mutex);
    ConfigurationPtr clusters_config TSA_GUARDED_BY(clusters_mutex);                        /// Stores updated configs
    std::unique_ptr<ClusterDiscovery> cluster_discovery TSA_GUARDED_BY(clusters_mutex);
    size_t clusters_version TSA_GUARDED_BY(clusters_mutex) = 0;

    /// No lock required for async_insert_queue modified only during initialization
    std::shared_ptr<AsynchronousInsertQueue> async_insert_queue;

    std::map<String, UInt16> server_ports;

    std::atomic<bool> shutdown_called = false;

    Stopwatch uptime_watch TSA_GUARDED_BY(mutex);

    /// No lock required for application_type modified only during initialization
    Context::ApplicationType application_type = Context::ApplicationType::SERVER;

    /// No lock required for config_reload_callback, start_servers_callback, stop_servers_callback modified only during initialization
    Context::ConfigReloadCallback config_reload_callback;
    Context::StartStopServersCallback start_servers_callback;
    Context::StartStopServersCallback stop_servers_callback;

    bool is_server_completely_started TSA_GUARDED_BY(mutex) = false;

#if USE_NURAFT
    mutable std::mutex keeper_dispatcher_mutex;
    mutable std::shared_ptr<KeeperDispatcher> keeper_dispatcher TSA_GUARDED_BY(keeper_dispatcher_mutex);
#endif

    ContextSharedPart()
        : access_control(std::make_unique<AccessControl>())
        , global_overcommit_tracker(&process_list)
        , macros(std::make_unique<Macros>())
    {
        /// TODO: make it singleton (?)
        static std::atomic<size_t> num_calls{0};
        if (++num_calls > 1)
        {
            std::cerr << "Attempting to create multiple ContextShared instances. Stack trace:\n" << StackTrace().toString();
            std::cerr.flush();
            std::terminate();
        }
    }

    ~ContextSharedPart()
    {
#if USE_NURAFT
        if (keeper_dispatcher)
        {
            try
            {
                keeper_dispatcher->shutdown();
            }
            catch (...)
            {
                tryLogCurrentException(__PRETTY_FUNCTION__);
            }
        }
#endif

        /// Wait for thread pool for background reads and writes,
        /// since it may use per-user MemoryTracker which will be destroyed here.
        if (asynchronous_remote_fs_reader)
        {
            try
            {
                LOG_DEBUG(log, "Destructing remote fs threadpool reader");
                asynchronous_remote_fs_reader->wait();
                asynchronous_remote_fs_reader.reset();
            }
            catch (...)
            {
                tryLogCurrentException(__PRETTY_FUNCTION__);
            }
        }

        if (asynchronous_local_fs_reader)
        {
            try
            {
                LOG_DEBUG(log, "Destructing local fs threadpool reader");
                asynchronous_local_fs_reader->wait();
                asynchronous_local_fs_reader.reset();
            }
            catch (...)
            {
                tryLogCurrentException(__PRETTY_FUNCTION__);
            }
        }

        if (synchronous_local_fs_reader)
        {
            try
            {
                LOG_DEBUG(log, "Destructing local fs threadpool reader");
                synchronous_local_fs_reader->wait();
                synchronous_local_fs_reader.reset();
            }
            catch (...)
            {
                tryLogCurrentException(__PRETTY_FUNCTION__);
            }
        }

        if (threadpool_writer)
        {
            try
            {
                LOG_DEBUG(log, "Destructing threadpool writer");
                threadpool_writer->wait();
                threadpool_writer.reset();
            }
            catch (...)
            {
                tryLogCurrentException(__PRETTY_FUNCTION__);
            }
        }

        if (load_marks_threadpool)
        {
            try
            {
                LOG_DEBUG(log, "Destructing marks loader");
                load_marks_threadpool->wait();
                load_marks_threadpool.reset();
            }
            catch (...)
            {
                tryLogCurrentException(__PRETTY_FUNCTION__);
            }
        }

        if (prefetch_threadpool)
        {
            try
            {
                LOG_DEBUG(log, "Destructing prefetch threadpool");
                prefetch_threadpool->wait();
                prefetch_threadpool.reset();
            }
            catch (...)
            {
                tryLogCurrentException(__PRETTY_FUNCTION__);
            }
        }

        try
        {
            shutdown();
        }
        catch (...)
        {
            tryLogCurrentException(__PRETTY_FUNCTION__);
        }
    }

    void setConfig(const ConfigurationPtr & config_value)
    {
        if (!config_value)
            throw Exception(ErrorCodes::LOGICAL_ERROR, "Set nullptr config is invalid");

        std::lock_guard lock(mutex);
        config = config_value;
        access_control->setExternalAuthenticatorsConfig(*config_value);
    }

    const Poco::Util::AbstractConfiguration & getConfigRefWithLock(const std::lock_guard<ContextSharedMutex> &) const TSA_REQUIRES(this->mutex)
    {
        return config ? *config : Poco::Util::Application::instance().config();
    }

    const Poco::Util::AbstractConfiguration & getConfigRef() const
    {
        SharedLockGuard lock(mutex);
        return config ? *config : Poco::Util::Application::instance().config();
    }

    /** Perform a complex job of destroying objects in advance.
      */
    void shutdown() TSA_NO_THREAD_SAFETY_ANALYSIS
    {
        bool is_shutdown_called = shutdown_called.exchange(true);
        if (is_shutdown_called)
            return;

        /// Need to flush the async insert queue before shutting down the database catalog
        std::shared_ptr<AsynchronousInsertQueue> delete_async_insert_queue;
        {
            std::lock_guard lock(mutex);
            delete_async_insert_queue = std::move(async_insert_queue);
        }
        if (delete_async_insert_queue)
            delete_async_insert_queue->flushAndShutdown();

        /// Stop periodic reloading of the configuration files.
        /// This must be done first because otherwise the reloading may pass a changed config
        /// to some destroyed parts of ContextSharedPart.

        SHUTDOWN(log, "dictionaries loader", external_dictionaries_loader, enablePeriodicUpdates(false));
        SHUTDOWN(log, "UDFs loader", external_user_defined_executable_functions_loader, enablePeriodicUpdates(false));
        SHUTDOWN(log, "another UDFs storage", user_defined_sql_objects_storage, stopWatching());
        SHUTDOWN(log, "workload entity storage", workload_entity_storage, stopWatching());

        LOG_TRACE(log, "Shutting down named sessions");
        Session::shutdownNamedSessions();

        /// Waiting for current backups/restores to be finished. This must be done before `DatabaseCatalog::shutdown()`.
        SHUTDOWN(log, "backups worker", backups_worker, shutdown());

        /**  After system_logs have been shut down it is guaranteed that no system table gets created or written to.
          *  Note that part changes at shutdown won't be logged to part log.
          */
        SHUTDOWN(log, "system logs", system_logs, flushAndShutdown());

        LOG_TRACE(log, "Shutting down database catalog");
        DatabaseCatalog::shutdown();

        NamedCollectionFactory::instance().shutdown();

        delete_async_insert_queue.reset();

        SHUTDOWN(log, "merges executor", merge_mutate_executor, wait());
        SHUTDOWN(log, "fetches executor", fetch_executor, wait());
        SHUTDOWN(log, "moves executor", moves_executor, wait());
        SHUTDOWN(log, "common executor", common_executor, wait());

        TransactionLog::shutdownIfAny();

        std::unique_ptr<SystemLogs> delete_system_logs;
        std::unique_ptr<EmbeddedDictionaries> delete_embedded_dictionaries;
        std::unique_ptr<ExternalDictionariesLoader> delete_external_dictionaries_loader;
        std::unique_ptr<ExternalUserDefinedExecutableFunctionsLoader> delete_external_user_defined_executable_functions_loader;
        std::unique_ptr<IUserDefinedSQLObjectsStorage> delete_user_defined_sql_objects_storage;
        std::unique_ptr<IWorkloadEntityStorage> delete_workload_entity_storage;
        std::unique_ptr<BackgroundSchedulePool> delete_buffer_flush_schedule_pool;
        std::unique_ptr<BackgroundSchedulePool> delete_schedule_pool;
        std::unique_ptr<BackgroundSchedulePool> delete_distributed_schedule_pool;
        std::unique_ptr<BackgroundSchedulePool> delete_message_broker_schedule_pool;
        std::unique_ptr<DDLWorker> delete_ddl_worker;
        std::unique_ptr<AccessControl> delete_access_control;

        /// Delete DDLWorker before zookeeper.
        /// Cause it can call Context::getZooKeeper and resurrect it.

        {
            std::lock_guard lock(mutex);
            delete_ddl_worker = std::move(ddl_worker);
        }

        /// DDLWorker should be deleted without lock, cause its internal thread can
        /// take it as well, which will cause deadlock.
        LOG_TRACE(log, "Shutting down DDLWorker");
        delete_ddl_worker.reset();

        /// Background operations in cache use background schedule pool.
        /// Deactivate them before destructing it.
        LOG_TRACE(log, "Shutting down caches");
        const auto & caches = FileCacheFactory::instance().getAll();
        for (const auto & [_, cache] : caches)
            cache->cache->deactivateBackgroundOperations();
        FileCacheFactory::instance().clear();

        {
            // Disk selector might not be initialized if there was some error during
            // its initialization. Don't try to initialize it again on shutdown.
            if (merge_tree_disk_selector)
            {
                for (const auto & [disk_name, disk] : merge_tree_disk_selector->getDisksMap())
                {
                    LOG_INFO(log, "Shutdown disk {}", disk_name);
                    disk->shutdown();
                }
            }

            /// Special volumes might also use disks that require shutdown.
            if (temporary_volume_legacy)
            {
                auto & disks = temporary_volume_legacy->getDisks();
                for (auto & disk : disks)
                    disk->shutdown();
            }
        }

        LOG_TRACE(log, "Shutting down AccessControl");
        access_control->shutdown();

        {
            std::lock_guard lock(mutex);

            /** Compiled expressions stored in cache need to be destroyed before destruction of static objects.
              * Because CHJIT instance can be static object.
              */
#if USE_EMBEDDED_COMPILER
            if (auto * cache = CompiledExpressionCacheFactory::instance().tryGetCache())
                cache->clear();
#endif

            /// Preemptive destruction is important, because these objects may have a refcount to ContextShared (cyclic reference).
            /// TODO: Get rid of this.

            /// Dictionaries may be required:
            /// - for storage shutdown (during final flush of the Buffer engine)
            /// - before storage startup (because of some streaming of, i.e. Kafka, to
            ///   the table with materialized column that has dictGet)
            ///
            /// So they should be created before any storages and preserved until storages will be terminated.
            ///
            /// But they cannot be created before storages since they may required table as a source,
            /// but at least they can be preserved for storage termination.
            dictionaries_xmls.reset();
            user_defined_executable_functions_xmls.reset();

            delete_system_logs = std::move(system_logs);
            delete_embedded_dictionaries = std::move(embedded_dictionaries);
            delete_external_dictionaries_loader = std::move(external_dictionaries_loader);
            delete_external_user_defined_executable_functions_loader = std::move(external_user_defined_executable_functions_loader);
            delete_user_defined_sql_objects_storage = std::move(user_defined_sql_objects_storage);
            delete_workload_entity_storage = std::move(workload_entity_storage);
            delete_buffer_flush_schedule_pool = std::move(buffer_flush_schedule_pool);
            delete_schedule_pool = std::move(schedule_pool);
            delete_distributed_schedule_pool = std::move(distributed_schedule_pool);
            delete_message_broker_schedule_pool = std::move(message_broker_schedule_pool);
            delete_access_control = std::move(access_control);

            /// Stop trace collector if any
            trace_collector.reset();
            /// Stop zookeeper connection
            zookeeper.reset();
        }

        /// Can be removed without context lock
        delete_system_logs.reset();
        delete_embedded_dictionaries.reset();
        delete_external_dictionaries_loader.reset();
        delete_external_user_defined_executable_functions_loader.reset();
        delete_user_defined_sql_objects_storage.reset();
        delete_workload_entity_storage.reset();
        delete_ddl_worker.reset();
        delete_buffer_flush_schedule_pool.reset();
        delete_schedule_pool.reset();
        delete_distributed_schedule_pool.reset();
        delete_message_broker_schedule_pool.reset();
        delete_access_control.reset();

        total_memory_tracker.resetOvercommitTracker();
    }

    bool hasTraceCollector() const
    {
        return trace_collector.has_value();
    }

    void initializeTraceCollector(std::shared_ptr<TraceLog> trace_log)
    {
        if (!trace_collector.has_value())
            throw Exception(ErrorCodes::LOGICAL_ERROR, "TraceCollector needs to be first created before initialization");

        trace_collector->initialize(trace_log);
    }

    void createTraceCollector()
    {
        if (hasTraceCollector())
            return;

        trace_collector.emplace();
    }

    void addWarningMessage(const String & message) TSA_REQUIRES(mutex)
    {
        /// A warning goes both: into server's log; stored to be placed in `system.warnings` table.
        LOG_WARNING(log, "{}", message);
        warnings.push_back(message);
    }

    void configureServerWideThrottling()
    {
        if (auto bandwidth = server_settings[ServerSetting::max_replicated_fetches_network_bandwidth_for_server])
            replicated_fetches_throttler = std::make_shared<Throttler>(bandwidth);

        if (auto bandwidth = server_settings[ServerSetting::max_replicated_sends_network_bandwidth_for_server])
            replicated_sends_throttler = std::make_shared<Throttler>(bandwidth);

        if (auto bandwidth = server_settings[ServerSetting::max_remote_read_network_bandwidth_for_server])
            remote_read_throttler = std::make_shared<Throttler>(bandwidth);

        if (auto bandwidth = server_settings[ServerSetting::max_remote_write_network_bandwidth_for_server])
            remote_write_throttler = std::make_shared<Throttler>(bandwidth);

        if (auto bandwidth = server_settings[ServerSetting::max_local_read_bandwidth_for_server])
            local_read_throttler = std::make_shared<Throttler>(bandwidth);

        if (auto bandwidth = server_settings[ServerSetting::max_local_write_bandwidth_for_server])
            local_write_throttler = std::make_shared<Throttler>(bandwidth);

        if (auto bandwidth = server_settings[ServerSetting::max_backup_bandwidth_for_server])
            backups_server_throttler = std::make_shared<Throttler>(bandwidth);

        if (auto bandwidth = server_settings[ServerSetting::max_mutations_bandwidth_for_server])
            mutations_throttler = std::make_shared<Throttler>(bandwidth);

        if (auto bandwidth = server_settings[ServerSetting::max_merges_bandwidth_for_server])
            merges_throttler = std::make_shared<Throttler>(bandwidth);
    }
};

void ContextSharedMutex::lockImpl()
{
    ProfileEvents::increment(ProfileEvents::ContextLock);
    CurrentMetrics::Increment increment{CurrentMetrics::ContextLockWait};
    Stopwatch watch;
    Base::lockImpl();
    ProfileEvents::increment(ProfileEvents::ContextLockWaitMicroseconds, watch.elapsedMicroseconds());
}

void ContextSharedMutex::lockSharedImpl()
{
    ProfileEvents::increment(ProfileEvents::ContextLock);
    CurrentMetrics::Increment increment{CurrentMetrics::ContextLockWait};
    Stopwatch watch;
    Base::lockSharedImpl();
    ProfileEvents::increment(ProfileEvents::ContextLockWaitMicroseconds, watch.elapsedMicroseconds());
}

ContextData::ContextData()
{
    settings = std::make_unique<Settings>();
}
ContextData::ContextData(const ContextData &o) :
    shared(o.shared),
    client_info(o.client_info),
    external_tables_initializer_callback(o.external_tables_initializer_callback),
    input_initializer_callback(o.input_initializer_callback),
    input_blocks_reader(o.input_blocks_reader),
    user_id(o.user_id),
    current_roles(o.current_roles),
    settings_constraints_and_current_profiles(o.settings_constraints_and_current_profiles),
    access(o.access),
    need_recalculate_access(o.need_recalculate_access),
    current_database(o.current_database),
    settings(std::make_unique<Settings>(*o.settings)),
    progress_callback(o.progress_callback),
    file_progress_callback(o.file_progress_callback),
    process_list_elem(o.process_list_elem),
    has_process_list_elem(o.has_process_list_elem),
    insertion_table_info(o.insertion_table_info),
    is_distributed(o.is_distributed),
    default_format(o.default_format),
    insert_format(o.insert_format),
    external_tables_mapping(o.external_tables_mapping),
    scalars(o.scalars),
    special_scalars(o.special_scalars),
    next_task_callback(o.next_task_callback),
    merge_tree_read_task_callback(o.merge_tree_read_task_callback),
    merge_tree_all_ranges_callback(o.merge_tree_all_ranges_callback),
    parallel_replicas_group_uuid(o.parallel_replicas_group_uuid),
    client_protocol_version(o.client_protocol_version),
    query_access_info(std::make_shared<QueryAccessInfo>(*o.query_access_info)),
    query_factories_info(o.query_factories_info),
    query_privileges_info(o.query_privileges_info),
    async_read_counters(o.async_read_counters),
    view_source(o.view_source),
    table_function_results(o.table_function_results),
    query_context(o.query_context),
    session_context(o.session_context),
    global_context(o.global_context),
    buffer_context(o.buffer_context),
    is_internal_query(o.is_internal_query),
    temp_data_on_disk(o.temp_data_on_disk),
    classifier(o.classifier),
    prepared_sets_cache(o.prepared_sets_cache),
    offset_parallel_replicas_enabled(o.offset_parallel_replicas_enabled),
    kitchen_sink(o.kitchen_sink),
    part_uuids(o.part_uuids),
    ignored_part_uuids(o.ignored_part_uuids),
    query_parameters(o.query_parameters),
    host_context(o.host_context),
    metadata_transaction(o.metadata_transaction),
    merge_tree_transaction(o.merge_tree_transaction),
    merge_tree_transaction_holder(o.merge_tree_transaction_holder),
    remote_read_query_throttler(o.remote_read_query_throttler),
    remote_write_query_throttler(o.remote_write_query_throttler),
    local_read_query_throttler(o.local_read_query_throttler),
    local_write_query_throttler(o.local_write_query_throttler),
    backups_query_throttler(o.backups_query_throttler)
{
}

void ContextData::resetSharedContext()
{
    std::lock_guard<std::mutex> lock(mutex_shared_context);
    shared = nullptr;
}

Context::Context() = default;
Context::Context(const Context & rhs) : ContextData(rhs), std::enable_shared_from_this<Context>(rhs) {}

SharedContextHolder::SharedContextHolder(SharedContextHolder &&) noexcept = default;
SharedContextHolder & SharedContextHolder::operator=(SharedContextHolder &&) noexcept = default;
SharedContextHolder::SharedContextHolder() = default;
SharedContextHolder::~SharedContextHolder() = default;
SharedContextHolder::SharedContextHolder(std::unique_ptr<ContextSharedPart> shared_context)
    : shared(std::move(shared_context)) {}

void SharedContextHolder::reset() { shared.reset(); }

ContextMutablePtr Context::createGlobal(ContextSharedPart * shared_part)
{
    auto res = std::shared_ptr<Context>(new Context);
    res->shared = shared_part;
    res->query_access_info = std::make_shared<QueryAccessInfo>();
    res->query_privileges_info = std::make_shared<QueryPrivilegesInfo>();
    return res;
}

SharedContextHolder Context::createShared()
{
    return SharedContextHolder(std::make_unique<ContextSharedPart>());
}

ContextMutablePtr Context::createCopy(const ContextPtr & other)
{
    SharedLockGuard lock(other->mutex);
    auto new_context = std::shared_ptr<Context>(new Context(*other));
    return new_context;
}

ContextMutablePtr Context::createCopy(const ContextWeakPtr & other)
{
    auto ptr = other.lock();
    if (!ptr)
        throw Exception(ErrorCodes::LOGICAL_ERROR, "Can't copy an expired context");
    return createCopy(ptr);
}

ContextMutablePtr Context::createCopy(const ContextMutablePtr & other)
{
    return createCopy(std::const_pointer_cast<const Context>(other));
}

Context::~Context() = default;

InterserverIOHandler & Context::getInterserverIOHandler() { return shared->interserver_io_handler; }
const InterserverIOHandler & Context::getInterserverIOHandler() const { return shared->interserver_io_handler; }

ProcessList & Context::getProcessList() { return shared->process_list; }
const ProcessList & Context::getProcessList() const { return shared->process_list; }
OvercommitTracker * Context::getGlobalOvercommitTracker() const { return &shared->global_overcommit_tracker; }

SessionTracker & Context::getSessionTracker() { return shared->session_tracker; }

MergeList & Context::getMergeList() { return shared->merge_list; }
const MergeList & Context::getMergeList() const { return shared->merge_list; }
MovesList & Context::getMovesList() { return shared->moves_list; }
const MovesList & Context::getMovesList() const { return shared->moves_list; }
ReplicatedFetchList & Context::getReplicatedFetchList() { return shared->replicated_fetch_list; }
const ReplicatedFetchList & Context::getReplicatedFetchList() const { return shared->replicated_fetch_list; }
RefreshSet & Context::getRefreshSet() { return shared->refresh_set; }
const RefreshSet & Context::getRefreshSet() const { return shared->refresh_set; }

String Context::resolveDatabase(const String & database_name) const
{
    String res = database_name.empty() ? getCurrentDatabase() : database_name;
    if (res.empty())
        throw Exception(ErrorCodes::UNKNOWN_DATABASE, "Default database is not selected");
    return res;
}

String Context::getPath() const
{
    SharedLockGuard lock(shared->mutex);
    return shared->path;
}

String Context::getFlagsPath() const
{
    SharedLockGuard lock(shared->mutex);
    return shared->flags_path;
}

String Context::getUserFilesPath() const
{
    SharedLockGuard lock(shared->mutex);
    return shared->user_files_path;
}

String Context::getDictionariesLibPath() const
{
    SharedLockGuard lock(shared->mutex);
    return shared->dictionaries_lib_path;
}

String Context::getUserScriptsPath() const
{
    SharedLockGuard lock(shared->mutex);
    return shared->user_scripts_path;
}

String Context::getFilesystemCachesPath() const
{
    SharedLockGuard lock(shared->mutex);
    return shared->filesystem_caches_path;
}

String Context::getFilesystemCacheUser() const
{
    SharedLockGuard lock(shared->mutex);
    return shared->filesystem_cache_user;
}

Strings Context::getWarnings() const
{
    Strings common_warnings;
    {
        SharedLockGuard lock(shared->mutex);
        common_warnings = shared->warnings;
        if (CurrentMetrics::get(CurrentMetrics::AttachedTable) > static_cast<Int64>(shared->max_table_num_to_warn))
            common_warnings.emplace_back(fmt::format("The number of attached tables is more than {}.", shared->max_table_num_to_warn));
        if (CurrentMetrics::get(CurrentMetrics::AttachedView) > static_cast<Int64>(shared->max_view_num_to_warn))
            common_warnings.emplace_back(fmt::format("The number of attached views is more than {}.", shared->max_view_num_to_warn));
        if (CurrentMetrics::get(CurrentMetrics::AttachedDictionary) > static_cast<Int64>(shared->max_dictionary_num_to_warn))
            common_warnings.emplace_back(fmt::format("The number of attached dictionaries is more than {}.", shared->max_dictionary_num_to_warn));
        if (CurrentMetrics::get(CurrentMetrics::AttachedDatabase) > static_cast<Int64>(shared->max_database_num_to_warn))
            common_warnings.emplace_back(fmt::format("The number of attached databases is more than {}.", shared->max_database_num_to_warn));
        if (CurrentMetrics::get(CurrentMetrics::PartsActive) > static_cast<Int64>(shared->max_part_num_to_warn))
            common_warnings.emplace_back(fmt::format("The number of active parts is more than {}.", shared->max_part_num_to_warn));
    }
    /// Make setting's name ordered
    auto obsolete_settings = settings->getChangedAndObsoleteNames();

    if (!obsolete_settings.empty())
    {
        bool single_element = obsolete_settings.size() == 1;
        String res = single_element ? "Obsolete setting [" : "Obsolete settings [";

        bool first = true;
        for (const auto & setting : obsolete_settings)
        {
            res += first ? "" : ", ";
            res += "'";
            res += setting;
            res += "'";
            first = false;
        }
        res = res + "]" + (single_element ? " is" : " are")
            + " changed. "
              "Please check 'SELECT * FROM system.settings WHERE changed AND is_obsolete' and read the changelog at https://github.com/ClickHouse/ClickHouse/blob/master/CHANGELOG.md";
        common_warnings.emplace_back(res);
    }

    return common_warnings;
}

/// TODO: remove, use `getTempDataOnDisk`
VolumePtr Context::getGlobalTemporaryVolume() const
{
    SharedLockGuard lock(shared->mutex);
    /// Calling this method we just bypass the `temp_data_on_disk` and write to the file on the volume directly.
    /// Volume is the same for `root_temp_data_on_disk` (always set) and `temp_data_on_disk` (if it's set).
    if (shared->temporary_volume_legacy)
        return shared->temporary_volume_legacy;
    return nullptr;
}

TemporaryDataOnDiskScopePtr Context::getTempDataOnDisk() const
{
    if (temp_data_on_disk)
        return temp_data_on_disk;

    SharedLockGuard lock(shared->mutex);
    return shared->root_temp_data_on_disk;
}

TemporaryDataOnDiskScopePtr Context::getSharedTempDataOnDisk() const
{
    SharedLockGuard lock(shared->mutex);
    return shared->root_temp_data_on_disk;
}

void Context::setTempDataOnDisk(TemporaryDataOnDiskScopePtr temp_data_on_disk_)
{
    /// It's set from `ProcessList::insert` in `executeQueryImpl` before query execution
    /// so no races with `getTempDataOnDisk` which is called from query execution.
    this->temp_data_on_disk = std::move(temp_data_on_disk_);
}

void Context::setPath(const String & path)
{
    std::lock_guard lock(shared->mutex);

    shared->path = path;

    if (shared->tmp_path.empty() && !shared->root_temp_data_on_disk)
        shared->tmp_path = shared->path + "tmp/";

    if (shared->flags_path.empty())
        shared->flags_path = shared->path + "flags/";

    if (shared->user_files_path.empty())
        shared->user_files_path = shared->path + "user_files/";

    if (shared->dictionaries_lib_path.empty())
        shared->dictionaries_lib_path = shared->path + "dictionaries_lib/";

    if (shared->user_scripts_path.empty())
        shared->user_scripts_path = shared->path + "user_scripts/";
}

void Context::setFilesystemCachesPath(const String & path)
{
    std::lock_guard lock(shared->mutex);

    if (getApplicationType() != ApplicationType::LOCAL && !fs::path(path).is_absolute())
        throw Exception(ErrorCodes::BAD_ARGUMENTS, "Filesystem caches path must be absolute: {}", path);

    shared->filesystem_caches_path = path;
}

void Context::setFilesystemCacheUser(const String & user)
{
    std::lock_guard lock(shared->mutex);
    shared->filesystem_cache_user = user;
}

static void setupTmpPath(LoggerPtr log, const std::string & path)
try
{
    LOG_DEBUG(log, "Setting up {} to store temporary data in it", path);

    if (fs::exists(path))
    {
        /// Clearing old temporary files.
        fs::directory_iterator dir_end;
        for (fs::directory_iterator it(path); it != dir_end; ++it)
        {
            if (it->is_regular_file())
            {
                if (startsWith(it->path().filename(), "tmp"))
                {
                    LOG_DEBUG(log, "Removing old temporary file {}", it->path().string());
                    fs::remove(it->path());
                }
                else
                    LOG_DEBUG(log, "Found unknown file in temporary path {}", it->path().string());
            }
            /// We skip directories (for example, 'http_buffers' - it's used for buffering of the results) and all other file types.
        }
    }
    else
    {
        fs::create_directories(path);
    }
}
catch (...)
{
    DB::tryLogCurrentException(log, fmt::format(
        "Caught exception while setting up temporary path: {}. "
        "It is ok to skip this exception as cleaning old temporary files is not necessary", path));
}

static VolumePtr createLocalSingleDiskVolume(const std::string & path, const Poco::Util::AbstractConfiguration & config_)
{
    auto disk = std::make_shared<DiskLocal>("_tmp_default", path, 0, config_, "storage_configuration.disks._tmp_default");
    VolumePtr volume = std::make_shared<SingleDiskVolume>("_tmp_default", disk, 0);
    return volume;
}

void Context::setTemporaryStoragePath(const String & path, size_t max_size)
{
    std::lock_guard lock(shared->mutex);

    if (shared->root_temp_data_on_disk)
        throw Exception(ErrorCodes::LOGICAL_ERROR, "Temporary storage is already set");

    shared->tmp_path = path;
    if (!shared->tmp_path.ends_with('/'))
        shared->tmp_path += '/';

    VolumePtr volume = createLocalSingleDiskVolume(shared->tmp_path, shared->getConfigRefWithLock(lock));

    for (const auto & disk : volume->getDisks())
        setupTmpPath(shared->log, disk->getPath());

    TemporaryDataOnDiskSettings temporary_data_on_disk_settings;
    temporary_data_on_disk_settings.max_size_on_disk = max_size;
    shared->root_temp_data_on_disk = std::make_shared<TemporaryDataOnDiskScope>(volume, std::move(temporary_data_on_disk_settings));
    shared->temporary_volume_legacy = volume;
}

void Context::setTemporaryStoragePolicy(const String & policy_name, size_t max_size)
{
    StoragePolicyPtr tmp_policy;
    {
        /// lock in required only for accessing `shared->merge_tree_storage_policy_selector`
        /// StoragePolicy itself is immutable.
        std::lock_guard storage_policies_lock(shared->storage_policies_mutex);
        tmp_policy = getStoragePolicySelector(storage_policies_lock)->get(policy_name);
    }

    if (tmp_policy->getVolumes().size() != 1)
        throw Exception(ErrorCodes::NO_ELEMENTS_IN_CONFIG,
            "Policy '{}' is used temporary files, such policy should have exactly one volume", policy_name);

    VolumePtr volume = tmp_policy->getVolume(0);

    if (volume->getDisks().empty())
        throw Exception(ErrorCodes::NO_ELEMENTS_IN_CONFIG, "No disks volume for temporary files");

    for (const auto & disk : volume->getDisks())
    {
        if (!disk)
            throw Exception(ErrorCodes::NO_ELEMENTS_IN_CONFIG, "Temporary disk is null");

        /// Check that underlying disk is local (can be wrapped in decorator)
        DiskPtr disk_ptr = disk;

        if (dynamic_cast<const DiskLocal *>(disk_ptr.get()) == nullptr)
        {
            const auto * disk_raw_ptr = disk_ptr.get();
            throw Exception(ErrorCodes::NO_ELEMENTS_IN_CONFIG,
                "Disk '{}' ({}) is not local and can't be used for temporary files",
                disk_ptr->getName(), typeid(*disk_raw_ptr).name());
        }

        setupTmpPath(shared->log, disk->getPath());
    }

    std::lock_guard lock(shared->mutex);

    if (shared->root_temp_data_on_disk)
        throw Exception(ErrorCodes::LOGICAL_ERROR, "Temporary storage is already set");

    TemporaryDataOnDiskSettings temporary_data_on_disk_settings;
    temporary_data_on_disk_settings.max_size_on_disk = max_size;
    shared->root_temp_data_on_disk = std::make_shared<TemporaryDataOnDiskScope>(volume, std::move(temporary_data_on_disk_settings));
    shared->temporary_volume_legacy = volume;
}

void Context::setTemporaryStorageInCache(const String & cache_disk_name, size_t max_size)
{
    auto disk_ptr = getDisk(cache_disk_name);
    if (!disk_ptr)
        throw Exception(ErrorCodes::NO_ELEMENTS_IN_CONFIG, "Disk '{}' is not found", cache_disk_name);

    std::lock_guard lock(shared->mutex);
    if (shared->root_temp_data_on_disk)
        throw Exception(ErrorCodes::LOGICAL_ERROR, "Temporary storage is already set");

    auto file_cache = FileCacheFactory::instance().getByName(disk_ptr->getCacheName())->cache;
    if (!file_cache)
        throw Exception(ErrorCodes::NO_ELEMENTS_IN_CONFIG, "Cache '{}' is not found", disk_ptr->getCacheName());

    LOG_DEBUG(shared->log, "Using file cache ({}) for temporary files", file_cache->getBasePath());

    shared->tmp_path = file_cache->getBasePath();
    VolumePtr volume = createLocalSingleDiskVolume(shared->tmp_path, shared->getConfigRefWithLock(lock));

    TemporaryDataOnDiskSettings temporary_data_on_disk_settings;
    temporary_data_on_disk_settings.max_size_on_disk = max_size;
    shared->root_temp_data_on_disk = std::make_shared<TemporaryDataOnDiskScope>(file_cache.get(), std::move(temporary_data_on_disk_settings));
    shared->temporary_volume_legacy = volume;
}

void Context::setFlagsPath(const String & path)
{
    std::lock_guard lock(shared->mutex);
    shared->flags_path = path;
}

void Context::setUserFilesPath(const String & path)
{
    std::lock_guard lock(shared->mutex);
    shared->user_files_path = path;
}

void Context::setDictionariesLibPath(const String & path)
{
    std::lock_guard lock(shared->mutex);
    shared->dictionaries_lib_path = path;
}

void Context::setUserScriptsPath(const String & path)
{
    std::lock_guard lock(shared->mutex);
    shared->user_scripts_path = path;
}

void Context::addWarningMessage(const String & msg) const
{
    std::lock_guard lock(shared->mutex);
    auto suppress_re = shared->getConfigRefWithLock(lock).getString("warning_supress_regexp", "");

    bool is_supressed = !suppress_re.empty() && re2::RE2::PartialMatch(msg, suppress_re);
    if (!is_supressed)
        shared->addWarningMessage(msg);
}

void Context::addWarningMessageAboutDatabaseOrdinary(const String & database_name) const
{
    std::lock_guard lock(shared->mutex);

    /// We would like to report only about the first database with engine Ordinary
    static std::atomic_bool is_called = false;
    if (is_called.exchange(true))
        return;

    auto suppress_re = shared->getConfigRefWithLock(lock).getString("warning_supress_regexp", "");
    /// We don't use getFlagsPath method, because it takes a shared lock.
    auto convert_databases_flag = fs::path(shared->flags_path) / "convert_ordinary_to_atomic";
    auto message = fmt::format("Server has databases (for example `{}`) with Ordinary engine, which was deprecated. "
            "To convert this database to the new Atomic engine, create a flag {} and make sure that ClickHouse has write permission for it. "
            "Example: sudo touch '{}' && sudo chmod 666 '{}'",
            database_name,
            convert_databases_flag.string(), convert_databases_flag.string(), convert_databases_flag.string());

    bool is_supressed = !suppress_re.empty() && re2::RE2::PartialMatch(message, suppress_re);
    if (!is_supressed)
        shared->addWarningMessage(message);
}

void Context::setConfig(const ConfigurationPtr & config)
{
    shared->setConfig(config);
}

const Poco::Util::AbstractConfiguration & Context::getConfigRef() const
{
    return shared->getConfigRef();
}

AccessControl & Context::getAccessControl()
{
    SharedLockGuard lock(shared->mutex);
    return *shared->access_control;
}

const AccessControl & Context::getAccessControl() const
{
    SharedLockGuard lock(shared->mutex);
    return *shared->access_control;
}

void Context::setExternalAuthenticatorsConfig(const Poco::Util::AbstractConfiguration & config)
{
    std::lock_guard lock(shared->mutex);
    shared->access_control->setExternalAuthenticatorsConfig(config);
}

std::unique_ptr<GSSAcceptorContext> Context::makeGSSAcceptorContext() const
{
    SharedLockGuard lock(shared->mutex);
    return std::make_unique<GSSAcceptorContext>(shared->access_control->getExternalAuthenticators().getKerberosParams());
}

void Context::setUsersConfig(const ConfigurationPtr & config)
{
    std::lock_guard lock(shared->mutex);
    shared->users_config = config;
    shared->access_control->setUsersConfig(*shared->users_config);
}

ConfigurationPtr Context::getUsersConfig()
{
    SharedLockGuard lock(shared->mutex);
    return shared->users_config;
}

void Context::setUser(const UUID & user_id_, const std::vector<UUID> & external_roles_)
{
    /// Prepare lists of user's profiles, constraints, settings, roles.
    /// NOTE: AccessControl::read<User>() and other AccessControl's functions may require some IO work,
    /// so Context::getLocalLock() and Context::getGlobalLock() must be unlocked while we're doing this.

    auto & access_control = getAccessControl();
    auto user = access_control.read<User>(user_id_);

    auto default_roles = user->granted_roles.findGranted(user->default_roles);
    auto enabled_roles = access_control.getEnabledRolesInfo(default_roles, {});
    auto enabled_profiles = access_control.getEnabledSettingsInfo(user_id_, user->settings, enabled_roles->enabled_roles, enabled_roles->settings_from_enabled_roles);
    const auto & database = user->default_database;

    /// Apply user's profiles, constraints, settings, roles.
    std::lock_guard lock(mutex);

    setUserIDWithLock(user_id_, lock);

    /// A profile can specify a value and a readonly constraint for same setting at the same time,
    /// so we shouldn't check constraints here.
    setCurrentProfilesWithLock(*enabled_profiles, /* check_constraints= */ false, lock);

    setCurrentRolesWithLock(default_roles, lock);
    setExternalRolesWithLock(external_roles_, lock);

    /// It's optional to specify the DEFAULT DATABASE in the user's definition.
    if (!database.empty())
        setCurrentDatabaseWithLock(database, lock);
}

std::shared_ptr<const User> Context::getUser() const
{
    return getAccess()->getUser();
}

String Context::getUserName() const
{
    return getAccess()->getUserName();
}

void Context::setUserIDWithLock(const UUID & user_id_, const std::lock_guard<ContextSharedMutex> &)
{
    user_id = user_id_;
    need_recalculate_access = true;
}

void Context::setUserID(const UUID & user_id_)
{
    std::lock_guard lock(mutex);
    setUserIDWithLock(user_id_, lock);
}

std::optional<UUID> Context::getUserID() const
{
    SharedLockGuard lock(mutex);
    return user_id;
}

void Context::setCurrentRolesWithLock(const std::vector<UUID> & new_current_roles, const std::lock_guard<ContextSharedMutex> &)
{
    if (new_current_roles.empty())
        current_roles = nullptr;
    else
        current_roles = std::make_shared<std::vector<UUID>>(new_current_roles);
    need_recalculate_access = true;
}

void Context::setExternalRolesWithLock(const std::vector<UUID> & new_external_roles, const std::lock_guard<ContextSharedMutex> &)
{
    if (!new_external_roles.empty())
    {
        if (current_roles)
            current_roles->insert(current_roles->end(), new_external_roles.begin(), new_external_roles.end());
        else
            current_roles = std::make_shared<std::vector<UUID>>(new_external_roles);
        need_recalculate_access = true;
    }
}

void Context::setCurrentRolesImpl(const std::vector<UUID> & new_current_roles, bool throw_if_not_granted, bool skip_if_not_granted, const std::shared_ptr<const User> & user)
{
    if (skip_if_not_granted)
    {
        auto filtered_role_ids = user->granted_roles.findGranted(new_current_roles);
        std::lock_guard lock{mutex};
        setCurrentRolesWithLock(filtered_role_ids, lock);
        return;
    }
    if (throw_if_not_granted)
    {
        for (const auto & role_id : new_current_roles)
        {
            if (!user->granted_roles.isGranted(role_id))
            {
                auto role_name = getAccessControl().tryReadName(role_id);
                throw Exception(ErrorCodes::SET_NON_GRANTED_ROLE, "Role {} should be granted to set as a current", role_name.value_or(toString(role_id)));
            }
        }
    }
    std::lock_guard lock2{mutex};
    setCurrentRolesWithLock(new_current_roles, lock2);
}

void Context::setCurrentRoles(const std::vector<UUID> & new_current_roles, bool check_grants)
{
    setCurrentRolesImpl(new_current_roles, /* throw_if_not_granted= */ check_grants, /* skip_if_not_granted= */ !check_grants, getUser());
}

void Context::setCurrentRoles(const RolesOrUsersSet & new_current_roles, bool check_grants)
{
    if (new_current_roles.all)
    {
        auto user = getUser();
        setCurrentRolesImpl(user->granted_roles.findGranted(new_current_roles), /* throw_if_not_granted= */ false, /* skip_if_not_granted= */ false, user);
    }
    else
    {
        setCurrentRoles(new_current_roles.getMatchingIDs(), check_grants);
    }
}

void Context::setCurrentRoles(const Strings & new_current_roles, bool check_grants)
{
    setCurrentRoles(getAccessControl().getIDs<Role>(new_current_roles), check_grants);
}

void Context::setCurrentRolesDefault()
{
    auto user = getUser();
    setCurrentRolesImpl(user->granted_roles.findGranted(user->default_roles), /* throw_if_not_granted= */ false, /* skip_if_not_granted= */ false, user);
}

std::vector<UUID> Context::getCurrentRoles() const
{
    return getRolesInfo()->getCurrentRoles();
}

std::vector<UUID> Context::getEnabledRoles() const
{
    return getRolesInfo()->getEnabledRoles();
}

std::shared_ptr<const EnabledRolesInfo> Context::getRolesInfo() const
{
    return getAccess()->getRolesInfo();
}

namespace
{
ALWAYS_INLINE inline void
contextSanityClampSettingsWithLock(const Context & context, Settings & settings, const std::lock_guard<ContextSharedMutex> &)
{
    const auto type = context.getApplicationType();
    if (type == Context::ApplicationType::LOCAL || type == Context::ApplicationType::SERVER)
        doSettingsSanityCheckClamp(settings, getLogger("SettingsSanity"));
}

ALWAYS_INLINE inline void contextSanityClampSettings(const Context & context, Settings & settings)
{
    const auto type = context.getApplicationType();
    if (type == Context::ApplicationType::LOCAL || type == Context::ApplicationType::SERVER)
        doSettingsSanityCheckClamp(settings, getLogger("SettingsSanity"));
}
}

template <typename... Args>
void Context::checkAccessImpl(const Args &... args) const
{
    return getAccess()->checkAccess(args...);
}

void Context::checkAccess(const AccessFlags & flags) const { checkAccessImpl(flags); }
void Context::checkAccess(const AccessFlags & flags, std::string_view database) const { checkAccessImpl(flags, database); }
void Context::checkAccess(const AccessFlags & flags, std::string_view database, std::string_view table) const { checkAccessImpl(flags, database, table); }
void Context::checkAccess(const AccessFlags & flags, std::string_view database, std::string_view table, std::string_view column) const { checkAccessImpl(flags, database, table, column); }
void Context::checkAccess(const AccessFlags & flags, std::string_view database, std::string_view table, const std::vector<std::string_view> & columns) const { checkAccessImpl(flags, database, table, columns); }
void Context::checkAccess(const AccessFlags & flags, std::string_view database, std::string_view table, const Strings & columns) const { checkAccessImpl(flags, database, table, columns); }
void Context::checkAccess(const AccessFlags & flags, const StorageID & table_id) const { checkAccessImpl(flags, table_id.getDatabaseName(), table_id.getTableName()); }
void Context::checkAccess(const AccessFlags & flags, const StorageID & table_id, std::string_view column) const { checkAccessImpl(flags, table_id.getDatabaseName(), table_id.getTableName(), column); }
void Context::checkAccess(const AccessFlags & flags, const StorageID & table_id, const std::vector<std::string_view> & columns) const { checkAccessImpl(flags, table_id.getDatabaseName(), table_id.getTableName(), columns); }
void Context::checkAccess(const AccessFlags & flags, const StorageID & table_id, const Strings & columns) const { checkAccessImpl(flags, table_id.getDatabaseName(), table_id.getTableName(), columns); }
void Context::checkAccess(const AccessRightsElement & element) const { checkAccessImpl(element); }
void Context::checkAccess(const AccessRightsElements & elements) const { checkAccessImpl(elements); }

std::shared_ptr<const ContextAccessWrapper> Context::getAccess() const
{
    /// A helper function to collect parameters for calculating access rights, called with Context::getLocalSharedLock() acquired.
    auto get_params = [this]()
    {
        /// If setUserID() was never called then this must be the global context with the full access.
        bool full_access = !user_id;

        return ContextAccessParams{
            user_id, full_access, /* use_default_roles= */ false, current_roles, external_roles, *settings, current_database, client_info};
    };

    /// Check if the current access rights are still valid, otherwise get parameters for recalculating access rights.
    std::optional<ContextAccessParams> params;

    {
        SharedLockGuard lock(mutex);
        if (access && !need_recalculate_access)
            return std::make_shared<const ContextAccessWrapper>(access, shared_from_this()); /// No need to recalculate access rights.

        params.emplace(get_params());

        if (access && (access->getParams() == *params))
        {
            need_recalculate_access = false;
            return std::make_shared<const ContextAccessWrapper>(access, shared_from_this()); /// No need to recalculate access rights.
        }
    }

    /// Calculate new access rights according to the collected parameters.
    /// NOTE: AccessControl::getContextAccess() may require some IO work, so Context::getLocalLock()
    ///       and Context::getGlobalLock() must be unlocked while we're doing this.
    auto res = getAccessControl().getContextAccess(*params);

    {
        /// If the parameters of access rights were not changed while we were calculated them
        /// then we store the new access rights in the Context to allow reusing it later.
        std::lock_guard lock(mutex);
        if (get_params() == *params)
        {
            access = res;
            need_recalculate_access = false;
        }
    }

    return std::make_shared<const ContextAccessWrapper>(res, shared_from_this());
}

RowPolicyFilterPtr Context::getRowPolicyFilter(const String & database, const String & table_name, RowPolicyFilterType filter_type) const
{
    return getAccess()->getRowPolicyFilter(database, table_name, filter_type);
}


std::shared_ptr<const EnabledQuota> Context::getQuota() const
{
    return getAccess()->getQuota();
}


std::optional<QuotaUsage> Context::getQuotaUsage() const
{
    return getAccess()->getQuotaUsage();
}

void Context::setCurrentProfileWithLock(const String & profile_name, bool check_constraints, const std::lock_guard<ContextSharedMutex> & lock)
{
    try
    {
        UUID profile_id = getAccessControl().getID<SettingsProfile>(profile_name);
        setCurrentProfileWithLock(profile_id, check_constraints, lock);
    }
    catch (Exception & e)
    {
        e.addMessage(", while trying to set settings profile {}", profile_name);
        throw;
    }
}

void Context::setCurrentProfileWithLock(const UUID & profile_id, bool check_constraints, const std::lock_guard<ContextSharedMutex> & lock)
{
    auto profile_info = getAccessControl().getSettingsProfileInfo(profile_id);
    setCurrentProfilesWithLock(*profile_info, check_constraints, lock);
}

void Context::setCurrentProfilesWithLock(const SettingsProfilesInfo & profiles_info, bool check_constraints, const std::lock_guard<ContextSharedMutex> & lock)
{
    if (check_constraints)
        checkSettingsConstraintsWithLock(profiles_info.settings, SettingSource::PROFILE);
    applySettingsChangesWithLock(profiles_info.settings, lock);
    settings_constraints_and_current_profiles = profiles_info.getConstraintsAndProfileIDs(settings_constraints_and_current_profiles);
    contextSanityClampSettingsWithLock(*this, *settings, lock);
}

void Context::setCurrentProfile(const String & profile_name, bool check_constraints)
{
    std::lock_guard lock(mutex);
    setCurrentProfileWithLock(profile_name, check_constraints, lock);
}

void Context::setCurrentProfile(const UUID & profile_id, bool check_constraints)
{
    std::lock_guard lock(mutex);
    setCurrentProfileWithLock(profile_id, check_constraints, lock);
}

void Context::setCurrentProfiles(const SettingsProfilesInfo & profiles_info, bool check_constraints)
{
    std::lock_guard lock(mutex);
    setCurrentProfilesWithLock(profiles_info, check_constraints, lock);
}

std::vector<UUID> Context::getCurrentProfiles() const
{
    SharedLockGuard lock(mutex);
    if (!settings_constraints_and_current_profiles)
        return {};
    return settings_constraints_and_current_profiles->current_profiles;
}

std::vector<UUID> Context::getEnabledProfiles() const
{
    SharedLockGuard lock(mutex);
    if (!settings_constraints_and_current_profiles)
        return {};
    return settings_constraints_and_current_profiles->enabled_profiles;
}


ResourceManagerPtr Context::getResourceManager() const
{
    callOnce(shared->resource_manager_initialized, [&] {
        shared->resource_manager = createResourceManager(getGlobalContext());
    });

    return shared->resource_manager;
}

ClassifierPtr Context::getWorkloadClassifier() const
{
    ClassifierSettings settings{.throw_on_unknown_workload = getThrowOnUnknownWorkload()}; // to avoid locking shared mutex under `mutex`
    std::lock_guard lock(mutex);
    // NOTE: Workload cannot be changed after query start, and getWorkloadClassifier() should not be called before proper `workload` is set
    if (!classifier)
        classifier = getResourceManager()->acquire(getSettingsRef()[Setting::workload], settings);
    return classifier;
}

String Context::getMergeWorkload() const
{
    SharedLockGuard lock(shared->mutex);
    return shared->merge_workload;
}

void Context::setMergeWorkload(const String & value)
{
    std::lock_guard lock(shared->mutex);
    shared->merge_workload = value;
}

String Context::getMutationWorkload() const
{
    SharedLockGuard lock(shared->mutex);
    return shared->mutation_workload;
}

void Context::setMutationWorkload(const String & value)
{
    std::lock_guard lock(shared->mutex);
    shared->mutation_workload = value;
}

<<<<<<< HEAD
bool Context::getThrowOnUnknownWorkload() const
{
    SharedLockGuard lock(shared->mutex);
    return shared->throw_on_unknown_workload;
}

void Context::setThrowOnUnknownWorkload(bool value)
{
    std::lock_guard lock(shared->mutex);
    shared->throw_on_unknown_workload = value;
}

UInt64 Context::getConcurrentThreadsSoftLimitNum() const
{
    std::lock_guard lock(shared->mutex);
    return shared->concurrent_threads_soft_limit_num;
}

UInt64 Context::getConcurrentThreadsSoftLimitRatioToCores() const
{
    std::lock_guard lock(shared->mutex);
    return shared->concurrent_threads_soft_limit_ratio_to_cores;
}

UInt64 Context::setConcurrentThreadsSoftLimit(UInt64 num, UInt64 ratio_to_cores)
{
    std::lock_guard lock(shared->mutex);
    SlotCount concurrent_threads_soft_limit = UnlimitedSlots;
    if (num > 0 && num < concurrent_threads_soft_limit)
        concurrent_threads_soft_limit = num;
    if (ratio_to_cores > 0)
    {
        auto value = ratio_to_cores * getNumberOfCPUCoresToUse();
        if (value > 0 && value < concurrent_threads_soft_limit)
            concurrent_threads_soft_limit = value;
    }
    ConcurrencyControl::instance().setMaxConcurrency(concurrent_threads_soft_limit);
    shared->concurrent_threads_soft_limit_num = num;
    shared->concurrent_threads_soft_limit_ratio_to_cores = ratio_to_cores;
    return concurrent_threads_soft_limit;
}

=======
>>>>>>> 55698052

Scalars Context::getScalars() const
{
    std::lock_guard lock(mutex);
    return scalars;
}


Block Context::getScalar(const String & name) const
{
    std::lock_guard lock(mutex);

    auto it = scalars.find(name);
    if (scalars.end() == it)
    {
        // This should be a logical error, but it fails the sql_fuzz test too
        // often, so 'bad arguments' for now.
        throw Exception(ErrorCodes::BAD_ARGUMENTS, "Scalar {} doesn't exist (internal bug)", backQuoteIfNeed(name));
    }
    return it->second;
}

std::optional<Block> Context::tryGetSpecialScalar(const String & name) const
{
    std::lock_guard lock(mutex);
    auto it = special_scalars.find(name);
    if (special_scalars.end() == it)
        return std::nullopt;
    return it->second;
}

Tables Context::getExternalTables() const
{
    if (isGlobalContext())
        throw Exception(ErrorCodes::LOGICAL_ERROR, "Global context cannot have external tables");

    SharedLockGuard lock(mutex);

    Tables res;
    for (const auto & table : external_tables_mapping)
        res[table.first] = table.second->getTable();

    auto query_context_ptr = query_context.lock();
    auto session_context_ptr = session_context.lock();
    if (query_context_ptr && query_context_ptr.get() != this)
    {
        Tables buf = query_context_ptr->getExternalTables();
        res.insert(buf.begin(), buf.end());
    }
    else if (session_context_ptr && session_context_ptr.get() != this)
    {
        Tables buf = session_context_ptr->getExternalTables();
        res.insert(buf.begin(), buf.end());
    }
    return res;
}


void Context::addExternalTable(const String & table_name, TemporaryTableHolder && temporary_table)
{
    addExternalTable(table_name, std::make_shared<TemporaryTableHolder>(std::move(temporary_table)));
}

void Context::updateExternalTable(const String & table_name, TemporaryTableHolder && temporary_table)
{
    updateExternalTable(table_name, std::make_shared<TemporaryTableHolder>(std::move(temporary_table)));
}

void Context::addOrUpdateExternalTable(const String & table_name, TemporaryTableHolder && temporary_table)
{
    addOrUpdateExternalTable(table_name, std::make_shared<TemporaryTableHolder>(std::move(temporary_table)));
}

void Context::addExternalTable(const String & table_name, std::shared_ptr<TemporaryTableHolder> temporary_table)
{
    if (isGlobalContext())
        throw Exception(ErrorCodes::LOGICAL_ERROR, "Global context cannot have external tables");

    std::lock_guard lock(mutex);
    if (external_tables_mapping.end() != external_tables_mapping.find(table_name))
        throw Exception(ErrorCodes::TABLE_ALREADY_EXISTS, "Temporary table {} already exists", backQuoteIfNeed(table_name));

    external_tables_mapping.emplace(table_name, std::move(temporary_table));
}

void Context::updateExternalTable(const String & table_name, std::shared_ptr<TemporaryTableHolder> temporary_table)
{
    if (isGlobalContext())
        throw Exception(ErrorCodes::LOGICAL_ERROR, "Global context cannot have external tables");

    std::lock_guard lock(mutex);
    auto it = external_tables_mapping.find(table_name);
    if (it == external_tables_mapping.end())
        throw Exception(ErrorCodes::TABLE_ALREADY_EXISTS, "Temporary table {} does not exist", backQuoteIfNeed(table_name));

    it->second = std::move(temporary_table);
}

void Context::addOrUpdateExternalTable(const String & table_name, std::shared_ptr<TemporaryTableHolder> temporary_table)
{
    if (isGlobalContext())
        throw Exception(ErrorCodes::LOGICAL_ERROR, "Global context cannot have external tables");

    std::lock_guard lock(mutex);
    auto [it, inserted] = external_tables_mapping.emplace(table_name, temporary_table);
    if (!inserted)
        it->second = std::move(temporary_table);
}

std::shared_ptr<TemporaryTableHolder> Context::findExternalTable(const String & table_name) const
{
    if (isGlobalContext())
        throw Exception(ErrorCodes::LOGICAL_ERROR, "Global context cannot have external tables");

    std::shared_ptr<TemporaryTableHolder> holder;
    {
        SharedLockGuard lock(mutex);
        auto iter = external_tables_mapping.find(table_name);
        if (iter == external_tables_mapping.end())
            return {};
        holder = iter->second;
    }
    return holder;
}

std::shared_ptr<TemporaryTableHolder> Context::removeExternalTable(const String & table_name)
{
    if (isGlobalContext())
        throw Exception(ErrorCodes::LOGICAL_ERROR, "Global context cannot have external tables");

    std::shared_ptr<TemporaryTableHolder> holder;
    {
        std::lock_guard lock(mutex);
        auto iter = external_tables_mapping.find(table_name);
        if (iter == external_tables_mapping.end())
            return {};
        holder = iter->second;
        external_tables_mapping.erase(iter);
    }
    return holder;
}


void Context::addScalar(const String & name, const Block & block)
{
    if (isGlobalContext())
        throw Exception(ErrorCodes::LOGICAL_ERROR, "Global context cannot have scalars");

    std::lock_guard lock(mutex);
    scalars[name] = block;
}


void Context::addSpecialScalar(const String & name, const Block & block)
{
    if (isGlobalContext())
        throw Exception(ErrorCodes::LOGICAL_ERROR, "Global context cannot have local scalars");

    std::lock_guard lock(mutex);
    special_scalars[name] = block;
}


bool Context::hasScalar(const String & name) const
{
    if (isGlobalContext())
        throw Exception(ErrorCodes::LOGICAL_ERROR, "Global context cannot have scalars");

    std::lock_guard lock(mutex);
    return scalars.contains(name);
}


void Context::addQueryAccessInfo(
    const String & quoted_database_name,
    const String & full_quoted_table_name,
    const Names & column_names)
{
    if (isGlobalContext())
        throw Exception(ErrorCodes::LOGICAL_ERROR, "Global context cannot have query access info");

    std::lock_guard lock(query_access_info->mutex);
    query_access_info->databases.emplace(quoted_database_name);
    query_access_info->tables.emplace(full_quoted_table_name);

    for (const auto & column_name : column_names)
        query_access_info->columns.emplace(full_quoted_table_name + "." + backQuoteIfNeed(column_name));
}

void Context::addQueryAccessInfo(const Names & partition_names)
{
    if (isGlobalContext())
        throw Exception(ErrorCodes::LOGICAL_ERROR, "Global context cannot have query access info");

    std::lock_guard<std::mutex> lock(query_access_info->mutex);
    for (const auto & partition_name : partition_names)
        query_access_info->partitions.emplace(partition_name);
}

void Context::addViewAccessInfo(const String & view_name)
{
    if (isGlobalContext())
        throw Exception(ErrorCodes::LOGICAL_ERROR, "Global context cannot have query access info");

    std::lock_guard<std::mutex> lock(query_access_info->mutex);
    query_access_info->views.emplace(view_name);
}

void Context::addQueryAccessInfo(const QualifiedProjectionName & qualified_projection_name)
{
    if (!qualified_projection_name)
        return;

    if (isGlobalContext())
        throw Exception(ErrorCodes::LOGICAL_ERROR, "Global context cannot have query access info");

    std::lock_guard<std::mutex> lock(query_access_info->mutex);
    query_access_info->projections.emplace(fmt::format(
        "{}.{}", qualified_projection_name.storage_id.getFullTableName(), backQuoteIfNeed(qualified_projection_name.projection_name)));
}

Context::QueryFactoriesInfo Context::getQueryFactoriesInfo() const
{
    return query_factories_info;
}

void Context::addQueryFactoriesInfo(QueryLogFactories factory_type, const String & created_object) const
{
    if (isGlobalContext())
        throw Exception(ErrorCodes::LOGICAL_ERROR, "Global context cannot have query factories info");

    std::lock_guard lock(query_factories_info.mutex);

    switch (factory_type)
    {
        case QueryLogFactories::AggregateFunction:
            query_factories_info.aggregate_functions.emplace(created_object);
            break;
        case QueryLogFactories::AggregateFunctionCombinator:
            query_factories_info.aggregate_function_combinators.emplace(created_object);
            break;
        case QueryLogFactories::Database:
            query_factories_info.database_engines.emplace(created_object);
            break;
        case QueryLogFactories::DataType:
            query_factories_info.data_type_families.emplace(created_object);
            break;
        case QueryLogFactories::Dictionary:
            query_factories_info.dictionaries.emplace(created_object);
            break;
        case QueryLogFactories::Format:
            query_factories_info.formats.emplace(created_object);
            break;
        case QueryLogFactories::Function:
            query_factories_info.functions.emplace(created_object);
            break;
        case QueryLogFactories::Storage:
            query_factories_info.storages.emplace(created_object);
            break;
        case QueryLogFactories::TableFunction:
            query_factories_info.table_functions.emplace(created_object);
    }
}

void Context::addQueryPrivilegesInfo(const String & privilege, bool granted) const
{
    std::lock_guard lock(query_privileges_info->mutex);
    if (granted)
        query_privileges_info->used_privileges.emplace(privilege);
    else
        query_privileges_info->missing_privileges.emplace(privilege);
}

static bool findIdentifier(const ASTFunction * function)
{
    if (!function || !function->arguments)
        return false;
    if (const auto * arguments = function->arguments->as<ASTExpressionList>())
    {
        for (const auto & argument : arguments->children)
        {
            if (argument->as<ASTIdentifier>())
                return true;
            if (const auto * f = argument->as<ASTFunction>(); f && findIdentifier(f))
                return true;
        }
    }
    return false;
}

StoragePtr Context::executeTableFunction(const ASTPtr & table_expression, const ASTSelectQuery * select_query_hint)
{
    ASTFunction * function = assert_cast<ASTFunction *>(table_expression.get());
    String database_name = getCurrentDatabase();
    String table_name = function->name;

    if (function->is_compound_name)
    {
        std::vector<std::string> parts;
        splitInto<'.'>(parts, function->name);

        if (parts.size() == 2)
        {
            database_name = parts[0];
            table_name = parts[1];
        }
    }

    StoragePtr table = DatabaseCatalog::instance().tryGetTable({database_name, table_name}, getQueryContext());
    if (table)
    {
        if (table.get()->isView() && table->as<StorageView>() && table->as<StorageView>()->isParameterizedView())
        {
            auto query = table->getInMemoryMetadataPtr()->getSelectQuery().inner_query->clone();
            NameToNameMap parameterized_view_values = analyzeFunctionParamValues(table_expression, getQueryContext());
            StorageView::replaceQueryParametersIfParametrizedView(query, parameterized_view_values);

            ASTCreateQuery create;
            create.select = query->as<ASTSelectWithUnionQuery>();
            auto sample_block = InterpreterSelectWithUnionQuery::getSampleBlock(query, getQueryContext());
            auto res = std::make_shared<StorageView>(StorageID(database_name, table_name),
                                                     create,
                                                     ColumnsDescription(sample_block.getNamesAndTypesList()),
                                                     /* comment */ "",
                                                     /* is_parameterized_view */ true);
            res->startup();
            function->prefer_subquery_to_function_formatting = true;
            return res;
        }
    }
    auto hash = table_expression->getTreeHash(/*ignore_aliases=*/ true);
    auto key = toString(hash);
    StoragePtr & res = table_function_results[key];
    if (!res)
    {
        TableFunctionPtr table_function_ptr;
        try
        {
            table_function_ptr = TableFunctionFactory::instance().get(table_expression, shared_from_this());
        }
        catch (Exception & e)
        {
            if (e.code() == ErrorCodes::UNKNOWN_FUNCTION)
            {
                e.addMessage(" or incorrect parameterized view");
            }
            throw;
        }

        uint64_t use_structure_from_insertion_table_in_table_functions
            = getSettingsRef()[Setting::use_structure_from_insertion_table_in_table_functions];
        if (select_query_hint && use_structure_from_insertion_table_in_table_functions && table_function_ptr->needStructureHint()
            && hasInsertionTable())
        {
            const auto & insert_columns = DatabaseCatalog::instance()
                                              .getTable(getInsertionTable(), shared_from_this())
                                              ->getInMemoryMetadataPtr()
                                              ->getColumns();

            const auto & insert_column_names = hasInsertionTableColumnNames() ? *getInsertionTableColumnNames() : insert_columns.getOrdinary().getNames();
            DB::ColumnsDescription structure_hint;

            bool use_columns_from_insert_query = true;

            /// Insert table matches columns against SELECT expression by position, so we want to map
            /// insert table columns to table function columns through names from SELECT expression.

            auto insert_column_name_it = insert_column_names.begin();
            auto insert_column_names_end = insert_column_names.end();  /// end iterator of the range covered by possible asterisk
            auto virtual_column_names = table_function_ptr->getVirtualsToCheckBeforeUsingStructureHint();
            bool asterisk = false;
            const auto & expression_list = select_query_hint->select()->as<ASTExpressionList>()->children;
            const auto * expression = expression_list.begin();

            /// We want to go through SELECT expression list and correspond each expression to column in insert table
            /// which type will be used as a hint for the file structure inference.
            for (; expression != expression_list.end() && insert_column_name_it != insert_column_names_end; ++expression)
            {
                if (auto * identifier = (*expression)->as<ASTIdentifier>())
                {
                    if (!virtual_column_names.contains(identifier->name()))
                    {
                        if (asterisk)
                        {
                            if (use_structure_from_insertion_table_in_table_functions == 1)
                                throw Exception(ErrorCodes::ILLEGAL_COLUMN, "Asterisk cannot be mixed with column list in INSERT SELECT query.");

                            use_columns_from_insert_query = false;
                            break;
                        }

                        ColumnDescription column = insert_columns.get(*insert_column_name_it);
                        column.name = identifier->name();
                        /// Change ephemeral columns to default columns.
                        column.default_desc.kind = ColumnDefaultKind::Default;
                        structure_hint.add(std::move(column));
                    }

                    /// Once we hit asterisk we want to find end of the range covered by asterisk
                    /// contributing every further SELECT expression to the tail of insert structure
                    if (asterisk)
                        --insert_column_names_end;
                    else
                        ++insert_column_name_it;
                }
                else if ((*expression)->as<ASTAsterisk>())
                {
                    if (asterisk)
                    {
                        if (use_structure_from_insertion_table_in_table_functions == 1)
                            throw Exception(ErrorCodes::ILLEGAL_COLUMN, "Only one asterisk can be used in INSERT SELECT query.");

                        use_columns_from_insert_query = false;
                        break;
                    }
                    if (!structure_hint.empty())
                    {
                        if (use_structure_from_insertion_table_in_table_functions == 1)
                            throw Exception(ErrorCodes::ILLEGAL_COLUMN, "Asterisk cannot be mixed with column list in INSERT SELECT query.");

                        use_columns_from_insert_query = false;
                        break;
                    }

                    asterisk = true;
                }
                else if (auto * func = (*expression)->as<ASTFunction>())
                {
                    if (use_structure_from_insertion_table_in_table_functions == 2 && findIdentifier(func))
                    {
                        use_columns_from_insert_query = false;
                        break;
                    }

                    /// Once we hit asterisk we want to find end of the range covered by asterisk
                    /// contributing every further SELECT expression to the tail of insert structure
                    if (asterisk)
                        --insert_column_names_end;
                    else
                        ++insert_column_name_it;
                }
                else
                {
                    /// Once we hit asterisk we want to find end of the range covered by asterisk
                    /// contributing every further SELECT expression to the tail of insert structure
                    if (asterisk)
                        --insert_column_names_end;
                    else
                        ++insert_column_name_it;
                }
            }

            if (use_structure_from_insertion_table_in_table_functions == 2 && !asterisk)
            {
                /// For input function we should check if input format supports reading subset of columns.
                if (table_function_ptr->getName() == "input")
                    use_columns_from_insert_query = FormatFactory::instance().checkIfFormatSupportsSubsetOfColumns(getInsertFormat(), shared_from_this());
                else
                    use_columns_from_insert_query = table_function_ptr->supportsReadingSubsetOfColumns(shared_from_this());
            }

            if (use_columns_from_insert_query)
            {
                if (expression == expression_list.end())
                {
                    /// Append tail of insert structure to the hint
                    if (asterisk)
                    {
                        for (; insert_column_name_it != insert_column_names_end; ++insert_column_name_it)
                        {
                            ColumnDescription column = insert_columns.get(*insert_column_name_it);
                            /// Change ephemeral columns to default columns.
                            column.default_desc.kind = ColumnDefaultKind::Default;

                            structure_hint.add(std::move(column));
                        }
                    }

                    if (!structure_hint.empty())
                        table_function_ptr->setStructureHint(structure_hint);
                }
                else if (use_structure_from_insertion_table_in_table_functions == 1)
                    throw Exception(ErrorCodes::NUMBER_OF_COLUMNS_DOESNT_MATCH, "Number of columns in insert table less than required by SELECT expression.");
            }
        }

        res = table_function_ptr->execute(table_expression, shared_from_this(), table_function_ptr->getName());

        /// Since ITableFunction::parseArguments() may change table_expression, i.e.:
        ///
        ///     remote('127.1', system.one) -> remote('127.1', 'system.one'),
        ///
        auto new_hash = table_expression->getTreeHash(/*ignore_aliases=*/ true);
        if (hash != new_hash)
        {
            key = toString(new_hash);
            table_function_results[key] = res;
        }
    }
    return res;
}

StoragePtr Context::executeTableFunction(const ASTPtr & table_expression, const TableFunctionPtr & table_function_ptr)
{
    const auto hash = table_expression->getTreeHash(/*ignore_aliases=*/ true);
    const auto key = toString(hash);
    StoragePtr & res = table_function_results[key];

    if (!res)
    {
        res = table_function_ptr->execute(table_expression, shared_from_this(), table_function_ptr->getName());
    }

    return res;
}


StoragePtr Context::buildParametrizedViewStorage(const String & database_name, const String & table_name, const NameToNameMap & param_values)
{
    if (table_name.empty())
        return nullptr;

    StoragePtr original_view = DatabaseCatalog::instance().tryGetTable({database_name, table_name}, getQueryContext());
    if (!original_view || !original_view->isView())
        return nullptr;
    auto * storage_view = original_view->as<StorageView>();
    if (!storage_view || !storage_view->isParameterizedView())
        return nullptr;

    auto original_view_metadata = original_view->getInMemoryMetadataPtr();
    auto query = original_view_metadata->getSelectQuery().inner_query->clone();
    StorageView::replaceQueryParametersIfParametrizedView(query, param_values);

    ASTCreateQuery create;
    create.select = query->as<ASTSelectWithUnionQuery>();

    auto sql_security = std::make_shared<ASTSQLSecurity>();
    sql_security->type = original_view_metadata->sql_security_type;
    if (original_view_metadata->definer)
        sql_security->definer = std::make_shared<ASTUserNameWithHost>(*original_view_metadata->definer);
    create.sql_security = sql_security;

    auto view_context = original_view_metadata->getSQLSecurityOverriddenContext(shared_from_this());
    auto sample_block = InterpreterSelectQueryAnalyzer::getSampleBlock(query, view_context);
    auto res = std::make_shared<StorageView>(StorageID(database_name, table_name),
                                                create,
                                                ColumnsDescription(sample_block.getNamesAndTypesList()),
            /* comment */ "",
            /* is_parameterized_view */ true);
    res->startup();
    return res;
}


void Context::addViewSource(const StoragePtr & storage)
{
    if (view_source)
        throw Exception(ErrorCodes::TABLE_ALREADY_EXISTS, "Temporary view source storage {} already exists.",
            backQuoteIfNeed(view_source->getName()));
    view_source = storage;
}


StoragePtr Context::getViewSource() const
{
    return view_source;
}

bool Context::displaySecretsInShowAndSelect() const
{
    return shared->server_settings[ServerSetting::display_secrets_in_show_and_select];
}

Settings Context::getSettingsCopy() const
{
    SharedLockGuard lock(mutex);
    return *settings;
}

void Context::setSettings(const Settings & settings_)
{
    std::lock_guard lock(mutex);
    *settings = settings_;
    need_recalculate_access = true;
    contextSanityClampSettings(*this, *settings);
}

void Context::setSettingWithLock(std::string_view name, const String & value, const std::lock_guard<ContextSharedMutex> & lock)
{
    if (name == "profile")
    {
        setCurrentProfileWithLock(value, true /*check_constraints*/, lock);
        return;
    }
    settings->set(name, value);
    if (ContextAccessParams::dependsOnSettingName(name))
        need_recalculate_access = true;
    contextSanityClampSettingsWithLock(*this, *settings, lock);
}

void Context::setSettingWithLock(std::string_view name, const Field & value, const std::lock_guard<ContextSharedMutex> & lock)
{
    if (name == "profile")
    {
        setCurrentProfileWithLock(value.safeGet<String>(), true /*check_constraints*/, lock);
        return;
    }
    settings->set(name, value);
    if (ContextAccessParams::dependsOnSettingName(name))
        need_recalculate_access = true;
}

void Context::applySettingChangeWithLock(const SettingChange & change, const std::lock_guard<ContextSharedMutex> & lock)
{
    try
    {
        setSettingWithLock(change.name, change.value, lock);
        contextSanityClampSettingsWithLock(*this, *settings, lock);
    }
    catch (Exception & e)
    {
        e.addMessage(fmt::format(
                         "in attempt to set the value of setting '{}' to {}",
                         change.name, applyVisitor(FieldVisitorToString(), change.value)));
        throw;
    }
}

void Context::applySettingsChangesWithLock(const SettingsChanges & changes, const std::lock_guard<ContextSharedMutex>& lock)
{
    for (const SettingChange & change : changes)
        applySettingChangeWithLock(change, lock);
    applySettingsQuirks(*settings);
}

void Context::setSetting(std::string_view name, const String & value)
{
    std::lock_guard lock(mutex);
    setSettingWithLock(name, value, lock);
}

void Context::setSetting(std::string_view name, const Field & value)
{
    std::lock_guard lock(mutex);
    setSettingWithLock(name, value, lock);
    contextSanityClampSettingsWithLock(*this, *settings, lock);
}

void Context::setServerSetting(std::string_view name, const Field & value)
{
    std::lock_guard lock(mutex);
    shared->server_settings.set(name, value);
}

void Context::applySettingChange(const SettingChange & change)
{
    try
    {
        setSetting(change.name, change.value);
    }
    catch (Exception & e)
    {
        e.addMessage(fmt::format(
                         "in attempt to set the value of setting '{}' to {}",
                         change.name, applyVisitor(FieldVisitorToString(), change.value)));
        throw;
    }
}


void Context::applySettingsChanges(const SettingsChanges & changes)
{
    std::lock_guard lock(mutex);
    applySettingsChangesWithLock(changes, lock);
}

void Context::checkSettingsConstraintsWithLock(const AlterSettingsProfileElements & profile_elements, SettingSource source)
{
    getSettingsConstraintsAndCurrentProfilesWithLock()->constraints.check(*settings, profile_elements, source);
    if (getApplicationType() == ApplicationType::LOCAL || getApplicationType() == ApplicationType::SERVER)
        doSettingsSanityCheckClamp(*settings, getLogger("SettingsSanity"));
}

void Context::checkSettingsConstraintsWithLock(const SettingChange & change, SettingSource source)
{
    getSettingsConstraintsAndCurrentProfilesWithLock()->constraints.check(*settings, change, source);
    if (getApplicationType() == ApplicationType::LOCAL || getApplicationType() == ApplicationType::SERVER)
        doSettingsSanityCheckClamp(*settings, getLogger("SettingsSanity"));
}

void Context::checkSettingsConstraintsWithLock(const SettingsChanges & changes, SettingSource source)
{
    getSettingsConstraintsAndCurrentProfilesWithLock()->constraints.check(*settings, changes, source);
    if (getApplicationType() == ApplicationType::LOCAL || getApplicationType() == ApplicationType::SERVER)
        doSettingsSanityCheckClamp(*settings, getLogger("SettingsSanity"));
}

void Context::checkSettingsConstraintsWithLock(SettingsChanges & changes, SettingSource source)
{
    getSettingsConstraintsAndCurrentProfilesWithLock()->constraints.check(*settings, changes, source);
    if (getApplicationType() == ApplicationType::LOCAL || getApplicationType() == ApplicationType::SERVER)
        doSettingsSanityCheckClamp(*settings, getLogger("SettingsSanity"));
}

void Context::clampToSettingsConstraintsWithLock(SettingsChanges & changes, SettingSource source)
{
    getSettingsConstraintsAndCurrentProfilesWithLock()->constraints.clamp(*settings, changes, source);
    if (getApplicationType() == ApplicationType::LOCAL || getApplicationType() == ApplicationType::SERVER)
        doSettingsSanityCheckClamp(*settings, getLogger("SettingsSanity"));
}

void Context::checkMergeTreeSettingsConstraintsWithLock(const MergeTreeSettings & merge_tree_settings, const SettingsChanges & changes) const
{
    getSettingsConstraintsAndCurrentProfilesWithLock()->constraints.check(merge_tree_settings, changes);
}

void Context::checkSettingsConstraints(const AlterSettingsProfileElements & profile_elements, SettingSource source)
{
    SharedLockGuard lock(mutex);
    checkSettingsConstraintsWithLock(profile_elements, source);
}

void Context::checkSettingsConstraints(const SettingChange & change, SettingSource source)
{
    SharedLockGuard lock(mutex);
    checkSettingsConstraintsWithLock(change, source);
}

void Context::checkSettingsConstraints(const SettingsChanges & changes, SettingSource source)
{
    SharedLockGuard lock(mutex);
    getSettingsConstraintsAndCurrentProfilesWithLock()->constraints.check(*settings, changes, source);
    doSettingsSanityCheckClamp(*settings, getLogger("SettingsSanity"));
}

void Context::checkSettingsConstraints(SettingsChanges & changes, SettingSource source)
{
    SharedLockGuard lock(mutex);
    checkSettingsConstraintsWithLock(changes, source);
}

void Context::clampToSettingsConstraints(SettingsChanges & changes, SettingSource source)
{
    SharedLockGuard lock(mutex);
    clampToSettingsConstraintsWithLock(changes, source);
}

void Context::checkMergeTreeSettingsConstraints(const MergeTreeSettings & merge_tree_settings, const SettingsChanges & changes) const
{
    SharedLockGuard lock(mutex);
    checkMergeTreeSettingsConstraintsWithLock(merge_tree_settings, changes);
}

void Context::resetSettingsToDefaultValue(const std::vector<String> & names)
{
    std::lock_guard lock(mutex);
    for (const String & name: names)
        settings->setDefaultValue(name);
}

std::shared_ptr<const SettingsConstraintsAndProfileIDs> Context::getSettingsConstraintsAndCurrentProfilesWithLock() const
{
    if (settings_constraints_and_current_profiles)
        return settings_constraints_and_current_profiles;
    static auto no_constraints_or_profiles = std::make_shared<SettingsConstraintsAndProfileIDs>(getAccessControl());
    return no_constraints_or_profiles;
}

std::shared_ptr<const SettingsConstraintsAndProfileIDs> Context::getSettingsConstraintsAndCurrentProfiles() const
{
    SharedLockGuard lock(mutex);
    return getSettingsConstraintsAndCurrentProfilesWithLock();
}

String Context::getCurrentDatabase() const
{
    SharedLockGuard lock(mutex);
    return current_database;
}


String Context::getInitialQueryId() const
{
    return client_info.initial_query_id;
}


void Context::setCurrentDatabaseNameInGlobalContext(const String & name)
{
    if (!isGlobalContext())
        throw Exception(ErrorCodes::LOGICAL_ERROR,
                        "Cannot set current database for non global context, this method should "
                        "be used during server initialization");
    std::lock_guard lock(mutex);

    if (!current_database.empty())
        throw Exception(ErrorCodes::LOGICAL_ERROR, "Default database name cannot be changed in global context without server restart");

    current_database = name;
}

void Context::setCurrentDatabaseWithLock(const String & name, const std::lock_guard<ContextSharedMutex> &)
{
    DatabaseCatalog::instance().assertDatabaseExists(name);
    current_database = name;
    need_recalculate_access = true;
}

void Context::setCurrentDatabase(const String & name)
{
    std::lock_guard lock(mutex);
    setCurrentDatabaseWithLock(name, lock);
}

void Context::setCurrentQueryId(const String & query_id)
{
    /// Generate random UUID, but using lower quality RNG,
    ///  because Poco::UUIDGenerator::generateRandom method is using /dev/random, that is very expensive.
    /// NOTE: Actually we don't need to use UUIDs for query identifiers.
    /// We could use any suitable string instead.
    union
    {
        char bytes[16];
        struct
        {
            UInt64 a;
            UInt64 b;
        } words;
        UUID uuid{};
    } random;

    random.words.a = thread_local_rng();
    random.words.b = thread_local_rng();


    String query_id_to_set = query_id;
    if (query_id_to_set.empty())    /// If the user did not submit his query_id, then we generate it ourselves.
    {
        /// Use protected constructor.
        struct QueryUUID : Poco::UUID
        {
            QueryUUID(const char * bytes, Poco::UUID::Version version)
                : Poco::UUID(bytes, version) {}
        };

        query_id_to_set = QueryUUID(random.bytes, Poco::UUID::UUID_RANDOM).toString();
    }

    client_info.current_query_id = query_id_to_set;

    if (client_info.query_kind == ClientInfo::QueryKind::INITIAL_QUERY)
        client_info.initial_query_id = client_info.current_query_id;
}

void Context::setBackgroundOperationTypeForContext(ClientInfo::BackgroundOperationType background_operation)
{
    chassert(background_operation != ClientInfo::BackgroundOperationType::NOT_A_BACKGROUND_OPERATION);
    client_info.background_operation_type = background_operation;
}

bool Context::isBackgroundOperationContext() const
{
    return client_info.background_operation_type != ClientInfo::BackgroundOperationType::NOT_A_BACKGROUND_OPERATION;
}

void Context::killCurrentQuery() const
{
    if (auto elem = getProcessListElement())
        elem->cancelQuery(CancelReason::CANCELLED_BY_USER);
}

bool Context::isCurrentQueryKilled() const
{
    /// Here getProcessListElementSafe is used, not getProcessListElement call
    /// getProcessListElement requires that process list exists
    /// In the most cases it is true, because process list exists during the query execution time.
    /// That is valid for all operations with parts, like read and write operations.
    /// However that Context::isCurrentQueryKilled call could be used on the edges
    /// when query is starting or finishing, in such edges context still exist but process list already expired
    if (auto elem = getProcessListElementSafe())
        return elem->isKilled();

    return false;
}


String Context::getDefaultFormat() const
{
    return default_format.empty() ? "TabSeparated" : default_format;
}

void Context::setDefaultFormat(const String & name)
{
    default_format = name;
}

String Context::getInsertFormat() const
{
    return insert_format;
}

void Context::setInsertFormat(const String & name)
{
    insert_format = name;
}

MultiVersion<Macros>::Version Context::getMacros() const
{
    return shared->macros.get();
}

void Context::setMacros(std::unique_ptr<Macros> && macros)
{
    shared->macros.set(std::move(macros));
}

ContextMutablePtr Context::getQueryContext() const
{
    auto ptr = query_context.lock();
    if (!ptr)
        throw Exception(ErrorCodes::THERE_IS_NO_QUERY, "There is no query or query context has expired");
    return ptr;
}

bool Context::isInternalSubquery() const
{
    auto ptr = query_context.lock();
    return ptr && ptr.get() != this;
}

ContextMutablePtr Context::getSessionContext() const
{
    auto ptr = session_context.lock();
    if (!ptr) throw Exception(ErrorCodes::THERE_IS_NO_SESSION, "There is no session or session context has expired");
    return ptr;
}

ContextMutablePtr Context::getGlobalContext() const
{
    auto ptr = global_context.lock();
    if (!ptr) throw Exception(ErrorCodes::LOGICAL_ERROR, "There is no global context or global context has expired");
    return ptr;
}

ContextMutablePtr Context::getBufferContext() const
{
    if (!buffer_context) throw Exception(ErrorCodes::LOGICAL_ERROR, "There is no buffer context");
    return buffer_context;
}

void Context::makeQueryContext()
{
    query_context = shared_from_this();

    /// Throttling should not be inherited, otherwise if you will set
    /// throttling for default profile you will not able to overwrite it
    /// per-user/query.
    ///
    /// Note, that if you need to set it server-wide, you should use
    /// per-server settings, i.e.:
    /// - max_backup_bandwidth_for_server
    /// - max_remote_read_network_bandwidth_for_server
    /// - max_remote_write_network_bandwidth_for_server
    /// - max_local_read_bandwidth_for_server
    /// - max_local_write_bandwidth_for_server
    remote_read_query_throttler.reset();
    remote_write_query_throttler.reset();
    local_read_query_throttler.reset();
    local_write_query_throttler.reset();
    backups_query_throttler.reset();
    query_privileges_info = std::make_shared<QueryPrivilegesInfo>(*query_privileges_info);
}

void Context::makeQueryContextForMerge(const MergeTreeSettings & merge_tree_settings)
{
    makeQueryContext();
    classifier.reset(); // It is assumed that there are no active queries running using this classifier, otherwise this will lead to crashes
    (*settings)[Setting::workload] = merge_tree_settings[MergeTreeSetting::merge_workload].value.empty() ? getMergeWorkload() : merge_tree_settings[MergeTreeSetting::merge_workload];
}

void Context::makeQueryContextForMutate(const MergeTreeSettings & merge_tree_settings)
{
    makeQueryContext();
    classifier.reset(); // It is assumed that there are no active queries running using this classifier, otherwise this will lead to crashes
    (*settings)[Setting::workload]
        = merge_tree_settings[MergeTreeSetting::mutation_workload].value.empty() ? getMutationWorkload() : merge_tree_settings[MergeTreeSetting::mutation_workload];
}

void Context::makeSessionContext()
{
    session_context = shared_from_this();
}

void Context::makeGlobalContext()
{
    assert(!global_context_instance);
    global_context_instance = shared_from_this();
    DatabaseCatalog::init(shared_from_this());
    EventNotifier::init();

    global_context = shared_from_this();
}

const EmbeddedDictionaries & Context::getEmbeddedDictionaries() const
{
    return getEmbeddedDictionariesImpl(false);
}

EmbeddedDictionaries & Context::getEmbeddedDictionaries()
{
    return getEmbeddedDictionariesImpl(false);
}

AsyncLoader & Context::getAsyncLoader() const
{
    callOnce(shared->async_loader_initialized, [&] {
        shared->async_loader = std::make_unique<AsyncLoader>(std::vector<AsyncLoader::PoolInitializer>{
                // IMPORTANT: Pool declaration order should match the order in `PoolId.h` to get the indices right.
                { // TablesLoaderForegroundPoolId
                    "ForegroundLoad",
                    CurrentMetrics::TablesLoaderForegroundThreads,
                    CurrentMetrics::TablesLoaderForegroundThreadsActive,
                    CurrentMetrics::TablesLoaderForegroundThreadsScheduled,
                    shared->server_settings[ServerSetting::tables_loader_foreground_pool_size],
                    TablesLoaderForegroundPriority
                },
                { // TablesLoaderBackgroundLoadPoolId
                    "BackgroundLoad",
                    CurrentMetrics::TablesLoaderBackgroundThreads,
                    CurrentMetrics::TablesLoaderBackgroundThreadsActive,
                    CurrentMetrics::TablesLoaderBackgroundThreadsScheduled,
                    shared->server_settings[ServerSetting::tables_loader_background_pool_size],
                    TablesLoaderBackgroundLoadPriority
                },
                { // TablesLoaderBackgroundStartupPoolId
                    "BackgrndStartup",
                    CurrentMetrics::TablesLoaderBackgroundThreads,
                    CurrentMetrics::TablesLoaderBackgroundThreadsActive,
                    CurrentMetrics::TablesLoaderBackgroundThreadsScheduled,
                    shared->server_settings[ServerSetting::tables_loader_background_pool_size],
                    TablesLoaderBackgroundStartupPriority
                }
            },
            /* log_failures = */ true,
            /* log_progress = */ true,
            /* log_events = */ true);
    });

    return *shared->async_loader;
}


const ExternalDictionariesLoader & Context::getExternalDictionariesLoader() const
{
    return const_cast<Context *>(this)->getExternalDictionariesLoader();
}

ExternalDictionariesLoader & Context::getExternalDictionariesLoader()
{
    std::lock_guard lock(shared->external_dictionaries_mutex);
    return getExternalDictionariesLoaderWithLock(lock);
}

ExternalDictionariesLoader & Context::getExternalDictionariesLoaderWithLock(const std::lock_guard<std::mutex> &) TSA_REQUIRES(shared->external_dictionaries_mutex)
{
    if (!shared->external_dictionaries_loader)
        shared->external_dictionaries_loader =
            std::make_unique<ExternalDictionariesLoader>(getGlobalContext());
    return *shared->external_dictionaries_loader;
}

const ExternalUserDefinedExecutableFunctionsLoader & Context::getExternalUserDefinedExecutableFunctionsLoader() const
{
    return const_cast<Context *>(this)->getExternalUserDefinedExecutableFunctionsLoader();
}

ExternalUserDefinedExecutableFunctionsLoader & Context::getExternalUserDefinedExecutableFunctionsLoader()
{
    std::lock_guard lock(shared->external_user_defined_executable_functions_mutex);
    return getExternalUserDefinedExecutableFunctionsLoaderWithLock(lock);
}

ExternalUserDefinedExecutableFunctionsLoader &
Context::getExternalUserDefinedExecutableFunctionsLoaderWithLock(const std::lock_guard<std::mutex> &) TSA_REQUIRES(shared->external_user_defined_executable_functions_mutex)
{
    if (!shared->external_user_defined_executable_functions_loader)
        shared->external_user_defined_executable_functions_loader =
            std::make_unique<ExternalUserDefinedExecutableFunctionsLoader>(getGlobalContext());
    return *shared->external_user_defined_executable_functions_loader;
}

EmbeddedDictionaries & Context::getEmbeddedDictionariesImpl(const bool throw_on_error) const
{
    std::lock_guard lock(shared->embedded_dictionaries_mutex);

    if (!shared->embedded_dictionaries)
    {
        auto geo_dictionaries_loader = std::make_unique<GeoDictionariesLoader>();

        shared->embedded_dictionaries = std::make_unique<EmbeddedDictionaries>(
            std::move(geo_dictionaries_loader),
            getGlobalContext(),
            throw_on_error);
    }

    return *shared->embedded_dictionaries;
}


void Context::tryCreateEmbeddedDictionaries(const Poco::Util::AbstractConfiguration & config) const
{
    if (!config.getBool("dictionaries_lazy_load", true))
        static_cast<void>(getEmbeddedDictionariesImpl(true));
}

void Context::loadOrReloadDictionaries(const Poco::Util::AbstractConfiguration & config)
{
    bool dictionaries_lazy_load = config.getBool("dictionaries_lazy_load", true);
    auto patterns_values = getMultipleValuesFromConfig(config, "", "dictionaries_config");
    std::unordered_set<std::string> patterns(patterns_values.begin(), patterns_values.end());

    std::lock_guard lock(shared->external_dictionaries_mutex);

    auto & external_dictionaries_loader = getExternalDictionariesLoaderWithLock(lock);
    external_dictionaries_loader.enableAlwaysLoadEverything(!dictionaries_lazy_load);

    if (shared->external_dictionaries_config_repository)
    {
        shared->external_dictionaries_config_repository->updatePatterns(patterns);
        external_dictionaries_loader.reloadConfig(shared->external_dictionaries_config_repository->getName());
        return;
    }

    auto app_path = getPath();
    auto config_path = getConfigRef().getString("config-file", "config.xml");
    auto repository = std::make_unique<ExternalLoaderXMLConfigRepository>(app_path, config_path, patterns);
    shared->external_dictionaries_config_repository = repository.get();
    shared->dictionaries_xmls = external_dictionaries_loader.addConfigRepository(std::move(repository));
}

void Context::waitForDictionariesLoad() const
{
    LOG_TRACE(shared->log, "Waiting for dictionaries to be loaded");
    auto results = getExternalDictionariesLoader().tryLoadAll<ExternalLoader::LoadResults>();
    bool all_dictionaries_loaded = true;
    for (const auto & result : results)
    {
        if ((result.status != ExternalLoaderStatus::LOADED) && (result.status != ExternalLoaderStatus::LOADED_AND_RELOADING))
        {
            LOG_WARNING(shared->log, "Dictionary {} was not loaded ({})", result.name, result.status);
            all_dictionaries_loaded = false;
        }
    }
    if (all_dictionaries_loaded)
        LOG_INFO(shared->log, "All dictionaries have been loaded");
    else
        LOG_INFO(shared->log, "Some dictionaries were not loaded");
}

void Context::loadOrReloadUserDefinedExecutableFunctions(const Poco::Util::AbstractConfiguration & config)
{
    auto patterns_values = getMultipleValuesFromConfig(config, "", "user_defined_executable_functions_config");
    std::unordered_set<std::string> patterns(patterns_values.begin(), patterns_values.end());

    std::lock_guard lock(shared->external_user_defined_executable_functions_mutex);

    auto & external_user_defined_executable_functions_loader = getExternalUserDefinedExecutableFunctionsLoaderWithLock(lock);

    if (shared->user_defined_executable_functions_config_repository)
    {
        shared->user_defined_executable_functions_config_repository->updatePatterns(patterns);
        external_user_defined_executable_functions_loader.reloadConfig(shared->user_defined_executable_functions_config_repository->getName());
        return;
    }

    auto app_path = getPath();
    auto config_path = getConfigRef().getString("config-file", "config.xml");
    auto repository = std::make_unique<ExternalLoaderXMLConfigRepository>(app_path, config_path, patterns);
    shared->user_defined_executable_functions_config_repository = repository.get();
    shared->user_defined_executable_functions_xmls = external_user_defined_executable_functions_loader.addConfigRepository(std::move(repository));
}

const IUserDefinedSQLObjectsStorage & Context::getUserDefinedSQLObjectsStorage() const
{
    callOnce(shared->user_defined_sql_objects_storage_initialized, [&] {
        shared->user_defined_sql_objects_storage = createUserDefinedSQLObjectsStorage(getGlobalContext());
    });

    SharedLockGuard lock(shared->mutex);
    return *shared->user_defined_sql_objects_storage;
}

IUserDefinedSQLObjectsStorage & Context::getUserDefinedSQLObjectsStorage()
{
    callOnce(shared->user_defined_sql_objects_storage_initialized, [&] {
        shared->user_defined_sql_objects_storage = createUserDefinedSQLObjectsStorage(getGlobalContext());
    });

    std::lock_guard lock(shared->mutex);
    return *shared->user_defined_sql_objects_storage;
}

void Context::setUserDefinedSQLObjectsStorage(std::unique_ptr<IUserDefinedSQLObjectsStorage> storage)
{
    std::lock_guard lock(shared->mutex);
    shared->user_defined_sql_objects_storage = std::move(storage);
}

IWorkloadEntityStorage & Context::getWorkloadEntityStorage() const
{
    callOnce(shared->workload_entity_storage_initialized, [&] {
        shared->workload_entity_storage = createWorkloadEntityStorage(getGlobalContext());
    });

    std::lock_guard lock(shared->mutex);
    return *shared->workload_entity_storage;
}

#if USE_NLP

SynonymsExtensions & Context::getSynonymsExtensions() const
{
    callOnce(shared->synonyms_extensions_initialized, [&] {
        shared->synonyms_extensions.emplace(getConfigRef());
    });

    return *shared->synonyms_extensions;
}

Lemmatizers & Context::getLemmatizers() const
{
    callOnce(shared->lemmatizers_initialized, [&] {
        shared->lemmatizers.emplace(getConfigRef());
    });

    return *shared->lemmatizers;
}
#endif

BackupsWorker & Context::getBackupsWorker() const
{
    callOnce(shared->backups_worker_initialized, [&] {
        const auto & config = getConfigRef();
        const auto & settings_ref = getSettingsRef();
        UInt64 backup_threads = config.getUInt64("backup_threads", settings_ref[Setting::backup_threads]);
        UInt64 restore_threads = config.getUInt64("restore_threads", settings_ref[Setting::restore_threads]);

        shared->backups_worker.emplace(getGlobalContext(), backup_threads, restore_threads);
    });

    return *shared->backups_worker;
}

void Context::waitAllBackupsAndRestores() const
{
    if (shared->backups_worker)
        shared->backups_worker->waitAll();
}


void Context::setProgressCallback(ProgressCallback callback)
{
    /// Callback is set to a session or to a query. In the session, only one query is processed at a time. Therefore, the lock is not needed.
    progress_callback = callback;
}

ProgressCallback Context::getProgressCallback() const
{
    return progress_callback;
}


void Context::setProcessListElement(QueryStatusPtr elem)
{
    if (isGlobalContext())
        throw Exception(ErrorCodes::LOGICAL_ERROR, "Global context cannot have process list element");

    /// Set to a session or query. In the session, only one query is processed at a time. Therefore, the lock is not needed.
    process_list_elem = elem;
    has_process_list_elem = elem.get();
}

QueryStatusPtr Context::getProcessListElement() const
{
    if (!has_process_list_elem)
        return {};
    if (auto res = process_list_elem.lock())
        return res;
    throw Exception(ErrorCodes::LOGICAL_ERROR, "Weak pointer to process_list_elem expired during query execution, it's a bug");
}

QueryStatusPtr Context::getProcessListElementSafe() const
{
    if (!has_process_list_elem)
        return {};
    if (auto res = process_list_elem.lock())
        return res;
    return {};
}

void Context::setUncompressedCache(const String & cache_policy, size_t max_size_in_bytes, double size_ratio)
{
    std::lock_guard lock(shared->mutex);

    if (shared->uncompressed_cache)
        throw Exception(ErrorCodes::LOGICAL_ERROR, "Uncompressed cache has been already created.");

    shared->uncompressed_cache = std::make_shared<UncompressedCache>(cache_policy, max_size_in_bytes, size_ratio);
}

void Context::updateUncompressedCacheConfiguration(const Poco::Util::AbstractConfiguration & config)
{
    std::lock_guard lock(shared->mutex);

    if (!shared->uncompressed_cache)
        throw Exception(ErrorCodes::LOGICAL_ERROR, "Uncompressed cache was not created yet.");

    size_t max_size_in_bytes = config.getUInt64("uncompressed_cache_size", DEFAULT_UNCOMPRESSED_CACHE_MAX_SIZE);
    shared->uncompressed_cache->setMaxSizeInBytes(max_size_in_bytes);
}

UncompressedCachePtr Context::getUncompressedCache() const
{
    SharedLockGuard lock(shared->mutex);
    return shared->uncompressed_cache;
}

void Context::clearUncompressedCache() const
{
    UncompressedCachePtr cache = getUncompressedCache();

    /// Clear the cache without holding context mutex to avoid blocking context for a long time
    if (cache)
        cache->clear();
}

void Context::setPageCache(size_t bytes_per_chunk, size_t bytes_per_mmap, size_t bytes_total, bool use_madv_free, bool use_huge_pages)
{
    std::lock_guard lock(shared->mutex);

    if (shared->page_cache)
        throw Exception(ErrorCodes::LOGICAL_ERROR, "Page cache has been already created.");

    shared->page_cache = std::make_shared<PageCache>(bytes_per_chunk, bytes_per_mmap, bytes_total, use_madv_free, use_huge_pages);
}

PageCachePtr Context::getPageCache() const
{
    SharedLockGuard lock(shared->mutex);
    return shared->page_cache;
}

void Context::dropPageCache() const
{
    PageCachePtr cache;
    {
        SharedLockGuard lock(shared->mutex);
        cache = shared->page_cache;
    }
    if (cache)
        cache->dropCache();
}

void Context::setMarkCache(const String & cache_policy, size_t max_cache_size_in_bytes, double size_ratio)
{
    std::lock_guard lock(shared->mutex);

    if (shared->mark_cache)
        throw Exception(ErrorCodes::LOGICAL_ERROR, "Mark cache has been already created.");

    shared->mark_cache = std::make_shared<MarkCache>(cache_policy, max_cache_size_in_bytes, size_ratio);
}

void Context::updateMarkCacheConfiguration(const Poco::Util::AbstractConfiguration & config)
{
    std::lock_guard lock(shared->mutex);

    if (!shared->mark_cache)
        throw Exception(ErrorCodes::LOGICAL_ERROR, "Mark cache was not created yet.");

    size_t max_size_in_bytes = config.getUInt64("mark_cache_size", DEFAULT_MARK_CACHE_MAX_SIZE);
    shared->mark_cache->setMaxSizeInBytes(max_size_in_bytes);
}

MarkCachePtr Context::getMarkCache() const
{
    SharedLockGuard lock(shared->mutex);
    return shared->mark_cache;
}

void Context::clearMarkCache() const
{
    /// Get local shared pointer to the cache
    MarkCachePtr cache = getMarkCache();

    /// Clear the cache without holding context mutex to avoid blocking context for a long time
    if (cache)
        cache->clear();
}

ThreadPool & Context::getLoadMarksThreadpool() const
{
    callOnce(shared->load_marks_threadpool_initialized, [&] {
        auto pool_size = shared->server_settings[ServerSetting::load_marks_threadpool_pool_size];
        auto queue_size = shared->server_settings[ServerSetting::load_marks_threadpool_queue_size];
        shared->load_marks_threadpool = std::make_unique<ThreadPool>(
            CurrentMetrics::MarksLoaderThreads, CurrentMetrics::MarksLoaderThreadsActive, CurrentMetrics::MarksLoaderThreadsScheduled, pool_size, pool_size, queue_size);
    });

    return *shared->load_marks_threadpool;
}

ThreadPool & Context::getIcebergCatalogThreadpool() const
{
    callOnce(shared->iceberg_catalog_threadpool_initialized, [&]
    {
        auto pool_size = shared->server_settings[ServerSetting::iceberg_catalog_threadpool_pool_size];
        auto queue_size = shared->server_settings[ServerSetting::iceberg_catalog_threadpool_queue_size];

        shared->iceberg_catalog_threadpool = std::make_unique<ThreadPool>(
            CurrentMetrics::IcebergCatalogThreads,
            CurrentMetrics::IcebergCatalogThreadsActive,
            CurrentMetrics::IcebergCatalogThreadsScheduled,
            pool_size, pool_size, queue_size);
    });

    return *shared->iceberg_catalog_threadpool;
}

void Context::setPrimaryIndexCache(const String & cache_policy, size_t max_cache_size_in_bytes, double size_ratio)
{
    std::lock_guard lock(shared->mutex);

    if (shared->primary_index_cache)
        throw Exception(ErrorCodes::LOGICAL_ERROR, "Primary index cache has been already created.");

    shared->primary_index_cache = std::make_shared<PrimaryIndexCache>(cache_policy, max_cache_size_in_bytes, size_ratio);
}

void Context::updatePrimaryIndexCacheConfiguration(const Poco::Util::AbstractConfiguration & config)
{
    std::lock_guard lock(shared->mutex);

    if (!shared->primary_index_cache)
        throw Exception(ErrorCodes::LOGICAL_ERROR, "Primary index cache was not created yet.");

    size_t max_size_in_bytes = config.getUInt64("primary_index_cache_size", DEFAULT_PRIMARY_INDEX_CACHE_MAX_SIZE);
    shared->primary_index_cache->setMaxSizeInBytes(max_size_in_bytes);
}

PrimaryIndexCachePtr Context::getPrimaryIndexCache() const
{
    SharedLockGuard lock(shared->mutex);
    return shared->primary_index_cache;
}

void Context::clearPrimaryIndexCache() const
{
    PrimaryIndexCachePtr cache = getPrimaryIndexCache();

    /// Clear the cache without holding context mutex to avoid blocking context for a long time
    if (cache)
        cache->clear();
}

void Context::setIndexUncompressedCache(const String & cache_policy, size_t max_size_in_bytes, double size_ratio)
{
    std::lock_guard lock(shared->mutex);

    if (shared->index_uncompressed_cache)
        throw Exception(ErrorCodes::LOGICAL_ERROR, "Index uncompressed cache has been already created.");

    shared->index_uncompressed_cache = std::make_shared<UncompressedCache>(cache_policy, max_size_in_bytes, size_ratio);
}

void Context::updateIndexUncompressedCacheConfiguration(const Poco::Util::AbstractConfiguration & config)
{
    std::lock_guard lock(shared->mutex);

    if (!shared->index_uncompressed_cache)
        throw Exception(ErrorCodes::LOGICAL_ERROR, "Index uncompressed cache was not created yet.");

    size_t max_size_in_bytes = config.getUInt64("index_uncompressed_cache_size", DEFAULT_INDEX_UNCOMPRESSED_CACHE_MAX_SIZE);
    shared->index_uncompressed_cache->setMaxSizeInBytes(max_size_in_bytes);
}

UncompressedCachePtr Context::getIndexUncompressedCache() const
{
    SharedLockGuard lock(shared->mutex);
    return shared->index_uncompressed_cache;
}

void Context::clearIndexUncompressedCache() const
{
    UncompressedCachePtr cache = getIndexUncompressedCache();

    /// Clear the cache without holding context mutex to avoid blocking context for a long time
    if (cache)
        cache->clear();
}

void Context::setIndexMarkCache(const String & cache_policy, size_t max_cache_size_in_bytes, double size_ratio)
{
    std::lock_guard lock(shared->mutex);

    if (shared->index_mark_cache)
        throw Exception(ErrorCodes::LOGICAL_ERROR, "Index mark cache has been already created.");

    shared->index_mark_cache = std::make_shared<MarkCache>(cache_policy, max_cache_size_in_bytes, size_ratio);
}

void Context::updateIndexMarkCacheConfiguration(const Poco::Util::AbstractConfiguration & config)
{
    std::lock_guard lock(shared->mutex);

    if (!shared->index_mark_cache)
        throw Exception(ErrorCodes::LOGICAL_ERROR, "Index mark cache was not created yet.");

    size_t max_size_in_bytes = config.getUInt64("index_mark_cache_size", DEFAULT_INDEX_MARK_CACHE_MAX_SIZE);
    shared->index_mark_cache->setMaxSizeInBytes(max_size_in_bytes);
}

MarkCachePtr Context::getIndexMarkCache() const
{
    SharedLockGuard lock(shared->mutex);
    return shared->index_mark_cache;
}

void Context::clearIndexMarkCache() const
{
    MarkCachePtr cache = getIndexMarkCache();

    /// Clear the cache without holding context mutex to avoid blocking context for a long time
    if (cache)
        cache->clear();
}

void Context::setMMappedFileCache(size_t max_cache_size_in_num_entries)
{
    std::lock_guard lock(shared->mutex);

    if (shared->mmap_cache)
        throw Exception(ErrorCodes::LOGICAL_ERROR, "Mapped file cache has been already created.");

    shared->mmap_cache = std::make_shared<MMappedFileCache>(max_cache_size_in_num_entries);
}

void Context::updateMMappedFileCacheConfiguration(const Poco::Util::AbstractConfiguration & config)
{
    std::lock_guard lock(shared->mutex);

    if (!shared->mmap_cache)
        throw Exception(ErrorCodes::LOGICAL_ERROR, "Mapped file cache was not created yet.");

    size_t max_size_in_bytes = config.getUInt64("mmap_cache_size", DEFAULT_MMAP_CACHE_MAX_SIZE);
    shared->mmap_cache->setMaxSizeInBytes(max_size_in_bytes);
}

MMappedFileCachePtr Context::getMMappedFileCache() const
{
    SharedLockGuard lock(shared->mutex);
    return shared->mmap_cache;
}

void Context::clearMMappedFileCache() const
{
    MMappedFileCachePtr cache = getMMappedFileCache();

    /// Clear the cache without holding context mutex to avoid blocking context for a long time
    if (cache)
        cache->clear();
}

void Context::setQueryCache(size_t max_size_in_bytes, size_t max_entries, size_t max_entry_size_in_bytes, size_t max_entry_size_in_rows)
{
    std::lock_guard lock(shared->mutex);

    if (shared->query_cache)
        throw Exception(ErrorCodes::LOGICAL_ERROR, "Query cache has been already created.");

    shared->query_cache = std::make_shared<QueryCache>(max_size_in_bytes, max_entries, max_entry_size_in_bytes, max_entry_size_in_rows);
}

void Context::updateQueryCacheConfiguration(const Poco::Util::AbstractConfiguration & config)
{
    std::lock_guard lock(shared->mutex);

    if (!shared->query_cache)
        throw Exception(ErrorCodes::LOGICAL_ERROR, "Query cache was not created yet.");

    size_t max_size_in_bytes = config.getUInt64("query_cache.max_size_in_bytes", DEFAULT_QUERY_CACHE_MAX_SIZE);
    size_t max_entries = config.getUInt64("query_cache.max_entries", DEFAULT_QUERY_CACHE_MAX_ENTRIES);
    size_t max_entry_size_in_bytes = config.getUInt64("query_cache.max_entry_size_in_bytes", DEFAULT_QUERY_CACHE_MAX_ENTRY_SIZE_IN_BYTES);
    size_t max_entry_size_in_rows = config.getUInt64("query_cache.max_entry_rows_in_rows", DEFAULT_QUERY_CACHE_MAX_ENTRY_SIZE_IN_ROWS);
    shared->query_cache->updateConfiguration(max_size_in_bytes, max_entries, max_entry_size_in_bytes, max_entry_size_in_rows);
}

QueryCachePtr Context::getQueryCache() const
{
    SharedLockGuard lock(shared->mutex);
    return shared->query_cache;
}

void Context::clearQueryCache(const std::optional<String> & tag) const
{
    QueryCachePtr cache = getQueryCache();

    /// Clear the cache without holding context mutex to avoid blocking context for a long time
    if (cache)
        cache->clear(tag);
}

void Context::clearCaches() const
{
    std::lock_guard lock(shared->mutex);

    if (!shared->uncompressed_cache)
        throw Exception(ErrorCodes::LOGICAL_ERROR, "Uncompressed cache was not created yet.");
    shared->uncompressed_cache->clear();

    if (!shared->mark_cache)
        throw Exception(ErrorCodes::LOGICAL_ERROR, "Mark cache was not created yet.");
    shared->mark_cache->clear();

    if (!shared->primary_index_cache)
        throw Exception(ErrorCodes::LOGICAL_ERROR, "Primary index cache was not created yet.");
    shared->primary_index_cache->clear();

    if (!shared->index_uncompressed_cache)
        throw Exception(ErrorCodes::LOGICAL_ERROR, "Index uncompressed cache was not created yet.");
    shared->index_uncompressed_cache->clear();

    if (!shared->index_mark_cache)
        throw Exception(ErrorCodes::LOGICAL_ERROR, "Index mark cache was not created yet.");
    shared->index_mark_cache->clear();

    if (!shared->mmap_cache)
        throw Exception(ErrorCodes::LOGICAL_ERROR, "Mmapped file cache was not created yet.");
    shared->mmap_cache->clear();

    /// Intentionally not clearing the query cache which is transactionally inconsistent by design.
}

void Context::setAsynchronousMetrics(AsynchronousMetrics * asynchronous_metrics_)
{
    std::lock_guard lock(shared->mutex);
    shared->asynchronous_metrics = asynchronous_metrics_;
}

AsynchronousMetrics * Context::getAsynchronousMetrics() const
{
    SharedLockGuard lock(shared->mutex);
    return shared->asynchronous_metrics;
}

ThreadPool & Context::getPrefetchThreadpool() const
{
    callOnce(shared->prefetch_threadpool_initialized, [&] {
        auto pool_size = shared->server_settings[ServerSetting::prefetch_threadpool_pool_size];
        auto queue_size = shared->server_settings[ServerSetting::prefetch_threadpool_queue_size];

        shared->prefetch_threadpool = std::make_unique<ThreadPool>(
            CurrentMetrics::IOPrefetchThreads, CurrentMetrics::IOPrefetchThreadsActive, CurrentMetrics::IOPrefetchThreadsScheduled, pool_size, pool_size, queue_size);
    });

    return *shared->prefetch_threadpool;
}

size_t Context::getPrefetchThreadpoolSize() const
{
    return shared->server_settings[ServerSetting::prefetch_threadpool_pool_size];
}

ThreadPool & Context::getBuildVectorSimilarityIndexThreadPool() const
{
    callOnce(
        shared->build_vector_similarity_index_threadpool_initialized,
        [&]
        {
            size_t pool_size = shared->server_settings[ServerSetting::max_build_vector_similarity_index_thread_pool_size] > 0
                ? shared->server_settings[ServerSetting::max_build_vector_similarity_index_thread_pool_size]
                : getNumberOfCPUCoresToUse();
            shared->build_vector_similarity_index_threadpool = std::make_unique<ThreadPool>(
                CurrentMetrics::BuildVectorSimilarityIndexThreads,
                CurrentMetrics::BuildVectorSimilarityIndexThreadsActive,
                CurrentMetrics::BuildVectorSimilarityIndexThreadsScheduled,
                pool_size);
        });
    return *shared->build_vector_similarity_index_threadpool;
}

BackgroundSchedulePool & Context::getBufferFlushSchedulePool() const
{
    callOnce(shared->buffer_flush_schedule_pool_initialized, [&] {
        shared->buffer_flush_schedule_pool = std::make_unique<BackgroundSchedulePool>(
            shared->server_settings[ServerSetting::background_buffer_flush_schedule_pool_size],
            CurrentMetrics::BackgroundBufferFlushSchedulePoolTask,
            CurrentMetrics::BackgroundBufferFlushSchedulePoolSize,
            "BgBufSchPool");
    });

    return *shared->buffer_flush_schedule_pool;
}

BackgroundTaskSchedulingSettings Context::getBackgroundProcessingTaskSchedulingSettings() const
{
    BackgroundTaskSchedulingSettings task_settings;

    const auto & config = getConfigRef();
    task_settings.thread_sleep_seconds = config.getDouble("background_processing_pool_thread_sleep_seconds", 10);
    task_settings.thread_sleep_seconds_random_part = config.getDouble("background_processing_pool_thread_sleep_seconds_random_part", 1.0);
    task_settings.thread_sleep_seconds_if_nothing_to_do = config.getDouble("background_processing_pool_thread_sleep_seconds_if_nothing_to_do", 0.1);
    task_settings.task_sleep_seconds_when_no_work_min = config.getDouble("background_processing_pool_task_sleep_seconds_when_no_work_min", 10);
    task_settings.task_sleep_seconds_when_no_work_max = config.getDouble("background_processing_pool_task_sleep_seconds_when_no_work_max", 600);
    task_settings.task_sleep_seconds_when_no_work_multiplier = config.getDouble("background_processing_pool_task_sleep_seconds_when_no_work_multiplier", 1.1);
    task_settings.task_sleep_seconds_when_no_work_random_part = config.getDouble("background_processing_pool_task_sleep_seconds_when_no_work_random_part", 1.0);
    return task_settings;
}

BackgroundTaskSchedulingSettings Context::getBackgroundMoveTaskSchedulingSettings() const
{
    BackgroundTaskSchedulingSettings task_settings;

    const auto & config = getConfigRef();
    task_settings.thread_sleep_seconds = config.getDouble("background_move_processing_pool_thread_sleep_seconds", 10);
    task_settings.thread_sleep_seconds_random_part = config.getDouble("background_move_processing_pool_thread_sleep_seconds_random_part", 1.0);
    task_settings.thread_sleep_seconds_if_nothing_to_do = config.getDouble("background_move_processing_pool_thread_sleep_seconds_if_nothing_to_do", 0.1);
    task_settings.task_sleep_seconds_when_no_work_min = config.getDouble("background_move_processing_pool_task_sleep_seconds_when_no_work_min", 10);
    task_settings.task_sleep_seconds_when_no_work_max = config.getDouble("background_move_processing_pool_task_sleep_seconds_when_no_work_max", 600);
    task_settings.task_sleep_seconds_when_no_work_multiplier = config.getDouble("background_move_processing_pool_task_sleep_seconds_when_no_work_multiplier", 1.1);
    task_settings.task_sleep_seconds_when_no_work_random_part = config.getDouble("background_move_processing_pool_task_sleep_seconds_when_no_work_random_part", 1.0);

    return task_settings;
}

BackgroundSchedulePool & Context::getSchedulePool() const
{
    callOnce(shared->schedule_pool_initialized, [&] {
        shared->schedule_pool = std::make_unique<BackgroundSchedulePool>(
            shared->server_settings[ServerSetting::background_schedule_pool_size],
            CurrentMetrics::BackgroundSchedulePoolTask,
            CurrentMetrics::BackgroundSchedulePoolSize,
            "BgSchPool");
    });

    return *shared->schedule_pool;
}

BackgroundSchedulePool & Context::getDistributedSchedulePool() const
{
    callOnce(shared->distributed_schedule_pool_initialized, [&] {
        shared->distributed_schedule_pool = std::make_unique<BackgroundSchedulePool>(
            shared->server_settings[ServerSetting::background_distributed_schedule_pool_size],
            CurrentMetrics::BackgroundDistributedSchedulePoolTask,
            CurrentMetrics::BackgroundDistributedSchedulePoolSize,
            "BgDistSchPool");
    });

    return *shared->distributed_schedule_pool;
}

BackgroundSchedulePool & Context::getMessageBrokerSchedulePool() const
{
    callOnce(shared->message_broker_schedule_pool_initialized, [&] {
        shared->message_broker_schedule_pool = std::make_unique<BackgroundSchedulePool>(
            shared->server_settings[ServerSetting::background_message_broker_schedule_pool_size],
            CurrentMetrics::BackgroundMessageBrokerSchedulePoolTask,
            CurrentMetrics::BackgroundMessageBrokerSchedulePoolSize,
            "BgMBSchPool");
    });

    return *shared->message_broker_schedule_pool;
}

ThrottlerPtr Context::getReplicatedFetchesThrottler() const
{
    return shared->replicated_fetches_throttler;
}

ThrottlerPtr Context::getReplicatedSendsThrottler() const
{
    return shared->replicated_sends_throttler;
}

ThrottlerPtr Context::getRemoteReadThrottler() const
{
    ThrottlerPtr throttler = shared->remote_read_throttler;
    if (auto bandwidth = getSettingsRef()[Setting::max_remote_read_network_bandwidth])
    {
        std::lock_guard lock(mutex);
        if (!remote_read_query_throttler)
            remote_read_query_throttler = std::make_shared<Throttler>(bandwidth, throttler);
        throttler = remote_read_query_throttler;
    }
    return throttler;
}

ThrottlerPtr Context::getRemoteWriteThrottler() const
{
    ThrottlerPtr throttler = shared->remote_write_throttler;
    if (auto bandwidth = getSettingsRef()[Setting::max_remote_write_network_bandwidth])
    {
        std::lock_guard lock(mutex);
        if (!remote_write_query_throttler)
            remote_write_query_throttler = std::make_shared<Throttler>(bandwidth, throttler);
        throttler = remote_write_query_throttler;
    }
    return throttler;
}

ThrottlerPtr Context::getLocalReadThrottler() const
{
    ThrottlerPtr throttler = shared->local_read_throttler;
    if (auto bandwidth = getSettingsRef()[Setting::max_local_read_bandwidth])
    {
        std::lock_guard lock(mutex);
        if (!local_read_query_throttler)
            local_read_query_throttler = std::make_shared<Throttler>(bandwidth, throttler);
        throttler = local_read_query_throttler;
    }
    return throttler;
}

ThrottlerPtr Context::getLocalWriteThrottler() const
{
    ThrottlerPtr throttler = shared->local_write_throttler;
    if (auto bandwidth = getSettingsRef()[Setting::max_local_write_bandwidth])
    {
        std::lock_guard lock(mutex);
        if (!local_write_query_throttler)
            local_write_query_throttler = std::make_shared<Throttler>(bandwidth, throttler);
        throttler = local_write_query_throttler;
    }
    return throttler;
}

ThrottlerPtr Context::getBackupsThrottler() const
{
    ThrottlerPtr throttler = shared->backups_server_throttler;
    if (auto bandwidth = getSettingsRef()[Setting::max_backup_bandwidth])
    {
        std::lock_guard lock(mutex);
        if (!backups_query_throttler)
            backups_query_throttler = std::make_shared<Throttler>(bandwidth, throttler);
        throttler = backups_query_throttler;
    }
    return throttler;
}

ThrottlerPtr Context::getMutationsThrottler() const
{
    return shared->mutations_throttler;
}

ThrottlerPtr Context::getMergesThrottler() const
{
    return shared->merges_throttler;
}

bool Context::hasDistributedDDL() const
{
    return getConfigRef().has("distributed_ddl");
}

void Context::setDDLWorker(std::unique_ptr<DDLWorker> ddl_worker, const LoadTaskPtrs & startup_after)
{
    std::lock_guard lock(shared->mutex);
    if (shared->ddl_worker)
        throw Exception(ErrorCodes::LOGICAL_ERROR, "DDL background thread has already been initialized");

    shared->ddl_worker = std::move(ddl_worker);

    auto job = makeLoadJob(
        getGoals(startup_after),
        TablesLoaderBackgroundStartupPoolId,
        "startup ddl worker",
        [this] (AsyncLoader &, const LoadJobPtr &)
        {
            std::lock_guard lock2(shared->mutex);
            shared->ddl_worker->startup();
        });

    shared->ddl_worker_startup_task = makeLoadTask(getAsyncLoader(), {job});
    shared->ddl_worker_startup_task->schedule();
}

DDLWorker & Context::getDDLWorker() const
{
    // We have to ensure that DDL worker will not interfere with async loading of tables.
    // For example to prevent creation of a table that already exists, but has not been yet loaded.
    // So we have to wait for all tables to be loaded before starting up DDL worker.
    // NOTE: Possible improvement: above requirement can be loosen by waiting for specific tables to load.
    if (shared->ddl_worker_startup_task)
        waitLoad(shared->ddl_worker_startup_task); // Just wait and do not prioritize, because it depends on all load and startup tasks

    {
        /// Only acquire the lock for reading ddl_worker field.
        /// hasZooKeeper() and hasDistributedDDL() acquire the same lock as well and double acquisition of the lock in shared mode can lead
        /// to a deadlock if an exclusive lock attempt is made in the meantime by another thread.
        SharedLockGuard lock(shared->mutex);
        if (shared->ddl_worker)
            return *shared->ddl_worker;
    }

    if (!hasZooKeeper())
        throw Exception(ErrorCodes::NO_ELEMENTS_IN_CONFIG, "There is no Zookeeper configuration in server config");

    if (!hasDistributedDDL())
        throw Exception(ErrorCodes::NO_ELEMENTS_IN_CONFIG, "There is no DistributedDDL configuration in server config");

    throw Exception(ErrorCodes::NO_ELEMENTS_IN_CONFIG, "DDL background thread is not initialized");
}

zkutil::ZooKeeperPtr Context::getZooKeeper() const
{
    std::lock_guard lock(shared->zookeeper_mutex);

    const auto & config = shared->zookeeper_config ? *shared->zookeeper_config : getConfigRef();
    if (!shared->zookeeper)
        shared->zookeeper = zkutil::ZooKeeper::create(config, zkutil::getZooKeeperConfigName(config), getZooKeeperLog());

    if (shared->zookeeper->expired())
    {
        Stopwatch watch;
        LOG_DEBUG(shared->log, "Trying to establish a new connection with ZooKeeper");
        shared->zookeeper = shared->zookeeper->startNewSession();
        if (isServerCompletelyStarted())
            shared->zookeeper->setServerCompletelyStarted();
        LOG_DEBUG(shared->log, "Establishing a new connection with ZooKeeper took {} ms", watch.elapsedMilliseconds());
    }

    return shared->zookeeper;
}

namespace
{

bool checkZooKeeperConfigIsLocal(const Poco::Util::AbstractConfiguration & config, const std::string & config_name)
{
    Poco::Util::AbstractConfiguration::Keys keys;
    config.keys(config_name, keys);

    for (const auto & key : keys)
    {
        if (startsWith(key, "node"))
        {
            String host = config.getString(config_name + "." + key + ".host");
            if (isLocalAddress(DNSResolver::instance().resolveHostAllInOriginOrder(host).front()))
                return true;
        }
    }
    return false;
}

}


bool Context::tryCheckClientConnectionToMyKeeperCluster() const
{
    try
    {
        const auto config_name = zkutil::getZooKeeperConfigName(getConfigRef());
        /// If our server is part of main Keeper cluster
        if (config_name == "keeper_server" || checkZooKeeperConfigIsLocal(getConfigRef(), config_name))
        {
            LOG_DEBUG(shared->log, "Keeper server is participant of the main zookeeper cluster, will try to connect to it");
            getZooKeeper();
            /// Connected, return true
            return true;
        }

        Poco::Util::AbstractConfiguration::Keys keys;
        getConfigRef().keys("auxiliary_zookeepers", keys);

        /// If our server is part of some auxiliary_zookeeper
        for (const auto & aux_zk_name : keys)
        {
            if (checkZooKeeperConfigIsLocal(getConfigRef(), "auxiliary_zookeepers." + aux_zk_name))
            {
                LOG_DEBUG(shared->log, "Our Keeper server is participant of the auxiliary zookeeper cluster ({}), will try to connect to it", aux_zk_name);
                getAuxiliaryZooKeeper(aux_zk_name);
                /// Connected, return true
                return true;
            }
        }

        /// Our server doesn't depend on our Keeper cluster
        return true;
    }
    catch (...)
    {
        return false;
    }
}

UInt32 Context::getZooKeeperSessionUptime() const
{
    std::lock_guard lock(shared->zookeeper_mutex);
    if (!shared->zookeeper || shared->zookeeper->expired())
        return 0;
    return shared->zookeeper->getSessionUptime();
}

void Context::setSystemZooKeeperLogAfterInitializationIfNeeded()
{
    /// It can be nearly impossible to understand in which order global objects are initialized on server startup.
    /// If getZooKeeper() is called before initializeSystemLogs(), then zkutil::ZooKeeper gets nullptr
    /// instead of pointer to system table and it logs nothing.
    /// This method explicitly sets correct pointer to system log after its initialization.
    /// TODO get rid of this if possible

    std::shared_ptr<ZooKeeperLog> zookeeper_log;
    {
        SharedLockGuard lock(shared->mutex);
        if (!shared->system_logs)
            return;

        zookeeper_log = shared->system_logs->zookeeper_log;
    }

    if (!zookeeper_log)
        return;

    {
        std::lock_guard lock(shared->zookeeper_mutex);
        if (shared->zookeeper)
            shared->zookeeper->setZooKeeperLog(zookeeper_log);
    }

    {
        std::lock_guard lock_auxiliary_zookeepers(shared->auxiliary_zookeepers_mutex);
        for (auto & zk : shared->auxiliary_zookeepers)
            zk.second->setZooKeeperLog(zookeeper_log);
    }
}

void Context::initializeKeeperDispatcher([[maybe_unused]] bool start_async) const
{
#if USE_NURAFT
    std::lock_guard lock(shared->keeper_dispatcher_mutex);

    if (shared->keeper_dispatcher)
        throw Exception(ErrorCodes::LOGICAL_ERROR, "Trying to initialize Keeper multiple times");

    const auto & config = getConfigRef();
    if (config.has("keeper_server"))
    {
        bool is_standalone_app = getApplicationType() == ApplicationType::KEEPER;
        if (start_async)
        {
            assert(!is_standalone_app);
            LOG_INFO(shared->log, "Connected to ZooKeeper (or Keeper) before internal Keeper start or we don't depend on our Keeper cluster, "
                     "will wait for Keeper asynchronously");
        }
        else
        {
            LOG_INFO(shared->log, "Cannot connect to ZooKeeper (or Keeper) before internal Keeper start, "
                     "will wait for Keeper synchronously");
        }

        shared->keeper_dispatcher = std::make_shared<KeeperDispatcher>();
        shared->keeper_dispatcher->initialize(config, is_standalone_app, start_async, getMacros());
    }
#endif
}

#if USE_NURAFT
std::shared_ptr<KeeperDispatcher> Context::getKeeperDispatcher() const
{
    std::lock_guard lock(shared->keeper_dispatcher_mutex);
    if (!shared->keeper_dispatcher)
        throw Exception(ErrorCodes::LOGICAL_ERROR, "Keeper must be initialized before requests");

    return shared->keeper_dispatcher;
}

std::shared_ptr<KeeperDispatcher> Context::tryGetKeeperDispatcher() const
{
    std::lock_guard lock(shared->keeper_dispatcher_mutex);
    return shared->keeper_dispatcher;
}
#endif

void Context::shutdownKeeperDispatcher() const
{
#if USE_NURAFT
    std::lock_guard lock(shared->keeper_dispatcher_mutex);
    if (shared->keeper_dispatcher)
    {
        shared->keeper_dispatcher->shutdown();
        shared->keeper_dispatcher.reset();
    }
#endif
}


void Context::updateKeeperConfiguration([[maybe_unused]] const Poco::Util::AbstractConfiguration & config)
{
#if USE_NURAFT
    std::lock_guard lock(shared->keeper_dispatcher_mutex);
    if (!shared->keeper_dispatcher)
        return;

    shared->keeper_dispatcher->updateConfiguration(config, getMacros());
#endif
}


zkutil::ZooKeeperPtr Context::getAuxiliaryZooKeeper(const String & name) const
{
    std::lock_guard lock(shared->auxiliary_zookeepers_mutex);

    auto zookeeper = shared->auxiliary_zookeepers.find(name);
    if (zookeeper == shared->auxiliary_zookeepers.end())
    {
        if (name.contains(':') || name.contains('/'))
            throw Exception(ErrorCodes::BAD_ARGUMENTS, "Invalid auxiliary ZooKeeper name {}: ':' and '/' are not allowed", name);

        const auto & config = shared->auxiliary_zookeepers_config ? *shared->auxiliary_zookeepers_config : getConfigRef();
        if (!config.has("auxiliary_zookeepers." + name))
            throw Exception(
                ErrorCodes::BAD_ARGUMENTS,
                "Unknown auxiliary ZooKeeper name '{}'. If it's required it can be added to the section <auxiliary_zookeepers> in "
                "config.xml",
                name);

        zookeeper = shared->auxiliary_zookeepers.emplace(name,
                        zkutil::ZooKeeper::create(config, "auxiliary_zookeepers." + name, getZooKeeperLog())).first;
    }
    else if (zookeeper->second->expired())
        zookeeper->second = zookeeper->second->startNewSession();

    return zookeeper->second;
}

std::shared_ptr<zkutil::ZooKeeper> Context::getDefaultOrAuxiliaryZooKeeper(const String & name) const
{
    return name == zkutil::DEFAULT_ZOOKEEPER_NAME ? getZooKeeper() : getAuxiliaryZooKeeper(name);
}


std::map<String, zkutil::ZooKeeperPtr> Context::getAuxiliaryZooKeepers() const
{
    std::lock_guard lock(shared->auxiliary_zookeepers_mutex);
    return shared->auxiliary_zookeepers;
}

void Context::resetZooKeeper() const
{
    std::lock_guard lock(shared->zookeeper_mutex);
    shared->zookeeper.reset();
}

static void reloadZooKeeperIfChangedImpl(
    const ConfigurationPtr & config,
    const std::string & config_name,
    zkutil::ZooKeeperPtr & zk,
    std::shared_ptr<ZooKeeperLog> zk_log,
    bool server_started)
{
    if (!zk || zk->configChanged(*config, config_name))
    {
        if (zk)
            zk->finalize("Config changed");

        zk = zkutil::ZooKeeper::create(*config, config_name, std::move(zk_log));
        if (server_started)
            zk->setServerCompletelyStarted();
    }
}

void Context::reloadZooKeeperIfChanged(const ConfigurationPtr & config) const
{
    bool server_started = isServerCompletelyStarted();
    std::lock_guard lock(shared->zookeeper_mutex);
    shared->zookeeper_config = config;
    reloadZooKeeperIfChangedImpl(config, zkutil::getZooKeeperConfigName(*config), shared->zookeeper, getZooKeeperLog(), server_started);
}

void Context::reloadAuxiliaryZooKeepersConfigIfChanged(const ConfigurationPtr & config)
{
    bool server_started = isServerCompletelyStarted();
    std::lock_guard lock(shared->auxiliary_zookeepers_mutex);

    shared->auxiliary_zookeepers_config = config;

    for (auto it = shared->auxiliary_zookeepers.begin(); it != shared->auxiliary_zookeepers.end();)
    {
        if (!config->has("auxiliary_zookeepers." + it->first))
            it = shared->auxiliary_zookeepers.erase(it);
        else
        {
            reloadZooKeeperIfChangedImpl(config, "auxiliary_zookeepers." + it->first, it->second, getZooKeeperLog(), server_started);
            ++it;
        }
    }
}


bool Context::hasZooKeeper() const
{
    return zkutil::hasZooKeeperConfig(getConfigRef());
}

bool Context::hasAuxiliaryZooKeeper(const String & name) const
{
    return getConfigRef().has("auxiliary_zookeepers." + name);
}

void Context::reloadQueryMaskingRulesIfChanged(const ConfigurationPtr & config) const
{
    const auto old_config = shared->sensitive_data_masker_config;
    if (old_config && isSameConfiguration(*config, *old_config, "query_masking_rules"))
        return;

    SensitiveDataMasker::setInstance(std::make_unique<SensitiveDataMasker>(*config, "query_masking_rules"));
    shared->sensitive_data_masker_config = config;
}

InterserverCredentialsPtr Context::getInterserverCredentials() const
{
    return shared->interserver_io_credentials.get();
}

void Context::updateInterserverCredentials(const Poco::Util::AbstractConfiguration & config)
{
    auto credentials = InterserverCredentials::make(config, "interserver_http_credentials");
    shared->interserver_io_credentials.set(std::move(credentials));
}

void Context::setInterserverIOAddress(const String & host, UInt16 port)
{
    shared->interserver_io_host = host;
    shared->interserver_io_port = port;
}

std::pair<String, UInt16> Context::getInterserverIOAddress() const
{
    if (shared->interserver_io_host.empty() || shared->interserver_io_port == 0)
        throw Exception(ErrorCodes::NO_ELEMENTS_IN_CONFIG,
                        "Parameter 'interserver_http(s)_port' required for replication is not specified "
                        "in configuration file.");

    return { shared->interserver_io_host, shared->interserver_io_port };
}

void Context::setInterserverScheme(const String & scheme)
{
    shared->interserver_scheme = scheme;
}

String Context::getInterserverScheme() const
{
    return shared->interserver_scheme;
}

void Context::setRemoteHostFilter(const Poco::Util::AbstractConfiguration & config)
{
    shared->remote_host_filter.setValuesFromConfig(config);
}

const RemoteHostFilter & Context::getRemoteHostFilter() const
{
    return shared->remote_host_filter;
}

void Context::setHTTPHeaderFilter(const Poco::Util::AbstractConfiguration & config)
{
    shared->http_header_filter.setValuesFromConfig(config);
}

const HTTPHeaderFilter & Context::getHTTPHeaderFilter() const
{
    return shared->http_header_filter;
}

UInt16 Context::getTCPPort() const
{
    const auto & config = getConfigRef();
    return config.getInt("tcp_port", DBMS_DEFAULT_PORT);
}

std::optional<UInt16> Context::getTCPPortSecure() const
{
    const auto & config = getConfigRef();
    if (config.has("tcp_port_secure"))
        return config.getInt("tcp_port_secure");
    return {};
}

void Context::registerServerPort(String port_name, UInt16 port)
{
    shared->server_ports.emplace(std::move(port_name), port);
}

UInt16 Context::getServerPort(const String & port_name) const
{
    auto it = shared->server_ports.find(port_name);
    if (it == shared->server_ports.end())
        throw Exception(ErrorCodes::CLUSTER_DOESNT_EXIST, "There is no port named {}", port_name);
    return it->second;
}

void Context::setMaxPartNumToWarn(size_t max_part_to_warn)
{
    SharedLockGuard lock(shared->mutex);
    shared->max_part_num_to_warn = max_part_to_warn;
}

void Context::setMaxTableNumToWarn(size_t max_table_to_warn)
{
    SharedLockGuard lock(shared->mutex);
    shared->max_table_num_to_warn= max_table_to_warn;
}

void Context::setMaxViewNumToWarn(size_t max_view_to_warn)
{
    SharedLockGuard lock(shared->mutex);
    shared->max_view_num_to_warn= max_view_to_warn;
}

void Context::setMaxDictionaryNumToWarn(size_t max_dictionary_to_warn)
{
    SharedLockGuard lock(shared->mutex);
    shared->max_dictionary_num_to_warn= max_dictionary_to_warn;
}

void Context::setMaxDatabaseNumToWarn(size_t max_database_to_warn)
{
    SharedLockGuard lock(shared->mutex);
    shared->max_database_num_to_warn= max_database_to_warn;
}

std::shared_ptr<Cluster> Context::getCluster(const std::string & cluster_name) const
{
    if (auto res = tryGetCluster(cluster_name))
        return res;
    throw Exception(ErrorCodes::CLUSTER_DOESNT_EXIST, "Requested cluster '{}' not found", cluster_name);
}


std::shared_ptr<Cluster> Context::tryGetCluster(const std::string & cluster_name) const
{
    std::shared_ptr<Cluster> res = nullptr;

    {
        std::lock_guard lock(shared->clusters_mutex);
        res = getClustersImpl(lock)->getCluster(cluster_name);

        if (res == nullptr && shared->cluster_discovery)
            res = shared->cluster_discovery->getCluster(cluster_name);
    }

    if (res == nullptr && !cluster_name.empty())
        res = tryGetReplicatedDatabaseCluster(cluster_name);

    return res;
}


void Context::reloadClusterConfig() const
{
    while (true)
    {
        ConfigurationPtr cluster_config;
        {
            std::lock_guard lock(shared->clusters_mutex);
            cluster_config = shared->clusters_config;
        }

        const auto & config = cluster_config ? *cluster_config : getConfigRef();
        auto new_clusters = std::make_shared<Clusters>(config, *settings, getMacros());

        {
            std::lock_guard lock(shared->clusters_mutex);
            if (shared->clusters_config.get() == cluster_config.get())
            {
                shared->clusters = std::move(new_clusters);
                return;
            }

            // Clusters config has been suddenly changed, recompute clusters
        }
    }
}

std::map<String, ClusterPtr> Context::getClusters() const
{
    std::lock_guard lock(shared->clusters_mutex);

    auto clusters = getClustersImpl(lock)->getContainer();

    if (shared->cluster_discovery)
    {
        const auto & cluster_discovery_map = shared->cluster_discovery->getClusters();
        for (const auto & [name, cluster] : cluster_discovery_map)
            clusters.emplace(name, cluster);
    }
    return clusters;
}

std::shared_ptr<Clusters> Context::getClustersImpl(std::lock_guard<std::mutex> & /* lock */) const TSA_REQUIRES(shared->clusters_mutex)
{
    if (!shared->clusters)
    {
        const auto & config = shared->clusters_config ? *shared->clusters_config : getConfigRef();
        shared->clusters = std::make_shared<Clusters>(config, *settings, getMacros());
    }

    return shared->clusters;
}

void Context::startClusterDiscovery()
{
    std::lock_guard lock(shared->clusters_mutex);
    if (!shared->cluster_discovery)
        return;
    shared->cluster_discovery->start();
}


/// On repeating calls updates existing clusters and adds new clusters, doesn't delete old clusters
void Context::setClustersConfig(const ConfigurationPtr & config, bool enable_discovery, const String & config_name)
{
    std::lock_guard lock(shared->clusters_mutex);
    if (ConfigHelper::getBool(*config, "allow_experimental_cluster_discovery") && enable_discovery && !shared->cluster_discovery)
    {
        shared->cluster_discovery = std::make_unique<ClusterDiscovery>(*config, getGlobalContext());
    }

    /// Do not update clusters if this part of config wasn't changed.
    if (shared->clusters && isSameConfiguration(*config, *shared->clusters_config, config_name))
        return;

    auto old_clusters_config = shared->clusters_config;
    shared->clusters_config = config;

    if (!shared->clusters)
        shared->clusters = std::make_shared<Clusters>(*shared->clusters_config, *settings, getMacros(), config_name);
    else
        shared->clusters->updateClusters(*shared->clusters_config, *settings, config_name, old_clusters_config);

    ++shared->clusters_version;
}

size_t Context::getClustersVersion() const
{
    std::lock_guard lock(shared->clusters_mutex);
    return shared->clusters_version;
}


void Context::setCluster(const String & cluster_name, const std::shared_ptr<Cluster> & cluster)
{
    std::lock_guard lock(shared->clusters_mutex);

    if (!shared->clusters)
        throw Exception(ErrorCodes::LOGICAL_ERROR, "Clusters are not set");

    shared->clusters->setCluster(cluster_name, cluster);
}


void Context::initializeSystemLogs()
{
    /// It is required, because the initialization of system logs can be also
    /// triggered from another thread, that is launched while initializing the system logs,
    /// for example, system.filesystem_cache_log will be triggered by parts loading
    /// of any other table if it is stored on a disk with cache.
    callOnce(shared->system_logs_initialized, [&] {
        auto system_logs = std::make_unique<SystemLogs>(getGlobalContext(), getConfigRef());
        std::lock_guard lock(shared->mutex);
        shared->system_logs = std::move(system_logs);
    });
}

void Context::createTraceCollector()
{
    shared->createTraceCollector();
}

void Context::initializeTraceCollector()
{
    shared->initializeTraceCollector(getTraceLog());
}

/// Call after unexpected crash happen.
void Context::handleCrash() const
{
    std::lock_guard<std::mutex> lock(mutex_shared_context);
    if (!shared)
        return;

    SharedLockGuard lock2(shared->mutex);
    if (shared->system_logs)
        shared->system_logs->handleCrash();
}

bool Context::hasTraceCollector() const
{
    return shared->hasTraceCollector();
}


std::shared_ptr<QueryLog> Context::getQueryLog() const
{
    SharedLockGuard lock(shared->mutex);

    if (!shared->system_logs)
        return {};

    return shared->system_logs->query_log;
}

std::shared_ptr<QueryMetricLog> Context::getQueryMetricLog() const
{
    SharedLockGuard lock(shared->mutex);

    if (!shared->system_logs)
        return {};

    return shared->system_logs->query_metric_log;
}

std::shared_ptr<QueryThreadLog> Context::getQueryThreadLog() const
{
    SharedLockGuard lock(shared->mutex);

    if (!shared->system_logs)
        return {};

    return shared->system_logs->query_thread_log;
}

std::shared_ptr<QueryViewsLog> Context::getQueryViewsLog() const
{
    SharedLockGuard lock(shared->mutex);
    if (!shared->system_logs)
        return {};

    return shared->system_logs->query_views_log;
}

std::shared_ptr<PartLog> Context::getPartLog(const String & part_database) const
{
    SharedLockGuard lock(shared->mutex);

    /// No part log or system logs are shutting down.
    if (!shared->system_logs)
        return {};

    /// Will not log operations on system tables (including part_log itself).
    /// It doesn't make sense and not allow to destruct PartLog correctly due to infinite logging and flushing,
    /// and also make troubles on startup.
    if (part_database == DatabaseCatalog::SYSTEM_DATABASE)
        return {};

    return shared->system_logs->part_log;
}


std::shared_ptr<TraceLog> Context::getTraceLog() const
{
    SharedLockGuard lock(shared->mutex);

    if (!shared->system_logs)
        return {};

    return shared->system_logs->trace_log;
}


std::shared_ptr<TextLog> Context::getTextLog() const
{
    SharedLockGuard lock(shared->mutex);

    if (!shared->system_logs)
        return {};

    return shared->system_logs->text_log;
}


std::shared_ptr<MetricLog> Context::getMetricLog() const
{
    SharedLockGuard lock(shared->mutex);

    if (!shared->system_logs)
        return {};

    return shared->system_logs->metric_log;
}


std::shared_ptr<AsynchronousMetricLog> Context::getAsynchronousMetricLog() const
{
    SharedLockGuard lock(shared->mutex);

    if (!shared->system_logs)
        return {};

    return shared->system_logs->asynchronous_metric_log;
}


std::shared_ptr<OpenTelemetrySpanLog> Context::getOpenTelemetrySpanLog() const
{
    SharedLockGuard lock(shared->mutex);

    if (!shared->system_logs)
        return {};

    return shared->system_logs->opentelemetry_span_log;
}

std::shared_ptr<SessionLog> Context::getSessionLog() const
{
    SharedLockGuard lock(shared->mutex);

    if (!shared->system_logs)
        return {};

    return shared->system_logs->session_log;
}


std::shared_ptr<ZooKeeperLog> Context::getZooKeeperLog() const
{
    SharedLockGuard lock(shared->mutex);

    if (!shared->system_logs)
        return {};

    return shared->system_logs->zookeeper_log;
}


std::shared_ptr<TransactionsInfoLog> Context::getTransactionsInfoLog() const
{
    SharedLockGuard lock(shared->mutex);

    if (!shared->system_logs)
        return {};

    return shared->system_logs->transactions_info_log;
}


std::shared_ptr<ProcessorsProfileLog> Context::getProcessorsProfileLog() const
{
    SharedLockGuard lock(shared->mutex);

    if (!shared->system_logs)
        return {};

    return shared->system_logs->processors_profile_log;
}

std::shared_ptr<FilesystemCacheLog> Context::getFilesystemCacheLog() const
{
    SharedLockGuard lock(shared->mutex);
    if (!shared->system_logs)
        return {};

    return shared->system_logs->filesystem_cache_log;
}

std::shared_ptr<ObjectStorageQueueLog> Context::getS3QueueLog() const
{
    SharedLockGuard lock(shared->mutex);
    if (!shared->system_logs)
        return {};

    return shared->system_logs->s3queue_log;
}

std::shared_ptr<ObjectStorageQueueLog> Context::getAzureQueueLog() const
{
    SharedLockGuard lock(shared->mutex);
    if (!shared->system_logs)
        return {};

    return shared->system_logs->azure_queue_log;
}

std::shared_ptr<FilesystemReadPrefetchesLog> Context::getFilesystemReadPrefetchesLog() const
{
    SharedLockGuard lock(shared->mutex);
    if (!shared->system_logs)
        return {};

    return shared->system_logs->filesystem_read_prefetches_log;
}

std::shared_ptr<AsynchronousInsertLog> Context::getAsynchronousInsertLog() const
{
    SharedLockGuard lock(shared->mutex);

    if (!shared->system_logs)
        return {};

    return shared->system_logs->asynchronous_insert_log;
}

std::shared_ptr<BackupLog> Context::getBackupLog() const
{
    SharedLockGuard lock(shared->mutex);

    if (!shared->system_logs)
        return {};

    return shared->system_logs->backup_log;
}

std::shared_ptr<BlobStorageLog> Context::getBlobStorageLog() const
{
    bool enable_blob_storage_log = getSettingsRef()[Setting::enable_blob_storage_log];
    if (hasQueryContext())
        enable_blob_storage_log = getQueryContext()->getSettingsRef()[Setting::enable_blob_storage_log];

    if (!enable_blob_storage_log)
        return {};

    SharedLockGuard lock(shared->mutex);

    if (!shared->system_logs)
        return {};
    return shared->system_logs->blob_storage_log;
}

SystemLogs Context::getSystemLogs() const
{
    SharedLockGuard lock(shared->mutex);

    if (!shared->system_logs)
        return {};
    return *shared->system_logs;
}

std::optional<Context::Dashboards> Context::getDashboards() const
{
    std::lock_guard lock(shared->dashboard_mutex);

    if (!shared->dashboards)
        return {};
    return shared->dashboards;
}

namespace
{

String trim(const String & text)
{
    std::string_view view(text);
    ::trim(view, '\n');
    return String(view);
}

}

void Context::setDashboardsConfig(const ConfigurationPtr & config)
{
    Poco::Util::AbstractConfiguration::Keys keys;
    config->keys("dashboards", keys);

    Dashboards dashboards;
    for (const auto & key : keys)
    {
        const auto & prefix = "dashboards." + key + ".";
        dashboards.push_back({
            { "dashboard", config->getString(prefix + "dashboard") },
            { "title",     config->getString(prefix + "title") },
            { "query",     trim(config->getString(prefix + "query")) },
        });
    }

    {
        std::lock_guard lock(shared->dashboard_mutex);
        if (!dashboards.empty())
            shared->dashboards.emplace(std::move(dashboards));
        else
            shared->dashboards.reset();
    }
}

CompressionCodecPtr Context::chooseCompressionCodec(size_t part_size, double part_size_ratio) const
{
    std::lock_guard lock(shared->mutex);

    if (!shared->compression_codec_selector)
    {
        constexpr auto config_name = "compression";
        const auto & config = shared->getConfigRefWithLock(lock);

        if (config.has(config_name))
            shared->compression_codec_selector = std::make_unique<CompressionCodecSelector>(config, "compression");
        else
            shared->compression_codec_selector = std::make_unique<CompressionCodecSelector>();
    }

    return shared->compression_codec_selector->choose(part_size, part_size_ratio);
}


DiskPtr Context::getDisk(const String & name) const
{
    std::lock_guard lock(shared->storage_policies_mutex);

    auto disk_selector = getDiskSelector(lock);

    return disk_selector->get(name);
}

DiskPtr Context::getOrCreateDisk(const String & name, DiskCreator creator) const
{
    std::lock_guard lock(shared->storage_policies_mutex);

    auto disk_selector = getDiskSelector(lock);

    auto disk = disk_selector->tryGet(name);
    if (!disk)
    {
        disk = creator(getDisksMap(lock));
        const_cast<DiskSelector *>(disk_selector.get())->addToDiskMap(name, disk);
    }

    return disk;
}

StoragePolicyPtr Context::getStoragePolicy(const String & name) const
{
    std::lock_guard lock(shared->storage_policies_mutex);

    auto policy_selector = getStoragePolicySelector(lock);

    return policy_selector->get(name);
}

StoragePolicyPtr Context::getStoragePolicyFromDisk(const String & disk_name) const
{
    std::lock_guard lock(shared->storage_policies_mutex);

    const std::string storage_policy_name = StoragePolicySelector::TMP_STORAGE_POLICY_PREFIX + disk_name;
    auto storage_policy_selector = getStoragePolicySelector(lock);
    StoragePolicyPtr storage_policy = storage_policy_selector->tryGet(storage_policy_name);

    if (!storage_policy)
    {
        auto disk_selector = getDiskSelector(lock);
        auto disk = disk_selector->get(disk_name);
        auto volume = std::make_shared<SingleDiskVolume>("_volume_" + disk_name, disk);

        static const auto move_factor_for_single_disk_volume = 0.0;
        storage_policy = std::make_shared<StoragePolicy>(storage_policy_name, Volumes{volume}, move_factor_for_single_disk_volume);
        const_cast<StoragePolicySelector *>(storage_policy_selector.get())->add(storage_policy);
    }
    /// Note: it is important to put storage policy into disk selector (and not recreate it on each call)
    /// because in some places there are checks that storage policy pointers are the same from different tables.
    /// (We can assume that tables with the same `disk` setting are on the same storage policy).

    return storage_policy;
}

DisksMap Context::getDisksMap() const
{
    std::lock_guard lock(shared->storage_policies_mutex);
    return getDisksMap(lock);
}

DisksMap Context::getDisksMap(std::lock_guard<std::mutex> & lock) const
{
    return getDiskSelector(lock)->getDisksMap();
}

StoragePoliciesMap Context::getPoliciesMap() const
{
    std::lock_guard lock(shared->storage_policies_mutex);
    return getStoragePolicySelector(lock)->getPoliciesMap();
}

DiskSelectorPtr Context::getDiskSelector(std::lock_guard<std::mutex> & /* lock */) const TSA_REQUIRES(shared->storage_policies_mutex)
{
    if (!shared->merge_tree_disk_selector)
    {
        constexpr auto config_name = "storage_configuration.disks";
        const auto & config = getConfigRef();
        auto disk_selector = std::make_shared<DiskSelector>();
        disk_selector->initialize(config, config_name, shared_from_this());
        shared->merge_tree_disk_selector = disk_selector;
    }

    return shared->merge_tree_disk_selector;
}

StoragePolicySelectorPtr Context::getStoragePolicySelector(std::lock_guard<std::mutex> & lock) const TSA_REQUIRES(shared->storage_policies_mutex)
{
    if (!shared->merge_tree_storage_policy_selector)
    {
        constexpr auto config_name = "storage_configuration.policies";
        const auto & config = getConfigRef();
        shared->merge_tree_storage_policy_selector = std::make_shared<StoragePolicySelector>(config, config_name, getDiskSelector(lock));
    }

    return shared->merge_tree_storage_policy_selector;
}


void Context::updateStorageConfiguration(const Poco::Util::AbstractConfiguration & config)
{
    {
        std::lock_guard lock(shared->storage_policies_mutex);
        Strings disks_to_reinit;
        if (shared->merge_tree_disk_selector)
            shared->merge_tree_disk_selector
                = shared->merge_tree_disk_selector->updateFromConfig(config, "storage_configuration.disks", shared_from_this());

        if (shared->merge_tree_storage_policy_selector)
        {
            try
            {
                shared->merge_tree_storage_policy_selector = shared->merge_tree_storage_policy_selector->updateFromConfig(
                    config, "storage_configuration.policies", shared->merge_tree_disk_selector, disks_to_reinit);
            }
            catch (Exception & e)
            {
                LOG_ERROR(
                    shared->log, "An error has occurred while reloading storage policies, storage policies were not applied: {}", e.message());
            }
        }

        if (!disks_to_reinit.empty())
        {
            LOG_INFO(shared->log, "Initializing disks: ({}) for all tables", fmt::join(disks_to_reinit, ", "));
            DatabaseCatalog::instance().triggerReloadDisksTask(disks_to_reinit);
        }
    }

    {
        std::lock_guard lock(shared->mutex);
        if (shared->storage_s3_settings)
            shared->storage_s3_settings->loadFromConfig(config, /* config_prefix */"s3", getSettingsRef());
    }

}


const MergeTreeSettings & Context::getMergeTreeSettings() const
{
    std::lock_guard lock(shared->mutex);

    if (!shared->merge_tree_settings)
    {
        const auto & config = shared->getConfigRefWithLock(lock);
        MergeTreeSettings mt_settings;

        /// Respect compatibility setting from the default profile.
        /// First, we apply compatibility values, and only after apply changes from the config.
        mt_settings.applyCompatibilitySetting((*settings)[Setting::compatibility]);

        mt_settings.loadFromConfig("merge_tree", config);
        shared->merge_tree_settings.emplace(mt_settings);
    }

    return *shared->merge_tree_settings;
}

const MergeTreeSettings & Context::getReplicatedMergeTreeSettings() const
{
    std::lock_guard lock(shared->mutex);

    if (!shared->replicated_merge_tree_settings)
    {
        const auto & config = shared->getConfigRefWithLock(lock);
        MergeTreeSettings mt_settings;

        /// Respect compatibility setting from the default profile.
        /// First, we apply compatibility values, and only after apply changes from the config.
        mt_settings.applyCompatibilitySetting((*settings)[Setting::compatibility]);

        mt_settings.loadFromConfig("merge_tree", config);
        mt_settings.loadFromConfig("replicated_merge_tree", config);
        shared->replicated_merge_tree_settings.emplace(mt_settings);
    }

    return *shared->replicated_merge_tree_settings;
}

const DistributedSettings & Context::getDistributedSettings() const
{
    std::lock_guard lock(shared->mutex);

    if (!shared->distributed_settings)
    {
        const auto & config = shared->getConfigRefWithLock(lock);
        DistributedSettings distributed_settings;
        distributed_settings.loadFromConfig("distributed", config);
        shared->distributed_settings.emplace(distributed_settings);
    }

    return *shared->distributed_settings;
}

const S3SettingsByEndpoint & Context::getStorageS3Settings() const
{
    std::lock_guard lock(shared->mutex);

    if (!shared->storage_s3_settings)
    {
        const auto & config = shared->getConfigRefWithLock(lock);
        shared->storage_s3_settings.emplace().loadFromConfig(config, "s3", getSettingsRef());
    }

    return *shared->storage_s3_settings;
}

void Context::checkCanBeDropped(const String & database, const String & table, const size_t & size, const size_t & max_size_to_drop) const
{
    if (!max_size_to_drop || size <= max_size_to_drop)
        return;

    fs::path force_file(getFlagsPath() + "force_drop_table");
    bool force_file_exists = fs::exists(force_file);

    if (force_file_exists)
    {
        try
        {
            fs::remove(force_file);
            return;
        }
        catch (...)
        {
            /// User should recreate force file on each drop, it shouldn't be protected
            tryLogCurrentException("Drop table check", "Can't remove force file to enable table or partition drop");
        }
    }

    String size_str = formatReadableSizeWithDecimalSuffix(size);
    String max_size_to_drop_str = formatReadableSizeWithDecimalSuffix(max_size_to_drop);
    throw Exception(ErrorCodes::TABLE_SIZE_EXCEEDS_MAX_DROP_SIZE_LIMIT,
                    "Table or Partition in {}.{} was not dropped.\nReason:\n"
                    "1. Size ({}) is greater than max_[table/partition]_size_to_drop ({})\n"
                    "2. File '{}' intended to force DROP {}\n"
                    "How to fix this:\n"
                    "1. Either increase (or set to zero) max_[table/partition]_size_to_drop in server config\n"
                    "2. Either pass a bigger (or set to zero) max_[table/partition]_size_to_drop through query settings\n"
                    "3. Either create forcing file {} and make sure that ClickHouse has write permission for it.\n"
                    "Example:\nsudo touch '{}' && sudo chmod 666 '{}'",
                    backQuoteIfNeed(database), backQuoteIfNeed(table),
                    size_str, max_size_to_drop_str,
                    force_file.string(), force_file_exists ? "exists but not writeable (could not be removed)" : "doesn't exist",
                    force_file.string(),
                    force_file.string(), force_file.string());
}


void Context::setMaxTableSizeToDrop(size_t max_size)
{
    // Is initialized at server startup and updated at config reload
    shared->max_table_size_to_drop.store(max_size, std::memory_order_relaxed);
}

size_t Context::getMaxTableSizeToDrop() const
{
    return shared->max_table_size_to_drop.load();
}

void Context::checkTableCanBeDropped(const String & database, const String & table, const size_t & table_size) const
{
    size_t max_table_size_to_drop = shared->max_table_size_to_drop.load();

    checkCanBeDropped(database, table, table_size, max_table_size_to_drop);
}

void Context::checkTableCanBeDropped(const String & database, const String & table, const size_t & table_size, const size_t & max_table_size_to_drop) const
{
    checkCanBeDropped(database, table, table_size, max_table_size_to_drop);
}

void Context::setMaxPartitionSizeToDrop(size_t max_size)
{
    // Is initialized at server startup and updated at config reload
    shared->max_partition_size_to_drop.store(max_size, std::memory_order_relaxed);
}

size_t Context::getMaxPartitionSizeToDrop() const
{
    return shared->max_partition_size_to_drop.load();
}

void Context::checkPartitionCanBeDropped(const String & database, const String & table, const size_t & partition_size) const
{
    size_t max_partition_size_to_drop = shared->max_partition_size_to_drop.load();

    checkCanBeDropped(database, table, partition_size, max_partition_size_to_drop);
}

void Context::checkPartitionCanBeDropped(const String & database, const String & table, const size_t & partition_size, const size_t & max_partition_size_to_drop) const
{
    checkCanBeDropped(database, table, partition_size, max_partition_size_to_drop);
}

void Context::setConfigReloaderInterval(size_t value_ms)
{
    shared->config_reload_interval_ms.store(value_ms, std::memory_order_relaxed);
}

size_t Context::getConfigReloaderInterval() const
{
    return shared->config_reload_interval_ms.load(std::memory_order_relaxed);
}

InputFormatPtr Context::getInputFormat(const String & name, ReadBuffer & buf, const Block & sample, UInt64 max_block_size, const std::optional<FormatSettings> & format_settings, std::optional<size_t> max_parsing_threads) const
{
    return FormatFactory::instance().getInput(name, buf, sample, shared_from_this(), max_block_size, format_settings, max_parsing_threads);
}

OutputFormatPtr Context::getOutputFormat(const String & name, WriteBuffer & buf, const Block & sample) const
{
    return FormatFactory::instance().getOutputFormat(name, buf, sample, shared_from_this());
}

OutputFormatPtr Context::getOutputFormatParallelIfPossible(const String & name, WriteBuffer & buf, const Block & sample) const
{
    return FormatFactory::instance().getOutputFormatParallelIfPossible(name, buf, sample, shared_from_this());
}


double Context::getUptimeSeconds() const
{
    SharedLockGuard lock(shared->mutex);
    return shared->uptime_watch.elapsedSeconds();
}


void Context::setConfigReloadCallback(ConfigReloadCallback && callback)
{
    /// Is initialized at server startup, so lock isn't required. Otherwise use mutex.
    shared->config_reload_callback = std::move(callback);
}

void Context::reloadConfig() const
{
    /// Use mutex if callback may be changed after startup.
    if (!shared->config_reload_callback)
        throw Exception(ErrorCodes::LOGICAL_ERROR, "Can't reload config because config_reload_callback is not set.");

    shared->config_reload_callback();
}

void Context::setStartServersCallback(StartStopServersCallback && callback)
{
    /// Is initialized at server startup, so lock isn't required. Otherwise use mutex.
    shared->start_servers_callback = std::move(callback);
}

void Context::setStopServersCallback(StartStopServersCallback && callback)
{
    /// Is initialized at server startup, so lock isn't required. Otherwise use mutex.
    shared->stop_servers_callback = std::move(callback);
}

void Context::startServers(const ServerType & server_type) const
{
    /// Use mutex if callback may be changed after startup.
    if (!shared->start_servers_callback)
        throw Exception(ErrorCodes::LOGICAL_ERROR, "Can't start servers because start_servers_callback is not set.");

    shared->start_servers_callback(server_type);
}

void Context::stopServers(const ServerType & server_type) const
{
    /// Use mutex if callback may be changed after startup.
    if (!shared->stop_servers_callback)
        throw Exception(ErrorCodes::LOGICAL_ERROR, "Can't stop servers because stop_servers_callback is not set.");

    shared->stop_servers_callback(server_type);
}


void Context::shutdown() TSA_NO_THREAD_SAFETY_ANALYSIS
{
    shared->shutdown();
}


Context::ApplicationType Context::getApplicationType() const
{
    return shared->application_type;
}

void Context::setApplicationType(ApplicationType type)
{
    /// Lock isn't required, you should set it at start
    shared->application_type = type;

    if (type == ApplicationType::LOCAL || type == ApplicationType::SERVER || type == ApplicationType::DISKS)
        shared->server_settings.loadSettingsFromConfig(Poco::Util::Application::instance().config());

    if (type == ApplicationType::SERVER)
        shared->configureServerWideThrottling();
}

void Context::setDefaultProfiles(const Poco::Util::AbstractConfiguration & config)
{
    shared->default_profile_name = config.getString("default_profile", "default");
    getAccessControl().setDefaultProfileName(shared->default_profile_name);

    shared->system_profile_name = config.getString("system_profile", shared->default_profile_name);

    /// Don't check for constraints on first load. This makes the default profile consistent with other users, where
    /// the default value set in the config might be outside of the constraints range
    /// It makes it possible to change the value of experimental settings with `allow_feature_tier` != 2
    bool check_constraints = false;
    setCurrentProfile(shared->system_profile_name, check_constraints);

    applySettingsQuirks(*settings, getLogger("SettingsQuirks"));
    doSettingsSanityCheckClamp(*settings, getLogger("SettingsSanity"));

    shared->buffer_profile_name = config.getString("buffer_profile", shared->system_profile_name);
    buffer_context = Context::createCopy(shared_from_this());
    buffer_context->setCurrentProfile(shared->buffer_profile_name);
}

String Context::getDefaultProfileName() const
{
    return shared->default_profile_name;
}

String Context::getSystemProfileName() const
{
    return shared->system_profile_name;
}

String Context::getFormatSchemaPath() const
{
    return shared->format_schema_path;
}

void Context::setFormatSchemaPath(const String & path)
{
    shared->format_schema_path = path;
}

String Context::getGoogleProtosPath() const
{
    return shared->google_protos_path;
}

void Context::setGoogleProtosPath(const String & path)
{
    shared->google_protos_path = path;
}

Context::SampleBlockCache & Context::getSampleBlockCache() const
{
    assert(hasQueryContext());
    return getQueryContext()->sample_block_cache;
}


bool Context::hasQueryParameters() const
{
    return !query_parameters.empty();
}


const NameToNameMap & Context::getQueryParameters() const
{
    return query_parameters;
}


void Context::setQueryParameter(const String & name, const String & value)
{
    if (!query_parameters.emplace(name, value).second)
        throw Exception(ErrorCodes::BAD_ARGUMENTS, "Duplicate name {} of query parameter", backQuote(name));
}

void Context::addQueryParameters(const NameToNameMap & parameters)
{
    for (const auto & [name, value] : parameters)
        query_parameters.insert_or_assign(name, value);
}


IHostContextPtr & Context::getHostContext()
{
    return host_context;
}


const IHostContextPtr & Context::getHostContext() const
{
    return host_context;
}


std::shared_ptr<ActionLocksManager> Context::getActionLocksManager() const
{
    callOnce(shared->action_locks_manager_initialized, [&] {
        shared->action_locks_manager = std::make_shared<ActionLocksManager>(shared_from_this());
    });

    return shared->action_locks_manager;
}


void Context::setExternalTablesInitializer(ExternalTablesInitializer && initializer)
{
    if (external_tables_initializer_callback)
        throw Exception(ErrorCodes::LOGICAL_ERROR, "External tables initializer is already set");

    external_tables_initializer_callback = std::move(initializer);
}

void Context::initializeExternalTablesIfSet()
{
    if (external_tables_initializer_callback)
    {
        external_tables_initializer_callback(shared_from_this());
        /// Reset callback
        external_tables_initializer_callback = {};
    }
}


void Context::setInputInitializer(InputInitializer && initializer)
{
    if (input_initializer_callback)
        throw Exception(ErrorCodes::LOGICAL_ERROR, "Input initializer is already set");

    input_initializer_callback = std::move(initializer);
}


void Context::initializeInput(const StoragePtr & input_storage)
{
    if (!input_initializer_callback)
        throw Exception(ErrorCodes::LOGICAL_ERROR, "Input initializer is not set");

    input_initializer_callback(shared_from_this(), input_storage);
    /// Reset callback
    input_initializer_callback = {};
}


void Context::setInputBlocksReaderCallback(InputBlocksReader && reader)
{
    if (input_blocks_reader)
        throw Exception(ErrorCodes::LOGICAL_ERROR, "Input blocks reader is already set");

    input_blocks_reader = std::move(reader);
}


InputBlocksReader Context::getInputBlocksReaderCallback() const
{
    return input_blocks_reader;
}


void Context::resetInputCallbacks()
{
    if (input_initializer_callback)
        input_initializer_callback = {};

    if (input_blocks_reader)
        input_blocks_reader = {};
}


void Context::setClientInfo(const ClientInfo & client_info_)
{
    client_info = client_info_;
    need_recalculate_access = true;
}

void Context::setClientName(const String & client_name)
{
    client_info.client_name = client_name;
}

void Context::setClientInterface(ClientInfo::Interface interface)
{
    client_info.interface = interface;
    need_recalculate_access = true;
}

void Context::setClientVersion(UInt64 client_version_major, UInt64 client_version_minor, UInt64 client_version_patch, unsigned client_tcp_protocol_version)
{
    client_info.client_version_major = client_version_major;
    client_info.client_version_minor = client_version_minor;
    client_info.client_version_patch = client_version_patch;
    client_info.client_tcp_protocol_version = client_tcp_protocol_version;
}

void Context::setClientConnectionId(uint32_t connection_id_)
{
    client_info.connection_id = connection_id_;
}

void Context::setHTTPClientInfo(const Poco::Net::HTTPRequest & request)
{
    client_info.setFromHTTPRequest(request);
    need_recalculate_access = true;
}

void Context::setForwardedFor(const String & forwarded_for)
{
    client_info.forwarded_for = forwarded_for;
    need_recalculate_access = true;
}

void Context::setQueryKind(ClientInfo::QueryKind query_kind)
{
    client_info.query_kind = query_kind;
}

void Context::setQueryKindInitial()
{
    /// TODO: Try to combine this function with setQueryKind().
    client_info.setInitialQuery();
}

void Context::setQueryKindReplicatedDatabaseInternal()
{
    /// TODO: Try to combine this function with setQueryKind().
    client_info.is_replicated_database_internal = true;
}

void Context::setCurrentUserName(const String & current_user_name)
{
    /// TODO: Try to combine this function with setUser().
    client_info.current_user = current_user_name;
    need_recalculate_access = true;
}

void Context::setCurrentAddress(const Poco::Net::SocketAddress & current_address)
{
    client_info.current_address = current_address;
    need_recalculate_access = true;
}

void Context::setInitialUserName(const String & initial_user_name)
{
    client_info.initial_user = initial_user_name;
    need_recalculate_access = true;
}

void Context::setInitialAddress(const Poco::Net::SocketAddress & initial_address)
{
    client_info.initial_address = initial_address;
}

void Context::setInitialQueryId(const String & initial_query_id)
{
    client_info.initial_query_id = initial_query_id;
}

void Context::setInitialQueryStartTime(std::chrono::time_point<std::chrono::system_clock> initial_query_start_time)
{
    client_info.initial_query_start_time = timeInSeconds(initial_query_start_time);
    client_info.initial_query_start_time_microseconds = timeInMicroseconds(initial_query_start_time);
}

void Context::setQuotaClientKey(const String & quota_key_)
{
    client_info.quota_key = quota_key_;
    need_recalculate_access = true;
}

void Context::setConnectionClientVersion(UInt64 client_version_major, UInt64 client_version_minor, UInt64 client_version_patch, unsigned client_tcp_protocol_version)
{
    client_info.connection_client_version_major = client_version_major;
    client_info.connection_client_version_minor = client_version_minor;
    client_info.connection_client_version_patch = client_version_patch;
    client_info.connection_tcp_protocol_version = client_tcp_protocol_version;
}

void Context::increaseDistributedDepth()
{
    ++client_info.distributed_depth;
}


StorageID Context::resolveStorageID(StorageID storage_id, StorageNamespace where) const
{
    if (storage_id.uuid != UUIDHelpers::Nil)
        return storage_id;

    StorageID resolved = StorageID::createEmpty();
    std::optional<Exception> exc;
    {
        SharedLockGuard lock(mutex);
        resolved = resolveStorageIDImpl(std::move(storage_id), where, &exc);
    }
    if (exc)
        throw Exception(*exc);
    if (!resolved.hasUUID() && resolved.database_name != DatabaseCatalog::TEMPORARY_DATABASE)
        resolved.uuid = DatabaseCatalog::instance().getDatabase(resolved.database_name)->tryGetTableUUID(resolved.table_name);
    return resolved;
}

StorageID Context::tryResolveStorageID(StorageID storage_id, StorageNamespace where) const
{
    if (storage_id.uuid != UUIDHelpers::Nil)
        return storage_id;

    StorageID resolved = StorageID::createEmpty();
    {
        SharedLockGuard lock(mutex);
        resolved = resolveStorageIDImpl(std::move(storage_id), where, nullptr);
    }
    if (resolved && !resolved.hasUUID() && resolved.database_name != DatabaseCatalog::TEMPORARY_DATABASE)
    {
        auto db = DatabaseCatalog::instance().tryGetDatabase(resolved.database_name);
        if (db)
            resolved.uuid = db->tryGetTableUUID(resolved.table_name);
    }
    return resolved;
}

StorageID Context::resolveStorageIDImpl(StorageID storage_id, StorageNamespace where, std::optional<Exception> * exception) const
{
    if (storage_id.uuid != UUIDHelpers::Nil)
        return storage_id;

    if (!storage_id)
    {
        if (exception)
            exception->emplace(Exception(ErrorCodes::UNKNOWN_TABLE, "Both table name and UUID are empty"));
        return storage_id;
    }

    bool look_for_external_table = where & StorageNamespace::ResolveExternal;
    /// Global context should not contain temporary tables
    if (isGlobalContext())
        look_for_external_table = false;

    bool in_current_database = where & StorageNamespace::ResolveCurrentDatabase;
    bool in_specified_database = where & StorageNamespace::ResolveGlobal;

    if (!storage_id.database_name.empty())
    {
        if (in_specified_database)
            return storage_id;     /// NOTE There is no guarantees that table actually exists in database.
        if (exception)
            exception->emplace(Exception(ErrorCodes::UNKNOWN_TABLE, "External and temporary tables have no database, but {} is specified",
                               storage_id.database_name));
        return StorageID::createEmpty();
    }

    /// Database name is not specified. It's temporary table or table in current database.

    if (look_for_external_table)
    {
        auto resolved_id = StorageID::createEmpty();
        auto try_resolve = [&](ContextPtr context) -> bool
        {
            const auto & tables = context->external_tables_mapping;
            auto it = tables.find(storage_id.getTableName());
            if (it == tables.end())
                return false;
            resolved_id = it->second->getGlobalTableID();
            return true;
        };

        /// Firstly look for temporary table in current context
        if (try_resolve(shared_from_this()))
            return resolved_id;

        /// If not found and current context was created from some query context, look for temporary table in query context
        auto query_context_ptr = query_context.lock();
        bool is_local_context = query_context_ptr && query_context_ptr.get() != this;
        if (is_local_context && try_resolve(query_context_ptr))
            return resolved_id;

        /// If not found and current context was created from some session context, look for temporary table in session context
        auto session_context_ptr = session_context.lock();
        bool is_local_or_query_context = session_context_ptr && session_context_ptr.get() != this;
        if (is_local_or_query_context && try_resolve(session_context_ptr))
            return resolved_id;
    }

    /// Temporary table not found. It's table in current database.

    if (in_current_database)
    {
        if (current_database.empty())
        {
            if (exception)
                exception->emplace(Exception(ErrorCodes::UNKNOWN_DATABASE, "Default database is not selected"));
            return StorageID::createEmpty();
        }
        storage_id.database_name = current_database;
        /// NOTE There is no guarantees that table actually exists in database.
        return storage_id;
    }

    if (exception)
        exception->emplace(Exception(ErrorCodes::UNKNOWN_TABLE, "Cannot resolve database name for table {}", storage_id.getNameForLogs()));
    return StorageID::createEmpty();
}

void Context::initZooKeeperMetadataTransaction(ZooKeeperMetadataTransactionPtr txn, [[maybe_unused]] bool attach_existing)
{
    assert(!metadata_transaction);
    assert(attach_existing || query_context.lock().get() == this);
    metadata_transaction = std::move(txn);
}

ZooKeeperMetadataTransactionPtr Context::getZooKeeperMetadataTransaction() const
{
    assert(!metadata_transaction || hasQueryContext());
    return metadata_transaction;
}

void Context::resetZooKeeperMetadataTransaction()
{
    assert(metadata_transaction);
    assert(hasQueryContext());
    metadata_transaction = nullptr;
}

void Context::setParentTable(UUID uuid)
{
    chassert(!parent_table_uuid.has_value());
    parent_table_uuid = uuid;
}

std::optional<UUID> Context::getParentTable() const
{
    return parent_table_uuid;
}

void Context::setDDLQueryCancellation(StopToken cancel)
{
    chassert(!ddl_query_cancellation.stop_possible());
    ddl_query_cancellation = cancel;
}

StopToken Context::getDDLQueryCancellation() const
{
    return ddl_query_cancellation;
}

void Context::setDDLAdditionalChecksOnEnqueue(Coordination::Requests requests)
{
    ddl_additional_checks_on_enqueue = requests;
}

Coordination::Requests Context::getDDLAdditionalChecksOnEnqueue() const
{
    return ddl_additional_checks_on_enqueue;
}


void Context::checkTransactionsAreAllowed(bool explicit_tcl_query /* = false */) const
{
    if (getConfigRef().getInt("allow_experimental_transactions", 0))
        return;

    if (explicit_tcl_query)
        throw Exception(ErrorCodes::NOT_IMPLEMENTED, "Transactions are not supported");

    throw Exception(ErrorCodes::LOGICAL_ERROR, "Experimental support for transactions is disabled, "
                    "however, some query or background task tried to access TransactionLog. "
                    "If you have not enabled this feature explicitly, then it's a bug.");
}

void Context::initCurrentTransaction(MergeTreeTransactionPtr txn)
{
    merge_tree_transaction_holder = MergeTreeTransactionHolder(txn, false, this);
    setCurrentTransaction(std::move(txn));
}

void Context::setCurrentTransaction(MergeTreeTransactionPtr txn)
{
    assert(!merge_tree_transaction || !txn);
    assert(this == session_context.lock().get() || this == query_context.lock().get());
    merge_tree_transaction = std::move(txn);
    if (!merge_tree_transaction)
        merge_tree_transaction_holder = {};
}

MergeTreeTransactionPtr Context::getCurrentTransaction() const
{
    return merge_tree_transaction;
}

bool Context::isServerCompletelyStarted() const
{
    SharedLockGuard lock(shared->mutex);
    assert(getApplicationType() == ApplicationType::SERVER);
    return shared->is_server_completely_started;
}

void Context::setServerCompletelyStarted()
{
    {
        {
            std::lock_guard lock(shared->zookeeper_mutex);
            if (shared->zookeeper)
                shared->zookeeper->setServerCompletelyStarted();
        }

        {
            std::lock_guard lock(shared->auxiliary_zookeepers_mutex);
            for (auto & zk : shared->auxiliary_zookeepers)
                zk.second->setServerCompletelyStarted();
        }
    }

    std::lock_guard lock(shared->mutex);
    assert(global_context.lock().get() == this);
    assert(!shared->is_server_completely_started);
    assert(getApplicationType() == ApplicationType::SERVER);
    shared->is_server_completely_started = true;
}

PartUUIDsPtr Context::getPartUUIDs() const
{
    std::lock_guard lock(mutex);

    if (!part_uuids)
        /// For context itself, only this initialization is not const.
        /// We could have done in constructor.
        /// TODO: probably, remove this from Context.
        const_cast<PartUUIDsPtr &>(part_uuids) = std::make_shared<PartUUIDs>();

    return part_uuids;
}


ReadTaskCallback Context::getReadTaskCallback() const
{
    if (!next_task_callback.has_value())
        throw Exception(ErrorCodes::LOGICAL_ERROR, "Next task callback is not set for query {}", getInitialQueryId());
    return next_task_callback.value();
}


void Context::setReadTaskCallback(ReadTaskCallback && callback)
{
    next_task_callback = callback;
}


MergeTreeReadTaskCallback Context::getMergeTreeReadTaskCallback() const
{
    if (!merge_tree_read_task_callback.has_value())
        throw Exception(ErrorCodes::LOGICAL_ERROR, "Next task callback for is not set for query {}", getInitialQueryId());

    return merge_tree_read_task_callback.value();
}

void Context::setMergeTreeReadTaskCallback(MergeTreeReadTaskCallback && callback)
{
    merge_tree_read_task_callback = callback;
}


MergeTreeAllRangesCallback Context::getMergeTreeAllRangesCallback() const
{
    if (!merge_tree_all_ranges_callback.has_value())
        throw Exception(ErrorCodes::LOGICAL_ERROR, "Next task callback is not set for query with id: {}", getInitialQueryId());

    return merge_tree_all_ranges_callback.value();
}


void Context::setMergeTreeAllRangesCallback(MergeTreeAllRangesCallback && callback)
{
    merge_tree_all_ranges_callback = callback;
}


void Context::setParallelReplicasGroupUUID(UUID uuid)
{
    parallel_replicas_group_uuid = uuid;
}

UUID Context::getParallelReplicasGroupUUID() const
{
    return parallel_replicas_group_uuid;
}

PartUUIDsPtr Context::getIgnoredPartUUIDs() const
{
    std::lock_guard lock(mutex);
    if (!ignored_part_uuids)
        const_cast<PartUUIDsPtr &>(ignored_part_uuids) = std::make_shared<PartUUIDs>();

    return ignored_part_uuids;
}

AsynchronousInsertQueue * Context::tryGetAsynchronousInsertQueue() const
{
    SharedLockGuard lock(shared->mutex);
    return shared->async_insert_queue.get();
}

void Context::setAsynchronousInsertQueue(const std::shared_ptr<AsynchronousInsertQueue> & ptr)
{
    AsynchronousInsertQueue::validateSettings(*settings, getLogger("Context"));

    SharedLockGuard lock(shared->mutex);

    if (std::chrono::milliseconds(getSettingsRef()[Setting::async_insert_poll_timeout_ms]) == std::chrono::milliseconds::zero())
        throw Exception(ErrorCodes::INVALID_SETTING_VALUE, "Setting async_insert_poll_timeout_ms can't be zero");

    shared->async_insert_queue = ptr;
}

void Context::initializeBackgroundExecutorsIfNeeded()
{
    std::lock_guard lock(shared->background_executors_mutex);

    if (shared->are_background_executors_initialized)
        return;

    const ServerSettings & server_settings = shared->server_settings;
    size_t background_pool_size = server_settings[ServerSetting::background_pool_size];
    auto background_merges_mutations_concurrency_ratio = server_settings[ServerSetting::background_merges_mutations_concurrency_ratio];
    size_t background_pool_max_tasks_count = static_cast<size_t>(background_pool_size * background_merges_mutations_concurrency_ratio);
    String background_merges_mutations_scheduling_policy = server_settings[ServerSetting::background_merges_mutations_scheduling_policy];
    size_t background_move_pool_size = server_settings[ServerSetting::background_move_pool_size];
    size_t background_fetches_pool_size = server_settings[ServerSetting::background_fetches_pool_size];
    size_t background_common_pool_size = server_settings[ServerSetting::background_common_pool_size];

    /// With this executor we can execute more tasks than threads we have
    shared->merge_mutate_executor = std::make_shared<MergeMutateBackgroundExecutor>
    (
        "MergeMutate",
        /*max_threads_count*/background_pool_size,
        /*max_tasks_count*/background_pool_max_tasks_count,
        CurrentMetrics::BackgroundMergesAndMutationsPoolTask,
        CurrentMetrics::BackgroundMergesAndMutationsPoolSize,
        background_merges_mutations_scheduling_policy
    );
    LOG_INFO(shared->log, "Initialized background executor for merges and mutations with num_threads={}, num_tasks={}, scheduling_policy={}",
        background_pool_size, background_pool_max_tasks_count, background_merges_mutations_scheduling_policy);

    shared->moves_executor = std::make_shared<OrdinaryBackgroundExecutor>
    (
        "Move",
        background_move_pool_size,
        background_move_pool_size,
        CurrentMetrics::BackgroundMovePoolTask,
        CurrentMetrics::BackgroundMovePoolSize
    );
    LOG_INFO(shared->log, "Initialized background executor for move operations with num_threads={}, num_tasks={}", background_move_pool_size, background_move_pool_size);

    shared->fetch_executor = std::make_shared<OrdinaryBackgroundExecutor>
    (
        "Fetch",
        background_fetches_pool_size,
        background_fetches_pool_size,
        CurrentMetrics::BackgroundFetchesPoolTask,
        CurrentMetrics::BackgroundFetchesPoolSize
    );
    LOG_INFO(shared->log, "Initialized background executor for fetches with num_threads={}, num_tasks={}", background_fetches_pool_size, background_fetches_pool_size);

    shared->common_executor = std::make_shared<OrdinaryBackgroundExecutor>
    (
        "Common",
        background_common_pool_size,
        background_common_pool_size,
        CurrentMetrics::BackgroundCommonPoolTask,
        CurrentMetrics::BackgroundCommonPoolSize
    );
    LOG_INFO(shared->log, "Initialized background executor for common operations (e.g. clearing old parts) with num_threads={}, num_tasks={}", background_common_pool_size, background_common_pool_size);

    shared->are_background_executors_initialized = true;
}

bool Context::areBackgroundExecutorsInitialized() const
{
    SharedLockGuard lock(shared->background_executors_mutex);
    return shared->are_background_executors_initialized;
}

MergeMutateBackgroundExecutorPtr Context::getMergeMutateExecutor() const
{
    SharedLockGuard lock(shared->background_executors_mutex);
    return shared->merge_mutate_executor;
}

OrdinaryBackgroundExecutorPtr Context::getMovesExecutor() const
{
    SharedLockGuard lock(shared->background_executors_mutex);
    return shared->moves_executor;
}

OrdinaryBackgroundExecutorPtr Context::getFetchesExecutor() const
{
    SharedLockGuard lock(shared->background_executors_mutex);
    return shared->fetch_executor;
}

OrdinaryBackgroundExecutorPtr Context::getCommonExecutor() const
{
    SharedLockGuard lock(shared->background_executors_mutex);
    return shared->common_executor;
}

IAsynchronousReader & Context::getThreadPoolReader(FilesystemReaderType type) const
{
    callOnce(shared->readers_initialized, [&] {
        const auto & config = getConfigRef();
        shared->asynchronous_remote_fs_reader = createThreadPoolReader(FilesystemReaderType::ASYNCHRONOUS_REMOTE_FS_READER, config);
        shared->asynchronous_local_fs_reader = createThreadPoolReader(FilesystemReaderType::ASYNCHRONOUS_LOCAL_FS_READER, config);
        shared->synchronous_local_fs_reader = createThreadPoolReader(FilesystemReaderType::SYNCHRONOUS_LOCAL_FS_READER, config);
    });

    switch (type)
    {
        case FilesystemReaderType::ASYNCHRONOUS_REMOTE_FS_READER:
            return *shared->asynchronous_remote_fs_reader;
        case FilesystemReaderType::ASYNCHRONOUS_LOCAL_FS_READER:
            return *shared->asynchronous_local_fs_reader;
        case FilesystemReaderType::SYNCHRONOUS_LOCAL_FS_READER:
            return *shared->synchronous_local_fs_reader;
    }
}

#if USE_LIBURING
IOUringReader & Context::getIOUringReader() const
{
    callOnce(shared->io_uring_reader_initialized, [&] {
        shared->io_uring_reader = createIOUringReader();
    });

    return *shared->io_uring_reader;
}
#endif

ThreadPool & Context::getThreadPoolWriter() const
{
    callOnce(shared->threadpool_writer_initialized, [&] {
        auto pool_size = shared->server_settings[ServerSetting::threadpool_writer_pool_size];
        auto queue_size = shared->server_settings[ServerSetting::threadpool_writer_queue_size];

        shared->threadpool_writer = std::make_unique<ThreadPool>(
            CurrentMetrics::IOWriterThreads, CurrentMetrics::IOWriterThreadsActive, CurrentMetrics::IOWriterThreadsScheduled, pool_size, pool_size, queue_size);
    });

    return *shared->threadpool_writer;
}

ReadSettings Context::getReadSettings() const
{
    ReadSettings res;
    const auto & settings_ref = getSettingsRef();

    std::string_view read_method_str = getSettingsRef()[Setting::local_filesystem_read_method].value;

    if (auto opt_method = magic_enum::enum_cast<LocalFSReadMethod>(read_method_str))
        res.local_fs_method = *opt_method;
    else
        throw Exception(ErrorCodes::UNKNOWN_READ_METHOD, "Unknown read method '{}' for local filesystem", read_method_str);

    read_method_str = getSettingsRef()[Setting::remote_filesystem_read_method].value;

    if (auto opt_method = magic_enum::enum_cast<RemoteFSReadMethod>(read_method_str))
        res.remote_fs_method = *opt_method;
    else
        throw Exception(ErrorCodes::UNKNOWN_READ_METHOD, "Unknown read method '{}' for remote filesystem", read_method_str);

    res.local_fs_prefetch = settings_ref[Setting::local_filesystem_read_prefetch];
    res.remote_fs_prefetch = settings_ref[Setting::remote_filesystem_read_prefetch];

    res.load_marks_asynchronously = settings_ref[Setting::load_marks_asynchronously];

    res.enable_filesystem_read_prefetches_log = settings_ref[Setting::enable_filesystem_read_prefetches_log];

    res.remote_fs_read_max_backoff_ms = settings_ref[Setting::remote_fs_read_max_backoff_ms];
    res.remote_fs_read_backoff_max_tries = settings_ref[Setting::remote_fs_read_backoff_max_tries];
    res.enable_filesystem_cache = settings_ref[Setting::enable_filesystem_cache];
    res.read_from_filesystem_cache_if_exists_otherwise_bypass_cache
        = settings_ref[Setting::read_from_filesystem_cache_if_exists_otherwise_bypass_cache];
    res.enable_filesystem_cache_log = settings_ref[Setting::enable_filesystem_cache_log];
    res.filesystem_cache_segments_batch_size = settings_ref[Setting::filesystem_cache_segments_batch_size];
    res.filesystem_cache_reserve_space_wait_lock_timeout_milliseconds
        = settings_ref[Setting::filesystem_cache_reserve_space_wait_lock_timeout_milliseconds];
    res.filesystem_cache_allow_background_download_for_metadata_files_in_packed_storage
        = settings_ref[Setting::filesystem_cache_enable_background_download_for_metadata_files_in_packed_storage];
    res.filesystem_cache_allow_background_download_during_fetch = settings_ref[Setting::filesystem_cache_enable_background_download_during_fetch];
    res.filesystem_cache_prefer_bigger_buffer_size = settings_ref[Setting::filesystem_cache_prefer_bigger_buffer_size];

    res.filesystem_cache_max_download_size = settings_ref[Setting::filesystem_cache_max_download_size];
    res.filesystem_cache_skip_download_if_exceeds_per_query_cache_write_limit = settings_ref[Setting::filesystem_cache_skip_download_if_exceeds_per_query_cache_write_limit];

    res.page_cache = getPageCache();
    res.use_page_cache_for_disks_without_file_cache = settings_ref[Setting::use_page_cache_for_disks_without_file_cache];
    res.read_from_page_cache_if_exists_otherwise_bypass_cache = settings_ref[Setting::read_from_page_cache_if_exists_otherwise_bypass_cache];
    res.page_cache_inject_eviction = settings_ref[Setting::page_cache_inject_eviction];

    res.remote_read_min_bytes_for_seek = getSettingsRef()[Setting::remote_read_min_bytes_for_seek];

    /// Zero read buffer will not make progress.
    if (!getSettingsRef()[Setting::max_read_buffer_size])
    {
        throw Exception(
            ErrorCodes::INVALID_SETTING_VALUE, "Invalid value '{}' for max_read_buffer_size", getSettingsRef()[Setting::max_read_buffer_size]);
    }

    res.local_fs_buffer_size
        = settings_ref[Setting::max_read_buffer_size_local_fs] ? settings_ref[Setting::max_read_buffer_size_local_fs] : settings_ref[Setting::max_read_buffer_size];
    res.remote_fs_buffer_size
        = settings_ref[Setting::max_read_buffer_size_remote_fs] ? settings_ref[Setting::max_read_buffer_size_remote_fs] : settings_ref[Setting::max_read_buffer_size];
    res.prefetch_buffer_size = settings_ref[Setting::prefetch_buffer_size];
    res.direct_io_threshold = settings_ref[Setting::min_bytes_to_use_direct_io];
    res.mmap_threshold = settings_ref[Setting::min_bytes_to_use_mmap_io];
    res.priority = Priority{settings_ref[Setting::read_priority]};

    res.remote_throttler = getRemoteReadThrottler();
    res.local_throttler = getLocalReadThrottler();

    res.http_max_tries = settings_ref[Setting::http_max_tries];
    res.http_retry_initial_backoff_ms = settings_ref[Setting::http_retry_initial_backoff_ms];
    res.http_retry_max_backoff_ms = settings_ref[Setting::http_retry_max_backoff_ms];
    res.http_skip_not_found_url_for_globs = settings_ref[Setting::http_skip_not_found_url_for_globs];
    res.http_make_head_request = settings_ref[Setting::http_make_head_request];

    res.mmap_cache = getMMappedFileCache().get();

    return res;
}

WriteSettings Context::getWriteSettings() const
{
    WriteSettings res;
    const auto & settings_ref = getSettingsRef();

    res.enable_filesystem_cache_on_write_operations = settings_ref[Setting::enable_filesystem_cache_on_write_operations];
    res.enable_filesystem_cache_log = settings_ref[Setting::enable_filesystem_cache_log];
    res.throw_on_error_from_cache = settings_ref[Setting::throw_on_error_from_cache_on_write_operations];
    res.filesystem_cache_reserve_space_wait_lock_timeout_milliseconds
        = settings_ref[Setting::filesystem_cache_reserve_space_wait_lock_timeout_milliseconds];

    res.s3_allow_parallel_part_upload = settings_ref[Setting::s3_allow_parallel_part_upload];
    res.azure_allow_parallel_part_upload = settings_ref[Setting::azure_allow_parallel_part_upload];

    res.remote_throttler = getRemoteWriteThrottler();
    res.local_throttler = getLocalWriteThrottler();

    return res;
}

std::shared_ptr<AsyncReadCounters> Context::getAsyncReadCounters() const
{
    std::lock_guard lock(mutex);
    if (!async_read_counters)
        async_read_counters = std::make_shared<AsyncReadCounters>();
    return async_read_counters;
}

bool Context::canUseTaskBasedParallelReplicas() const
{
    const auto & settings_ref = getSettingsRef();

    return settings_ref[Setting::allow_experimental_parallel_reading_from_replicas] > 0
        && settings_ref[Setting::parallel_replicas_mode] == ParallelReplicasMode::READ_TASKS
        && settings_ref[Setting::max_parallel_replicas] > 1;
}

bool Context::canUseParallelReplicasOnInitiator() const
{
    return canUseTaskBasedParallelReplicas() && !getClientInfo().collaborate_with_initiator;
}

bool Context::canUseParallelReplicasOnFollower() const
{
    return canUseTaskBasedParallelReplicas() && getClientInfo().collaborate_with_initiator;
}

bool Context::canUseParallelReplicasCustomKey() const
{
    const auto & settings_ref = getSettingsRef();

    const bool has_enough_servers = settings_ref[Setting::max_parallel_replicas] > 1;
    const bool parallel_replicas_enabled = settings_ref[Setting::allow_experimental_parallel_reading_from_replicas] > 0;
    const bool is_parallel_replicas_with_custom_key =
        settings_ref[Setting::parallel_replicas_mode] == ParallelReplicasMode::CUSTOM_KEY_SAMPLING ||
        settings_ref[Setting::parallel_replicas_mode] == ParallelReplicasMode::CUSTOM_KEY_RANGE;

    return has_enough_servers && parallel_replicas_enabled && is_parallel_replicas_with_custom_key;
}

bool Context::canUseParallelReplicasCustomKeyForCluster(const Cluster & cluster) const
{
    return canUseParallelReplicasCustomKey() && cluster.getShardCount() == 1 && cluster.getShardsInfo()[0].getAllNodeCount() > 1;
}

bool Context::canUseOffsetParallelReplicas() const
{
    const auto & settings_ref = getSettingsRef();

    /**
     * Offset parallel replicas algorithm is not only the one which relies on native SAMPLING KEY,
     * but also those which rely on customer-provided "custom" key.
     * We combine them together into one group for convenience.
     */
    const bool has_enough_servers = settings_ref[Setting::max_parallel_replicas] > 1;
    const bool parallel_replicas_enabled = settings_ref[Setting::allow_experimental_parallel_reading_from_replicas] > 0;
    const bool is_parallel_replicas_with_custom_key_or_native_sampling_key =
        settings_ref[Setting::parallel_replicas_mode] == ParallelReplicasMode::SAMPLING_KEY ||
        settings_ref[Setting::parallel_replicas_mode] == ParallelReplicasMode::CUSTOM_KEY_SAMPLING ||
        settings_ref[Setting::parallel_replicas_mode] == ParallelReplicasMode::CUSTOM_KEY_RANGE;
    return offset_parallel_replicas_enabled &&
           has_enough_servers &&
           parallel_replicas_enabled &&
           is_parallel_replicas_with_custom_key_or_native_sampling_key;
}

void Context::disableOffsetParallelReplicas()
{
    offset_parallel_replicas_enabled = false;
}

ClusterPtr Context::getClusterForParallelReplicas() const
{
    const auto & settings_ref = getSettingsRef();
    /// check cluster for parallel replicas
    if (settings_ref[Setting::cluster_for_parallel_replicas].value.empty())
        throw Exception(
            ErrorCodes::CLUSTER_DOESNT_EXIST,
            "Reading in parallel from replicas is enabled but cluster to execute query is not provided. Please set "
            "'cluster_for_parallel_replicas' setting");

    return getCluster(settings_ref[Setting::cluster_for_parallel_replicas]);
}

void Context::setPreparedSetsCache(const PreparedSetsCachePtr & cache)
{
    prepared_sets_cache = cache;
}

PreparedSetsCachePtr Context::getPreparedSetsCache() const
{
    return prepared_sets_cache;
}

UInt64 Context::getClientProtocolVersion() const
{
    return client_protocol_version;
}

void Context::setClientProtocolVersion(UInt64 version)
{
    client_protocol_version = version;
}

const ServerSettings & Context::getServerSettings() const
{
    return shared->server_settings;
}

uint64_t HTTPContext::getMaxHstsAge() const
{
    return context->getSettingsRef()[Setting::hsts_max_age];
}

    uint64_t HTTPContext::getMaxUriSize() const
{
    return context->getSettingsRef()[Setting::http_max_uri_size];
}

uint64_t HTTPContext::getMaxFields() const
{
    return context->getSettingsRef()[Setting::http_max_fields];
}

uint64_t HTTPContext::getMaxFieldNameSize() const
{
    return context->getSettingsRef()[Setting::http_max_field_name_size];
}

uint64_t HTTPContext::getMaxFieldValueSize() const
{
    return context->getSettingsRef()[Setting::http_max_field_value_size];
}

Poco::Timespan HTTPContext::getReceiveTimeout() const
{
    return context->getSettingsRef()[Setting::http_receive_timeout];
}

Poco::Timespan HTTPContext::getSendTimeout() const
{
    return context->getSettingsRef()[Setting::http_send_timeout];
}

}<|MERGE_RESOLUTION|>--- conflicted
+++ resolved
@@ -4,11 +4,7 @@
 #include <memory>
 #include <Poco/UUID.h>
 #include <Poco/Util/Application.h>
-<<<<<<< HEAD
-#include <Common/ISlotControl.h>
 #include <Common/Scheduler/IResourceManager.h>
-=======
->>>>>>> 55698052
 #include <Common/AsyncLoader.h>
 #include <Common/CgroupsMemoryUsageObserver.h>
 #include <Common/PoolId.h>
@@ -415,12 +411,7 @@
     String buffer_profile_name;                                 /// Profile used by Buffer engine for flushing to the underlying
     String merge_workload TSA_GUARDED_BY(mutex);                /// Workload setting value that is used by all merges
     String mutation_workload TSA_GUARDED_BY(mutex);             /// Workload setting value that is used by all mutations
-<<<<<<< HEAD
     bool throw_on_unknown_workload TSA_GUARDED_BY(mutex) = false;
-    UInt64 concurrent_threads_soft_limit_num TSA_GUARDED_BY(mutex) = 0;
-    UInt64 concurrent_threads_soft_limit_ratio_to_cores TSA_GUARDED_BY(mutex) = 0;
-=======
->>>>>>> 55698052
     std::unique_ptr<AccessControl> access_control TSA_GUARDED_BY(mutex);
     mutable OnceFlag resource_manager_initialized;
     mutable ResourceManagerPtr resource_manager;
@@ -1868,7 +1859,6 @@
     shared->mutation_workload = value;
 }
 
-<<<<<<< HEAD
 bool Context::getThrowOnUnknownWorkload() const
 {
     SharedLockGuard lock(shared->mutex);
@@ -1880,39 +1870,6 @@
     std::lock_guard lock(shared->mutex);
     shared->throw_on_unknown_workload = value;
 }
-
-UInt64 Context::getConcurrentThreadsSoftLimitNum() const
-{
-    std::lock_guard lock(shared->mutex);
-    return shared->concurrent_threads_soft_limit_num;
-}
-
-UInt64 Context::getConcurrentThreadsSoftLimitRatioToCores() const
-{
-    std::lock_guard lock(shared->mutex);
-    return shared->concurrent_threads_soft_limit_ratio_to_cores;
-}
-
-UInt64 Context::setConcurrentThreadsSoftLimit(UInt64 num, UInt64 ratio_to_cores)
-{
-    std::lock_guard lock(shared->mutex);
-    SlotCount concurrent_threads_soft_limit = UnlimitedSlots;
-    if (num > 0 && num < concurrent_threads_soft_limit)
-        concurrent_threads_soft_limit = num;
-    if (ratio_to_cores > 0)
-    {
-        auto value = ratio_to_cores * getNumberOfCPUCoresToUse();
-        if (value > 0 && value < concurrent_threads_soft_limit)
-            concurrent_threads_soft_limit = value;
-    }
-    ConcurrencyControl::instance().setMaxConcurrency(concurrent_threads_soft_limit);
-    shared->concurrent_threads_soft_limit_num = num;
-    shared->concurrent_threads_soft_limit_ratio_to_cores = ratio_to_cores;
-    return concurrent_threads_soft_limit;
-}
-
-=======
->>>>>>> 55698052
 
 Scalars Context::getScalars() const
 {
