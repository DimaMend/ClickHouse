#include <map>
#include <set>
#include <optional>
#include <memory>
#include <Poco/UUID.h>
#include <Poco/Util/Application.h>
#include <Common/AsyncLoader.h>
#include <Common/PoolId.h>
#include <Common/SensitiveDataMasker.h>
#include <Common/Macros.h>
#include <Common/EventNotifier.h>
#include <Common/Stopwatch.h>
#include <Common/formatReadable.h>
#include <Common/Throttler.h>
#include <Common/thread_local_rng.h>
#include <Common/FieldVisitorToString.h>
#include <Common/getMultipleKeysFromConfig.h>
#include <Common/callOnce.h>
#include <Common/SharedLockGuard.h>
#include <Common/PageCache.h>
#include <Coordination/KeeperDispatcher.h>
#include <Core/BackgroundSchedulePool.h>
#include <Formats/FormatFactory.h>
#include <Databases/IDatabase.h>
#include <Server/ServerType.h>
#include <Storages/MarkCache.h>
#include <Storages/MergeTree/MergeList.h>
#include <Storages/MergeTree/MovesList.h>
#include <Storages/MergeTree/ReplicatedFetchList.h>
#include <Storages/MergeTree/MergeTreeData.h>
#include <Storages/MergeTree/MergeTreeSettings.h>
#include <Storages/Distributed/DistributedSettings.h>
#include <Storages/CompressionCodecSelector.h>
#include <Storages/StorageS3Settings.h>
#include <Disks/DiskLocal.h>
#include <Disks/ObjectStorages/DiskObjectStorage.h>
#include <Disks/ObjectStorages/IObjectStorage.h>
#include <Disks/StoragePolicy.h>
#include <Disks/IO/IOUringReader.h>
#include <IO/SynchronousReader.h>
#include <TableFunctions/TableFunctionFactory.h>
#include <Interpreters/ActionLocksManager.h>
#include <Interpreters/ExternalLoaderXMLConfigRepository.h>
#include <Interpreters/TemporaryDataOnDisk.h>
#include <Interpreters/Cache/QueryCache.h>
#include <Interpreters/Cache/FileCacheFactory.h>
#include <Interpreters/Cache/FileCache.h>
#include <Interpreters/SessionTracker.h>
#include <Core/ServerSettings.h>
#include <Interpreters/PreparedSets.h>
#include <Core/Settings.h>
#include <Core/SettingsQuirks.h>
#include <Access/AccessControl.h>
#include <Access/ContextAccess.h>
#include <Access/EnabledRolesInfo.h>
#include <Access/EnabledRowPolicies.h>
#include <Access/QuotaUsage.h>
#include <Access/User.h>
#include <Access/SettingsProfile.h>
#include <Access/SettingsProfilesInfo.h>
#include <Access/SettingsConstraintsAndProfileIDs.h>
#include <Access/ExternalAuthenticators.h>
#include <Access/GSSAcceptor.h>
#include <Common/Scheduler/ResourceManagerFactory.h>
#include <Backups/BackupsWorker.h>
#include <Dictionaries/Embedded/GeoDictionariesLoader.h>
#include <Interpreters/EmbeddedDictionaries.h>
#include <Interpreters/ExternalDictionariesLoader.h>
#include <Functions/UserDefined/ExternalUserDefinedExecutableFunctionsLoader.h>
#include <Functions/UserDefined/IUserDefinedSQLObjectsStorage.h>
#include <Functions/UserDefined/createUserDefinedSQLObjectsStorage.h>
#include <Interpreters/ProcessList.h>
#include <Interpreters/InterserverCredentials.h>
#include <Interpreters/Cluster.h>
#include <Interpreters/InterserverIOHandler.h>
#include <Interpreters/Context.h>
#include <Interpreters/DDLWorker.h>
#include <Interpreters/DDLTask.h>
#include <Interpreters/Session.h>
#include <Interpreters/TraceCollector.h>
#include <IO/ReadBufferFromFile.h>
#include <IO/ReadWriteBufferFromHTTP.h>
#include <IO/UncompressedCache.h>
#include <IO/MMappedFileCache.h>
#include <IO/WriteSettings.h>
#include <Parsers/ASTCreateQuery.h>
#include <Parsers/ASTAsterisk.h>
#include <Parsers/ASTIdentifier.h>
#include <Common/StackTrace.h>
#include <Common/Config/ConfigHelper.h>
#include <Common/Config/ConfigProcessor.h>
#include <Common/Config/AbstractConfigurationComparison.h>
#include <Common/ZooKeeper/ZooKeeper.h>
#include <Common/ShellCommand.h>
#include <Common/logger_useful.h>
#include <Common/RemoteHostFilter.h>
#include <Common/HTTPHeaderFilter.h>
#include <Interpreters/InterpreterSelectQueryAnalyzer.h>
#include <Interpreters/AsynchronousInsertQueue.h>
#include <Interpreters/DatabaseCatalog.h>
#include <Interpreters/JIT/CompiledExpressionCache.h>
#include <Storages/MergeTree/BackgroundJobsAssignee.h>
#include <Storages/MergeTree/MergeTreeDataPartUUID.h>
#include <Storages/MaterializedView/RefreshSet.h>
#include <Interpreters/SynonymsExtensions.h>
#include <Interpreters/Lemmatizers.h>
#include <Interpreters/ClusterDiscovery.h>
#include <Interpreters/TransactionLog.h>
#include <filesystem>
#include <re2/re2.h>
#include <Storages/StorageView.h>
#include <Parsers/ASTFunction.h>
#include <Parsers/FunctionParameterValuesVisitor.h>
#include <Parsers/ASTSelectWithUnionQuery.h>
#include <Interpreters/InterpreterSelectWithUnionQuery.h>
#include <base/defines.h>


namespace fs = std::filesystem;

namespace ProfileEvents
{
    extern const Event ContextLock;
    extern const Event ContextLockWaitMicroseconds;
}

namespace CurrentMetrics
{
    extern const Metric ContextLockWait;
    extern const Metric BackgroundMovePoolTask;
    extern const Metric BackgroundMovePoolSize;
    extern const Metric BackgroundSchedulePoolTask;
    extern const Metric BackgroundSchedulePoolSize;
    extern const Metric BackgroundBufferFlushSchedulePoolTask;
    extern const Metric BackgroundBufferFlushSchedulePoolSize;
    extern const Metric BackgroundDistributedSchedulePoolTask;
    extern const Metric BackgroundDistributedSchedulePoolSize;
    extern const Metric BackgroundMessageBrokerSchedulePoolTask;
    extern const Metric BackgroundMessageBrokerSchedulePoolSize;
    extern const Metric BackgroundMergesAndMutationsPoolTask;
    extern const Metric BackgroundMergesAndMutationsPoolSize;
    extern const Metric BackgroundFetchesPoolTask;
    extern const Metric BackgroundFetchesPoolSize;
    extern const Metric BackgroundCommonPoolTask;
    extern const Metric BackgroundCommonPoolSize;
    extern const Metric MarksLoaderThreads;
    extern const Metric MarksLoaderThreadsActive;
    extern const Metric MarksLoaderThreadsScheduled;
    extern const Metric IOPrefetchThreads;
    extern const Metric IOPrefetchThreadsActive;
    extern const Metric IOPrefetchThreadsScheduled;
    extern const Metric IOWriterThreads;
    extern const Metric IOWriterThreadsActive;
    extern const Metric TablesLoaderBackgroundThreads;
    extern const Metric TablesLoaderBackgroundThreadsActive;
    extern const Metric TablesLoaderBackgroundThreadsScheduled;
    extern const Metric TablesLoaderForegroundThreads;
    extern const Metric TablesLoaderForegroundThreadsActive;
    extern const Metric TablesLoaderForegroundThreadsScheduled;
    extern const Metric IOWriterThreadsScheduled;
    extern const Metric AttachedTable;
    extern const Metric AttachedDatabase;
    extern const Metric PartsActive;
}


namespace DB
{

namespace ErrorCodes
{
    extern const int BAD_ARGUMENTS;
    extern const int UNKNOWN_DATABASE;
    extern const int UNKNOWN_TABLE;
    extern const int TABLE_ALREADY_EXISTS;
    extern const int THERE_IS_NO_SESSION;
    extern const int THERE_IS_NO_QUERY;
    extern const int NO_ELEMENTS_IN_CONFIG;
    extern const int TABLE_SIZE_EXCEEDS_MAX_DROP_SIZE_LIMIT;
    extern const int LOGICAL_ERROR;
    extern const int INVALID_SETTING_VALUE;
    extern const int UNKNOWN_READ_METHOD;
    extern const int NOT_IMPLEMENTED;
    extern const int UNKNOWN_FUNCTION;
    extern const int ILLEGAL_COLUMN;
    extern const int NUMBER_OF_COLUMNS_DOESNT_MATCH;
    extern const int CLUSTER_DOESNT_EXIST;
}

#define SHUTDOWN(log, desc, ptr, method) do             \
{                                                       \
    if (ptr)                                            \
    {                                                   \
        LOG_DEBUG(log, "Shutting down " desc);          \
        (ptr)->method;                                  \
    }                                                   \
} while (false)                                         \

/** Set of known objects (environment), that could be used in query.
  * Shared (global) part. Order of members (especially, order of destruction) is very important.
  */
struct ContextSharedPart : boost::noncopyable
{
    LoggerPtr log = getLogger("Context");

    /// For access of most of shared objects.
    mutable ContextSharedMutex mutex;
    /// Separate mutex for access of dictionaries. Separate mutex to avoid locks when server doing request to itself.
    mutable std::mutex embedded_dictionaries_mutex;
    mutable std::mutex external_dictionaries_mutex;
    mutable std::mutex external_user_defined_executable_functions_mutex;
    /// Separate mutex for storage policies. During server startup we may
    /// initialize some important storages (system logs with MergeTree engine)
    /// under context lock.
    mutable std::mutex storage_policies_mutex;
    /// Separate mutex for re-initialization of zookeeper session. This operation could take a long time and must not interfere with another operations.
    mutable std::mutex zookeeper_mutex;

    mutable zkutil::ZooKeeperPtr zookeeper TSA_GUARDED_BY(zookeeper_mutex);                 /// Client for ZooKeeper.
    ConfigurationPtr zookeeper_config TSA_GUARDED_BY(zookeeper_mutex);                      /// Stores zookeeper configs

    ConfigurationPtr sensitive_data_masker_config;

#if USE_NURAFT
    mutable std::mutex keeper_dispatcher_mutex;
    mutable std::shared_ptr<KeeperDispatcher> keeper_dispatcher TSA_GUARDED_BY(keeper_dispatcher_mutex);
#endif
    mutable std::mutex auxiliary_zookeepers_mutex;
    mutable std::map<String, zkutil::ZooKeeperPtr> auxiliary_zookeepers TSA_GUARDED_BY(auxiliary_zookeepers_mutex);    /// Map for auxiliary ZooKeeper clients.
    ConfigurationPtr auxiliary_zookeepers_config TSA_GUARDED_BY(auxiliary_zookeepers_mutex);           /// Stores auxiliary zookeepers configs

    /// No lock required for interserver_io_host, interserver_io_port, interserver_scheme modified only during initialization
    String interserver_io_host;                             /// The host name by which this server is available for other servers.
    UInt16 interserver_io_port = 0;                         /// and port.
    String interserver_scheme;                              /// http or https
    MultiVersion<InterserverCredentials> interserver_io_credentials;

    String path TSA_GUARDED_BY(mutex);                       /// Path to the data directory, with a slash at the end.
    String flags_path TSA_GUARDED_BY(mutex);                 /// Path to the directory with some control flags for server maintenance.
    String user_files_path TSA_GUARDED_BY(mutex);            /// Path to the directory with user provided files, usable by 'file' table function.
    String dictionaries_lib_path TSA_GUARDED_BY(mutex);      /// Path to the directory with user provided binaries and libraries for external dictionaries.
    String user_scripts_path TSA_GUARDED_BY(mutex);          /// Path to the directory with user provided scripts.
    String filesystem_caches_path TSA_GUARDED_BY(mutex);     /// Path to the directory with filesystem caches.
    String filesystem_cache_user TSA_GUARDED_BY(mutex);
    ConfigurationPtr config TSA_GUARDED_BY(mutex);           /// Global configuration settings.
    String tmp_path TSA_GUARDED_BY(mutex);                   /// Path to the temporary files that occur when processing the request.

    /// All temporary files that occur when processing the requests accounted here.
    /// Child scopes for more fine-grained accounting are created per user/query/etc.
    /// Initialized once during server startup.
    TemporaryDataOnDiskScopePtr root_temp_data_on_disk TSA_GUARDED_BY(mutex);

    mutable OnceFlag async_loader_initialized;
    mutable std::unique_ptr<AsyncLoader> async_loader; /// Thread pool for asynchronous initialization of arbitrary DAG of `LoadJob`s (used for tables loading)

    mutable std::unique_ptr<EmbeddedDictionaries> embedded_dictionaries TSA_GUARDED_BY(embedded_dictionaries_mutex);    /// Metrica's dictionaries. Have lazy initialization.
    mutable std::unique_ptr<ExternalDictionariesLoader> external_dictionaries_loader TSA_GUARDED_BY(external_dictionaries_mutex);

    ExternalLoaderXMLConfigRepository * external_dictionaries_config_repository TSA_GUARDED_BY(external_dictionaries_mutex) = nullptr;
    scope_guard dictionaries_xmls TSA_GUARDED_BY(external_dictionaries_mutex);

    mutable std::unique_ptr<ExternalUserDefinedExecutableFunctionsLoader> external_user_defined_executable_functions_loader TSA_GUARDED_BY(external_user_defined_executable_functions_mutex);
    ExternalLoaderXMLConfigRepository * user_defined_executable_functions_config_repository TSA_GUARDED_BY(external_user_defined_executable_functions_mutex) = nullptr;
    scope_guard user_defined_executable_functions_xmls TSA_GUARDED_BY(external_user_defined_executable_functions_mutex);

    mutable OnceFlag user_defined_sql_objects_storage_initialized;
    mutable std::unique_ptr<IUserDefinedSQLObjectsStorage> user_defined_sql_objects_storage;

#if USE_NLP
    mutable OnceFlag synonyms_extensions_initialized;
    mutable std::optional<SynonymsExtensions> synonyms_extensions;

    mutable OnceFlag lemmatizers_initialized;
    mutable std::optional<Lemmatizers> lemmatizers;
#endif

    mutable OnceFlag backups_worker_initialized;
    std::optional<BackupsWorker> backups_worker;

    /// No lock required for default_profile_name, system_profile_name, buffer_profile_name modified only during initialization
    String default_profile_name;                                /// Default profile name used for default values.
    String system_profile_name;                                 /// Profile used by system processes
    String buffer_profile_name;                                 /// Profile used by Buffer engine for flushing to the underlying
    std::unique_ptr<AccessControl> access_control TSA_GUARDED_BY(mutex);
    mutable OnceFlag resource_manager_initialized;
    mutable ResourceManagerPtr resource_manager;
    mutable UncompressedCachePtr uncompressed_cache TSA_GUARDED_BY(mutex);            /// The cache of decompressed blocks.
    mutable MarkCachePtr mark_cache TSA_GUARDED_BY(mutex);                            /// Cache of marks in compressed files.
    mutable OnceFlag load_marks_threadpool_initialized;
    mutable std::unique_ptr<ThreadPool> load_marks_threadpool;  /// Threadpool for loading marks cache.
    mutable OnceFlag prefetch_threadpool_initialized;
    mutable std::unique_ptr<ThreadPool> prefetch_threadpool;    /// Threadpool for loading marks cache.
    mutable UncompressedCachePtr index_uncompressed_cache TSA_GUARDED_BY(mutex);      /// The cache of decompressed blocks for MergeTree indices.
    mutable QueryCachePtr query_cache TSA_GUARDED_BY(mutex);                          /// Cache of query results.
    mutable MarkCachePtr index_mark_cache TSA_GUARDED_BY(mutex);                      /// Cache of marks in compressed files of MergeTree indices.
    mutable MMappedFileCachePtr mmap_cache TSA_GUARDED_BY(mutex);                     /// Cache of mmapped files to avoid frequent open/map/unmap/close and to reuse from several threads.
    AsynchronousMetrics * asynchronous_metrics TSA_GUARDED_BY(mutex) = nullptr;       /// Points to asynchronous metrics
    mutable PageCachePtr page_cache TSA_GUARDED_BY(mutex);                            /// Userspace page cache.
    ProcessList process_list;                                   /// Executing queries at the moment.
    SessionTracker session_tracker;
    GlobalOvercommitTracker global_overcommit_tracker;
    MergeList merge_list;                                       /// The list of executable merge (for (Replicated)?MergeTree)
    MovesList moves_list;                                       /// The list of executing moves (for (Replicated)?MergeTree)
    ReplicatedFetchList replicated_fetch_list;
    RefreshSet refresh_set;                                 /// The list of active refreshes (for MaterializedView)
    ConfigurationPtr users_config TSA_GUARDED_BY(mutex);                              /// Config with the users, profiles and quotas sections.
    InterserverIOHandler interserver_io_handler;                /// Handler for interserver communication.

    OnceFlag buffer_flush_schedule_pool_initialized;
    mutable std::unique_ptr<BackgroundSchedulePool> buffer_flush_schedule_pool; /// A thread pool that can do background flush for Buffer tables.
    OnceFlag schedule_pool_initialized;
    mutable std::unique_ptr<BackgroundSchedulePool> schedule_pool;    /// A thread pool that can run different jobs in background (used in replicated tables)
    OnceFlag distributed_schedule_pool_initialized;
    mutable std::unique_ptr<BackgroundSchedulePool> distributed_schedule_pool; /// A thread pool that can run different jobs in background (used for distributed sends)
    OnceFlag message_broker_schedule_pool_initialized;
    mutable std::unique_ptr<BackgroundSchedulePool> message_broker_schedule_pool; /// A thread pool that can run different jobs in background (used for message brokers, like RabbitMQ and Kafka)

    mutable OnceFlag readers_initialized;
    mutable std::unique_ptr<IAsynchronousReader> asynchronous_remote_fs_reader;
    mutable std::unique_ptr<IAsynchronousReader> asynchronous_local_fs_reader;
    mutable std::unique_ptr<IAsynchronousReader> synchronous_local_fs_reader;

    mutable OnceFlag threadpool_writer_initialized;
    mutable std::unique_ptr<ThreadPool> threadpool_writer;

#if USE_LIBURING
    mutable OnceFlag io_uring_reader_initialized;
    mutable std::unique_ptr<IOUringReader> io_uring_reader;
#endif

    mutable ThrottlerPtr replicated_fetches_throttler;      /// A server-wide throttler for replicated fetches
    mutable ThrottlerPtr replicated_sends_throttler;        /// A server-wide throttler for replicated sends

    mutable ThrottlerPtr remote_read_throttler;             /// A server-wide throttler for remote IO reads
    mutable ThrottlerPtr remote_write_throttler;            /// A server-wide throttler for remote IO writes

    mutable ThrottlerPtr local_read_throttler;              /// A server-wide throttler for local IO reads
    mutable ThrottlerPtr local_write_throttler;             /// A server-wide throttler for local IO writes

    mutable ThrottlerPtr backups_server_throttler;          /// A server-wide throttler for BACKUPs

    mutable ThrottlerPtr mutations_throttler;               /// A server-wide throttler for mutations
    mutable ThrottlerPtr merges_throttler;                  /// A server-wide throttler for merges

    MultiVersion<Macros> macros;                            /// Substitutions extracted from config.
    std::unique_ptr<DDLWorker> ddl_worker TSA_GUARDED_BY(mutex); /// Process ddl commands from zk.
    LoadTaskPtr ddl_worker_startup_task;                         /// To postpone `ddl_worker->startup()` after all tables startup
    /// Rules for selecting the compression settings, depending on the size of the part.
    mutable std::unique_ptr<CompressionCodecSelector> compression_codec_selector TSA_GUARDED_BY(mutex);
    /// Storage disk chooser for MergeTree engines
    mutable std::shared_ptr<const DiskSelector> merge_tree_disk_selector TSA_GUARDED_BY(storage_policies_mutex);
    /// Storage policy chooser for MergeTree engines
    mutable std::shared_ptr<const StoragePolicySelector> merge_tree_storage_policy_selector TSA_GUARDED_BY(storage_policies_mutex);

    ServerSettings server_settings;

    std::optional<MergeTreeSettings> merge_tree_settings TSA_GUARDED_BY(mutex);   /// Settings of MergeTree* engines.
    std::optional<MergeTreeSettings> replicated_merge_tree_settings TSA_GUARDED_BY(mutex);   /// Settings of ReplicatedMergeTree* engines.
    std::optional<DistributedSettings> distributed_settings TSA_GUARDED_BY(mutex);
    std::atomic_size_t max_table_size_to_drop = 50000000000lu; /// Protects MergeTree tables from accidental DROP (50GB by default)
    std::atomic_size_t max_partition_size_to_drop = 50000000000lu; /// Protects MergeTree partitions from accidental DROP (50GB by default)
    /// No lock required for format_schema_path modified only during initialization
    std::atomic_size_t max_database_num_to_warn = 1000lu;
    std::atomic_size_t max_table_num_to_warn = 5000lu;
    std::atomic_size_t max_part_num_to_warn = 100000lu;
    String format_schema_path;                              /// Path to a directory that contains schema files used by input formats.
    String google_protos_path; /// Path to a directory that contains the proto files for the well-known Protobuf types.
    mutable OnceFlag action_locks_manager_initialized;
    ActionLocksManagerPtr action_locks_manager;             /// Set of storages' action lockers
    OnceFlag system_logs_initialized;
    std::unique_ptr<SystemLogs> system_logs TSA_GUARDED_BY(mutex);                /// Used to log queries and operations on parts
    std::optional<StorageS3Settings> storage_s3_settings TSA_GUARDED_BY(mutex);   /// Settings of S3 storage
    std::vector<String> warnings TSA_GUARDED_BY(mutex);                           /// Store warning messages about server configuration.

    /// Background executors for *MergeTree tables
    /// Has background executors for MergeTree tables been initialized?
    mutable ContextSharedMutex background_executors_mutex;
    bool are_background_executors_initialized TSA_GUARDED_BY(background_executors_mutex) = false;
    MergeMutateBackgroundExecutorPtr merge_mutate_executor TSA_GUARDED_BY(background_executors_mutex);
    OrdinaryBackgroundExecutorPtr moves_executor TSA_GUARDED_BY(background_executors_mutex);
    OrdinaryBackgroundExecutorPtr fetch_executor TSA_GUARDED_BY(background_executors_mutex);
    OrdinaryBackgroundExecutorPtr common_executor TSA_GUARDED_BY(background_executors_mutex);

    RemoteHostFilter remote_host_filter;                    /// Allowed URL from config.xml
    HTTPHeaderFilter http_header_filter;                    /// Forbidden HTTP headers from config.xml

    /// No lock required for trace_collector modified only during initialization
    std::optional<TraceCollector> trace_collector;          /// Thread collecting traces from threads executing queries

    /// Clusters for distributed tables
    /// Initialized on demand (on distributed storages initialization) since Settings should be initialized
    mutable std::mutex clusters_mutex;                       /// Guards clusters, clusters_config and cluster_discovery
    std::shared_ptr<Clusters> clusters TSA_GUARDED_BY(clusters_mutex);
    ConfigurationPtr clusters_config TSA_GUARDED_BY(clusters_mutex);                        /// Stores updated configs
    std::unique_ptr<ClusterDiscovery> cluster_discovery TSA_GUARDED_BY(clusters_mutex);
    size_t clusters_version TSA_GUARDED_BY(clusters_mutex) = 0;

    /// No lock required for async_insert_queue modified only during initialization
    std::shared_ptr<AsynchronousInsertQueue> async_insert_queue;

    std::map<String, UInt16> server_ports;

    std::atomic<bool> shutdown_called = false;

    Stopwatch uptime_watch TSA_GUARDED_BY(mutex);

    /// No lock required for application_type modified only during initialization
    Context::ApplicationType application_type = Context::ApplicationType::SERVER;

    /// vector of xdbc-bridge commands, they will be killed when Context will be destroyed
    std::vector<std::unique_ptr<ShellCommand>> bridge_commands TSA_GUARDED_BY(mutex);

    /// No lock required for config_reload_callback, start_servers_callback, stop_servers_callback modified only during initialization
    Context::ConfigReloadCallback config_reload_callback;
    Context::StartStopServersCallback start_servers_callback;
    Context::StartStopServersCallback stop_servers_callback;

    bool is_server_completely_started TSA_GUARDED_BY(mutex) = false;

    ContextSharedPart()
        : access_control(std::make_unique<AccessControl>())
        , global_overcommit_tracker(&process_list)
        , macros(std::make_unique<Macros>())
    {
        /// TODO: make it singleton (?)
        static std::atomic<size_t> num_calls{0};
        if (++num_calls > 1)
        {
            std::cerr << "Attempting to create multiple ContextShared instances. Stack trace:\n" << StackTrace().toString();
            std::cerr.flush();
            std::terminate();
        }
    }


    ~ContextSharedPart()
    {
        /// Wait for thread pool for background reads and writes,
        /// since it may use per-user MemoryTracker which will be destroyed here.
        if (asynchronous_remote_fs_reader)
        {
            try
            {
                LOG_DEBUG(log, "Destructing remote fs threadpool reader");
                asynchronous_remote_fs_reader->wait();
                asynchronous_remote_fs_reader.reset();
            }
            catch (...)
            {
                tryLogCurrentException(__PRETTY_FUNCTION__);
            }
        }

        if (asynchronous_local_fs_reader)
        {
            try
            {
                LOG_DEBUG(log, "Destructing local fs threadpool reader");
                asynchronous_local_fs_reader->wait();
                asynchronous_local_fs_reader.reset();
            }
            catch (...)
            {
                tryLogCurrentException(__PRETTY_FUNCTION__);
            }
        }

        if (synchronous_local_fs_reader)
        {
            try
            {
                LOG_DEBUG(log, "Destructing local fs threadpool reader");
                synchronous_local_fs_reader->wait();
                synchronous_local_fs_reader.reset();
            }
            catch (...)
            {
                tryLogCurrentException(__PRETTY_FUNCTION__);
            }
        }

        if (threadpool_writer)
        {
            try
            {
                LOG_DEBUG(log, "Destructing threadpool writer");
                threadpool_writer->wait();
                threadpool_writer.reset();
            }
            catch (...)
            {
                tryLogCurrentException(__PRETTY_FUNCTION__);
            }
        }

        if (load_marks_threadpool)
        {
            try
            {
                LOG_DEBUG(log, "Destructing marks loader");
                load_marks_threadpool->wait();
                load_marks_threadpool.reset();
            }
            catch (...)
            {
                tryLogCurrentException(__PRETTY_FUNCTION__);
            }
        }

        if (prefetch_threadpool)
        {
            try
            {
                LOG_DEBUG(log, "Destructing prefetch threadpool");
                prefetch_threadpool->wait();
                prefetch_threadpool.reset();
            }
            catch (...)
            {
                tryLogCurrentException(__PRETTY_FUNCTION__);
            }
        }

        try
        {
            shutdown();
        }
        catch (...)
        {
            tryLogCurrentException(__PRETTY_FUNCTION__);
        }
    }

    void setConfig(const ConfigurationPtr & config_value)
    {
        if (!config_value)
            throw Exception(ErrorCodes::LOGICAL_ERROR, "Set nullptr config is invalid");

        std::lock_guard lock(mutex);
        config = config_value;
        access_control->setExternalAuthenticatorsConfig(*config_value);
    }

    const Poco::Util::AbstractConfiguration & getConfigRefWithLock(const std::lock_guard<ContextSharedMutex> &) const TSA_REQUIRES(this->mutex)
    {
        return config ? *config : Poco::Util::Application::instance().config();
    }

    const Poco::Util::AbstractConfiguration & getConfigRef() const
    {
        SharedLockGuard lock(mutex);
        return config ? *config : Poco::Util::Application::instance().config();
    }

    /** Perform a complex job of destroying objects in advance.
      */
    void shutdown() TSA_NO_THREAD_SAFETY_ANALYSIS
    {
        bool is_shutdown_called = shutdown_called.exchange(true);
        if (is_shutdown_called)
            return;

        /// Need to flush the async insert queue before shutting down the database catalog
        std::shared_ptr<AsynchronousInsertQueue> delete_async_insert_queue;
        {
            std::lock_guard lock(mutex);
            delete_async_insert_queue = std::move(async_insert_queue);
        }
        delete_async_insert_queue.reset();

        /// Stop periodic reloading of the configuration files.
        /// This must be done first because otherwise the reloading may pass a changed config
        /// to some destroyed parts of ContextSharedPart.

        SHUTDOWN(log, "dictionaries loader", external_dictionaries_loader, enablePeriodicUpdates(false));
        SHUTDOWN(log, "UDFs loader", external_user_defined_executable_functions_loader, enablePeriodicUpdates(false));
        SHUTDOWN(log, "another UDFs storage", user_defined_sql_objects_storage, stopWatching());

        LOG_TRACE(log, "Shutting down named sessions");
        Session::shutdownNamedSessions();

        /// Waiting for current backups/restores to be finished. This must be done before `DatabaseCatalog::shutdown()`.
        SHUTDOWN(log, "backups worker", backups_worker, shutdown());

        /**  After system_logs have been shut down it is guaranteed that no system table gets created or written to.
          *  Note that part changes at shutdown won't be logged to part log.
          */
        SHUTDOWN(log, "system logs", system_logs, shutdown());

        LOG_TRACE(log, "Shutting down database catalog");
        DatabaseCatalog::shutdown();

        SHUTDOWN(log, "merges executor", merge_mutate_executor, wait());
        SHUTDOWN(log, "fetches executor", fetch_executor, wait());
        SHUTDOWN(log, "moves executor", moves_executor, wait());
        SHUTDOWN(log, "common executor", common_executor, wait());

        TransactionLog::shutdownIfAny();

        std::unique_ptr<SystemLogs> delete_system_logs;
        std::unique_ptr<EmbeddedDictionaries> delete_embedded_dictionaries;
        std::unique_ptr<ExternalDictionariesLoader> delete_external_dictionaries_loader;
        std::unique_ptr<ExternalUserDefinedExecutableFunctionsLoader> delete_external_user_defined_executable_functions_loader;
        std::unique_ptr<IUserDefinedSQLObjectsStorage> delete_user_defined_sql_objects_storage;
        std::unique_ptr<BackgroundSchedulePool> delete_buffer_flush_schedule_pool;
        std::unique_ptr<BackgroundSchedulePool> delete_schedule_pool;
        std::unique_ptr<BackgroundSchedulePool> delete_distributed_schedule_pool;
        std::unique_ptr<BackgroundSchedulePool> delete_message_broker_schedule_pool;
        std::unique_ptr<DDLWorker> delete_ddl_worker;
        std::unique_ptr<AccessControl> delete_access_control;

        /// Delete DDLWorker before zookeeper.
        /// Cause it can call Context::getZooKeeper and resurrect it.

        {
            std::lock_guard lock(mutex);
            delete_ddl_worker = std::move(ddl_worker);
        }

        /// DDLWorker should be deleted without lock, cause its internal thread can
        /// take it as well, which will cause deadlock.
        LOG_TRACE(log, "Shutting down DDLWorker");
        delete_ddl_worker.reset();

        /// Background operations in cache use background schedule pool.
        /// Deactivate them before destructing it.
        LOG_TRACE(log, "Shutting down caches");
        const auto & caches = FileCacheFactory::instance().getAll();
        for (const auto & [_, cache] : caches)
            cache->cache->deactivateBackgroundOperations();
        FileCacheFactory::instance().clear();

        {
            // Disk selector might not be initialized if there was some error during
            // its initialization. Don't try to initialize it again on shutdown.
            if (merge_tree_disk_selector)
            {
                for (const auto & [disk_name, disk] : merge_tree_disk_selector->getDisksMap())
                {
                    LOG_INFO(log, "Shutdown disk {}", disk_name);
                    disk->shutdown();
                }
            }

            /// Special volumes might also use disks that require shutdown.
            auto & tmp_data = root_temp_data_on_disk;
            if (tmp_data && tmp_data->getVolume())
            {
                auto & disks = tmp_data->getVolume()->getDisks();
                for (auto & disk : disks)
                    disk->shutdown();
            }
        }

        {
            std::lock_guard lock(mutex);

            /** Compiled expressions stored in cache need to be destroyed before destruction of static objects.
              * Because CHJIT instance can be static object.
              */
#if USE_EMBEDDED_COMPILER
            if (auto * cache = CompiledExpressionCacheFactory::instance().tryGetCache())
                cache->clear();
#endif

            /// Preemptive destruction is important, because these objects may have a refcount to ContextShared (cyclic reference).
            /// TODO: Get rid of this.

            /// Dictionaries may be required:
            /// - for storage shutdown (during final flush of the Buffer engine)
            /// - before storage startup (because of some streaming of, i.e. Kafka, to
            ///   the table with materialized column that has dictGet)
            ///
            /// So they should be created before any storages and preserved until storages will be terminated.
            ///
            /// But they cannot be created before storages since they may required table as a source,
            /// but at least they can be preserved for storage termination.
            dictionaries_xmls.reset();
            user_defined_executable_functions_xmls.reset();

            delete_system_logs = std::move(system_logs);
            delete_embedded_dictionaries = std::move(embedded_dictionaries);
            delete_external_dictionaries_loader = std::move(external_dictionaries_loader);
            delete_external_user_defined_executable_functions_loader = std::move(external_user_defined_executable_functions_loader);
            delete_user_defined_sql_objects_storage = std::move(user_defined_sql_objects_storage);
            delete_buffer_flush_schedule_pool = std::move(buffer_flush_schedule_pool);
            delete_schedule_pool = std::move(schedule_pool);
            delete_distributed_schedule_pool = std::move(distributed_schedule_pool);
            delete_message_broker_schedule_pool = std::move(message_broker_schedule_pool);
            delete_access_control = std::move(access_control);

            /// Stop trace collector if any
            trace_collector.reset();
            /// Stop zookeeper connection
            zookeeper.reset();
        }

        /// Can be removed without context lock
        delete_system_logs.reset();
        delete_embedded_dictionaries.reset();
        delete_external_dictionaries_loader.reset();
        delete_external_user_defined_executable_functions_loader.reset();
        delete_user_defined_sql_objects_storage.reset();
        delete_ddl_worker.reset();
        delete_buffer_flush_schedule_pool.reset();
        delete_schedule_pool.reset();
        delete_distributed_schedule_pool.reset();
        delete_message_broker_schedule_pool.reset();
        delete_access_control.reset();

        total_memory_tracker.resetOvercommitTracker();
    }

    bool hasTraceCollector() const
    {
        return trace_collector.has_value();
    }

    void initializeTraceCollector(std::shared_ptr<TraceLog> trace_log)
    {
        if (!trace_log)
            return;
        if (hasTraceCollector())
            return;

        trace_collector.emplace(std::move(trace_log));
    }

    void addWarningMessage(const String & message) TSA_REQUIRES(mutex)
    {
        /// A warning goes both: into server's log; stored to be placed in `system.warnings` table.
        LOG_WARNING(log, "{}", message);
        warnings.push_back(message);
    }

    void configureServerWideThrottling()
    {
        if (auto bandwidth = server_settings.max_replicated_fetches_network_bandwidth_for_server)
            replicated_fetches_throttler = std::make_shared<Throttler>(bandwidth);

        if (auto bandwidth = server_settings.max_replicated_sends_network_bandwidth_for_server)
            replicated_sends_throttler = std::make_shared<Throttler>(bandwidth);

        if (auto bandwidth = server_settings.max_remote_read_network_bandwidth_for_server)
            remote_read_throttler = std::make_shared<Throttler>(bandwidth);

        if (auto bandwidth = server_settings.max_remote_write_network_bandwidth_for_server)
            remote_write_throttler = std::make_shared<Throttler>(bandwidth);

        if (auto bandwidth = server_settings.max_local_read_bandwidth_for_server)
            local_read_throttler = std::make_shared<Throttler>(bandwidth);

        if (auto bandwidth = server_settings.max_local_write_bandwidth_for_server)
            local_write_throttler = std::make_shared<Throttler>(bandwidth);

        if (auto bandwidth = server_settings.max_backup_bandwidth_for_server)
            backups_server_throttler = std::make_shared<Throttler>(bandwidth);

        if (auto bandwidth = server_settings.max_mutations_bandwidth_for_server)
            mutations_throttler = std::make_shared<Throttler>(bandwidth);

        if (auto bandwidth = server_settings.max_merges_bandwidth_for_server)
            merges_throttler = std::make_shared<Throttler>(bandwidth);
    }
};

void ContextSharedMutex::lockImpl()
{
    ProfileEvents::increment(ProfileEvents::ContextLock);
    CurrentMetrics::Increment increment{CurrentMetrics::ContextLockWait};
    Stopwatch watch;
    Base::lockImpl();
    ProfileEvents::increment(ProfileEvents::ContextLockWaitMicroseconds, watch.elapsedMicroseconds());
}

void ContextSharedMutex::lockSharedImpl()
{
    ProfileEvents::increment(ProfileEvents::ContextLock);
    CurrentMetrics::Increment increment{CurrentMetrics::ContextLockWait};
    Stopwatch watch;
    Base::lockSharedImpl();
    ProfileEvents::increment(ProfileEvents::ContextLockWaitMicroseconds, watch.elapsedMicroseconds());
}

ContextData::ContextData() = default;
ContextData::ContextData(const ContextData &) = default;

Context::Context() = default;
Context::Context(const Context & rhs) : ContextData(rhs), std::enable_shared_from_this<Context>(rhs) {}

SharedContextHolder::SharedContextHolder(SharedContextHolder &&) noexcept = default;
SharedContextHolder & SharedContextHolder::operator=(SharedContextHolder &&) noexcept = default;
SharedContextHolder::SharedContextHolder() = default;
SharedContextHolder::~SharedContextHolder() = default;
SharedContextHolder::SharedContextHolder(std::unique_ptr<ContextSharedPart> shared_context)
    : shared(std::move(shared_context)) {}

void SharedContextHolder::reset() { shared.reset(); }

ContextMutablePtr Context::createGlobal(ContextSharedPart * shared_part)
{
    auto res = std::shared_ptr<Context>(new Context);
    res->shared = shared_part;
    res->query_access_info = std::make_shared<QueryAccessInfo>();
    return res;
}

void Context::initGlobal()
{
    assert(!global_context_instance);
    global_context_instance = shared_from_this();
    DatabaseCatalog::init(shared_from_this());
    EventNotifier::init();
}

SharedContextHolder Context::createShared()
{
    return SharedContextHolder(std::make_unique<ContextSharedPart>());
}

ContextMutablePtr Context::createCopy(const ContextPtr & other)
{
    SharedLockGuard lock(other->mutex);
    auto new_context = std::shared_ptr<Context>(new Context(*other));
    new_context->query_access_info = std::make_shared<QueryAccessInfo>(*other->query_access_info);
    return new_context;
}

ContextMutablePtr Context::createCopy(const ContextWeakPtr & other)
{
    auto ptr = other.lock();
    if (!ptr)
        throw Exception(ErrorCodes::LOGICAL_ERROR, "Can't copy an expired context");
    return createCopy(ptr);
}

ContextMutablePtr Context::createCopy(const ContextMutablePtr & other)
{
    return createCopy(std::const_pointer_cast<const Context>(other));
}

Context::~Context() = default;

InterserverIOHandler & Context::getInterserverIOHandler() { return shared->interserver_io_handler; }
const InterserverIOHandler & Context::getInterserverIOHandler() const { return shared->interserver_io_handler; }

ProcessList & Context::getProcessList() { return shared->process_list; }
const ProcessList & Context::getProcessList() const { return shared->process_list; }
OvercommitTracker * Context::getGlobalOvercommitTracker() const { return &shared->global_overcommit_tracker; }

SessionTracker & Context::getSessionTracker() { return shared->session_tracker; }

MergeList & Context::getMergeList() { return shared->merge_list; }
const MergeList & Context::getMergeList() const { return shared->merge_list; }
MovesList & Context::getMovesList() { return shared->moves_list; }
const MovesList & Context::getMovesList() const { return shared->moves_list; }
ReplicatedFetchList & Context::getReplicatedFetchList() { return shared->replicated_fetch_list; }
const ReplicatedFetchList & Context::getReplicatedFetchList() const { return shared->replicated_fetch_list; }
RefreshSet & Context::getRefreshSet() { return shared->refresh_set; }
const RefreshSet & Context::getRefreshSet() const { return shared->refresh_set; }

String Context::resolveDatabase(const String & database_name) const
{
    String res = database_name.empty() ? getCurrentDatabase() : database_name;
    if (res.empty())
        throw Exception(ErrorCodes::UNKNOWN_DATABASE, "Default database is not selected");
    return res;
}

String Context::getPath() const
{
    SharedLockGuard lock(shared->mutex);
    return shared->path;
}

String Context::getFlagsPath() const
{
    SharedLockGuard lock(shared->mutex);
    return shared->flags_path;
}

String Context::getUserFilesPath() const
{
    SharedLockGuard lock(shared->mutex);
    return shared->user_files_path;
}

String Context::getDictionariesLibPath() const
{
    SharedLockGuard lock(shared->mutex);
    return shared->dictionaries_lib_path;
}

String Context::getUserScriptsPath() const
{
    SharedLockGuard lock(shared->mutex);
    return shared->user_scripts_path;
}

String Context::getFilesystemCachesPath() const
{
    SharedLockGuard lock(shared->mutex);
    return shared->filesystem_caches_path;
}

String Context::getFilesystemCacheUser() const
{
    SharedLockGuard lock(shared->mutex);
    return shared->filesystem_cache_user;
}

Strings Context::getWarnings() const
{
    Strings common_warnings;
    {
        SharedLockGuard lock(shared->mutex);
        common_warnings = shared->warnings;
        if (CurrentMetrics::get(CurrentMetrics::AttachedTable) > static_cast<Int64>(shared->max_table_num_to_warn))
            common_warnings.emplace_back(fmt::format("The number of attached tables is more than {}", shared->max_table_num_to_warn));
        if (CurrentMetrics::get(CurrentMetrics::AttachedDatabase) > static_cast<Int64>(shared->max_database_num_to_warn))
            common_warnings.emplace_back(fmt::format("The number of attached databases is more than {}", shared->max_database_num_to_warn));
        if (CurrentMetrics::get(CurrentMetrics::PartsActive) > static_cast<Int64>(shared->max_part_num_to_warn))
            common_warnings.emplace_back(fmt::format("The number of active parts is more than {}", shared->max_part_num_to_warn));
    }
    /// Make setting's name ordered
    std::set<String> obsolete_settings;
    for (const auto & setting : settings)
    {
        if (setting.isValueChanged() && setting.isObsolete())
            obsolete_settings.emplace(setting.getName());
    }

    if (!obsolete_settings.empty())
    {
        bool single_element = obsolete_settings.size() == 1;
        String res = single_element ? "Obsolete setting [" : "Obsolete settings [";

        bool first = true;
        for (const auto & setting : obsolete_settings)
        {
            res += first ? "" : ", ";
            res += "'" + setting + "'";
            first = false;
        }
        res = res + "]" + (single_element ? " is" : " are")
            + " changed. "
              "Please check 'SELECT * FROM system.settings WHERE changed AND is_obsolete' and read the changelog at https://github.com/ClickHouse/ClickHouse/blob/master/CHANGELOG.md";
        common_warnings.emplace_back(res);
    }

    return common_warnings;
}

/// TODO: remove, use `getTempDataOnDisk`
VolumePtr Context::getGlobalTemporaryVolume() const
{
    std::lock_guard lock(shared->mutex);
    /// Calling this method we just bypass the `temp_data_on_disk` and write to the file on the volume directly.
    /// Volume is the same for `root_temp_data_on_disk` (always set) and `temp_data_on_disk` (if it's set).
    if (shared->root_temp_data_on_disk)
        return shared->root_temp_data_on_disk->getVolume();
    return nullptr;
}

TemporaryDataOnDiskScopePtr Context::getTempDataOnDisk() const
{
    if (temp_data_on_disk)
        return temp_data_on_disk;

    SharedLockGuard lock(shared->mutex);
    return shared->root_temp_data_on_disk;
}

TemporaryDataOnDiskScopePtr Context::getSharedTempDataOnDisk() const
{
    SharedLockGuard lock(shared->mutex);
    return shared->root_temp_data_on_disk;
}

void Context::setTempDataOnDisk(TemporaryDataOnDiskScopePtr temp_data_on_disk_)
{
    /// It's set from `ProcessList::insert` in `executeQueryImpl` before query execution
    /// so no races with `getTempDataOnDisk` which is called from query execution.
    this->temp_data_on_disk = std::move(temp_data_on_disk_);
}

void Context::setPath(const String & path)
{
    std::lock_guard lock(shared->mutex);

    shared->path = path;

    if (shared->tmp_path.empty() && !shared->root_temp_data_on_disk)
        shared->tmp_path = shared->path + "tmp/";

    if (shared->flags_path.empty())
        shared->flags_path = shared->path + "flags/";

    if (shared->user_files_path.empty())
        shared->user_files_path = shared->path + "user_files/";

    if (shared->dictionaries_lib_path.empty())
        shared->dictionaries_lib_path = shared->path + "dictionaries_lib/";

    if (shared->user_scripts_path.empty())
        shared->user_scripts_path = shared->path + "user_scripts/";
}

void Context::setFilesystemCachesPath(const String & path)
{
    std::lock_guard lock(shared->mutex);

    if (!fs::path(path).is_absolute())
        throw Exception(ErrorCodes::BAD_ARGUMENTS, "Filesystem caches path must be absolute: {}", path);

    shared->filesystem_caches_path = path;
}

void Context::setFilesystemCacheUser(const String & user)
{
    std::lock_guard lock(shared->mutex);
    shared->filesystem_cache_user = user;
}

static void setupTmpPath(LoggerPtr log, const std::string & path)
try
{
    LOG_DEBUG(log, "Setting up {} to store temporary data in it", path);

    fs::create_directories(path);

    /// Clearing old temporary files.
    fs::directory_iterator dir_end;
    for (fs::directory_iterator it(path); it != dir_end; ++it)
    {
        if (it->is_regular_file())
        {
            if (startsWith(it->path().filename(), "tmp"))
            {
                LOG_DEBUG(log, "Removing old temporary file {}", it->path().string());
                fs::remove(it->path());
            }
            else
                LOG_DEBUG(log, "Found unknown file in temporary path {}", it->path().string());
        }
        /// We skip directories (for example, 'http_buffers' - it's used for buffering of the results) and all other file types.
    }
}
catch (...)
{
    DB::tryLogCurrentException(log, fmt::format(
        "Caught exception while setup temporary path: {}. "
        "It is ok to skip this exception as cleaning old temporary files is not necessary", path));
}

static VolumePtr createLocalSingleDiskVolume(const std::string & path, const Poco::Util::AbstractConfiguration & config_)
{
    auto disk = std::make_shared<DiskLocal>("_tmp_default", path, 0, config_, "storage_configuration.disks._tmp_default");
    VolumePtr volume = std::make_shared<SingleDiskVolume>("_tmp_default", disk, 0);
    return volume;
}

void Context::setTemporaryStoragePath(const String & path, size_t max_size)
{
    std::lock_guard lock(shared->mutex);

    if (shared->root_temp_data_on_disk)
        throw Exception(ErrorCodes::LOGICAL_ERROR, "Temporary storage is already set");

    shared->tmp_path = path;
    if (!shared->tmp_path.ends_with('/'))
        shared->tmp_path += '/';

    VolumePtr volume = createLocalSingleDiskVolume(shared->tmp_path, shared->getConfigRefWithLock(lock));

    for (const auto & disk : volume->getDisks())
    {
        setupTmpPath(shared->log, disk->getPath());
    }

    shared->root_temp_data_on_disk = std::make_shared<TemporaryDataOnDiskScope>(volume, max_size);
}

void Context::setTemporaryStoragePolicy(const String & policy_name, size_t max_size)
{
    StoragePolicyPtr tmp_policy;
    {
        /// lock in required only for accessing `shared->merge_tree_storage_policy_selector`
        /// StoragePolicy itself is immutable.
        std::lock_guard storage_policies_lock(shared->storage_policies_mutex);
        tmp_policy = getStoragePolicySelector(storage_policies_lock)->get(policy_name);
    }

    if (tmp_policy->getVolumes().size() != 1)
        throw Exception(ErrorCodes::NO_ELEMENTS_IN_CONFIG,
            "Policy '{}' is used temporary files, such policy should have exactly one volume", policy_name);

    VolumePtr volume = tmp_policy->getVolume(0);

    if (volume->getDisks().empty())
         throw Exception(ErrorCodes::NO_ELEMENTS_IN_CONFIG, "No disks volume for temporary files");

    for (const auto & disk : volume->getDisks())
    {
        if (!disk)
            throw Exception(ErrorCodes::NO_ELEMENTS_IN_CONFIG, "Temporary disk is null");

        /// Check that underlying disk is local (can be wrapped in decorator)
        DiskPtr disk_ptr = disk;

        if (dynamic_cast<const DiskLocal *>(disk_ptr.get()) == nullptr)
        {
            const auto * disk_raw_ptr = disk_ptr.get();
            throw Exception(ErrorCodes::NO_ELEMENTS_IN_CONFIG,
                "Disk '{}' ({}) is not local and can't be used for temporary files",
                disk_ptr->getName(), typeid(*disk_raw_ptr).name());
        }

        setupTmpPath(shared->log, disk->getPath());
    }

    std::lock_guard lock(shared->mutex);

    if (shared->root_temp_data_on_disk)
        throw Exception(ErrorCodes::LOGICAL_ERROR, "Temporary storage is already set");

    shared->root_temp_data_on_disk = std::make_shared<TemporaryDataOnDiskScope>(volume, max_size);
}

void Context::setTemporaryStorageInCache(const String & cache_disk_name, size_t max_size)
{
    auto disk_ptr = getDisk(cache_disk_name);
    if (!disk_ptr)
        throw Exception(ErrorCodes::NO_ELEMENTS_IN_CONFIG, "Disk '{}' is not found", cache_disk_name);

    std::lock_guard lock(shared->mutex);
    if (shared->root_temp_data_on_disk)
        throw Exception(ErrorCodes::LOGICAL_ERROR, "Temporary storage is already set");

    auto file_cache = FileCacheFactory::instance().getByName(disk_ptr->getCacheName())->cache;
    if (!file_cache)
        throw Exception(ErrorCodes::NO_ELEMENTS_IN_CONFIG, "Cache '{}' is not found", disk_ptr->getCacheName());

    LOG_DEBUG(shared->log, "Using file cache ({}) for temporary files", file_cache->getBasePath());

    shared->tmp_path = file_cache->getBasePath();
    VolumePtr volume = createLocalSingleDiskVolume(shared->tmp_path, shared->getConfigRefWithLock(lock));
    shared->root_temp_data_on_disk = std::make_shared<TemporaryDataOnDiskScope>(volume, file_cache.get(), max_size);
}

void Context::setFlagsPath(const String & path)
{
    std::lock_guard lock(shared->mutex);
    shared->flags_path = path;
}

void Context::setUserFilesPath(const String & path)
{
    std::lock_guard lock(shared->mutex);
    shared->user_files_path = path;
}

void Context::setDictionariesLibPath(const String & path)
{
    std::lock_guard lock(shared->mutex);
    shared->dictionaries_lib_path = path;
}

void Context::setUserScriptsPath(const String & path)
{
    std::lock_guard lock(shared->mutex);
    shared->user_scripts_path = path;
}

void Context::addWarningMessage(const String & msg) const
{
    std::lock_guard lock(shared->mutex);
    auto suppress_re = shared->getConfigRefWithLock(lock).getString("warning_supress_regexp", "");

    bool is_supressed = !suppress_re.empty() && re2::RE2::PartialMatch(msg, suppress_re);
    if (!is_supressed)
        shared->addWarningMessage(msg);
}

void Context::addWarningMessageAboutDatabaseOrdinary(const String & database_name) const
{
    std::lock_guard lock(shared->mutex);

    /// We would like to report only about the first database with engine Ordinary
    static std::atomic_bool is_called = false;
    if (is_called.exchange(true))
        return;

    auto suppress_re = shared->getConfigRefWithLock(lock).getString("warning_supress_regexp", "");
    /// We don't use getFlagsPath method, because it takes a shared lock.
    auto convert_databases_flag = fs::path(shared->flags_path) / "convert_ordinary_to_atomic";
    auto message = fmt::format("Server has databases (for example `{}`) with Ordinary engine, which was deprecated. "
            "To convert this database to a new Atomic engine, please create a forcing flag {} and make sure that ClickHouse has write permission for it. "
            "Example: sudo touch '{}' && sudo chmod 666 '{}'",
            database_name,
            convert_databases_flag.string(), convert_databases_flag.string(), convert_databases_flag.string());

    bool is_supressed = !suppress_re.empty() && re2::RE2::PartialMatch(message, suppress_re);
    if (!is_supressed)
        shared->addWarningMessage(message);
}

void Context::setConfig(const ConfigurationPtr & config)
{
    shared->setConfig(config);
}

const Poco::Util::AbstractConfiguration & Context::getConfigRef() const
{
    return shared->getConfigRef();
}

AccessControl & Context::getAccessControl()
{
    SharedLockGuard lock(shared->mutex);
    return *shared->access_control;
}

const AccessControl & Context::getAccessControl() const
{
    SharedLockGuard lock(shared->mutex);
    return *shared->access_control;
}

void Context::setExternalAuthenticatorsConfig(const Poco::Util::AbstractConfiguration & config)
{
    std::lock_guard lock(shared->mutex);
    shared->access_control->setExternalAuthenticatorsConfig(config);
}

std::unique_ptr<GSSAcceptorContext> Context::makeGSSAcceptorContext() const
{
    SharedLockGuard lock(shared->mutex);
    return std::make_unique<GSSAcceptorContext>(shared->access_control->getExternalAuthenticators().getKerberosParams());
}

void Context::setUsersConfig(const ConfigurationPtr & config)
{
    std::lock_guard lock(shared->mutex);
    shared->users_config = config;
    shared->access_control->setUsersConfig(*shared->users_config);
}

ConfigurationPtr Context::getUsersConfig()
{
    SharedLockGuard lock(shared->mutex);
    return shared->users_config;
}

void Context::setUser(const UUID & user_id_, const std::optional<const std::vector<UUID>> & current_roles_)
{
    /// Prepare lists of user's profiles, constraints, settings, roles.
    /// NOTE: AccessControl::read<User>() and other AccessControl's functions may require some IO work,
    /// so Context::getLocalLock() and Context::getGlobalLock() must be unlocked while we're doing this.

    auto & access_control = getAccessControl();
    auto user = access_control.read<User>(user_id_);

    auto new_current_roles = current_roles_ ? user->granted_roles.findGranted(*current_roles_) : user->granted_roles.findGranted(user->default_roles);
    auto enabled_roles = access_control.getEnabledRolesInfo(new_current_roles, {});
    auto enabled_profiles = access_control.getEnabledSettingsInfo(user_id_, user->settings, enabled_roles->enabled_roles, enabled_roles->settings_from_enabled_roles);
    const auto & database = user->default_database;

    /// Apply user's profiles, constraints, settings, roles.

    std::lock_guard lock(mutex);

    setUserIDWithLock(user_id_, lock);

    /// A profile can specify a value and a readonly constraint for same setting at the same time,
    /// so we shouldn't check constraints here.
    setCurrentProfilesWithLock(*enabled_profiles, /* check_constraints= */ false, lock);

    setCurrentRolesWithLock(new_current_roles, lock);

    /// It's optional to specify the DEFAULT DATABASE in the user's definition.
    if (!database.empty())
        setCurrentDatabaseWithLock(database, lock);
}

std::shared_ptr<const User> Context::getUser() const
{
    return getAccess()->getUser();
}

String Context::getUserName() const
{
    return getAccess()->getUserName();
}

void Context::setUserIDWithLock(const UUID & user_id_, const std::lock_guard<ContextSharedMutex> &)
{
    user_id = user_id_;
    need_recalculate_access = true;
}

void Context::setUserID(const UUID & user_id_)
{
    std::lock_guard lock(mutex);
    setUserIDWithLock(user_id_, lock);
}

std::optional<UUID> Context::getUserID() const
{
    SharedLockGuard lock(mutex);
    return user_id;
}

void Context::setCurrentRolesWithLock(const std::vector<UUID> & current_roles_, const std::lock_guard<ContextSharedMutex> &)
{
    if (current_roles_.empty())
        current_roles = nullptr;
    else
        current_roles = std::make_shared<std::vector<UUID>>(current_roles_);
    need_recalculate_access = true;
}

void Context::setCurrentRoles(const std::vector<UUID> & current_roles_)
{
    std::lock_guard lock(mutex);
    setCurrentRolesWithLock(current_roles_, lock);
}

void Context::setCurrentRolesDefault()
{
    auto user = getUser();
    setCurrentRoles(user->granted_roles.findGranted(user->default_roles));
}

std::vector<UUID> Context::getCurrentRoles() const
{
    return getRolesInfo()->getCurrentRoles();
}

std::vector<UUID> Context::getEnabledRoles() const
{
    return getRolesInfo()->getEnabledRoles();
}

std::shared_ptr<const EnabledRolesInfo> Context::getRolesInfo() const
{
    return getAccess()->getRolesInfo();
}

namespace
{
ALWAYS_INLINE inline void
contextSanityCheckWithLock(const Context & context, const Settings & settings, const std::lock_guard<ContextSharedMutex> &)
{
    const auto type = context.getApplicationType();
    if (type == Context::ApplicationType::LOCAL || type == Context::ApplicationType::SERVER)
        doSettingsSanityCheck(settings);
}

ALWAYS_INLINE inline void contextSanityCheck(const Context & context, const Settings & settings)
{
    const auto type = context.getApplicationType();
    if (type == Context::ApplicationType::LOCAL || type == Context::ApplicationType::SERVER)
        doSettingsSanityCheck(settings);
}
}

template <typename... Args>
void Context::checkAccessImpl(const Args &... args) const
{
    return getAccess()->checkAccess(args...);
}

void Context::checkAccess(const AccessFlags & flags) const { return checkAccessImpl(flags); }
void Context::checkAccess(const AccessFlags & flags, std::string_view database) const { return checkAccessImpl(flags, database); }
void Context::checkAccess(const AccessFlags & flags, std::string_view database, std::string_view table) const { return checkAccessImpl(flags, database, table); }
void Context::checkAccess(const AccessFlags & flags, std::string_view database, std::string_view table, std::string_view column) const { return checkAccessImpl(flags, database, table, column); }
void Context::checkAccess(const AccessFlags & flags, std::string_view database, std::string_view table, const std::vector<std::string_view> & columns) const { return checkAccessImpl(flags, database, table, columns); }
void Context::checkAccess(const AccessFlags & flags, std::string_view database, std::string_view table, const Strings & columns) const { return checkAccessImpl(flags, database, table, columns); }
void Context::checkAccess(const AccessFlags & flags, const StorageID & table_id) const { checkAccessImpl(flags, table_id.getDatabaseName(), table_id.getTableName()); }
void Context::checkAccess(const AccessFlags & flags, const StorageID & table_id, std::string_view column) const { checkAccessImpl(flags, table_id.getDatabaseName(), table_id.getTableName(), column); }
void Context::checkAccess(const AccessFlags & flags, const StorageID & table_id, const std::vector<std::string_view> & columns) const { checkAccessImpl(flags, table_id.getDatabaseName(), table_id.getTableName(), columns); }
void Context::checkAccess(const AccessFlags & flags, const StorageID & table_id, const Strings & columns) const { checkAccessImpl(flags, table_id.getDatabaseName(), table_id.getTableName(), columns); }
void Context::checkAccess(const AccessRightsElement & element) const { return checkAccessImpl(element); }
void Context::checkAccess(const AccessRightsElements & elements) const { return checkAccessImpl(elements); }

std::shared_ptr<const ContextAccess> Context::getAccess() const
{
    /// A helper function to collect parameters for calculating access rights, called with Context::getLocalSharedLock() acquired.
    auto get_params = [this]()
    {
        /// If setUserID() was never called then this must be the global context with the full access.
        bool full_access = !user_id;

        return ContextAccessParams{user_id, full_access, /* use_default_roles= */ false, current_roles, settings, current_database, client_info};
    };

    /// Check if the current access rights are still valid, otherwise get parameters for recalculating access rights.
    std::optional<ContextAccessParams> params;

    {
        SharedLockGuard lock(mutex);
        if (access && !need_recalculate_access)
            return access; /// No need to recalculate access rights.

        params.emplace(get_params());

        if (access && (access->getParams() == *params))
        {
            need_recalculate_access = false;
            return access; /// No need to recalculate access rights.
        }
    }

    /// Calculate new access rights according to the collected parameters.
    /// NOTE: AccessControl::getContextAccess() may require some IO work, so Context::getLocalLock()
    ///       and Context::getGlobalLock() must be unlocked while we're doing this.
    auto res = getAccessControl().getContextAccess(*params);

    {
        /// If the parameters of access rights were not changed while we were calculated them
        /// then we store the new access rights in the Context to allow reusing it later.
        std::lock_guard lock(mutex);
        if (get_params() == *params)
        {
            access = res;
            need_recalculate_access = false;
        }
    }

    return res;
}

RowPolicyFilterPtr Context::getRowPolicyFilter(const String & database, const String & table_name, RowPolicyFilterType filter_type) const
{
    return getAccess()->getRowPolicyFilter(database, table_name, filter_type);
}


std::shared_ptr<const EnabledQuota> Context::getQuota() const
{
    return getAccess()->getQuota();
}


std::optional<QuotaUsage> Context::getQuotaUsage() const
{
    return getAccess()->getQuotaUsage();
}

void Context::setCurrentProfileWithLock(const String & profile_name, bool check_constraints, const std::lock_guard<ContextSharedMutex> & lock)
{
    try
    {
        UUID profile_id = getAccessControl().getID<SettingsProfile>(profile_name);
        setCurrentProfileWithLock(profile_id, check_constraints, lock);
    }
    catch (Exception & e)
    {
        e.addMessage(", while trying to set settings profile {}", profile_name);
        throw;
    }
}

void Context::setCurrentProfileWithLock(const UUID & profile_id, bool check_constraints, const std::lock_guard<ContextSharedMutex> & lock)
{
    auto profile_info = getAccessControl().getSettingsProfileInfo(profile_id);
    setCurrentProfilesWithLock(*profile_info, check_constraints, lock);
}

void Context::setCurrentProfilesWithLock(const SettingsProfilesInfo & profiles_info, bool check_constraints, const std::lock_guard<ContextSharedMutex> & lock)
{
    if (check_constraints)
        checkSettingsConstraintsWithLock(profiles_info.settings, SettingSource::PROFILE);
    applySettingsChangesWithLock(profiles_info.settings, lock);
    settings_constraints_and_current_profiles = profiles_info.getConstraintsAndProfileIDs(settings_constraints_and_current_profiles);
    contextSanityCheckWithLock(*this, settings, lock);
}

void Context::setCurrentProfile(const String & profile_name, bool check_constraints)
{
    std::lock_guard lock(mutex);
    setCurrentProfileWithLock(profile_name, check_constraints, lock);
}

void Context::setCurrentProfile(const UUID & profile_id, bool check_constraints)
{
    std::lock_guard lock(mutex);
    setCurrentProfileWithLock(profile_id, check_constraints, lock);
}

void Context::setCurrentProfiles(const SettingsProfilesInfo & profiles_info, bool check_constraints)
{
    std::lock_guard lock(mutex);
    setCurrentProfilesWithLock(profiles_info, check_constraints, lock);
}

std::vector<UUID> Context::getCurrentProfiles() const
{
    SharedLockGuard lock(mutex);
    return settings_constraints_and_current_profiles->current_profiles;
}

std::vector<UUID> Context::getEnabledProfiles() const
{
    SharedLockGuard lock(mutex);
    return settings_constraints_and_current_profiles->enabled_profiles;
}


ResourceManagerPtr Context::getResourceManager() const
{
    callOnce(shared->resource_manager_initialized, [&] {
        shared->resource_manager = ResourceManagerFactory::instance().get(getConfigRef().getString("resource_manager", "dynamic"));
    });

    return shared->resource_manager;
}

ClassifierPtr Context::getWorkloadClassifier() const
{
    std::lock_guard lock(mutex);
    if (!classifier)
        classifier = getResourceManager()->acquire(getSettingsRef().workload);
    return classifier;
}


const Scalars & Context::getScalars() const
{
    return scalars;
}


const Block & Context::getScalar(const String & name) const
{
    auto it = scalars.find(name);
    if (scalars.end() == it)
    {
        // This should be a logical error, but it fails the sql_fuzz test too
        // often, so 'bad arguments' for now.
        throw Exception(ErrorCodes::BAD_ARGUMENTS, "Scalar {} doesn't exist (internal bug)", backQuoteIfNeed(name));
    }
    return it->second;
}

const Block * Context::tryGetSpecialScalar(const String & name) const
{
    auto it = special_scalars.find(name);
    if (special_scalars.end() == it)
        return nullptr;
    return &it->second;
}

Tables Context::getExternalTables() const
{
    if (isGlobalContext())
        throw Exception(ErrorCodes::LOGICAL_ERROR, "Global context cannot have external tables");

    SharedLockGuard lock(mutex);

    Tables res;
    for (const auto & table : external_tables_mapping)
        res[table.first] = table.second->getTable();

    auto query_context_ptr = query_context.lock();
    auto session_context_ptr = session_context.lock();
    if (query_context_ptr && query_context_ptr.get() != this)
    {
        Tables buf = query_context_ptr->getExternalTables();
        res.insert(buf.begin(), buf.end());
    }
    else if (session_context_ptr && session_context_ptr.get() != this)
    {
        Tables buf = session_context_ptr->getExternalTables();
        res.insert(buf.begin(), buf.end());
    }
    return res;
}


void Context::addExternalTable(const String & table_name, TemporaryTableHolder && temporary_table)
{
    if (isGlobalContext())
        throw Exception(ErrorCodes::LOGICAL_ERROR, "Global context cannot have external tables");

    std::lock_guard lock(mutex);
    if (external_tables_mapping.end() != external_tables_mapping.find(table_name))
        throw Exception(ErrorCodes::TABLE_ALREADY_EXISTS, "Temporary table {} already exists", backQuoteIfNeed(table_name));
    external_tables_mapping.emplace(table_name, std::make_shared<TemporaryTableHolder>(std::move(temporary_table)));
}

std::shared_ptr<TemporaryTableHolder> Context::findExternalTable(const String & table_name) const
{
    if (isGlobalContext())
        throw Exception(ErrorCodes::LOGICAL_ERROR, "Global context cannot have external tables");

    std::shared_ptr<TemporaryTableHolder> holder;
    {
        SharedLockGuard lock(mutex);
        auto iter = external_tables_mapping.find(table_name);
        if (iter == external_tables_mapping.end())
            return {};
        holder = iter->second;
    }
    return holder;
}

std::shared_ptr<TemporaryTableHolder> Context::removeExternalTable(const String & table_name)
{
    if (isGlobalContext())
        throw Exception(ErrorCodes::LOGICAL_ERROR, "Global context cannot have external tables");

    std::shared_ptr<TemporaryTableHolder> holder;
    {
        std::lock_guard lock(mutex);
        auto iter = external_tables_mapping.find(table_name);
        if (iter == external_tables_mapping.end())
            return {};
        holder = iter->second;
        external_tables_mapping.erase(iter);
    }
    return holder;
}


void Context::addScalar(const String & name, const Block & block)
{
    if (isGlobalContext())
        throw Exception(ErrorCodes::LOGICAL_ERROR, "Global context cannot have scalars");

    scalars[name] = block;
}


void Context::addSpecialScalar(const String & name, const Block & block)
{
    if (isGlobalContext())
        throw Exception(ErrorCodes::LOGICAL_ERROR, "Global context cannot have local scalars");

    special_scalars[name] = block;
}


bool Context::hasScalar(const String & name) const
{
    if (isGlobalContext())
        throw Exception(ErrorCodes::LOGICAL_ERROR, "Global context cannot have scalars");

    return scalars.contains(name);
}


void Context::addQueryAccessInfo(
    const String & quoted_database_name,
    const String & full_quoted_table_name,
    const Names & column_names)
{
    if (isGlobalContext())
        throw Exception(ErrorCodes::LOGICAL_ERROR, "Global context cannot have query access info");

    std::lock_guard lock(query_access_info->mutex);
    query_access_info->databases.emplace(quoted_database_name);
    query_access_info->tables.emplace(full_quoted_table_name);

    for (const auto & column_name : column_names)
        query_access_info->columns.emplace(full_quoted_table_name + "." + backQuoteIfNeed(column_name));
}

void Context::addQueryAccessInfo(const Names & partition_names)
{
    if (isGlobalContext())
        throw Exception(ErrorCodes::LOGICAL_ERROR, "Global context cannot have query access info");

    std::lock_guard<std::mutex> lock(query_access_info->mutex);
    for (const auto & partition_name : partition_names)
        query_access_info->partitions.emplace(partition_name);
}

void Context::addViewAccessInfo(const String & view_name)
{
    if (isGlobalContext())
        throw Exception(ErrorCodes::LOGICAL_ERROR, "Global context cannot have query access info");

    std::lock_guard<std::mutex> lock(query_access_info->mutex);
    query_access_info->views.emplace(view_name);
}

void Context::addQueryAccessInfo(const QualifiedProjectionName & qualified_projection_name)
{
    if (!qualified_projection_name)
        return;

    if (isGlobalContext())
        throw Exception(ErrorCodes::LOGICAL_ERROR, "Global context cannot have query access info");

    std::lock_guard<std::mutex> lock(query_access_info->mutex);
    query_access_info->projections.emplace(fmt::format(
        "{}.{}", qualified_projection_name.storage_id.getFullTableName(), backQuoteIfNeed(qualified_projection_name.projection_name)));
}

Context::QueryFactoriesInfo Context::getQueryFactoriesInfo() const
{
    return query_factories_info;
}

void Context::addQueryFactoriesInfo(QueryLogFactories factory_type, const String & created_object) const
{
    if (isGlobalContext())
        throw Exception(ErrorCodes::LOGICAL_ERROR, "Global context cannot have query factories info");

    std::lock_guard lock(query_factories_info.mutex);

    switch (factory_type)
    {
        case QueryLogFactories::AggregateFunction:
            query_factories_info.aggregate_functions.emplace(created_object);
            break;
        case QueryLogFactories::AggregateFunctionCombinator:
            query_factories_info.aggregate_function_combinators.emplace(created_object);
            break;
        case QueryLogFactories::Database:
            query_factories_info.database_engines.emplace(created_object);
            break;
        case QueryLogFactories::DataType:
            query_factories_info.data_type_families.emplace(created_object);
            break;
        case QueryLogFactories::Dictionary:
            query_factories_info.dictionaries.emplace(created_object);
            break;
        case QueryLogFactories::Format:
            query_factories_info.formats.emplace(created_object);
            break;
        case QueryLogFactories::Function:
            query_factories_info.functions.emplace(created_object);
            break;
        case QueryLogFactories::Storage:
            query_factories_info.storages.emplace(created_object);
            break;
        case QueryLogFactories::TableFunction:
            query_factories_info.table_functions.emplace(created_object);
    }
}

static bool findIdentifier(const ASTFunction * function)
{
    if (!function || !function->arguments)
        return false;
    if (const auto * arguments = function->arguments->as<ASTExpressionList>())
    {
        for (const auto & argument : arguments->children)
        {
            if (argument->as<ASTIdentifier>())
                return true;
            if (const auto * f = argument->as<ASTFunction>(); f && findIdentifier(f))
                return true;
        }
    }
    return false;
}

StoragePtr Context::executeTableFunction(const ASTPtr & table_expression, const ASTSelectQuery * select_query_hint)
{
    ASTFunction * function = assert_cast<ASTFunction *>(table_expression.get());
    String database_name = getCurrentDatabase();
    String table_name = function->name;

    if (function->is_compound_name)
    {
        std::vector<std::string> parts;
        splitInto<'.'>(parts, function->name);

        if (parts.size() == 2)
        {
            database_name = parts[0];
            table_name = parts[1];
        }
    }

    StoragePtr table = DatabaseCatalog::instance().tryGetTable({database_name, table_name}, getQueryContext());
    if (table)
    {
        if (table.get()->isView() && table->as<StorageView>() && table->as<StorageView>()->isParameterizedView())
        {
            auto query = table->getInMemoryMetadataPtr()->getSelectQuery().inner_query->clone();
            NameToNameMap parameterized_view_values = analyzeFunctionParamValues(table_expression);
            StorageView::replaceQueryParametersIfParametrizedView(query, parameterized_view_values);

            ASTCreateQuery create;
            create.select = query->as<ASTSelectWithUnionQuery>();
            auto sample_block = InterpreterSelectWithUnionQuery::getSampleBlock(query, getQueryContext());
            auto res = std::make_shared<StorageView>(StorageID(database_name, table_name),
                                                     create,
                                                     ColumnsDescription(sample_block.getNamesAndTypesList()),
                                                     /* comment */ "",
                                                     /* is_parameterized_view */ true);
            res->startup();
            function->prefer_subquery_to_function_formatting = true;
            return res;
        }
    }
    auto hash = table_expression->getTreeHash(/*ignore_aliases=*/ true);
    auto key = toString(hash);
    StoragePtr & res = table_function_results[key];
    if (!res)
    {
        TableFunctionPtr table_function_ptr;
        try
        {
            table_function_ptr = TableFunctionFactory::instance().get(table_expression, shared_from_this());
        }
        catch (Exception & e)
        {
            if (e.code() == ErrorCodes::UNKNOWN_FUNCTION)
            {
                e.addMessage(" or incorrect parameterized view");
            }
            throw;
        }

        uint64_t use_structure_from_insertion_table_in_table_functions = getSettingsRef().use_structure_from_insertion_table_in_table_functions;
        if (select_query_hint && use_structure_from_insertion_table_in_table_functions && table_function_ptr->needStructureHint() && hasInsertionTable())
        {
            const auto & insert_columns = DatabaseCatalog::instance()
                                              .getTable(getInsertionTable(), shared_from_this())
                                              ->getInMemoryMetadataPtr()
                                              ->getColumns();

            const auto & insert_column_names = hasInsertionTableColumnNames() ? *getInsertionTableColumnNames() : insert_columns.getOrdinary().getNames();
            DB::ColumnsDescription structure_hint;

            bool use_columns_from_insert_query = true;

            /// Insert table matches columns against SELECT expression by position, so we want to map
            /// insert table columns to table function columns through names from SELECT expression.

            auto insert_column_name_it = insert_column_names.begin();
            auto insert_column_names_end = insert_column_names.end();  /// end iterator of the range covered by possible asterisk
            auto virtual_column_names = table_function_ptr->getVirtualsToCheckBeforeUsingStructureHint();
            bool asterisk = false;
            const auto & expression_list = select_query_hint->select()->as<ASTExpressionList>()->children;
            const auto * expression = expression_list.begin();

            /// We want to go through SELECT expression list and correspond each expression to column in insert table
            /// which type will be used as a hint for the file structure inference.
            for (; expression != expression_list.end() && insert_column_name_it != insert_column_names_end; ++expression)
            {
                if (auto * identifier = (*expression)->as<ASTIdentifier>())
                {
                    if (!virtual_column_names.contains(identifier->name()))
                    {
                        if (asterisk)
                        {
                            if (use_structure_from_insertion_table_in_table_functions == 1)
                                throw Exception(ErrorCodes::ILLEGAL_COLUMN, "Asterisk cannot be mixed with column list in INSERT SELECT query.");

                            use_columns_from_insert_query = false;
                            break;
                        }

                        ColumnDescription column = insert_columns.get(*insert_column_name_it);
                        column.name = identifier->name();
                        /// Change ephemeral columns to default columns.
                        column.default_desc.kind = ColumnDefaultKind::Default;
                        structure_hint.add(std::move(column));
                    }

                    /// Once we hit asterisk we want to find end of the range covered by asterisk
                    /// contributing every further SELECT expression to the tail of insert structure
                    if (asterisk)
                        --insert_column_names_end;
                    else
                        ++insert_column_name_it;
                }
                else if ((*expression)->as<ASTAsterisk>())
                {
                    if (asterisk)
                    {
                        if (use_structure_from_insertion_table_in_table_functions == 1)
                            throw Exception(ErrorCodes::ILLEGAL_COLUMN, "Only one asterisk can be used in INSERT SELECT query.");

                        use_columns_from_insert_query = false;
                        break;
                    }
                    if (!structure_hint.empty())
                    {
                        if (use_structure_from_insertion_table_in_table_functions == 1)
                            throw Exception(ErrorCodes::ILLEGAL_COLUMN, "Asterisk cannot be mixed with column list in INSERT SELECT query.");

                        use_columns_from_insert_query = false;
                        break;
                    }

                    asterisk = true;
                }
                else if (auto * func = (*expression)->as<ASTFunction>())
                {
                    if (use_structure_from_insertion_table_in_table_functions == 2 && findIdentifier(func))
                    {
                        use_columns_from_insert_query = false;
                        break;
                    }

                    /// Once we hit asterisk we want to find end of the range covered by asterisk
                    /// contributing every further SELECT expression to the tail of insert structure
                    if (asterisk)
                        --insert_column_names_end;
                    else
                        ++insert_column_name_it;
                }
                else
                {
                    /// Once we hit asterisk we want to find end of the range covered by asterisk
                    /// contributing every further SELECT expression to the tail of insert structure
                    if (asterisk)
                        --insert_column_names_end;
                    else
                        ++insert_column_name_it;
                }
            }

            if (use_structure_from_insertion_table_in_table_functions == 2 && !asterisk)
            {
                /// For input function we should check if input format supports reading subset of columns.
                if (table_function_ptr->getName() == "input")
                    use_columns_from_insert_query = FormatFactory::instance().checkIfFormatSupportsSubsetOfColumns(getInsertFormat(), shared_from_this());
                else
                    use_columns_from_insert_query = table_function_ptr->supportsReadingSubsetOfColumns(shared_from_this());
            }

            if (use_columns_from_insert_query)
            {
                if (expression == expression_list.end())
                {
                    /// Append tail of insert structure to the hint
                    if (asterisk)
                    {
                        for (; insert_column_name_it != insert_column_names_end; ++insert_column_name_it)
                        {
                            ColumnDescription column = insert_columns.get(*insert_column_name_it);
                            /// Change ephemeral columns to default columns.
                            column.default_desc.kind = ColumnDefaultKind::Default;

                            structure_hint.add(std::move(column));
                        }
                    }

                    if (!structure_hint.empty())
                        table_function_ptr->setStructureHint(structure_hint);

                } else if (use_structure_from_insertion_table_in_table_functions == 1)
                    throw Exception(ErrorCodes::NUMBER_OF_COLUMNS_DOESNT_MATCH, "Number of columns in insert table less than required by SELECT expression.");
            }
        }

        res = table_function_ptr->execute(table_expression, shared_from_this(), table_function_ptr->getName());

        /// Since ITableFunction::parseArguments() may change table_expression, i.e.:
        ///
        ///     remote('127.1', system.one) -> remote('127.1', 'system.one'),
        ///
        auto new_hash = table_expression->getTreeHash(/*ignore_aliases=*/ true);
        if (hash != new_hash)
        {
            key = toString(new_hash);
            table_function_results[key] = res;
        }
    }
    return res;
}

StoragePtr Context::executeTableFunction(const ASTPtr & table_expression, const TableFunctionPtr & table_function_ptr)
{
    const auto hash = table_expression->getTreeHash(/*ignore_aliases=*/ true);
    const auto key = toString(hash);
    StoragePtr & res = table_function_results[key];

    if (!res)
    {
        res = table_function_ptr->execute(table_expression, shared_from_this(), table_function_ptr->getName());
    }

    return res;
}


StoragePtr Context::buildParametrizedViewStorage(const ASTPtr & table_expression, const String & database_name, const String & table_name)
{
    if (table_name.empty())
        return nullptr;

    StoragePtr original_view = DatabaseCatalog::instance().tryGetTable({database_name, table_name}, getQueryContext());
    if (!original_view || !original_view->isView())
        return nullptr;
    auto * storage_view = original_view->as<StorageView>();
    if (!storage_view || !storage_view->isParameterizedView())
        return nullptr;

    auto query = original_view->getInMemoryMetadataPtr()->getSelectQuery().inner_query->clone();
    NameToNameMap parameterized_view_values = analyzeFunctionParamValues(table_expression);
    StorageView::replaceQueryParametersIfParametrizedView(query, parameterized_view_values);

    ASTCreateQuery create;
    create.select = query->as<ASTSelectWithUnionQuery>();
    auto sample_block = InterpreterSelectQueryAnalyzer::getSampleBlock(query, shared_from_this());
    auto res = std::make_shared<StorageView>(StorageID(database_name, table_name),
                                                create,
                                                ColumnsDescription(sample_block.getNamesAndTypesList()),
            /* comment */ "",
            /* is_parameterized_view */ true);
    res->startup();
    return res;
}


void Context::addViewSource(const StoragePtr & storage)
{
    if (view_source)
        throw Exception(ErrorCodes::TABLE_ALREADY_EXISTS, "Temporary view source storage {} already exists.",
            backQuoteIfNeed(view_source->getName()));
    view_source = storage;
}


StoragePtr Context::getViewSource() const
{
    return view_source;
}

bool Context::displaySecretsInShowAndSelect() const
{
    return shared->server_settings.display_secrets_in_show_and_select;
}

Settings Context::getSettings() const
{
    SharedLockGuard lock(mutex);
    return settings;
}

void Context::setSettings(const Settings & settings_)
{
    std::lock_guard lock(mutex);
    settings = settings_;
    need_recalculate_access = true;
    contextSanityCheck(*this, settings);
}

void Context::setSettingWithLock(std::string_view name, const String & value, const std::lock_guard<ContextSharedMutex> & lock)
{
    if (name == "profile")
    {
        setCurrentProfileWithLock(value, true /*check_constraints*/, lock);
        return;
    }
    settings.set(name, value);
    if (ContextAccessParams::dependsOnSettingName(name))
        need_recalculate_access = true;
    contextSanityCheckWithLock(*this, settings, lock);
}

void Context::setSettingWithLock(std::string_view name, const Field & value, const std::lock_guard<ContextSharedMutex> & lock)
{
    if (name == "profile")
    {
        setCurrentProfileWithLock(value.safeGet<String>(), true /*check_constraints*/, lock);
        return;
    }
    settings.set(name, value);
    if (ContextAccessParams::dependsOnSettingName(name))
        need_recalculate_access = true;
}

void Context::applySettingChangeWithLock(const SettingChange & change, const std::lock_guard<ContextSharedMutex> & lock)
{
    try
    {
        setSettingWithLock(change.name, change.value, lock);
        contextSanityCheckWithLock(*this, settings, lock);
    }
    catch (Exception & e)
    {
        e.addMessage(fmt::format(
                         "in attempt to set the value of setting '{}' to {}",
                         change.name, applyVisitor(FieldVisitorToString(), change.value)));
        throw;
    }
}

void Context::applySettingsChangesWithLock(const SettingsChanges & changes, const std::lock_guard<ContextSharedMutex>& lock)
{
    for (const SettingChange & change : changes)
        applySettingChangeWithLock(change, lock);
    applySettingsQuirks(settings);
}

void Context::setSetting(std::string_view name, const String & value)
{
    std::lock_guard lock(mutex);
    setSettingWithLock(name, value, lock);
}

void Context::setSetting(std::string_view name, const Field & value)
{
    std::lock_guard lock(mutex);
    setSettingWithLock(name, value, lock);
    contextSanityCheckWithLock(*this, settings, lock);
}

void Context::applySettingChange(const SettingChange & change)
{
    try
    {
        setSetting(change.name, change.value);
    }
    catch (Exception & e)
    {
        e.addMessage(fmt::format(
                         "in attempt to set the value of setting '{}' to {}",
                         change.name, applyVisitor(FieldVisitorToString(), change.value)));
        throw;
    }
}


void Context::applySettingsChanges(const SettingsChanges & changes)
{
    std::lock_guard lock(mutex);
    applySettingsChangesWithLock(changes, lock);
}

void Context::checkSettingsConstraintsWithLock(const SettingsProfileElements & profile_elements, SettingSource source) const
{
    getSettingsConstraintsAndCurrentProfilesWithLock()->constraints.check(settings, profile_elements, source);
    if (getApplicationType() == ApplicationType::LOCAL || getApplicationType() == ApplicationType::SERVER)
        doSettingsSanityCheck(settings);
}

void Context::checkSettingsConstraintsWithLock(const SettingChange & change, SettingSource source) const
{
    getSettingsConstraintsAndCurrentProfilesWithLock()->constraints.check(settings, change, source);
    if (getApplicationType() == ApplicationType::LOCAL || getApplicationType() == ApplicationType::SERVER)
        doSettingsSanityCheck(settings);
}

void Context::checkSettingsConstraintsWithLock(const SettingsChanges & changes, SettingSource source) const
{
    getSettingsConstraintsAndCurrentProfilesWithLock()->constraints.check(settings, changes, source);
    if (getApplicationType() == ApplicationType::LOCAL || getApplicationType() == ApplicationType::SERVER)
        doSettingsSanityCheck(settings);
}

void Context::checkSettingsConstraintsWithLock(SettingsChanges & changes, SettingSource source) const
{
    getSettingsConstraintsAndCurrentProfilesWithLock()->constraints.check(settings, changes, source);
    if (getApplicationType() == ApplicationType::LOCAL || getApplicationType() == ApplicationType::SERVER)
        doSettingsSanityCheck(settings);
}

void Context::clampToSettingsConstraintsWithLock(SettingsChanges & changes, SettingSource source) const
{
    getSettingsConstraintsAndCurrentProfilesWithLock()->constraints.clamp(settings, changes, source);
    if (getApplicationType() == ApplicationType::LOCAL || getApplicationType() == ApplicationType::SERVER)
        doSettingsSanityCheck(settings);
}

void Context::checkMergeTreeSettingsConstraintsWithLock(const MergeTreeSettings & merge_tree_settings, const SettingsChanges & changes) const
{
    getSettingsConstraintsAndCurrentProfilesWithLock()->constraints.check(merge_tree_settings, changes);
}

void Context::checkSettingsConstraints(const SettingsProfileElements & profile_elements, SettingSource source) const
{
    SharedLockGuard lock(mutex);
    checkSettingsConstraintsWithLock(profile_elements, source);
}

void Context::checkSettingsConstraints(const SettingChange & change, SettingSource source) const
{
    SharedLockGuard lock(mutex);
    checkSettingsConstraintsWithLock(change, source);
}

void Context::checkSettingsConstraints(const SettingsChanges & changes, SettingSource source) const
{
    SharedLockGuard lock(mutex);
    getSettingsConstraintsAndCurrentProfilesWithLock()->constraints.check(settings, changes, source);
    doSettingsSanityCheck(settings);
}

void Context::checkSettingsConstraints(SettingsChanges & changes, SettingSource source) const
{
    SharedLockGuard lock(mutex);
    checkSettingsConstraintsWithLock(changes, source);
}

void Context::clampToSettingsConstraints(SettingsChanges & changes, SettingSource source) const
{
    SharedLockGuard lock(mutex);
    clampToSettingsConstraintsWithLock(changes, source);
}

void Context::checkMergeTreeSettingsConstraints(const MergeTreeSettings & merge_tree_settings, const SettingsChanges & changes) const
{
    SharedLockGuard lock(mutex);
    checkMergeTreeSettingsConstraintsWithLock(merge_tree_settings, changes);
}

void Context::resetSettingsToDefaultValue(const std::vector<String> & names)
{
    std::lock_guard lock(mutex);
    for (const String & name: names)
        settings.setDefaultValue(name);
}

std::shared_ptr<const SettingsConstraintsAndProfileIDs> Context::getSettingsConstraintsAndCurrentProfilesWithLock() const
{
    if (settings_constraints_and_current_profiles)
        return settings_constraints_and_current_profiles;
    static auto no_constraints_or_profiles = std::make_shared<SettingsConstraintsAndProfileIDs>(getAccessControl());
    return no_constraints_or_profiles;
}

std::shared_ptr<const SettingsConstraintsAndProfileIDs> Context::getSettingsConstraintsAndCurrentProfiles() const
{
    SharedLockGuard lock(mutex);
    return getSettingsConstraintsAndCurrentProfilesWithLock();
}

String Context::getCurrentDatabase() const
{
    SharedLockGuard lock(mutex);
    return current_database;
}


String Context::getInitialQueryId() const
{
    return client_info.initial_query_id;
}


void Context::setCurrentDatabaseNameInGlobalContext(const String & name)
{
    if (!isGlobalContext())
        throw Exception(ErrorCodes::LOGICAL_ERROR,
                        "Cannot set current database for non global context, this method should "
                        "be used during server initialization");
    std::lock_guard lock(mutex);

    if (!current_database.empty())
        throw Exception(ErrorCodes::LOGICAL_ERROR, "Default database name cannot be changed in global context without server restart");

    current_database = name;
}

void Context::setCurrentDatabaseWithLock(const String & name, const std::lock_guard<ContextSharedMutex> &)
{
    DatabaseCatalog::instance().assertDatabaseExists(name);
    current_database = name;
    need_recalculate_access = true;
}

void Context::setCurrentDatabase(const String & name)
{
    std::lock_guard lock(mutex);
    setCurrentDatabaseWithLock(name, lock);
}

void Context::setCurrentQueryId(const String & query_id)
{
    /// Generate random UUID, but using lower quality RNG,
    ///  because Poco::UUIDGenerator::generateRandom method is using /dev/random, that is very expensive.
    /// NOTE: Actually we don't need to use UUIDs for query identifiers.
    /// We could use any suitable string instead.
    union
    {
        char bytes[16];
        struct
        {
            UInt64 a;
            UInt64 b;
        } words;
        UUID uuid{};
    } random;

    random.words.a = thread_local_rng();
    random.words.b = thread_local_rng();


    String query_id_to_set = query_id;
    if (query_id_to_set.empty())    /// If the user did not submit his query_id, then we generate it ourselves.
    {
        /// Use protected constructor.
        struct QueryUUID : Poco::UUID
        {
            QueryUUID(const char * bytes, Poco::UUID::Version version)
                : Poco::UUID(bytes, version) {}
        };

        query_id_to_set = QueryUUID(random.bytes, Poco::UUID::UUID_RANDOM).toString();
    }

    client_info.current_query_id = query_id_to_set;

    if (client_info.query_kind == ClientInfo::QueryKind::INITIAL_QUERY)
        client_info.initial_query_id = client_info.current_query_id;
}

void Context::killCurrentQuery() const
{
    if (auto elem = getProcessListElement())
        elem->cancelQuery(true);
}

bool Context::isCurrentQueryKilled() const
{
    /// Here getProcessListElementSafe is used, not getProcessListElement call
    /// getProcessListElement requires that process list exists
    /// In the most cases it is true, because process list exists during the query execution time.
    /// That is valid for all operations with parts, like read and write operations.
    /// However that Context::isCurrentQueryKilled call could be used on the edges
    /// when query is starting or finishing, in such edges context still exist but process list already expired
    if (auto elem = getProcessListElementSafe())
        return elem->isKilled();

    return false;
}


String Context::getDefaultFormat() const
{
    return default_format.empty() ? "TabSeparated" : default_format;
}

void Context::setDefaultFormat(const String & name)
{
    default_format = name;
}

String Context::getInsertFormat() const
{
    return insert_format;
}

void Context::setInsertFormat(const String & name)
{
    insert_format = name;
}

MultiVersion<Macros>::Version Context::getMacros() const
{
    return shared->macros.get();
}

void Context::setMacros(std::unique_ptr<Macros> && macros)
{
    shared->macros.set(std::move(macros));
}

ContextMutablePtr Context::getQueryContext() const
{
    auto ptr = query_context.lock();
    if (!ptr)
        throw Exception(ErrorCodes::THERE_IS_NO_QUERY, "There is no query or query context has expired");
    return ptr;
}

bool Context::isInternalSubquery() const
{
    auto ptr = query_context.lock();
    return ptr && ptr.get() != this;
}

ContextMutablePtr Context::getSessionContext() const
{
    auto ptr = session_context.lock();
    if (!ptr) throw Exception(ErrorCodes::THERE_IS_NO_SESSION, "There is no session or session context has expired");
    return ptr;
}

ContextMutablePtr Context::getGlobalContext() const
{
    auto ptr = global_context.lock();
    if (!ptr) throw Exception(ErrorCodes::LOGICAL_ERROR, "There is no global context or global context has expired");
    return ptr;
}

ContextMutablePtr Context::getBufferContext() const
{
    if (!buffer_context) throw Exception(ErrorCodes::LOGICAL_ERROR, "There is no buffer context");
    return buffer_context;
}

void Context::makeQueryContext()
{
    query_context = shared_from_this();

    /// Throttling should not be inherited, otherwise if you will set
    /// throttling for default profile you will not able to overwrite it
    /// per-user/query.
    ///
    /// Note, that if you need to set it server-wide, you should use
    /// per-server settings, i.e.:
    /// - max_backup_bandwidth_for_server
    /// - max_remote_read_network_bandwidth_for_server
    /// - max_remote_write_network_bandwidth_for_server
    /// - max_local_read_bandwidth_for_server
    /// - max_local_write_bandwidth_for_server
    remote_read_query_throttler.reset();
    remote_write_query_throttler.reset();
    local_read_query_throttler.reset();
    local_write_query_throttler.reset();
    backups_query_throttler.reset();
}

void Context::makeSessionContext()
{
    session_context = shared_from_this();
}

void Context::makeGlobalContext()
{
    initGlobal();
    global_context = shared_from_this();
}

const EmbeddedDictionaries & Context::getEmbeddedDictionaries() const
{
    return getEmbeddedDictionariesImpl(false);
}

EmbeddedDictionaries & Context::getEmbeddedDictionaries()
{
    return getEmbeddedDictionariesImpl(false);
}

AsyncLoader & Context::getAsyncLoader() const
{
    callOnce(shared->async_loader_initialized, [&] {
        shared->async_loader = std::make_unique<AsyncLoader>(std::vector<AsyncLoader::PoolInitializer>{
                // IMPORTANT: Pool declaration order should match the order in `PoolId.h` to get the indices right.
                { // TablesLoaderForegroundPoolId
                    "FgLoad",
                    CurrentMetrics::TablesLoaderForegroundThreads,
                    CurrentMetrics::TablesLoaderForegroundThreadsActive,
                    CurrentMetrics::TablesLoaderForegroundThreadsScheduled,
                    shared->server_settings.tables_loader_foreground_pool_size,
                    TablesLoaderForegroundPriority
                },
                { // TablesLoaderBackgroundLoadPoolId
                    "BgLoad",
                    CurrentMetrics::TablesLoaderBackgroundThreads,
                    CurrentMetrics::TablesLoaderBackgroundThreadsActive,
                    CurrentMetrics::TablesLoaderBackgroundThreadsScheduled,
                    shared->server_settings.tables_loader_background_pool_size,
                    TablesLoaderBackgroundLoadPriority
                },
                { // TablesLoaderBackgroundStartupPoolId
                    "BgStartup",
                    CurrentMetrics::TablesLoaderBackgroundThreads,
                    CurrentMetrics::TablesLoaderBackgroundThreadsActive,
                    CurrentMetrics::TablesLoaderBackgroundThreadsScheduled,
                    shared->server_settings.tables_loader_background_pool_size,
                    TablesLoaderBackgroundStartupPriority
                }
            },
            /* log_failures = */ true,
            /* log_progress = */ true);
    });

    return *shared->async_loader;
}


const ExternalDictionariesLoader & Context::getExternalDictionariesLoader() const
{
    return const_cast<Context *>(this)->getExternalDictionariesLoader();
}

ExternalDictionariesLoader & Context::getExternalDictionariesLoader()
{
    std::lock_guard lock(shared->external_dictionaries_mutex);
    return getExternalDictionariesLoaderWithLock(lock);
}

ExternalDictionariesLoader & Context::getExternalDictionariesLoaderWithLock(const std::lock_guard<std::mutex> &) TSA_REQUIRES(shared->external_dictionaries_mutex)
{
    if (!shared->external_dictionaries_loader)
        shared->external_dictionaries_loader =
            std::make_unique<ExternalDictionariesLoader>(getGlobalContext());
    return *shared->external_dictionaries_loader;
}

const ExternalUserDefinedExecutableFunctionsLoader & Context::getExternalUserDefinedExecutableFunctionsLoader() const
{
    return const_cast<Context *>(this)->getExternalUserDefinedExecutableFunctionsLoader();
}

ExternalUserDefinedExecutableFunctionsLoader & Context::getExternalUserDefinedExecutableFunctionsLoader()
{
    std::lock_guard lock(shared->external_user_defined_executable_functions_mutex);
    return getExternalUserDefinedExecutableFunctionsLoaderWithLock(lock);
}

ExternalUserDefinedExecutableFunctionsLoader &
Context::getExternalUserDefinedExecutableFunctionsLoaderWithLock(const std::lock_guard<std::mutex> &) TSA_REQUIRES(shared->external_user_defined_executable_functions_mutex)
{
    if (!shared->external_user_defined_executable_functions_loader)
        shared->external_user_defined_executable_functions_loader =
            std::make_unique<ExternalUserDefinedExecutableFunctionsLoader>(getGlobalContext());
    return *shared->external_user_defined_executable_functions_loader;
}

EmbeddedDictionaries & Context::getEmbeddedDictionariesImpl(const bool throw_on_error) const
{
    std::lock_guard lock(shared->embedded_dictionaries_mutex);

    if (!shared->embedded_dictionaries)
    {
        auto geo_dictionaries_loader = std::make_unique<GeoDictionariesLoader>();

        shared->embedded_dictionaries = std::make_unique<EmbeddedDictionaries>(
            std::move(geo_dictionaries_loader),
            getGlobalContext(),
            throw_on_error);
    }

    return *shared->embedded_dictionaries;
}


void Context::tryCreateEmbeddedDictionaries(const Poco::Util::AbstractConfiguration & config) const
{
    if (!config.getBool("dictionaries_lazy_load", true))
        static_cast<void>(getEmbeddedDictionariesImpl(true));
}

void Context::loadOrReloadDictionaries(const Poco::Util::AbstractConfiguration & config)
{
    bool dictionaries_lazy_load = config.getBool("dictionaries_lazy_load", true);
    auto patterns_values = getMultipleValuesFromConfig(config, "", "dictionaries_config");
    std::unordered_set<std::string> patterns(patterns_values.begin(), patterns_values.end());

    std::lock_guard lock(shared->external_dictionaries_mutex);

    auto & external_dictionaries_loader = getExternalDictionariesLoaderWithLock(lock);
    external_dictionaries_loader.enableAlwaysLoadEverything(!dictionaries_lazy_load);

    if (shared->external_dictionaries_config_repository)
    {
        shared->external_dictionaries_config_repository->updatePatterns(patterns);
        external_dictionaries_loader.reloadConfig(shared->external_dictionaries_config_repository->getName());
        return;
    }

    auto app_path = getPath();
    auto config_path = getConfigRef().getString("config-file", "config.xml");
    auto repository = std::make_unique<ExternalLoaderXMLConfigRepository>(app_path, config_path, patterns);
    shared->external_dictionaries_config_repository = repository.get();
    shared->dictionaries_xmls = external_dictionaries_loader.addConfigRepository(std::move(repository));
}

void Context::waitForDictionariesLoad() const
{
    LOG_TRACE(shared->log, "Waiting for dictionaries to be loaded");
    auto results = getExternalDictionariesLoader().tryLoadAll<ExternalLoader::LoadResults>();
    bool all_dictionaries_loaded = true;
    for (const auto & result : results)
    {
        if ((result.status != ExternalLoaderStatus::LOADED) && (result.status != ExternalLoaderStatus::LOADED_AND_RELOADING))
        {
            LOG_WARNING(shared->log, "Dictionary {} was not loaded ({})", result.name, result.status);
            all_dictionaries_loaded = false;
        }
    }
    if (all_dictionaries_loaded)
        LOG_INFO(shared->log, "All dictionaries have been loaded");
    else
        LOG_INFO(shared->log, "Some dictionaries were not loaded");
}

void Context::loadOrReloadUserDefinedExecutableFunctions(const Poco::Util::AbstractConfiguration & config)
{
    auto patterns_values = getMultipleValuesFromConfig(config, "", "user_defined_executable_functions_config");
    std::unordered_set<std::string> patterns(patterns_values.begin(), patterns_values.end());

    std::lock_guard lock(shared->external_user_defined_executable_functions_mutex);

    auto & external_user_defined_executable_functions_loader = getExternalUserDefinedExecutableFunctionsLoaderWithLock(lock);

    if (shared->user_defined_executable_functions_config_repository)
    {
        shared->user_defined_executable_functions_config_repository->updatePatterns(patterns);
        external_user_defined_executable_functions_loader.reloadConfig(shared->user_defined_executable_functions_config_repository->getName());
        return;
    }

    auto app_path = getPath();
    auto config_path = getConfigRef().getString("config-file", "config.xml");
    auto repository = std::make_unique<ExternalLoaderXMLConfigRepository>(app_path, config_path, patterns);
    shared->user_defined_executable_functions_config_repository = repository.get();
    shared->user_defined_executable_functions_xmls = external_user_defined_executable_functions_loader.addConfigRepository(std::move(repository));
}

const IUserDefinedSQLObjectsStorage & Context::getUserDefinedSQLObjectsStorage() const
{
    callOnce(shared->user_defined_sql_objects_storage_initialized, [&] {
        shared->user_defined_sql_objects_storage = createUserDefinedSQLObjectsStorage(getGlobalContext());
    });

    SharedLockGuard lock(shared->mutex);
    return *shared->user_defined_sql_objects_storage;
}

IUserDefinedSQLObjectsStorage & Context::getUserDefinedSQLObjectsStorage()
{
    callOnce(shared->user_defined_sql_objects_storage_initialized, [&] {
        shared->user_defined_sql_objects_storage = createUserDefinedSQLObjectsStorage(getGlobalContext());
    });

    std::lock_guard lock(shared->mutex);
    return *shared->user_defined_sql_objects_storage;
}

void Context::setUserDefinedSQLObjectsStorage(std::unique_ptr<IUserDefinedSQLObjectsStorage> storage)
{
    std::lock_guard lock(shared->mutex);
    shared->user_defined_sql_objects_storage = std::move(storage);
}

#if USE_NLP

SynonymsExtensions & Context::getSynonymsExtensions() const
{
    callOnce(shared->synonyms_extensions_initialized, [&] {
        shared->synonyms_extensions.emplace(getConfigRef());
    });

    return *shared->synonyms_extensions;
}

Lemmatizers & Context::getLemmatizers() const
{
    callOnce(shared->lemmatizers_initialized, [&] {
        shared->lemmatizers.emplace(getConfigRef());
    });

    return *shared->lemmatizers;
}
#endif

BackupsWorker & Context::getBackupsWorker() const
{
    callOnce(shared->backups_worker_initialized, [&] {
        const auto & config = getConfigRef();
        const auto & settings_ref = getSettingsRef();
        UInt64 backup_threads = config.getUInt64("backup_threads", settings_ref.backup_threads);
        UInt64 restore_threads = config.getUInt64("restore_threads", settings_ref.restore_threads);

        shared->backups_worker.emplace(getGlobalContext(), backup_threads, restore_threads);
    });

    return *shared->backups_worker;
}

void Context::waitAllBackupsAndRestores() const
{
    if (shared->backups_worker)
        shared->backups_worker->waitAll();
}


void Context::setProgressCallback(ProgressCallback callback)
{
    /// Callback is set to a session or to a query. In the session, only one query is processed at a time. Therefore, the lock is not needed.
    progress_callback = callback;
}

ProgressCallback Context::getProgressCallback() const
{
    return progress_callback;
}


void Context::setProcessListElement(QueryStatusPtr elem)
{
    /// Set to a session or query. In the session, only one query is processed at a time. Therefore, the lock is not needed.
    process_list_elem = elem;
    has_process_list_elem = elem.get();
}

QueryStatusPtr Context::getProcessListElement() const
{
    if (!has_process_list_elem)
        return {};
    if (auto res = process_list_elem.lock())
        return res;
    throw Exception(ErrorCodes::LOGICAL_ERROR, "Weak pointer to process_list_elem expired during query execution, it's a bug");
}

QueryStatusPtr Context::getProcessListElementSafe() const
{
    if (!has_process_list_elem)
        return {};
    if (auto res = process_list_elem.lock())
        return res;
    return {};
}

void Context::setUncompressedCache(const String & cache_policy, size_t max_size_in_bytes, double size_ratio)
{
    std::lock_guard lock(shared->mutex);

    if (shared->uncompressed_cache)
        throw Exception(ErrorCodes::LOGICAL_ERROR, "Uncompressed cache has been already created.");

    shared->uncompressed_cache = std::make_shared<UncompressedCache>(cache_policy, max_size_in_bytes, size_ratio);
}

void Context::updateUncompressedCacheConfiguration(const Poco::Util::AbstractConfiguration & config)
{
    std::lock_guard lock(shared->mutex);

    if (!shared->uncompressed_cache)
        throw Exception(ErrorCodes::LOGICAL_ERROR, "Uncompressed cache was not created yet.");

    size_t max_size_in_bytes = config.getUInt64("uncompressed_cache_size", DEFAULT_UNCOMPRESSED_CACHE_MAX_SIZE);
    shared->uncompressed_cache->setMaxSizeInBytes(max_size_in_bytes);
}

UncompressedCachePtr Context::getUncompressedCache() const
{
    SharedLockGuard lock(shared->mutex);
    return shared->uncompressed_cache;
}

void Context::clearUncompressedCache() const
{
    std::lock_guard lock(shared->mutex);

    if (shared->uncompressed_cache)
        shared->uncompressed_cache->clear();
}

void Context::setPageCache(size_t bytes_per_chunk, size_t bytes_per_mmap, size_t bytes_total, bool use_madv_free, bool use_huge_pages)
{
    std::lock_guard lock(shared->mutex);

    if (shared->page_cache)
        throw Exception(ErrorCodes::LOGICAL_ERROR, "Page cache has been already created.");

    shared->page_cache = std::make_shared<PageCache>(bytes_per_chunk, bytes_per_mmap, bytes_total, use_madv_free, use_huge_pages);
}

PageCachePtr Context::getPageCache() const
{
    SharedLockGuard lock(shared->mutex);
    return shared->page_cache;
}

void Context::dropPageCache() const
{
    PageCachePtr cache;
    {
        SharedLockGuard lock(shared->mutex);
        cache = shared->page_cache;
    }
    if (cache)
        cache->dropCache();
}

void Context::setMarkCache(const String & cache_policy, size_t max_cache_size_in_bytes, double size_ratio)
{
    std::lock_guard lock(shared->mutex);

    if (shared->mark_cache)
        throw Exception(ErrorCodes::LOGICAL_ERROR, "Mark cache has been already created.");

    shared->mark_cache = std::make_shared<MarkCache>(cache_policy, max_cache_size_in_bytes, size_ratio);
}

void Context::updateMarkCacheConfiguration(const Poco::Util::AbstractConfiguration & config)
{
    std::lock_guard lock(shared->mutex);

    if (!shared->mark_cache)
        throw Exception(ErrorCodes::LOGICAL_ERROR, "Mark cache was not created yet.");

    size_t max_size_in_bytes = config.getUInt64("mark_cache_size", DEFAULT_MARK_CACHE_MAX_SIZE);
    shared->mark_cache->setMaxSizeInBytes(max_size_in_bytes);
}

MarkCachePtr Context::getMarkCache() const
{
    SharedLockGuard lock(shared->mutex);
    return shared->mark_cache;
}

void Context::clearMarkCache() const
{
    std::lock_guard lock(shared->mutex);

    if (shared->mark_cache)
        shared->mark_cache->clear();
}

ThreadPool & Context::getLoadMarksThreadpool() const
{
    callOnce(shared->load_marks_threadpool_initialized, [&] {
        const auto & config = getConfigRef();
        auto pool_size = config.getUInt(".load_marks_threadpool_pool_size", 50);
        auto queue_size = config.getUInt(".load_marks_threadpool_queue_size", 1000000);
        shared->load_marks_threadpool = std::make_unique<ThreadPool>(
            CurrentMetrics::MarksLoaderThreads, CurrentMetrics::MarksLoaderThreadsActive, CurrentMetrics::MarksLoaderThreadsScheduled, pool_size, pool_size, queue_size);
    });

    return *shared->load_marks_threadpool;
}

void Context::setIndexUncompressedCache(const String & cache_policy, size_t max_size_in_bytes, double size_ratio)
{
    std::lock_guard lock(shared->mutex);

    if (shared->index_uncompressed_cache)
        throw Exception(ErrorCodes::LOGICAL_ERROR, "Index uncompressed cache has been already created.");

    shared->index_uncompressed_cache = std::make_shared<UncompressedCache>(cache_policy, max_size_in_bytes, size_ratio);
}

void Context::updateIndexUncompressedCacheConfiguration(const Poco::Util::AbstractConfiguration & config)
{
    std::lock_guard lock(shared->mutex);

    if (!shared->index_uncompressed_cache)
        throw Exception(ErrorCodes::LOGICAL_ERROR, "Index uncompressed cache was not created yet.");

    size_t max_size_in_bytes = config.getUInt64("index_uncompressed_cache_size", DEFAULT_INDEX_UNCOMPRESSED_CACHE_MAX_SIZE);
    shared->index_uncompressed_cache->setMaxSizeInBytes(max_size_in_bytes);
}

UncompressedCachePtr Context::getIndexUncompressedCache() const
{
    SharedLockGuard lock(shared->mutex);
    return shared->index_uncompressed_cache;
}

void Context::clearIndexUncompressedCache() const
{
    std::lock_guard lock(shared->mutex);

    if (shared->index_uncompressed_cache)
        shared->index_uncompressed_cache->clear();
}

void Context::setIndexMarkCache(const String & cache_policy, size_t max_cache_size_in_bytes, double size_ratio)
{
    std::lock_guard lock(shared->mutex);

    if (shared->index_mark_cache)
        throw Exception(ErrorCodes::LOGICAL_ERROR, "Index mark cache has been already created.");

    shared->index_mark_cache = std::make_shared<MarkCache>(cache_policy, max_cache_size_in_bytes, size_ratio);
}

void Context::updateIndexMarkCacheConfiguration(const Poco::Util::AbstractConfiguration & config)
{
    std::lock_guard lock(shared->mutex);

    if (!shared->index_mark_cache)
        throw Exception(ErrorCodes::LOGICAL_ERROR, "Index mark cache was not created yet.");

    size_t max_size_in_bytes = config.getUInt64("index_mark_cache_size", DEFAULT_INDEX_MARK_CACHE_MAX_SIZE);
    shared->index_mark_cache->setMaxSizeInBytes(max_size_in_bytes);
}

MarkCachePtr Context::getIndexMarkCache() const
{
    SharedLockGuard lock(shared->mutex);
    return shared->index_mark_cache;
}

void Context::clearIndexMarkCache() const
{
    std::lock_guard lock(shared->mutex);

    if (shared->index_mark_cache)
        shared->index_mark_cache->clear();
}

void Context::setMMappedFileCache(size_t max_cache_size_in_num_entries)
{
    std::lock_guard lock(shared->mutex);

    if (shared->mmap_cache)
        throw Exception(ErrorCodes::LOGICAL_ERROR, "Mapped file cache has been already created.");

    shared->mmap_cache = std::make_shared<MMappedFileCache>(max_cache_size_in_num_entries);
}

void Context::updateMMappedFileCacheConfiguration(const Poco::Util::AbstractConfiguration & config)
{
    std::lock_guard lock(shared->mutex);

    if (!shared->mmap_cache)
        throw Exception(ErrorCodes::LOGICAL_ERROR, "Mapped file cache was not created yet.");

    size_t max_size_in_bytes = config.getUInt64("mmap_cache_size", DEFAULT_MMAP_CACHE_MAX_SIZE);
    shared->mmap_cache->setMaxSizeInBytes(max_size_in_bytes);
}

MMappedFileCachePtr Context::getMMappedFileCache() const
{
    SharedLockGuard lock(shared->mutex);
    return shared->mmap_cache;
}

void Context::clearMMappedFileCache() const
{
    std::lock_guard lock(shared->mutex);

    if (shared->mmap_cache)
        shared->mmap_cache->clear();
}

void Context::setQueryCache(size_t max_size_in_bytes, size_t max_entries, size_t max_entry_size_in_bytes, size_t max_entry_size_in_rows)
{
    std::lock_guard lock(shared->mutex);

    if (shared->query_cache)
        throw Exception(ErrorCodes::LOGICAL_ERROR, "Query cache has been already created.");

    shared->query_cache = std::make_shared<QueryCache>(max_size_in_bytes, max_entries, max_entry_size_in_bytes, max_entry_size_in_rows);
}

void Context::updateQueryCacheConfiguration(const Poco::Util::AbstractConfiguration & config)
{
    std::lock_guard lock(shared->mutex);

    if (!shared->query_cache)
        throw Exception(ErrorCodes::LOGICAL_ERROR, "Query cache was not created yet.");

    size_t max_size_in_bytes = config.getUInt64("query_cache.max_size_in_bytes", DEFAULT_QUERY_CACHE_MAX_SIZE);
    size_t max_entries = config.getUInt64("query_cache.max_entries", DEFAULT_QUERY_CACHE_MAX_ENTRIES);
    size_t max_entry_size_in_bytes = config.getUInt64("query_cache.max_entry_size_in_bytes", DEFAULT_QUERY_CACHE_MAX_ENTRY_SIZE_IN_BYTES);
    size_t max_entry_size_in_rows = config.getUInt64("query_cache.max_entry_rows_in_rows", DEFAULT_QUERY_CACHE_MAX_ENTRY_SIZE_IN_ROWS);
    shared->query_cache->updateConfiguration(max_size_in_bytes, max_entries, max_entry_size_in_bytes, max_entry_size_in_rows);
}

QueryCachePtr Context::getQueryCache() const
{
    SharedLockGuard lock(shared->mutex);
    return shared->query_cache;
}

void Context::clearQueryCache() const
{
    std::lock_guard lock(shared->mutex);

    if (shared->query_cache)
        shared->query_cache->clear();
}

void Context::clearCaches() const
{
    std::lock_guard lock(shared->mutex);

    if (!shared->uncompressed_cache)
        throw Exception(ErrorCodes::LOGICAL_ERROR, "Uncompressed cache was not created yet.");
    shared->uncompressed_cache->clear();

    if (!shared->mark_cache)
        throw Exception(ErrorCodes::LOGICAL_ERROR, "Mark cache was not created yet.");
    shared->mark_cache->clear();

    if (!shared->index_uncompressed_cache)
        throw Exception(ErrorCodes::LOGICAL_ERROR, "Index uncompressed cache was not created yet.");
    shared->index_uncompressed_cache->clear();

    if (!shared->index_mark_cache)
        throw Exception(ErrorCodes::LOGICAL_ERROR, "Index mark cache was not created yet.");
    shared->index_mark_cache->clear();

    if (!shared->mmap_cache)
        throw Exception(ErrorCodes::LOGICAL_ERROR, "Mmapped file cache was not created yet.");
    shared->mmap_cache->clear();

    /// Intentionally not clearing the query cache which is transactionally inconsistent by design.
}

void Context::setAsynchronousMetrics(AsynchronousMetrics * asynchronous_metrics_)
{
    std::lock_guard lock(shared->mutex);
    shared->asynchronous_metrics = asynchronous_metrics_;
}

AsynchronousMetrics * Context::getAsynchronousMetrics() const
{
    SharedLockGuard lock(shared->mutex);
    return shared->asynchronous_metrics;
}

ThreadPool & Context::getPrefetchThreadpool() const
{
    callOnce(shared->prefetch_threadpool_initialized, [&] {
        const auto & config = getConfigRef();
        auto pool_size = config.getUInt(".prefetch_threadpool_pool_size", 100);
        auto queue_size = config.getUInt(".prefetch_threadpool_queue_size", 1000000);
        shared->prefetch_threadpool = std::make_unique<ThreadPool>(
            CurrentMetrics::IOPrefetchThreads, CurrentMetrics::IOPrefetchThreadsActive, CurrentMetrics::IOPrefetchThreadsScheduled, pool_size, pool_size, queue_size);
    });

    return *shared->prefetch_threadpool;
}

size_t Context::getPrefetchThreadpoolSize() const
{
    const auto & config = getConfigRef();
    return config.getUInt(".prefetch_threadpool_pool_size", 100);
}

BackgroundSchedulePool & Context::getBufferFlushSchedulePool() const
{
    callOnce(shared->buffer_flush_schedule_pool_initialized, [&] {
        shared->buffer_flush_schedule_pool = std::make_unique<BackgroundSchedulePool>(
            shared->server_settings.background_buffer_flush_schedule_pool_size,
            CurrentMetrics::BackgroundBufferFlushSchedulePoolTask,
            CurrentMetrics::BackgroundBufferFlushSchedulePoolSize,
            "BgBufSchPool");
    });

    return *shared->buffer_flush_schedule_pool;
}

BackgroundTaskSchedulingSettings Context::getBackgroundProcessingTaskSchedulingSettings() const
{
    BackgroundTaskSchedulingSettings task_settings;

    const auto & config = getConfigRef();
    task_settings.thread_sleep_seconds = config.getDouble("background_processing_pool_thread_sleep_seconds", 10);
    task_settings.thread_sleep_seconds_random_part = config.getDouble("background_processing_pool_thread_sleep_seconds_random_part", 1.0);
    task_settings.thread_sleep_seconds_if_nothing_to_do = config.getDouble("background_processing_pool_thread_sleep_seconds_if_nothing_to_do", 0.1);
    task_settings.task_sleep_seconds_when_no_work_min = config.getDouble("background_processing_pool_task_sleep_seconds_when_no_work_min", 10);
    task_settings.task_sleep_seconds_when_no_work_max = config.getDouble("background_processing_pool_task_sleep_seconds_when_no_work_max", 600);
    task_settings.task_sleep_seconds_when_no_work_multiplier = config.getDouble("background_processing_pool_task_sleep_seconds_when_no_work_multiplier", 1.1);
    task_settings.task_sleep_seconds_when_no_work_random_part = config.getDouble("background_processing_pool_task_sleep_seconds_when_no_work_random_part", 1.0);
    return task_settings;
}

BackgroundTaskSchedulingSettings Context::getBackgroundMoveTaskSchedulingSettings() const
{
    BackgroundTaskSchedulingSettings task_settings;

    const auto & config = getConfigRef();
    task_settings.thread_sleep_seconds = config.getDouble("background_move_processing_pool_thread_sleep_seconds", 10);
    task_settings.thread_sleep_seconds_random_part = config.getDouble("background_move_processing_pool_thread_sleep_seconds_random_part", 1.0);
    task_settings.thread_sleep_seconds_if_nothing_to_do = config.getDouble("background_move_processing_pool_thread_sleep_seconds_if_nothing_to_do", 0.1);
    task_settings.task_sleep_seconds_when_no_work_min = config.getDouble("background_move_processing_pool_task_sleep_seconds_when_no_work_min", 10);
    task_settings.task_sleep_seconds_when_no_work_max = config.getDouble("background_move_processing_pool_task_sleep_seconds_when_no_work_max", 600);
    task_settings.task_sleep_seconds_when_no_work_multiplier = config.getDouble("background_move_processing_pool_task_sleep_seconds_when_no_work_multiplier", 1.1);
    task_settings.task_sleep_seconds_when_no_work_random_part = config.getDouble("background_move_processing_pool_task_sleep_seconds_when_no_work_random_part", 1.0);

    return task_settings;
}

BackgroundSchedulePool & Context::getSchedulePool() const
{
    callOnce(shared->schedule_pool_initialized, [&] {
        shared->schedule_pool = std::make_unique<BackgroundSchedulePool>(
            shared->server_settings.background_schedule_pool_size,
            CurrentMetrics::BackgroundSchedulePoolTask,
            CurrentMetrics::BackgroundSchedulePoolSize,
            "BgSchPool");
    });

    return *shared->schedule_pool;
}

BackgroundSchedulePool & Context::getDistributedSchedulePool() const
{
    callOnce(shared->distributed_schedule_pool_initialized, [&] {
        shared->distributed_schedule_pool = std::make_unique<BackgroundSchedulePool>(
            shared->server_settings.background_distributed_schedule_pool_size,
            CurrentMetrics::BackgroundDistributedSchedulePoolTask,
            CurrentMetrics::BackgroundDistributedSchedulePoolSize,
            "BgDistSchPool");
    });

    return *shared->distributed_schedule_pool;
}

BackgroundSchedulePool & Context::getMessageBrokerSchedulePool() const
{
    callOnce(shared->message_broker_schedule_pool_initialized, [&] {
        shared->message_broker_schedule_pool = std::make_unique<BackgroundSchedulePool>(
            shared->server_settings.background_message_broker_schedule_pool_size,
            CurrentMetrics::BackgroundMessageBrokerSchedulePoolTask,
            CurrentMetrics::BackgroundMessageBrokerSchedulePoolSize,
            "BgMBSchPool");
    });

    return *shared->message_broker_schedule_pool;
}

ThrottlerPtr Context::getReplicatedFetchesThrottler() const
{
    return shared->replicated_fetches_throttler;
}

ThrottlerPtr Context::getReplicatedSendsThrottler() const
{
    return shared->replicated_sends_throttler;
}

ThrottlerPtr Context::getRemoteReadThrottler() const
{
    ThrottlerPtr throttler = shared->remote_read_throttler;
    if (auto bandwidth = getSettingsRef().max_remote_read_network_bandwidth)
    {
        std::lock_guard lock(mutex);
        if (!remote_read_query_throttler)
            remote_read_query_throttler = std::make_shared<Throttler>(bandwidth, throttler);
        throttler = remote_read_query_throttler;
    }
    return throttler;
}

ThrottlerPtr Context::getRemoteWriteThrottler() const
{
    ThrottlerPtr throttler = shared->remote_write_throttler;
    if (auto bandwidth = getSettingsRef().max_remote_write_network_bandwidth)
    {
        std::lock_guard lock(mutex);
        if (!remote_write_query_throttler)
            remote_write_query_throttler = std::make_shared<Throttler>(bandwidth, throttler);
        throttler = remote_write_query_throttler;
    }
    return throttler;
}

ThrottlerPtr Context::getLocalReadThrottler() const
{
    ThrottlerPtr throttler = shared->local_read_throttler;
    if (auto bandwidth = getSettingsRef().max_local_read_bandwidth)
    {
        std::lock_guard lock(mutex);
        if (!local_read_query_throttler)
            local_read_query_throttler = std::make_shared<Throttler>(bandwidth, throttler);
        throttler = local_read_query_throttler;
    }
    return throttler;
}

ThrottlerPtr Context::getLocalWriteThrottler() const
{
    ThrottlerPtr throttler = shared->local_write_throttler;
    if (auto bandwidth = getSettingsRef().max_local_write_bandwidth)
    {
        std::lock_guard lock(mutex);
        if (!local_write_query_throttler)
            local_write_query_throttler = std::make_shared<Throttler>(bandwidth, throttler);
        throttler = local_write_query_throttler;
    }
    return throttler;
}

ThrottlerPtr Context::getBackupsThrottler() const
{
    ThrottlerPtr throttler = shared->backups_server_throttler;
    if (auto bandwidth = getSettingsRef().max_backup_bandwidth)
    {
        std::lock_guard lock(mutex);
        if (!backups_query_throttler)
            backups_query_throttler = std::make_shared<Throttler>(bandwidth, throttler);
        throttler = backups_query_throttler;
    }
    return throttler;
}

ThrottlerPtr Context::getMutationsThrottler() const
{
    return shared->mutations_throttler;
}

ThrottlerPtr Context::getMergesThrottler() const
{
    return shared->merges_throttler;
}

bool Context::hasDistributedDDL() const
{
    return getConfigRef().has("distributed_ddl");
}

void Context::setDDLWorker(std::unique_ptr<DDLWorker> ddl_worker, const LoadTaskPtrs & startup_after)
{
    std::lock_guard lock(shared->mutex);
    if (shared->ddl_worker)
        throw Exception(ErrorCodes::LOGICAL_ERROR, "DDL background thread has already been initialized");

    shared->ddl_worker = std::move(ddl_worker);

    auto job = makeLoadJob(
        getGoals(startup_after),
        TablesLoaderBackgroundStartupPoolId,
        "startup ddl worker",
        [this] (AsyncLoader &, const LoadJobPtr &)
        {
            std::lock_guard lock2(shared->mutex);
            shared->ddl_worker->startup();
        });

    shared->ddl_worker_startup_task = makeLoadTask(getAsyncLoader(), {job});
    shared->ddl_worker_startup_task->schedule();
}

DDLWorker & Context::getDDLWorker() const
{
    // We have to ensure that DDL worker will not interfere with async loading of tables.
    // For example to prevent creation of a table that already exists, but has not been yet loaded.
    // So we have to wait for all tables to be loaded before starting up DDL worker.
    // NOTE: Possible improvement: above requirement can be loosen by waiting for specific tables to load.
    if (shared->ddl_worker_startup_task)
        waitLoad(shared->ddl_worker_startup_task); // Just wait and do not prioritize, because it depends on all load and startup tasks

    SharedLockGuard lock(shared->mutex);
    if (!shared->ddl_worker)
    {
        if (!hasZooKeeper())
            throw Exception(ErrorCodes::NO_ELEMENTS_IN_CONFIG, "There is no Zookeeper configuration in server config");

        if (!hasDistributedDDL())
            throw Exception(ErrorCodes::NO_ELEMENTS_IN_CONFIG, "There is no DistributedDDL configuration in server config");

        throw Exception(ErrorCodes::NO_ELEMENTS_IN_CONFIG, "DDL background thread is not initialized");
    }
    return *shared->ddl_worker;
}

zkutil::ZooKeeperPtr Context::getZooKeeper() const
{
    std::lock_guard lock(shared->zookeeper_mutex);

    const auto & config = shared->zookeeper_config ? *shared->zookeeper_config : getConfigRef();
    if (!shared->zookeeper)
        shared->zookeeper = zkutil::ZooKeeper::create(config, zkutil::getZooKeeperConfigName(config), getZooKeeperLog());
    else if (shared->zookeeper->hasReachedDeadline())
        shared->zookeeper->finalize("ZooKeeper session has reached its deadline");

    if (shared->zookeeper->expired())
    {
        Stopwatch watch;
        LOG_DEBUG(shared->log, "Trying to establish a new connection with ZooKeeper");
        shared->zookeeper = shared->zookeeper->startNewSession();
        if (isServerCompletelyStarted())
            shared->zookeeper->setServerCompletelyStarted();
        LOG_DEBUG(shared->log, "Establishing a new connection with ZooKeeper took {} ms", watch.elapsedMilliseconds());
    }

    return shared->zookeeper;
}

namespace
{

bool checkZooKeeperConfigIsLocal(const Poco::Util::AbstractConfiguration & config, const std::string & config_name)
{
    Poco::Util::AbstractConfiguration::Keys keys;
    config.keys(config_name, keys);

    for (const auto & key : keys)
    {
        if (startsWith(key, "node"))
        {
            String host = config.getString(config_name + "." + key + ".host");
            if (isLocalAddress(DNSResolver::instance().resolveHostAllInOriginOrder(host).front()))
                return true;
        }
    }
    return false;
}

}


bool Context::tryCheckClientConnectionToMyKeeperCluster() const
{
    try
    {
        const auto config_name = zkutil::getZooKeeperConfigName(getConfigRef());
        /// If our server is part of main Keeper cluster
        if (config_name == "keeper_server" || checkZooKeeperConfigIsLocal(getConfigRef(), config_name))
        {
            LOG_DEBUG(shared->log, "Keeper server is participant of the main zookeeper cluster, will try to connect to it");
            getZooKeeper();
            /// Connected, return true
            return true;
        }
        else
        {
            Poco::Util::AbstractConfiguration::Keys keys;
            getConfigRef().keys("auxiliary_zookeepers", keys);

            /// If our server is part of some auxiliary_zookeeper
            for (const auto & aux_zk_name : keys)
            {
                if (checkZooKeeperConfigIsLocal(getConfigRef(), "auxiliary_zookeepers." + aux_zk_name))
                {
                    LOG_DEBUG(shared->log, "Our Keeper server is participant of the auxiliary zookeeper cluster ({}), will try to connect to it", aux_zk_name);
                    getAuxiliaryZooKeeper(aux_zk_name);
                    /// Connected, return true
                    return true;
                }
            }
        }

        /// Our server doesn't depend on our Keeper cluster
        return true;
    }
    catch (...)
    {
        return false;
    }
}

UInt32 Context::getZooKeeperSessionUptime() const
{
    std::lock_guard lock(shared->zookeeper_mutex);
    if (!shared->zookeeper || shared->zookeeper->expired())
        return 0;
    return shared->zookeeper->getSessionUptime();
}

void Context::setSystemZooKeeperLogAfterInitializationIfNeeded()
{
    /// It can be nearly impossible to understand in which order global objects are initialized on server startup.
    /// If getZooKeeper() is called before initializeSystemLogs(), then zkutil::ZooKeeper gets nullptr
    /// instead of pointer to system table and it logs nothing.
    /// This method explicitly sets correct pointer to system log after its initialization.
    /// TODO get rid of this if possible

    std::shared_ptr<ZooKeeperLog> zookeeper_log;
    {
        SharedLockGuard lock(shared->mutex);
        if (!shared->system_logs)
            return;

        zookeeper_log = shared->system_logs->zookeeper_log;
    }

    if (!zookeeper_log)
        return;

    {
        std::lock_guard lock(shared->zookeeper_mutex);
        if (shared->zookeeper)
            shared->zookeeper->setZooKeeperLog(zookeeper_log);
    }

    {
        std::lock_guard lock_auxiliary_zookeepers(shared->auxiliary_zookeepers_mutex);
        for (auto & zk : shared->auxiliary_zookeepers)
            zk.second->setZooKeeperLog(zookeeper_log);
    }
}

void Context::initializeKeeperDispatcher([[maybe_unused]] bool start_async) const
{
#if USE_NURAFT
    std::lock_guard lock(shared->keeper_dispatcher_mutex);

    if (shared->keeper_dispatcher)
        throw Exception(ErrorCodes::LOGICAL_ERROR, "Trying to initialize Keeper multiple times");

    const auto & config = getConfigRef();
    if (config.has("keeper_server"))
    {
        bool is_standalone_app = getApplicationType() == ApplicationType::KEEPER;
        if (start_async)
        {
            assert(!is_standalone_app);
            LOG_INFO(shared->log, "Connected to ZooKeeper (or Keeper) before internal Keeper start or we don't depend on our Keeper cluster, "
                     "will wait for Keeper asynchronously");
        }
        else
        {
            LOG_INFO(shared->log, "Cannot connect to ZooKeeper (or Keeper) before internal Keeper start, "
                     "will wait for Keeper synchronously");
        }

        shared->keeper_dispatcher = std::make_shared<KeeperDispatcher>();
        shared->keeper_dispatcher->initialize(config, is_standalone_app, start_async, getMacros());
    }
#endif
}

#if USE_NURAFT
std::shared_ptr<KeeperDispatcher> Context::getKeeperDispatcher() const
{
    std::lock_guard lock(shared->keeper_dispatcher_mutex);
    if (!shared->keeper_dispatcher)
        throw Exception(ErrorCodes::LOGICAL_ERROR, "Keeper must be initialized before requests");

    return shared->keeper_dispatcher;
}

std::shared_ptr<KeeperDispatcher> Context::tryGetKeeperDispatcher() const
{
    std::lock_guard lock(shared->keeper_dispatcher_mutex);
    return shared->keeper_dispatcher;
}
#endif

void Context::shutdownKeeperDispatcher() const
{
#if USE_NURAFT
    std::lock_guard lock(shared->keeper_dispatcher_mutex);
    if (shared->keeper_dispatcher)
    {
        shared->keeper_dispatcher->shutdown();
        shared->keeper_dispatcher.reset();
    }
#endif
}


void Context::updateKeeperConfiguration([[maybe_unused]] const Poco::Util::AbstractConfiguration & config)
{
#if USE_NURAFT
    std::lock_guard lock(shared->keeper_dispatcher_mutex);
    if (!shared->keeper_dispatcher)
        return;

    shared->keeper_dispatcher->updateConfiguration(config, getMacros());
#endif
}


zkutil::ZooKeeperPtr Context::getAuxiliaryZooKeeper(const String & name) const
{
    std::lock_guard lock(shared->auxiliary_zookeepers_mutex);

    auto zookeeper = shared->auxiliary_zookeepers.find(name);
    if (zookeeper == shared->auxiliary_zookeepers.end())
    {
        if (name.find(':') != std::string::npos || name.find('/') != std::string::npos)
            throw Exception(ErrorCodes::BAD_ARGUMENTS, "Invalid auxiliary ZooKeeper name {}: ':' and '/' are not allowed", name);

        const auto & config = shared->auxiliary_zookeepers_config ? *shared->auxiliary_zookeepers_config : getConfigRef();
        if (!config.has("auxiliary_zookeepers." + name))
            throw Exception(
                ErrorCodes::BAD_ARGUMENTS,
                "Unknown auxiliary ZooKeeper name '{}'. If it's required it can be added to the section <auxiliary_zookeepers> in "
                "config.xml",
                name);

        zookeeper = shared->auxiliary_zookeepers.emplace(name,
                        zkutil::ZooKeeper::create(config, "auxiliary_zookeepers." + name, getZooKeeperLog())).first;
    }
    else if (zookeeper->second->expired())
        zookeeper->second = zookeeper->second->startNewSession();

    return zookeeper->second;
}


std::map<String, zkutil::ZooKeeperPtr> Context::getAuxiliaryZooKeepers() const
{
    std::lock_guard lock(shared->auxiliary_zookeepers_mutex);
    return shared->auxiliary_zookeepers;
}

void Context::resetZooKeeper() const
{
    std::lock_guard lock(shared->zookeeper_mutex);
    shared->zookeeper.reset();
}

static void reloadZooKeeperIfChangedImpl(
    const ConfigurationPtr & config,
    const std::string & config_name,
    zkutil::ZooKeeperPtr & zk,
    std::shared_ptr<ZooKeeperLog> zk_log,
    bool server_started)
{
    if (!zk || zk->configChanged(*config, config_name))
    {
        if (zk)
            zk->finalize("Config changed");

        zk = zkutil::ZooKeeper::create(*config, config_name, std::move(zk_log));
        if (server_started)
            zk->setServerCompletelyStarted();
    }
}

void Context::reloadZooKeeperIfChanged(const ConfigurationPtr & config) const
{
    bool server_started = isServerCompletelyStarted();
    std::lock_guard lock(shared->zookeeper_mutex);
    shared->zookeeper_config = config;
    reloadZooKeeperIfChangedImpl(config, zkutil::getZooKeeperConfigName(*config), shared->zookeeper, getZooKeeperLog(), server_started);
}

void Context::reloadAuxiliaryZooKeepersConfigIfChanged(const ConfigurationPtr & config)
{
    bool server_started = isServerCompletelyStarted();
    std::lock_guard lock(shared->auxiliary_zookeepers_mutex);

    shared->auxiliary_zookeepers_config = config;

    for (auto it = shared->auxiliary_zookeepers.begin(); it != shared->auxiliary_zookeepers.end();)
    {
        if (!config->has("auxiliary_zookeepers." + it->first))
            it = shared->auxiliary_zookeepers.erase(it);
        else
        {
            reloadZooKeeperIfChangedImpl(config, "auxiliary_zookeepers." + it->first, it->second, getZooKeeperLog(), server_started);
            ++it;
        }
    }
}


bool Context::hasZooKeeper() const
{
    return zkutil::hasZooKeeperConfig(getConfigRef());
}

bool Context::hasAuxiliaryZooKeeper(const String & name) const
{
    return getConfigRef().has("auxiliary_zookeepers." + name);
}

void Context::reloadQueryMaskingRulesIfChanged(const ConfigurationPtr & config) const
{
    const auto old_config = shared->sensitive_data_masker_config;
    if (old_config && isSameConfiguration(*config, *old_config, "query_masking_rules"))
        return;

    SensitiveDataMasker::setInstance(std::make_unique<SensitiveDataMasker>(*config, "query_masking_rules"));
    shared->sensitive_data_masker_config = config;
}

InterserverCredentialsPtr Context::getInterserverCredentials() const
{
    return shared->interserver_io_credentials.get();
}

void Context::updateInterserverCredentials(const Poco::Util::AbstractConfiguration & config)
{
    auto credentials = InterserverCredentials::make(config, "interserver_http_credentials");
    shared->interserver_io_credentials.set(std::move(credentials));
}

void Context::setInterserverIOAddress(const String & host, UInt16 port)
{
    shared->interserver_io_host = host;
    shared->interserver_io_port = port;
}

std::pair<String, UInt16> Context::getInterserverIOAddress() const
{
    if (shared->interserver_io_host.empty() || shared->interserver_io_port == 0)
        throw Exception(ErrorCodes::NO_ELEMENTS_IN_CONFIG,
                        "Parameter 'interserver_http(s)_port' required for replication is not specified "
                        "in configuration file.");

    return { shared->interserver_io_host, shared->interserver_io_port };
}

void Context::setInterserverScheme(const String & scheme)
{
    shared->interserver_scheme = scheme;
}

String Context::getInterserverScheme() const
{
    return shared->interserver_scheme;
}

void Context::setRemoteHostFilter(const Poco::Util::AbstractConfiguration & config)
{
    shared->remote_host_filter.setValuesFromConfig(config);
}

const RemoteHostFilter & Context::getRemoteHostFilter() const
{
    return shared->remote_host_filter;
}

void Context::setHTTPHeaderFilter(const Poco::Util::AbstractConfiguration & config)
{
    shared->http_header_filter.setValuesFromConfig(config);
}

const HTTPHeaderFilter & Context::getHTTPHeaderFilter() const
{
    return shared->http_header_filter;
}

UInt16 Context::getTCPPort() const
{
    const auto & config = getConfigRef();
    return config.getInt("tcp_port", DBMS_DEFAULT_PORT);
}

std::optional<UInt16> Context::getTCPPortSecure() const
{
    const auto & config = getConfigRef();
    if (config.has("tcp_port_secure"))
        return config.getInt("tcp_port_secure");
    return {};
}

void Context::registerServerPort(String port_name, UInt16 port)
{
    shared->server_ports.emplace(std::move(port_name), port);
}

UInt16 Context::getServerPort(const String & port_name) const
{
    auto it = shared->server_ports.find(port_name);
    if (it == shared->server_ports.end())
        throw Exception(ErrorCodes::CLUSTER_DOESNT_EXIST, "There is no port named {}", port_name);
    else
        return it->second;
}

void Context::setMaxPartNumToWarn(size_t max_part_to_warn)
{
    SharedLockGuard lock(shared->mutex);
    shared->max_part_num_to_warn = max_part_to_warn;
}

void Context::setMaxTableNumToWarn(size_t max_table_to_warn)
{
    SharedLockGuard lock(shared->mutex);
    shared->max_table_num_to_warn= max_table_to_warn;
}

void Context::setMaxDatabaseNumToWarn(size_t max_database_to_warn)
{
    SharedLockGuard lock(shared->mutex);
    shared->max_database_num_to_warn= max_database_to_warn;
}

std::shared_ptr<Cluster> Context::getCluster(const std::string & cluster_name) const
{
    if (auto res = tryGetCluster(cluster_name))
        return res;
    throw Exception(ErrorCodes::CLUSTER_DOESNT_EXIST, "Requested cluster '{}' not found", cluster_name);
}


std::shared_ptr<Cluster> Context::tryGetCluster(const std::string & cluster_name) const
{
    std::shared_ptr<Cluster> res = nullptr;

    {
        std::lock_guard lock(shared->clusters_mutex);
        res = getClustersImpl(lock)->getCluster(cluster_name);

        if (res == nullptr && shared->cluster_discovery)
            res = shared->cluster_discovery->getCluster(cluster_name);
    }

    if (res == nullptr && !cluster_name.empty())
        res = tryGetReplicatedDatabaseCluster(cluster_name);

    return res;
}


void Context::reloadClusterConfig() const
{
    while (true)
    {
        ConfigurationPtr cluster_config;
        {
            std::lock_guard lock(shared->clusters_mutex);
            cluster_config = shared->clusters_config;
        }

        const auto & config = cluster_config ? *cluster_config : getConfigRef();
        auto new_clusters = std::make_shared<Clusters>(config, settings, getMacros());

        {
            std::lock_guard lock(shared->clusters_mutex);
            if (shared->clusters_config.get() == cluster_config.get())
            {
                shared->clusters = std::move(new_clusters);
                return;
            }

            // Clusters config has been suddenly changed, recompute clusters
        }
    }
}

std::map<String, ClusterPtr> Context::getClusters() const
{
    std::lock_guard lock(shared->clusters_mutex);

    auto clusters = getClustersImpl(lock)->getContainer();

    if (shared->cluster_discovery)
    {
        const auto & cluster_discovery_map = shared->cluster_discovery->getClusters();
        for (const auto & [name, cluster] : cluster_discovery_map)
            clusters.emplace(name, cluster);
    }
    return clusters;
}

std::shared_ptr<Clusters> Context::getClustersImpl(std::lock_guard<std::mutex> & /* lock */) const TSA_REQUIRES(shared->clusters_mutex)
{
    if (!shared->clusters)
    {
        const auto & config = shared->clusters_config ? *shared->clusters_config : getConfigRef();
        shared->clusters = std::make_shared<Clusters>(config, settings, getMacros());
    }

    return shared->clusters;
}

void Context::startClusterDiscovery()
{
    std::lock_guard lock(shared->clusters_mutex);
    if (!shared->cluster_discovery)
        return;
    shared->cluster_discovery->start();
}


/// On repeating calls updates existing clusters and adds new clusters, doesn't delete old clusters
void Context::setClustersConfig(const ConfigurationPtr & config, bool enable_discovery, const String & config_name)
{
    std::lock_guard lock(shared->clusters_mutex);
    if (ConfigHelper::getBool(*config, "allow_experimental_cluster_discovery") && enable_discovery && !shared->cluster_discovery)
    {
        shared->cluster_discovery = std::make_unique<ClusterDiscovery>(*config, getGlobalContext());
    }

    /// Do not update clusters if this part of config wasn't changed.
    if (shared->clusters && isSameConfiguration(*config, *shared->clusters_config, config_name))
        return;

    auto old_clusters_config = shared->clusters_config;
    shared->clusters_config = config;

    if (!shared->clusters)
        shared->clusters = std::make_shared<Clusters>(*shared->clusters_config, settings, getMacros(), config_name);
    else
        shared->clusters->updateClusters(*shared->clusters_config, settings, config_name, old_clusters_config);

    ++shared->clusters_version;
}

size_t Context::getClustersVersion() const
{
    std::lock_guard lock(shared->clusters_mutex);
    return shared->clusters_version;
}


void Context::setCluster(const String & cluster_name, const std::shared_ptr<Cluster> & cluster)
{
    std::lock_guard lock(shared->clusters_mutex);

    if (!shared->clusters)
        throw Exception(ErrorCodes::LOGICAL_ERROR, "Clusters are not set");

    shared->clusters->setCluster(cluster_name, cluster);
}


void Context::initializeSystemLogs()
{
    /// It is required, because the initialization of system logs can be also
    /// triggered from another thread, that is launched while initializing the system logs,
    /// for example, system.filesystem_cache_log will be triggered by parts loading
    /// of any other table if it is stored on a disk with cache.
    callOnce(shared->system_logs_initialized, [&] {
        auto system_logs = std::make_unique<SystemLogs>(getGlobalContext(), getConfigRef());
        std::lock_guard lock(shared->mutex);
        shared->system_logs = std::move(system_logs);
    });
}

void Context::initializeTraceCollector()
{
    shared->initializeTraceCollector(getTraceLog());
}

/// Call after unexpected crash happen.
void Context::handleCrash() const TSA_NO_THREAD_SAFETY_ANALYSIS
{
    if (shared->system_logs)
        shared->system_logs->handleCrash();
}

bool Context::hasTraceCollector() const
{
    return shared->hasTraceCollector();
}


std::shared_ptr<QueryLog> Context::getQueryLog() const
{
    SharedLockGuard lock(shared->mutex);

    if (!shared->system_logs)
        return {};

    return shared->system_logs->query_log;
}

std::shared_ptr<QueryThreadLog> Context::getQueryThreadLog() const
{
    SharedLockGuard lock(shared->mutex);

    if (!shared->system_logs)
        return {};

    return shared->system_logs->query_thread_log;
}

std::shared_ptr<QueryViewsLog> Context::getQueryViewsLog() const
{
    SharedLockGuard lock(shared->mutex);

    if (!shared->system_logs)
        return {};

    return shared->system_logs->query_views_log;
}

std::shared_ptr<PartLog> Context::getPartLog(const String & part_database) const
{
    SharedLockGuard lock(shared->mutex);

    /// No part log or system logs are shutting down.
    if (!shared->system_logs)
        return {};

    /// Will not log operations on system tables (including part_log itself).
    /// It doesn't make sense and not allow to destruct PartLog correctly due to infinite logging and flushing,
    /// and also make troubles on startup.
    if (part_database == DatabaseCatalog::SYSTEM_DATABASE)
        return {};

    return shared->system_logs->part_log;
}


std::shared_ptr<TraceLog> Context::getTraceLog() const
{
    SharedLockGuard lock(shared->mutex);

    if (!shared->system_logs)
        return {};

    return shared->system_logs->trace_log;
}


std::shared_ptr<TextLog> Context::getTextLog() const
{
    SharedLockGuard lock(shared->mutex);

    if (!shared->system_logs)
        return {};

    return shared->system_logs->text_log;
}


std::shared_ptr<MetricLog> Context::getMetricLog() const
{
    SharedLockGuard lock(shared->mutex);

    if (!shared->system_logs)
        return {};

    return shared->system_logs->metric_log;
}


std::shared_ptr<AsynchronousMetricLog> Context::getAsynchronousMetricLog() const
{
    SharedLockGuard lock(shared->mutex);

    if (!shared->system_logs)
        return {};

    return shared->system_logs->asynchronous_metric_log;
}


std::shared_ptr<OpenTelemetrySpanLog> Context::getOpenTelemetrySpanLog() const
{
    SharedLockGuard lock(shared->mutex);

    if (!shared->system_logs)
        return {};

    return shared->system_logs->opentelemetry_span_log;
}

std::shared_ptr<SessionLog> Context::getSessionLog() const
{
    SharedLockGuard lock(shared->mutex);

    if (!shared->system_logs)
        return {};

    return shared->system_logs->session_log;
}


std::shared_ptr<ZooKeeperLog> Context::getZooKeeperLog() const
{
    SharedLockGuard lock(shared->mutex);

    if (!shared->system_logs)
        return {};

    return shared->system_logs->zookeeper_log;
}


std::shared_ptr<TransactionsInfoLog> Context::getTransactionsInfoLog() const
{
    SharedLockGuard lock(shared->mutex);

    if (!shared->system_logs)
        return {};

    return shared->system_logs->transactions_info_log;
}


std::shared_ptr<ProcessorsProfileLog> Context::getProcessorsProfileLog() const
{
    SharedLockGuard lock(shared->mutex);

    if (!shared->system_logs)
        return {};

    return shared->system_logs->processors_profile_log;
}

std::shared_ptr<FilesystemCacheLog> Context::getFilesystemCacheLog() const
{
    SharedLockGuard lock(shared->mutex);
    if (!shared->system_logs)
        return {};

    return shared->system_logs->filesystem_cache_log;
}

std::shared_ptr<S3QueueLog> Context::getS3QueueLog() const
{
    SharedLockGuard lock(shared->mutex);
    if (!shared->system_logs)
        return {};

    return shared->system_logs->s3_queue_log;
}

std::shared_ptr<FilesystemReadPrefetchesLog> Context::getFilesystemReadPrefetchesLog() const
{
    SharedLockGuard lock(shared->mutex);
    if (!shared->system_logs)
        return {};

    return shared->system_logs->filesystem_read_prefetches_log;
}

std::shared_ptr<AsynchronousInsertLog> Context::getAsynchronousInsertLog() const
{
    SharedLockGuard lock(shared->mutex);

    if (!shared->system_logs)
        return {};

    return shared->system_logs->asynchronous_insert_log;
}

std::shared_ptr<BackupLog> Context::getBackupLog() const
{
    SharedLockGuard lock(shared->mutex);

    if (!shared->system_logs)
        return {};

    return shared->system_logs->backup_log;
}

std::shared_ptr<BlobStorageLog> Context::getBlobStorageLog() const
{
    SharedLockGuard lock(shared->mutex);

    if (!shared->system_logs)
        return {};
    return shared->system_logs->blob_storage_log;
}

std::vector<ISystemLog *> Context::getSystemLogs() const
{
    SharedLockGuard lock(shared->mutex);

    if (!shared->system_logs)
        return {};
    return shared->system_logs->logs;
}


CompressionCodecPtr Context::chooseCompressionCodec(size_t part_size, double part_size_ratio) const
{
    std::lock_guard lock(shared->mutex);

    if (!shared->compression_codec_selector)
    {
        constexpr auto config_name = "compression";
        const auto & config = shared->getConfigRefWithLock(lock);

        if (config.has(config_name))
            shared->compression_codec_selector = std::make_unique<CompressionCodecSelector>(config, "compression");
        else
            shared->compression_codec_selector = std::make_unique<CompressionCodecSelector>();
    }

    return shared->compression_codec_selector->choose(part_size, part_size_ratio);
}


DiskPtr Context::getDisk(const String & name) const
{
    std::lock_guard lock(shared->storage_policies_mutex);

    auto disk_selector = getDiskSelector(lock);

    return disk_selector->get(name);
}

DiskPtr Context::getOrCreateDisk(const String & name, DiskCreator creator) const
{
    std::lock_guard lock(shared->storage_policies_mutex);

    auto disk_selector = getDiskSelector(lock);

    auto disk = disk_selector->tryGet(name);
    if (!disk)
    {
        disk = creator(getDisksMap(lock));
        const_cast<DiskSelector *>(disk_selector.get())->addToDiskMap(name, disk);
    }

    return disk;
}

StoragePolicyPtr Context::getStoragePolicy(const String & name) const
{
    std::lock_guard lock(shared->storage_policies_mutex);

    auto policy_selector = getStoragePolicySelector(lock);

    return policy_selector->get(name);
}

StoragePolicyPtr Context::getStoragePolicyFromDisk(const String & disk_name) const
{
    std::lock_guard lock(shared->storage_policies_mutex);

    const std::string storage_policy_name = StoragePolicySelector::TMP_STORAGE_POLICY_PREFIX + disk_name;
    auto storage_policy_selector = getStoragePolicySelector(lock);
    StoragePolicyPtr storage_policy = storage_policy_selector->tryGet(storage_policy_name);

    if (!storage_policy)
    {
        auto disk_selector = getDiskSelector(lock);
        auto disk = disk_selector->get(disk_name);
        auto volume = std::make_shared<SingleDiskVolume>("_volume_" + disk_name, disk);

        static const auto move_factor_for_single_disk_volume = 0.0;
        storage_policy = std::make_shared<StoragePolicy>(storage_policy_name, Volumes{volume}, move_factor_for_single_disk_volume);
        const_cast<StoragePolicySelector *>(storage_policy_selector.get())->add(storage_policy);
    }
    /// Note: it is important to put storage policy into disk selector (and not recreate it on each call)
    /// because in some places there are checks that storage policy pointers are the same from different tables.
    /// (We can assume that tables with the same `disk` setting are on the same storage policy).

    return storage_policy;
}

DisksMap Context::getDisksMap() const
{
    std::lock_guard lock(shared->storage_policies_mutex);
    return getDisksMap(lock);
}

DisksMap Context::getDisksMap(std::lock_guard<std::mutex> & lock) const
{
    return getDiskSelector(lock)->getDisksMap();
}

StoragePoliciesMap Context::getPoliciesMap() const
{
    std::lock_guard lock(shared->storage_policies_mutex);
    return getStoragePolicySelector(lock)->getPoliciesMap();
}

DiskSelectorPtr Context::getDiskSelector(std::lock_guard<std::mutex> & /* lock */) const TSA_REQUIRES(shared->storage_policies_mutex)
{
    if (!shared->merge_tree_disk_selector)
    {
        constexpr auto config_name = "storage_configuration.disks";
        const auto & config = getConfigRef();
        auto disk_selector = std::make_shared<DiskSelector>();
        disk_selector->initialize(config, config_name, shared_from_this());
        shared->merge_tree_disk_selector = disk_selector;
    }

    return shared->merge_tree_disk_selector;
}

StoragePolicySelectorPtr Context::getStoragePolicySelector(std::lock_guard<std::mutex> & lock) const TSA_REQUIRES(shared->storage_policies_mutex)
{
    if (!shared->merge_tree_storage_policy_selector)
    {
        constexpr auto config_name = "storage_configuration.policies";
        const auto & config = getConfigRef();
        shared->merge_tree_storage_policy_selector = std::make_shared<StoragePolicySelector>(config, config_name, getDiskSelector(lock));
    }

    return shared->merge_tree_storage_policy_selector;
}


void Context::updateStorageConfiguration(const Poco::Util::AbstractConfiguration & config)
{
    {
        std::lock_guard lock(shared->storage_policies_mutex);
        Strings disks_to_reinit;
        if (shared->merge_tree_disk_selector)
            shared->merge_tree_disk_selector
                = shared->merge_tree_disk_selector->updateFromConfig(config, "storage_configuration.disks", shared_from_this());

        if (shared->merge_tree_storage_policy_selector)
        {
            try
            {
                shared->merge_tree_storage_policy_selector = shared->merge_tree_storage_policy_selector->updateFromConfig(
                    config, "storage_configuration.policies", shared->merge_tree_disk_selector, disks_to_reinit);
            }
            catch (Exception & e)
            {
                LOG_ERROR(
                    shared->log, "An error has occurred while reloading storage policies, storage policies were not applied: {}", e.message());
            }
        }

        if (!disks_to_reinit.empty())
        {
            LOG_INFO(shared->log, "Initializing disks: ({}) for all tables", fmt::join(disks_to_reinit, ", "));
            DatabaseCatalog::instance().triggerReloadDisksTask(disks_to_reinit);
        }
    }

    {
        std::lock_guard lock(shared->mutex);
        if (shared->storage_s3_settings)
            shared->storage_s3_settings->loadFromConfig("s3", config, getSettingsRef());
    }

}


const MergeTreeSettings & Context::getMergeTreeSettings() const
{
    std::lock_guard lock(shared->mutex);

    if (!shared->merge_tree_settings)
    {
        const auto & config = shared->getConfigRefWithLock(lock);
        MergeTreeSettings mt_settings;
        mt_settings.loadFromConfig("merge_tree", config);
        shared->merge_tree_settings.emplace(mt_settings);
    }

    return *shared->merge_tree_settings;
}

const MergeTreeSettings & Context::getReplicatedMergeTreeSettings() const
{
    std::lock_guard lock(shared->mutex);

    if (!shared->replicated_merge_tree_settings)
    {
        const auto & config = shared->getConfigRefWithLock(lock);
        MergeTreeSettings mt_settings;
        mt_settings.loadFromConfig("merge_tree", config);
        mt_settings.loadFromConfig("replicated_merge_tree", config);
        shared->replicated_merge_tree_settings.emplace(mt_settings);
    }

    return *shared->replicated_merge_tree_settings;
}

const DistributedSettings & Context::getDistributedSettings() const
{
    std::lock_guard lock(shared->mutex);

    if (!shared->distributed_settings)
    {
        const auto & config = shared->getConfigRefWithLock(lock);
        DistributedSettings distributed_settings;
        distributed_settings.loadFromConfig("distributed", config);
        shared->distributed_settings.emplace(distributed_settings);
    }

    return *shared->distributed_settings;
}

const StorageS3Settings & Context::getStorageS3Settings() const
{
    std::lock_guard lock(shared->mutex);

    if (!shared->storage_s3_settings)
    {
        const auto & config = shared->getConfigRefWithLock(lock);
        shared->storage_s3_settings.emplace().loadFromConfig("s3", config, getSettingsRef());
    }

    return *shared->storage_s3_settings;
}

void Context::checkCanBeDropped(const String & database, const String & table, const size_t & size, const size_t & max_size_to_drop) const
{
    if (!max_size_to_drop || size <= max_size_to_drop)
        return;

    fs::path force_file(getFlagsPath() + "force_drop_table");
    bool force_file_exists = fs::exists(force_file);

    if (force_file_exists)
    {
        try
        {
            fs::remove(force_file);
            return;
        }
        catch (...)
        {
            /// User should recreate force file on each drop, it shouldn't be protected
            tryLogCurrentException("Drop table check", "Can't remove force file to enable table or partition drop");
        }
    }

    String size_str = formatReadableSizeWithDecimalSuffix(size);
    String max_size_to_drop_str = formatReadableSizeWithDecimalSuffix(max_size_to_drop);
    throw Exception(ErrorCodes::TABLE_SIZE_EXCEEDS_MAX_DROP_SIZE_LIMIT,
                    "Table or Partition in {}.{} was not dropped.\nReason:\n"
                    "1. Size ({}) is greater than max_[table/partition]_size_to_drop ({})\n"
                    "2. File '{}' intended to force DROP {}\n"
                    "How to fix this:\n"
                    "1. Either increase (or set to zero) max_[table/partition]_size_to_drop in server config\n"
                    "2. Either pass a bigger (or set to zero) max_[table/partition]_size_to_drop through query settings\n"
                    "3. Either create forcing file {} and make sure that ClickHouse has write permission for it.\n"
                    "Example:\nsudo touch '{}' && sudo chmod 666 '{}'",
                    backQuoteIfNeed(database), backQuoteIfNeed(table),
                    size_str, max_size_to_drop_str,
                    force_file.string(), force_file_exists ? "exists but not writeable (could not be removed)" : "doesn't exist",
                    force_file.string(),
                    force_file.string(), force_file.string());
}


void Context::setMaxTableSizeToDrop(size_t max_size)
{
    // Is initialized at server startup and updated at config reload
    shared->max_table_size_to_drop.store(max_size, std::memory_order_relaxed);
}

size_t Context::getMaxTableSizeToDrop() const
{
    return shared->max_table_size_to_drop.load();
}

void Context::checkTableCanBeDropped(const String & database, const String & table, const size_t & table_size) const
{
    size_t max_table_size_to_drop = shared->max_table_size_to_drop.load();

    checkCanBeDropped(database, table, table_size, max_table_size_to_drop);
}

void Context::checkTableCanBeDropped(const String & database, const String & table, const size_t & table_size, const size_t & max_table_size_to_drop) const
{
    checkCanBeDropped(database, table, table_size, max_table_size_to_drop);
}

void Context::setMaxPartitionSizeToDrop(size_t max_size)
{
    // Is initialized at server startup and updated at config reload
    shared->max_partition_size_to_drop.store(max_size, std::memory_order_relaxed);
}

size_t Context::getMaxPartitionSizeToDrop() const
{
    return shared->max_partition_size_to_drop.load();
}

void Context::checkPartitionCanBeDropped(const String & database, const String & table, const size_t & partition_size) const
{
    size_t max_partition_size_to_drop = shared->max_partition_size_to_drop.load();

    checkCanBeDropped(database, table, partition_size, max_partition_size_to_drop);
}

void Context::checkPartitionCanBeDropped(const String & database, const String & table, const size_t & partition_size, const size_t & max_partition_size_to_drop) const
{
    checkCanBeDropped(database, table, partition_size, max_partition_size_to_drop);
}

InputFormatPtr Context::getInputFormat(const String & name, ReadBuffer & buf, const Block & sample, UInt64 max_block_size, const std::optional<FormatSettings> & format_settings, std::optional<size_t> max_parsing_threads) const
{
    return FormatFactory::instance().getInput(name, buf, sample, shared_from_this(), max_block_size, format_settings, max_parsing_threads);
}

OutputFormatPtr Context::getOutputFormat(const String & name, WriteBuffer & buf, const Block & sample) const
{
    return FormatFactory::instance().getOutputFormat(name, buf, sample, shared_from_this());
}

OutputFormatPtr Context::getOutputFormatParallelIfPossible(const String & name, WriteBuffer & buf, const Block & sample) const
{
    return FormatFactory::instance().getOutputFormatParallelIfPossible(name, buf, sample, shared_from_this());
}


double Context::getUptimeSeconds() const
{
    SharedLockGuard lock(shared->mutex);
    return shared->uptime_watch.elapsedSeconds();
}


void Context::setConfigReloadCallback(ConfigReloadCallback && callback)
{
    /// Is initialized at server startup, so lock isn't required. Otherwise use mutex.
    shared->config_reload_callback = std::move(callback);
}

void Context::reloadConfig() const
{
    /// Use mutex if callback may be changed after startup.
    if (!shared->config_reload_callback)
        throw Exception(ErrorCodes::LOGICAL_ERROR, "Can't reload config because config_reload_callback is not set.");

    shared->config_reload_callback();
}

void Context::setStartServersCallback(StartStopServersCallback && callback)
{
    /// Is initialized at server startup, so lock isn't required. Otherwise use mutex.
    shared->start_servers_callback = std::move(callback);
}

void Context::setStopServersCallback(StartStopServersCallback && callback)
{
    /// Is initialized at server startup, so lock isn't required. Otherwise use mutex.
    shared->stop_servers_callback = std::move(callback);
}

void Context::startServers(const ServerType & server_type) const
{
    /// Use mutex if callback may be changed after startup.
    if (!shared->start_servers_callback)
        throw Exception(ErrorCodes::LOGICAL_ERROR, "Can't start servers because start_servers_callback is not set.");

    shared->start_servers_callback(server_type);
}

void Context::stopServers(const ServerType & server_type) const
{
    /// Use mutex if callback may be changed after startup.
    if (!shared->stop_servers_callback)
        throw Exception(ErrorCodes::LOGICAL_ERROR, "Can't stop servers because stop_servers_callback is not set.");

    shared->stop_servers_callback(server_type);
}


void Context::shutdown() TSA_NO_THREAD_SAFETY_ANALYSIS
{
    shared->shutdown();
}


Context::ApplicationType Context::getApplicationType() const
{
    return shared->application_type;
}

void Context::setApplicationType(ApplicationType type)
{
    /// Lock isn't required, you should set it at start
    shared->application_type = type;

    if (type == ApplicationType::LOCAL || type == ApplicationType::SERVER)
        shared->server_settings.loadSettingsFromConfig(Poco::Util::Application::instance().config());

    if (type == ApplicationType::SERVER)
        shared->configureServerWideThrottling();
}

void Context::setDefaultProfiles(const Poco::Util::AbstractConfiguration & config)
{
    shared->default_profile_name = config.getString("default_profile", "default");
    getAccessControl().setDefaultProfileName(shared->default_profile_name);

    shared->system_profile_name = config.getString("system_profile", shared->default_profile_name);
    setCurrentProfile(shared->system_profile_name);

    applySettingsQuirks(settings, getLogger("SettingsQuirks"));
    doSettingsSanityCheck(settings);

    shared->buffer_profile_name = config.getString("buffer_profile", shared->system_profile_name);
    buffer_context = Context::createCopy(shared_from_this());
    buffer_context->setCurrentProfile(shared->buffer_profile_name);
}

String Context::getDefaultProfileName() const
{
    return shared->default_profile_name;
}

String Context::getSystemProfileName() const
{
    return shared->system_profile_name;
}

String Context::getFormatSchemaPath() const
{
    return shared->format_schema_path;
}

void Context::setFormatSchemaPath(const String & path)
{
    shared->format_schema_path = path;
}

String Context::getGoogleProtosPath() const
{
    return shared->google_protos_path;
}

void Context::setGoogleProtosPath(const String & path)
{
    shared->google_protos_path = path;
}

Context::SampleBlockCache & Context::getSampleBlockCache() const
{
    assert(hasQueryContext());
    return getQueryContext()->sample_block_cache;
}


bool Context::hasQueryParameters() const
{
    return !query_parameters.empty();
}


const NameToNameMap & Context::getQueryParameters() const
{
    return query_parameters;
}


void Context::setQueryParameter(const String & name, const String & value)
{
    if (!query_parameters.emplace(name, value).second)
        throw Exception(ErrorCodes::BAD_ARGUMENTS, "Duplicate name {} of query parameter", backQuote(name));
}

void Context::addQueryParameters(const NameToNameMap & parameters)
{
    for (const auto & [name, value] : parameters)
        query_parameters.insert_or_assign(name, value);
}

void Context::addBridgeCommand(std::unique_ptr<ShellCommand> cmd) const
{
    std::lock_guard lock(shared->mutex);
    shared->bridge_commands.emplace_back(std::move(cmd));
}


IHostContextPtr & Context::getHostContext()
{
    return host_context;
}


const IHostContextPtr & Context::getHostContext() const
{
    return host_context;
}


std::shared_ptr<ActionLocksManager> Context::getActionLocksManager() const
{
    callOnce(shared->action_locks_manager_initialized, [&] {
        shared->action_locks_manager = std::make_shared<ActionLocksManager>(shared_from_this());
    });

    return shared->action_locks_manager;
}


void Context::setExternalTablesInitializer(ExternalTablesInitializer && initializer)
{
    if (external_tables_initializer_callback)
        throw Exception(ErrorCodes::LOGICAL_ERROR, "External tables initializer is already set");

    external_tables_initializer_callback = std::move(initializer);
}

void Context::initializeExternalTablesIfSet()
{
    if (external_tables_initializer_callback)
    {
        external_tables_initializer_callback(shared_from_this());
        /// Reset callback
        external_tables_initializer_callback = {};
    }
}


void Context::setInputInitializer(InputInitializer && initializer)
{
    if (input_initializer_callback)
        throw Exception(ErrorCodes::LOGICAL_ERROR, "Input initializer is already set");

    input_initializer_callback = std::move(initializer);
}


void Context::initializeInput(const StoragePtr & input_storage)
{
    if (!input_initializer_callback)
        throw Exception(ErrorCodes::LOGICAL_ERROR, "Input initializer is not set");

    input_initializer_callback(shared_from_this(), input_storage);
    /// Reset callback
    input_initializer_callback = {};
}


void Context::setInputBlocksReaderCallback(InputBlocksReader && reader)
{
    if (input_blocks_reader)
        throw Exception(ErrorCodes::LOGICAL_ERROR, "Input blocks reader is already set");

    input_blocks_reader = std::move(reader);
}


InputBlocksReader Context::getInputBlocksReaderCallback() const
{
    return input_blocks_reader;
}


void Context::resetInputCallbacks()
{
    if (input_initializer_callback)
        input_initializer_callback = {};

    if (input_blocks_reader)
        input_blocks_reader = {};
}


void Context::setClientInfo(const ClientInfo & client_info_)
{
    client_info = client_info_;
    need_recalculate_access = true;
}

void Context::setClientName(const String & client_name)
{
    client_info.client_name = client_name;
}

void Context::setClientInterface(ClientInfo::Interface interface)
{
    client_info.interface = interface;
    need_recalculate_access = true;
}

void Context::setClientVersion(UInt64 client_version_major, UInt64 client_version_minor, UInt64 client_version_patch, unsigned client_tcp_protocol_version)
{
    client_info.client_version_major = client_version_major;
    client_info.client_version_minor = client_version_minor;
    client_info.client_version_patch = client_version_patch;
    client_info.client_tcp_protocol_version = client_tcp_protocol_version;
}

void Context::setClientConnectionId(uint32_t connection_id_)
{
    client_info.connection_id = connection_id_;
}

void Context::setHTTPClientInfo(ClientInfo::HTTPMethod http_method, const String & http_user_agent, const String & http_referer)
{
    client_info.http_method = http_method;
    client_info.http_user_agent = http_user_agent;
    client_info.http_referer = http_referer;
    need_recalculate_access = true;
}

void Context::setForwardedFor(const String & forwarded_for)
{
    client_info.forwarded_for = forwarded_for;
    need_recalculate_access = true;
}

void Context::setQueryKind(ClientInfo::QueryKind query_kind)
{
    client_info.query_kind = query_kind;
}

void Context::setQueryKindInitial()
{
    /// TODO: Try to combine this function with setQueryKind().
    client_info.setInitialQuery();
}

void Context::setQueryKindReplicatedDatabaseInternal()
{
    /// TODO: Try to combine this function with setQueryKind().
    client_info.is_replicated_database_internal = true;
}

void Context::setCurrentUserName(const String & current_user_name)
{
    /// TODO: Try to combine this function with setUser().
    client_info.current_user = current_user_name;
    need_recalculate_access = true;
}

void Context::setCurrentAddress(const Poco::Net::SocketAddress & current_address)
{
    client_info.current_address = current_address;
    need_recalculate_access = true;
}

void Context::setInitialUserName(const String & initial_user_name)
{
    client_info.initial_user = initial_user_name;
    need_recalculate_access = true;
}

void Context::setInitialAddress(const Poco::Net::SocketAddress & initial_address)
{
    client_info.initial_address = initial_address;
}

void Context::setInitialQueryId(const String & initial_query_id)
{
    client_info.initial_query_id = initial_query_id;
}

void Context::setInitialQueryStartTime(std::chrono::time_point<std::chrono::system_clock> initial_query_start_time)
{
    client_info.initial_query_start_time = timeInSeconds(initial_query_start_time);
    client_info.initial_query_start_time_microseconds = timeInMicroseconds(initial_query_start_time);
}

void Context::setQuotaClientKey(const String & quota_key_)
{
    client_info.quota_key = quota_key_;
    need_recalculate_access = true;
}

void Context::setConnectionClientVersion(UInt64 client_version_major, UInt64 client_version_minor, UInt64 client_version_patch, unsigned client_tcp_protocol_version)
{
    client_info.connection_client_version_major = client_version_major;
    client_info.connection_client_version_minor = client_version_minor;
    client_info.connection_client_version_patch = client_version_patch;
    client_info.connection_tcp_protocol_version = client_tcp_protocol_version;
}

void Context::setReplicaInfo(bool collaborate_with_initiator, size_t all_replicas_count, size_t number_of_current_replica)
{
    client_info.collaborate_with_initiator = collaborate_with_initiator;
    client_info.count_participating_replicas = all_replicas_count;
    client_info.number_of_current_replica = number_of_current_replica;
}

void Context::increaseDistributedDepth()
{
    ++client_info.distributed_depth;
}


StorageID Context::resolveStorageID(StorageID storage_id, StorageNamespace where) const
{
    if (storage_id.uuid != UUIDHelpers::Nil)
        return storage_id;

    StorageID resolved = StorageID::createEmpty();
    std::optional<Exception> exc;
    {
        SharedLockGuard lock(mutex);
        resolved = resolveStorageIDImpl(std::move(storage_id), where, &exc);
    }
    if (exc)
        throw Exception(*exc);
    if (!resolved.hasUUID() && resolved.database_name != DatabaseCatalog::TEMPORARY_DATABASE)
        resolved.uuid = DatabaseCatalog::instance().getDatabase(resolved.database_name)->tryGetTableUUID(resolved.table_name);
    return resolved;
}

StorageID Context::tryResolveStorageID(StorageID storage_id, StorageNamespace where) const
{
    if (storage_id.uuid != UUIDHelpers::Nil)
        return storage_id;

    StorageID resolved = StorageID::createEmpty();
    {
        SharedLockGuard lock(mutex);
        resolved = resolveStorageIDImpl(std::move(storage_id), where, nullptr);
    }
    if (resolved && !resolved.hasUUID() && resolved.database_name != DatabaseCatalog::TEMPORARY_DATABASE)
    {
        auto db = DatabaseCatalog::instance().tryGetDatabase(resolved.database_name);
        if (db)
            resolved.uuid = db->tryGetTableUUID(resolved.table_name);
    }
    return resolved;
}

StorageID Context::resolveStorageIDImpl(StorageID storage_id, StorageNamespace where, std::optional<Exception> * exception) const
{
    if (storage_id.uuid != UUIDHelpers::Nil)
        return storage_id;

    if (!storage_id)
    {
        if (exception)
            exception->emplace(Exception(ErrorCodes::UNKNOWN_TABLE, "Both table name and UUID are empty"));
        return storage_id;
    }

    bool look_for_external_table = where & StorageNamespace::ResolveExternal;
    /// Global context should not contain temporary tables
    if (isGlobalContext())
        look_for_external_table = false;

    bool in_current_database = where & StorageNamespace::ResolveCurrentDatabase;
    bool in_specified_database = where & StorageNamespace::ResolveGlobal;

    if (!storage_id.database_name.empty())
    {
        if (in_specified_database)
            return storage_id;     /// NOTE There is no guarantees that table actually exists in database.
        if (exception)
            exception->emplace(Exception(ErrorCodes::UNKNOWN_TABLE, "External and temporary tables have no database, but {} is specified",
                               storage_id.database_name));
        return StorageID::createEmpty();
    }

    /// Database name is not specified. It's temporary table or table in current database.

    if (look_for_external_table)
    {
        auto resolved_id = StorageID::createEmpty();
        auto try_resolve = [&](ContextPtr context) -> bool
        {
            const auto & tables = context->external_tables_mapping;
            auto it = tables.find(storage_id.getTableName());
            if (it == tables.end())
                return false;
            resolved_id = it->second->getGlobalTableID();
            return true;
        };

        /// Firstly look for temporary table in current context
        if (try_resolve(shared_from_this()))
            return resolved_id;

        /// If not found and current context was created from some query context, look for temporary table in query context
        auto query_context_ptr = query_context.lock();
        bool is_local_context = query_context_ptr && query_context_ptr.get() != this;
        if (is_local_context && try_resolve(query_context_ptr))
            return resolved_id;

        /// If not found and current context was created from some session context, look for temporary table in session context
        auto session_context_ptr = session_context.lock();
        bool is_local_or_query_context = session_context_ptr && session_context_ptr.get() != this;
        if (is_local_or_query_context && try_resolve(session_context_ptr))
            return resolved_id;
    }

    /// Temporary table not found. It's table in current database.

    if (in_current_database)
    {
        if (current_database.empty())
        {
            if (exception)
                exception->emplace(Exception(ErrorCodes::UNKNOWN_DATABASE, "Default database is not selected"));
            return StorageID::createEmpty();
        }
        storage_id.database_name = current_database;
        /// NOTE There is no guarantees that table actually exists in database.
        return storage_id;
    }

    if (exception)
        exception->emplace(Exception(ErrorCodes::UNKNOWN_TABLE, "Cannot resolve database name for table {}", storage_id.getNameForLogs()));
    return StorageID::createEmpty();
}

void Context::initZooKeeperMetadataTransaction(ZooKeeperMetadataTransactionPtr txn, [[maybe_unused]] bool attach_existing)
{
    assert(!metadata_transaction);
    assert(attach_existing || query_context.lock().get() == this);
    metadata_transaction = std::move(txn);
}

ZooKeeperMetadataTransactionPtr Context::getZooKeeperMetadataTransaction() const
{
    assert(!metadata_transaction || hasQueryContext());
    return metadata_transaction;
}

void Context::resetZooKeeperMetadataTransaction()
{
    assert(metadata_transaction);
    assert(hasQueryContext());
    metadata_transaction = nullptr;
}


void Context::checkTransactionsAreAllowed(bool explicit_tcl_query /* = false */) const
{
    if (getConfigRef().getInt("allow_experimental_transactions", 0))
        return;

    if (explicit_tcl_query)
        throw Exception(ErrorCodes::NOT_IMPLEMENTED, "Transactions are not supported");

    throw Exception(ErrorCodes::LOGICAL_ERROR, "Experimental support for transactions is disabled, "
                    "however, some query or background task tried to access TransactionLog. "
                    "If you have not enabled this feature explicitly, then it's a bug.");
}

void Context::initCurrentTransaction(MergeTreeTransactionPtr txn)
{
    merge_tree_transaction_holder = MergeTreeTransactionHolder(txn, false, this);
    setCurrentTransaction(std::move(txn));
}

void Context::setCurrentTransaction(MergeTreeTransactionPtr txn)
{
    assert(!merge_tree_transaction || !txn);
    assert(this == session_context.lock().get() || this == query_context.lock().get());
    merge_tree_transaction = std::move(txn);
    if (!merge_tree_transaction)
        merge_tree_transaction_holder = {};
}

MergeTreeTransactionPtr Context::getCurrentTransaction() const
{
    return merge_tree_transaction;
}

bool Context::isServerCompletelyStarted() const
{
    SharedLockGuard lock(shared->mutex);
    assert(getApplicationType() == ApplicationType::SERVER);
    return shared->is_server_completely_started;
}

void Context::setServerCompletelyStarted()
{
    {
        {
            std::lock_guard lock(shared->zookeeper_mutex);
            if (shared->zookeeper)
                shared->zookeeper->setServerCompletelyStarted();
        }

        {
            std::lock_guard lock(shared->auxiliary_zookeepers_mutex);
            for (auto & zk : shared->auxiliary_zookeepers)
                zk.second->setServerCompletelyStarted();
        }
    }

    std::lock_guard lock(shared->mutex);
    assert(global_context.lock().get() == this);
    assert(!shared->is_server_completely_started);
    assert(getApplicationType() == ApplicationType::SERVER);
    shared->is_server_completely_started = true;
}

PartUUIDsPtr Context::getPartUUIDs() const
{
    std::lock_guard lock(mutex);

    if (!part_uuids)
        /// For context itself, only this initialization is not const.
        /// We could have done in constructor.
        /// TODO: probably, remove this from Context.
        const_cast<PartUUIDsPtr &>(part_uuids) = std::make_shared<PartUUIDs>();

    return part_uuids;
}


ReadTaskCallback Context::getReadTaskCallback() const
{
    if (!next_task_callback.has_value())
        throw Exception(ErrorCodes::LOGICAL_ERROR, "Next task callback is not set for query {}", getInitialQueryId());
    return next_task_callback.value();
}


void Context::setReadTaskCallback(ReadTaskCallback && callback)
{
    next_task_callback = callback;
}


MergeTreeReadTaskCallback Context::getMergeTreeReadTaskCallback() const
{
    if (!merge_tree_read_task_callback.has_value())
        throw Exception(ErrorCodes::LOGICAL_ERROR, "Next task callback for is not set for query {}", getInitialQueryId());

    return merge_tree_read_task_callback.value();
}

void Context::setMergeTreeReadTaskCallback(MergeTreeReadTaskCallback && callback)
{
    merge_tree_read_task_callback = callback;
}


MergeTreeAllRangesCallback Context::getMergeTreeAllRangesCallback() const
{
    if (!merge_tree_all_ranges_callback.has_value())
        throw Exception(ErrorCodes::LOGICAL_ERROR, "Next task callback is not set for query with id: {}", getInitialQueryId());

    return merge_tree_all_ranges_callback.value();
}


void Context::setMergeTreeAllRangesCallback(MergeTreeAllRangesCallback && callback)
{
    merge_tree_all_ranges_callback = callback;
}


void Context::setParallelReplicasGroupUUID(UUID uuid)
{
    parallel_replicas_group_uuid = uuid;
}

UUID Context::getParallelReplicasGroupUUID() const
{
    return parallel_replicas_group_uuid;
}

PartUUIDsPtr Context::getIgnoredPartUUIDs() const
{
    std::lock_guard lock(mutex);
    if (!ignored_part_uuids)
        const_cast<PartUUIDsPtr &>(ignored_part_uuids) = std::make_shared<PartUUIDs>();

    return ignored_part_uuids;
}

AsynchronousInsertQueue * Context::tryGetAsynchronousInsertQueue() const
{
    std::lock_guard lock(mutex);
    return shared->async_insert_queue.get();
}

void Context::setAsynchronousInsertQueue(const std::shared_ptr<AsynchronousInsertQueue> & ptr)
{
<<<<<<< HEAD
    std::lock_guard lock(mutex);
    using namespace std::chrono;
=======
    AsynchronousInsertQueue::validateSettings(settings, getLogger("Context"));
>>>>>>> bc03d425

    if (std::chrono::milliseconds(settings.async_insert_poll_timeout_ms) == std::chrono::milliseconds::zero())
        throw Exception(ErrorCodes::INVALID_SETTING_VALUE, "Setting async_insert_poll_timeout_ms can't be zero");

    shared->async_insert_queue = ptr;
}

void Context::initializeBackgroundExecutorsIfNeeded()
{
    std::lock_guard lock(shared->background_executors_mutex);

    if (shared->are_background_executors_initialized)
        return;

    const ServerSettings & server_settings = shared->server_settings;
    size_t background_pool_size = server_settings.background_pool_size;
    auto background_merges_mutations_concurrency_ratio = server_settings.background_merges_mutations_concurrency_ratio;
    size_t background_pool_max_tasks_count = static_cast<size_t>(background_pool_size * background_merges_mutations_concurrency_ratio);
    String background_merges_mutations_scheduling_policy = server_settings.background_merges_mutations_scheduling_policy;
    size_t background_move_pool_size = server_settings.background_move_pool_size;
    size_t background_fetches_pool_size = server_settings.background_fetches_pool_size;
    size_t background_common_pool_size = server_settings.background_common_pool_size;

    /// With this executor we can execute more tasks than threads we have
    shared->merge_mutate_executor = std::make_shared<MergeMutateBackgroundExecutor>
    (
        "MergeMutate",
        /*max_threads_count*/background_pool_size,
        /*max_tasks_count*/background_pool_max_tasks_count,
        CurrentMetrics::BackgroundMergesAndMutationsPoolTask,
        CurrentMetrics::BackgroundMergesAndMutationsPoolSize,
        background_merges_mutations_scheduling_policy
    );
    LOG_INFO(shared->log, "Initialized background executor for merges and mutations with num_threads={}, num_tasks={}, scheduling_policy={}",
        background_pool_size, background_pool_max_tasks_count, background_merges_mutations_scheduling_policy);

    shared->moves_executor = std::make_shared<OrdinaryBackgroundExecutor>
    (
        "Move",
        background_move_pool_size,
        background_move_pool_size,
        CurrentMetrics::BackgroundMovePoolTask,
        CurrentMetrics::BackgroundMovePoolSize
    );
    LOG_INFO(shared->log, "Initialized background executor for move operations with num_threads={}, num_tasks={}", background_move_pool_size, background_move_pool_size);

    shared->fetch_executor = std::make_shared<OrdinaryBackgroundExecutor>
    (
        "Fetch",
        background_fetches_pool_size,
        background_fetches_pool_size,
        CurrentMetrics::BackgroundFetchesPoolTask,
        CurrentMetrics::BackgroundFetchesPoolSize
    );
    LOG_INFO(shared->log, "Initialized background executor for fetches with num_threads={}, num_tasks={}", background_fetches_pool_size, background_fetches_pool_size);

    shared->common_executor = std::make_shared<OrdinaryBackgroundExecutor>
    (
        "Common",
        background_common_pool_size,
        background_common_pool_size,
        CurrentMetrics::BackgroundCommonPoolTask,
        CurrentMetrics::BackgroundCommonPoolSize
    );
    LOG_INFO(shared->log, "Initialized background executor for common operations (e.g. clearing old parts) with num_threads={}, num_tasks={}", background_common_pool_size, background_common_pool_size);

    shared->are_background_executors_initialized = true;
}

bool Context::areBackgroundExecutorsInitialized() const
{
    SharedLockGuard lock(shared->background_executors_mutex);
    return shared->are_background_executors_initialized;
}

MergeMutateBackgroundExecutorPtr Context::getMergeMutateExecutor() const
{
    SharedLockGuard lock(shared->background_executors_mutex);
    return shared->merge_mutate_executor;
}

OrdinaryBackgroundExecutorPtr Context::getMovesExecutor() const
{
    SharedLockGuard lock(shared->background_executors_mutex);
    return shared->moves_executor;
}

OrdinaryBackgroundExecutorPtr Context::getFetchesExecutor() const
{
    SharedLockGuard lock(shared->background_executors_mutex);
    return shared->fetch_executor;
}

OrdinaryBackgroundExecutorPtr Context::getCommonExecutor() const
{
    SharedLockGuard lock(shared->background_executors_mutex);
    return shared->common_executor;
}

IAsynchronousReader & Context::getThreadPoolReader(FilesystemReaderType type) const
{
    callOnce(shared->readers_initialized, [&] {
        const auto & config = getConfigRef();
        shared->asynchronous_remote_fs_reader = createThreadPoolReader(FilesystemReaderType::ASYNCHRONOUS_REMOTE_FS_READER, config);
        shared->asynchronous_local_fs_reader = createThreadPoolReader(FilesystemReaderType::ASYNCHRONOUS_LOCAL_FS_READER, config);
        shared->synchronous_local_fs_reader = createThreadPoolReader(FilesystemReaderType::SYNCHRONOUS_LOCAL_FS_READER, config);
    });

    switch (type)
    {
        case FilesystemReaderType::ASYNCHRONOUS_REMOTE_FS_READER:
            return *shared->asynchronous_remote_fs_reader;
        case FilesystemReaderType::ASYNCHRONOUS_LOCAL_FS_READER:
            return *shared->asynchronous_local_fs_reader;
        case FilesystemReaderType::SYNCHRONOUS_LOCAL_FS_READER:
            return *shared->synchronous_local_fs_reader;
    }
}

#if USE_LIBURING
IOUringReader & Context::getIOURingReader() const
{
    callOnce(shared->io_uring_reader_initialized, [&] {
        shared->io_uring_reader = std::make_unique<IOUringReader>(512);
    });

    return *shared->io_uring_reader;
}
#endif

ThreadPool & Context::getThreadPoolWriter() const
{
    callOnce(shared->threadpool_writer_initialized, [&] {
        const auto & config = getConfigRef();
        auto pool_size = config.getUInt(".threadpool_writer_pool_size", 100);
        auto queue_size = config.getUInt(".threadpool_writer_queue_size", 1000000);

        shared->threadpool_writer = std::make_unique<ThreadPool>(
            CurrentMetrics::IOWriterThreads, CurrentMetrics::IOWriterThreadsActive, CurrentMetrics::IOWriterThreadsScheduled, pool_size, pool_size, queue_size);
    });

    return *shared->threadpool_writer;
}

ReadSettings Context::getReadSettings() const
{
    ReadSettings res;

    std::string_view read_method_str = settings.local_filesystem_read_method.value;

    if (auto opt_method = magic_enum::enum_cast<LocalFSReadMethod>(read_method_str))
        res.local_fs_method = *opt_method;
    else
        throw Exception(ErrorCodes::UNKNOWN_READ_METHOD, "Unknown read method '{}' for local filesystem", read_method_str);

    read_method_str = settings.remote_filesystem_read_method.value;

    if (auto opt_method = magic_enum::enum_cast<RemoteFSReadMethod>(read_method_str))
        res.remote_fs_method = *opt_method;
    else
        throw Exception(ErrorCodes::UNKNOWN_READ_METHOD, "Unknown read method '{}' for remote filesystem", read_method_str);

    res.local_fs_prefetch = settings.local_filesystem_read_prefetch;
    res.remote_fs_prefetch = settings.remote_filesystem_read_prefetch;

    res.load_marks_asynchronously = settings.load_marks_asynchronously;

    res.enable_filesystem_read_prefetches_log = settings.enable_filesystem_read_prefetches_log;

    res.remote_fs_read_max_backoff_ms = settings.remote_fs_read_max_backoff_ms;
    res.remote_fs_read_backoff_max_tries = settings.remote_fs_read_backoff_max_tries;
    res.enable_filesystem_cache = settings.enable_filesystem_cache;
    res.read_from_filesystem_cache_if_exists_otherwise_bypass_cache = settings.read_from_filesystem_cache_if_exists_otherwise_bypass_cache;
    res.enable_filesystem_cache_log = settings.enable_filesystem_cache_log;
    res.filesystem_cache_segments_batch_size = settings.filesystem_cache_segments_batch_size;
    res.filesystem_cache_reserve_space_wait_lock_timeout_milliseconds = settings.filesystem_cache_reserve_space_wait_lock_timeout_milliseconds;

    res.filesystem_cache_max_download_size = settings.filesystem_cache_max_download_size;
    res.skip_download_if_exceeds_query_cache = settings.skip_download_if_exceeds_query_cache;

    res.page_cache = getPageCache();
    res.use_page_cache_for_disks_without_file_cache = settings.use_page_cache_for_disks_without_file_cache;
    res.read_from_page_cache_if_exists_otherwise_bypass_cache = settings.read_from_page_cache_if_exists_otherwise_bypass_cache;
    res.page_cache_inject_eviction = settings.page_cache_inject_eviction;

    res.remote_read_min_bytes_for_seek = settings.remote_read_min_bytes_for_seek;

    /// Zero read buffer will not make progress.
    if (!settings.max_read_buffer_size)
    {
        throw Exception(ErrorCodes::INVALID_SETTING_VALUE,
            "Invalid value '{}' for max_read_buffer_size", settings.max_read_buffer_size);
    }

    res.local_fs_buffer_size
        = settings.max_read_buffer_size_local_fs ? settings.max_read_buffer_size_local_fs : settings.max_read_buffer_size;
    res.remote_fs_buffer_size
        = settings.max_read_buffer_size_remote_fs ? settings.max_read_buffer_size_remote_fs : settings.max_read_buffer_size;
    res.prefetch_buffer_size = settings.prefetch_buffer_size;
    res.direct_io_threshold = settings.min_bytes_to_use_direct_io;
    res.mmap_threshold = settings.min_bytes_to_use_mmap_io;
    res.priority = Priority{settings.read_priority};

    res.remote_throttler = getRemoteReadThrottler();
    res.local_throttler = getLocalReadThrottler();

    res.http_max_tries = settings.http_max_tries;
    res.http_retry_initial_backoff_ms = settings.http_retry_initial_backoff_ms;
    res.http_retry_max_backoff_ms = settings.http_retry_max_backoff_ms;
    res.http_skip_not_found_url_for_globs = settings.http_skip_not_found_url_for_globs;
    res.http_make_head_request = settings.http_make_head_request;

    res.mmap_cache = getMMappedFileCache().get();

    return res;
}

WriteSettings Context::getWriteSettings() const
{
    WriteSettings res;

    res.enable_filesystem_cache_on_write_operations = settings.enable_filesystem_cache_on_write_operations;
    res.enable_filesystem_cache_log = settings.enable_filesystem_cache_log;
    res.throw_on_error_from_cache = settings.throw_on_error_from_cache_on_write_operations;
    res.filesystem_cache_reserve_space_wait_lock_timeout_milliseconds = settings.filesystem_cache_reserve_space_wait_lock_timeout_milliseconds;

    res.s3_allow_parallel_part_upload = settings.s3_allow_parallel_part_upload;

    res.remote_throttler = getRemoteWriteThrottler();
    res.local_throttler = getLocalWriteThrottler();

    return res;
}

std::shared_ptr<AsyncReadCounters> Context::getAsyncReadCounters() const
{
    std::lock_guard lock(mutex);
    if (!async_read_counters)
        async_read_counters = std::make_shared<AsyncReadCounters>();
    return async_read_counters;
}

Context::ParallelReplicasMode Context::getParallelReplicasMode() const
{
    const auto & settings_ref = getSettingsRef();

    using enum Context::ParallelReplicasMode;
    if (!settings_ref.parallel_replicas_custom_key.value.empty())
        return CUSTOM_KEY;

    if (settings_ref.allow_experimental_parallel_reading_from_replicas > 0)
        return READ_TASKS;

    return SAMPLE_KEY;
}

bool Context::canUseTaskBasedParallelReplicas() const
{
    const auto & settings_ref = getSettingsRef();
    return getParallelReplicasMode() == ParallelReplicasMode::READ_TASKS && settings_ref.max_parallel_replicas > 1;
}

bool Context::canUseParallelReplicasOnInitiator() const
{
    return canUseTaskBasedParallelReplicas() && !getClientInfo().collaborate_with_initiator;
}

bool Context::canUseParallelReplicasOnFollower() const
{
    return canUseTaskBasedParallelReplicas() && getClientInfo().collaborate_with_initiator;
}

bool Context::canUseParallelReplicasCustomKey(const Cluster & cluster) const
{
    return settings.max_parallel_replicas > 1 && getParallelReplicasMode() == Context::ParallelReplicasMode::CUSTOM_KEY
        && cluster.getShardCount() == 1 && cluster.getShardsInfo()[0].getAllNodeCount() > 1;
}

void Context::setPreparedSetsCache(const PreparedSetsCachePtr & cache)
{
    prepared_sets_cache = cache;
}

PreparedSetsCachePtr Context::getPreparedSetsCache() const
{
    return prepared_sets_cache;
}

UInt64 Context::getClientProtocolVersion() const
{
    return client_protocol_version;
}

void Context::setClientProtocolVersion(UInt64 version)
{
    client_protocol_version = version;
}

const ServerSettings & Context::getServerSettings() const
{
    return shared->server_settings;
}

}<|MERGE_RESOLUTION|>--- conflicted
+++ resolved
@@ -4996,12 +4996,9 @@
 
 void Context::setAsynchronousInsertQueue(const std::shared_ptr<AsynchronousInsertQueue> & ptr)
 {
-<<<<<<< HEAD
+    AsynchronousInsertQueue::validateSettings(settings, getLogger("Context"));
+
     std::lock_guard lock(mutex);
-    using namespace std::chrono;
-=======
-    AsynchronousInsertQueue::validateSettings(settings, getLogger("Context"));
->>>>>>> bc03d425
 
     if (std::chrono::milliseconds(settings.async_insert_poll_timeout_ms) == std::chrono::milliseconds::zero())
         throw Exception(ErrorCodes::INVALID_SETTING_VALUE, "Setting async_insert_poll_timeout_ms can't be zero");
