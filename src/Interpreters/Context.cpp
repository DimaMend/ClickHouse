#include <map>
#include <set>
#include <optional>
#include <memory>
#include <Poco/UUID.h>
#include <Poco/Util/Application.h>
#include <Common/AsyncLoader.h>
#include <Common/PoolId.h>
#include <Common/SensitiveDataMasker.h>
#include <Common/Macros.h>
#include <Common/EventNotifier.h>
#include <Common/Stopwatch.h>
#include <Common/formatReadable.h>
#include <Common/Throttler.h>
#include <Common/thread_local_rng.h>
#include <Common/FieldVisitorToString.h>
#include <Common/getMultipleKeysFromConfig.h>
#include <Common/callOnce.h>
#include <Common/SharedLockGuard.h>
#include <Common/PageCache.h>
#include <Common/NamedCollections/NamedCollectionsFactory.h>
#include <Coordination/KeeperDispatcher.h>
#include <Core/BackgroundSchedulePool.h>
#include <Formats/FormatFactory.h>
#include <Databases/IDatabase.h>
#include <Server/ServerType.h>
#include <Storages/MarkCache.h>
#include <Storages/MergeTree/MergeList.h>
#include <Storages/MergeTree/MovesList.h>
#include <Storages/MergeTree/ReplicatedFetchList.h>
#include <Storages/MergeTree/MergeTreeData.h>
#include <Storages/MergeTree/MergeTreeSettings.h>
#include <Storages/Distributed/DistributedSettings.h>
#include <Storages/CompressionCodecSelector.h>
#include <IO/S3Settings.h>
#include <Disks/DiskLocal.h>
#include <Disks/ObjectStorages/DiskObjectStorage.h>
#include <Disks/ObjectStorages/IObjectStorage.h>
#include <Disks/StoragePolicy.h>
#include <Disks/IO/IOUringReader.h>
#include <Disks/IO/getIOUringReader.h>
#include <IO/SynchronousReader.h>
#include <TableFunctions/TableFunctionFactory.h>
#include <Interpreters/ActionLocksManager.h>
#include <Interpreters/ExternalLoaderXMLConfigRepository.h>
#include <Interpreters/TemporaryDataOnDisk.h>
#include <Interpreters/Cache/QueryCache.h>
#include <Interpreters/Cache/FileCacheFactory.h>
#include <Interpreters/Cache/FileCache.h>
#include <Interpreters/SessionTracker.h>
#include <Core/ServerSettings.h>
#include <Interpreters/PreparedSets.h>
#include <Core/Settings.h>
#include <Core/SettingsQuirks.h>
#include <Access/AccessControl.h>
#include <Access/ContextAccess.h>
#include <Access/EnabledRolesInfo.h>
#include <Access/EnabledRowPolicies.h>
#include <Access/QuotaUsage.h>
#include <Access/User.h>
#include <Access/Role.h>
#include <Access/SettingsProfile.h>
#include <Access/SettingsProfilesInfo.h>
#include <Access/SettingsConstraintsAndProfileIDs.h>
#include <Access/ExternalAuthenticators.h>
#include <Access/GSSAcceptor.h>
#include <Common/Scheduler/ResourceManagerFactory.h>
#include <Backups/BackupsWorker.h>
#include <Dictionaries/Embedded/GeoDictionariesLoader.h>
#include <Interpreters/EmbeddedDictionaries.h>
#include <Interpreters/ExternalDictionariesLoader.h>
#include <Functions/UserDefined/ExternalUserDefinedExecutableFunctionsLoader.h>
#include <Functions/UserDefined/IUserDefinedSQLObjectsStorage.h>
#include <Functions/UserDefined/createUserDefinedSQLObjectsStorage.h>
#include <Interpreters/ProcessList.h>
#include <Interpreters/InterserverCredentials.h>
#include <Interpreters/Cluster.h>
#include <Interpreters/InterserverIOHandler.h>
#include <Interpreters/Context.h>
#include <Interpreters/DDLWorker.h>
#include <Interpreters/DDLTask.h>
#include <Interpreters/Session.h>
#include <Interpreters/TraceCollector.h>
#include <IO/ReadBufferFromFile.h>
#include <IO/ReadWriteBufferFromHTTP.h>
#include <IO/UncompressedCache.h>
#include <IO/MMappedFileCache.h>
#include <IO/WriteSettings.h>
#include <Parsers/ASTCreateQuery.h>
#include <Parsers/ASTAsterisk.h>
#include <Parsers/ASTIdentifier.h>
#include <Common/StackTrace.h>
#include <Common/Config/ConfigHelper.h>
#include <Common/Config/ConfigProcessor.h>
#include <Common/Config/ConfigReloader.h>
#include <Common/Config/AbstractConfigurationComparison.h>
#include <Common/ZooKeeper/ZooKeeper.h>
#include <Common/ShellCommand.h>
#include <Common/logger_useful.h>
#include <Common/RemoteHostFilter.h>
#include <Common/HTTPHeaderFilter.h>
#include <Interpreters/InterpreterSelectQueryAnalyzer.h>
#include <Interpreters/AsynchronousInsertQueue.h>
#include <Interpreters/DatabaseCatalog.h>
#include <Interpreters/JIT/CompiledExpressionCache.h>
#include <Storages/MergeTree/BackgroundJobsAssignee.h>
#include <Storages/MergeTree/MergeTreeDataPartUUID.h>
#include <Storages/MaterializedView/RefreshSet.h>
#include <Interpreters/SynonymsExtensions.h>
#include <Interpreters/Lemmatizers.h>
#include <Interpreters/ClusterDiscovery.h>
#include <Interpreters/TransactionLog.h>
#include <filesystem>
#include <re2/re2.h>
#include <Storages/StorageView.h>
#include <Parsers/ASTFunction.h>
#include <Parsers/FunctionParameterValuesVisitor.h>
#include <Parsers/ASTSelectWithUnionQuery.h>
#include <Interpreters/InterpreterSelectWithUnionQuery.h>
#include <base/defines.h>


namespace fs = std::filesystem;

namespace ProfileEvents
{
    extern const Event ContextLock;
    extern const Event ContextLockWaitMicroseconds;
}

namespace CurrentMetrics
{
    extern const Metric ContextLockWait;
    extern const Metric BackgroundMovePoolTask;
    extern const Metric BackgroundMovePoolSize;
    extern const Metric BackgroundSchedulePoolTask;
    extern const Metric BackgroundSchedulePoolSize;
    extern const Metric BackgroundBufferFlushSchedulePoolTask;
    extern const Metric BackgroundBufferFlushSchedulePoolSize;
    extern const Metric BackgroundDistributedSchedulePoolTask;
    extern const Metric BackgroundDistributedSchedulePoolSize;
    extern const Metric BackgroundMessageBrokerSchedulePoolTask;
    extern const Metric BackgroundMessageBrokerSchedulePoolSize;
    extern const Metric BackgroundMergesAndMutationsPoolTask;
    extern const Metric BackgroundMergesAndMutationsPoolSize;
    extern const Metric BackgroundFetchesPoolTask;
    extern const Metric BackgroundFetchesPoolSize;
    extern const Metric BackgroundCommonPoolTask;
    extern const Metric BackgroundCommonPoolSize;
    extern const Metric MarksLoaderThreads;
    extern const Metric MarksLoaderThreadsActive;
    extern const Metric MarksLoaderThreadsScheduled;
    extern const Metric IOPrefetchThreads;
    extern const Metric IOPrefetchThreadsActive;
    extern const Metric IOPrefetchThreadsScheduled;
    extern const Metric IOWriterThreads;
    extern const Metric IOWriterThreadsActive;
    extern const Metric TablesLoaderBackgroundThreads;
    extern const Metric TablesLoaderBackgroundThreadsActive;
    extern const Metric TablesLoaderBackgroundThreadsScheduled;
    extern const Metric TablesLoaderForegroundThreads;
    extern const Metric TablesLoaderForegroundThreadsActive;
    extern const Metric TablesLoaderForegroundThreadsScheduled;
    extern const Metric IOWriterThreadsScheduled;
    extern const Metric AttachedTable;
    extern const Metric AttachedView;
    extern const Metric AttachedDictionary;
    extern const Metric AttachedDatabase;
    extern const Metric PartsActive;
}


namespace DB
{

namespace ErrorCodes
{
    extern const int BAD_ARGUMENTS;
    extern const int UNKNOWN_DATABASE;
    extern const int UNKNOWN_TABLE;
    extern const int TABLE_ALREADY_EXISTS;
    extern const int THERE_IS_NO_SESSION;
    extern const int THERE_IS_NO_QUERY;
    extern const int NO_ELEMENTS_IN_CONFIG;
    extern const int TABLE_SIZE_EXCEEDS_MAX_DROP_SIZE_LIMIT;
    extern const int LOGICAL_ERROR;
    extern const int INVALID_SETTING_VALUE;
    extern const int UNKNOWN_READ_METHOD;
    extern const int NOT_IMPLEMENTED;
    extern const int UNKNOWN_FUNCTION;
    extern const int ILLEGAL_COLUMN;
    extern const int NUMBER_OF_COLUMNS_DOESNT_MATCH;
    extern const int CLUSTER_DOESNT_EXIST;
    extern const int SET_NON_GRANTED_ROLE;
}

#define SHUTDOWN(log, desc, ptr, method) do             \
{                                                       \
    if (ptr)                                            \
    {                                                   \
        LOG_DEBUG(log, "Shutting down " desc);          \
        (ptr)->method;                                  \
    }                                                   \
} while (false)                                         \

/** Set of known objects (environment), that could be used in query.
  * Shared (global) part. Order of members (especially, order of destruction) is very important.
  */
struct ContextSharedPart : boost::noncopyable
{
    LoggerPtr log = getLogger("Context");

    /// For access of most of shared objects.
    mutable ContextSharedMutex mutex;
    /// Separate mutex for access of dictionaries. Separate mutex to avoid locks when server doing request to itself.
    mutable std::mutex embedded_dictionaries_mutex;
    mutable std::mutex external_dictionaries_mutex;
    mutable std::mutex external_user_defined_executable_functions_mutex;
    /// Separate mutex for storage policies. During server startup we may
    /// initialize some important storages (system logs with MergeTree engine)
    /// under context lock.
    mutable std::mutex storage_policies_mutex;
    /// Separate mutex for re-initialization of zookeeper session. This operation could take a long time and must not interfere with another operations.
    mutable std::mutex zookeeper_mutex;

    mutable zkutil::ZooKeeperPtr zookeeper TSA_GUARDED_BY(zookeeper_mutex);                 /// Client for ZooKeeper.
    ConfigurationPtr zookeeper_config TSA_GUARDED_BY(zookeeper_mutex);                      /// Stores zookeeper configs

    ConfigurationPtr sensitive_data_masker_config;

    mutable std::mutex auxiliary_zookeepers_mutex;
    mutable std::map<String, zkutil::ZooKeeperPtr> auxiliary_zookeepers TSA_GUARDED_BY(auxiliary_zookeepers_mutex);    /// Map for auxiliary ZooKeeper clients.
    ConfigurationPtr auxiliary_zookeepers_config TSA_GUARDED_BY(auxiliary_zookeepers_mutex);           /// Stores auxiliary zookeepers configs

    /// No lock required for interserver_io_host, interserver_io_port, interserver_scheme modified only during initialization
    String interserver_io_host;                             /// The host name by which this server is available for other servers.
    UInt16 interserver_io_port = 0;                         /// and port.
    String interserver_scheme;                              /// http or https
    MultiVersion<InterserverCredentials> interserver_io_credentials;

    String path TSA_GUARDED_BY(mutex);                       /// Path to the data directory, with a slash at the end.
    String flags_path TSA_GUARDED_BY(mutex);                 /// Path to the directory with some control flags for server maintenance.
    String user_files_path TSA_GUARDED_BY(mutex);            /// Path to the directory with user provided files, usable by 'file' table function.
    String dictionaries_lib_path TSA_GUARDED_BY(mutex);      /// Path to the directory with user provided binaries and libraries for external dictionaries.
    String user_scripts_path TSA_GUARDED_BY(mutex);          /// Path to the directory with user provided scripts.
    String filesystem_caches_path TSA_GUARDED_BY(mutex);     /// Path to the directory with filesystem caches.
    String filesystem_cache_user TSA_GUARDED_BY(mutex);
    ConfigurationPtr config TSA_GUARDED_BY(mutex);           /// Global configuration settings.
    String tmp_path TSA_GUARDED_BY(mutex);                   /// Path to the temporary files that occur when processing the request.

    /// All temporary files that occur when processing the requests accounted here.
    /// Child scopes for more fine-grained accounting are created per user/query/etc.
    /// Initialized once during server startup.
    TemporaryDataOnDiskScopePtr root_temp_data_on_disk TSA_GUARDED_BY(mutex);

    mutable OnceFlag async_loader_initialized;
    mutable std::unique_ptr<AsyncLoader> async_loader; /// Thread pool for asynchronous initialization of arbitrary DAG of `LoadJob`s (used for tables loading)

    mutable std::unique_ptr<EmbeddedDictionaries> embedded_dictionaries TSA_GUARDED_BY(embedded_dictionaries_mutex);    /// Metrica's dictionaries. Have lazy initialization.
    mutable std::unique_ptr<ExternalDictionariesLoader> external_dictionaries_loader TSA_GUARDED_BY(external_dictionaries_mutex);

    ExternalLoaderXMLConfigRepository * external_dictionaries_config_repository TSA_GUARDED_BY(external_dictionaries_mutex) = nullptr;
    scope_guard dictionaries_xmls TSA_GUARDED_BY(external_dictionaries_mutex);

    mutable std::unique_ptr<ExternalUserDefinedExecutableFunctionsLoader> external_user_defined_executable_functions_loader TSA_GUARDED_BY(external_user_defined_executable_functions_mutex);
    ExternalLoaderXMLConfigRepository * user_defined_executable_functions_config_repository TSA_GUARDED_BY(external_user_defined_executable_functions_mutex) = nullptr;
    scope_guard user_defined_executable_functions_xmls TSA_GUARDED_BY(external_user_defined_executable_functions_mutex);

    mutable OnceFlag user_defined_sql_objects_storage_initialized;
    mutable std::unique_ptr<IUserDefinedSQLObjectsStorage> user_defined_sql_objects_storage;

#if USE_NLP
    mutable OnceFlag synonyms_extensions_initialized;
    mutable std::optional<SynonymsExtensions> synonyms_extensions;

    mutable OnceFlag lemmatizers_initialized;
    mutable std::optional<Lemmatizers> lemmatizers;
#endif

    mutable OnceFlag backups_worker_initialized;
    std::optional<BackupsWorker> backups_worker;

    /// No lock required for default_profile_name, system_profile_name, buffer_profile_name modified only during initialization
    String default_profile_name;                                /// Default profile name used for default values.
    String system_profile_name;                                 /// Profile used by system processes
    String buffer_profile_name;                                 /// Profile used by Buffer engine for flushing to the underlying
    String merge_workload TSA_GUARDED_BY(mutex);                /// Workload setting value that is used by all merges
    String mutation_workload TSA_GUARDED_BY(mutex);             /// Workload setting value that is used by all mutations
    std::unique_ptr<AccessControl> access_control TSA_GUARDED_BY(mutex);
    mutable OnceFlag resource_manager_initialized;
    mutable ResourceManagerPtr resource_manager;
    mutable UncompressedCachePtr uncompressed_cache TSA_GUARDED_BY(mutex);            /// The cache of decompressed blocks.
    mutable MarkCachePtr mark_cache TSA_GUARDED_BY(mutex);                            /// Cache of marks in compressed files.
    mutable OnceFlag load_marks_threadpool_initialized;
    mutable std::unique_ptr<ThreadPool> load_marks_threadpool;  /// Threadpool for loading marks cache.
    mutable OnceFlag prefetch_threadpool_initialized;
    mutable std::unique_ptr<ThreadPool> prefetch_threadpool;    /// Threadpool for loading marks cache.
    mutable UncompressedCachePtr index_uncompressed_cache TSA_GUARDED_BY(mutex);      /// The cache of decompressed blocks for MergeTree indices.
    mutable QueryCachePtr query_cache TSA_GUARDED_BY(mutex);                          /// Cache of query results.
    mutable MarkCachePtr index_mark_cache TSA_GUARDED_BY(mutex);                      /// Cache of marks in compressed files of MergeTree indices.
    mutable MMappedFileCachePtr mmap_cache TSA_GUARDED_BY(mutex);                     /// Cache of mmapped files to avoid frequent open/map/unmap/close and to reuse from several threads.
    AsynchronousMetrics * asynchronous_metrics TSA_GUARDED_BY(mutex) = nullptr;       /// Points to asynchronous metrics
    mutable PageCachePtr page_cache TSA_GUARDED_BY(mutex);                            /// Userspace page cache.
    ProcessList process_list;                                   /// Executing queries at the moment.
    SessionTracker session_tracker;
    GlobalOvercommitTracker global_overcommit_tracker;
    MergeList merge_list;                                       /// The list of executable merge (for (Replicated)?MergeTree)
    MovesList moves_list;                                       /// The list of executing moves (for (Replicated)?MergeTree)
    ReplicatedFetchList replicated_fetch_list;
    RefreshSet refresh_set;                                 /// The list of active refreshes (for MaterializedView)
    ConfigurationPtr users_config TSA_GUARDED_BY(mutex);                              /// Config with the users, profiles and quotas sections.
    InterserverIOHandler interserver_io_handler;                /// Handler for interserver communication.

    OnceFlag buffer_flush_schedule_pool_initialized;
    mutable std::unique_ptr<BackgroundSchedulePool> buffer_flush_schedule_pool; /// A thread pool that can do background flush for Buffer tables.
    OnceFlag schedule_pool_initialized;
    mutable std::unique_ptr<BackgroundSchedulePool> schedule_pool;    /// A thread pool that can run different jobs in background (used in replicated tables)
    OnceFlag distributed_schedule_pool_initialized;
    mutable std::unique_ptr<BackgroundSchedulePool> distributed_schedule_pool; /// A thread pool that can run different jobs in background (used for distributed sends)
    OnceFlag message_broker_schedule_pool_initialized;
    mutable std::unique_ptr<BackgroundSchedulePool> message_broker_schedule_pool; /// A thread pool that can run different jobs in background (used for message brokers, like RabbitMQ and Kafka)

    mutable OnceFlag readers_initialized;
    mutable std::unique_ptr<IAsynchronousReader> asynchronous_remote_fs_reader;
    mutable std::unique_ptr<IAsynchronousReader> asynchronous_local_fs_reader;
    mutable std::unique_ptr<IAsynchronousReader> synchronous_local_fs_reader;

    mutable OnceFlag threadpool_writer_initialized;
    mutable std::unique_ptr<ThreadPool> threadpool_writer;

#if USE_LIBURING
    mutable OnceFlag io_uring_reader_initialized;
    mutable std::unique_ptr<IOUringReader> io_uring_reader;
#endif

    mutable ThrottlerPtr replicated_fetches_throttler;      /// A server-wide throttler for replicated fetches
    mutable ThrottlerPtr replicated_sends_throttler;        /// A server-wide throttler for replicated sends

    mutable ThrottlerPtr remote_read_throttler;             /// A server-wide throttler for remote IO reads
    mutable ThrottlerPtr remote_write_throttler;            /// A server-wide throttler for remote IO writes

    mutable ThrottlerPtr local_read_throttler;              /// A server-wide throttler for local IO reads
    mutable ThrottlerPtr local_write_throttler;             /// A server-wide throttler for local IO writes

    mutable ThrottlerPtr backups_server_throttler;          /// A server-wide throttler for BACKUPs

    mutable ThrottlerPtr mutations_throttler;               /// A server-wide throttler for mutations
    mutable ThrottlerPtr merges_throttler;                  /// A server-wide throttler for merges

    MultiVersion<Macros> macros;                            /// Substitutions extracted from config.
    std::unique_ptr<DDLWorker> ddl_worker TSA_GUARDED_BY(mutex); /// Process ddl commands from zk.
    LoadTaskPtr ddl_worker_startup_task;                         /// To postpone `ddl_worker->startup()` after all tables startup
    /// Rules for selecting the compression settings, depending on the size of the part.
    mutable std::unique_ptr<CompressionCodecSelector> compression_codec_selector TSA_GUARDED_BY(mutex);
    /// Storage disk chooser for MergeTree engines
    mutable std::shared_ptr<const DiskSelector> merge_tree_disk_selector TSA_GUARDED_BY(storage_policies_mutex);
    /// Storage policy chooser for MergeTree engines
    mutable std::shared_ptr<const StoragePolicySelector> merge_tree_storage_policy_selector TSA_GUARDED_BY(storage_policies_mutex);

    ServerSettings server_settings;

    std::optional<MergeTreeSettings> merge_tree_settings TSA_GUARDED_BY(mutex);   /// Settings of MergeTree* engines.
    std::optional<MergeTreeSettings> replicated_merge_tree_settings TSA_GUARDED_BY(mutex);   /// Settings of ReplicatedMergeTree* engines.
    std::optional<DistributedSettings> distributed_settings TSA_GUARDED_BY(mutex);
    std::atomic_size_t max_table_size_to_drop = 50000000000lu; /// Protects MergeTree tables from accidental DROP (50GB by default)
    std::atomic_size_t max_partition_size_to_drop = 50000000000lu; /// Protects MergeTree partitions from accidental DROP (50GB by default)
    /// No lock required for format_schema_path modified only during initialization
    std::atomic_size_t max_database_num_to_warn = 1000lu;
    std::atomic_size_t max_table_num_to_warn = 5000lu;
    std::atomic_size_t max_view_num_to_warn = 10000lu;
    std::atomic_size_t max_dictionary_num_to_warn = 1000lu;
    std::atomic_size_t max_part_num_to_warn = 100000lu;
    /// Only for system.server_settings, actually value stored in reloader itself
    std::atomic_size_t config_reload_interval_ms = ConfigReloader::DEFAULT_RELOAD_INTERVAL.count();

    String format_schema_path;                              /// Path to a directory that contains schema files used by input formats.
    String google_protos_path; /// Path to a directory that contains the proto files for the well-known Protobuf types.
    mutable OnceFlag action_locks_manager_initialized;
    ActionLocksManagerPtr action_locks_manager;             /// Set of storages' action lockers
    OnceFlag system_logs_initialized;
    std::unique_ptr<SystemLogs> system_logs TSA_GUARDED_BY(mutex);                /// Used to log queries and operations on parts
    std::optional<S3SettingsByEndpoint> storage_s3_settings TSA_GUARDED_BY(mutex);   /// Settings of S3 storage
    std::vector<String> warnings TSA_GUARDED_BY(mutex);                           /// Store warning messages about server configuration.

    /// Background executors for *MergeTree tables
    /// Has background executors for MergeTree tables been initialized?
    mutable ContextSharedMutex background_executors_mutex;
    bool are_background_executors_initialized TSA_GUARDED_BY(background_executors_mutex) = false;
    MergeMutateBackgroundExecutorPtr merge_mutate_executor TSA_GUARDED_BY(background_executors_mutex);
    OrdinaryBackgroundExecutorPtr moves_executor TSA_GUARDED_BY(background_executors_mutex);
    OrdinaryBackgroundExecutorPtr fetch_executor TSA_GUARDED_BY(background_executors_mutex);
    OrdinaryBackgroundExecutorPtr common_executor TSA_GUARDED_BY(background_executors_mutex);

    RemoteHostFilter remote_host_filter;                    /// Allowed URL from config.xml
    HTTPHeaderFilter http_header_filter;                    /// Forbidden HTTP headers from config.xml

    /// No lock required for trace_collector modified only during initialization
    std::optional<TraceCollector> trace_collector;          /// Thread collecting traces from threads executing queries

    /// Clusters for distributed tables
    /// Initialized on demand (on distributed storages initialization) since Settings should be initialized
    mutable std::mutex clusters_mutex;                       /// Guards clusters, clusters_config and cluster_discovery
    std::shared_ptr<Clusters> clusters TSA_GUARDED_BY(clusters_mutex);
    ConfigurationPtr clusters_config TSA_GUARDED_BY(clusters_mutex);                        /// Stores updated configs
    std::unique_ptr<ClusterDiscovery> cluster_discovery TSA_GUARDED_BY(clusters_mutex);
    size_t clusters_version TSA_GUARDED_BY(clusters_mutex) = 0;

    /// No lock required for async_insert_queue modified only during initialization
    std::shared_ptr<AsynchronousInsertQueue> async_insert_queue;

    std::map<String, UInt16> server_ports;

    std::atomic<bool> shutdown_called = false;

    Stopwatch uptime_watch TSA_GUARDED_BY(mutex);

    /// No lock required for application_type modified only during initialization
    Context::ApplicationType application_type = Context::ApplicationType::SERVER;

    /// vector of xdbc-bridge commands, they will be killed when Context will be destroyed
    std::vector<std::unique_ptr<ShellCommand>> bridge_commands TSA_GUARDED_BY(mutex);

    /// No lock required for config_reload_callback, start_servers_callback, stop_servers_callback modified only during initialization
    Context::ConfigReloadCallback config_reload_callback;
    Context::StartStopServersCallback start_servers_callback;
    Context::StartStopServersCallback stop_servers_callback;

    bool is_server_completely_started TSA_GUARDED_BY(mutex) = false;

#if USE_NURAFT
    mutable std::mutex keeper_dispatcher_mutex;
    mutable std::shared_ptr<KeeperDispatcher> keeper_dispatcher TSA_GUARDED_BY(keeper_dispatcher_mutex);
#endif

    ContextSharedPart()
        : access_control(std::make_unique<AccessControl>())
        , global_overcommit_tracker(&process_list)
        , macros(std::make_unique<Macros>())
    {
        /// TODO: make it singleton (?)
        static std::atomic<size_t> num_calls{0};
        if (++num_calls > 1)
        {
            std::cerr << "Attempting to create multiple ContextShared instances. Stack trace:\n" << StackTrace().toString();
            std::cerr.flush();
            std::terminate();
        }
    }

    ~ContextSharedPart()
    {
#if USE_NURAFT
        if (keeper_dispatcher)
        {
            try
            {
                keeper_dispatcher->shutdown();
            }
            catch (...)
            {
                tryLogCurrentException(__PRETTY_FUNCTION__);
            }
        }
#endif

        /// Wait for thread pool for background reads and writes,
        /// since it may use per-user MemoryTracker which will be destroyed here.
        if (asynchronous_remote_fs_reader)
        {
            try
            {
                LOG_DEBUG(log, "Destructing remote fs threadpool reader");
                asynchronous_remote_fs_reader->wait();
                asynchronous_remote_fs_reader.reset();
            }
            catch (...)
            {
                tryLogCurrentException(__PRETTY_FUNCTION__);
            }
        }

        if (asynchronous_local_fs_reader)
        {
            try
            {
                LOG_DEBUG(log, "Destructing local fs threadpool reader");
                asynchronous_local_fs_reader->wait();
                asynchronous_local_fs_reader.reset();
            }
            catch (...)
            {
                tryLogCurrentException(__PRETTY_FUNCTION__);
            }
        }

        if (synchronous_local_fs_reader)
        {
            try
            {
                LOG_DEBUG(log, "Destructing local fs threadpool reader");
                synchronous_local_fs_reader->wait();
                synchronous_local_fs_reader.reset();
            }
            catch (...)
            {
                tryLogCurrentException(__PRETTY_FUNCTION__);
            }
        }

        if (threadpool_writer)
        {
            try
            {
                LOG_DEBUG(log, "Destructing threadpool writer");
                threadpool_writer->wait();
                threadpool_writer.reset();
            }
            catch (...)
            {
                tryLogCurrentException(__PRETTY_FUNCTION__);
            }
        }

        if (load_marks_threadpool)
        {
            try
            {
                LOG_DEBUG(log, "Destructing marks loader");
                load_marks_threadpool->wait();
                load_marks_threadpool.reset();
            }
            catch (...)
            {
                tryLogCurrentException(__PRETTY_FUNCTION__);
            }
        }

        if (prefetch_threadpool)
        {
            try
            {
                LOG_DEBUG(log, "Destructing prefetch threadpool");
                prefetch_threadpool->wait();
                prefetch_threadpool.reset();
            }
            catch (...)
            {
                tryLogCurrentException(__PRETTY_FUNCTION__);
            }
        }

        try
        {
            shutdown();
        }
        catch (...)
        {
            tryLogCurrentException(__PRETTY_FUNCTION__);
        }
    }

    void setConfig(const ConfigurationPtr & config_value)
    {
        if (!config_value)
            throw Exception(ErrorCodes::LOGICAL_ERROR, "Set nullptr config is invalid");

        std::lock_guard lock(mutex);
        config = config_value;
        access_control->setExternalAuthenticatorsConfig(*config_value);
    }

    const Poco::Util::AbstractConfiguration & getConfigRefWithLock(const std::lock_guard<ContextSharedMutex> &) const TSA_REQUIRES(this->mutex)
    {
        return config ? *config : Poco::Util::Application::instance().config();
    }

    const Poco::Util::AbstractConfiguration & getConfigRef() const
    {
        SharedLockGuard lock(mutex);
        return config ? *config : Poco::Util::Application::instance().config();
    }

    /** Perform a complex job of destroying objects in advance.
      */
    void shutdown() TSA_NO_THREAD_SAFETY_ANALYSIS
    {
        bool is_shutdown_called = shutdown_called.exchange(true);
        if (is_shutdown_called)
            return;

        /// Need to flush the async insert queue before shutting down the database catalog
        std::shared_ptr<AsynchronousInsertQueue> delete_async_insert_queue;
        {
            std::lock_guard lock(mutex);
            delete_async_insert_queue = std::move(async_insert_queue);
        }
        if (delete_async_insert_queue)
            delete_async_insert_queue->flushAndShutdown();

        /// Stop periodic reloading of the configuration files.
        /// This must be done first because otherwise the reloading may pass a changed config
        /// to some destroyed parts of ContextSharedPart.

        SHUTDOWN(log, "dictionaries loader", external_dictionaries_loader, enablePeriodicUpdates(false));
        SHUTDOWN(log, "UDFs loader", external_user_defined_executable_functions_loader, enablePeriodicUpdates(false));
        SHUTDOWN(log, "another UDFs storage", user_defined_sql_objects_storage, stopWatching());

        LOG_TRACE(log, "Shutting down named sessions");
        Session::shutdownNamedSessions();

        /// Waiting for current backups/restores to be finished. This must be done before `DatabaseCatalog::shutdown()`.
        SHUTDOWN(log, "backups worker", backups_worker, shutdown());

        /**  After system_logs have been shut down it is guaranteed that no system table gets created or written to.
          *  Note that part changes at shutdown won't be logged to part log.
          */
        SHUTDOWN(log, "system logs", system_logs, shutdown());

        LOG_TRACE(log, "Shutting down database catalog");
        DatabaseCatalog::shutdown();

        NamedCollectionFactory::instance().shutdown();

        delete_async_insert_queue.reset();

        SHUTDOWN(log, "merges executor", merge_mutate_executor, wait());
        SHUTDOWN(log, "fetches executor", fetch_executor, wait());
        SHUTDOWN(log, "moves executor", moves_executor, wait());
        SHUTDOWN(log, "common executor", common_executor, wait());

        TransactionLog::shutdownIfAny();

        std::unique_ptr<SystemLogs> delete_system_logs;
        std::unique_ptr<EmbeddedDictionaries> delete_embedded_dictionaries;
        std::unique_ptr<ExternalDictionariesLoader> delete_external_dictionaries_loader;
        std::unique_ptr<ExternalUserDefinedExecutableFunctionsLoader> delete_external_user_defined_executable_functions_loader;
        std::unique_ptr<IUserDefinedSQLObjectsStorage> delete_user_defined_sql_objects_storage;
        std::unique_ptr<BackgroundSchedulePool> delete_buffer_flush_schedule_pool;
        std::unique_ptr<BackgroundSchedulePool> delete_schedule_pool;
        std::unique_ptr<BackgroundSchedulePool> delete_distributed_schedule_pool;
        std::unique_ptr<BackgroundSchedulePool> delete_message_broker_schedule_pool;
        std::unique_ptr<DDLWorker> delete_ddl_worker;
        std::unique_ptr<AccessControl> delete_access_control;

        /// Delete DDLWorker before zookeeper.
        /// Cause it can call Context::getZooKeeper and resurrect it.

        {
            std::lock_guard lock(mutex);
            delete_ddl_worker = std::move(ddl_worker);
        }

        /// DDLWorker should be deleted without lock, cause its internal thread can
        /// take it as well, which will cause deadlock.
        LOG_TRACE(log, "Shutting down DDLWorker");
        delete_ddl_worker.reset();

        /// Background operations in cache use background schedule pool.
        /// Deactivate them before destructing it.
        LOG_TRACE(log, "Shutting down caches");
        const auto & caches = FileCacheFactory::instance().getAll();
        for (const auto & [_, cache] : caches)
            cache->cache->deactivateBackgroundOperations();
        FileCacheFactory::instance().clear();

        {
            // Disk selector might not be initialized if there was some error during
            // its initialization. Don't try to initialize it again on shutdown.
            if (merge_tree_disk_selector)
            {
                for (const auto & [disk_name, disk] : merge_tree_disk_selector->getDisksMap())
                {
                    LOG_INFO(log, "Shutdown disk {}", disk_name);
                    disk->shutdown();
                }
            }

            /// Special volumes might also use disks that require shutdown.
            auto & tmp_data = root_temp_data_on_disk;
            if (tmp_data && tmp_data->getVolume())
            {
                auto & disks = tmp_data->getVolume()->getDisks();
                for (auto & disk : disks)
                    disk->shutdown();
            }
        }

        LOG_TRACE(log, "Shutting down AccessControl");
        access_control->shutdown();

        {
            std::lock_guard lock(mutex);

            /** Compiled expressions stored in cache need to be destroyed before destruction of static objects.
              * Because CHJIT instance can be static object.
              */
#if USE_EMBEDDED_COMPILER
            if (auto * cache = CompiledExpressionCacheFactory::instance().tryGetCache())
                cache->clear();
#endif

            /// Preemptive destruction is important, because these objects may have a refcount to ContextShared (cyclic reference).
            /// TODO: Get rid of this.

            /// Dictionaries may be required:
            /// - for storage shutdown (during final flush of the Buffer engine)
            /// - before storage startup (because of some streaming of, i.e. Kafka, to
            ///   the table with materialized column that has dictGet)
            ///
            /// So they should be created before any storages and preserved until storages will be terminated.
            ///
            /// But they cannot be created before storages since they may required table as a source,
            /// but at least they can be preserved for storage termination.
            dictionaries_xmls.reset();
            user_defined_executable_functions_xmls.reset();

            delete_system_logs = std::move(system_logs);
            delete_embedded_dictionaries = std::move(embedded_dictionaries);
            delete_external_dictionaries_loader = std::move(external_dictionaries_loader);
            delete_external_user_defined_executable_functions_loader = std::move(external_user_defined_executable_functions_loader);
            delete_user_defined_sql_objects_storage = std::move(user_defined_sql_objects_storage);
            delete_buffer_flush_schedule_pool = std::move(buffer_flush_schedule_pool);
            delete_schedule_pool = std::move(schedule_pool);
            delete_distributed_schedule_pool = std::move(distributed_schedule_pool);
            delete_message_broker_schedule_pool = std::move(message_broker_schedule_pool);
            delete_access_control = std::move(access_control);

            /// Stop trace collector if any
            trace_collector.reset();
            /// Stop zookeeper connection
            zookeeper.reset();
        }

        /// Can be removed without context lock
        delete_system_logs.reset();
        delete_embedded_dictionaries.reset();
        delete_external_dictionaries_loader.reset();
        delete_external_user_defined_executable_functions_loader.reset();
        delete_user_defined_sql_objects_storage.reset();
        delete_ddl_worker.reset();
        delete_buffer_flush_schedule_pool.reset();
        delete_schedule_pool.reset();
        delete_distributed_schedule_pool.reset();
        delete_message_broker_schedule_pool.reset();
        delete_access_control.reset();

        total_memory_tracker.resetOvercommitTracker();
    }

    bool hasTraceCollector() const
    {
        return trace_collector.has_value();
    }

    void initializeTraceCollector(std::shared_ptr<TraceLog> trace_log)
    {
        if (!trace_collector.has_value())
            throw Exception(ErrorCodes::LOGICAL_ERROR, "TraceCollector needs to be first created before initialization");

        trace_collector->initialize(trace_log);
    }

    void createTraceCollector()
    {
        if (hasTraceCollector())
            return;

        trace_collector.emplace();
    }

    void addWarningMessage(const String & message) TSA_REQUIRES(mutex)
    {
        /// A warning goes both: into server's log; stored to be placed in `system.warnings` table.
        LOG_WARNING(log, "{}", message);
        warnings.push_back(message);
    }

    void configureServerWideThrottling()
    {
        if (auto bandwidth = server_settings.max_replicated_fetches_network_bandwidth_for_server)
            replicated_fetches_throttler = std::make_shared<Throttler>(bandwidth);

        if (auto bandwidth = server_settings.max_replicated_sends_network_bandwidth_for_server)
            replicated_sends_throttler = std::make_shared<Throttler>(bandwidth);

        if (auto bandwidth = server_settings.max_remote_read_network_bandwidth_for_server)
            remote_read_throttler = std::make_shared<Throttler>(bandwidth);

        if (auto bandwidth = server_settings.max_remote_write_network_bandwidth_for_server)
            remote_write_throttler = std::make_shared<Throttler>(bandwidth);

        if (auto bandwidth = server_settings.max_local_read_bandwidth_for_server)
            local_read_throttler = std::make_shared<Throttler>(bandwidth);

        if (auto bandwidth = server_settings.max_local_write_bandwidth_for_server)
            local_write_throttler = std::make_shared<Throttler>(bandwidth);

        if (auto bandwidth = server_settings.max_backup_bandwidth_for_server)
            backups_server_throttler = std::make_shared<Throttler>(bandwidth);

        if (auto bandwidth = server_settings.max_mutations_bandwidth_for_server)
            mutations_throttler = std::make_shared<Throttler>(bandwidth);

        if (auto bandwidth = server_settings.max_merges_bandwidth_for_server)
            merges_throttler = std::make_shared<Throttler>(bandwidth);
    }
};

void ContextSharedMutex::lockImpl()
{
    ProfileEvents::increment(ProfileEvents::ContextLock);
    CurrentMetrics::Increment increment{CurrentMetrics::ContextLockWait};
    Stopwatch watch;
    Base::lockImpl();
    ProfileEvents::increment(ProfileEvents::ContextLockWaitMicroseconds, watch.elapsedMicroseconds());
}

void ContextSharedMutex::lockSharedImpl()
{
    ProfileEvents::increment(ProfileEvents::ContextLock);
    CurrentMetrics::Increment increment{CurrentMetrics::ContextLockWait};
    Stopwatch watch;
    Base::lockSharedImpl();
    ProfileEvents::increment(ProfileEvents::ContextLockWaitMicroseconds, watch.elapsedMicroseconds());
}

ContextData::ContextData() = default;
ContextData::ContextData(const ContextData &) = default;

Context::Context() = default;
Context::Context(const Context & rhs) : ContextData(rhs), std::enable_shared_from_this<Context>(rhs) {}

SharedContextHolder::SharedContextHolder(SharedContextHolder &&) noexcept = default;
SharedContextHolder & SharedContextHolder::operator=(SharedContextHolder &&) noexcept = default;
SharedContextHolder::SharedContextHolder() = default;
SharedContextHolder::~SharedContextHolder() = default;
SharedContextHolder::SharedContextHolder(std::unique_ptr<ContextSharedPart> shared_context)
    : shared(std::move(shared_context)) {}

void SharedContextHolder::reset() { shared.reset(); }

ContextMutablePtr Context::createGlobal(ContextSharedPart * shared_part)
{
    auto res = std::shared_ptr<Context>(new Context);
    res->shared = shared_part;
    res->query_access_info = std::make_shared<QueryAccessInfo>();
    res->query_privileges_info = std::make_shared<QueryPrivilegesInfo>();
    return res;
}

void Context::initGlobal()
{
    assert(!global_context_instance);
    global_context_instance = shared_from_this();
    DatabaseCatalog::init(shared_from_this());
    EventNotifier::init();
}

SharedContextHolder Context::createShared()
{
    return SharedContextHolder(std::make_unique<ContextSharedPart>());
}

ContextMutablePtr Context::createCopy(const ContextPtr & other)
{
    SharedLockGuard lock(other->mutex);
    auto new_context = std::shared_ptr<Context>(new Context(*other));
    new_context->query_access_info = std::make_shared<QueryAccessInfo>(*other->query_access_info);
    return new_context;
}

ContextMutablePtr Context::createCopy(const ContextWeakPtr & other)
{
    auto ptr = other.lock();
    if (!ptr)
        throw Exception(ErrorCodes::LOGICAL_ERROR, "Can't copy an expired context");
    return createCopy(ptr);
}

ContextMutablePtr Context::createCopy(const ContextMutablePtr & other)
{
    return createCopy(std::const_pointer_cast<const Context>(other));
}

Context::~Context() = default;

InterserverIOHandler & Context::getInterserverIOHandler() { return shared->interserver_io_handler; }
const InterserverIOHandler & Context::getInterserverIOHandler() const { return shared->interserver_io_handler; }

ProcessList & Context::getProcessList() { return shared->process_list; }
const ProcessList & Context::getProcessList() const { return shared->process_list; }
OvercommitTracker * Context::getGlobalOvercommitTracker() const { return &shared->global_overcommit_tracker; }

SessionTracker & Context::getSessionTracker() { return shared->session_tracker; }

MergeList & Context::getMergeList() { return shared->merge_list; }
const MergeList & Context::getMergeList() const { return shared->merge_list; }
MovesList & Context::getMovesList() { return shared->moves_list; }
const MovesList & Context::getMovesList() const { return shared->moves_list; }
ReplicatedFetchList & Context::getReplicatedFetchList() { return shared->replicated_fetch_list; }
const ReplicatedFetchList & Context::getReplicatedFetchList() const { return shared->replicated_fetch_list; }
RefreshSet & Context::getRefreshSet() { return shared->refresh_set; }
const RefreshSet & Context::getRefreshSet() const { return shared->refresh_set; }

String Context::resolveDatabase(const String & database_name) const
{
    String res = database_name.empty() ? getCurrentDatabase() : database_name;
    if (res.empty())
        throw Exception(ErrorCodes::UNKNOWN_DATABASE, "Default database is not selected");
    return res;
}

String Context::getPath() const
{
    SharedLockGuard lock(shared->mutex);
    return shared->path;
}

String Context::getFlagsPath() const
{
    SharedLockGuard lock(shared->mutex);
    return shared->flags_path;
}

String Context::getUserFilesPath() const
{
    SharedLockGuard lock(shared->mutex);
    return shared->user_files_path;
}

String Context::getDictionariesLibPath() const
{
    SharedLockGuard lock(shared->mutex);
    return shared->dictionaries_lib_path;
}

String Context::getUserScriptsPath() const
{
    SharedLockGuard lock(shared->mutex);
    return shared->user_scripts_path;
}

String Context::getFilesystemCachesPath() const
{
    SharedLockGuard lock(shared->mutex);
    return shared->filesystem_caches_path;
}

String Context::getFilesystemCacheUser() const
{
    SharedLockGuard lock(shared->mutex);
    return shared->filesystem_cache_user;
}

Strings Context::getWarnings() const
{
    Strings common_warnings;
    {
        SharedLockGuard lock(shared->mutex);
        common_warnings = shared->warnings;
        if (CurrentMetrics::get(CurrentMetrics::AttachedTable) > static_cast<Int64>(shared->max_table_num_to_warn))
            common_warnings.emplace_back(fmt::format("The number of attached tables is more than {}", shared->max_table_num_to_warn));
        if (CurrentMetrics::get(CurrentMetrics::AttachedView) > static_cast<Int64>(shared->max_view_num_to_warn))
            common_warnings.emplace_back(fmt::format("The number of attached views is more than {}", shared->max_view_num_to_warn));
        if (CurrentMetrics::get(CurrentMetrics::AttachedDictionary) > static_cast<Int64>(shared->max_dictionary_num_to_warn))
            common_warnings.emplace_back(fmt::format("The number of attached dictionaries is more than {}", shared->max_dictionary_num_to_warn));
        if (CurrentMetrics::get(CurrentMetrics::AttachedDatabase) > static_cast<Int64>(shared->max_database_num_to_warn))
            common_warnings.emplace_back(fmt::format("The number of attached databases is more than {}", shared->max_database_num_to_warn));
        if (CurrentMetrics::get(CurrentMetrics::PartsActive) > static_cast<Int64>(shared->max_part_num_to_warn))
            common_warnings.emplace_back(fmt::format("The number of active parts is more than {}", shared->max_part_num_to_warn));
    }
    /// Make setting's name ordered
    std::set<String> obsolete_settings;
    for (const auto & setting : settings)
    {
        if (setting.isValueChanged() && setting.isObsolete())
            obsolete_settings.emplace(setting.getName());
    }

    if (!obsolete_settings.empty())
    {
        bool single_element = obsolete_settings.size() == 1;
        String res = single_element ? "Obsolete setting [" : "Obsolete settings [";

        bool first = true;
        for (const auto & setting : obsolete_settings)
        {
            res += first ? "" : ", ";
            res += "'" + setting + "'";
            first = false;
        }
        res = res + "]" + (single_element ? " is" : " are")
            + " changed. "
              "Please check 'SELECT * FROM system.settings WHERE changed AND is_obsolete' and read the changelog at https://github.com/ClickHouse/ClickHouse/blob/master/CHANGELOG.md";
        common_warnings.emplace_back(res);
    }

    return common_warnings;
}

/// TODO: remove, use `getTempDataOnDisk`
VolumePtr Context::getGlobalTemporaryVolume() const
{
    SharedLockGuard lock(shared->mutex);
    /// Calling this method we just bypass the `temp_data_on_disk` and write to the file on the volume directly.
    /// Volume is the same for `root_temp_data_on_disk` (always set) and `temp_data_on_disk` (if it's set).
    if (shared->root_temp_data_on_disk)
        return shared->root_temp_data_on_disk->getVolume();
    return nullptr;
}

TemporaryDataOnDiskScopePtr Context::getTempDataOnDisk() const
{
    if (temp_data_on_disk)
        return temp_data_on_disk;

    SharedLockGuard lock(shared->mutex);
    return shared->root_temp_data_on_disk;
}

TemporaryDataOnDiskScopePtr Context::getSharedTempDataOnDisk() const
{
    SharedLockGuard lock(shared->mutex);
    return shared->root_temp_data_on_disk;
}

void Context::setTempDataOnDisk(TemporaryDataOnDiskScopePtr temp_data_on_disk_)
{
    /// It's set from `ProcessList::insert` in `executeQueryImpl` before query execution
    /// so no races with `getTempDataOnDisk` which is called from query execution.
    this->temp_data_on_disk = std::move(temp_data_on_disk_);
}

void Context::setPath(const String & path)
{
    std::lock_guard lock(shared->mutex);

    shared->path = path;

    if (shared->tmp_path.empty() && !shared->root_temp_data_on_disk)
        shared->tmp_path = shared->path + "tmp/";

    if (shared->flags_path.empty())
        shared->flags_path = shared->path + "flags/";

    if (shared->user_files_path.empty())
        shared->user_files_path = shared->path + "user_files/";

    if (shared->dictionaries_lib_path.empty())
        shared->dictionaries_lib_path = shared->path + "dictionaries_lib/";

    if (shared->user_scripts_path.empty())
        shared->user_scripts_path = shared->path + "user_scripts/";
}

void Context::setFilesystemCachesPath(const String & path)
{
    std::lock_guard lock(shared->mutex);

    if (!fs::path(path).is_absolute())
        throw Exception(ErrorCodes::BAD_ARGUMENTS, "Filesystem caches path must be absolute: {}", path);

    shared->filesystem_caches_path = path;
}

void Context::setFilesystemCacheUser(const String & user)
{
    std::lock_guard lock(shared->mutex);
    shared->filesystem_cache_user = user;
}

static void setupTmpPath(LoggerPtr log, const std::string & path)
try
{
    LOG_DEBUG(log, "Setting up {} to store temporary data in it", path);

    if (fs::exists(path))
    {
        /// Clearing old temporary files.
        fs::directory_iterator dir_end;
        for (fs::directory_iterator it(path); it != dir_end; ++it)
        {
            if (it->is_regular_file())
            {
                if (startsWith(it->path().filename(), "tmp"))
                {
                    LOG_DEBUG(log, "Removing old temporary file {}", it->path().string());
                    fs::remove(it->path());
                }
                else
                    LOG_DEBUG(log, "Found unknown file in temporary path {}", it->path().string());
            }
            /// We skip directories (for example, 'http_buffers' - it's used for buffering of the results) and all other file types.
        }
    }
}
catch (...)
{
    DB::tryLogCurrentException(log, fmt::format(
        "Caught exception while setting up temporary path: {}. "
        "It is ok to skip this exception as cleaning old temporary files is not necessary", path));
}

static VolumePtr createLocalSingleDiskVolume(const std::string & path, const Poco::Util::AbstractConfiguration & config_)
{
    auto disk = std::make_shared<DiskLocal>("_tmp_default", path, 0, config_, "storage_configuration.disks._tmp_default");
    VolumePtr volume = std::make_shared<SingleDiskVolume>("_tmp_default", disk, 0);
    return volume;
}

void Context::setTemporaryStoragePath(const String & path, size_t max_size)
{
    std::lock_guard lock(shared->mutex);

    if (shared->root_temp_data_on_disk)
        throw Exception(ErrorCodes::LOGICAL_ERROR, "Temporary storage is already set");

    shared->tmp_path = path;
    if (!shared->tmp_path.ends_with('/'))
        shared->tmp_path += '/';

    VolumePtr volume = createLocalSingleDiskVolume(shared->tmp_path, shared->getConfigRefWithLock(lock));

    for (const auto & disk : volume->getDisks())
        setupTmpPath(shared->log, disk->getPath());

    TemporaryDataOnDiskSettings temporary_data_on_disk_settings;
    temporary_data_on_disk_settings.max_size_on_disk = max_size;
    shared->root_temp_data_on_disk = std::make_shared<TemporaryDataOnDiskScope>(std::move(volume), std::move(temporary_data_on_disk_settings));
}

void Context::setTemporaryStoragePolicy(const String & policy_name, size_t max_size)
{
    StoragePolicyPtr tmp_policy;
    {
        /// lock in required only for accessing `shared->merge_tree_storage_policy_selector`
        /// StoragePolicy itself is immutable.
        std::lock_guard storage_policies_lock(shared->storage_policies_mutex);
        tmp_policy = getStoragePolicySelector(storage_policies_lock)->get(policy_name);
    }

    if (tmp_policy->getVolumes().size() != 1)
        throw Exception(ErrorCodes::NO_ELEMENTS_IN_CONFIG,
            "Policy '{}' is used temporary files, such policy should have exactly one volume", policy_name);

    VolumePtr volume = tmp_policy->getVolume(0);

    if (volume->getDisks().empty())
        throw Exception(ErrorCodes::NO_ELEMENTS_IN_CONFIG, "No disks volume for temporary files");

    for (const auto & disk : volume->getDisks())
    {
        if (!disk)
            throw Exception(ErrorCodes::NO_ELEMENTS_IN_CONFIG, "Temporary disk is null");

        /// Check that underlying disk is local (can be wrapped in decorator)
        DiskPtr disk_ptr = disk;

        if (dynamic_cast<const DiskLocal *>(disk_ptr.get()) == nullptr)
        {
            const auto * disk_raw_ptr = disk_ptr.get();
            throw Exception(ErrorCodes::NO_ELEMENTS_IN_CONFIG,
                "Disk '{}' ({}) is not local and can't be used for temporary files",
                disk_ptr->getName(), typeid(*disk_raw_ptr).name());
        }

        setupTmpPath(shared->log, disk->getPath());
    }

    std::lock_guard lock(shared->mutex);

    if (shared->root_temp_data_on_disk)
        throw Exception(ErrorCodes::LOGICAL_ERROR, "Temporary storage is already set");

    TemporaryDataOnDiskSettings temporary_data_on_disk_settings;
    temporary_data_on_disk_settings.max_size_on_disk = max_size;
    shared->root_temp_data_on_disk = std::make_shared<TemporaryDataOnDiskScope>(std::move(volume), std::move(temporary_data_on_disk_settings));
}

void Context::setTemporaryStorageInCache(const String & cache_disk_name, size_t max_size)
{
    auto disk_ptr = getDisk(cache_disk_name);
    if (!disk_ptr)
        throw Exception(ErrorCodes::NO_ELEMENTS_IN_CONFIG, "Disk '{}' is not found", cache_disk_name);

    std::lock_guard lock(shared->mutex);
    if (shared->root_temp_data_on_disk)
        throw Exception(ErrorCodes::LOGICAL_ERROR, "Temporary storage is already set");

    auto file_cache = FileCacheFactory::instance().getByName(disk_ptr->getCacheName())->cache;
    if (!file_cache)
        throw Exception(ErrorCodes::NO_ELEMENTS_IN_CONFIG, "Cache '{}' is not found", disk_ptr->getCacheName());

    LOG_DEBUG(shared->log, "Using file cache ({}) for temporary files", file_cache->getBasePath());

    shared->tmp_path = file_cache->getBasePath();
    VolumePtr volume = createLocalSingleDiskVolume(shared->tmp_path, shared->getConfigRefWithLock(lock));

    TemporaryDataOnDiskSettings temporary_data_on_disk_settings;
    temporary_data_on_disk_settings.max_size_on_disk = max_size;
    shared->root_temp_data_on_disk = std::make_shared<TemporaryDataOnDiskScope>(std::move(volume), file_cache.get(), std::move(temporary_data_on_disk_settings));
}

void Context::setFlagsPath(const String & path)
{
    std::lock_guard lock(shared->mutex);
    shared->flags_path = path;
}

void Context::setUserFilesPath(const String & path)
{
    std::lock_guard lock(shared->mutex);
    shared->user_files_path = path;
}

void Context::setDictionariesLibPath(const String & path)
{
    std::lock_guard lock(shared->mutex);
    shared->dictionaries_lib_path = path;
}

void Context::setUserScriptsPath(const String & path)
{
    std::lock_guard lock(shared->mutex);
    shared->user_scripts_path = path;
}

void Context::addWarningMessage(const String & msg) const
{
    std::lock_guard lock(shared->mutex);
    auto suppress_re = shared->getConfigRefWithLock(lock).getString("warning_supress_regexp", "");

    bool is_supressed = !suppress_re.empty() && re2::RE2::PartialMatch(msg, suppress_re);
    if (!is_supressed)
        shared->addWarningMessage(msg);
}

void Context::addWarningMessageAboutDatabaseOrdinary(const String & database_name) const
{
    std::lock_guard lock(shared->mutex);

    /// We would like to report only about the first database with engine Ordinary
    static std::atomic_bool is_called = false;
    if (is_called.exchange(true))
        return;

    auto suppress_re = shared->getConfigRefWithLock(lock).getString("warning_supress_regexp", "");
    /// We don't use getFlagsPath method, because it takes a shared lock.
    auto convert_databases_flag = fs::path(shared->flags_path) / "convert_ordinary_to_atomic";
    auto message = fmt::format("Server has databases (for example `{}`) with Ordinary engine, which was deprecated. "
            "To convert this database to the new Atomic engine, create a flag {} and make sure that ClickHouse has write permission for it. "
            "Example: sudo touch '{}' && sudo chmod 666 '{}'",
            database_name,
            convert_databases_flag.string(), convert_databases_flag.string(), convert_databases_flag.string());

    bool is_supressed = !suppress_re.empty() && re2::RE2::PartialMatch(message, suppress_re);
    if (!is_supressed)
        shared->addWarningMessage(message);
}

void Context::setConfig(const ConfigurationPtr & config)
{
    shared->setConfig(config);
}

const Poco::Util::AbstractConfiguration & Context::getConfigRef() const
{
    return shared->getConfigRef();
}

AccessControl & Context::getAccessControl()
{
    SharedLockGuard lock(shared->mutex);
    return *shared->access_control;
}

const AccessControl & Context::getAccessControl() const
{
    SharedLockGuard lock(shared->mutex);
    return *shared->access_control;
}

void Context::setExternalAuthenticatorsConfig(const Poco::Util::AbstractConfiguration & config)
{
    std::lock_guard lock(shared->mutex);
    shared->access_control->setExternalAuthenticatorsConfig(config);
}

std::unique_ptr<GSSAcceptorContext> Context::makeGSSAcceptorContext() const
{
    SharedLockGuard lock(shared->mutex);
    return std::make_unique<GSSAcceptorContext>(shared->access_control->getExternalAuthenticators().getKerberosParams());
}

void Context::setUsersConfig(const ConfigurationPtr & config)
{
    std::lock_guard lock(shared->mutex);
    shared->users_config = config;
    shared->access_control->setUsersConfig(*shared->users_config);
}

ConfigurationPtr Context::getUsersConfig()
{
    SharedLockGuard lock(shared->mutex);
    return shared->users_config;
}

void Context::setUser(const UUID & user_id_)
{
    /// Prepare lists of user's profiles, constraints, settings, roles.
    /// NOTE: AccessControl::read<User>() and other AccessControl's functions may require some IO work,
    /// so Context::getLocalLock() and Context::getGlobalLock() must be unlocked while we're doing this.

    auto & access_control = getAccessControl();
    auto user = access_control.read<User>(user_id_);

    auto default_roles = user->granted_roles.findGranted(user->default_roles);
    auto enabled_roles = access_control.getEnabledRolesInfo(default_roles, {});
    auto enabled_profiles = access_control.getEnabledSettingsInfo(user_id_, user->settings, enabled_roles->enabled_roles, enabled_roles->settings_from_enabled_roles);
    const auto & database = user->default_database;

    /// Apply user's profiles, constraints, settings, roles.

    std::lock_guard lock(mutex);

    setUserIDWithLock(user_id_, lock);

    /// A profile can specify a value and a readonly constraint for same setting at the same time,
    /// so we shouldn't check constraints here.
    setCurrentProfilesWithLock(*enabled_profiles, /* check_constraints= */ false, lock);

    setCurrentRolesWithLock(default_roles, lock);

    /// It's optional to specify the DEFAULT DATABASE in the user's definition.
    if (!database.empty())
        setCurrentDatabaseWithLock(database, lock);
}

std::shared_ptr<const User> Context::getUser() const
{
    return getAccess()->getUser();
}

String Context::getUserName() const
{
    return getAccess()->getUserName();
}

void Context::setUserIDWithLock(const UUID & user_id_, const std::lock_guard<ContextSharedMutex> &)
{
    user_id = user_id_;
    need_recalculate_access = true;
}

void Context::setUserID(const UUID & user_id_)
{
    std::lock_guard lock(mutex);
    setUserIDWithLock(user_id_, lock);
}

std::optional<UUID> Context::getUserID() const
{
    SharedLockGuard lock(mutex);
    return user_id;
}

void Context::setCurrentRolesWithLock(const std::vector<UUID> & new_current_roles, const std::lock_guard<ContextSharedMutex> &)
{
    if (new_current_roles.empty())
        current_roles = nullptr;
    else
        current_roles = std::make_shared<std::vector<UUID>>(new_current_roles);
    need_recalculate_access = true;
}

void Context::setCurrentRolesImpl(const std::vector<UUID> & new_current_roles, bool throw_if_not_granted, bool skip_if_not_granted, const std::shared_ptr<const User> & user)
{
    if (skip_if_not_granted)
    {
        auto filtered_role_ids = user->granted_roles.findGranted(new_current_roles);
        std::lock_guard lock{mutex};
        setCurrentRolesWithLock(filtered_role_ids, lock);
        return;
    }
    if (throw_if_not_granted)
    {
        for (const auto & role_id : new_current_roles)
        {
            if (!user->granted_roles.isGranted(role_id))
            {
                auto role_name = getAccessControl().tryReadName(role_id);
                throw Exception(ErrorCodes::SET_NON_GRANTED_ROLE, "Role {} should be granted to set as a current", role_name.value_or(toString(role_id)));
            }
        }
    }
    std::lock_guard lock2{mutex};
    setCurrentRolesWithLock(new_current_roles, lock2);
}

void Context::setCurrentRoles(const std::vector<UUID> & new_current_roles, bool check_grants)
{
    setCurrentRolesImpl(new_current_roles, /* throw_if_not_granted= */ check_grants, /* skip_if_not_granted= */ !check_grants, getUser());
}

void Context::setCurrentRoles(const RolesOrUsersSet & new_current_roles, bool check_grants)
{
    if (new_current_roles.all)
    {
        auto user = getUser();
        setCurrentRolesImpl(user->granted_roles.findGranted(new_current_roles), /* throw_if_not_granted= */ false, /* skip_if_not_granted= */ false, user);
    }
    else
    {
        setCurrentRoles(new_current_roles.getMatchingIDs(), check_grants);
    }
}

void Context::setCurrentRoles(const Strings & new_current_roles, bool check_grants)
{
    setCurrentRoles(getAccessControl().getIDs<Role>(new_current_roles), check_grants);
}

void Context::setCurrentRolesDefault()
{
    auto user = getUser();
    setCurrentRolesImpl(user->granted_roles.findGranted(user->default_roles), /* throw_if_not_granted= */ false, /* skip_if_not_granted= */ false, user);
}

std::vector<UUID> Context::getCurrentRoles() const
{
    return getRolesInfo()->getCurrentRoles();
}

std::vector<UUID> Context::getEnabledRoles() const
{
    return getRolesInfo()->getEnabledRoles();
}

std::shared_ptr<const EnabledRolesInfo> Context::getRolesInfo() const
{
    return getAccess()->getRolesInfo();
}

namespace
{
ALWAYS_INLINE inline void
contextSanityClampSettingsWithLock(const Context & context, Settings & settings, const std::lock_guard<ContextSharedMutex> &)
{
    const auto type = context.getApplicationType();
    if (type == Context::ApplicationType::LOCAL || type == Context::ApplicationType::SERVER)
        doSettingsSanityCheckClamp(settings, getLogger("SettingsSanity"));
}

ALWAYS_INLINE inline void contextSanityClampSettings(const Context & context, Settings & settings)
{
    const auto type = context.getApplicationType();
    if (type == Context::ApplicationType::LOCAL || type == Context::ApplicationType::SERVER)
        doSettingsSanityCheckClamp(settings, getLogger("SettingsSanity"));
}
}

template <typename... Args>
void Context::checkAccessImpl(const Args &... args) const
{
    return getAccess()->checkAccess(args...);
}

void Context::checkAccess(const AccessFlags & flags) const { checkAccessImpl(flags); }
void Context::checkAccess(const AccessFlags & flags, std::string_view database) const { checkAccessImpl(flags, database); }
void Context::checkAccess(const AccessFlags & flags, std::string_view database, std::string_view table) const { checkAccessImpl(flags, database, table); }
void Context::checkAccess(const AccessFlags & flags, std::string_view database, std::string_view table, std::string_view column) const { checkAccessImpl(flags, database, table, column); }
void Context::checkAccess(const AccessFlags & flags, std::string_view database, std::string_view table, const std::vector<std::string_view> & columns) const { checkAccessImpl(flags, database, table, columns); }
void Context::checkAccess(const AccessFlags & flags, std::string_view database, std::string_view table, const Strings & columns) const { checkAccessImpl(flags, database, table, columns); }
void Context::checkAccess(const AccessFlags & flags, const StorageID & table_id) const { checkAccessImpl(flags, table_id.getDatabaseName(), table_id.getTableName()); }
void Context::checkAccess(const AccessFlags & flags, const StorageID & table_id, std::string_view column) const { checkAccessImpl(flags, table_id.getDatabaseName(), table_id.getTableName(), column); }
void Context::checkAccess(const AccessFlags & flags, const StorageID & table_id, const std::vector<std::string_view> & columns) const { checkAccessImpl(flags, table_id.getDatabaseName(), table_id.getTableName(), columns); }
void Context::checkAccess(const AccessFlags & flags, const StorageID & table_id, const Strings & columns) const { checkAccessImpl(flags, table_id.getDatabaseName(), table_id.getTableName(), columns); }
void Context::checkAccess(const AccessRightsElement & element) const { checkAccessImpl(element); }
void Context::checkAccess(const AccessRightsElements & elements) const { checkAccessImpl(elements); }

std::shared_ptr<const ContextAccessWrapper> Context::getAccess() const
{
    /// A helper function to collect parameters for calculating access rights, called with Context::getLocalSharedLock() acquired.
    auto get_params = [this]()
    {
        /// If setUserID() was never called then this must be the global context with the full access.
        bool full_access = !user_id;

        return ContextAccessParams{user_id, full_access, /* use_default_roles= */ false, current_roles, settings, current_database, client_info};
    };

    /// Check if the current access rights are still valid, otherwise get parameters for recalculating access rights.
    std::optional<ContextAccessParams> params;

    {
        SharedLockGuard lock(mutex);
        if (access && !need_recalculate_access)
            return std::make_shared<const ContextAccessWrapper>(access, shared_from_this()); /// No need to recalculate access rights.

        params.emplace(get_params());

        if (access && (access->getParams() == *params))
        {
            need_recalculate_access = false;
            return std::make_shared<const ContextAccessWrapper>(access, shared_from_this()); /// No need to recalculate access rights.
        }
    }

    /// Calculate new access rights according to the collected parameters.
    /// NOTE: AccessControl::getContextAccess() may require some IO work, so Context::getLocalLock()
    ///       and Context::getGlobalLock() must be unlocked while we're doing this.
    auto res = getAccessControl().getContextAccess(*params);

    {
        /// If the parameters of access rights were not changed while we were calculated them
        /// then we store the new access rights in the Context to allow reusing it later.
        std::lock_guard lock(mutex);
        if (get_params() == *params)
        {
            access = res;
            need_recalculate_access = false;
        }
    }

    return std::make_shared<const ContextAccessWrapper>(res, shared_from_this());
}

RowPolicyFilterPtr Context::getRowPolicyFilter(const String & database, const String & table_name, RowPolicyFilterType filter_type) const
{
    return getAccess()->getRowPolicyFilter(database, table_name, filter_type);
}


std::shared_ptr<const EnabledQuota> Context::getQuota() const
{
    return getAccess()->getQuota();
}


std::optional<QuotaUsage> Context::getQuotaUsage() const
{
    return getAccess()->getQuotaUsage();
}

void Context::setCurrentProfileWithLock(const String & profile_name, bool check_constraints, const std::lock_guard<ContextSharedMutex> & lock)
{
    try
    {
        UUID profile_id = getAccessControl().getID<SettingsProfile>(profile_name);
        setCurrentProfileWithLock(profile_id, check_constraints, lock);
    }
    catch (Exception & e)
    {
        e.addMessage(", while trying to set settings profile {}", profile_name);
        throw;
    }
}

void Context::setCurrentProfileWithLock(const UUID & profile_id, bool check_constraints, const std::lock_guard<ContextSharedMutex> & lock)
{
    auto profile_info = getAccessControl().getSettingsProfileInfo(profile_id);
    setCurrentProfilesWithLock(*profile_info, check_constraints, lock);
}

void Context::setCurrentProfilesWithLock(const SettingsProfilesInfo & profiles_info, bool check_constraints, const std::lock_guard<ContextSharedMutex> & lock)
{
    if (check_constraints)
        checkSettingsConstraintsWithLock(profiles_info.settings, SettingSource::PROFILE);
    applySettingsChangesWithLock(profiles_info.settings, lock);
    settings_constraints_and_current_profiles = profiles_info.getConstraintsAndProfileIDs(settings_constraints_and_current_profiles);
    contextSanityClampSettingsWithLock(*this, settings, lock);
}

void Context::setCurrentProfile(const String & profile_name, bool check_constraints)
{
    std::lock_guard lock(mutex);
    setCurrentProfileWithLock(profile_name, check_constraints, lock);
}

void Context::setCurrentProfile(const UUID & profile_id, bool check_constraints)
{
    std::lock_guard lock(mutex);
    setCurrentProfileWithLock(profile_id, check_constraints, lock);
}

void Context::setCurrentProfiles(const SettingsProfilesInfo & profiles_info, bool check_constraints)
{
    std::lock_guard lock(mutex);
    setCurrentProfilesWithLock(profiles_info, check_constraints, lock);
}

std::vector<UUID> Context::getCurrentProfiles() const
{
    SharedLockGuard lock(mutex);
    return settings_constraints_and_current_profiles->current_profiles;
}

std::vector<UUID> Context::getEnabledProfiles() const
{
    SharedLockGuard lock(mutex);
    return settings_constraints_and_current_profiles->enabled_profiles;
}


ResourceManagerPtr Context::getResourceManager() const
{
    callOnce(shared->resource_manager_initialized, [&] {
        shared->resource_manager = ResourceManagerFactory::instance().get(getConfigRef().getString("resource_manager", "dynamic"));
    });

    return shared->resource_manager;
}

ClassifierPtr Context::getWorkloadClassifier() const
{
    std::lock_guard lock(mutex);
    // NOTE: Workload cannot be changed after query start, and getWorkloadClassifier() should not be called before proper `workload` is set
    if (!classifier)
        classifier = getResourceManager()->acquire(getSettingsRef().workload);
    return classifier;
}

String Context::getMergeWorkload() const
{
    SharedLockGuard lock(shared->mutex);
    return shared->merge_workload;
}

void Context::setMergeWorkload(const String & value)
{
    std::lock_guard lock(shared->mutex);
    shared->merge_workload = value;
}

String Context::getMutationWorkload() const
{
    SharedLockGuard lock(shared->mutex);
    return shared->mutation_workload;
}

void Context::setMutationWorkload(const String & value)
{
    std::lock_guard lock(shared->mutex);
    shared->mutation_workload = value;
}


Scalars Context::getScalars() const
{
    std::lock_guard lock(mutex);
    return scalars;
}


Block Context::getScalar(const String & name) const
{
    std::lock_guard lock(mutex);

    auto it = scalars.find(name);
    if (scalars.end() == it)
    {
        // This should be a logical error, but it fails the sql_fuzz test too
        // often, so 'bad arguments' for now.
        throw Exception(ErrorCodes::BAD_ARGUMENTS, "Scalar {} doesn't exist (internal bug)", backQuoteIfNeed(name));
    }
    return it->second;
}

std::optional<Block> Context::tryGetSpecialScalar(const String & name) const
{
    std::lock_guard lock(mutex);
    auto it = special_scalars.find(name);
    if (special_scalars.end() == it)
        return std::nullopt;
    return it->second;
}

Tables Context::getExternalTables() const
{
    if (isGlobalContext())
        throw Exception(ErrorCodes::LOGICAL_ERROR, "Global context cannot have external tables");

    SharedLockGuard lock(mutex);

    Tables res;
    for (const auto & table : external_tables_mapping)
        res[table.first] = table.second->getTable();

    auto query_context_ptr = query_context.lock();
    auto session_context_ptr = session_context.lock();
    if (query_context_ptr && query_context_ptr.get() != this)
    {
        Tables buf = query_context_ptr->getExternalTables();
        res.insert(buf.begin(), buf.end());
    }
    else if (session_context_ptr && session_context_ptr.get() != this)
    {
        Tables buf = session_context_ptr->getExternalTables();
        res.insert(buf.begin(), buf.end());
    }
    return res;
}


void Context::addExternalTable(const String & table_name, TemporaryTableHolder && temporary_table)
{
    addExternalTable(table_name, std::make_shared<TemporaryTableHolder>(std::move(temporary_table)));
}

void Context::updateExternalTable(const String & table_name, TemporaryTableHolder && temporary_table)
{
    updateExternalTable(table_name, std::make_shared<TemporaryTableHolder>(std::move(temporary_table)));
}

void Context::addOrUpdateExternalTable(const String & table_name, TemporaryTableHolder && temporary_table)
{
    addOrUpdateExternalTable(table_name, std::make_shared<TemporaryTableHolder>(std::move(temporary_table)));
}

void Context::addExternalTable(const String & table_name, std::shared_ptr<TemporaryTableHolder> temporary_table)
{
    if (isGlobalContext())
        throw Exception(ErrorCodes::LOGICAL_ERROR, "Global context cannot have external tables");

    std::lock_guard lock(mutex);
    if (external_tables_mapping.end() != external_tables_mapping.find(table_name))
        throw Exception(ErrorCodes::TABLE_ALREADY_EXISTS, "Temporary table {} already exists", backQuoteIfNeed(table_name));

    external_tables_mapping.emplace(table_name, std::move(temporary_table));
}

void Context::updateExternalTable(const String & table_name, std::shared_ptr<TemporaryTableHolder> temporary_table)
{
    if (isGlobalContext())
        throw Exception(ErrorCodes::LOGICAL_ERROR, "Global context cannot have external tables");

    std::lock_guard lock(mutex);
    auto it = external_tables_mapping.find(table_name);
    if (it == external_tables_mapping.end())
        throw Exception(ErrorCodes::TABLE_ALREADY_EXISTS, "Temporary table {} does not exist", backQuoteIfNeed(table_name));

    it->second = std::move(temporary_table);
}

void Context::addOrUpdateExternalTable(const String & table_name, std::shared_ptr<TemporaryTableHolder> temporary_table)
{
    if (isGlobalContext())
        throw Exception(ErrorCodes::LOGICAL_ERROR, "Global context cannot have external tables");

    std::lock_guard lock(mutex);
    auto [it, inserted] = external_tables_mapping.emplace(table_name, temporary_table);
    if (!inserted)
        it->second = std::move(temporary_table);
}

std::shared_ptr<TemporaryTableHolder> Context::findExternalTable(const String & table_name) const
{
    if (isGlobalContext())
        throw Exception(ErrorCodes::LOGICAL_ERROR, "Global context cannot have external tables");

    std::shared_ptr<TemporaryTableHolder> holder;
    {
        SharedLockGuard lock(mutex);
        auto iter = external_tables_mapping.find(table_name);
        if (iter == external_tables_mapping.end())
            return {};
        holder = iter->second;
    }
    return holder;
}

std::shared_ptr<TemporaryTableHolder> Context::removeExternalTable(const String & table_name)
{
    if (isGlobalContext())
        throw Exception(ErrorCodes::LOGICAL_ERROR, "Global context cannot have external tables");

    std::shared_ptr<TemporaryTableHolder> holder;
    {
        std::lock_guard lock(mutex);
        auto iter = external_tables_mapping.find(table_name);
        if (iter == external_tables_mapping.end())
            return {};
        holder = iter->second;
        external_tables_mapping.erase(iter);
    }
    return holder;
}


void Context::addScalar(const String & name, const Block & block)
{
    if (isGlobalContext())
        throw Exception(ErrorCodes::LOGICAL_ERROR, "Global context cannot have scalars");

    std::lock_guard lock(mutex);
    scalars[name] = block;
}


void Context::addSpecialScalar(const String & name, const Block & block)
{
    if (isGlobalContext())
        throw Exception(ErrorCodes::LOGICAL_ERROR, "Global context cannot have local scalars");

    std::lock_guard lock(mutex);
    special_scalars[name] = block;
}


bool Context::hasScalar(const String & name) const
{
    if (isGlobalContext())
        throw Exception(ErrorCodes::LOGICAL_ERROR, "Global context cannot have scalars");

    std::lock_guard lock(mutex);
    return scalars.contains(name);
}


void Context::addQueryAccessInfo(
    const String & quoted_database_name,
    const String & full_quoted_table_name,
    const Names & column_names)
{
    if (isGlobalContext())
        throw Exception(ErrorCodes::LOGICAL_ERROR, "Global context cannot have query access info");

    std::lock_guard lock(query_access_info->mutex);
    query_access_info->databases.emplace(quoted_database_name);
    query_access_info->tables.emplace(full_quoted_table_name);

    for (const auto & column_name : column_names)
        query_access_info->columns.emplace(full_quoted_table_name + "." + backQuoteIfNeed(column_name));
}

void Context::addQueryAccessInfo(const Names & partition_names)
{
    if (isGlobalContext())
        throw Exception(ErrorCodes::LOGICAL_ERROR, "Global context cannot have query access info");

    std::lock_guard<std::mutex> lock(query_access_info->mutex);
    for (const auto & partition_name : partition_names)
        query_access_info->partitions.emplace(partition_name);
}

void Context::addViewAccessInfo(const String & view_name)
{
    if (isGlobalContext())
        throw Exception(ErrorCodes::LOGICAL_ERROR, "Global context cannot have query access info");

    std::lock_guard<std::mutex> lock(query_access_info->mutex);
    query_access_info->views.emplace(view_name);
}

void Context::addQueryAccessInfo(const QualifiedProjectionName & qualified_projection_name)
{
    if (!qualified_projection_name)
        return;

    if (isGlobalContext())
        throw Exception(ErrorCodes::LOGICAL_ERROR, "Global context cannot have query access info");

    std::lock_guard<std::mutex> lock(query_access_info->mutex);
    query_access_info->projections.emplace(fmt::format(
        "{}.{}", qualified_projection_name.storage_id.getFullTableName(), backQuoteIfNeed(qualified_projection_name.projection_name)));
}

Context::QueryFactoriesInfo Context::getQueryFactoriesInfo() const
{
    return query_factories_info;
}

void Context::addQueryFactoriesInfo(QueryLogFactories factory_type, const String & created_object) const
{
    if (isGlobalContext())
        throw Exception(ErrorCodes::LOGICAL_ERROR, "Global context cannot have query factories info");

    std::lock_guard lock(query_factories_info.mutex);

    switch (factory_type)
    {
        case QueryLogFactories::AggregateFunction:
            query_factories_info.aggregate_functions.emplace(created_object);
            break;
        case QueryLogFactories::AggregateFunctionCombinator:
            query_factories_info.aggregate_function_combinators.emplace(created_object);
            break;
        case QueryLogFactories::Database:
            query_factories_info.database_engines.emplace(created_object);
            break;
        case QueryLogFactories::DataType:
            query_factories_info.data_type_families.emplace(created_object);
            break;
        case QueryLogFactories::Dictionary:
            query_factories_info.dictionaries.emplace(created_object);
            break;
        case QueryLogFactories::Format:
            query_factories_info.formats.emplace(created_object);
            break;
        case QueryLogFactories::Function:
            query_factories_info.functions.emplace(created_object);
            break;
        case QueryLogFactories::Storage:
            query_factories_info.storages.emplace(created_object);
            break;
        case QueryLogFactories::TableFunction:
            query_factories_info.table_functions.emplace(created_object);
    }
}

void Context::addQueryPrivilegesInfo(const String & privilege, bool granted) const
{
    std::lock_guard lock(query_privileges_info->mutex);
    if (granted)
        query_privileges_info->used_privileges.emplace(privilege);
    else
        query_privileges_info->missing_privileges.emplace(privilege);
}

static bool findIdentifier(const ASTFunction * function)
{
    if (!function || !function->arguments)
        return false;
    if (const auto * arguments = function->arguments->as<ASTExpressionList>())
    {
        for (const auto & argument : arguments->children)
        {
            if (argument->as<ASTIdentifier>())
                return true;
            if (const auto * f = argument->as<ASTFunction>(); f && findIdentifier(f))
                return true;
        }
    }
    return false;
}

StoragePtr Context::executeTableFunction(const ASTPtr & table_expression, const ASTSelectQuery * select_query_hint)
{
    ASTFunction * function = assert_cast<ASTFunction *>(table_expression.get());
    String database_name = getCurrentDatabase();
    String table_name = function->name;

    if (function->is_compound_name)
    {
        std::vector<std::string> parts;
        splitInto<'.'>(parts, function->name);

        if (parts.size() == 2)
        {
            database_name = parts[0];
            table_name = parts[1];
        }
    }

    StoragePtr table = DatabaseCatalog::instance().tryGetTable({database_name, table_name}, getQueryContext());
    if (table)
    {
        if (table.get()->isView() && table->as<StorageView>() && table->as<StorageView>()->isParameterizedView())
        {
            auto query = table->getInMemoryMetadataPtr()->getSelectQuery().inner_query->clone();
            NameToNameMap parameterized_view_values = analyzeFunctionParamValues(table_expression, getQueryContext());
            StorageView::replaceQueryParametersIfParametrizedView(query, parameterized_view_values);

            ASTCreateQuery create;
            create.select = query->as<ASTSelectWithUnionQuery>();
            auto sample_block = InterpreterSelectWithUnionQuery::getSampleBlock(query, getQueryContext());
            auto res = std::make_shared<StorageView>(StorageID(database_name, table_name),
                                                     create,
                                                     ColumnsDescription(sample_block.getNamesAndTypesList()),
                                                     /* comment */ "",
                                                     /* is_parameterized_view */ true);
            res->startup();
            function->prefer_subquery_to_function_formatting = true;
            return res;
        }
    }
    auto hash = table_expression->getTreeHash(/*ignore_aliases=*/ true);
    auto key = toString(hash);
    StoragePtr & res = table_function_results[key];
    if (!res)
    {
        TableFunctionPtr table_function_ptr;
        try
        {
            table_function_ptr = TableFunctionFactory::instance().get(table_expression, shared_from_this());
        }
        catch (Exception & e)
        {
            if (e.code() == ErrorCodes::UNKNOWN_FUNCTION)
            {
                e.addMessage(" or incorrect parameterized view");
            }
            throw;
        }

        uint64_t use_structure_from_insertion_table_in_table_functions = getSettingsRef().use_structure_from_insertion_table_in_table_functions;
        if (select_query_hint && use_structure_from_insertion_table_in_table_functions && table_function_ptr->needStructureHint() && hasInsertionTable())
        {
            const auto & insert_columns = DatabaseCatalog::instance()
                                              .getTable(getInsertionTable(), shared_from_this())
                                              ->getInMemoryMetadataPtr()
                                              ->getColumns();

            const auto & insert_column_names = hasInsertionTableColumnNames() ? *getInsertionTableColumnNames() : insert_columns.getOrdinary().getNames();
            DB::ColumnsDescription structure_hint;

            bool use_columns_from_insert_query = true;

            /// Insert table matches columns against SELECT expression by position, so we want to map
            /// insert table columns to table function columns through names from SELECT expression.

            auto insert_column_name_it = insert_column_names.begin();
            auto insert_column_names_end = insert_column_names.end();  /// end iterator of the range covered by possible asterisk
            auto virtual_column_names = table_function_ptr->getVirtualsToCheckBeforeUsingStructureHint();
            bool asterisk = false;
            const auto & expression_list = select_query_hint->select()->as<ASTExpressionList>()->children;
            const auto * expression = expression_list.begin();

            /// We want to go through SELECT expression list and correspond each expression to column in insert table
            /// which type will be used as a hint for the file structure inference.
            for (; expression != expression_list.end() && insert_column_name_it != insert_column_names_end; ++expression)
            {
                if (auto * identifier = (*expression)->as<ASTIdentifier>())
                {
                    if (!virtual_column_names.contains(identifier->name()))
                    {
                        if (asterisk)
                        {
                            if (use_structure_from_insertion_table_in_table_functions == 1)
                                throw Exception(ErrorCodes::ILLEGAL_COLUMN, "Asterisk cannot be mixed with column list in INSERT SELECT query.");

                            use_columns_from_insert_query = false;
                            break;
                        }

                        ColumnDescription column = insert_columns.get(*insert_column_name_it);
                        column.name = identifier->name();
                        /// Change ephemeral columns to default columns.
                        column.default_desc.kind = ColumnDefaultKind::Default;
                        structure_hint.add(std::move(column));
                    }

                    /// Once we hit asterisk we want to find end of the range covered by asterisk
                    /// contributing every further SELECT expression to the tail of insert structure
                    if (asterisk)
                        --insert_column_names_end;
                    else
                        ++insert_column_name_it;
                }
                else if ((*expression)->as<ASTAsterisk>())
                {
                    if (asterisk)
                    {
                        if (use_structure_from_insertion_table_in_table_functions == 1)
                            throw Exception(ErrorCodes::ILLEGAL_COLUMN, "Only one asterisk can be used in INSERT SELECT query.");

                        use_columns_from_insert_query = false;
                        break;
                    }
                    if (!structure_hint.empty())
                    {
                        if (use_structure_from_insertion_table_in_table_functions == 1)
                            throw Exception(ErrorCodes::ILLEGAL_COLUMN, "Asterisk cannot be mixed with column list in INSERT SELECT query.");

                        use_columns_from_insert_query = false;
                        break;
                    }

                    asterisk = true;
                }
                else if (auto * func = (*expression)->as<ASTFunction>())
                {
                    if (use_structure_from_insertion_table_in_table_functions == 2 && findIdentifier(func))
                    {
                        use_columns_from_insert_query = false;
                        break;
                    }

                    /// Once we hit asterisk we want to find end of the range covered by asterisk
                    /// contributing every further SELECT expression to the tail of insert structure
                    if (asterisk)
                        --insert_column_names_end;
                    else
                        ++insert_column_name_it;
                }
                else
                {
                    /// Once we hit asterisk we want to find end of the range covered by asterisk
                    /// contributing every further SELECT expression to the tail of insert structure
                    if (asterisk)
                        --insert_column_names_end;
                    else
                        ++insert_column_name_it;
                }
            }

            if (use_structure_from_insertion_table_in_table_functions == 2 && !asterisk)
            {
                /// For input function we should check if input format supports reading subset of columns.
                if (table_function_ptr->getName() == "input")
                    use_columns_from_insert_query = FormatFactory::instance().checkIfFormatSupportsSubsetOfColumns(getInsertFormat(), shared_from_this());
                else
                    use_columns_from_insert_query = table_function_ptr->supportsReadingSubsetOfColumns(shared_from_this());
            }

            if (use_columns_from_insert_query)
            {
                if (expression == expression_list.end())
                {
                    /// Append tail of insert structure to the hint
                    if (asterisk)
                    {
                        for (; insert_column_name_it != insert_column_names_end; ++insert_column_name_it)
                        {
                            ColumnDescription column = insert_columns.get(*insert_column_name_it);
                            /// Change ephemeral columns to default columns.
                            column.default_desc.kind = ColumnDefaultKind::Default;

                            structure_hint.add(std::move(column));
                        }
                    }

                    if (!structure_hint.empty())
                        table_function_ptr->setStructureHint(structure_hint);

                } else if (use_structure_from_insertion_table_in_table_functions == 1)
                    throw Exception(ErrorCodes::NUMBER_OF_COLUMNS_DOESNT_MATCH, "Number of columns in insert table less than required by SELECT expression.");
            }
        }

        res = table_function_ptr->execute(table_expression, shared_from_this(), table_function_ptr->getName());

        /// Since ITableFunction::parseArguments() may change table_expression, i.e.:
        ///
        ///     remote('127.1', system.one) -> remote('127.1', 'system.one'),
        ///
        auto new_hash = table_expression->getTreeHash(/*ignore_aliases=*/ true);
        if (hash != new_hash)
        {
            key = toString(new_hash);
            table_function_results[key] = res;
        }
    }
    return res;
}

StoragePtr Context::executeTableFunction(const ASTPtr & table_expression, const TableFunctionPtr & table_function_ptr)
{
    const auto hash = table_expression->getTreeHash(/*ignore_aliases=*/ true);
    const auto key = toString(hash);
    StoragePtr & res = table_function_results[key];

    if (!res)
    {
        res = table_function_ptr->execute(table_expression, shared_from_this(), table_function_ptr->getName());
    }

    return res;
}


StoragePtr Context::buildParametrizedViewStorage(const String & database_name, const String & table_name, const NameToNameMap & param_values)
{
    if (table_name.empty())
        return nullptr;

    StoragePtr original_view = DatabaseCatalog::instance().tryGetTable({database_name, table_name}, getQueryContext());
    if (!original_view || !original_view->isView())
        return nullptr;
    auto * storage_view = original_view->as<StorageView>();
    if (!storage_view || !storage_view->isParameterizedView())
        return nullptr;

    auto query = original_view->getInMemoryMetadataPtr()->getSelectQuery().inner_query->clone();
    StorageView::replaceQueryParametersIfParametrizedView(query, param_values);

    ASTCreateQuery create;
    create.select = query->as<ASTSelectWithUnionQuery>();
    auto sample_block = InterpreterSelectQueryAnalyzer::getSampleBlock(query, shared_from_this());
    auto res = std::make_shared<StorageView>(StorageID(database_name, table_name),
                                                create,
                                                ColumnsDescription(sample_block.getNamesAndTypesList()),
            /* comment */ "",
            /* is_parameterized_view */ true);
    res->startup();
    return res;
}


void Context::addViewSource(const StoragePtr & storage)
{
    if (view_source)
        throw Exception(ErrorCodes::TABLE_ALREADY_EXISTS, "Temporary view source storage {} already exists.",
            backQuoteIfNeed(view_source->getName()));
    view_source = storage;
}


StoragePtr Context::getViewSource() const
{
    return view_source;
}

bool Context::displaySecretsInShowAndSelect() const
{
    return shared->server_settings.display_secrets_in_show_and_select;
}

Settings Context::getSettings() const
{
    SharedLockGuard lock(mutex);
    return settings;
}

void Context::setSettings(const Settings & settings_)
{
    std::lock_guard lock(mutex);
    settings = settings_;
    need_recalculate_access = true;
    contextSanityClampSettings(*this, settings);
}

void Context::setSettingWithLock(std::string_view name, const String & value, const std::lock_guard<ContextSharedMutex> & lock)
{
    if (name == "profile")
    {
        setCurrentProfileWithLock(value, true /*check_constraints*/, lock);
        return;
    }
    settings.set(name, value);
    if (ContextAccessParams::dependsOnSettingName(name))
        need_recalculate_access = true;
    contextSanityClampSettingsWithLock(*this, settings, lock);
}

void Context::setSettingWithLock(std::string_view name, const Field & value, const std::lock_guard<ContextSharedMutex> & lock)
{
    if (name == "profile")
    {
        setCurrentProfileWithLock(value.safeGet<String>(), true /*check_constraints*/, lock);
        return;
    }
    settings.set(name, value);
    if (ContextAccessParams::dependsOnSettingName(name))
        need_recalculate_access = true;
}

void Context::applySettingChangeWithLock(const SettingChange & change, const std::lock_guard<ContextSharedMutex> & lock)
{
    try
    {
        setSettingWithLock(change.name, change.value, lock);
        contextSanityClampSettingsWithLock(*this, settings, lock);
    }
    catch (Exception & e)
    {
        e.addMessage(fmt::format(
                         "in attempt to set the value of setting '{}' to {}",
                         change.name, applyVisitor(FieldVisitorToString(), change.value)));
        throw;
    }
}

void Context::applySettingsChangesWithLock(const SettingsChanges & changes, const std::lock_guard<ContextSharedMutex>& lock)
{
    for (const SettingChange & change : changes)
        applySettingChangeWithLock(change, lock);
    applySettingsQuirks(settings);
}

void Context::setSetting(std::string_view name, const String & value)
{
    std::lock_guard lock(mutex);
    setSettingWithLock(name, value, lock);
}

void Context::setSetting(std::string_view name, const Field & value)
{
    std::lock_guard lock(mutex);
    setSettingWithLock(name, value, lock);
    contextSanityClampSettingsWithLock(*this, settings, lock);
}

void Context::setServerSetting(std::string_view name, const Field & value)
{
    std::lock_guard lock(mutex);
    shared->server_settings.set(name, value);
}

void Context::applySettingChange(const SettingChange & change)
{
    try
    {
        setSetting(change.name, change.value);
    }
    catch (Exception & e)
    {
        e.addMessage(fmt::format(
                         "in attempt to set the value of setting '{}' to {}",
                         change.name, applyVisitor(FieldVisitorToString(), change.value)));
        throw;
    }
}


void Context::applySettingsChanges(const SettingsChanges & changes)
{
    std::lock_guard lock(mutex);
    applySettingsChangesWithLock(changes, lock);
}

void Context::checkSettingsConstraintsWithLock(const SettingsProfileElements & profile_elements, SettingSource source)
{
    getSettingsConstraintsAndCurrentProfilesWithLock()->constraints.check(settings, profile_elements, source);
    if (getApplicationType() == ApplicationType::LOCAL || getApplicationType() == ApplicationType::SERVER)
        doSettingsSanityCheckClamp(settings, getLogger("SettingsSanity"));
}

void Context::checkSettingsConstraintsWithLock(const SettingChange & change, SettingSource source)
{
    getSettingsConstraintsAndCurrentProfilesWithLock()->constraints.check(settings, change, source);
    if (getApplicationType() == ApplicationType::LOCAL || getApplicationType() == ApplicationType::SERVER)
        doSettingsSanityCheckClamp(settings, getLogger("SettingsSanity"));
}

void Context::checkSettingsConstraintsWithLock(const SettingsChanges & changes, SettingSource source)
{
    getSettingsConstraintsAndCurrentProfilesWithLock()->constraints.check(settings, changes, source);
    if (getApplicationType() == ApplicationType::LOCAL || getApplicationType() == ApplicationType::SERVER)
        doSettingsSanityCheckClamp(settings, getLogger("SettingsSanity"));
}

void Context::checkSettingsConstraintsWithLock(SettingsChanges & changes, SettingSource source)
{
    getSettingsConstraintsAndCurrentProfilesWithLock()->constraints.check(settings, changes, source);
    if (getApplicationType() == ApplicationType::LOCAL || getApplicationType() == ApplicationType::SERVER)
        doSettingsSanityCheckClamp(settings, getLogger("SettingsSanity"));
}

void Context::clampToSettingsConstraintsWithLock(SettingsChanges & changes, SettingSource source)
{
    getSettingsConstraintsAndCurrentProfilesWithLock()->constraints.clamp(settings, changes, source);
    if (getApplicationType() == ApplicationType::LOCAL || getApplicationType() == ApplicationType::SERVER)
        doSettingsSanityCheckClamp(settings, getLogger("SettingsSanity"));
}

void Context::checkMergeTreeSettingsConstraintsWithLock(const MergeTreeSettings & merge_tree_settings, const SettingsChanges & changes) const
{
    getSettingsConstraintsAndCurrentProfilesWithLock()->constraints.check(merge_tree_settings, changes);
}

void Context::checkSettingsConstraints(const SettingsProfileElements & profile_elements, SettingSource source)
{
    SharedLockGuard lock(mutex);
    checkSettingsConstraintsWithLock(profile_elements, source);
}

void Context::checkSettingsConstraints(const SettingChange & change, SettingSource source)
{
    SharedLockGuard lock(mutex);
    checkSettingsConstraintsWithLock(change, source);
}

void Context::checkSettingsConstraints(const SettingsChanges & changes, SettingSource source)
{
    SharedLockGuard lock(mutex);
    getSettingsConstraintsAndCurrentProfilesWithLock()->constraints.check(settings, changes, source);
    doSettingsSanityCheckClamp(settings, getLogger("SettingsSanity"));
}

void Context::checkSettingsConstraints(SettingsChanges & changes, SettingSource source)
{
    SharedLockGuard lock(mutex);
    checkSettingsConstraintsWithLock(changes, source);
}

void Context::clampToSettingsConstraints(SettingsChanges & changes, SettingSource source)
{
    SharedLockGuard lock(mutex);
    clampToSettingsConstraintsWithLock(changes, source);
}

void Context::checkMergeTreeSettingsConstraints(const MergeTreeSettings & merge_tree_settings, const SettingsChanges & changes) const
{
    SharedLockGuard lock(mutex);
    checkMergeTreeSettingsConstraintsWithLock(merge_tree_settings, changes);
}

void Context::resetSettingsToDefaultValue(const std::vector<String> & names)
{
    std::lock_guard lock(mutex);
    for (const String & name: names)
        settings.setDefaultValue(name);
}

std::shared_ptr<const SettingsConstraintsAndProfileIDs> Context::getSettingsConstraintsAndCurrentProfilesWithLock() const
{
    if (settings_constraints_and_current_profiles)
        return settings_constraints_and_current_profiles;
    static auto no_constraints_or_profiles = std::make_shared<SettingsConstraintsAndProfileIDs>(getAccessControl());
    return no_constraints_or_profiles;
}

std::shared_ptr<const SettingsConstraintsAndProfileIDs> Context::getSettingsConstraintsAndCurrentProfiles() const
{
    SharedLockGuard lock(mutex);
    return getSettingsConstraintsAndCurrentProfilesWithLock();
}

String Context::getCurrentDatabase() const
{
    SharedLockGuard lock(mutex);
    return current_database;
}


String Context::getInitialQueryId() const
{
    return client_info.initial_query_id;
}


void Context::setCurrentDatabaseNameInGlobalContext(const String & name)
{
    if (!isGlobalContext())
        throw Exception(ErrorCodes::LOGICAL_ERROR,
                        "Cannot set current database for non global context, this method should "
                        "be used during server initialization");
    std::lock_guard lock(mutex);

    if (!current_database.empty())
        throw Exception(ErrorCodes::LOGICAL_ERROR, "Default database name cannot be changed in global context without server restart");

    current_database = name;
}

void Context::setCurrentDatabaseWithLock(const String & name, const std::lock_guard<ContextSharedMutex> &)
{
    DatabaseCatalog::instance().assertDatabaseExists(name);
    current_database = name;
    need_recalculate_access = true;
}

void Context::setCurrentDatabase(const String & name)
{
    std::lock_guard lock(mutex);
    setCurrentDatabaseWithLock(name, lock);
}

void Context::setCurrentQueryId(const String & query_id)
{
    /// Generate random UUID, but using lower quality RNG,
    ///  because Poco::UUIDGenerator::generateRandom method is using /dev/random, that is very expensive.
    /// NOTE: Actually we don't need to use UUIDs for query identifiers.
    /// We could use any suitable string instead.
    union
    {
        char bytes[16];
        struct
        {
            UInt64 a;
            UInt64 b;
        } words;
        UUID uuid{};
    } random;

    random.words.a = thread_local_rng();
    random.words.b = thread_local_rng();


    String query_id_to_set = query_id;
    if (query_id_to_set.empty())    /// If the user did not submit his query_id, then we generate it ourselves.
    {
        /// Use protected constructor.
        struct QueryUUID : Poco::UUID
        {
            QueryUUID(const char * bytes, Poco::UUID::Version version)
                : Poco::UUID(bytes, version) {}
        };

        query_id_to_set = QueryUUID(random.bytes, Poco::UUID::UUID_RANDOM).toString();
    }

    client_info.current_query_id = query_id_to_set;

    if (client_info.query_kind == ClientInfo::QueryKind::INITIAL_QUERY)
        client_info.initial_query_id = client_info.current_query_id;
}

void Context::setBackgroundOperationTypeForContext(ClientInfo::BackgroundOperationType background_operation)
{
    chassert(background_operation != ClientInfo::BackgroundOperationType::NOT_A_BACKGROUND_OPERATION);
    client_info.background_operation_type = background_operation;
}

bool Context::isBackgroundOperationContext() const
{
    return client_info.background_operation_type != ClientInfo::BackgroundOperationType::NOT_A_BACKGROUND_OPERATION;
}

void Context::killCurrentQuery() const
{
    if (auto elem = getProcessListElement())
        elem->cancelQuery(true);
}

bool Context::isCurrentQueryKilled() const
{
    /// Here getProcessListElementSafe is used, not getProcessListElement call
    /// getProcessListElement requires that process list exists
    /// In the most cases it is true, because process list exists during the query execution time.
    /// That is valid for all operations with parts, like read and write operations.
    /// However that Context::isCurrentQueryKilled call could be used on the edges
    /// when query is starting or finishing, in such edges context still exist but process list already expired
    if (auto elem = getProcessListElementSafe())
        return elem->isKilled();

    return false;
}


String Context::getDefaultFormat() const
{
    return default_format.empty() ? "TabSeparated" : default_format;
}

void Context::setDefaultFormat(const String & name)
{
    default_format = name;
}

String Context::getInsertFormat() const
{
    return insert_format;
}

void Context::setInsertFormat(const String & name)
{
    insert_format = name;
}

MultiVersion<Macros>::Version Context::getMacros() const
{
    return shared->macros.get();
}

void Context::setMacros(std::unique_ptr<Macros> && macros)
{
    shared->macros.set(std::move(macros));
}

ContextMutablePtr Context::getQueryContext() const
{
    auto ptr = query_context.lock();
    if (!ptr)
        throw Exception(ErrorCodes::THERE_IS_NO_QUERY, "There is no query or query context has expired");
    return ptr;
}

bool Context::isInternalSubquery() const
{
    auto ptr = query_context.lock();
    return ptr && ptr.get() != this;
}

ContextMutablePtr Context::getSessionContext() const
{
    auto ptr = session_context.lock();
    if (!ptr) throw Exception(ErrorCodes::THERE_IS_NO_SESSION, "There is no session or session context has expired");
    return ptr;
}

ContextMutablePtr Context::getGlobalContext() const
{
    auto ptr = global_context.lock();
    if (!ptr) throw Exception(ErrorCodes::LOGICAL_ERROR, "There is no global context or global context has expired");
    return ptr;
}

ContextMutablePtr Context::getBufferContext() const
{
    if (!buffer_context) throw Exception(ErrorCodes::LOGICAL_ERROR, "There is no buffer context");
    return buffer_context;
}

void Context::makeQueryContext()
{
    query_context = shared_from_this();

    /// Throttling should not be inherited, otherwise if you will set
    /// throttling for default profile you will not able to overwrite it
    /// per-user/query.
    ///
    /// Note, that if you need to set it server-wide, you should use
    /// per-server settings, i.e.:
    /// - max_backup_bandwidth_for_server
    /// - max_remote_read_network_bandwidth_for_server
    /// - max_remote_write_network_bandwidth_for_server
    /// - max_local_read_bandwidth_for_server
    /// - max_local_write_bandwidth_for_server
    remote_read_query_throttler.reset();
    remote_write_query_throttler.reset();
    local_read_query_throttler.reset();
    local_write_query_throttler.reset();
    backups_query_throttler.reset();
    query_privileges_info = std::make_shared<QueryPrivilegesInfo>(*query_privileges_info);
}

void Context::makeQueryContextForMerge(const MergeTreeSettings & merge_tree_settings)
{
    makeQueryContext();
    classifier.reset(); // It is assumed that there are no active queries running using this classifier, otherwise this will lead to crashes
    settings.workload = merge_tree_settings.merge_workload.value.empty() ? getMergeWorkload() : merge_tree_settings.merge_workload;
}

void Context::makeQueryContextForMutate(const MergeTreeSettings & merge_tree_settings)
{
    makeQueryContext();
    classifier.reset(); // It is assumed that there are no active queries running using this classifier, otherwise this will lead to crashes
    settings.workload = merge_tree_settings.mutation_workload.value.empty() ? getMutationWorkload() : merge_tree_settings.mutation_workload;
}

void Context::makeSessionContext()
{
    session_context = shared_from_this();
}

void Context::makeGlobalContext()
{
    initGlobal();
    global_context = shared_from_this();
}

const EmbeddedDictionaries & Context::getEmbeddedDictionaries() const
{
    return getEmbeddedDictionariesImpl(false);
}

EmbeddedDictionaries & Context::getEmbeddedDictionaries()
{
    return getEmbeddedDictionariesImpl(false);
}

AsyncLoader & Context::getAsyncLoader() const
{
    callOnce(shared->async_loader_initialized, [&] {
        shared->async_loader = std::make_unique<AsyncLoader>(std::vector<AsyncLoader::PoolInitializer>{
                // IMPORTANT: Pool declaration order should match the order in `PoolId.h` to get the indices right.
                { // TablesLoaderForegroundPoolId
                    "ForegroundLoad",
                    CurrentMetrics::TablesLoaderForegroundThreads,
                    CurrentMetrics::TablesLoaderForegroundThreadsActive,
                    CurrentMetrics::TablesLoaderForegroundThreadsScheduled,
                    shared->server_settings.tables_loader_foreground_pool_size,
                    TablesLoaderForegroundPriority
                },
                { // TablesLoaderBackgroundLoadPoolId
                    "BackgroundLoad",
                    CurrentMetrics::TablesLoaderBackgroundThreads,
                    CurrentMetrics::TablesLoaderBackgroundThreadsActive,
                    CurrentMetrics::TablesLoaderBackgroundThreadsScheduled,
                    shared->server_settings.tables_loader_background_pool_size,
                    TablesLoaderBackgroundLoadPriority
                },
                { // TablesLoaderBackgroundStartupPoolId
                    "BackgrndStartup",
                    CurrentMetrics::TablesLoaderBackgroundThreads,
                    CurrentMetrics::TablesLoaderBackgroundThreadsActive,
                    CurrentMetrics::TablesLoaderBackgroundThreadsScheduled,
                    shared->server_settings.tables_loader_background_pool_size,
                    TablesLoaderBackgroundStartupPriority
                }
            },
            /* log_failures = */ true,
            /* log_progress = */ true,
            /* log_events = */ true);
    });

    return *shared->async_loader;
}


const ExternalDictionariesLoader & Context::getExternalDictionariesLoader() const
{
    return const_cast<Context *>(this)->getExternalDictionariesLoader();
}

ExternalDictionariesLoader & Context::getExternalDictionariesLoader()
{
    std::lock_guard lock(shared->external_dictionaries_mutex);
    return getExternalDictionariesLoaderWithLock(lock);
}

ExternalDictionariesLoader & Context::getExternalDictionariesLoaderWithLock(const std::lock_guard<std::mutex> &) TSA_REQUIRES(shared->external_dictionaries_mutex)
{
    if (!shared->external_dictionaries_loader)
        shared->external_dictionaries_loader =
            std::make_unique<ExternalDictionariesLoader>(getGlobalContext());
    return *shared->external_dictionaries_loader;
}

const ExternalUserDefinedExecutableFunctionsLoader & Context::getExternalUserDefinedExecutableFunctionsLoader() const
{
    return const_cast<Context *>(this)->getExternalUserDefinedExecutableFunctionsLoader();
}

ExternalUserDefinedExecutableFunctionsLoader & Context::getExternalUserDefinedExecutableFunctionsLoader()
{
    std::lock_guard lock(shared->external_user_defined_executable_functions_mutex);
    return getExternalUserDefinedExecutableFunctionsLoaderWithLock(lock);
}

ExternalUserDefinedExecutableFunctionsLoader &
Context::getExternalUserDefinedExecutableFunctionsLoaderWithLock(const std::lock_guard<std::mutex> &) TSA_REQUIRES(shared->external_user_defined_executable_functions_mutex)
{
    if (!shared->external_user_defined_executable_functions_loader)
        shared->external_user_defined_executable_functions_loader =
            std::make_unique<ExternalUserDefinedExecutableFunctionsLoader>(getGlobalContext());
    return *shared->external_user_defined_executable_functions_loader;
}

EmbeddedDictionaries & Context::getEmbeddedDictionariesImpl(const bool throw_on_error) const
{
    std::lock_guard lock(shared->embedded_dictionaries_mutex);

    if (!shared->embedded_dictionaries)
    {
        auto geo_dictionaries_loader = std::make_unique<GeoDictionariesLoader>();

        shared->embedded_dictionaries = std::make_unique<EmbeddedDictionaries>(
            std::move(geo_dictionaries_loader),
            getGlobalContext(),
            throw_on_error);
    }

    return *shared->embedded_dictionaries;
}


void Context::tryCreateEmbeddedDictionaries(const Poco::Util::AbstractConfiguration & config) const
{
    if (!config.getBool("dictionaries_lazy_load", true))
        static_cast<void>(getEmbeddedDictionariesImpl(true));
}

void Context::loadOrReloadDictionaries(const Poco::Util::AbstractConfiguration & config)
{
    bool dictionaries_lazy_load = config.getBool("dictionaries_lazy_load", true);
    auto patterns_values = getMultipleValuesFromConfig(config, "", "dictionaries_config");
    std::unordered_set<std::string> patterns(patterns_values.begin(), patterns_values.end());

    std::lock_guard lock(shared->external_dictionaries_mutex);

    auto & external_dictionaries_loader = getExternalDictionariesLoaderWithLock(lock);
    external_dictionaries_loader.enableAlwaysLoadEverything(!dictionaries_lazy_load);

    if (shared->external_dictionaries_config_repository)
    {
        shared->external_dictionaries_config_repository->updatePatterns(patterns);
        external_dictionaries_loader.reloadConfig(shared->external_dictionaries_config_repository->getName());
        return;
    }

    auto app_path = getPath();
    auto config_path = getConfigRef().getString("config-file", "config.xml");
    auto repository = std::make_unique<ExternalLoaderXMLConfigRepository>(app_path, config_path, patterns);
    shared->external_dictionaries_config_repository = repository.get();
    shared->dictionaries_xmls = external_dictionaries_loader.addConfigRepository(std::move(repository));
}

void Context::waitForDictionariesLoad() const
{
    LOG_TRACE(shared->log, "Waiting for dictionaries to be loaded");
    auto results = getExternalDictionariesLoader().tryLoadAll<ExternalLoader::LoadResults>();
    bool all_dictionaries_loaded = true;
    for (const auto & result : results)
    {
        if ((result.status != ExternalLoaderStatus::LOADED) && (result.status != ExternalLoaderStatus::LOADED_AND_RELOADING))
        {
            LOG_WARNING(shared->log, "Dictionary {} was not loaded ({})", result.name, result.status);
            all_dictionaries_loaded = false;
        }
    }
    if (all_dictionaries_loaded)
        LOG_INFO(shared->log, "All dictionaries have been loaded");
    else
        LOG_INFO(shared->log, "Some dictionaries were not loaded");
}

void Context::loadOrReloadUserDefinedExecutableFunctions(const Poco::Util::AbstractConfiguration & config)
{
    auto patterns_values = getMultipleValuesFromConfig(config, "", "user_defined_executable_functions_config");
    std::unordered_set<std::string> patterns(patterns_values.begin(), patterns_values.end());

    std::lock_guard lock(shared->external_user_defined_executable_functions_mutex);

    auto & external_user_defined_executable_functions_loader = getExternalUserDefinedExecutableFunctionsLoaderWithLock(lock);

    if (shared->user_defined_executable_functions_config_repository)
    {
        shared->user_defined_executable_functions_config_repository->updatePatterns(patterns);
        external_user_defined_executable_functions_loader.reloadConfig(shared->user_defined_executable_functions_config_repository->getName());
        return;
    }

    auto app_path = getPath();
    auto config_path = getConfigRef().getString("config-file", "config.xml");
    auto repository = std::make_unique<ExternalLoaderXMLConfigRepository>(app_path, config_path, patterns);
    shared->user_defined_executable_functions_config_repository = repository.get();
    shared->user_defined_executable_functions_xmls = external_user_defined_executable_functions_loader.addConfigRepository(std::move(repository));
}

const IUserDefinedSQLObjectsStorage & Context::getUserDefinedSQLObjectsStorage() const
{
    callOnce(shared->user_defined_sql_objects_storage_initialized, [&] {
        shared->user_defined_sql_objects_storage = createUserDefinedSQLObjectsStorage(getGlobalContext());
    });

    SharedLockGuard lock(shared->mutex);
    return *shared->user_defined_sql_objects_storage;
}

IUserDefinedSQLObjectsStorage & Context::getUserDefinedSQLObjectsStorage()
{
    callOnce(shared->user_defined_sql_objects_storage_initialized, [&] {
        shared->user_defined_sql_objects_storage = createUserDefinedSQLObjectsStorage(getGlobalContext());
    });

    std::lock_guard lock(shared->mutex);
    return *shared->user_defined_sql_objects_storage;
}

void Context::setUserDefinedSQLObjectsStorage(std::unique_ptr<IUserDefinedSQLObjectsStorage> storage)
{
    std::lock_guard lock(shared->mutex);
    shared->user_defined_sql_objects_storage = std::move(storage);
}

#if USE_NLP

SynonymsExtensions & Context::getSynonymsExtensions() const
{
    callOnce(shared->synonyms_extensions_initialized, [&] {
        shared->synonyms_extensions.emplace(getConfigRef());
    });

    return *shared->synonyms_extensions;
}

Lemmatizers & Context::getLemmatizers() const
{
    callOnce(shared->lemmatizers_initialized, [&] {
        shared->lemmatizers.emplace(getConfigRef());
    });

    return *shared->lemmatizers;
}
#endif

BackupsWorker & Context::getBackupsWorker() const
{
    callOnce(shared->backups_worker_initialized, [&] {
        const auto & config = getConfigRef();
        const auto & settings_ref = getSettingsRef();
        UInt64 backup_threads = config.getUInt64("backup_threads", settings_ref.backup_threads);
        UInt64 restore_threads = config.getUInt64("restore_threads", settings_ref.restore_threads);

        shared->backups_worker.emplace(getGlobalContext(), backup_threads, restore_threads);
    });

    return *shared->backups_worker;
}

void Context::waitAllBackupsAndRestores() const
{
    if (shared->backups_worker)
        shared->backups_worker->waitAll();
}


void Context::setProgressCallback(ProgressCallback callback)
{
    /// Callback is set to a session or to a query. In the session, only one query is processed at a time. Therefore, the lock is not needed.
    progress_callback = callback;
}

ProgressCallback Context::getProgressCallback() const
{
    return progress_callback;
}


void Context::setProcessListElement(QueryStatusPtr elem)
{
    /// Set to a session or query. In the session, only one query is processed at a time. Therefore, the lock is not needed.
    process_list_elem = elem;
    has_process_list_elem = elem.get();
}

QueryStatusPtr Context::getProcessListElement() const
{
    if (!has_process_list_elem)
        return {};
    if (auto res = process_list_elem.lock())
        return res;
    throw Exception(ErrorCodes::LOGICAL_ERROR, "Weak pointer to process_list_elem expired during query execution, it's a bug");
}

QueryStatusPtr Context::getProcessListElementSafe() const
{
    if (!has_process_list_elem)
        return {};
    if (auto res = process_list_elem.lock())
        return res;
    return {};
}

void Context::setUncompressedCache(const String & cache_policy, size_t max_size_in_bytes, double size_ratio)
{
    std::lock_guard lock(shared->mutex);

    if (shared->uncompressed_cache)
        throw Exception(ErrorCodes::LOGICAL_ERROR, "Uncompressed cache has been already created.");

    shared->uncompressed_cache = std::make_shared<UncompressedCache>(cache_policy, max_size_in_bytes, size_ratio);
}

void Context::updateUncompressedCacheConfiguration(const Poco::Util::AbstractConfiguration & config)
{
    std::lock_guard lock(shared->mutex);

    if (!shared->uncompressed_cache)
        throw Exception(ErrorCodes::LOGICAL_ERROR, "Uncompressed cache was not created yet.");

    size_t max_size_in_bytes = config.getUInt64("uncompressed_cache_size", DEFAULT_UNCOMPRESSED_CACHE_MAX_SIZE);
    shared->uncompressed_cache->setMaxSizeInBytes(max_size_in_bytes);
}

UncompressedCachePtr Context::getUncompressedCache() const
{
    SharedLockGuard lock(shared->mutex);
    return shared->uncompressed_cache;
}

void Context::clearUncompressedCache() const
{
    std::lock_guard lock(shared->mutex);

    if (shared->uncompressed_cache)
        shared->uncompressed_cache->clear();
}

void Context::setPageCache(size_t bytes_per_chunk, size_t bytes_per_mmap, size_t bytes_total, bool use_madv_free, bool use_huge_pages)
{
    std::lock_guard lock(shared->mutex);

    if (shared->page_cache)
        throw Exception(ErrorCodes::LOGICAL_ERROR, "Page cache has been already created.");

    shared->page_cache = std::make_shared<PageCache>(bytes_per_chunk, bytes_per_mmap, bytes_total, use_madv_free, use_huge_pages);
}

PageCachePtr Context::getPageCache() const
{
    SharedLockGuard lock(shared->mutex);
    return shared->page_cache;
}

void Context::dropPageCache() const
{
    PageCachePtr cache;
    {
        SharedLockGuard lock(shared->mutex);
        cache = shared->page_cache;
    }
    if (cache)
        cache->dropCache();
}

void Context::setMarkCache(const String & cache_policy, size_t max_cache_size_in_bytes, double size_ratio)
{
    std::lock_guard lock(shared->mutex);

    if (shared->mark_cache)
        throw Exception(ErrorCodes::LOGICAL_ERROR, "Mark cache has been already created.");

    shared->mark_cache = std::make_shared<MarkCache>(cache_policy, max_cache_size_in_bytes, size_ratio);
}

void Context::updateMarkCacheConfiguration(const Poco::Util::AbstractConfiguration & config)
{
    std::lock_guard lock(shared->mutex);

    if (!shared->mark_cache)
        throw Exception(ErrorCodes::LOGICAL_ERROR, "Mark cache was not created yet.");

    size_t max_size_in_bytes = config.getUInt64("mark_cache_size", DEFAULT_MARK_CACHE_MAX_SIZE);
    shared->mark_cache->setMaxSizeInBytes(max_size_in_bytes);
}

MarkCachePtr Context::getMarkCache() const
{
    SharedLockGuard lock(shared->mutex);
    return shared->mark_cache;
}

void Context::clearMarkCache() const
{
    std::lock_guard lock(shared->mutex);

    if (shared->mark_cache)
        shared->mark_cache->clear();
}

ThreadPool & Context::getLoadMarksThreadpool() const
{
    callOnce(shared->load_marks_threadpool_initialized, [&] {
        const auto & config = getConfigRef();
        auto pool_size = config.getUInt(".load_marks_threadpool_pool_size", 50);
        auto queue_size = config.getUInt(".load_marks_threadpool_queue_size", 1000000);
        shared->load_marks_threadpool = std::make_unique<ThreadPool>(
            CurrentMetrics::MarksLoaderThreads, CurrentMetrics::MarksLoaderThreadsActive, CurrentMetrics::MarksLoaderThreadsScheduled, pool_size, pool_size, queue_size);
    });

    return *shared->load_marks_threadpool;
}

void Context::setIndexUncompressedCache(const String & cache_policy, size_t max_size_in_bytes, double size_ratio)
{
    std::lock_guard lock(shared->mutex);

    if (shared->index_uncompressed_cache)
        throw Exception(ErrorCodes::LOGICAL_ERROR, "Index uncompressed cache has been already created.");

    shared->index_uncompressed_cache = std::make_shared<UncompressedCache>(cache_policy, max_size_in_bytes, size_ratio);
}

void Context::updateIndexUncompressedCacheConfiguration(const Poco::Util::AbstractConfiguration & config)
{
    std::lock_guard lock(shared->mutex);

    if (!shared->index_uncompressed_cache)
        throw Exception(ErrorCodes::LOGICAL_ERROR, "Index uncompressed cache was not created yet.");

    size_t max_size_in_bytes = config.getUInt64("index_uncompressed_cache_size", DEFAULT_INDEX_UNCOMPRESSED_CACHE_MAX_SIZE);
    shared->index_uncompressed_cache->setMaxSizeInBytes(max_size_in_bytes);
}

UncompressedCachePtr Context::getIndexUncompressedCache() const
{
    SharedLockGuard lock(shared->mutex);
    return shared->index_uncompressed_cache;
}

void Context::clearIndexUncompressedCache() const
{
    std::lock_guard lock(shared->mutex);

    if (shared->index_uncompressed_cache)
        shared->index_uncompressed_cache->clear();
}

void Context::setIndexMarkCache(const String & cache_policy, size_t max_cache_size_in_bytes, double size_ratio)
{
    std::lock_guard lock(shared->mutex);

    if (shared->index_mark_cache)
        throw Exception(ErrorCodes::LOGICAL_ERROR, "Index mark cache has been already created.");

    shared->index_mark_cache = std::make_shared<MarkCache>(cache_policy, max_cache_size_in_bytes, size_ratio);
}

void Context::updateIndexMarkCacheConfiguration(const Poco::Util::AbstractConfiguration & config)
{
    std::lock_guard lock(shared->mutex);

    if (!shared->index_mark_cache)
        throw Exception(ErrorCodes::LOGICAL_ERROR, "Index mark cache was not created yet.");

    size_t max_size_in_bytes = config.getUInt64("index_mark_cache_size", DEFAULT_INDEX_MARK_CACHE_MAX_SIZE);
    shared->index_mark_cache->setMaxSizeInBytes(max_size_in_bytes);
}

MarkCachePtr Context::getIndexMarkCache() const
{
    SharedLockGuard lock(shared->mutex);
    return shared->index_mark_cache;
}

void Context::clearIndexMarkCache() const
{
    std::lock_guard lock(shared->mutex);

    if (shared->index_mark_cache)
        shared->index_mark_cache->clear();
}

void Context::setMMappedFileCache(size_t max_cache_size_in_num_entries)
{
    std::lock_guard lock(shared->mutex);

    if (shared->mmap_cache)
        throw Exception(ErrorCodes::LOGICAL_ERROR, "Mapped file cache has been already created.");

    shared->mmap_cache = std::make_shared<MMappedFileCache>(max_cache_size_in_num_entries);
}

void Context::updateMMappedFileCacheConfiguration(const Poco::Util::AbstractConfiguration & config)
{
    std::lock_guard lock(shared->mutex);

    if (!shared->mmap_cache)
        throw Exception(ErrorCodes::LOGICAL_ERROR, "Mapped file cache was not created yet.");

    size_t max_size_in_bytes = config.getUInt64("mmap_cache_size", DEFAULT_MMAP_CACHE_MAX_SIZE);
    shared->mmap_cache->setMaxSizeInBytes(max_size_in_bytes);
}

MMappedFileCachePtr Context::getMMappedFileCache() const
{
    SharedLockGuard lock(shared->mutex);
    return shared->mmap_cache;
}

void Context::clearMMappedFileCache() const
{
    std::lock_guard lock(shared->mutex);

    if (shared->mmap_cache)
        shared->mmap_cache->clear();
}

void Context::setQueryCache(size_t max_size_in_bytes, size_t max_entries, size_t max_entry_size_in_bytes, size_t max_entry_size_in_rows)
{
    std::lock_guard lock(shared->mutex);

    if (shared->query_cache)
        throw Exception(ErrorCodes::LOGICAL_ERROR, "Query cache has been already created.");

    shared->query_cache = std::make_shared<QueryCache>(max_size_in_bytes, max_entries, max_entry_size_in_bytes, max_entry_size_in_rows);
}

void Context::updateQueryCacheConfiguration(const Poco::Util::AbstractConfiguration & config)
{
    std::lock_guard lock(shared->mutex);

    if (!shared->query_cache)
        throw Exception(ErrorCodes::LOGICAL_ERROR, "Query cache was not created yet.");

    size_t max_size_in_bytes = config.getUInt64("query_cache.max_size_in_bytes", DEFAULT_QUERY_CACHE_MAX_SIZE);
    size_t max_entries = config.getUInt64("query_cache.max_entries", DEFAULT_QUERY_CACHE_MAX_ENTRIES);
    size_t max_entry_size_in_bytes = config.getUInt64("query_cache.max_entry_size_in_bytes", DEFAULT_QUERY_CACHE_MAX_ENTRY_SIZE_IN_BYTES);
    size_t max_entry_size_in_rows = config.getUInt64("query_cache.max_entry_rows_in_rows", DEFAULT_QUERY_CACHE_MAX_ENTRY_SIZE_IN_ROWS);
    shared->query_cache->updateConfiguration(max_size_in_bytes, max_entries, max_entry_size_in_bytes, max_entry_size_in_rows);
}

QueryCachePtr Context::getQueryCache() const
{
    SharedLockGuard lock(shared->mutex);
    return shared->query_cache;
}

void Context::clearQueryCache() const
{
    std::lock_guard lock(shared->mutex);

    if (shared->query_cache)
        shared->query_cache->clear();
}

void Context::clearCaches() const
{
    std::lock_guard lock(shared->mutex);

    if (!shared->uncompressed_cache)
        throw Exception(ErrorCodes::LOGICAL_ERROR, "Uncompressed cache was not created yet.");
    shared->uncompressed_cache->clear();

    if (!shared->mark_cache)
        throw Exception(ErrorCodes::LOGICAL_ERROR, "Mark cache was not created yet.");
    shared->mark_cache->clear();

    if (!shared->index_uncompressed_cache)
        throw Exception(ErrorCodes::LOGICAL_ERROR, "Index uncompressed cache was not created yet.");
    shared->index_uncompressed_cache->clear();

    if (!shared->index_mark_cache)
        throw Exception(ErrorCodes::LOGICAL_ERROR, "Index mark cache was not created yet.");
    shared->index_mark_cache->clear();

    if (!shared->mmap_cache)
        throw Exception(ErrorCodes::LOGICAL_ERROR, "Mmapped file cache was not created yet.");
    shared->mmap_cache->clear();

    /// Intentionally not clearing the query cache which is transactionally inconsistent by design.
}

void Context::setAsynchronousMetrics(AsynchronousMetrics * asynchronous_metrics_)
{
    std::lock_guard lock(shared->mutex);
    shared->asynchronous_metrics = asynchronous_metrics_;
}

AsynchronousMetrics * Context::getAsynchronousMetrics() const
{
    SharedLockGuard lock(shared->mutex);
    return shared->asynchronous_metrics;
}

ThreadPool & Context::getPrefetchThreadpool() const
{
    callOnce(shared->prefetch_threadpool_initialized, [&] {
        const auto & config = getConfigRef();
        auto pool_size = config.getUInt(".prefetch_threadpool_pool_size", 100);
        auto queue_size = config.getUInt(".prefetch_threadpool_queue_size", 1000000);
        shared->prefetch_threadpool = std::make_unique<ThreadPool>(
            CurrentMetrics::IOPrefetchThreads, CurrentMetrics::IOPrefetchThreadsActive, CurrentMetrics::IOPrefetchThreadsScheduled, pool_size, pool_size, queue_size);
    });

    return *shared->prefetch_threadpool;
}

size_t Context::getPrefetchThreadpoolSize() const
{
    const auto & config = getConfigRef();
    return config.getUInt(".prefetch_threadpool_pool_size", 100);
}

BackgroundSchedulePool & Context::getBufferFlushSchedulePool() const
{
    callOnce(shared->buffer_flush_schedule_pool_initialized, [&] {
        shared->buffer_flush_schedule_pool = std::make_unique<BackgroundSchedulePool>(
            shared->server_settings.background_buffer_flush_schedule_pool_size,
            CurrentMetrics::BackgroundBufferFlushSchedulePoolTask,
            CurrentMetrics::BackgroundBufferFlushSchedulePoolSize,
            "BgBufSchPool");
    });

    return *shared->buffer_flush_schedule_pool;
}

BackgroundTaskSchedulingSettings Context::getBackgroundProcessingTaskSchedulingSettings() const
{
    BackgroundTaskSchedulingSettings task_settings;

    const auto & config = getConfigRef();
    task_settings.thread_sleep_seconds = config.getDouble("background_processing_pool_thread_sleep_seconds", 10);
    task_settings.thread_sleep_seconds_random_part = config.getDouble("background_processing_pool_thread_sleep_seconds_random_part", 1.0);
    task_settings.thread_sleep_seconds_if_nothing_to_do = config.getDouble("background_processing_pool_thread_sleep_seconds_if_nothing_to_do", 0.1);
    task_settings.task_sleep_seconds_when_no_work_min = config.getDouble("background_processing_pool_task_sleep_seconds_when_no_work_min", 10);
    task_settings.task_sleep_seconds_when_no_work_max = config.getDouble("background_processing_pool_task_sleep_seconds_when_no_work_max", 600);
    task_settings.task_sleep_seconds_when_no_work_multiplier = config.getDouble("background_processing_pool_task_sleep_seconds_when_no_work_multiplier", 1.1);
    task_settings.task_sleep_seconds_when_no_work_random_part = config.getDouble("background_processing_pool_task_sleep_seconds_when_no_work_random_part", 1.0);
    return task_settings;
}

BackgroundTaskSchedulingSettings Context::getBackgroundMoveTaskSchedulingSettings() const
{
    BackgroundTaskSchedulingSettings task_settings;

    const auto & config = getConfigRef();
    task_settings.thread_sleep_seconds = config.getDouble("background_move_processing_pool_thread_sleep_seconds", 10);
    task_settings.thread_sleep_seconds_random_part = config.getDouble("background_move_processing_pool_thread_sleep_seconds_random_part", 1.0);
    task_settings.thread_sleep_seconds_if_nothing_to_do = config.getDouble("background_move_processing_pool_thread_sleep_seconds_if_nothing_to_do", 0.1);
    task_settings.task_sleep_seconds_when_no_work_min = config.getDouble("background_move_processing_pool_task_sleep_seconds_when_no_work_min", 10);
    task_settings.task_sleep_seconds_when_no_work_max = config.getDouble("background_move_processing_pool_task_sleep_seconds_when_no_work_max", 600);
    task_settings.task_sleep_seconds_when_no_work_multiplier = config.getDouble("background_move_processing_pool_task_sleep_seconds_when_no_work_multiplier", 1.1);
    task_settings.task_sleep_seconds_when_no_work_random_part = config.getDouble("background_move_processing_pool_task_sleep_seconds_when_no_work_random_part", 1.0);

    return task_settings;
}

BackgroundSchedulePool & Context::getSchedulePool() const
{
    callOnce(shared->schedule_pool_initialized, [&] {
        shared->schedule_pool = std::make_unique<BackgroundSchedulePool>(
            shared->server_settings.background_schedule_pool_size,
            CurrentMetrics::BackgroundSchedulePoolTask,
            CurrentMetrics::BackgroundSchedulePoolSize,
            "BgSchPool");
    });

    return *shared->schedule_pool;
}

BackgroundSchedulePool & Context::getDistributedSchedulePool() const
{
    callOnce(shared->distributed_schedule_pool_initialized, [&] {
        shared->distributed_schedule_pool = std::make_unique<BackgroundSchedulePool>(
            shared->server_settings.background_distributed_schedule_pool_size,
            CurrentMetrics::BackgroundDistributedSchedulePoolTask,
            CurrentMetrics::BackgroundDistributedSchedulePoolSize,
            "BgDistSchPool");
    });

    return *shared->distributed_schedule_pool;
}

BackgroundSchedulePool & Context::getMessageBrokerSchedulePool() const
{
    callOnce(shared->message_broker_schedule_pool_initialized, [&] {
        shared->message_broker_schedule_pool = std::make_unique<BackgroundSchedulePool>(
            shared->server_settings.background_message_broker_schedule_pool_size,
            CurrentMetrics::BackgroundMessageBrokerSchedulePoolTask,
            CurrentMetrics::BackgroundMessageBrokerSchedulePoolSize,
            "BgMBSchPool");
    });

    return *shared->message_broker_schedule_pool;
}

ThrottlerPtr Context::getReplicatedFetchesThrottler() const
{
    return shared->replicated_fetches_throttler;
}

ThrottlerPtr Context::getReplicatedSendsThrottler() const
{
    return shared->replicated_sends_throttler;
}

ThrottlerPtr Context::getRemoteReadThrottler() const
{
    ThrottlerPtr throttler = shared->remote_read_throttler;
    if (auto bandwidth = getSettingsRef().max_remote_read_network_bandwidth)
    {
        std::lock_guard lock(mutex);
        if (!remote_read_query_throttler)
            remote_read_query_throttler = std::make_shared<Throttler>(bandwidth, throttler);
        throttler = remote_read_query_throttler;
    }
    return throttler;
}

ThrottlerPtr Context::getRemoteWriteThrottler() const
{
    ThrottlerPtr throttler = shared->remote_write_throttler;
    if (auto bandwidth = getSettingsRef().max_remote_write_network_bandwidth)
    {
        std::lock_guard lock(mutex);
        if (!remote_write_query_throttler)
            remote_write_query_throttler = std::make_shared<Throttler>(bandwidth, throttler);
        throttler = remote_write_query_throttler;
    }
    return throttler;
}

ThrottlerPtr Context::getLocalReadThrottler() const
{
    ThrottlerPtr throttler = shared->local_read_throttler;
    if (auto bandwidth = getSettingsRef().max_local_read_bandwidth)
    {
        std::lock_guard lock(mutex);
        if (!local_read_query_throttler)
            local_read_query_throttler = std::make_shared<Throttler>(bandwidth, throttler);
        throttler = local_read_query_throttler;
    }
    return throttler;
}

ThrottlerPtr Context::getLocalWriteThrottler() const
{
    ThrottlerPtr throttler = shared->local_write_throttler;
    if (auto bandwidth = getSettingsRef().max_local_write_bandwidth)
    {
        std::lock_guard lock(mutex);
        if (!local_write_query_throttler)
            local_write_query_throttler = std::make_shared<Throttler>(bandwidth, throttler);
        throttler = local_write_query_throttler;
    }
    return throttler;
}

ThrottlerPtr Context::getBackupsThrottler() const
{
    ThrottlerPtr throttler = shared->backups_server_throttler;
    if (auto bandwidth = getSettingsRef().max_backup_bandwidth)
    {
        std::lock_guard lock(mutex);
        if (!backups_query_throttler)
            backups_query_throttler = std::make_shared<Throttler>(bandwidth, throttler);
        throttler = backups_query_throttler;
    }
    return throttler;
}

ThrottlerPtr Context::getMutationsThrottler() const
{
    return shared->mutations_throttler;
}

ThrottlerPtr Context::getMergesThrottler() const
{
    return shared->merges_throttler;
}

bool Context::hasDistributedDDL() const
{
    return getConfigRef().has("distributed_ddl");
}

void Context::setDDLWorker(std::unique_ptr<DDLWorker> ddl_worker, const LoadTaskPtrs & startup_after)
{
    std::lock_guard lock(shared->mutex);
    if (shared->ddl_worker)
        throw Exception(ErrorCodes::LOGICAL_ERROR, "DDL background thread has already been initialized");

    shared->ddl_worker = std::move(ddl_worker);

    auto job = makeLoadJob(
        getGoals(startup_after),
        TablesLoaderBackgroundStartupPoolId,
        "startup ddl worker",
        [this] (AsyncLoader &, const LoadJobPtr &)
        {
            std::lock_guard lock2(shared->mutex);
            shared->ddl_worker->startup();
        });

    shared->ddl_worker_startup_task = makeLoadTask(getAsyncLoader(), {job});
    shared->ddl_worker_startup_task->schedule();
}

DDLWorker & Context::getDDLWorker() const
{
    // We have to ensure that DDL worker will not interfere with async loading of tables.
    // For example to prevent creation of a table that already exists, but has not been yet loaded.
    // So we have to wait for all tables to be loaded before starting up DDL worker.
    // NOTE: Possible improvement: above requirement can be loosen by waiting for specific tables to load.
    if (shared->ddl_worker_startup_task)
        waitLoad(shared->ddl_worker_startup_task); // Just wait and do not prioritize, because it depends on all load and startup tasks

    SharedLockGuard lock(shared->mutex);
    if (!shared->ddl_worker)
    {
        if (!hasZooKeeper())
            throw Exception(ErrorCodes::NO_ELEMENTS_IN_CONFIG, "There is no Zookeeper configuration in server config");

        if (!hasDistributedDDL())
            throw Exception(ErrorCodes::NO_ELEMENTS_IN_CONFIG, "There is no DistributedDDL configuration in server config");

        throw Exception(ErrorCodes::NO_ELEMENTS_IN_CONFIG, "DDL background thread is not initialized");
    }
    return *shared->ddl_worker;
}

zkutil::ZooKeeperPtr Context::getZooKeeper() const
{
    std::lock_guard lock(shared->zookeeper_mutex);

    const auto & config = shared->zookeeper_config ? *shared->zookeeper_config : getConfigRef();
    if (!shared->zookeeper)
        shared->zookeeper = zkutil::ZooKeeper::create(config, zkutil::getZooKeeperConfigName(config), getZooKeeperLog());

    if (shared->zookeeper->expired())
    {
        Stopwatch watch;
        LOG_DEBUG(shared->log, "Trying to establish a new connection with ZooKeeper");
        shared->zookeeper = shared->zookeeper->startNewSession();
        if (isServerCompletelyStarted())
            shared->zookeeper->setServerCompletelyStarted();
        LOG_DEBUG(shared->log, "Establishing a new connection with ZooKeeper took {} ms", watch.elapsedMilliseconds());
    }

    return shared->zookeeper;
}

namespace
{

bool checkZooKeeperConfigIsLocal(const Poco::Util::AbstractConfiguration & config, const std::string & config_name)
{
    Poco::Util::AbstractConfiguration::Keys keys;
    config.keys(config_name, keys);

    for (const auto & key : keys)
    {
        if (startsWith(key, "node"))
        {
            String host = config.getString(config_name + "." + key + ".host");
            if (isLocalAddress(DNSResolver::instance().resolveHostAllInOriginOrder(host).front()))
                return true;
        }
    }
    return false;
}

}


bool Context::tryCheckClientConnectionToMyKeeperCluster() const
{
    try
    {
        const auto config_name = zkutil::getZooKeeperConfigName(getConfigRef());
        /// If our server is part of main Keeper cluster
        if (config_name == "keeper_server" || checkZooKeeperConfigIsLocal(getConfigRef(), config_name))
        {
            LOG_DEBUG(shared->log, "Keeper server is participant of the main zookeeper cluster, will try to connect to it");
            getZooKeeper();
            /// Connected, return true
            return true;
        }
        else
        {
            Poco::Util::AbstractConfiguration::Keys keys;
            getConfigRef().keys("auxiliary_zookeepers", keys);

            /// If our server is part of some auxiliary_zookeeper
            for (const auto & aux_zk_name : keys)
            {
                if (checkZooKeeperConfigIsLocal(getConfigRef(), "auxiliary_zookeepers." + aux_zk_name))
                {
                    LOG_DEBUG(shared->log, "Our Keeper server is participant of the auxiliary zookeeper cluster ({}), will try to connect to it", aux_zk_name);
                    getAuxiliaryZooKeeper(aux_zk_name);
                    /// Connected, return true
                    return true;
                }
            }
        }

        /// Our server doesn't depend on our Keeper cluster
        return true;
    }
    catch (...)
    {
        return false;
    }
}

UInt32 Context::getZooKeeperSessionUptime() const
{
    std::lock_guard lock(shared->zookeeper_mutex);
    if (!shared->zookeeper || shared->zookeeper->expired())
        return 0;
    return shared->zookeeper->getSessionUptime();
}

void Context::setSystemZooKeeperLogAfterInitializationIfNeeded()
{
    /// It can be nearly impossible to understand in which order global objects are initialized on server startup.
    /// If getZooKeeper() is called before initializeSystemLogs(), then zkutil::ZooKeeper gets nullptr
    /// instead of pointer to system table and it logs nothing.
    /// This method explicitly sets correct pointer to system log after its initialization.
    /// TODO get rid of this if possible

    std::shared_ptr<ZooKeeperLog> zookeeper_log;
    {
        SharedLockGuard lock(shared->mutex);
        if (!shared->system_logs)
            return;

        zookeeper_log = shared->system_logs->zookeeper_log;
    }

    if (!zookeeper_log)
        return;

    {
        std::lock_guard lock(shared->zookeeper_mutex);
        if (shared->zookeeper)
            shared->zookeeper->setZooKeeperLog(zookeeper_log);
    }

    {
        std::lock_guard lock_auxiliary_zookeepers(shared->auxiliary_zookeepers_mutex);
        for (auto & zk : shared->auxiliary_zookeepers)
            zk.second->setZooKeeperLog(zookeeper_log);
    }
}

void Context::initializeKeeperDispatcher([[maybe_unused]] bool start_async) const
{
#if USE_NURAFT
    std::lock_guard lock(shared->keeper_dispatcher_mutex);

    if (shared->keeper_dispatcher)
        throw Exception(ErrorCodes::LOGICAL_ERROR, "Trying to initialize Keeper multiple times");

    const auto & config = getConfigRef();
    if (config.has("keeper_server"))
    {
        bool is_standalone_app = getApplicationType() == ApplicationType::KEEPER;
        if (start_async)
        {
            assert(!is_standalone_app);
            LOG_INFO(shared->log, "Connected to ZooKeeper (or Keeper) before internal Keeper start or we don't depend on our Keeper cluster, "
                     "will wait for Keeper asynchronously");
        }
        else
        {
            LOG_INFO(shared->log, "Cannot connect to ZooKeeper (or Keeper) before internal Keeper start, "
                     "will wait for Keeper synchronously");
        }

        shared->keeper_dispatcher = std::make_shared<KeeperDispatcher>();
        shared->keeper_dispatcher->initialize(config, is_standalone_app, start_async, getMacros());
    }
#endif
}

#if USE_NURAFT
std::shared_ptr<KeeperDispatcher> Context::getKeeperDispatcher() const
{
    std::lock_guard lock(shared->keeper_dispatcher_mutex);
    if (!shared->keeper_dispatcher)
        throw Exception(ErrorCodes::LOGICAL_ERROR, "Keeper must be initialized before requests");

    return shared->keeper_dispatcher;
}

std::shared_ptr<KeeperDispatcher> Context::tryGetKeeperDispatcher() const
{
    std::lock_guard lock(shared->keeper_dispatcher_mutex);
    return shared->keeper_dispatcher;
}
#endif

void Context::shutdownKeeperDispatcher() const
{
#if USE_NURAFT
    std::lock_guard lock(shared->keeper_dispatcher_mutex);
    if (shared->keeper_dispatcher)
    {
        shared->keeper_dispatcher->shutdown();
        shared->keeper_dispatcher.reset();
    }
#endif
}


void Context::updateKeeperConfiguration([[maybe_unused]] const Poco::Util::AbstractConfiguration & config)
{
#if USE_NURAFT
    std::lock_guard lock(shared->keeper_dispatcher_mutex);
    if (!shared->keeper_dispatcher)
        return;

    shared->keeper_dispatcher->updateConfiguration(config, getMacros());
#endif
}


zkutil::ZooKeeperPtr Context::getAuxiliaryZooKeeper(const String & name) const
{
    std::lock_guard lock(shared->auxiliary_zookeepers_mutex);

    auto zookeeper = shared->auxiliary_zookeepers.find(name);
    if (zookeeper == shared->auxiliary_zookeepers.end())
    {
        if (name.find(':') != std::string::npos || name.find('/') != std::string::npos)
            throw Exception(ErrorCodes::BAD_ARGUMENTS, "Invalid auxiliary ZooKeeper name {}: ':' and '/' are not allowed", name);

        const auto & config = shared->auxiliary_zookeepers_config ? *shared->auxiliary_zookeepers_config : getConfigRef();
        if (!config.has("auxiliary_zookeepers." + name))
            throw Exception(
                ErrorCodes::BAD_ARGUMENTS,
                "Unknown auxiliary ZooKeeper name '{}'. If it's required it can be added to the section <auxiliary_zookeepers> in "
                "config.xml",
                name);

        zookeeper = shared->auxiliary_zookeepers.emplace(name,
                        zkutil::ZooKeeper::create(config, "auxiliary_zookeepers." + name, getZooKeeperLog())).first;
    }
    else if (zookeeper->second->expired())
        zookeeper->second = zookeeper->second->startNewSession();

    return zookeeper->second;
}


std::map<String, zkutil::ZooKeeperPtr> Context::getAuxiliaryZooKeepers() const
{
    std::lock_guard lock(shared->auxiliary_zookeepers_mutex);
    return shared->auxiliary_zookeepers;
}

void Context::resetZooKeeper() const
{
    std::lock_guard lock(shared->zookeeper_mutex);
    shared->zookeeper.reset();
}

static void reloadZooKeeperIfChangedImpl(
    const ConfigurationPtr & config,
    const std::string & config_name,
    zkutil::ZooKeeperPtr & zk,
    std::shared_ptr<ZooKeeperLog> zk_log,
    bool server_started)
{
    if (!zk || zk->configChanged(*config, config_name))
    {
        if (zk)
            zk->finalize("Config changed");

        zk = zkutil::ZooKeeper::create(*config, config_name, std::move(zk_log));
        if (server_started)
            zk->setServerCompletelyStarted();
    }
}

void Context::reloadZooKeeperIfChanged(const ConfigurationPtr & config) const
{
    bool server_started = isServerCompletelyStarted();
    std::lock_guard lock(shared->zookeeper_mutex);
    shared->zookeeper_config = config;
    reloadZooKeeperIfChangedImpl(config, zkutil::getZooKeeperConfigName(*config), shared->zookeeper, getZooKeeperLog(), server_started);
}

void Context::reloadAuxiliaryZooKeepersConfigIfChanged(const ConfigurationPtr & config)
{
    bool server_started = isServerCompletelyStarted();
    std::lock_guard lock(shared->auxiliary_zookeepers_mutex);

    shared->auxiliary_zookeepers_config = config;

    for (auto it = shared->auxiliary_zookeepers.begin(); it != shared->auxiliary_zookeepers.end();)
    {
        if (!config->has("auxiliary_zookeepers." + it->first))
            it = shared->auxiliary_zookeepers.erase(it);
        else
        {
            reloadZooKeeperIfChangedImpl(config, "auxiliary_zookeepers." + it->first, it->second, getZooKeeperLog(), server_started);
            ++it;
        }
    }
}


bool Context::hasZooKeeper() const
{
    return zkutil::hasZooKeeperConfig(getConfigRef());
}

bool Context::hasAuxiliaryZooKeeper(const String & name) const
{
    return getConfigRef().has("auxiliary_zookeepers." + name);
}

void Context::reloadQueryMaskingRulesIfChanged(const ConfigurationPtr & config) const
{
    const auto old_config = shared->sensitive_data_masker_config;
    if (old_config && isSameConfiguration(*config, *old_config, "query_masking_rules"))
        return;

    SensitiveDataMasker::setInstance(std::make_unique<SensitiveDataMasker>(*config, "query_masking_rules"));
    shared->sensitive_data_masker_config = config;
}

InterserverCredentialsPtr Context::getInterserverCredentials() const
{
    return shared->interserver_io_credentials.get();
}

void Context::updateInterserverCredentials(const Poco::Util::AbstractConfiguration & config)
{
    auto credentials = InterserverCredentials::make(config, "interserver_http_credentials");
    shared->interserver_io_credentials.set(std::move(credentials));
}

void Context::setInterserverIOAddress(const String & host, UInt16 port)
{
    shared->interserver_io_host = host;
    shared->interserver_io_port = port;
}

std::pair<String, UInt16> Context::getInterserverIOAddress() const
{
    if (shared->interserver_io_host.empty() || shared->interserver_io_port == 0)
        throw Exception(ErrorCodes::NO_ELEMENTS_IN_CONFIG,
                        "Parameter 'interserver_http(s)_port' required for replication is not specified "
                        "in configuration file.");

    return { shared->interserver_io_host, shared->interserver_io_port };
}

void Context::setInterserverScheme(const String & scheme)
{
    shared->interserver_scheme = scheme;
}

String Context::getInterserverScheme() const
{
    return shared->interserver_scheme;
}

void Context::setRemoteHostFilter(const Poco::Util::AbstractConfiguration & config)
{
    shared->remote_host_filter.setValuesFromConfig(config);
}

const RemoteHostFilter & Context::getRemoteHostFilter() const
{
    return shared->remote_host_filter;
}

void Context::setHTTPHeaderFilter(const Poco::Util::AbstractConfiguration & config)
{
    shared->http_header_filter.setValuesFromConfig(config);
}

const HTTPHeaderFilter & Context::getHTTPHeaderFilter() const
{
    return shared->http_header_filter;
}

UInt16 Context::getTCPPort() const
{
    const auto & config = getConfigRef();
    return config.getInt("tcp_port", DBMS_DEFAULT_PORT);
}

std::optional<UInt16> Context::getTCPPortSecure() const
{
    const auto & config = getConfigRef();
    if (config.has("tcp_port_secure"))
        return config.getInt("tcp_port_secure");
    return {};
}

void Context::registerServerPort(String port_name, UInt16 port)
{
    shared->server_ports.emplace(std::move(port_name), port);
}

UInt16 Context::getServerPort(const String & port_name) const
{
    auto it = shared->server_ports.find(port_name);
    if (it == shared->server_ports.end())
        throw Exception(ErrorCodes::CLUSTER_DOESNT_EXIST, "There is no port named {}", port_name);
    else
        return it->second;
}

void Context::setMaxPartNumToWarn(size_t max_part_to_warn)
{
    SharedLockGuard lock(shared->mutex);
    shared->max_part_num_to_warn = max_part_to_warn;
}

void Context::setMaxTableNumToWarn(size_t max_table_to_warn)
{
    SharedLockGuard lock(shared->mutex);
    shared->max_table_num_to_warn= max_table_to_warn;
}

void Context::setMaxViewNumToWarn(size_t max_view_to_warn)
{
    SharedLockGuard lock(shared->mutex);
    shared->max_view_num_to_warn= max_view_to_warn;
}

void Context::setMaxDictionaryNumToWarn(size_t max_dictionary_to_warn)
{
    SharedLockGuard lock(shared->mutex);
    shared->max_dictionary_num_to_warn= max_dictionary_to_warn;
}

void Context::setMaxDatabaseNumToWarn(size_t max_database_to_warn)
{
    SharedLockGuard lock(shared->mutex);
    shared->max_database_num_to_warn= max_database_to_warn;
}

std::shared_ptr<Cluster> Context::getCluster(const std::string & cluster_name) const
{
    if (auto res = tryGetCluster(cluster_name))
        return res;
    throw Exception(ErrorCodes::CLUSTER_DOESNT_EXIST, "Requested cluster '{}' not found", cluster_name);
}


std::shared_ptr<Cluster> Context::tryGetCluster(const std::string & cluster_name) const
{
    std::shared_ptr<Cluster> res = nullptr;

    {
        std::lock_guard lock(shared->clusters_mutex);
        res = getClustersImpl(lock)->getCluster(cluster_name);

        if (res == nullptr && shared->cluster_discovery)
            res = shared->cluster_discovery->getCluster(cluster_name);
    }

    if (res == nullptr && !cluster_name.empty())
        res = tryGetReplicatedDatabaseCluster(cluster_name);

    return res;
}


void Context::reloadClusterConfig() const
{
    while (true)
    {
        ConfigurationPtr cluster_config;
        {
            std::lock_guard lock(shared->clusters_mutex);
            cluster_config = shared->clusters_config;
        }

        const auto & config = cluster_config ? *cluster_config : getConfigRef();
        auto new_clusters = std::make_shared<Clusters>(config, settings, getMacros());

        {
            std::lock_guard lock(shared->clusters_mutex);
            if (shared->clusters_config.get() == cluster_config.get())
            {
                shared->clusters = std::move(new_clusters);
                return;
            }

            // Clusters config has been suddenly changed, recompute clusters
        }
    }
}

std::map<String, ClusterPtr> Context::getClusters() const
{
    std::lock_guard lock(shared->clusters_mutex);

    auto clusters = getClustersImpl(lock)->getContainer();

    if (shared->cluster_discovery)
    {
        const auto & cluster_discovery_map = shared->cluster_discovery->getClusters();
        for (const auto & [name, cluster] : cluster_discovery_map)
            clusters.emplace(name, cluster);
    }
    return clusters;
}

std::shared_ptr<Clusters> Context::getClustersImpl(std::lock_guard<std::mutex> & /* lock */) const TSA_REQUIRES(shared->clusters_mutex)
{
    if (!shared->clusters)
    {
        const auto & config = shared->clusters_config ? *shared->clusters_config : getConfigRef();
        shared->clusters = std::make_shared<Clusters>(config, settings, getMacros());
    }

    return shared->clusters;
}

void Context::startClusterDiscovery()
{
    std::lock_guard lock(shared->clusters_mutex);
    if (!shared->cluster_discovery)
        return;
    shared->cluster_discovery->start();
}


/// On repeating calls updates existing clusters and adds new clusters, doesn't delete old clusters
void Context::setClustersConfig(const ConfigurationPtr & config, bool enable_discovery, const String & config_name)
{
    std::lock_guard lock(shared->clusters_mutex);
    if (ConfigHelper::getBool(*config, "allow_experimental_cluster_discovery") && enable_discovery && !shared->cluster_discovery)
    {
        shared->cluster_discovery = std::make_unique<ClusterDiscovery>(*config, getGlobalContext());
    }

    /// Do not update clusters if this part of config wasn't changed.
    if (shared->clusters && isSameConfiguration(*config, *shared->clusters_config, config_name))
        return;

    auto old_clusters_config = shared->clusters_config;
    shared->clusters_config = config;

    if (!shared->clusters)
        shared->clusters = std::make_shared<Clusters>(*shared->clusters_config, settings, getMacros(), config_name);
    else
        shared->clusters->updateClusters(*shared->clusters_config, settings, config_name, old_clusters_config);

    ++shared->clusters_version;
}

size_t Context::getClustersVersion() const
{
    std::lock_guard lock(shared->clusters_mutex);
    return shared->clusters_version;
}


void Context::setCluster(const String & cluster_name, const std::shared_ptr<Cluster> & cluster)
{
    std::lock_guard lock(shared->clusters_mutex);

    if (!shared->clusters)
        throw Exception(ErrorCodes::LOGICAL_ERROR, "Clusters are not set");

    shared->clusters->setCluster(cluster_name, cluster);
}


void Context::initializeSystemLogs()
{
    /// It is required, because the initialization of system logs can be also
    /// triggered from another thread, that is launched while initializing the system logs,
    /// for example, system.filesystem_cache_log will be triggered by parts loading
    /// of any other table if it is stored on a disk with cache.
    callOnce(shared->system_logs_initialized, [&] {
        auto system_logs = std::make_unique<SystemLogs>(getGlobalContext(), getConfigRef());
        std::lock_guard lock(shared->mutex);
        shared->system_logs = std::move(system_logs);
    });
}

void Context::createTraceCollector()
{
    shared->createTraceCollector();
}

void Context::initializeTraceCollector()
{
    shared->initializeTraceCollector(getTraceLog());
}

/// Call after unexpected crash happen.
void Context::handleCrash() const TSA_NO_THREAD_SAFETY_ANALYSIS
{
    if (shared->system_logs)
        shared->system_logs->handleCrash();
}

bool Context::hasTraceCollector() const
{
    return shared->hasTraceCollector();
}


std::shared_ptr<QueryLog> Context::getQueryLog() const
{
    SharedLockGuard lock(shared->mutex);

    if (!shared->system_logs)
        return {};

    return shared->system_logs->query_log;
}

std::shared_ptr<QueryThreadLog> Context::getQueryThreadLog() const
{
    SharedLockGuard lock(shared->mutex);

    if (!shared->system_logs)
        return {};

    return shared->system_logs->query_thread_log;
}

std::shared_ptr<QueryViewsLog> Context::getQueryViewsLog() const
{
    SharedLockGuard lock(shared->mutex);

    if (!shared->system_logs)
        return {};

    return shared->system_logs->query_views_log;
}

std::shared_ptr<PartLog> Context::getPartLog(const String & part_database) const
{
    SharedLockGuard lock(shared->mutex);

    /// No part log or system logs are shutting down.
    if (!shared->system_logs)
        return {};

    /// Will not log operations on system tables (including part_log itself).
    /// It doesn't make sense and not allow to destruct PartLog correctly due to infinite logging and flushing,
    /// and also make troubles on startup.
    if (part_database == DatabaseCatalog::SYSTEM_DATABASE)
        return {};

    return shared->system_logs->part_log;
}


std::shared_ptr<TraceLog> Context::getTraceLog() const
{
    SharedLockGuard lock(shared->mutex);

    if (!shared->system_logs)
        return {};

    return shared->system_logs->trace_log;
}


std::shared_ptr<TextLog> Context::getTextLog() const
{
    SharedLockGuard lock(shared->mutex);

    if (!shared->system_logs)
        return {};

    return shared->system_logs->text_log;
}


std::shared_ptr<MetricLog> Context::getMetricLog() const
{
    SharedLockGuard lock(shared->mutex);

    if (!shared->system_logs)
        return {};

    return shared->system_logs->metric_log;
}


std::shared_ptr<AsynchronousMetricLog> Context::getAsynchronousMetricLog() const
{
    SharedLockGuard lock(shared->mutex);

    if (!shared->system_logs)
        return {};

    return shared->system_logs->asynchronous_metric_log;
}


std::shared_ptr<OpenTelemetrySpanLog> Context::getOpenTelemetrySpanLog() const
{
    SharedLockGuard lock(shared->mutex);

    if (!shared->system_logs)
        return {};

    return shared->system_logs->opentelemetry_span_log;
}

std::shared_ptr<SessionLog> Context::getSessionLog() const
{
    SharedLockGuard lock(shared->mutex);

    if (!shared->system_logs)
        return {};

    return shared->system_logs->session_log;
}


std::shared_ptr<ZooKeeperLog> Context::getZooKeeperLog() const
{
    SharedLockGuard lock(shared->mutex);

    if (!shared->system_logs)
        return {};

    return shared->system_logs->zookeeper_log;
}


std::shared_ptr<TransactionsInfoLog> Context::getTransactionsInfoLog() const
{
    SharedLockGuard lock(shared->mutex);

    if (!shared->system_logs)
        return {};

    return shared->system_logs->transactions_info_log;
}


std::shared_ptr<ProcessorsProfileLog> Context::getProcessorsProfileLog() const
{
    SharedLockGuard lock(shared->mutex);

    if (!shared->system_logs)
        return {};

    return shared->system_logs->processors_profile_log;
}

std::shared_ptr<FilesystemCacheLog> Context::getFilesystemCacheLog() const
{
    SharedLockGuard lock(shared->mutex);
    if (!shared->system_logs)
        return {};

    return shared->system_logs->filesystem_cache_log;
}

std::shared_ptr<ObjectStorageQueueLog> Context::getS3QueueLog() const
{
    SharedLockGuard lock(shared->mutex);
    if (!shared->system_logs)
        return {};

    return shared->system_logs->s3_queue_log;
}

std::shared_ptr<ObjectStorageQueueLog> Context::getAzureQueueLog() const
{
    SharedLockGuard lock(shared->mutex);
    if (!shared->system_logs)
        return {};

    return shared->system_logs->azure_queue_log;
}

std::shared_ptr<FilesystemReadPrefetchesLog> Context::getFilesystemReadPrefetchesLog() const
{
    SharedLockGuard lock(shared->mutex);
    if (!shared->system_logs)
        return {};

    return shared->system_logs->filesystem_read_prefetches_log;
}

std::shared_ptr<AsynchronousInsertLog> Context::getAsynchronousInsertLog() const
{
    SharedLockGuard lock(shared->mutex);

    if (!shared->system_logs)
        return {};

    return shared->system_logs->asynchronous_insert_log;
}

std::shared_ptr<BackupLog> Context::getBackupLog() const
{
    SharedLockGuard lock(shared->mutex);

    if (!shared->system_logs)
        return {};

    return shared->system_logs->backup_log;
}

std::shared_ptr<BlobStorageLog> Context::getBlobStorageLog() const
{
    bool enable_blob_storage_log = settings.enable_blob_storage_log;
    if (hasQueryContext())
        enable_blob_storage_log = getQueryContext()->getSettingsRef().enable_blob_storage_log;

    if (!enable_blob_storage_log)
        return {};

    SharedLockGuard lock(shared->mutex);

    if (!shared->system_logs)
        return {};
    return shared->system_logs->blob_storage_log;
}

std::vector<ISystemLog *> Context::getSystemLogs() const
{
    SharedLockGuard lock(shared->mutex);

    if (!shared->system_logs)
        return {};
    return shared->system_logs->logs;
}


CompressionCodecPtr Context::chooseCompressionCodec(size_t part_size, double part_size_ratio) const
{
    std::lock_guard lock(shared->mutex);

    if (!shared->compression_codec_selector)
    {
        constexpr auto config_name = "compression";
        const auto & config = shared->getConfigRefWithLock(lock);

        if (config.has(config_name))
            shared->compression_codec_selector = std::make_unique<CompressionCodecSelector>(config, "compression");
        else
            shared->compression_codec_selector = std::make_unique<CompressionCodecSelector>();
    }

    return shared->compression_codec_selector->choose(part_size, part_size_ratio);
}


DiskPtr Context::getDisk(const String & name) const
{
    std::lock_guard lock(shared->storage_policies_mutex);

    auto disk_selector = getDiskSelector(lock);

    return disk_selector->get(name);
}

DiskPtr Context::getOrCreateDisk(const String & name, DiskCreator creator) const
{
    std::lock_guard lock(shared->storage_policies_mutex);

    auto disk_selector = getDiskSelector(lock);

    auto disk = disk_selector->tryGet(name);
    if (!disk)
    {
        disk = creator(getDisksMap(lock));
        const_cast<DiskSelector *>(disk_selector.get())->addToDiskMap(name, disk);
    }

    return disk;
}

StoragePolicyPtr Context::getStoragePolicy(const String & name) const
{
    std::lock_guard lock(shared->storage_policies_mutex);

    auto policy_selector = getStoragePolicySelector(lock);

    return policy_selector->get(name);
}

StoragePolicyPtr Context::getStoragePolicyFromDisk(const String & disk_name) const
{
    std::lock_guard lock(shared->storage_policies_mutex);

    const std::string storage_policy_name = StoragePolicySelector::TMP_STORAGE_POLICY_PREFIX + disk_name;
    auto storage_policy_selector = getStoragePolicySelector(lock);
    StoragePolicyPtr storage_policy = storage_policy_selector->tryGet(storage_policy_name);

    if (!storage_policy)
    {
        auto disk_selector = getDiskSelector(lock);
        auto disk = disk_selector->get(disk_name);
        auto volume = std::make_shared<SingleDiskVolume>("_volume_" + disk_name, disk);

        static const auto move_factor_for_single_disk_volume = 0.0;
        storage_policy = std::make_shared<StoragePolicy>(storage_policy_name, Volumes{volume}, move_factor_for_single_disk_volume);
        const_cast<StoragePolicySelector *>(storage_policy_selector.get())->add(storage_policy);
    }
    /// Note: it is important to put storage policy into disk selector (and not recreate it on each call)
    /// because in some places there are checks that storage policy pointers are the same from different tables.
    /// (We can assume that tables with the same `disk` setting are on the same storage policy).

    return storage_policy;
}

DisksMap Context::getDisksMap() const
{
    std::lock_guard lock(shared->storage_policies_mutex);
    return getDisksMap(lock);
}

DisksMap Context::getDisksMap(std::lock_guard<std::mutex> & lock) const
{
    return getDiskSelector(lock)->getDisksMap();
}

StoragePoliciesMap Context::getPoliciesMap() const
{
    std::lock_guard lock(shared->storage_policies_mutex);
    return getStoragePolicySelector(lock)->getPoliciesMap();
}

DiskSelectorPtr Context::getDiskSelector(std::lock_guard<std::mutex> & /* lock */) const TSA_REQUIRES(shared->storage_policies_mutex)
{
    if (!shared->merge_tree_disk_selector)
    {
        constexpr auto config_name = "storage_configuration.disks";
        const auto & config = getConfigRef();
        auto disk_selector = std::make_shared<DiskSelector>();
        disk_selector->initialize(config, config_name, shared_from_this());
        shared->merge_tree_disk_selector = disk_selector;
    }

    return shared->merge_tree_disk_selector;
}

StoragePolicySelectorPtr Context::getStoragePolicySelector(std::lock_guard<std::mutex> & lock) const TSA_REQUIRES(shared->storage_policies_mutex)
{
    if (!shared->merge_tree_storage_policy_selector)
    {
        constexpr auto config_name = "storage_configuration.policies";
        const auto & config = getConfigRef();
        shared->merge_tree_storage_policy_selector = std::make_shared<StoragePolicySelector>(config, config_name, getDiskSelector(lock));
    }

    return shared->merge_tree_storage_policy_selector;
}


void Context::updateStorageConfiguration(const Poco::Util::AbstractConfiguration & config)
{
    {
        std::lock_guard lock(shared->storage_policies_mutex);
        Strings disks_to_reinit;
        if (shared->merge_tree_disk_selector)
            shared->merge_tree_disk_selector
                = shared->merge_tree_disk_selector->updateFromConfig(config, "storage_configuration.disks", shared_from_this());

        if (shared->merge_tree_storage_policy_selector)
        {
            try
            {
                shared->merge_tree_storage_policy_selector = shared->merge_tree_storage_policy_selector->updateFromConfig(
                    config, "storage_configuration.policies", shared->merge_tree_disk_selector, disks_to_reinit);
            }
            catch (Exception & e)
            {
                LOG_ERROR(
                    shared->log, "An error has occurred while reloading storage policies, storage policies were not applied: {}", e.message());
            }
        }

        if (!disks_to_reinit.empty())
        {
            LOG_INFO(shared->log, "Initializing disks: ({}) for all tables", fmt::join(disks_to_reinit, ", "));
            DatabaseCatalog::instance().triggerReloadDisksTask(disks_to_reinit);
        }
    }

    {
        std::lock_guard lock(shared->mutex);
        if (shared->storage_s3_settings)
            shared->storage_s3_settings->loadFromConfig(config, /* config_prefix */"s3", getSettingsRef());
    }

}


const MergeTreeSettings & Context::getMergeTreeSettings() const
{
    std::lock_guard lock(shared->mutex);

    if (!shared->merge_tree_settings)
    {
        const auto & config = shared->getConfigRefWithLock(lock);
        MergeTreeSettings mt_settings;
        mt_settings.loadFromConfig("merge_tree", config);
        shared->merge_tree_settings.emplace(mt_settings);
    }

    return *shared->merge_tree_settings;
}

const MergeTreeSettings & Context::getReplicatedMergeTreeSettings() const
{
    std::lock_guard lock(shared->mutex);

    if (!shared->replicated_merge_tree_settings)
    {
        const auto & config = shared->getConfigRefWithLock(lock);
        MergeTreeSettings mt_settings;
        mt_settings.loadFromConfig("merge_tree", config);
        mt_settings.loadFromConfig("replicated_merge_tree", config);
        shared->replicated_merge_tree_settings.emplace(mt_settings);
    }

    return *shared->replicated_merge_tree_settings;
}

const DistributedSettings & Context::getDistributedSettings() const
{
    std::lock_guard lock(shared->mutex);

    if (!shared->distributed_settings)
    {
        const auto & config = shared->getConfigRefWithLock(lock);
        DistributedSettings distributed_settings;
        distributed_settings.loadFromConfig("distributed", config);
        shared->distributed_settings.emplace(distributed_settings);
    }

    return *shared->distributed_settings;
}

const S3SettingsByEndpoint & Context::getStorageS3Settings() const
{
    std::lock_guard lock(shared->mutex);

    if (!shared->storage_s3_settings)
    {
        const auto & config = shared->getConfigRefWithLock(lock);
        shared->storage_s3_settings.emplace().loadFromConfig(config, "s3", getSettingsRef());
    }

    return *shared->storage_s3_settings;
}

void Context::checkCanBeDropped(const String & database, const String & table, const size_t & size, const size_t & max_size_to_drop) const
{
    if (!max_size_to_drop || size <= max_size_to_drop)
        return;

    fs::path force_file(getFlagsPath() + "force_drop_table");
    bool force_file_exists = fs::exists(force_file);

    if (force_file_exists)
    {
        try
        {
            fs::remove(force_file);
            return;
        }
        catch (...)
        {
            /// User should recreate force file on each drop, it shouldn't be protected
            tryLogCurrentException("Drop table check", "Can't remove force file to enable table or partition drop");
        }
    }

    String size_str = formatReadableSizeWithDecimalSuffix(size);
    String max_size_to_drop_str = formatReadableSizeWithDecimalSuffix(max_size_to_drop);
    throw Exception(ErrorCodes::TABLE_SIZE_EXCEEDS_MAX_DROP_SIZE_LIMIT,
                    "Table or Partition in {}.{} was not dropped.\nReason:\n"
                    "1. Size ({}) is greater than max_[table/partition]_size_to_drop ({})\n"
                    "2. File '{}' intended to force DROP {}\n"
                    "How to fix this:\n"
                    "1. Either increase (or set to zero) max_[table/partition]_size_to_drop in server config\n"
                    "2. Either pass a bigger (or set to zero) max_[table/partition]_size_to_drop through query settings\n"
                    "3. Either create forcing file {} and make sure that ClickHouse has write permission for it.\n"
                    "Example:\nsudo touch '{}' && sudo chmod 666 '{}'",
                    backQuoteIfNeed(database), backQuoteIfNeed(table),
                    size_str, max_size_to_drop_str,
                    force_file.string(), force_file_exists ? "exists but not writeable (could not be removed)" : "doesn't exist",
                    force_file.string(),
                    force_file.string(), force_file.string());
}


void Context::setMaxTableSizeToDrop(size_t max_size)
{
    // Is initialized at server startup and updated at config reload
    shared->max_table_size_to_drop.store(max_size, std::memory_order_relaxed);
}

size_t Context::getMaxTableSizeToDrop() const
{
    return shared->max_table_size_to_drop.load();
}

void Context::checkTableCanBeDropped(const String & database, const String & table, const size_t & table_size) const
{
    size_t max_table_size_to_drop = shared->max_table_size_to_drop.load();

    checkCanBeDropped(database, table, table_size, max_table_size_to_drop);
}

void Context::checkTableCanBeDropped(const String & database, const String & table, const size_t & table_size, const size_t & max_table_size_to_drop) const
{
    checkCanBeDropped(database, table, table_size, max_table_size_to_drop);
}

void Context::setMaxPartitionSizeToDrop(size_t max_size)
{
    // Is initialized at server startup and updated at config reload
    shared->max_partition_size_to_drop.store(max_size, std::memory_order_relaxed);
}

size_t Context::getMaxPartitionSizeToDrop() const
{
    return shared->max_partition_size_to_drop.load();
}

void Context::checkPartitionCanBeDropped(const String & database, const String & table, const size_t & partition_size) const
{
    size_t max_partition_size_to_drop = shared->max_partition_size_to_drop.load();

    checkCanBeDropped(database, table, partition_size, max_partition_size_to_drop);
}

void Context::checkPartitionCanBeDropped(const String & database, const String & table, const size_t & partition_size, const size_t & max_partition_size_to_drop) const
{
    checkCanBeDropped(database, table, partition_size, max_partition_size_to_drop);
}

void Context::setConfigReloaderInterval(size_t value_ms)
{
    shared->config_reload_interval_ms.store(value_ms, std::memory_order_relaxed);
}

size_t Context::getConfigReloaderInterval() const
{
    return shared->config_reload_interval_ms.load(std::memory_order_relaxed);
}

InputFormatPtr Context::getInputFormat(const String & name, ReadBuffer & buf, const Block & sample, UInt64 max_block_size, const std::optional<FormatSettings> & format_settings, std::optional<size_t> max_parsing_threads) const
{
    return FormatFactory::instance().getInput(name, buf, sample, shared_from_this(), max_block_size, format_settings, max_parsing_threads);
}

OutputFormatPtr Context::getOutputFormat(const String & name, WriteBuffer & buf, const Block & sample) const
{
    return FormatFactory::instance().getOutputFormat(name, buf, sample, shared_from_this());
}

OutputFormatPtr Context::getOutputFormatParallelIfPossible(const String & name, WriteBuffer & buf, const Block & sample) const
{
    return FormatFactory::instance().getOutputFormatParallelIfPossible(name, buf, sample, shared_from_this());
}


double Context::getUptimeSeconds() const
{
    SharedLockGuard lock(shared->mutex);
    return shared->uptime_watch.elapsedSeconds();
}


void Context::setConfigReloadCallback(ConfigReloadCallback && callback)
{
    /// Is initialized at server startup, so lock isn't required. Otherwise use mutex.
    shared->config_reload_callback = std::move(callback);
}

void Context::reloadConfig() const
{
    /// Use mutex if callback may be changed after startup.
    if (!shared->config_reload_callback)
        throw Exception(ErrorCodes::LOGICAL_ERROR, "Can't reload config because config_reload_callback is not set.");

    shared->config_reload_callback();
}

void Context::setStartServersCallback(StartStopServersCallback && callback)
{
    /// Is initialized at server startup, so lock isn't required. Otherwise use mutex.
    shared->start_servers_callback = std::move(callback);
}

void Context::setStopServersCallback(StartStopServersCallback && callback)
{
    /// Is initialized at server startup, so lock isn't required. Otherwise use mutex.
    shared->stop_servers_callback = std::move(callback);
}

void Context::startServers(const ServerType & server_type) const
{
    /// Use mutex if callback may be changed after startup.
    if (!shared->start_servers_callback)
        throw Exception(ErrorCodes::LOGICAL_ERROR, "Can't start servers because start_servers_callback is not set.");

    shared->start_servers_callback(server_type);
}

void Context::stopServers(const ServerType & server_type) const
{
    /// Use mutex if callback may be changed after startup.
    if (!shared->stop_servers_callback)
        throw Exception(ErrorCodes::LOGICAL_ERROR, "Can't stop servers because stop_servers_callback is not set.");

    shared->stop_servers_callback(server_type);
}


void Context::shutdown() TSA_NO_THREAD_SAFETY_ANALYSIS
{
    shared->shutdown();
}


Context::ApplicationType Context::getApplicationType() const
{
    return shared->application_type;
}

void Context::setApplicationType(ApplicationType type)
{
    /// Lock isn't required, you should set it at start
    shared->application_type = type;

    if (type == ApplicationType::LOCAL || type == ApplicationType::SERVER || type == ApplicationType::DISKS)
        shared->server_settings.loadSettingsFromConfig(Poco::Util::Application::instance().config());

    if (type == ApplicationType::SERVER)
        shared->configureServerWideThrottling();
}

void Context::setDefaultProfiles(const Poco::Util::AbstractConfiguration & config)
{
    shared->default_profile_name = config.getString("default_profile", "default");
    getAccessControl().setDefaultProfileName(shared->default_profile_name);

    shared->system_profile_name = config.getString("system_profile", shared->default_profile_name);
    setCurrentProfile(shared->system_profile_name);

    applySettingsQuirks(settings, getLogger("SettingsQuirks"));
    doSettingsSanityCheckClamp(settings, getLogger("SettingsSanity"));

    shared->buffer_profile_name = config.getString("buffer_profile", shared->system_profile_name);
    buffer_context = Context::createCopy(shared_from_this());
    buffer_context->setCurrentProfile(shared->buffer_profile_name);
}

String Context::getDefaultProfileName() const
{
    return shared->default_profile_name;
}

String Context::getSystemProfileName() const
{
    return shared->system_profile_name;
}

String Context::getFormatSchemaPath() const
{
    return shared->format_schema_path;
}

void Context::setFormatSchemaPath(const String & path)
{
    shared->format_schema_path = path;
}

String Context::getGoogleProtosPath() const
{
    return shared->google_protos_path;
}

void Context::setGoogleProtosPath(const String & path)
{
    shared->google_protos_path = path;
}

Context::SampleBlockCache & Context::getSampleBlockCache() const
{
    assert(hasQueryContext());
    return getQueryContext()->sample_block_cache;
}


bool Context::hasQueryParameters() const
{
    return !query_parameters.empty();
}


const NameToNameMap & Context::getQueryParameters() const
{
    return query_parameters;
}


void Context::setQueryParameter(const String & name, const String & value)
{
    if (!query_parameters.emplace(name, value).second)
        throw Exception(ErrorCodes::BAD_ARGUMENTS, "Duplicate name {} of query parameter", backQuote(name));
}

void Context::addQueryParameters(const NameToNameMap & parameters)
{
    for (const auto & [name, value] : parameters)
        query_parameters.insert_or_assign(name, value);
}

void Context::addBridgeCommand(std::unique_ptr<ShellCommand> cmd) const
{
    std::lock_guard lock(shared->mutex);
    shared->bridge_commands.emplace_back(std::move(cmd));
}


IHostContextPtr & Context::getHostContext()
{
    return host_context;
}


const IHostContextPtr & Context::getHostContext() const
{
    return host_context;
}


std::shared_ptr<ActionLocksManager> Context::getActionLocksManager() const
{
    callOnce(shared->action_locks_manager_initialized, [&] {
        shared->action_locks_manager = std::make_shared<ActionLocksManager>(shared_from_this());
    });

    return shared->action_locks_manager;
}


void Context::setExternalTablesInitializer(ExternalTablesInitializer && initializer)
{
    if (external_tables_initializer_callback)
        throw Exception(ErrorCodes::LOGICAL_ERROR, "External tables initializer is already set");

    external_tables_initializer_callback = std::move(initializer);
}

void Context::initializeExternalTablesIfSet()
{
    if (external_tables_initializer_callback)
    {
        external_tables_initializer_callback(shared_from_this());
        /// Reset callback
        external_tables_initializer_callback = {};
    }
}


void Context::setInputInitializer(InputInitializer && initializer)
{
    if (input_initializer_callback)
        throw Exception(ErrorCodes::LOGICAL_ERROR, "Input initializer is already set");

    input_initializer_callback = std::move(initializer);
}


void Context::initializeInput(const StoragePtr & input_storage)
{
    if (!input_initializer_callback)
        throw Exception(ErrorCodes::LOGICAL_ERROR, "Input initializer is not set");

    input_initializer_callback(shared_from_this(), input_storage);
    /// Reset callback
    input_initializer_callback = {};
}


void Context::setInputBlocksReaderCallback(InputBlocksReader && reader)
{
    if (input_blocks_reader)
        throw Exception(ErrorCodes::LOGICAL_ERROR, "Input blocks reader is already set");

    input_blocks_reader = std::move(reader);
}


InputBlocksReader Context::getInputBlocksReaderCallback() const
{
    return input_blocks_reader;
}


void Context::resetInputCallbacks()
{
    if (input_initializer_callback)
        input_initializer_callback = {};

    if (input_blocks_reader)
        input_blocks_reader = {};
}


void Context::setClientInfo(const ClientInfo & client_info_)
{
    client_info = client_info_;
    need_recalculate_access = true;
}

void Context::setClientName(const String & client_name)
{
    client_info.client_name = client_name;
}

void Context::setClientInterface(ClientInfo::Interface interface)
{
    client_info.interface = interface;
    need_recalculate_access = true;
}

void Context::setClientVersion(UInt64 client_version_major, UInt64 client_version_minor, UInt64 client_version_patch, unsigned client_tcp_protocol_version)
{
    client_info.client_version_major = client_version_major;
    client_info.client_version_minor = client_version_minor;
    client_info.client_version_patch = client_version_patch;
    client_info.client_tcp_protocol_version = client_tcp_protocol_version;
}

void Context::setClientConnectionId(uint32_t connection_id_)
{
    client_info.connection_id = connection_id_;
}

void Context::setHTTPClientInfo(const Poco::Net::HTTPRequest & request)
{
    client_info.setFromHTTPRequest(request);
    need_recalculate_access = true;
}

void Context::setForwardedFor(const String & forwarded_for)
{
    client_info.forwarded_for = forwarded_for;
    need_recalculate_access = true;
}

void Context::setQueryKind(ClientInfo::QueryKind query_kind)
{
    client_info.query_kind = query_kind;
}

void Context::setQueryKindInitial()
{
    /// TODO: Try to combine this function with setQueryKind().
    client_info.setInitialQuery();
}

void Context::setQueryKindReplicatedDatabaseInternal()
{
    /// TODO: Try to combine this function with setQueryKind().
    client_info.is_replicated_database_internal = true;
}

void Context::setCurrentUserName(const String & current_user_name)
{
    /// TODO: Try to combine this function with setUser().
    client_info.current_user = current_user_name;
    need_recalculate_access = true;
}

void Context::setCurrentAddress(const Poco::Net::SocketAddress & current_address)
{
    client_info.current_address = current_address;
    need_recalculate_access = true;
}

void Context::setInitialUserName(const String & initial_user_name)
{
    client_info.initial_user = initial_user_name;
    need_recalculate_access = true;
}

void Context::setInitialAddress(const Poco::Net::SocketAddress & initial_address)
{
    client_info.initial_address = initial_address;
}

void Context::setInitialQueryId(const String & initial_query_id)
{
    client_info.initial_query_id = initial_query_id;
}

void Context::setInitialQueryStartTime(std::chrono::time_point<std::chrono::system_clock> initial_query_start_time)
{
    client_info.initial_query_start_time = timeInSeconds(initial_query_start_time);
    client_info.initial_query_start_time_microseconds = timeInMicroseconds(initial_query_start_time);
}

void Context::setQuotaClientKey(const String & quota_key_)
{
    client_info.quota_key = quota_key_;
    need_recalculate_access = true;
}

void Context::setConnectionClientVersion(UInt64 client_version_major, UInt64 client_version_minor, UInt64 client_version_patch, unsigned client_tcp_protocol_version)
{
    client_info.connection_client_version_major = client_version_major;
    client_info.connection_client_version_minor = client_version_minor;
    client_info.connection_client_version_patch = client_version_patch;
    client_info.connection_tcp_protocol_version = client_tcp_protocol_version;
}

void Context::setReplicaInfo(bool collaborate_with_initiator, size_t all_replicas_count, size_t number_of_current_replica)
{
    client_info.collaborate_with_initiator = collaborate_with_initiator;
    client_info.count_participating_replicas = all_replicas_count;
    client_info.number_of_current_replica = number_of_current_replica;
}

void Context::increaseDistributedDepth()
{
    ++client_info.distributed_depth;
}


StorageID Context::resolveStorageID(StorageID storage_id, StorageNamespace where) const
{
    if (storage_id.uuid != UUIDHelpers::Nil)
        return storage_id;

    StorageID resolved = StorageID::createEmpty();
    std::optional<Exception> exc;
    {
        SharedLockGuard lock(mutex);
        resolved = resolveStorageIDImpl(std::move(storage_id), where, &exc);
    }
    if (exc)
        throw Exception(*exc);
    if (!resolved.hasUUID() && resolved.database_name != DatabaseCatalog::TEMPORARY_DATABASE)
        resolved.uuid = DatabaseCatalog::instance().getDatabase(resolved.database_name)->tryGetTableUUID(resolved.table_name);
    return resolved;
}

StorageID Context::tryResolveStorageID(StorageID storage_id, StorageNamespace where) const
{
    if (storage_id.uuid != UUIDHelpers::Nil)
        return storage_id;

    StorageID resolved = StorageID::createEmpty();
    {
        SharedLockGuard lock(mutex);
        resolved = resolveStorageIDImpl(std::move(storage_id), where, nullptr);
    }
    if (resolved && !resolved.hasUUID() && resolved.database_name != DatabaseCatalog::TEMPORARY_DATABASE)
    {
        auto db = DatabaseCatalog::instance().tryGetDatabase(resolved.database_name);
        if (db)
            resolved.uuid = db->tryGetTableUUID(resolved.table_name);
    }
    return resolved;
}

StorageID Context::resolveStorageIDImpl(StorageID storage_id, StorageNamespace where, std::optional<Exception> * exception) const
{
    if (storage_id.uuid != UUIDHelpers::Nil)
        return storage_id;

    if (!storage_id)
    {
        if (exception)
            exception->emplace(Exception(ErrorCodes::UNKNOWN_TABLE, "Both table name and UUID are empty"));
        return storage_id;
    }

    bool look_for_external_table = where & StorageNamespace::ResolveExternal;
    /// Global context should not contain temporary tables
    if (isGlobalContext())
        look_for_external_table = false;

    bool in_current_database = where & StorageNamespace::ResolveCurrentDatabase;
    bool in_specified_database = where & StorageNamespace::ResolveGlobal;

    if (!storage_id.database_name.empty())
    {
        if (in_specified_database)
            return storage_id;     /// NOTE There is no guarantees that table actually exists in database.
        if (exception)
            exception->emplace(Exception(ErrorCodes::UNKNOWN_TABLE, "External and temporary tables have no database, but {} is specified",
                               storage_id.database_name));
        return StorageID::createEmpty();
    }

    /// Database name is not specified. It's temporary table or table in current database.

    if (look_for_external_table)
    {
        auto resolved_id = StorageID::createEmpty();
        auto try_resolve = [&](ContextPtr context) -> bool
        {
            const auto & tables = context->external_tables_mapping;
            auto it = tables.find(storage_id.getTableName());
            if (it == tables.end())
                return false;
            resolved_id = it->second->getGlobalTableID();
            return true;
        };

        /// Firstly look for temporary table in current context
        if (try_resolve(shared_from_this()))
            return resolved_id;

        /// If not found and current context was created from some query context, look for temporary table in query context
        auto query_context_ptr = query_context.lock();
        bool is_local_context = query_context_ptr && query_context_ptr.get() != this;
        if (is_local_context && try_resolve(query_context_ptr))
            return resolved_id;

        /// If not found and current context was created from some session context, look for temporary table in session context
        auto session_context_ptr = session_context.lock();
        bool is_local_or_query_context = session_context_ptr && session_context_ptr.get() != this;
        if (is_local_or_query_context && try_resolve(session_context_ptr))
            return resolved_id;
    }

    /// Temporary table not found. It's table in current database.

    if (in_current_database)
    {
        if (current_database.empty())
        {
            if (exception)
                exception->emplace(Exception(ErrorCodes::UNKNOWN_DATABASE, "Default database is not selected"));
            return StorageID::createEmpty();
        }
        storage_id.database_name = current_database;
        /// NOTE There is no guarantees that table actually exists in database.
        return storage_id;
    }

    if (exception)
        exception->emplace(Exception(ErrorCodes::UNKNOWN_TABLE, "Cannot resolve database name for table {}", storage_id.getNameForLogs()));
    return StorageID::createEmpty();
}

void Context::initZooKeeperMetadataTransaction(ZooKeeperMetadataTransactionPtr txn, [[maybe_unused]] bool attach_existing)
{
    assert(!metadata_transaction);
    assert(attach_existing || query_context.lock().get() == this);
    metadata_transaction = std::move(txn);
}

ZooKeeperMetadataTransactionPtr Context::getZooKeeperMetadataTransaction() const
{
    assert(!metadata_transaction || hasQueryContext());
    return metadata_transaction;
}

void Context::resetZooKeeperMetadataTransaction()
{
    assert(metadata_transaction);
    assert(hasQueryContext());
    metadata_transaction = nullptr;
}


void Context::checkTransactionsAreAllowed(bool explicit_tcl_query /* = false */) const
{
    if (getConfigRef().getInt("allow_experimental_transactions", 0))
        return;

    if (explicit_tcl_query)
        throw Exception(ErrorCodes::NOT_IMPLEMENTED, "Transactions are not supported");

    throw Exception(ErrorCodes::LOGICAL_ERROR, "Experimental support for transactions is disabled, "
                    "however, some query or background task tried to access TransactionLog. "
                    "If you have not enabled this feature explicitly, then it's a bug.");
}

void Context::initCurrentTransaction(MergeTreeTransactionPtr txn)
{
    merge_tree_transaction_holder = MergeTreeTransactionHolder(txn, false, this);
    setCurrentTransaction(std::move(txn));
}

void Context::setCurrentTransaction(MergeTreeTransactionPtr txn)
{
    assert(!merge_tree_transaction || !txn);
    assert(this == session_context.lock().get() || this == query_context.lock().get());
    merge_tree_transaction = std::move(txn);
    if (!merge_tree_transaction)
        merge_tree_transaction_holder = {};
}

MergeTreeTransactionPtr Context::getCurrentTransaction() const
{
    return merge_tree_transaction;
}

bool Context::isServerCompletelyStarted() const
{
    SharedLockGuard lock(shared->mutex);
    assert(getApplicationType() == ApplicationType::SERVER);
    return shared->is_server_completely_started;
}

void Context::setServerCompletelyStarted()
{
    {
        {
            std::lock_guard lock(shared->zookeeper_mutex);
            if (shared->zookeeper)
                shared->zookeeper->setServerCompletelyStarted();
        }

        {
            std::lock_guard lock(shared->auxiliary_zookeepers_mutex);
            for (auto & zk : shared->auxiliary_zookeepers)
                zk.second->setServerCompletelyStarted();
        }
    }

    std::lock_guard lock(shared->mutex);
    assert(global_context.lock().get() == this);
    assert(!shared->is_server_completely_started);
    assert(getApplicationType() == ApplicationType::SERVER);
    shared->is_server_completely_started = true;
}

PartUUIDsPtr Context::getPartUUIDs() const
{
    std::lock_guard lock(mutex);

    if (!part_uuids)
        /// For context itself, only this initialization is not const.
        /// We could have done in constructor.
        /// TODO: probably, remove this from Context.
        const_cast<PartUUIDsPtr &>(part_uuids) = std::make_shared<PartUUIDs>();

    return part_uuids;
}


ReadTaskCallback Context::getReadTaskCallback() const
{
    if (!next_task_callback.has_value())
        throw Exception(ErrorCodes::LOGICAL_ERROR, "Next task callback is not set for query {}", getInitialQueryId());
    return next_task_callback.value();
}


void Context::setReadTaskCallback(ReadTaskCallback && callback)
{
    next_task_callback = callback;
}


MergeTreeReadTaskCallback Context::getMergeTreeReadTaskCallback() const
{
    if (!merge_tree_read_task_callback.has_value())
        throw Exception(ErrorCodes::LOGICAL_ERROR, "Next task callback for is not set for query {}", getInitialQueryId());

    return merge_tree_read_task_callback.value();
}

void Context::setMergeTreeReadTaskCallback(MergeTreeReadTaskCallback && callback)
{
    merge_tree_read_task_callback = callback;
}


MergeTreeAllRangesCallback Context::getMergeTreeAllRangesCallback() const
{
    if (!merge_tree_all_ranges_callback.has_value())
        throw Exception(ErrorCodes::LOGICAL_ERROR, "Next task callback is not set for query with id: {}", getInitialQueryId());

    return merge_tree_all_ranges_callback.value();
}


void Context::setMergeTreeAllRangesCallback(MergeTreeAllRangesCallback && callback)
{
    merge_tree_all_ranges_callback = callback;
}


void Context::setParallelReplicasGroupUUID(UUID uuid)
{
    parallel_replicas_group_uuid = uuid;
}

UUID Context::getParallelReplicasGroupUUID() const
{
    return parallel_replicas_group_uuid;
}

PartUUIDsPtr Context::getIgnoredPartUUIDs() const
{
    std::lock_guard lock(mutex);
    if (!ignored_part_uuids)
        const_cast<PartUUIDsPtr &>(ignored_part_uuids) = std::make_shared<PartUUIDs>();

    return ignored_part_uuids;
}

AsynchronousInsertQueue * Context::tryGetAsynchronousInsertQueue() const
{
    SharedLockGuard lock(shared->mutex);
    return shared->async_insert_queue.get();
}

void Context::setAsynchronousInsertQueue(const std::shared_ptr<AsynchronousInsertQueue> & ptr)
{
    AsynchronousInsertQueue::validateSettings(settings, getLogger("Context"));

    SharedLockGuard lock(shared->mutex);

    if (std::chrono::milliseconds(settings.async_insert_poll_timeout_ms) == std::chrono::milliseconds::zero())
        throw Exception(ErrorCodes::INVALID_SETTING_VALUE, "Setting async_insert_poll_timeout_ms can't be zero");

    shared->async_insert_queue = ptr;
}

void Context::initializeBackgroundExecutorsIfNeeded()
{
    std::lock_guard lock(shared->background_executors_mutex);

    if (shared->are_background_executors_initialized)
        return;

    const ServerSettings & server_settings = shared->server_settings;
    size_t background_pool_size = server_settings.background_pool_size;
    auto background_merges_mutations_concurrency_ratio = server_settings.background_merges_mutations_concurrency_ratio;
    size_t background_pool_max_tasks_count = static_cast<size_t>(background_pool_size * background_merges_mutations_concurrency_ratio);
    String background_merges_mutations_scheduling_policy = server_settings.background_merges_mutations_scheduling_policy;
    size_t background_move_pool_size = server_settings.background_move_pool_size;
    size_t background_fetches_pool_size = server_settings.background_fetches_pool_size;
    size_t background_common_pool_size = server_settings.background_common_pool_size;

    /// With this executor we can execute more tasks than threads we have
    shared->merge_mutate_executor = std::make_shared<MergeMutateBackgroundExecutor>
    (
        "MergeMutate",
        /*max_threads_count*/background_pool_size,
        /*max_tasks_count*/background_pool_max_tasks_count,
        CurrentMetrics::BackgroundMergesAndMutationsPoolTask,
        CurrentMetrics::BackgroundMergesAndMutationsPoolSize,
        background_merges_mutations_scheduling_policy
    );
    LOG_INFO(shared->log, "Initialized background executor for merges and mutations with num_threads={}, num_tasks={}, scheduling_policy={}",
        background_pool_size, background_pool_max_tasks_count, background_merges_mutations_scheduling_policy);

    shared->moves_executor = std::make_shared<OrdinaryBackgroundExecutor>
    (
        "Move",
        background_move_pool_size,
        background_move_pool_size,
        CurrentMetrics::BackgroundMovePoolTask,
        CurrentMetrics::BackgroundMovePoolSize
    );
    LOG_INFO(shared->log, "Initialized background executor for move operations with num_threads={}, num_tasks={}", background_move_pool_size, background_move_pool_size);

    shared->fetch_executor = std::make_shared<OrdinaryBackgroundExecutor>
    (
        "Fetch",
        background_fetches_pool_size,
        background_fetches_pool_size,
        CurrentMetrics::BackgroundFetchesPoolTask,
        CurrentMetrics::BackgroundFetchesPoolSize
    );
    LOG_INFO(shared->log, "Initialized background executor for fetches with num_threads={}, num_tasks={}", background_fetches_pool_size, background_fetches_pool_size);

    shared->common_executor = std::make_shared<OrdinaryBackgroundExecutor>
    (
        "Common",
        background_common_pool_size,
        background_common_pool_size,
        CurrentMetrics::BackgroundCommonPoolTask,
        CurrentMetrics::BackgroundCommonPoolSize
    );
    LOG_INFO(shared->log, "Initialized background executor for common operations (e.g. clearing old parts) with num_threads={}, num_tasks={}", background_common_pool_size, background_common_pool_size);

    shared->are_background_executors_initialized = true;
}

bool Context::areBackgroundExecutorsInitialized() const
{
    SharedLockGuard lock(shared->background_executors_mutex);
    return shared->are_background_executors_initialized;
}

MergeMutateBackgroundExecutorPtr Context::getMergeMutateExecutor() const
{
    SharedLockGuard lock(shared->background_executors_mutex);
    return shared->merge_mutate_executor;
}

OrdinaryBackgroundExecutorPtr Context::getMovesExecutor() const
{
    SharedLockGuard lock(shared->background_executors_mutex);
    return shared->moves_executor;
}

OrdinaryBackgroundExecutorPtr Context::getFetchesExecutor() const
{
    SharedLockGuard lock(shared->background_executors_mutex);
    return shared->fetch_executor;
}

OrdinaryBackgroundExecutorPtr Context::getCommonExecutor() const
{
    SharedLockGuard lock(shared->background_executors_mutex);
    return shared->common_executor;
}

IAsynchronousReader & Context::getThreadPoolReader(FilesystemReaderType type) const
{
    callOnce(shared->readers_initialized, [&] {
        const auto & config = getConfigRef();
        shared->asynchronous_remote_fs_reader = createThreadPoolReader(FilesystemReaderType::ASYNCHRONOUS_REMOTE_FS_READER, config);
        shared->asynchronous_local_fs_reader = createThreadPoolReader(FilesystemReaderType::ASYNCHRONOUS_LOCAL_FS_READER, config);
        shared->synchronous_local_fs_reader = createThreadPoolReader(FilesystemReaderType::SYNCHRONOUS_LOCAL_FS_READER, config);
    });

    switch (type)
    {
        case FilesystemReaderType::ASYNCHRONOUS_REMOTE_FS_READER:
            return *shared->asynchronous_remote_fs_reader;
        case FilesystemReaderType::ASYNCHRONOUS_LOCAL_FS_READER:
            return *shared->asynchronous_local_fs_reader;
        case FilesystemReaderType::SYNCHRONOUS_LOCAL_FS_READER:
            return *shared->synchronous_local_fs_reader;
    }
}

#if USE_LIBURING
IOUringReader & Context::getIOUringReader() const
{
    callOnce(shared->io_uring_reader_initialized, [&] {
        shared->io_uring_reader = createIOUringReader();
    });

    return *shared->io_uring_reader;
}
#endif

ThreadPool & Context::getThreadPoolWriter() const
{
    callOnce(shared->threadpool_writer_initialized, [&] {
        const auto & config = getConfigRef();
        auto pool_size = config.getUInt(".threadpool_writer_pool_size", 100);
        auto queue_size = config.getUInt(".threadpool_writer_queue_size", 1000000);

        shared->threadpool_writer = std::make_unique<ThreadPool>(
            CurrentMetrics::IOWriterThreads, CurrentMetrics::IOWriterThreadsActive, CurrentMetrics::IOWriterThreadsScheduled, pool_size, pool_size, queue_size);
    });

    return *shared->threadpool_writer;
}

ReadSettings Context::getReadSettings() const
{
    ReadSettings res;

    std::string_view read_method_str = settings.local_filesystem_read_method.value;

    if (auto opt_method = magic_enum::enum_cast<LocalFSReadMethod>(read_method_str))
        res.local_fs_method = *opt_method;
    else
        throw Exception(ErrorCodes::UNKNOWN_READ_METHOD, "Unknown read method '{}' for local filesystem", read_method_str);

    read_method_str = settings.remote_filesystem_read_method.value;

    if (auto opt_method = magic_enum::enum_cast<RemoteFSReadMethod>(read_method_str))
        res.remote_fs_method = *opt_method;
    else
        throw Exception(ErrorCodes::UNKNOWN_READ_METHOD, "Unknown read method '{}' for remote filesystem", read_method_str);

    res.local_fs_prefetch = settings.local_filesystem_read_prefetch;
    res.remote_fs_prefetch = settings.remote_filesystem_read_prefetch;

    res.load_marks_asynchronously = settings.load_marks_asynchronously;

    res.enable_filesystem_read_prefetches_log = settings.enable_filesystem_read_prefetches_log;

    res.remote_fs_read_max_backoff_ms = settings.remote_fs_read_max_backoff_ms;
    res.remote_fs_read_backoff_max_tries = settings.remote_fs_read_backoff_max_tries;
    res.enable_filesystem_cache = settings.enable_filesystem_cache;
    res.read_from_filesystem_cache_if_exists_otherwise_bypass_cache = settings.read_from_filesystem_cache_if_exists_otherwise_bypass_cache;
    res.enable_filesystem_cache_log = settings.enable_filesystem_cache_log;
    res.filesystem_cache_segments_batch_size = settings.filesystem_cache_segments_batch_size;
    res.filesystem_cache_reserve_space_wait_lock_timeout_milliseconds = settings.filesystem_cache_reserve_space_wait_lock_timeout_milliseconds;

    res.filesystem_cache_max_download_size = settings.filesystem_cache_max_download_size;
    res.skip_download_if_exceeds_query_cache = settings.skip_download_if_exceeds_query_cache;

    res.page_cache = getPageCache();
    res.use_page_cache_for_disks_without_file_cache = settings.use_page_cache_for_disks_without_file_cache;
    res.read_from_page_cache_if_exists_otherwise_bypass_cache = settings.read_from_page_cache_if_exists_otherwise_bypass_cache;
    res.page_cache_inject_eviction = settings.page_cache_inject_eviction;

    res.remote_read_min_bytes_for_seek = settings.remote_read_min_bytes_for_seek;

    /// Zero read buffer will not make progress.
    if (!settings.max_read_buffer_size)
    {
        throw Exception(ErrorCodes::INVALID_SETTING_VALUE,
            "Invalid value '{}' for max_read_buffer_size", settings.max_read_buffer_size);
    }

    res.local_fs_buffer_size
        = settings.max_read_buffer_size_local_fs ? settings.max_read_buffer_size_local_fs : settings.max_read_buffer_size;
    res.remote_fs_buffer_size
        = settings.max_read_buffer_size_remote_fs ? settings.max_read_buffer_size_remote_fs : settings.max_read_buffer_size;
    res.prefetch_buffer_size = settings.prefetch_buffer_size;
    res.direct_io_threshold = settings.min_bytes_to_use_direct_io;
    res.mmap_threshold = settings.min_bytes_to_use_mmap_io;
    res.priority = Priority{settings.read_priority};

    res.remote_throttler = getRemoteReadThrottler();
    res.local_throttler = getLocalReadThrottler();

    res.http_max_tries = settings.http_max_tries;
    res.http_retry_initial_backoff_ms = settings.http_retry_initial_backoff_ms;
    res.http_retry_max_backoff_ms = settings.http_retry_max_backoff_ms;
    res.http_skip_not_found_url_for_globs = settings.http_skip_not_found_url_for_globs;
    res.http_make_head_request = settings.http_make_head_request;

    res.mmap_cache = getMMappedFileCache().get();

    return res;
}

WriteSettings Context::getWriteSettings() const
{
    WriteSettings res;

    res.enable_filesystem_cache_on_write_operations = settings.enable_filesystem_cache_on_write_operations;
    res.enable_filesystem_cache_log = settings.enable_filesystem_cache_log;
    res.throw_on_error_from_cache = settings.throw_on_error_from_cache_on_write_operations;
    res.filesystem_cache_reserve_space_wait_lock_timeout_milliseconds = settings.filesystem_cache_reserve_space_wait_lock_timeout_milliseconds;

    res.s3_allow_parallel_part_upload = settings.s3_allow_parallel_part_upload;
    res.azure_allow_parallel_part_upload = settings.azure_allow_parallel_part_upload;

    res.remote_throttler = getRemoteWriteThrottler();
    res.local_throttler = getLocalWriteThrottler();

    return res;
}

std::shared_ptr<AsyncReadCounters> Context::getAsyncReadCounters() const
{
    std::lock_guard lock(mutex);
    if (!async_read_counters)
        async_read_counters = std::make_shared<AsyncReadCounters>();
    return async_read_counters;
}

Context::ParallelReplicasMode Context::getParallelReplicasMode() const
{
    const auto & settings_ref = getSettingsRef();

    using enum Context::ParallelReplicasMode;
    if (!settings_ref.parallel_replicas_custom_key.value.empty())
        return CUSTOM_KEY;

    if (settings_ref.allow_experimental_parallel_reading_from_replicas > 0)
        return READ_TASKS;

    return SAMPLE_KEY;
}

bool Context::canUseTaskBasedParallelReplicas() const
{
    return getParallelReplicasMode() == ParallelReplicasMode::READ_TASKS
        && settings.max_parallel_replicas > 1
        && settings.allow_experimental_streaming == false;
}

bool Context::canUseParallelReplicasOnInitiator() const
{
    return canUseTaskBasedParallelReplicas() && !getClientInfo().collaborate_with_initiator;
}

bool Context::canUseParallelReplicasOnFollower() const
{
    return canUseTaskBasedParallelReplicas() && getClientInfo().collaborate_with_initiator;
}

bool Context::canUseParallelReplicasCustomKey() const
{
<<<<<<< HEAD
    return getParallelReplicasMode() == Context::ParallelReplicasMode::CUSTOM_KEY
        && settings.max_parallel_replicas > 1
        && settings.allow_experimental_streaming == false
        && cluster.getShardCount() == 1
        && cluster.getShardsInfo()[0].getAllNodeCount() > 1;
=======
    return settings.max_parallel_replicas > 1 && getParallelReplicasMode() == Context::ParallelReplicasMode::CUSTOM_KEY;
}

bool Context::canUseParallelReplicasCustomKeyForCluster(const Cluster & cluster) const
{
    return canUseParallelReplicasCustomKey() && cluster.getShardCount() == 1 && cluster.getShardsInfo()[0].getAllNodeCount() > 1;
}

bool Context::canUseOffsetParallelReplicas() const
{
    return offset_parallel_replicas_enabled && settings.max_parallel_replicas > 1
        && getParallelReplicasMode() != Context::ParallelReplicasMode::READ_TASKS;
}

void Context::disableOffsetParallelReplicas()
{
    offset_parallel_replicas_enabled = false;
}

ClusterPtr Context::getClusterForParallelReplicas() const
{
    /// check cluster for parallel replicas
    if (settings.cluster_for_parallel_replicas.value.empty())
        throw Exception(
            ErrorCodes::CLUSTER_DOESNT_EXIST,
            "Reading in parallel from replicas is enabled but cluster to execute query is not provided. Please set "
            "'cluster_for_parallel_replicas' setting");

    return getCluster(settings.cluster_for_parallel_replicas);
>>>>>>> 52b3d1a2
}

void Context::setPreparedSetsCache(const PreparedSetsCachePtr & cache)
{
    prepared_sets_cache = cache;
}

PreparedSetsCachePtr Context::getPreparedSetsCache() const
{
    return prepared_sets_cache;
}

UInt64 Context::getClientProtocolVersion() const
{
    return client_protocol_version;
}

void Context::setClientProtocolVersion(UInt64 version)
{
    client_protocol_version = version;
}

const ServerSettings & Context::getServerSettings() const
{
    return shared->server_settings;
}

}<|MERGE_RESOLUTION|>--- conflicted
+++ resolved
@@ -5521,24 +5521,21 @@
 
 bool Context::canUseParallelReplicasCustomKey() const
 {
-<<<<<<< HEAD
     return getParallelReplicasMode() == Context::ParallelReplicasMode::CUSTOM_KEY
         && settings.max_parallel_replicas > 1
+        && settings.allow_experimental_streaming == false;
+}
+
+bool Context::canUseParallelReplicasCustomKeyForCluster(const Cluster & cluster) const
+{
+    return canUseParallelReplicasCustomKey() && cluster.getShardCount() == 1 && cluster.getShardsInfo()[0].getAllNodeCount() > 1;
+}
+
+bool Context::canUseOffsetParallelReplicas() const
+{
+    return offset_parallel_replicas_enabled
+        && settings.max_parallel_replicas > 1
         && settings.allow_experimental_streaming == false
-        && cluster.getShardCount() == 1
-        && cluster.getShardsInfo()[0].getAllNodeCount() > 1;
-=======
-    return settings.max_parallel_replicas > 1 && getParallelReplicasMode() == Context::ParallelReplicasMode::CUSTOM_KEY;
-}
-
-bool Context::canUseParallelReplicasCustomKeyForCluster(const Cluster & cluster) const
-{
-    return canUseParallelReplicasCustomKey() && cluster.getShardCount() == 1 && cluster.getShardsInfo()[0].getAllNodeCount() > 1;
-}
-
-bool Context::canUseOffsetParallelReplicas() const
-{
-    return offset_parallel_replicas_enabled && settings.max_parallel_replicas > 1
         && getParallelReplicasMode() != Context::ParallelReplicasMode::READ_TASKS;
 }
 
@@ -5557,7 +5554,6 @@
             "'cluster_for_parallel_replicas' setting");
 
     return getCluster(settings.cluster_for_parallel_replicas);
->>>>>>> 52b3d1a2
 }
 
 void Context::setPreparedSetsCache(const PreparedSetsCachePtr & cache)
