#include <map>
#include <set>
#include <optional>
#include <memory>
#include <Poco/Mutex.h>
#include <Poco/UUID.h>
#include <Poco/Net/IPAddress.h>
#include <Poco/Util/Application.h>
#include <Common/Macros.h>
#include <Common/escapeForFileName.h>
#include <Common/setThreadName.h>
#include <Common/Stopwatch.h>
#include <Common/formatReadable.h>
#include <Common/Throttler.h>
#include <Common/thread_local_rng.h>
#include <Common/FieldVisitorToString.h>
#include <Common/getMultipleKeysFromConfig.h>
#include <Coordination/KeeperDispatcher.h>
#include <Compression/ICompressionCodec.h>
#include <Core/BackgroundSchedulePool.h>
#include <Formats/FormatFactory.h>
#include <Databases/IDatabase.h>
#include <Storages/IStorage.h>
#include <Storages/MarkCache.h>
#include <Storages/MergeTree/MergeList.h>
#include <Storages/MergeTree/ReplicatedFetchList.h>
#include <Storages/MergeTree/MergeTreeData.h>
#include <Storages/MergeTree/MergeTreeSettings.h>
#include <Storages/CompressionCodecSelector.h>
#include <Storages/StorageS3Settings.h>
#include <Disks/DiskLocal.h>
#include <Disks/IDiskRemote.h>
#include <TableFunctions/TableFunctionFactory.h>
#include <Interpreters/ActionLocksManager.h>
#include <Interpreters/ExternalLoaderXMLConfigRepository.h>
#include <Core/Settings.h>
#include <Core/SettingsQuirks.h>
#include <Access/AccessControl.h>
#include <Access/ContextAccess.h>
#include <Access/EnabledRolesInfo.h>
#include <Access/EnabledRowPolicies.h>
#include <Access/QuotaUsage.h>
#include <Access/User.h>
#include <Access/Credentials.h>
#include <Access/SettingsProfile.h>
#include <Access/SettingsProfilesInfo.h>
#include <Access/SettingsConstraintsAndProfileIDs.h>
#include <Access/ExternalAuthenticators.h>
#include <Access/GSSAcceptor.h>
#include <Backups/BackupFactory.h>
#include <Dictionaries/Embedded/GeoDictionariesLoader.h>
#include <Interpreters/EmbeddedDictionaries.h>
#include <Interpreters/ExternalDictionariesLoader.h>
#include <Interpreters/ExternalUserDefinedExecutableFunctionsLoader.h>
#include <Interpreters/ExternalModelsLoader.h>
#include <Interpreters/ExpressionActions.h>
#include <Interpreters/ProcessList.h>
#include <Interpreters/InterserverCredentials.h>
#include <Interpreters/Cluster.h>
#include <Interpreters/InterserverIOHandler.h>
#include <Interpreters/SystemLog.h>
#include <Interpreters/SessionLog.h>
#include <Interpreters/Context.h>
#include <Interpreters/DDLWorker.h>
#include <Interpreters/DDLTask.h>
#include <Interpreters/Session.h>
<<<<<<< HEAD
=======
#include <Interpreters/TraceCollector.h>
>>>>>>> df57f8e3
#include <IO/ReadBufferFromFile.h>
#include <IO/UncompressedCache.h>
#include <IO/MMappedFileCache.h>
#include <Parsers/ASTCreateQuery.h>
#include <Parsers/ParserCreateQuery.h>
#include <Parsers/parseQuery.h>
#include <Common/StackTrace.h>
#include <Common/Config/ConfigProcessor.h>
#include <Common/Config/AbstractConfigurationComparison.h>
#include <Common/ZooKeeper/ZooKeeper.h>
#include <Common/ShellCommand.h>
#include <base/logger_useful.h>
#include <base/EnumReflection.h>
#include <Common/RemoteHostFilter.h>
#include <Interpreters/AsynchronousInsertQueue.h>
#include <Interpreters/DatabaseCatalog.h>
#include <Interpreters/JIT/CompiledExpressionCache.h>
#include <Storages/MergeTree/BackgroundJobsAssignee.h>
#include <Storages/MergeTree/MergeTreeBackgroundExecutor.h>
#include <Storages/MergeTree/MergeTreeDataPartUUID.h>
#include <Interpreters/SynonymsExtensions.h>
#include <Interpreters/Lemmatizers.h>
#include <Interpreters/ClusterDiscovery.h>
#include <filesystem>


namespace fs = std::filesystem;

namespace ProfileEvents
{
    extern const Event ContextLock;
}

namespace CurrentMetrics
{
    extern const Metric ContextLockWait;
    extern const Metric BackgroundMovePoolTask;
    extern const Metric BackgroundSchedulePoolTask;
    extern const Metric BackgroundBufferFlushSchedulePoolTask;
    extern const Metric BackgroundDistributedSchedulePoolTask;
    extern const Metric BackgroundMessageBrokerSchedulePoolTask;
    extern const Metric BackgroundMergesAndMutationsPoolTask;
    extern const Metric BackgroundFetchesPoolTask;
    extern const Metric BackgroundCommonPoolTask;
}

namespace DB
{

namespace ErrorCodes
{
    extern const int BAD_ARGUMENTS;
    extern const int BAD_GET;
    extern const int UNKNOWN_DATABASE;
    extern const int UNKNOWN_TABLE;
    extern const int TABLE_ALREADY_EXISTS;
    extern const int THERE_IS_NO_SESSION;
    extern const int THERE_IS_NO_QUERY;
    extern const int NO_ELEMENTS_IN_CONFIG;
    extern const int TABLE_SIZE_EXCEEDS_MAX_DROP_SIZE_LIMIT;
    extern const int LOGICAL_ERROR;
    extern const int INVALID_SETTING_VALUE;
    extern const int UNKNOWN_READ_METHOD;
}


/** Set of known objects (environment), that could be used in query.
  * Shared (global) part. Order of members (especially, order of destruction) is very important.
  */
struct ContextSharedPart
{
    Poco::Logger * log = &Poco::Logger::get("Context");

    /// For access of most of shared objects. Recursive mutex.
    mutable std::recursive_mutex mutex;
    /// Separate mutex for access of dictionaries. Separate mutex to avoid locks when server doing request to itself.
    mutable std::mutex embedded_dictionaries_mutex;
    mutable std::mutex external_dictionaries_mutex;
    mutable std::mutex external_user_defined_executable_functions_mutex;
    mutable std::mutex external_models_mutex;
    /// Separate mutex for storage policies. During server startup we may
    /// initialize some important storages (system logs with MergeTree engine)
    /// under context lock.
    mutable std::mutex storage_policies_mutex;
    /// Separate mutex for re-initialization of zookeeper session. This operation could take a long time and must not interfere with another operations.
    mutable std::mutex zookeeper_mutex;

    mutable zkutil::ZooKeeperPtr zookeeper;                 /// Client for ZooKeeper.
    ConfigurationPtr zookeeper_config;                      /// Stores zookeeper configs

#if USE_NURAFT
    mutable std::mutex keeper_dispatcher_mutex;
    mutable std::shared_ptr<KeeperDispatcher> keeper_dispatcher;
#endif
    mutable std::mutex auxiliary_zookeepers_mutex;
    mutable std::map<String, zkutil::ZooKeeperPtr> auxiliary_zookeepers;    /// Map for auxiliary ZooKeeper clients.
    ConfigurationPtr auxiliary_zookeepers_config;           /// Stores auxiliary zookeepers configs

    String interserver_io_host;                             /// The host name by which this server is available for other servers.
    UInt16 interserver_io_port = 0;                         /// and port.
    String interserver_scheme;                              /// http or https
    MultiVersion<InterserverCredentials> interserver_io_credentials;

    String path;                                            /// Path to the data directory, with a slash at the end.
    String flags_path;                                      /// Path to the directory with some control flags for server maintenance.
    String user_files_path;                                 /// Path to the directory with user provided files, usable by 'file' table function.
    String dictionaries_lib_path;                           /// Path to the directory with user provided binaries and libraries for external dictionaries.
    String user_scripts_path;                               /// Path to the directory with user provided scripts.
    ConfigurationPtr config;                                /// Global configuration settings.

    String tmp_path;                                        /// Path to the temporary files that occur when processing the request.
    mutable VolumePtr tmp_volume;                           /// Volume for the the temporary files that occur when processing the request.

    mutable VolumePtr backups_volume;                       /// Volume for all the backups.

    mutable std::unique_ptr<EmbeddedDictionaries> embedded_dictionaries;    /// Metrica's dictionaries. Have lazy initialization.
    mutable std::unique_ptr<ExternalDictionariesLoader> external_dictionaries_loader;
    mutable std::unique_ptr<ExternalUserDefinedExecutableFunctionsLoader> external_user_defined_executable_functions_loader;
    mutable std::unique_ptr<ExternalModelsLoader> external_models_loader;

    ExternalLoaderXMLConfigRepository * external_models_config_repository = nullptr;
    scope_guard models_repository_guard;

    ExternalLoaderXMLConfigRepository * external_dictionaries_config_repository = nullptr;
    scope_guard dictionaries_xmls;

    ExternalLoaderXMLConfigRepository * user_defined_executable_functions_config_repository = nullptr;
    scope_guard user_defined_executable_functions_xmls;

#if USE_NLP
    mutable std::optional<SynonymsExtensions> synonyms_extensions;
    mutable std::optional<Lemmatizers> lemmatizers;
#endif

    String default_profile_name;                            /// Default profile name used for default values.
    String system_profile_name;                             /// Profile used by system processes
    String buffer_profile_name;                             /// Profile used by Buffer engine for flushing to the underlying
    std::unique_ptr<AccessControl> access_control;
    mutable UncompressedCachePtr uncompressed_cache;        /// The cache of decompressed blocks.
    mutable MarkCachePtr mark_cache;                        /// Cache of marks in compressed files.
    mutable UncompressedCachePtr index_uncompressed_cache;  /// The cache of decompressed blocks for MergeTree indices.
    mutable MarkCachePtr index_mark_cache;                  /// Cache of marks in compressed files of MergeTree indices.
    mutable MMappedFileCachePtr mmap_cache; /// Cache of mmapped files to avoid frequent open/map/unmap/close and to reuse from several threads.
    ProcessList process_list;                               /// Executing queries at the moment.
    GlobalOvercommitTracker global_overcommit_tracker;
    MergeList merge_list;                                   /// The list of executable merge (for (Replicated)?MergeTree)
    ReplicatedFetchList replicated_fetch_list;
    ConfigurationPtr users_config;                          /// Config with the users, profiles and quotas sections.
    InterserverIOHandler interserver_io_handler;            /// Handler for interserver communication.

    mutable std::unique_ptr<BackgroundSchedulePool> buffer_flush_schedule_pool; /// A thread pool that can do background flush for Buffer tables.
    mutable std::unique_ptr<BackgroundSchedulePool> schedule_pool;    /// A thread pool that can run different jobs in background (used in replicated tables)
    mutable std::unique_ptr<BackgroundSchedulePool> distributed_schedule_pool; /// A thread pool that can run different jobs in background (used for distributed sends)
    mutable std::unique_ptr<BackgroundSchedulePool> message_broker_schedule_pool; /// A thread pool that can run different jobs in background (used for message brokers, like RabbitMQ and Kafka)

    mutable ThrottlerPtr replicated_fetches_throttler; /// A server-wide throttler for replicated fetches
    mutable ThrottlerPtr replicated_sends_throttler; /// A server-wide throttler for replicated sends

    MultiVersion<Macros> macros;                            /// Substitutions extracted from config.
    std::unique_ptr<DDLWorker> ddl_worker;                  /// Process ddl commands from zk.
    /// Rules for selecting the compression settings, depending on the size of the part.
    mutable std::unique_ptr<CompressionCodecSelector> compression_codec_selector;
    /// Storage disk chooser for MergeTree engines
    mutable std::shared_ptr<const DiskSelector> merge_tree_disk_selector;
    /// Storage policy chooser for MergeTree engines
    mutable std::shared_ptr<const StoragePolicySelector> merge_tree_storage_policy_selector;

    std::optional<MergeTreeSettings> merge_tree_settings;   /// Settings of MergeTree* engines.
    std::optional<MergeTreeSettings> replicated_merge_tree_settings;   /// Settings of ReplicatedMergeTree* engines.
    std::atomic_size_t max_table_size_to_drop = 50000000000lu; /// Protects MergeTree tables from accidental DROP (50GB by default)
    std::atomic_size_t max_partition_size_to_drop = 50000000000lu; /// Protects MergeTree partitions from accidental DROP (50GB by default)
    String format_schema_path;                              /// Path to a directory that contains schema files used by input formats.
    ActionLocksManagerPtr action_locks_manager;             /// Set of storages' action lockers
    std::unique_ptr<SystemLogs> system_logs;                /// Used to log queries and operations on parts
    std::optional<StorageS3Settings> storage_s3_settings;   /// Settings of S3 storage
    std::vector<String> warnings;                           /// Store warning messages about server configuration.

    /// Background executors for *MergeTree tables
    MergeMutateBackgroundExecutorPtr merge_mutate_executor;
    OrdinaryBackgroundExecutorPtr moves_executor;
    OrdinaryBackgroundExecutorPtr fetch_executor;
    OrdinaryBackgroundExecutorPtr common_executor;

    RemoteHostFilter remote_host_filter; /// Allowed URL from config.xml

    std::optional<TraceCollector> trace_collector;        /// Thread collecting traces from threads executing queries

    /// Clusters for distributed tables
    /// Initialized on demand (on distributed storages initialization) since Settings should be initialized
    std::shared_ptr<Clusters> clusters;
    ConfigurationPtr clusters_config;                        /// Stores updated configs
    mutable std::mutex clusters_mutex;                       /// Guards clusters and clusters_config
    std::unique_ptr<ClusterDiscovery> cluster_discovery;

    std::shared_ptr<AsynchronousInsertQueue> async_insert_queue;
    std::map<String, UInt16> server_ports;

    bool shutdown_called = false;

    /// Has background executors for MergeTree tables been initialized?
    bool is_background_executors_initialized = false;

    Stopwatch uptime_watch;

    Context::ApplicationType application_type = Context::ApplicationType::SERVER;

    /// vector of xdbc-bridge commands, they will be killed when Context will be destroyed
    std::vector<std::unique_ptr<ShellCommand>> bridge_commands;

    Context::ConfigReloadCallback config_reload_callback;

    ContextSharedPart()
        : access_control(std::make_unique<AccessControl>())
        , global_overcommit_tracker(&process_list)
        , macros(std::make_unique<Macros>())
    {
        /// TODO: make it singleton (?)
        static std::atomic<size_t> num_calls{0};
        if (++num_calls > 1)
        {
            std::cerr << "Attempting to create multiple ContextShared instances. Stack trace:\n" << StackTrace().toString();
            std::cerr.flush();
            std::terminate();
        }
    }


    ~ContextSharedPart()
    {
        /// Wait for thread pool for background writes,
        /// since it may use per-user MemoryTracker which will be destroyed here.
        try
        {
            IDiskRemote::getThreadPoolWriter().wait();
        }
        catch (...)
        {
            tryLogCurrentException(__PRETTY_FUNCTION__);
        }

        try
        {
            shutdown();
        }
        catch (...)
        {
            tryLogCurrentException(__PRETTY_FUNCTION__);
        }
    }


    /** Perform a complex job of destroying objects in advance.
      */
    void shutdown()
    {
        if (shutdown_called)
            return;
        shutdown_called = true;

<<<<<<< HEAD
=======
        /// Stop periodic reloading of the configuration files.
        /// This must be done first because otherwise the reloading may pass a changed config
        /// to some destroyed parts of ContextSharedPart.
        if (access_control)
            access_control->stopPeriodicReloadingUsersConfigs();
        if (external_dictionaries_loader)
            external_dictionaries_loader->enablePeriodicUpdates(false);
        if (external_user_defined_executable_functions_loader)
            external_user_defined_executable_functions_loader->enablePeriodicUpdates(false);
        if (external_models_loader)
            external_models_loader->enablePeriodicUpdates(false);

>>>>>>> df57f8e3
        Session::shutdownNamedSessions();

        /**  After system_logs have been shut down it is guaranteed that no system table gets created or written to.
          *  Note that part changes at shutdown won't be logged to part log.
          */
        if (system_logs)
            system_logs->shutdown();

        DatabaseCatalog::shutdown();

        if (merge_mutate_executor)
            merge_mutate_executor->wait();
        if (fetch_executor)
            fetch_executor->wait();
        if (moves_executor)
            moves_executor->wait();
        if (common_executor)
            common_executor->wait();

        std::unique_ptr<SystemLogs> delete_system_logs;
        std::unique_ptr<EmbeddedDictionaries> delete_embedded_dictionaries;
        std::unique_ptr<ExternalDictionariesLoader> delete_external_dictionaries_loader;
        std::unique_ptr<ExternalUserDefinedExecutableFunctionsLoader> delete_external_user_defined_executable_functions_loader;
        std::unique_ptr<ExternalModelsLoader> delete_external_models_loader;
        std::unique_ptr<BackgroundSchedulePool> delete_buffer_flush_schedule_pool;
        std::unique_ptr<BackgroundSchedulePool> delete_schedule_pool;
        std::unique_ptr<BackgroundSchedulePool> delete_distributed_schedule_pool;
        std::unique_ptr<BackgroundSchedulePool> delete_message_broker_schedule_pool;
        std::unique_ptr<DDLWorker> delete_ddl_worker;
        std::unique_ptr<AccessControl> delete_access_control;

        {
            auto lock = std::lock_guard(mutex);

            /** Compiled expressions stored in cache need to be destroyed before destruction of static objects.
              * Because CHJIT instance can be static object.
              */
#if USE_EMBEDDED_COMPILER
            if (auto * cache = CompiledExpressionCacheFactory::instance().tryGetCache())
                cache->reset();
#endif

            /// Preemptive destruction is important, because these objects may have a refcount to ContextShared (cyclic reference).
            /// TODO: Get rid of this.

            /// Dictionaries may be required:
            /// - for storage shutdown (during final flush of the Buffer engine)
            /// - before storage startup (because of some streaming of, i.e. Kafka, to
            ///   the table with materialized column that has dictGet)
            ///
            /// So they should be created before any storages and preserved until storages will be terminated.
            ///
            /// But they cannot be created before storages since they may required table as a source,
            /// but at least they can be preserved for storage termination.
            dictionaries_xmls.reset();
            user_defined_executable_functions_xmls.reset();
            models_repository_guard.reset();

            delete_system_logs = std::move(system_logs);
            delete_embedded_dictionaries = std::move(embedded_dictionaries);
            delete_external_dictionaries_loader = std::move(external_dictionaries_loader);
            delete_external_user_defined_executable_functions_loader = std::move(external_user_defined_executable_functions_loader);
            delete_external_models_loader = std::move(external_models_loader);
            delete_buffer_flush_schedule_pool = std::move(buffer_flush_schedule_pool);
            delete_schedule_pool = std::move(schedule_pool);
            delete_distributed_schedule_pool = std::move(distributed_schedule_pool);
            delete_message_broker_schedule_pool = std::move(message_broker_schedule_pool);
            delete_ddl_worker = std::move(ddl_worker);
            delete_access_control = std::move(access_control);

            /// Stop trace collector if any
            trace_collector.reset();
            /// Stop zookeeper connection
            zookeeper.reset();
        }

        /// Can be removed w/o context lock
        delete_system_logs.reset();
        delete_embedded_dictionaries.reset();
        delete_external_dictionaries_loader.reset();
        delete_external_user_defined_executable_functions_loader.reset();
        delete_external_models_loader.reset();
        delete_ddl_worker.reset();
        delete_buffer_flush_schedule_pool.reset();
        delete_schedule_pool.reset();
        delete_distributed_schedule_pool.reset();
        delete_message_broker_schedule_pool.reset();
        delete_ddl_worker.reset();
        delete_access_control.reset();
    }

    bool hasTraceCollector() const
    {
        return trace_collector.has_value();
    }

    void initializeTraceCollector(std::shared_ptr<TraceLog> trace_log)
    {
        if (!trace_log)
            return;
        if (hasTraceCollector())
            return;

        trace_collector.emplace(std::move(trace_log));
    }

    void addWarningMessage(const String & message)
    {
        /// A warning goes both: into server's log; stored to be placed in `system.warnings` table.
        log->warning(message);
        warnings.push_back(message);
    }
};


Context::Context() = default;
Context::Context(const Context &) = default;
Context & Context::operator=(const Context &) = default;

SharedContextHolder::SharedContextHolder(SharedContextHolder &&) noexcept = default;
SharedContextHolder & SharedContextHolder::operator=(SharedContextHolder &&) noexcept = default;
SharedContextHolder::SharedContextHolder() = default;
SharedContextHolder::~SharedContextHolder() = default;
SharedContextHolder::SharedContextHolder(std::unique_ptr<ContextSharedPart> shared_context)
    : shared(std::move(shared_context)) {}

void SharedContextHolder::reset() { shared.reset(); }

ContextMutablePtr Context::createGlobal(ContextSharedPart * shared)
{
    auto res = std::shared_ptr<Context>(new Context);
    res->shared = shared;
    return res;
}

void Context::initGlobal()
{
    DatabaseCatalog::init(shared_from_this());
}

SharedContextHolder Context::createShared()
{
    return SharedContextHolder(std::make_unique<ContextSharedPart>());
}

ContextMutablePtr Context::createCopy(const ContextPtr & other)
{
    return std::shared_ptr<Context>(new Context(*other));
}

ContextMutablePtr Context::createCopy(const ContextWeakPtr & other)
{
    auto ptr = other.lock();
    if (!ptr) throw Exception("Can't copy an expired context", ErrorCodes::LOGICAL_ERROR);
    return createCopy(ptr);
}

ContextMutablePtr Context::createCopy(const ContextMutablePtr & other)
{
    return createCopy(std::const_pointer_cast<const Context>(other));
}

Context::~Context() = default;

InterserverIOHandler & Context::getInterserverIOHandler() { return shared->interserver_io_handler; }

std::unique_lock<std::recursive_mutex> Context::getLock() const
{
    ProfileEvents::increment(ProfileEvents::ContextLock);
    CurrentMetrics::Increment increment{CurrentMetrics::ContextLockWait};
    return std::unique_lock(shared->mutex);
}

ProcessList & Context::getProcessList() { return shared->process_list; }
const ProcessList & Context::getProcessList() const { return shared->process_list; }
OvercommitTracker * Context::getGlobalOvercommitTracker() const { return &shared->global_overcommit_tracker; }
MergeList & Context::getMergeList() { return shared->merge_list; }
const MergeList & Context::getMergeList() const { return shared->merge_list; }
ReplicatedFetchList & Context::getReplicatedFetchList() { return shared->replicated_fetch_list; }
const ReplicatedFetchList & Context::getReplicatedFetchList() const { return shared->replicated_fetch_list; }

String Context::resolveDatabase(const String & database_name) const
{
    String res = database_name.empty() ? getCurrentDatabase() : database_name;
    if (res.empty())
        throw Exception("Default database is not selected", ErrorCodes::UNKNOWN_DATABASE);
    return res;
}

String Context::getPath() const
{
    auto lock = getLock();
    return shared->path;
}

String Context::getFlagsPath() const
{
    auto lock = getLock();
    return shared->flags_path;
}

String Context::getUserFilesPath() const
{
    auto lock = getLock();
    return shared->user_files_path;
}

String Context::getDictionariesLibPath() const
{
    auto lock = getLock();
    return shared->dictionaries_lib_path;
}

String Context::getUserScriptsPath() const
{
    auto lock = getLock();
    return shared->user_scripts_path;
}

Strings Context::getWarnings() const
{
    Strings common_warnings;
    {
        auto lock = getLock();
        common_warnings = shared->warnings;
    }
    for (const auto & setting : settings)
    {
        if (setting.isValueChanged() && setting.isObsolete())
        {
            common_warnings.emplace_back("Some obsolete setting is changed. "
                                         "Check 'select * from system.settings where changed' and read the changelog.");
            break;
        }
    }
    return common_warnings;
}

VolumePtr Context::getTemporaryVolume() const
{
    auto lock = getLock();
    return shared->tmp_volume;
}

void Context::setPath(const String & path)
{
    auto lock = getLock();

    shared->path = path;

    if (shared->tmp_path.empty() && !shared->tmp_volume)
        shared->tmp_path = shared->path + "tmp/";

    if (shared->flags_path.empty())
        shared->flags_path = shared->path + "flags/";

    if (shared->user_files_path.empty())
        shared->user_files_path = shared->path + "user_files/";

    if (shared->dictionaries_lib_path.empty())
        shared->dictionaries_lib_path = shared->path + "dictionaries_lib/";

    if (shared->user_scripts_path.empty())
        shared->user_scripts_path = shared->path + "user_scripts/";
}

VolumePtr Context::setTemporaryStorage(const String & path, const String & policy_name)
{
    std::lock_guard lock(shared->storage_policies_mutex);

    if (policy_name.empty())
    {
        shared->tmp_path = path;
        if (!shared->tmp_path.ends_with('/'))
            shared->tmp_path += '/';

        auto disk = std::make_shared<DiskLocal>("_tmp_default", shared->tmp_path, 0);
        shared->tmp_volume = std::make_shared<SingleDiskVolume>("_tmp_default", disk, 0);
    }
    else
    {
        StoragePolicyPtr tmp_policy = getStoragePolicySelector(lock)->get(policy_name);
        if (tmp_policy->getVolumes().size() != 1)
             throw Exception("Policy " + policy_name + " is used temporary files, such policy should have exactly one volume",
                             ErrorCodes::NO_ELEMENTS_IN_CONFIG);
        shared->tmp_volume = tmp_policy->getVolume(0);
    }

    if (shared->tmp_volume->getDisks().empty())
         throw Exception("No disks volume for temporary files", ErrorCodes::NO_ELEMENTS_IN_CONFIG);

    return shared->tmp_volume;
}

void Context::setFlagsPath(const String & path)
{
    auto lock = getLock();
    shared->flags_path = path;
}

void Context::setUserFilesPath(const String & path)
{
    auto lock = getLock();
    shared->user_files_path = path;
}

void Context::setDictionariesLibPath(const String & path)
{
    auto lock = getLock();
    shared->dictionaries_lib_path = path;
}

void Context::setUserScriptsPath(const String & path)
{
    auto lock = getLock();
    shared->user_scripts_path = path;
}

void Context::addWarningMessage(const String & msg)
{
    auto lock = getLock();
    shared->addWarningMessage(msg);
}

void Context::setConfig(const ConfigurationPtr & config)
{
    auto lock = getLock();
    shared->config = config;
    shared->access_control->setExternalAuthenticatorsConfig(*shared->config);
}

const Poco::Util::AbstractConfiguration & Context::getConfigRef() const
{
    auto lock = getLock();
    return shared->config ? *shared->config : Poco::Util::Application::instance().config();
}


AccessControl & Context::getAccessControl()
{
    return *shared->access_control;
}

const AccessControl & Context::getAccessControl() const
{
    return *shared->access_control;
}

void Context::setExternalAuthenticatorsConfig(const Poco::Util::AbstractConfiguration & config)
{
    auto lock = getLock();
    shared->access_control->setExternalAuthenticatorsConfig(config);
}

std::unique_ptr<GSSAcceptorContext> Context::makeGSSAcceptorContext() const
{
    auto lock = getLock();
    return std::make_unique<GSSAcceptorContext>(shared->access_control->getExternalAuthenticators().getKerberosParams());
}

void Context::setUsersConfig(const ConfigurationPtr & config)
{
    auto lock = getLock();
    shared->users_config = config;
    shared->access_control->setUsersConfig(*shared->users_config);
}

ConfigurationPtr Context::getUsersConfig()
{
    auto lock = getLock();
    return shared->users_config;
}

void Context::setUser(const UUID & user_id_)
{
    auto lock = getLock();

    user_id = user_id_;

    access = getAccessControl().getContextAccess(
        user_id_, /* current_roles = */ {}, /* use_default_roles = */ true, settings, current_database, client_info);

    auto user = access->getUser();
    current_roles = std::make_shared<std::vector<UUID>>(user->granted_roles.findGranted(user->default_roles));

    auto default_profile_info = access->getDefaultProfileInfo();
    settings_constraints_and_current_profiles = default_profile_info->getConstraintsAndProfileIDs();
    applySettingsChanges(default_profile_info->settings);

    if (!user->default_database.empty())
        setCurrentDatabase(user->default_database);
}

std::shared_ptr<const User> Context::getUser() const
{
    return getAccess()->getUser();
}

String Context::getUserName() const
{
    return getAccess()->getUserName();
}

std::optional<UUID> Context::getUserID() const
{
    auto lock = getLock();
    return user_id;
}


void Context::setQuotaKey(String quota_key_)
{
    auto lock = getLock();
    client_info.quota_key = std::move(quota_key_);
}


void Context::setCurrentRoles(const std::vector<UUID> & current_roles_)
{
    auto lock = getLock();
    if (current_roles ? (*current_roles == current_roles_) : current_roles_.empty())
       return;
    current_roles = std::make_shared<std::vector<UUID>>(current_roles_);
    calculateAccessRights();
}

void Context::setCurrentRolesDefault()
{
    auto user = getUser();
    setCurrentRoles(user->granted_roles.findGranted(user->default_roles));
}

boost::container::flat_set<UUID> Context::getCurrentRoles() const
{
    return getRolesInfo()->current_roles;
}

boost::container::flat_set<UUID> Context::getEnabledRoles() const
{
    return getRolesInfo()->enabled_roles;
}

std::shared_ptr<const EnabledRolesInfo> Context::getRolesInfo() const
{
    return getAccess()->getRolesInfo();
}


void Context::calculateAccessRights()
{
    auto lock = getLock();
    if (user_id)
        access = getAccessControl().getContextAccess(
            *user_id,
            current_roles ? *current_roles : std::vector<UUID>{},
            /* use_default_roles = */ false,
            settings,
            current_database,
            client_info);
}


template <typename... Args>
void Context::checkAccessImpl(const Args &... args) const
{
    return getAccess()->checkAccess(args...);
}

void Context::checkAccess(const AccessFlags & flags) const { return checkAccessImpl(flags); }
void Context::checkAccess(const AccessFlags & flags, const std::string_view & database) const { return checkAccessImpl(flags, database); }
void Context::checkAccess(const AccessFlags & flags, const std::string_view & database, const std::string_view & table) const { return checkAccessImpl(flags, database, table); }
void Context::checkAccess(const AccessFlags & flags, const std::string_view & database, const std::string_view & table, const std::string_view & column) const { return checkAccessImpl(flags, database, table, column); }
void Context::checkAccess(const AccessFlags & flags, const std::string_view & database, const std::string_view & table, const std::vector<std::string_view> & columns) const { return checkAccessImpl(flags, database, table, columns); }
void Context::checkAccess(const AccessFlags & flags, const std::string_view & database, const std::string_view & table, const Strings & columns) const { return checkAccessImpl(flags, database, table, columns); }
void Context::checkAccess(const AccessFlags & flags, const StorageID & table_id) const { checkAccessImpl(flags, table_id.getDatabaseName(), table_id.getTableName()); }
void Context::checkAccess(const AccessFlags & flags, const StorageID & table_id, const std::string_view & column) const { checkAccessImpl(flags, table_id.getDatabaseName(), table_id.getTableName(), column); }
void Context::checkAccess(const AccessFlags & flags, const StorageID & table_id, const std::vector<std::string_view> & columns) const { checkAccessImpl(flags, table_id.getDatabaseName(), table_id.getTableName(), columns); }
void Context::checkAccess(const AccessFlags & flags, const StorageID & table_id, const Strings & columns) const { checkAccessImpl(flags, table_id.getDatabaseName(), table_id.getTableName(), columns); }
void Context::checkAccess(const AccessRightsElement & element) const { return checkAccessImpl(element); }
void Context::checkAccess(const AccessRightsElements & elements) const { return checkAccessImpl(elements); }


std::shared_ptr<const ContextAccess> Context::getAccess() const
{
    auto lock = getLock();
    return access ? access : ContextAccess::getFullAccess();
}

ASTPtr Context::getRowPolicyFilter(const String & database, const String & table_name, RowPolicyFilterType filter_type) const
{
    auto lock = getLock();
    auto row_filter_of_initial_user = row_policies_of_initial_user ? row_policies_of_initial_user->getFilter(database, table_name, filter_type) : nullptr;
    return getAccess()->getRowPolicyFilter(database, table_name, filter_type, row_filter_of_initial_user);
}

void Context::enableRowPoliciesOfInitialUser()
{
    auto lock = getLock();
    row_policies_of_initial_user = nullptr;
    if (client_info.initial_user == client_info.current_user)
        return;
    auto initial_user_id = getAccessControl().find<User>(client_info.initial_user);
    if (!initial_user_id)
        return;
    row_policies_of_initial_user = getAccessControl().tryGetDefaultRowPolicies(*initial_user_id);
}


std::shared_ptr<const EnabledQuota> Context::getQuota() const
{
    return getAccess()->getQuota();
}


std::optional<QuotaUsage> Context::getQuotaUsage() const
{
    return getAccess()->getQuotaUsage();
}


void Context::setCurrentProfile(const String & profile_name)
{
    auto lock = getLock();
    try
    {
        UUID profile_id = getAccessControl().getID<SettingsProfile>(profile_name);
        setCurrentProfile(profile_id);
    }
    catch (Exception & e)
    {
        e.addMessage(", while trying to set settings profile {}", profile_name);
        throw;
    }
}

void Context::setCurrentProfile(const UUID & profile_id)
{
    auto lock = getLock();
    auto profile_info = getAccessControl().getSettingsProfileInfo(profile_id);
    checkSettingsConstraints(profile_info->settings);
    applySettingsChanges(profile_info->settings);
    settings_constraints_and_current_profiles = profile_info->getConstraintsAndProfileIDs(settings_constraints_and_current_profiles);
}


std::vector<UUID> Context::getCurrentProfiles() const
{
    auto lock = getLock();
    return settings_constraints_and_current_profiles->current_profiles;
}

std::vector<UUID> Context::getEnabledProfiles() const
{
    auto lock = getLock();
    return settings_constraints_and_current_profiles->enabled_profiles;
}


const Scalars & Context::getScalars() const
{
    return scalars;
}


const Block & Context::getScalar(const String & name) const
{
    auto it = scalars.find(name);
    if (scalars.end() == it)
    {
        // This should be a logical error, but it fails the sql_fuzz test too
        // often, so 'bad arguments' for now.
        throw Exception("Scalar " + backQuoteIfNeed(name) + " doesn't exist (internal bug)", ErrorCodes::BAD_ARGUMENTS);
    }
    return it->second;
}

const Block * Context::tryGetLocalScalar(const String & name) const
{
    auto it = local_scalars.find(name);
    if (local_scalars.end() == it)
        return nullptr;
    return &it->second;
}

Tables Context::getExternalTables() const
{
    if (isGlobalContext())
        throw Exception(ErrorCodes::LOGICAL_ERROR, "Global context cannot have external tables");

    auto lock = getLock();

    Tables res;
    for (const auto & table : external_tables_mapping)
        res[table.first] = table.second->getTable();

    auto query_context_ptr = query_context.lock();
    auto session_context_ptr = session_context.lock();
    if (query_context_ptr && query_context_ptr.get() != this)
    {
        Tables buf = query_context_ptr->getExternalTables();
        res.insert(buf.begin(), buf.end());
    }
    else if (session_context_ptr && session_context_ptr.get() != this)
    {
        Tables buf = session_context_ptr->getExternalTables();
        res.insert(buf.begin(), buf.end());
    }
    return res;
}


void Context::addExternalTable(const String & table_name, TemporaryTableHolder && temporary_table)
{
    if (isGlobalContext())
        throw Exception(ErrorCodes::LOGICAL_ERROR, "Global context cannot have external tables");

    auto lock = getLock();
    if (external_tables_mapping.end() != external_tables_mapping.find(table_name))
        throw Exception("Temporary table " + backQuoteIfNeed(table_name) + " already exists.", ErrorCodes::TABLE_ALREADY_EXISTS);
    external_tables_mapping.emplace(table_name, std::make_shared<TemporaryTableHolder>(std::move(temporary_table)));
}


std::shared_ptr<TemporaryTableHolder> Context::removeExternalTable(const String & table_name)
{
    if (isGlobalContext())
        throw Exception(ErrorCodes::LOGICAL_ERROR, "Global context cannot have external tables");

    std::shared_ptr<TemporaryTableHolder> holder;
    {
        auto lock = getLock();
        auto iter = external_tables_mapping.find(table_name);
        if (iter == external_tables_mapping.end())
            return {};
        holder = iter->second;
        external_tables_mapping.erase(iter);
    }
    return holder;
}


void Context::addScalar(const String & name, const Block & block)
{
    if (isGlobalContext())
        throw Exception(ErrorCodes::LOGICAL_ERROR, "Global context cannot have scalars");

    scalars[name] = block;
}


void Context::addLocalScalar(const String & name, const Block & block)
{
    if (isGlobalContext())
        throw Exception(ErrorCodes::LOGICAL_ERROR, "Global context cannot have local scalars");

    local_scalars[name] = block;
}


bool Context::hasScalar(const String & name) const
{
    if (isGlobalContext())
        throw Exception(ErrorCodes::LOGICAL_ERROR, "Global context cannot have scalars");

    return scalars.count(name);
}


void Context::addQueryAccessInfo(
    const String & quoted_database_name,
    const String & full_quoted_table_name,
    const Names & column_names,
    const String & projection_name,
    const String & view_name)
{
    if (isGlobalContext())
        throw Exception(ErrorCodes::LOGICAL_ERROR, "Global context cannot have query access info");

    std::lock_guard<std::mutex> lock(query_access_info.mutex);
    query_access_info.databases.emplace(quoted_database_name);
    query_access_info.tables.emplace(full_quoted_table_name);
    for (const auto & column_name : column_names)
        query_access_info.columns.emplace(full_quoted_table_name + "." + backQuoteIfNeed(column_name));
    if (!projection_name.empty())
        query_access_info.projections.emplace(full_quoted_table_name + "." + backQuoteIfNeed(projection_name));
    if (!view_name.empty())
        query_access_info.views.emplace(view_name);
}

void Context::addQueryFactoriesInfo(QueryLogFactories factory_type, const String & created_object) const
{
    if (isGlobalContext())
        throw Exception(ErrorCodes::LOGICAL_ERROR, "Global context cannot have query factories info");

    auto lock = getLock();

    switch (factory_type)
    {
        case QueryLogFactories::AggregateFunction:
            query_factories_info.aggregate_functions.emplace(created_object);
            break;
        case QueryLogFactories::AggregateFunctionCombinator:
            query_factories_info.aggregate_function_combinators.emplace(created_object);
            break;
        case QueryLogFactories::Database:
            query_factories_info.database_engines.emplace(created_object);
            break;
        case QueryLogFactories::DataType:
            query_factories_info.data_type_families.emplace(created_object);
            break;
        case QueryLogFactories::Dictionary:
            query_factories_info.dictionaries.emplace(created_object);
            break;
        case QueryLogFactories::Format:
            query_factories_info.formats.emplace(created_object);
            break;
        case QueryLogFactories::Function:
            query_factories_info.functions.emplace(created_object);
            break;
        case QueryLogFactories::Storage:
            query_factories_info.storages.emplace(created_object);
            break;
        case QueryLogFactories::TableFunction:
            query_factories_info.table_functions.emplace(created_object);
    }
}


StoragePtr Context::executeTableFunction(const ASTPtr & table_expression)
{
    auto hash = table_expression->getTreeHash();
    String key = toString(hash.first) + '_' + toString(hash.second);

    StoragePtr & res = table_function_results[key];

    if (!res)
    {
        TableFunctionPtr table_function_ptr = TableFunctionFactory::instance().get(table_expression, shared_from_this());
        res = table_function_ptr->execute(table_expression, shared_from_this(), table_function_ptr->getName());

        /// Since ITableFunction::parseArguments() may change table_expression, i.e.:
        ///
        ///     remote('127.1', system.one) -> remote('127.1', 'system.one'),
        ///
        auto new_hash = table_expression->getTreeHash();
        if (hash != new_hash)
        {
            key = toString(new_hash.first) + '_' + toString(new_hash.second);
            table_function_results[key] = res;
        }

        return res;
    }

    return res;
}


void Context::addViewSource(const StoragePtr & storage)
{
    if (view_source)
        throw Exception(
            "Temporary view source storage " + backQuoteIfNeed(view_source->getName()) + " already exists.", ErrorCodes::TABLE_ALREADY_EXISTS);
    view_source = storage;
}


StoragePtr Context::getViewSource() const
{
    return view_source;
}

Settings Context::getSettings() const
{
    auto lock = getLock();
    return settings;
}


void Context::setSettings(const Settings & settings_)
{
    auto lock = getLock();
    auto old_readonly = settings.readonly;
    auto old_allow_ddl = settings.allow_ddl;
    auto old_allow_introspection_functions = settings.allow_introspection_functions;

    settings = settings_;

    if ((settings.readonly != old_readonly) || (settings.allow_ddl != old_allow_ddl) || (settings.allow_introspection_functions != old_allow_introspection_functions))
        calculateAccessRights();
}


void Context::setSetting(const StringRef & name, const String & value)
{
    auto lock = getLock();
    if (name == "profile")
    {
        setCurrentProfile(value);
        return;
    }
    settings.set(std::string_view{name}, value);

    if (name == "readonly" || name == "allow_ddl" || name == "allow_introspection_functions")
        calculateAccessRights();
}


void Context::setSetting(const StringRef & name, const Field & value)
{
    auto lock = getLock();
    if (name == "profile")
    {
        setCurrentProfile(value.safeGet<String>());
        return;
    }
    settings.set(std::string_view{name}, value);

    if (name == "readonly" || name == "allow_ddl" || name == "allow_introspection_functions")
        calculateAccessRights();
}


void Context::applySettingChange(const SettingChange & change)
{
    try
    {
        setSetting(change.name, change.value);
    }
    catch (Exception & e)
    {
        e.addMessage(fmt::format("in attempt to set the value of setting '{}' to {}",
                                 change.name, applyVisitor(FieldVisitorToString(), change.value)));
        throw;
    }
}


void Context::applySettingsChanges(const SettingsChanges & changes)
{
    auto lock = getLock();
    for (const SettingChange & change : changes)
        applySettingChange(change);
    applySettingsQuirks(settings);
}


void Context::checkSettingsConstraints(const SettingChange & change) const
{
    getSettingsConstraintsAndCurrentProfiles()->constraints.check(settings, change);
}

void Context::checkSettingsConstraints(const SettingsChanges & changes) const
{
    getSettingsConstraintsAndCurrentProfiles()->constraints.check(settings, changes);
}

void Context::checkSettingsConstraints(SettingsChanges & changes) const
{
    getSettingsConstraintsAndCurrentProfiles()->constraints.check(settings, changes);
}

void Context::clampToSettingsConstraints(SettingsChanges & changes) const
{
    getSettingsConstraintsAndCurrentProfiles()->constraints.clamp(settings, changes);
}

std::shared_ptr<const SettingsConstraintsAndProfileIDs> Context::getSettingsConstraintsAndCurrentProfiles() const
{
    auto lock = getLock();
    if (settings_constraints_and_current_profiles)
        return settings_constraints_and_current_profiles;
    static auto no_constraints_or_profiles = std::make_shared<SettingsConstraintsAndProfileIDs>(getAccessControl());
    return no_constraints_or_profiles;
}


String Context::getCurrentDatabase() const
{
    auto lock = getLock();
    return current_database;
}


String Context::getInitialQueryId() const
{
    return client_info.initial_query_id;
}


void Context::setCurrentDatabaseNameInGlobalContext(const String & name)
{
    if (!isGlobalContext())
        throw Exception("Cannot set current database for non global context, this method should be used during server initialization",
                        ErrorCodes::LOGICAL_ERROR);
    auto lock = getLock();

    if (!current_database.empty())
        throw Exception("Default database name cannot be changed in global context without server restart",
                        ErrorCodes::LOGICAL_ERROR);

    current_database = name;
}

void Context::setCurrentDatabase(const String & name)
{
    DatabaseCatalog::instance().assertDatabaseExists(name);
    auto lock = getLock();
    current_database = name;
    calculateAccessRights();
}

void Context::setCurrentQueryId(const String & query_id)
{
    /// Generate random UUID, but using lower quality RNG,
    ///  because Poco::UUIDGenerator::generateRandom method is using /dev/random, that is very expensive.
    /// NOTE: Actually we don't need to use UUIDs for query identifiers.
    /// We could use any suitable string instead.
    union
    {
        char bytes[16];
        struct
        {
            UInt64 a;
            UInt64 b;
        } words;
        UUID uuid{};
    } random;

    random.words.a = thread_local_rng(); //-V656
    random.words.b = thread_local_rng(); //-V656

    if (client_info.client_trace_context.trace_id != UUID())
    {
        // Use the OpenTelemetry trace context we received from the client, and
        // create a new span for the query.
        query_trace_context = client_info.client_trace_context;
        query_trace_context.span_id = thread_local_rng();
    }
    else if (client_info.query_kind == ClientInfo::QueryKind::INITIAL_QUERY)
    {
        // If this is an initial query without any parent OpenTelemetry trace, we
        // might start the trace ourselves, with some configurable probability.
        std::bernoulli_distribution should_start_trace{
            settings.opentelemetry_start_trace_probability};

        if (should_start_trace(thread_local_rng))
        {
            // Use the randomly generated default query id as the new trace id.
            query_trace_context.trace_id = random.uuid;
            query_trace_context.span_id = thread_local_rng();
            // Mark this trace as sampled in the flags.
            query_trace_context.trace_flags = 1;
        }
    }

    String query_id_to_set = query_id;
    if (query_id_to_set.empty())    /// If the user did not submit his query_id, then we generate it ourselves.
    {
        /// Use protected constructor.
        struct QueryUUID : Poco::UUID
        {
            QueryUUID(const char * bytes, Poco::UUID::Version version)
                : Poco::UUID(bytes, version) {}
        };

        query_id_to_set = QueryUUID(random.bytes, Poco::UUID::UUID_RANDOM).toString();
    }

    client_info.current_query_id = query_id_to_set;

    if (client_info.query_kind == ClientInfo::QueryKind::INITIAL_QUERY)
        client_info.initial_query_id = client_info.current_query_id;
}

void Context::killCurrentQuery()
{
    if (process_list_elem)
    {
        process_list_elem->cancelQuery(true);
    }
};

String Context::getDefaultFormat() const
{
    return default_format.empty() ? "TabSeparated" : default_format;
}


void Context::setDefaultFormat(const String & name)
{
    default_format = name;
}

MultiVersion<Macros>::Version Context::getMacros() const
{
    return shared->macros.get();
}

void Context::setMacros(std::unique_ptr<Macros> && macros)
{
    shared->macros.set(std::move(macros));
}

ContextMutablePtr Context::getQueryContext() const
{
    auto ptr = query_context.lock();
    if (!ptr) throw Exception("There is no query or query context has expired", ErrorCodes::THERE_IS_NO_QUERY);
    return ptr;
}

bool Context::isInternalSubquery() const
{
    auto ptr = query_context.lock();
    return ptr && ptr.get() != this;
}

ContextMutablePtr Context::getSessionContext() const
{
    auto ptr = session_context.lock();
    if (!ptr) throw Exception("There is no session or session context has expired", ErrorCodes::THERE_IS_NO_SESSION);
    return ptr;
}

ContextMutablePtr Context::getGlobalContext() const
{
    auto ptr = global_context.lock();
    if (!ptr) throw Exception("There is no global context or global context has expired", ErrorCodes::LOGICAL_ERROR);
    return ptr;
}

ContextMutablePtr Context::getBufferContext() const
{
    if (!buffer_context) throw Exception("There is no buffer context", ErrorCodes::LOGICAL_ERROR);
    return buffer_context;
}


const EmbeddedDictionaries & Context::getEmbeddedDictionaries() const
{
    return getEmbeddedDictionariesImpl(false);
}

EmbeddedDictionaries & Context::getEmbeddedDictionaries()
{
    return getEmbeddedDictionariesImpl(false);
}


const ExternalDictionariesLoader & Context::getExternalDictionariesLoader() const
{
    return const_cast<Context *>(this)->getExternalDictionariesLoader();
}

ExternalDictionariesLoader & Context::getExternalDictionariesLoader()
{
    std::lock_guard lock(shared->external_dictionaries_mutex);
    return getExternalDictionariesLoaderUnlocked();
}

ExternalDictionariesLoader & Context::getExternalDictionariesLoaderUnlocked()
{
    if (!shared->external_dictionaries_loader)
        shared->external_dictionaries_loader =
            std::make_unique<ExternalDictionariesLoader>(getGlobalContext());
    return *shared->external_dictionaries_loader;
}

const ExternalUserDefinedExecutableFunctionsLoader & Context::getExternalUserDefinedExecutableFunctionsLoader() const
{
    return const_cast<Context *>(this)->getExternalUserDefinedExecutableFunctionsLoader();
}

ExternalUserDefinedExecutableFunctionsLoader & Context::getExternalUserDefinedExecutableFunctionsLoader()
{
    std::lock_guard lock(shared->external_user_defined_executable_functions_mutex);
    return getExternalUserDefinedExecutableFunctionsLoaderUnlocked();
}

ExternalUserDefinedExecutableFunctionsLoader & Context::getExternalUserDefinedExecutableFunctionsLoaderUnlocked()
{
    if (!shared->external_user_defined_executable_functions_loader)
        shared->external_user_defined_executable_functions_loader =
            std::make_unique<ExternalUserDefinedExecutableFunctionsLoader>(getGlobalContext());
    return *shared->external_user_defined_executable_functions_loader;
}

const ExternalModelsLoader & Context::getExternalModelsLoader() const
{
    return const_cast<Context *>(this)->getExternalModelsLoader();
}

ExternalModelsLoader & Context::getExternalModelsLoader()
{
    std::lock_guard lock(shared->external_models_mutex);
    return getExternalModelsLoaderUnlocked();
}

ExternalModelsLoader & Context::getExternalModelsLoaderUnlocked()
{
    if (!shared->external_models_loader)
        shared->external_models_loader =
            std::make_unique<ExternalModelsLoader>(getGlobalContext());
    return *shared->external_models_loader;
}

void Context::loadOrReloadModels(const Poco::Util::AbstractConfiguration & config)
{
    auto patterns_values = getMultipleValuesFromConfig(config, "", "models_config");
    std::unordered_set<std::string> patterns(patterns_values.begin(), patterns_values.end());

    std::lock_guard lock(shared->external_models_mutex);

    auto & external_models_loader = getExternalModelsLoaderUnlocked();

    if (shared->external_models_config_repository)
    {
        shared->external_models_config_repository->updatePatterns(patterns);
        external_models_loader.reloadConfig(shared->external_models_config_repository->getName());
        return;
    }

    auto app_path = getPath();
    auto config_path = getConfigRef().getString("config-file", "config.xml");
    auto repository = std::make_unique<ExternalLoaderXMLConfigRepository>(app_path, config_path, patterns);
    shared->external_models_config_repository = repository.get();
    shared->models_repository_guard = external_models_loader.addConfigRepository(std::move(repository));
}

EmbeddedDictionaries & Context::getEmbeddedDictionariesImpl(const bool throw_on_error) const
{
    std::lock_guard lock(shared->embedded_dictionaries_mutex);

    if (!shared->embedded_dictionaries)
    {
        auto geo_dictionaries_loader = std::make_unique<GeoDictionariesLoader>();

        shared->embedded_dictionaries = std::make_unique<EmbeddedDictionaries>(
            std::move(geo_dictionaries_loader),
            getGlobalContext(),
            throw_on_error);
    }

    return *shared->embedded_dictionaries;
}


void Context::tryCreateEmbeddedDictionaries(const Poco::Util::AbstractConfiguration & config) const
{
    if (!config.getBool("dictionaries_lazy_load", true))
        static_cast<void>(getEmbeddedDictionariesImpl(true));
}

void Context::loadOrReloadDictionaries(const Poco::Util::AbstractConfiguration & config)
{
    bool dictionaries_lazy_load = config.getBool("dictionaries_lazy_load", true);
    auto patterns_values = getMultipleValuesFromConfig(config, "", "dictionaries_config");
    std::unordered_set<std::string> patterns(patterns_values.begin(), patterns_values.end());

    std::lock_guard lock(shared->external_dictionaries_mutex);

    auto & external_dictionaries_loader = getExternalDictionariesLoaderUnlocked();
    external_dictionaries_loader.enableAlwaysLoadEverything(!dictionaries_lazy_load);

    if (shared->external_dictionaries_config_repository)
    {
        shared->external_dictionaries_config_repository->updatePatterns(patterns);
        external_dictionaries_loader.reloadConfig(shared->external_dictionaries_config_repository->getName());
        return;
    }

    auto app_path = getPath();
    auto config_path = getConfigRef().getString("config-file", "config.xml");
    auto repository = std::make_unique<ExternalLoaderXMLConfigRepository>(app_path, config_path, patterns);
    shared->external_dictionaries_config_repository = repository.get();
    shared->dictionaries_xmls = external_dictionaries_loader.addConfigRepository(std::move(repository));
}

void Context::loadOrReloadUserDefinedExecutableFunctions(const Poco::Util::AbstractConfiguration & config)
{
    auto patterns_values = getMultipleValuesFromConfig(config, "", "user_defined_executable_functions_config");
    std::unordered_set<std::string> patterns(patterns_values.begin(), patterns_values.end());

    std::lock_guard lock(shared->external_user_defined_executable_functions_mutex);

    auto & external_user_defined_executable_functions_loader = getExternalUserDefinedExecutableFunctionsLoaderUnlocked();

    if (shared->user_defined_executable_functions_config_repository)
    {
        shared->user_defined_executable_functions_config_repository->updatePatterns(patterns);
        external_user_defined_executable_functions_loader.reloadConfig(shared->user_defined_executable_functions_config_repository->getName());
        return;
    }

    auto app_path = getPath();
    auto config_path = getConfigRef().getString("config-file", "config.xml");
    auto repository = std::make_unique<ExternalLoaderXMLConfigRepository>(app_path, config_path, patterns);
    shared->user_defined_executable_functions_config_repository = repository.get();
    shared->user_defined_executable_functions_xmls = external_user_defined_executable_functions_loader.addConfigRepository(std::move(repository));
}

#if USE_NLP

SynonymsExtensions & Context::getSynonymsExtensions() const
{
    auto lock = getLock();

    if (!shared->synonyms_extensions)
        shared->synonyms_extensions.emplace(getConfigRef());

    return *shared->synonyms_extensions;
}

Lemmatizers & Context::getLemmatizers() const
{
    auto lock = getLock();

    if (!shared->lemmatizers)
        shared->lemmatizers.emplace(getConfigRef());

    return *shared->lemmatizers;
}
#endif

void Context::setProgressCallback(ProgressCallback callback)
{
    /// Callback is set to a session or to a query. In the session, only one query is processed at a time. Therefore, the lock is not needed.
    progress_callback = callback;
}

ProgressCallback Context::getProgressCallback() const
{
    return progress_callback;
}


void Context::setProcessListElement(ProcessList::Element * elem)
{
    /// Set to a session or query. In the session, only one query is processed at a time. Therefore, the lock is not needed.
    process_list_elem = elem;
}

ProcessList::Element * Context::getProcessListElement() const
{
    return process_list_elem;
}


void Context::setUncompressedCache(size_t max_size_in_bytes)
{
    auto lock = getLock();

    if (shared->uncompressed_cache)
        throw Exception("Uncompressed cache has been already created.", ErrorCodes::LOGICAL_ERROR);

    shared->uncompressed_cache = std::make_shared<UncompressedCache>(max_size_in_bytes);
}


UncompressedCachePtr Context::getUncompressedCache() const
{
    auto lock = getLock();
    return shared->uncompressed_cache;
}


void Context::dropUncompressedCache() const
{
    auto lock = getLock();
    if (shared->uncompressed_cache)
        shared->uncompressed_cache->reset();
}


void Context::setMarkCache(size_t cache_size_in_bytes)
{
    auto lock = getLock();

    if (shared->mark_cache)
        throw Exception("Mark cache has been already created.", ErrorCodes::LOGICAL_ERROR);

    shared->mark_cache = std::make_shared<MarkCache>(cache_size_in_bytes);
}

MarkCachePtr Context::getMarkCache() const
{
    auto lock = getLock();
    return shared->mark_cache;
}

void Context::dropMarkCache() const
{
    auto lock = getLock();
    if (shared->mark_cache)
        shared->mark_cache->reset();
}


void Context::setIndexUncompressedCache(size_t max_size_in_bytes)
{
    auto lock = getLock();

    if (shared->index_uncompressed_cache)
        throw Exception("Index uncompressed cache has been already created.", ErrorCodes::LOGICAL_ERROR);

    shared->index_uncompressed_cache = std::make_shared<UncompressedCache>(max_size_in_bytes);
}


UncompressedCachePtr Context::getIndexUncompressedCache() const
{
    auto lock = getLock();
    return shared->index_uncompressed_cache;
}


void Context::dropIndexUncompressedCache() const
{
    auto lock = getLock();
    if (shared->index_uncompressed_cache)
        shared->index_uncompressed_cache->reset();
}


void Context::setIndexMarkCache(size_t cache_size_in_bytes)
{
    auto lock = getLock();

    if (shared->index_mark_cache)
        throw Exception("Index mark cache has been already created.", ErrorCodes::LOGICAL_ERROR);

    shared->index_mark_cache = std::make_shared<MarkCache>(cache_size_in_bytes);
}

MarkCachePtr Context::getIndexMarkCache() const
{
    auto lock = getLock();
    return shared->index_mark_cache;
}

void Context::dropIndexMarkCache() const
{
    auto lock = getLock();
    if (shared->index_mark_cache)
        shared->index_mark_cache->reset();
}


void Context::setMMappedFileCache(size_t cache_size_in_num_entries)
{
    auto lock = getLock();

    if (shared->mmap_cache)
        throw Exception("Mapped file cache has been already created.", ErrorCodes::LOGICAL_ERROR);

    shared->mmap_cache = std::make_shared<MMappedFileCache>(cache_size_in_num_entries);
}

MMappedFileCachePtr Context::getMMappedFileCache() const
{
    auto lock = getLock();
    return shared->mmap_cache;
}

void Context::dropMMappedFileCache() const
{
    auto lock = getLock();
    if (shared->mmap_cache)
        shared->mmap_cache->reset();
}


void Context::dropCaches() const
{
    auto lock = getLock();

    if (shared->uncompressed_cache)
        shared->uncompressed_cache->reset();

    if (shared->mark_cache)
        shared->mark_cache->reset();

    if (shared->index_uncompressed_cache)
        shared->index_uncompressed_cache->reset();

    if (shared->index_mark_cache)
        shared->index_mark_cache->reset();

    if (shared->mmap_cache)
        shared->mmap_cache->reset();
}

BackgroundSchedulePool & Context::getBufferFlushSchedulePool() const
{
    auto lock = getLock();
    if (!shared->buffer_flush_schedule_pool)
        shared->buffer_flush_schedule_pool = std::make_unique<BackgroundSchedulePool>(
            settings.background_buffer_flush_schedule_pool_size,
            CurrentMetrics::BackgroundBufferFlushSchedulePoolTask,
            "BgBufSchPool");
    return *shared->buffer_flush_schedule_pool;
}

BackgroundTaskSchedulingSettings Context::getBackgroundProcessingTaskSchedulingSettings() const
{
    BackgroundTaskSchedulingSettings task_settings;

    const auto & config = getConfigRef();
    task_settings.thread_sleep_seconds = config.getDouble("background_processing_pool_thread_sleep_seconds", 10);
    task_settings.thread_sleep_seconds_random_part = config.getDouble("background_processing_pool_thread_sleep_seconds_random_part", 1.0);
    task_settings.thread_sleep_seconds_if_nothing_to_do = config.getDouble("background_processing_pool_thread_sleep_seconds_if_nothing_to_do", 0.1);
    task_settings.task_sleep_seconds_when_no_work_min = config.getDouble("background_processing_pool_task_sleep_seconds_when_no_work_min", 10);
    task_settings.task_sleep_seconds_when_no_work_max = config.getDouble("background_processing_pool_task_sleep_seconds_when_no_work_max", 600);
    task_settings.task_sleep_seconds_when_no_work_multiplier = config.getDouble("background_processing_pool_task_sleep_seconds_when_no_work_multiplier", 1.1);
    task_settings.task_sleep_seconds_when_no_work_random_part = config.getDouble("background_processing_pool_task_sleep_seconds_when_no_work_random_part", 1.0);
    return task_settings;
}

BackgroundTaskSchedulingSettings Context::getBackgroundMoveTaskSchedulingSettings() const
{
    BackgroundTaskSchedulingSettings task_settings;

    const auto & config = getConfigRef();
    task_settings.thread_sleep_seconds = config.getDouble("background_move_processing_pool_thread_sleep_seconds", 10);
    task_settings.thread_sleep_seconds_random_part = config.getDouble("background_move_processing_pool_thread_sleep_seconds_random_part", 1.0);
    task_settings.thread_sleep_seconds_if_nothing_to_do = config.getDouble("background_move_processing_pool_thread_sleep_seconds_if_nothing_to_do", 0.1);
    task_settings.task_sleep_seconds_when_no_work_min = config.getDouble("background_move_processing_pool_task_sleep_seconds_when_no_work_min", 10);
    task_settings.task_sleep_seconds_when_no_work_max = config.getDouble("background_move_processing_pool_task_sleep_seconds_when_no_work_max", 600);
    task_settings.task_sleep_seconds_when_no_work_multiplier = config.getDouble("background_move_processing_pool_task_sleep_seconds_when_no_work_multiplier", 1.1);
    task_settings.task_sleep_seconds_when_no_work_random_part = config.getDouble("background_move_processing_pool_task_sleep_seconds_when_no_work_random_part", 1.0);

    return task_settings;
}

BackgroundSchedulePool & Context::getSchedulePool() const
{
    auto lock = getLock();
    if (!shared->schedule_pool)
        shared->schedule_pool = std::make_unique<BackgroundSchedulePool>(
            settings.background_schedule_pool_size,
            CurrentMetrics::BackgroundSchedulePoolTask,
            "BgSchPool");
    return *shared->schedule_pool;
}

BackgroundSchedulePool & Context::getDistributedSchedulePool() const
{
    auto lock = getLock();
    if (!shared->distributed_schedule_pool)
        shared->distributed_schedule_pool = std::make_unique<BackgroundSchedulePool>(
            settings.background_distributed_schedule_pool_size,
            CurrentMetrics::BackgroundDistributedSchedulePoolTask,
            "BgDistSchPool");
    return *shared->distributed_schedule_pool;
}

BackgroundSchedulePool & Context::getMessageBrokerSchedulePool() const
{
    auto lock = getLock();
    if (!shared->message_broker_schedule_pool)
        shared->message_broker_schedule_pool = std::make_unique<BackgroundSchedulePool>(
            settings.background_message_broker_schedule_pool_size,
            CurrentMetrics::BackgroundMessageBrokerSchedulePoolTask,
            "BgMBSchPool");
    return *shared->message_broker_schedule_pool;
}

ThrottlerPtr Context::getReplicatedFetchesThrottler() const
{
    auto lock = getLock();
    if (!shared->replicated_fetches_throttler)
        shared->replicated_fetches_throttler = std::make_shared<Throttler>(
            settings.max_replicated_fetches_network_bandwidth_for_server);

    return shared->replicated_fetches_throttler;
}

ThrottlerPtr Context::getReplicatedSendsThrottler() const
{
    auto lock = getLock();
    if (!shared->replicated_sends_throttler)
        shared->replicated_sends_throttler = std::make_shared<Throttler>(
            settings.max_replicated_sends_network_bandwidth_for_server);

    return shared->replicated_sends_throttler;
}

bool Context::hasDistributedDDL() const
{
    return getConfigRef().has("distributed_ddl");
}

void Context::setDDLWorker(std::unique_ptr<DDLWorker> ddl_worker)
{
    auto lock = getLock();
    if (shared->ddl_worker)
        throw Exception("DDL background thread has already been initialized", ErrorCodes::LOGICAL_ERROR);
    ddl_worker->startup();
    shared->ddl_worker = std::move(ddl_worker);
}

DDLWorker & Context::getDDLWorker() const
{
    auto lock = getLock();
    if (!shared->ddl_worker)
    {
        if (!hasZooKeeper())
            throw Exception("There is no Zookeeper configuration in server config", ErrorCodes::NO_ELEMENTS_IN_CONFIG);

        if (!hasDistributedDDL())
            throw Exception("There is no DistributedDDL configuration in server config", ErrorCodes::NO_ELEMENTS_IN_CONFIG);

        throw Exception("DDL background thread is not initialized", ErrorCodes::NO_ELEMENTS_IN_CONFIG);
    }
    return *shared->ddl_worker;
}

zkutil::ZooKeeperPtr Context::getZooKeeper() const
{
    std::lock_guard lock(shared->zookeeper_mutex);

    const auto & config = shared->zookeeper_config ? *shared->zookeeper_config : getConfigRef();
    if (!shared->zookeeper)
        shared->zookeeper = std::make_shared<zkutil::ZooKeeper>(config, "zookeeper", getZooKeeperLog());
    else if (shared->zookeeper->expired())
        shared->zookeeper = shared->zookeeper->startNewSession();

    return shared->zookeeper;
}

namespace
{

bool checkZooKeeperConfigIsLocal(const Poco::Util::AbstractConfiguration & config, const std::string & config_name)
{
    Poco::Util::AbstractConfiguration::Keys keys;
    config.keys(config_name, keys);

    for (const auto & key : keys)
    {
        if (startsWith(key, "node"))
        {
            String host = config.getString(config_name + "." + key + ".host");
            if (isLocalAddress(DNSResolver::instance().resolveHost(host)))
                return true;
        }
    }
    return false;
}

}


bool Context::tryCheckClientConnectionToMyKeeperCluster() const
{
    try
    {
        /// If our server is part of main Keeper cluster
        if (checkZooKeeperConfigIsLocal(getConfigRef(), "zookeeper"))
        {
            LOG_DEBUG(shared->log, "Keeper server is participant of the main zookeeper cluster, will try to connect to it");
            getZooKeeper();
            /// Connected, return true
            return true;
        }
        else
        {
            Poco::Util::AbstractConfiguration::Keys keys;
            getConfigRef().keys("auxiliary_zookeepers", keys);

            /// If our server is part of some auxiliary_zookeeper
            for (const auto & aux_zk_name : keys)
            {
                if (checkZooKeeperConfigIsLocal(getConfigRef(), "auxiliary_zookeepers." + aux_zk_name))
                {
                    LOG_DEBUG(shared->log, "Our Keeper server is participant of the auxiliary zookeeper cluster ({}), will try to connect to it", aux_zk_name);
                    getAuxiliaryZooKeeper(aux_zk_name);
                    /// Connected, return true
                    return true;
                }
            }
        }

        /// Our server doesn't depend on our Keeper cluster
        return true;
    }
    catch (...)
    {
        return false;
    }
}

UInt32 Context::getZooKeeperSessionUptime() const
{
    std::lock_guard lock(shared->zookeeper_mutex);
    if (!shared->zookeeper || shared->zookeeper->expired())
        return 0;
    return shared->zookeeper->getSessionUptime();
}

void Context::setSystemZooKeeperLogAfterInitializationIfNeeded()
{
    /// It can be nearly impossible to understand in which order global objects are initialized on server startup.
    /// If getZooKeeper() is called before initializeSystemLogs(), then zkutil::ZooKeeper gets nullptr
    /// instead of pointer to system table and it logs nothing.
    /// This method explicitly sets correct pointer to system log after its initialization.
    /// TODO get rid of this if possible

    std::lock_guard lock(shared->zookeeper_mutex);
    if (!shared->system_logs || !shared->system_logs->zookeeper_log)
        return;

    if (shared->zookeeper)
        shared->zookeeper->setZooKeeperLog(shared->system_logs->zookeeper_log);

    for (auto & zk : shared->auxiliary_zookeepers)
        zk.second->setZooKeeperLog(shared->system_logs->zookeeper_log);
}

void Context::initializeKeeperDispatcher([[maybe_unused]] bool start_async) const
{
#if USE_NURAFT
    std::lock_guard lock(shared->keeper_dispatcher_mutex);

    if (shared->keeper_dispatcher)
        throw Exception(ErrorCodes::LOGICAL_ERROR, "Trying to initialize Keeper multiple times");

    const auto & config = getConfigRef();
    if (config.has("keeper_server"))
    {
        bool is_standalone_app = getApplicationType() == ApplicationType::KEEPER;
        if (start_async)
        {
            assert(!is_standalone_app);
            LOG_INFO(shared->log, "Connected to ZooKeeper (or Keeper) before internal Keeper start or we don't depend on our Keeper cluster, "
                     "will wait for Keeper asynchronously");
        }
        else
        {
            LOG_INFO(shared->log, "Cannot connect to ZooKeeper (or Keeper) before internal Keeper start, "
                     "will wait for Keeper synchronously");
        }

        shared->keeper_dispatcher = std::make_shared<KeeperDispatcher>();
        shared->keeper_dispatcher->initialize(config, is_standalone_app, start_async);
    }
#endif
}

#if USE_NURAFT
std::shared_ptr<KeeperDispatcher> & Context::getKeeperDispatcher() const
{
    std::lock_guard lock(shared->keeper_dispatcher_mutex);
    if (!shared->keeper_dispatcher)
        throw Exception(ErrorCodes::LOGICAL_ERROR, "Keeper must be initialized before requests");

    return shared->keeper_dispatcher;
}
#endif

void Context::shutdownKeeperDispatcher() const
{
#if USE_NURAFT
    std::lock_guard lock(shared->keeper_dispatcher_mutex);
    if (shared->keeper_dispatcher)
    {
        shared->keeper_dispatcher->shutdown();
        shared->keeper_dispatcher.reset();
    }
#endif
}


void Context::updateKeeperConfiguration([[maybe_unused]] const Poco::Util::AbstractConfiguration & config)
{
#if USE_NURAFT
    std::lock_guard lock(shared->keeper_dispatcher_mutex);
    if (!shared->keeper_dispatcher)
        return;

    shared->keeper_dispatcher->updateConfiguration(config);
#endif
}


zkutil::ZooKeeperPtr Context::getAuxiliaryZooKeeper(const String & name) const
{
    std::lock_guard lock(shared->auxiliary_zookeepers_mutex);

    auto zookeeper = shared->auxiliary_zookeepers.find(name);
    if (zookeeper == shared->auxiliary_zookeepers.end())
    {
        if (name.find(':') != std::string::npos || name.find('/') != std::string::npos)
            throw Exception(ErrorCodes::BAD_ARGUMENTS, "Invalid auxiliary ZooKeeper name {}: ':' and '/' are not allowed", name);

        const auto & config = shared->auxiliary_zookeepers_config ? *shared->auxiliary_zookeepers_config : getConfigRef();
        if (!config.has("auxiliary_zookeepers." + name))
            throw Exception(
                ErrorCodes::BAD_ARGUMENTS,
                "Unknown auxiliary ZooKeeper name '{}'. If it's required it can be added to the section <auxiliary_zookeepers> in "
                "config.xml",
                name);

        zookeeper = shared->auxiliary_zookeepers.emplace(name,
                        std::make_shared<zkutil::ZooKeeper>(config, "auxiliary_zookeepers." + name, getZooKeeperLog())).first;
    }
    else if (zookeeper->second->expired())
        zookeeper->second = zookeeper->second->startNewSession();

    return zookeeper->second;
}

void Context::resetZooKeeper() const
{
    std::lock_guard lock(shared->zookeeper_mutex);
    shared->zookeeper.reset();
}

static void reloadZooKeeperIfChangedImpl(const ConfigurationPtr & config, const std::string & config_name, zkutil::ZooKeeperPtr & zk,
                                         std::shared_ptr<ZooKeeperLog> zk_log)
{
    if (!zk || zk->configChanged(*config, config_name))
    {
        if (zk)
            zk->finalize("Config changed");

        zk = std::make_shared<zkutil::ZooKeeper>(*config, config_name, std::move(zk_log));
    }
}

void Context::reloadZooKeeperIfChanged(const ConfigurationPtr & config) const
{
    std::lock_guard lock(shared->zookeeper_mutex);
    shared->zookeeper_config = config;
    reloadZooKeeperIfChangedImpl(config, "zookeeper", shared->zookeeper, getZooKeeperLog());
}

void Context::reloadAuxiliaryZooKeepersConfigIfChanged(const ConfigurationPtr & config)
{
    std::lock_guard lock(shared->auxiliary_zookeepers_mutex);

    shared->auxiliary_zookeepers_config = config;

    for (auto it = shared->auxiliary_zookeepers.begin(); it != shared->auxiliary_zookeepers.end();)
    {
        if (!config->has("auxiliary_zookeepers." + it->first))
            it = shared->auxiliary_zookeepers.erase(it);
        else
        {
            reloadZooKeeperIfChangedImpl(config, "auxiliary_zookeepers." + it->first, it->second, getZooKeeperLog());
            ++it;
        }
    }
}


bool Context::hasZooKeeper() const
{
    return getConfigRef().has("zookeeper");
}

bool Context::hasAuxiliaryZooKeeper(const String & name) const
{
    return getConfigRef().has("auxiliary_zookeepers." + name);
}

InterserverCredentialsPtr Context::getInterserverCredentials()
{
    return shared->interserver_io_credentials.get();
}

void Context::updateInterserverCredentials(const Poco::Util::AbstractConfiguration & config)
{
    auto credentials = InterserverCredentials::make(config, "interserver_http_credentials");
    shared->interserver_io_credentials.set(std::move(credentials));
}

void Context::setInterserverIOAddress(const String & host, UInt16 port)
{
    shared->interserver_io_host = host;
    shared->interserver_io_port = port;
}

std::pair<String, UInt16> Context::getInterserverIOAddress() const
{
    if (shared->interserver_io_host.empty() || shared->interserver_io_port == 0)
        throw Exception("Parameter 'interserver_http(s)_port' required for replication is not specified in configuration file.",
                        ErrorCodes::NO_ELEMENTS_IN_CONFIG);

    return { shared->interserver_io_host, shared->interserver_io_port };
}

void Context::setInterserverScheme(const String & scheme)
{
    shared->interserver_scheme = scheme;
}

String Context::getInterserverScheme() const
{
    return shared->interserver_scheme;
}

void Context::setRemoteHostFilter(const Poco::Util::AbstractConfiguration & config)
{
    shared->remote_host_filter.setValuesFromConfig(config);
}

const RemoteHostFilter & Context::getRemoteHostFilter() const
{
    return shared->remote_host_filter;
}

UInt16 Context::getTCPPort() const
{
    auto lock = getLock();

    const auto & config = getConfigRef();
    return config.getInt("tcp_port", DBMS_DEFAULT_PORT);
}

std::optional<UInt16> Context::getTCPPortSecure() const
{
    auto lock = getLock();

    const auto & config = getConfigRef();
    if (config.has("tcp_port_secure"))
        return config.getInt("tcp_port_secure");
    return {};
}

void Context::registerServerPort(String port_name, UInt16 port)
{
<<<<<<< HEAD
=======
    shared->server_ports.emplace(std::move(port_name), port);
}

UInt16 Context::getServerPort(const String & port_name) const
{
    auto it = shared->server_ports.find(port_name);
    if (it == shared->server_ports.end())
        throw Exception(ErrorCodes::BAD_GET, "There is no port named {}", port_name);
    else
        return it->second;
}

std::shared_ptr<Cluster> Context::getCluster(const std::string & cluster_name) const
{
>>>>>>> df57f8e3
    if (auto res = tryGetCluster(cluster_name))
        return res;
    throw Exception("Requested cluster '" + cluster_name + "' not found", ErrorCodes::BAD_GET);
}


std::shared_ptr<Cluster> Context::tryGetCluster(const std::string & cluster_name) const
{
    auto res = getClusters()->getCluster(cluster_name);
    if (res)
        return res;
    if (!cluster_name.empty())
        res = tryGetReplicatedDatabaseCluster(cluster_name);
    return res;
}


void Context::reloadClusterConfig() const
{
    while (true)
    {
        ConfigurationPtr cluster_config;
        {
            std::lock_guard lock(shared->clusters_mutex);
            cluster_config = shared->clusters_config;
        }

        const auto & config = cluster_config ? *cluster_config : getConfigRef();
        auto new_clusters = std::make_shared<Clusters>(config, settings);

        {
            std::lock_guard lock(shared->clusters_mutex);
            if (shared->clusters_config.get() == cluster_config.get())
            {
                shared->clusters = std::move(new_clusters);
                return;
            }

            // Clusters config has been suddenly changed, recompute clusters
        }
    }
}


std::shared_ptr<Clusters> Context::getClusters() const
{
    std::lock_guard lock(shared->clusters_mutex);
    if (!shared->clusters)
    {
        const auto & config = shared->clusters_config ? *shared->clusters_config : getConfigRef();
        shared->clusters = std::make_shared<Clusters>(config, settings);
    }

    return shared->clusters;
}

void Context::startClusterDiscovery()
{
    if (!shared->cluster_discovery)
        return;
    shared->cluster_discovery->start();
}


/// On repeating calls updates existing clusters and adds new clusters, doesn't delete old clusters
void Context::setClustersConfig(const ConfigurationPtr & config, bool enable_discovery, const String & config_name)
{
    std::lock_guard lock(shared->clusters_mutex);
    if (config->getBool("allow_experimental_cluster_discovery", false) && enable_discovery && !shared->cluster_discovery)
    {
        shared->cluster_discovery = std::make_unique<ClusterDiscovery>(*config, getGlobalContext());
    }

    /// Do not update clusters if this part of config wasn't changed.
    if (shared->clusters && isSameConfiguration(*config, *shared->clusters_config, config_name))
        return;

    auto old_clusters_config = shared->clusters_config;
    shared->clusters_config = config;

    if (!shared->clusters)
        shared->clusters = std::make_shared<Clusters>(*shared->clusters_config, settings, config_name);
    else
        shared->clusters->updateClusters(*shared->clusters_config, settings, config_name, old_clusters_config);
}


void Context::setCluster(const String & cluster_name, const std::shared_ptr<Cluster> & cluster)
{
    std::lock_guard lock(shared->clusters_mutex);

    if (!shared->clusters)
        throw Exception("Clusters are not set", ErrorCodes::LOGICAL_ERROR);

    shared->clusters->setCluster(cluster_name, cluster);
}


void Context::initializeSystemLogs()
{
    auto lock = getLock();
    shared->system_logs = std::make_unique<SystemLogs>(getGlobalContext(), getConfigRef());
}

void Context::initializeTraceCollector()
{
    shared->initializeTraceCollector(getTraceLog());
}

bool Context::hasTraceCollector() const
{
    return shared->hasTraceCollector();
}


std::shared_ptr<QueryLog> Context::getQueryLog() const
{
    auto lock = getLock();

    if (!shared->system_logs)
        return {};

    return shared->system_logs->query_log;
}

std::shared_ptr<QueryThreadLog> Context::getQueryThreadLog() const
{
    auto lock = getLock();

    if (!shared->system_logs)
        return {};

    return shared->system_logs->query_thread_log;
}

std::shared_ptr<QueryViewsLog> Context::getQueryViewsLog() const
{
    auto lock = getLock();

    if (!shared->system_logs)
        return {};

    return shared->system_logs->query_views_log;
}

std::shared_ptr<PartLog> Context::getPartLog(const String & part_database) const
{
    auto lock = getLock();

    /// No part log or system logs are shutting down.
    if (!shared->system_logs)
        return {};

    /// Will not log operations on system tables (including part_log itself).
    /// It doesn't make sense and not allow to destruct PartLog correctly due to infinite logging and flushing,
    /// and also make troubles on startup.
    if (part_database == DatabaseCatalog::SYSTEM_DATABASE)
        return {};

    return shared->system_logs->part_log;
}


std::shared_ptr<TraceLog> Context::getTraceLog() const
{
    auto lock = getLock();

    if (!shared->system_logs)
        return {};

    return shared->system_logs->trace_log;
}


std::shared_ptr<TextLog> Context::getTextLog() const
{
    auto lock = getLock();

    if (!shared->system_logs)
        return {};

    return shared->system_logs->text_log;
}


std::shared_ptr<MetricLog> Context::getMetricLog() const
{
    auto lock = getLock();

    if (!shared->system_logs)
        return {};

    return shared->system_logs->metric_log;
}


std::shared_ptr<AsynchronousMetricLog> Context::getAsynchronousMetricLog() const
{
    auto lock = getLock();

    if (!shared->system_logs)
        return {};

    return shared->system_logs->asynchronous_metric_log;
}


std::shared_ptr<OpenTelemetrySpanLog> Context::getOpenTelemetrySpanLog() const
{
    auto lock = getLock();

    if (!shared->system_logs)
        return {};

    return shared->system_logs->opentelemetry_span_log;
}

std::shared_ptr<SessionLog> Context::getSessionLog() const
{
    auto lock = getLock();

    if (!shared->system_logs)
        return {};

    return shared->system_logs->session_log;
}


std::shared_ptr<ZooKeeperLog> Context::getZooKeeperLog() const
{
    auto lock = getLock();

    if (!shared->system_logs)
        return {};

    return shared->system_logs->zookeeper_log;
}


CompressionCodecPtr Context::chooseCompressionCodec(size_t part_size, double part_size_ratio) const
{
    auto lock = getLock();

    if (!shared->compression_codec_selector)
    {
        constexpr auto config_name = "compression";
        const auto & config = getConfigRef();

        if (config.has(config_name))
            shared->compression_codec_selector = std::make_unique<CompressionCodecSelector>(config, "compression");
        else
            shared->compression_codec_selector = std::make_unique<CompressionCodecSelector>();
    }

    return shared->compression_codec_selector->choose(part_size, part_size_ratio);
}


DiskPtr Context::getDisk(const String & name) const
{
    std::lock_guard lock(shared->storage_policies_mutex);

    auto disk_selector = getDiskSelector(lock);

    return disk_selector->get(name);
}

StoragePolicyPtr Context::getStoragePolicy(const String & name) const
{
    std::lock_guard lock(shared->storage_policies_mutex);

    auto policy_selector = getStoragePolicySelector(lock);

    return policy_selector->get(name);
}


DisksMap Context::getDisksMap() const
{
    std::lock_guard lock(shared->storage_policies_mutex);
    return getDiskSelector(lock)->getDisksMap();
}

StoragePoliciesMap Context::getPoliciesMap() const
{
    std::lock_guard lock(shared->storage_policies_mutex);
    return getStoragePolicySelector(lock)->getPoliciesMap();
}

DiskSelectorPtr Context::getDiskSelector(std::lock_guard<std::mutex> & /* lock */) const
{
    if (!shared->merge_tree_disk_selector)
    {
        constexpr auto config_name = "storage_configuration.disks";
        const auto & config = getConfigRef();

        shared->merge_tree_disk_selector = std::make_shared<DiskSelector>(config, config_name, shared_from_this());
    }
    return shared->merge_tree_disk_selector;
}

StoragePolicySelectorPtr Context::getStoragePolicySelector(std::lock_guard<std::mutex> & lock) const
{
    if (!shared->merge_tree_storage_policy_selector)
    {
        constexpr auto config_name = "storage_configuration.policies";
        const auto & config = getConfigRef();

        shared->merge_tree_storage_policy_selector = std::make_shared<StoragePolicySelector>(config, config_name, getDiskSelector(lock));
    }
    return shared->merge_tree_storage_policy_selector;
}


void Context::updateStorageConfiguration(const Poco::Util::AbstractConfiguration & config)
{
    std::lock_guard lock(shared->storage_policies_mutex);

    if (shared->merge_tree_disk_selector)
        shared->merge_tree_disk_selector
            = shared->merge_tree_disk_selector->updateFromConfig(config, "storage_configuration.disks", shared_from_this());

    if (shared->merge_tree_storage_policy_selector)
    {
        try
        {
            shared->merge_tree_storage_policy_selector = shared->merge_tree_storage_policy_selector->updateFromConfig(
                config, "storage_configuration.policies", shared->merge_tree_disk_selector);
        }
        catch (Exception & e)
        {
            LOG_ERROR(
                shared->log, "An error has occurred while reloading storage policies, storage policies were not applied: {}", e.message());
        }
    }

    if (shared->storage_s3_settings)
    {
        shared->storage_s3_settings->loadFromConfig("s3", config);
    }
}


const MergeTreeSettings & Context::getMergeTreeSettings() const
{
    auto lock = getLock();

    if (!shared->merge_tree_settings)
    {
        const auto & config = getConfigRef();
        MergeTreeSettings mt_settings;
        mt_settings.loadFromConfig("merge_tree", config);
        shared->merge_tree_settings.emplace(mt_settings);
    }

    return *shared->merge_tree_settings;
}

const MergeTreeSettings & Context::getReplicatedMergeTreeSettings() const
{
    auto lock = getLock();

    if (!shared->replicated_merge_tree_settings)
    {
        const auto & config = getConfigRef();
        MergeTreeSettings mt_settings;
        mt_settings.loadFromConfig("merge_tree", config);
        mt_settings.loadFromConfig("replicated_merge_tree", config);
        shared->replicated_merge_tree_settings.emplace(mt_settings);
    }

    return *shared->replicated_merge_tree_settings;
}

const StorageS3Settings & Context::getStorageS3Settings() const
{
    auto lock = getLock();

    if (!shared->storage_s3_settings)
    {
        const auto & config = getConfigRef();
        shared->storage_s3_settings.emplace().loadFromConfig("s3", config);
    }

    return *shared->storage_s3_settings;
}

void Context::checkCanBeDropped(const String & database, const String & table, const size_t & size, const size_t & max_size_to_drop) const
{
    if (!max_size_to_drop || size <= max_size_to_drop)
        return;

    fs::path force_file(getFlagsPath() + "force_drop_table");
    bool force_file_exists = fs::exists(force_file);

    if (force_file_exists)
    {
        try
        {
            fs::remove(force_file);
            return;
        }
        catch (...)
        {
            /// User should recreate force file on each drop, it shouldn't be protected
            tryLogCurrentException("Drop table check", "Can't remove force file to enable table or partition drop");
        }
    }

    String size_str = formatReadableSizeWithDecimalSuffix(size);
    String max_size_to_drop_str = formatReadableSizeWithDecimalSuffix(max_size_to_drop);
    throw Exception(ErrorCodes::TABLE_SIZE_EXCEEDS_MAX_DROP_SIZE_LIMIT,
                    "Table or Partition in {}.{} was not dropped.\nReason:\n"
                    "1. Size ({}) is greater than max_[table/partition]_size_to_drop ({})\n"
                    "2. File '{}' intended to force DROP {}\n"
                    "How to fix this:\n"
                    "1. Either increase (or set to zero) max_[table/partition]_size_to_drop in server config\n"
                    "2. Either create forcing file {} and make sure that ClickHouse has write permission for it.\n"
                    "Example:\nsudo touch '{}' && sudo chmod 666 '{}'",
                    backQuoteIfNeed(database), backQuoteIfNeed(table),
                    size_str, max_size_to_drop_str,
                    force_file.string(), force_file_exists ? "exists but not writeable (could not be removed)" : "doesn't exist",
                    force_file.string(),
                    force_file.string(), force_file.string());
}


void Context::setMaxTableSizeToDrop(size_t max_size)
{
    // Is initialized at server startup and updated at config reload
    shared->max_table_size_to_drop.store(max_size, std::memory_order_relaxed);
}


void Context::checkTableCanBeDropped(const String & database, const String & table, const size_t & table_size) const
{
    size_t max_table_size_to_drop = shared->max_table_size_to_drop.load(std::memory_order_relaxed);

    checkCanBeDropped(database, table, table_size, max_table_size_to_drop);
}


void Context::setMaxPartitionSizeToDrop(size_t max_size)
{
    // Is initialized at server startup and updated at config reload
    shared->max_partition_size_to_drop.store(max_size, std::memory_order_relaxed);
}


void Context::checkPartitionCanBeDropped(const String & database, const String & table, const size_t & partition_size) const
{
    size_t max_partition_size_to_drop = shared->max_partition_size_to_drop.load(std::memory_order_relaxed);

    checkCanBeDropped(database, table, partition_size, max_partition_size_to_drop);
}


InputFormatPtr Context::getInputFormat(const String & name, ReadBuffer & buf, const Block & sample, UInt64 max_block_size, const std::optional<FormatSettings> & format_settings) const
{
    return FormatFactory::instance().getInput(name, buf, sample, shared_from_this(), max_block_size, format_settings);
}

OutputFormatPtr Context::getOutputFormat(const String & name, WriteBuffer & buf, const Block & sample) const
{
    return FormatFactory::instance().getOutputFormat(name, buf, sample, shared_from_this());
}

OutputFormatPtr Context::getOutputFormatParallelIfPossible(const String & name, WriteBuffer & buf, const Block & sample) const
{
    return FormatFactory::instance().getOutputFormatParallelIfPossible(name, buf, sample, shared_from_this());
}


time_t Context::getUptimeSeconds() const
{
    auto lock = getLock();
    return shared->uptime_watch.elapsedSeconds();
}


void Context::setConfigReloadCallback(ConfigReloadCallback && callback)
{
    /// Is initialized at server startup, so lock isn't required. Otherwise use mutex.
    shared->config_reload_callback = std::move(callback);
}

void Context::reloadConfig() const
{
    /// Use mutex if callback may be changed after startup.
    if (!shared->config_reload_callback)
        throw Exception("Can't reload config because config_reload_callback is not set.", ErrorCodes::LOGICAL_ERROR);

    shared->config_reload_callback();
}


void Context::shutdown()
{
    // Disk selector might not be initialized if there was some error during
    // its initialization. Don't try to initialize it again on shutdown.
    if (shared->merge_tree_disk_selector)
    {
        for (auto & [disk_name, disk] : getDisksMap())
        {
            LOG_INFO(shared->log, "Shutdown disk {}", disk_name);
            disk->shutdown();
        }
    }

    // Special volumes might also use disks that require shutdown.
    for (const auto & volume : {shared->tmp_volume, shared->backups_volume})
    {
        if (volume)
        {
            auto & disks = volume->getDisks();
            for (auto & disk : disks)
            {
                disk->shutdown();
            }
        }
    }

    shared->shutdown();
}


Context::ApplicationType Context::getApplicationType() const
{
    return shared->application_type;
}

void Context::setApplicationType(ApplicationType type)
{
    /// Lock isn't required, you should set it at start
    shared->application_type = type;
}

void Context::setDefaultProfiles(const Poco::Util::AbstractConfiguration & config)
{
    shared->default_profile_name = config.getString("default_profile", "default");
    getAccessControl().setDefaultProfileName(shared->default_profile_name);

    shared->system_profile_name = config.getString("system_profile", shared->default_profile_name);
    setCurrentProfile(shared->system_profile_name);

    applySettingsQuirks(settings, &Poco::Logger::get("SettingsQuirks"));

    shared->buffer_profile_name = config.getString("buffer_profile", shared->system_profile_name);
    buffer_context = Context::createCopy(shared_from_this());
    buffer_context->setCurrentProfile(shared->buffer_profile_name);
}

String Context::getDefaultProfileName() const
{
    return shared->default_profile_name;
}

String Context::getSystemProfileName() const
{
    return shared->system_profile_name;
}

String Context::getFormatSchemaPath() const
{
    return shared->format_schema_path;
}

void Context::setFormatSchemaPath(const String & path)
{
    shared->format_schema_path = path;
}

Context::SampleBlockCache & Context::getSampleBlockCache() const
{
    assert(hasQueryContext());
    return getQueryContext()->sample_block_cache;
}


bool Context::hasQueryParameters() const
{
    return !query_parameters.empty();
}


const NameToNameMap & Context::getQueryParameters() const
{
    return query_parameters;
}


void Context::setQueryParameter(const String & name, const String & value)
{
    if (!query_parameters.emplace(name, value).second)
        throw Exception("Duplicate name " + backQuote(name) + " of query parameter", ErrorCodes::BAD_ARGUMENTS);
}


void Context::addBridgeCommand(std::unique_ptr<ShellCommand> cmd) const
{
    auto lock = getLock();
    shared->bridge_commands.emplace_back(std::move(cmd));
}


IHostContextPtr & Context::getHostContext()
{
    return host_context;
}


const IHostContextPtr & Context::getHostContext() const
{
    return host_context;
}


std::shared_ptr<ActionLocksManager> Context::getActionLocksManager()
{
    auto lock = getLock();

    if (!shared->action_locks_manager)
        shared->action_locks_manager = std::make_shared<ActionLocksManager>(shared_from_this());

    return shared->action_locks_manager;
}


void Context::setExternalTablesInitializer(ExternalTablesInitializer && initializer)
{
    if (external_tables_initializer_callback)
        throw Exception("External tables initializer is already set", ErrorCodes::LOGICAL_ERROR);

    external_tables_initializer_callback = std::move(initializer);
}

void Context::initializeExternalTablesIfSet()
{
    if (external_tables_initializer_callback)
    {
        external_tables_initializer_callback(shared_from_this());
        /// Reset callback
        external_tables_initializer_callback = {};
    }
}


void Context::setInputInitializer(InputInitializer && initializer)
{
    if (input_initializer_callback)
        throw Exception("Input initializer is already set", ErrorCodes::LOGICAL_ERROR);

    input_initializer_callback = std::move(initializer);
}


void Context::initializeInput(const StoragePtr & input_storage)
{
    if (!input_initializer_callback)
        throw Exception("Input initializer is not set", ErrorCodes::LOGICAL_ERROR);

    input_initializer_callback(shared_from_this(), input_storage);
    /// Reset callback
    input_initializer_callback = {};
}


void Context::setInputBlocksReaderCallback(InputBlocksReader && reader)
{
    if (input_blocks_reader)
        throw Exception("Input blocks reader is already set", ErrorCodes::LOGICAL_ERROR);

    input_blocks_reader = std::move(reader);
}


InputBlocksReader Context::getInputBlocksReaderCallback() const
{
    return input_blocks_reader;
}


void Context::resetInputCallbacks()
{
    if (input_initializer_callback)
        input_initializer_callback = {};

    if (input_blocks_reader)
        input_blocks_reader = {};
}


StorageID Context::resolveStorageID(StorageID storage_id, StorageNamespace where) const
{
    if (storage_id.uuid != UUIDHelpers::Nil)
        return storage_id;

    StorageID resolved = StorageID::createEmpty();
    std::optional<Exception> exc;
    {
        auto lock = getLock();
        resolved = resolveStorageIDImpl(std::move(storage_id), where, &exc);
    }
    if (exc)
        throw Exception(*exc);
    if (!resolved.hasUUID() && resolved.database_name != DatabaseCatalog::TEMPORARY_DATABASE)
        resolved.uuid = DatabaseCatalog::instance().getDatabase(resolved.database_name)->tryGetTableUUID(resolved.table_name);
    return resolved;
}

StorageID Context::tryResolveStorageID(StorageID storage_id, StorageNamespace where) const
{
    if (storage_id.uuid != UUIDHelpers::Nil)
        return storage_id;

    StorageID resolved = StorageID::createEmpty();
    {
        auto lock = getLock();
        resolved = resolveStorageIDImpl(std::move(storage_id), where, nullptr);
    }
    if (resolved && !resolved.hasUUID() && resolved.database_name != DatabaseCatalog::TEMPORARY_DATABASE)
    {
        auto db = DatabaseCatalog::instance().tryGetDatabase(resolved.database_name);
        if (db)
            resolved.uuid = db->tryGetTableUUID(resolved.table_name);
    }
    return resolved;
}

StorageID Context::resolveStorageIDImpl(StorageID storage_id, StorageNamespace where, std::optional<Exception> * exception) const
{
    if (storage_id.uuid != UUIDHelpers::Nil)
        return storage_id;

    if (!storage_id)
    {
        if (exception)
            exception->emplace("Both table name and UUID are empty", ErrorCodes::UNKNOWN_TABLE);
        return storage_id;
    }

    bool look_for_external_table = where & StorageNamespace::ResolveExternal;
    /// Global context should not contain temporary tables
    if (isGlobalContext())
        look_for_external_table = false;

    bool in_current_database = where & StorageNamespace::ResolveCurrentDatabase;
    bool in_specified_database = where & StorageNamespace::ResolveGlobal;

    if (!storage_id.database_name.empty())
    {
        if (in_specified_database)
            return storage_id;     /// NOTE There is no guarantees that table actually exists in database.
        if (exception)
            exception->emplace("External and temporary tables have no database, but " +
                        storage_id.database_name + " is specified", ErrorCodes::UNKNOWN_TABLE);
        return StorageID::createEmpty();
    }

    /// Database name is not specified. It's temporary table or table in current database.

    if (look_for_external_table)
    {
        auto resolved_id = StorageID::createEmpty();
        auto try_resolve = [&](ContextPtr context) -> bool
        {
            const auto & tables = context->external_tables_mapping;
            auto it = tables.find(storage_id.getTableName());
            if (it == tables.end())
                return false;
            resolved_id = it->second->getGlobalTableID();
            return true;
        };

        /// Firstly look for temporary table in current context
        if (try_resolve(shared_from_this()))
            return resolved_id;

        /// If not found and current context was created from some query context, look for temporary table in query context
        auto query_context_ptr = query_context.lock();
        bool is_local_context = query_context_ptr && query_context_ptr.get() != this;
        if (is_local_context && try_resolve(query_context_ptr))
            return resolved_id;

        /// If not found and current context was created from some session context, look for temporary table in session context
        auto session_context_ptr = session_context.lock();
        bool is_local_or_query_context = session_context_ptr && session_context_ptr.get() != this;
        if (is_local_or_query_context && try_resolve(session_context_ptr))
            return resolved_id;
    }

    /// Temporary table not found. It's table in current database.

    if (in_current_database)
    {
        if (current_database.empty())
        {
            if (exception)
                exception->emplace("Default database is not selected", ErrorCodes::UNKNOWN_DATABASE);
            return StorageID::createEmpty();
        }
        storage_id.database_name = current_database;
        /// NOTE There is no guarantees that table actually exists in database.
        return storage_id;
    }

    if (exception)
        exception->emplace("Cannot resolve database name for table " + storage_id.getNameForLogs(), ErrorCodes::UNKNOWN_TABLE);
    return StorageID::createEmpty();
}

void Context::initZooKeeperMetadataTransaction(ZooKeeperMetadataTransactionPtr txn, [[maybe_unused]] bool attach_existing)
{
    assert(!metadata_transaction);
    assert(attach_existing || query_context.lock().get() == this);
    metadata_transaction = std::move(txn);
}

ZooKeeperMetadataTransactionPtr Context::getZooKeeperMetadataTransaction() const
{
    assert(!metadata_transaction || hasQueryContext());
    return metadata_transaction;
}

void Context::resetZooKeeperMetadataTransaction()
{
    assert(metadata_transaction);
    assert(hasQueryContext());
    metadata_transaction = nullptr;
}

PartUUIDsPtr Context::getPartUUIDs() const
{
    auto lock = getLock();
    if (!part_uuids)
        /// For context itself, only this initialization is not const.
        /// We could have done in constructor.
        /// TODO: probably, remove this from Context.
        const_cast<PartUUIDsPtr &>(part_uuids) = std::make_shared<PartUUIDs>();

    return part_uuids;
}


ReadTaskCallback Context::getReadTaskCallback() const
{
    if (!next_task_callback.has_value())
        throw Exception(ErrorCodes::LOGICAL_ERROR, "Next task callback is not set for query {}", getInitialQueryId());
    return next_task_callback.value();
}


void Context::setReadTaskCallback(ReadTaskCallback && callback)
{
    next_task_callback = callback;
}


MergeTreeReadTaskCallback Context::getMergeTreeReadTaskCallback() const
{
    if (!merge_tree_read_task_callback.has_value())
        throw Exception(ErrorCodes::LOGICAL_ERROR, "Next task callback for is not set for query {}", getInitialQueryId());

    return merge_tree_read_task_callback.value();
}

void Context::setMergeTreeReadTaskCallback(MergeTreeReadTaskCallback && callback)
{
    merge_tree_read_task_callback = callback;
}

PartUUIDsPtr Context::getIgnoredPartUUIDs() const
{
    auto lock = getLock();
    if (!ignored_part_uuids)
        const_cast<PartUUIDsPtr &>(ignored_part_uuids) = std::make_shared<PartUUIDs>();

    return ignored_part_uuids;
}

AsynchronousInsertQueue * Context::getAsynchronousInsertQueue() const
{
    return shared->async_insert_queue.get();
}

void Context::setAsynchronousInsertQueue(const std::shared_ptr<AsynchronousInsertQueue> & ptr)
{
    using namespace std::chrono;

    if (std::chrono::milliseconds(settings.async_insert_busy_timeout_ms) == 0ms)
        throw Exception("Setting async_insert_busy_timeout_ms can't be zero", ErrorCodes::INVALID_SETTING_VALUE);

    shared->async_insert_queue = ptr;
}

void Context::initializeBackgroundExecutorsIfNeeded()
{
    auto lock = getLock();
    if (shared->is_background_executors_initialized)
        return;

    const size_t max_merges_and_mutations = getSettingsRef().background_pool_size * getSettingsRef().background_merges_mutations_concurrency_ratio;

    /// With this executor we can execute more tasks than threads we have
    shared->merge_mutate_executor = MergeMutateBackgroundExecutor::create
    (
        "MergeMutate",
        /*max_threads_count*/getSettingsRef().background_pool_size,
        /*max_tasks_count*/max_merges_and_mutations,
        CurrentMetrics::BackgroundMergesAndMutationsPoolTask
    );

    LOG_INFO(shared->log, "Initialized background executor for merges and mutations with num_threads={}, num_tasks={}",
        getSettingsRef().background_pool_size, max_merges_and_mutations);

    shared->moves_executor = OrdinaryBackgroundExecutor::create
    (
        "Move",
        getSettingsRef().background_move_pool_size,
        getSettingsRef().background_move_pool_size,
        CurrentMetrics::BackgroundMovePoolTask
    );

    LOG_INFO(shared->log, "Initialized background executor for move operations with num_threads={}, num_tasks={}",
        getSettingsRef().background_move_pool_size, getSettingsRef().background_move_pool_size);

    shared->fetch_executor = OrdinaryBackgroundExecutor::create
    (
        "Fetch",
        getSettingsRef().background_fetches_pool_size,
        getSettingsRef().background_fetches_pool_size,
        CurrentMetrics::BackgroundFetchesPoolTask
    );

    LOG_INFO(shared->log, "Initialized background executor for fetches with num_threads={}, num_tasks={}",
        getSettingsRef().background_fetches_pool_size, getSettingsRef().background_fetches_pool_size);

    shared->common_executor = OrdinaryBackgroundExecutor::create
    (
        "Common",
        getSettingsRef().background_common_pool_size,
        getSettingsRef().background_common_pool_size,
        CurrentMetrics::BackgroundCommonPoolTask
    );

    LOG_INFO(shared->log, "Initialized background executor for common operations (e.g. clearing old parts) with num_threads={}, num_tasks={}",
        getSettingsRef().background_common_pool_size, getSettingsRef().background_common_pool_size);

    shared->is_background_executors_initialized = true;
}


MergeMutateBackgroundExecutorPtr Context::getMergeMutateExecutor() const
{
    return shared->merge_mutate_executor;
}

OrdinaryBackgroundExecutorPtr Context::getMovesExecutor() const
{
    return shared->moves_executor;
}

OrdinaryBackgroundExecutorPtr Context::getFetchesExecutor() const
{
    return shared->fetch_executor;
}

OrdinaryBackgroundExecutorPtr Context::getCommonExecutor() const
{
    return shared->common_executor;
}


ReadSettings Context::getReadSettings() const
{
    ReadSettings res;

    std::string_view read_method_str = settings.local_filesystem_read_method.value;

    if (auto opt_method = magic_enum::enum_cast<LocalFSReadMethod>(read_method_str))
        res.local_fs_method = *opt_method;
    else
        throw Exception(ErrorCodes::UNKNOWN_READ_METHOD, "Unknown read method '{}' for local filesystem", read_method_str);

    read_method_str = settings.remote_filesystem_read_method.value;

    if (auto opt_method = magic_enum::enum_cast<RemoteFSReadMethod>(read_method_str))
        res.remote_fs_method = *opt_method;
    else
        throw Exception(ErrorCodes::UNKNOWN_READ_METHOD, "Unknown read method '{}' for remote filesystem", read_method_str);

    res.local_fs_prefetch = settings.local_filesystem_read_prefetch;
    res.remote_fs_prefetch = settings.remote_filesystem_read_prefetch;

    res.remote_fs_read_max_backoff_ms = settings.remote_fs_read_max_backoff_ms;
    res.remote_fs_read_backoff_max_tries = settings.remote_fs_read_backoff_max_tries;
    res.remote_fs_enable_cache = settings.remote_fs_enable_cache;
    res.remote_fs_cache_max_wait_sec = settings.remote_fs_cache_max_wait_sec;

    res.remote_read_min_bytes_for_seek = settings.remote_read_min_bytes_for_seek;

    res.local_fs_buffer_size = settings.max_read_buffer_size;
    res.direct_io_threshold = settings.min_bytes_to_use_direct_io;
    res.mmap_threshold = settings.min_bytes_to_use_mmap_io;
    res.priority = settings.read_priority;

    res.http_max_tries = settings.http_max_tries;
    res.http_retry_initial_backoff_ms = settings.http_retry_initial_backoff_ms;
    res.http_retry_max_backoff_ms = settings.http_retry_max_backoff_ms;
    res.http_skip_not_found_url_for_globs = settings.http_skip_not_found_url_for_globs;

    res.mmap_cache = getMMappedFileCache().get();

    return res;
}

}<|MERGE_RESOLUTION|>--- conflicted
+++ resolved
@@ -64,10 +64,7 @@
 #include <Interpreters/DDLWorker.h>
 #include <Interpreters/DDLTask.h>
 #include <Interpreters/Session.h>
-<<<<<<< HEAD
-=======
 #include <Interpreters/TraceCollector.h>
->>>>>>> df57f8e3
 #include <IO/ReadBufferFromFile.h>
 #include <IO/UncompressedCache.h>
 #include <IO/MMappedFileCache.h>
@@ -327,8 +324,6 @@
             return;
         shutdown_called = true;
 
-<<<<<<< HEAD
-=======
         /// Stop periodic reloading of the configuration files.
         /// This must be done first because otherwise the reloading may pass a changed config
         /// to some destroyed parts of ContextSharedPart.
@@ -341,7 +336,6 @@
         if (external_models_loader)
             external_models_loader->enablePeriodicUpdates(false);
 
->>>>>>> df57f8e3
         Session::shutdownNamedSessions();
 
         /**  After system_logs have been shut down it is guaranteed that no system table gets created or written to.
@@ -2174,8 +2168,6 @@
 
 void Context::registerServerPort(String port_name, UInt16 port)
 {
-<<<<<<< HEAD
-=======
     shared->server_ports.emplace(std::move(port_name), port);
 }
 
@@ -2190,7 +2182,6 @@
 
 std::shared_ptr<Cluster> Context::getCluster(const std::string & cluster_name) const
 {
->>>>>>> df57f8e3
     if (auto res = tryGetCluster(cluster_name))
         return res;
     throw Exception("Requested cluster '" + cluster_name + "' not found", ErrorCodes::BAD_GET);
