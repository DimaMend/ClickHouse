--- conflicted
+++ resolved
@@ -569,14 +569,9 @@
 
     auto rewritten_alter_query = std::make_shared<ASTAlterQuery>();
     auto rewritten_rename_query = std::make_shared<ASTRenameQuery>();
-<<<<<<< HEAD
     rewritten_alter_query->setDatabase(mapped_to_database);
     rewritten_alter_query->setTable(alter_query.table);
-=======
-    rewritten_alter_query->database = mapped_to_database;
-    rewritten_alter_query->table = alter_query.table;
     rewritten_alter_query->alter_object = ASTAlterQuery::AlterObjectType::TABLE;
->>>>>>> 192c5397
     rewritten_alter_query->set(rewritten_alter_query->command_list, std::make_shared<ASTExpressionList>());
 
     String default_after_column;
