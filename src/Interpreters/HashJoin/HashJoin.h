#pragma once

#include <deque>
#include <memory>
#include <optional>
#include <variant>
#include <vector>

#include <Parsers/ASTTablesInSelectQuery.h>

#include <Interpreters/IJoin.h>
#include <Interpreters/AggregationCommon.h>
#include <Interpreters/RowRefs.h>

#include <Columns/ColumnFixedString.h>
#include <Columns/ColumnString.h>
#include <Core/Block.h>
#include <Interpreters/HashJoin/ScatteredBlock.h>
#include <Interpreters/IKeyValueEntity.h>
#include <Interpreters/TemporaryDataOnDisk.h>
#include <QueryPipeline/SizeLimits.h>
#include <Storages/IStorage_fwd.h>
#include <Storages/TableLockHolder.h>
#include <Common/Arena.h>
#include <Common/HashTable/FixedHashMap.h>
#include <Common/HashTable/HashMap.h>
#include <Common/HashTable/HashTableTraits.h>
#include <Common/HashTable/TwoLevelHashMap.h>

namespace DB
{

class TableJoin;
class ExpressionActions;

namespace JoinStuff
{
/// Flags needed to implement RIGHT and FULL JOINs.
class JoinUsedFlags;
}

template <JoinKind KIND, JoinStrictness STRICTNESS, typename MapsTemplate>
class HashJoinMethods;

/** Data structure for implementation of JOIN.
  * It is just a hash table: keys -> rows of joined ("right") table.
  * Additionally, CROSS JOIN is supported: instead of hash table, it use just set of blocks without keys.
  *
  * JOIN-s could be of these types:
  * - ALL × LEFT/INNER/RIGHT/FULL
  * - ANY × LEFT/INNER/RIGHT
  * - SEMI/ANTI x LEFT/RIGHT
  * - ASOF x LEFT/INNER
  * - CROSS
  *
  * ALL means usual JOIN, when rows are multiplied by number of matching rows from the "right" table.
  * ANY uses one line per unique key from right table. For LEFT JOIN it would be any row (with needed joined key) from the right table,
  * for RIGHT JOIN it would be any row from the left table and for INNER one it would be any row from right and any row from left.
  * SEMI JOIN filter left table by keys that are present in right table for LEFT JOIN, and filter right table by keys from left table
  * for RIGHT JOIN. In other words SEMI JOIN returns only rows which joining keys present in another table.
  * ANTI JOIN is the same as SEMI JOIN but returns rows with joining keys that are NOT present in another table.
  * SEMI/ANTI JOINs allow to get values from both tables. For filter table it gets any row with joining same key. For ANTI JOIN it returns
  * defaults other table columns.
  * ASOF JOIN is not-equi join. For one key column it finds nearest value to join according to join inequality.
  * It's expected that ANY|SEMI LEFT JOIN is more efficient that ALL one.
  *
  * If INNER is specified - leave only rows that have matching rows from "right" table.
  * If LEFT is specified - in case when there is no matching row in "right" table, fill it with default values instead.
  * If RIGHT is specified - first process as INNER, but track what rows from the right table was joined,
  *  and at the end, add rows from right table that was not joined and substitute default values for columns of left table.
  * If FULL is specified - first process as LEFT, but track what rows from the right table was joined,
  *  and at the end, add rows from right table that was not joined and substitute default values for columns of left table.
  *
  * Thus, LEFT and RIGHT JOINs are not symmetric in terms of implementation.
  *
  * All JOINs (except CROSS) are done by equality condition on keys (equijoin).
  * Non-equality and other conditions are not supported.
  *
  * Implementation:
  *
  * 1. Build hash table in memory from "right" table.
  * This hash table is in form of keys -> row in case of ANY or keys -> [rows...] in case of ALL.
  * This is done in insertFromBlock method.
  *
  * 2. Process "left" table and join corresponding rows from "right" table by lookups in the map.
  * This is done in joinBlock methods.
  *
  * In case of ANY LEFT JOIN - form new columns with found values or default values.
  * This is the most simple. Number of rows in left table does not change.
  *
  * In case of ANY INNER JOIN - form new columns with found values,
  *  and also build a filter - in what rows nothing was found.
  * Then filter columns of "left" table.
  *
  * In case of ALL ... JOIN - form new columns with all found rows,
  *  and also fill 'offsets' array, describing how many times we need to replicate values of "left" table.
  * Then replicate columns of "left" table.
  *
  * How Nullable keys are processed:
  *
  * NULLs never join to anything, even to each other.
  * During building of map, we just skip keys with NULL value of any component.
  * During joining, we simply treat rows with any NULLs in key as non joined.
  *
  * Default values for outer joins (LEFT, RIGHT, FULL):
  *
  * Behaviour is controlled by 'join_use_nulls' settings.
  * If it is false, we substitute (global) default value for the data type, for non-joined rows
  *  (zero, empty string, etc. and NULL for Nullable data types).
  * If it is true, we always generate Nullable column and substitute NULLs for non-joined rows,
  *  as in standard SQL.
  */
class HashJoin : public IJoin
{
public:
    HashJoin(
        std::shared_ptr<TableJoin> table_join_,
        const Block & right_sample_block,
        bool any_take_last_row_ = false,
        size_t reserve_num_ = 0,
        const String & instance_id_ = "",
        bool use_two_level_maps_ = false);

    ~HashJoin() override;

    std::string getName() const override { return "HashJoin"; }

    const TableJoin & getTableJoin() const override { return *table_join; }

    bool isCloneSupported() const override
    {
        return !getTotals() && getTotalRowCount() == 0;
    }

    std::shared_ptr<IJoin> clone(const std::shared_ptr<TableJoin> & table_join_,
        const Block &,
        const Block & right_sample_block_) const override
    {
        return std::make_shared<HashJoin>(table_join_, right_sample_block_, any_take_last_row, reserve_num, instance_id);
    }

    /** Add block of data from right hand of JOIN to the map.
      * Returns false, if some limit was exceeded and you should not insert more data.
      */
    bool addBlockToJoin(const Block & source_block_, bool check_limits) override;

    /// Called directly from ConcurrentJoin::addBlockToJoin
    bool addBlockToJoin(ScatteredBlock & source_block_, bool check_limits);

    void checkTypesOfKeys(const Block & block) const override;

    using IJoin::joinBlock;

    /** Join data from the map (that was previously built by calls to addBlockToJoin) to the block with data from "left" table.
      * Could be called from different threads in parallel.
      */
    void joinBlock(Block & block, ExtraBlockPtr & not_processed) override;

    /// Called directly from ConcurrentJoin::joinBlock
    void joinBlock(ScatteredBlock & block, ScatteredBlock & remaining_block);

    /// Check joinGet arguments and infer the return type.
    DataTypePtr joinGetCheckAndGetReturnType(const DataTypes & data_types, const String & column_name, bool or_null) const;

    /// Used by joinGet function that turns StorageJoin into a dictionary.
    ColumnWithTypeAndName joinGet(const Block & block, const Block & block_with_columns_to_add) const;

    bool isFilled() const override { return from_storage_join; }

    JoinPipelineType pipelineType() const override
    {
        /// No need to process anything in the right stream if hash table was already filled
        if (from_storage_join)
            return JoinPipelineType::FilledRight;

        /// Default pipeline processes right stream at first and then left.
        return JoinPipelineType::FillRightFirst;
    }

    /** For RIGHT and FULL JOINs.
      * A stream that will contain default values from left table, joined with rows from right table, that was not joined before.
      * Use only after all calls to joinBlock was done.
      * left_sample_block is passed without account of 'use_nulls' setting (columns will be converted to Nullable inside).
      */
    IBlocksStreamPtr getNonJoinedBlocks(
        const Block & left_sample_block, const Block & result_sample_block, UInt64 max_block_size) const override;

    void onBuildPhaseFinish() override;

    /// Number of keys in all built JOIN maps.
    size_t getTotalRowCount() const final;
    /// Sum size in bytes of all buffers, used for JOIN maps and for all memory pools.
    size_t getTotalByteCount() const final;

    bool alwaysReturnsEmptySet() const final;

    JoinKind getKind() const { return kind; }
    JoinStrictness getStrictness() const { return strictness; }
    const std::optional<TypeIndex> & getAsofType() const { return asof_type; }
    ASOFJoinInequality getAsofInequality() const { return asof_inequality; }
    bool anyTakeLastRow() const { return any_take_last_row; }

    const ColumnWithTypeAndName & rightAsofKeyColumn() const;

    /// Different types of keys for maps.
    #define APPLY_FOR_JOIN_VARIANTS(M) \
        M(key8)                        \
        M(key16)                       \
        M(key32)                       \
        M(key64)                       \
        M(key_string)                  \
        M(key_fixed_string)            \
        M(keys128)                     \
        M(keys256)                     \
        M(hashed)                      \
        M(two_level_key32)             \
        M(two_level_key64)             \
        M(two_level_key_string)        \
        M(two_level_key_fixed_string)  \
        M(two_level_keys128)           \
        M(two_level_keys256)           \
        M(two_level_hashed)

<<<<<<< HEAD
=======
    /// Used for reading from StorageJoin and applying joinGet function
    #define APPLY_FOR_JOIN_VARIANTS_LIMITED(M) \
        M(key8)                                \
        M(key16)                               \
        M(key32)                               \
        M(key64)                               \
        M(key_string)                          \
        M(key_fixed_string)

    /// Used in ConcurrentHashJoin
    #define APPLY_FOR_TWO_LEVEL_JOIN_VARIANTS(M, ...)           \
        M(two_level_key32 __VA_OPT__(,) __VA_ARGS__)            \
        M(two_level_key64 __VA_OPT__(,) __VA_ARGS__)            \
        M(two_level_key_string __VA_OPT__(,) __VA_ARGS__)       \
        M(two_level_key_fixed_string __VA_OPT__(,) __VA_ARGS__) \
        M(two_level_keys128 __VA_OPT__(,) __VA_ARGS__)          \
        M(two_level_keys256 __VA_OPT__(,) __VA_ARGS__)          \
        M(two_level_hashed __VA_OPT__(,) __VA_ARGS__)

>>>>>>> 3c15bb2f
    enum class Type : uint8_t
    {
        EMPTY,
        CROSS,
        #define M(NAME) NAME,
            APPLY_FOR_JOIN_VARIANTS(M)
        #undef M
    };

    bool twoLevelMapIsUsed() const
    {
        switch (data->type)
        {
        #define M(NAME) \
            case Type::NAME: \
                return true;

            APPLY_FOR_TWO_LEVEL_JOIN_VARIANTS(M)
        #undef M

            default:
                return false;
        }
    }

    /** Different data structures, that are used to perform JOIN.
      */
    template <typename Mapped>
    struct MapsTemplate
    {
        /// NOLINTBEGIN(bugprone-macro-parentheses)
        using MappedType = Mapped;
        std::shared_ptr<FixedHashMap<UInt8, Mapped>>                          key8;
        std::shared_ptr<FixedHashMap<UInt16, Mapped>>                         key16;
        std::shared_ptr<HashMap<UInt32, Mapped, HashCRC32<UInt32>>>           key32;
        std::shared_ptr<HashMap<UInt64, Mapped, HashCRC32<UInt64>>>           key64;
        std::shared_ptr<HashMapWithSavedHash<StringRef, Mapped>>              key_string;
        std::shared_ptr<HashMapWithSavedHash<StringRef, Mapped>>              key_fixed_string;
        std::shared_ptr<HashMap<UInt128, Mapped, UInt128HashCRC32>>           keys128;
        std::shared_ptr<HashMap<UInt256, Mapped, UInt256HashCRC32>>           keys256;
        std::shared_ptr<HashMap<UInt128, Mapped, UInt128TrivialHash>>         hashed;
        std::shared_ptr<TwoLevelHashMap<UInt32, Mapped, HashCRC32<UInt32>>>   two_level_key32;
        std::shared_ptr<TwoLevelHashMap<UInt64, Mapped, HashCRC32<UInt64>>>   two_level_key64;
        std::shared_ptr<TwoLevelHashMapWithSavedHash<StringRef, Mapped>>      two_level_key_string;
        std::shared_ptr<TwoLevelHashMapWithSavedHash<StringRef, Mapped>>      two_level_key_fixed_string;
        std::shared_ptr<TwoLevelHashMap<UInt128, Mapped, UInt128HashCRC32>>   two_level_keys128;
        std::shared_ptr<TwoLevelHashMap<UInt256, Mapped, UInt256HashCRC32>>   two_level_keys256;
        std::shared_ptr<TwoLevelHashMap<UInt128, Mapped, UInt128TrivialHash>> two_level_hashed;

        void create(Type which, size_t reserve)
        {
            switch (which)
            {
            #define M(NAME)                                                                                       \
                case Type::NAME:                                                                                  \
                    if constexpr (HasConstructorOfNumberOfElements<typename decltype(NAME)::element_type>::value) \
                        NAME = reserve ? std::make_shared<typename decltype(NAME)::element_type>(reserve)         \
                                       : std::make_shared<typename decltype(NAME)::element_type>();               \
                    else                                                                                          \
                        NAME = std::make_shared<typename decltype(NAME)::element_type>();                         \
                    break;

                APPLY_FOR_JOIN_VARIANTS(M)
            #undef M

                default:
                    break;
            }
        }

        size_t getTotalRowCount(Type which) const
        {
            switch (which)
            {
                case Type::EMPTY:            return 0;
                case Type::CROSS:            return 0;

            #define M(NAME) \
                case Type::NAME: return NAME ? NAME->size() : 0;
                APPLY_FOR_JOIN_VARIANTS(M)
            #undef M
            }
        }

        size_t getTotalByteCountImpl(Type which) const
        {
            switch (which)
            {
                case Type::EMPTY:            return 0;
                case Type::CROSS:            return 0;

            #define M(NAME) \
                case Type::NAME: return NAME ? NAME->getBufferSizeInBytes() : 0;
                APPLY_FOR_JOIN_VARIANTS(M)
            #undef M
            }
        }

        size_t getBufferSizeInCells(Type which) const
        {
            switch (which)
            {
                case Type::EMPTY:            return 0;
                case Type::CROSS:            return 0;

            #define M(NAME) \
                case Type::NAME: return NAME ? NAME->getBufferSizeInCells() : 0;
                APPLY_FOR_JOIN_VARIANTS(M)
            #undef M
            }
        }
/// NOLINTEND(bugprone-macro-parentheses)
    };

    using MapsOne = MapsTemplate<RowRef>;
    using MapsAll = MapsTemplate<RowRefList>;
    using MapsAsof = MapsTemplate<AsofRowRefs>;

    using MapsVariant = std::variant<MapsOne, MapsAll, MapsAsof>;

    using RawBlockPtr = const ScatteredBlock *;
    struct NullMapHolder
    {
        size_t allocatedBytes() const { return !column->empty() ? column->allocatedBytes() * block->rows() / column->size() : 0; }

        RawBlockPtr block;
        ColumnPtr column;
    };
    using BlockNullmapList = std::deque<NullMapHolder>;

    using ScatteredBlocksList = std::list<ScatteredBlock>;

    struct RightTableData
    {
        Type type = Type::EMPTY;
        bool empty = true;

        std::vector<MapsVariant> maps;
        Block sample_block; /// Block as it would appear in the BlockList
        ScatteredBlocksList blocks; /// Blocks of "right" table.
        BlockNullmapList blocks_nullmaps; /// Nullmaps for blocks of "right" table (if needed)

        /// Additional data - strings for string keys and continuation elements of single-linked lists of references to rows.
        Arena pool;

        size_t blocks_allocated_size = 0;
        size_t blocks_nullmaps_allocated_size = 0;
        /// Number of rows of right table to join
        size_t rows_to_join = 0;
        /// Number of keys of right table to join
        size_t keys_to_join = 0;
        /// Whether the right table reranged by key
        bool sorted = false;

        size_t avgPerKeyRows() const
        {
            if (keys_to_join == 0)
                return 0;
            return rows_to_join / keys_to_join;
        }
    };

    using RightTableDataPtr = std::shared_ptr<RightTableData>;

    /// We keep correspondence between used_flags and hash table internal buffer.
    /// Hash table cannot be modified during HashJoin lifetime and must be protected with lock.
    void setLock(TableLockHolder rwlock_holder)
    {
        storage_join_lock = rwlock_holder;
    }

    void reuseJoinedData(const HashJoin & join);

    RightTableDataPtr getJoinedData() const { return data; }
    BlocksList releaseJoinedBlocks(bool restructure = false);

    /// Modify right block (update structure according to sample block) to save it in block list
    static Block prepareRightBlock(const Block & block, const Block & saved_block_sample_);
    Block prepareRightBlock(const Block & block) const;

    const Block & savedBlockSample() const { return data->sample_block; }

    bool isUsed(size_t off) const;
    bool isUsed(const Block * block_ptr, size_t row_idx) const;

    void debugKeys() const;

    void shrinkStoredBlocksToFit(size_t & total_bytes_in_join, bool force_optimize = false);

    void setMaxJoinedBlockRows(size_t value) { max_joined_block_rows = value; }

    void materializeColumnsFromLeftBlock(Block & block) const;
    Block materializeColumnsFromRightBlock(Block block) const;

    bool rightTableCanBeReranged() const override;
    void tryRerangeRightTableData() override;
    size_t getAndSetRightTableKeys() const;

    const std::vector<Sizes> & getKeySizes() const { return key_sizes; }

    std::shared_ptr<JoinStuff::JoinUsedFlags> getUsedFlags() const { return used_flags; }

private:
    friend class NotJoinedHash;

    friend class JoinSource;

    template <JoinKind KIND, JoinStrictness STRICTNESS, typename MapsTemplate>
    friend class HashJoinMethods;

    std::shared_ptr<TableJoin> table_join;
    const JoinKind kind;
    const JoinStrictness strictness;

    /// This join was created from StorageJoin and it is already filled.
    bool from_storage_join = false;

    const bool any_take_last_row; /// Overwrite existing values when encountering the same key again
    const size_t reserve_num;
    const String instance_id;
    std::optional<TypeIndex> asof_type;
    const ASOFJoinInequality asof_inequality;

    /// Right table data. StorageJoin shares it between many Join objects.
    /// Flags that indicate that particular row already used in join.
    /// Flag is stored for every record in hash map.
    /// Number of this flags equals to hashtable buffer size (plus one for zero value).
    /// Changes in hash table broke correspondence,
    /// so we must guarantee constantness of hash table during HashJoin lifetime (using method setLock)
    mutable std::shared_ptr<JoinStuff::JoinUsedFlags> used_flags;
    RightTableDataPtr data;
    bool have_compressed = false;

    std::vector<Sizes> key_sizes;

    /// Needed to do external cross join
    TemporaryDataOnDiskScopePtr tmp_data;
    std::optional<TemporaryBlockStreamHolder> tmp_stream;
    mutable std::once_flag finish_writing;

    /// Block with columns from the right-side table.
    Block right_sample_block;
    /// Block with columns from the right-side table except key columns.
    Block sample_block_with_columns_to_add;
    /// Block with key columns in the same order they appear in the right-side table (duplicates appear once).
    Block right_table_keys;
    /// Block with key columns right-side table keys that are needed in result (would be attached after joined columns).
    Block required_right_keys;
    /// Left table column names that are sources for required_right_keys columns
    std::vector<String> required_right_keys_sources;

    /// Maximum number of rows in result block. If it is 0, then no limits.
    size_t max_joined_block_rows = 0;

    /// When tracked memory consumption is more than a threshold, we will shrink to fit stored blocks.
    bool shrink_blocks = false;
    Int64 memory_usage_before_adding_blocks = 0;

    /// Identifier to distinguish different HashJoin instances in logs
    /// Several instances can be created, for example, in GraceHashJoin to handle different buckets
    String instance_log_id;

    LoggerPtr log;

    /// Should be set via setLock to protect hash table from modification from StorageJoin
    /// If set HashJoin instance is not available for modification (addBlockToJoin)
    TableLockHolder storage_join_lock = nullptr;

    void dataMapInit(MapsVariant & map);

    void initRightBlockStructure(Block & saved_block_sample);

    void joinBlockImplCross(Block & block, ExtraBlockPtr & not_processed) const;

    bool empty() const;

    bool isUsedByAnotherAlgorithm() const;
    bool canRemoveColumnsFromLeftBlock() const;

    void validateAdditionalFilterExpression(std::shared_ptr<ExpressionActions> additional_filter_expression);
    bool needUsedFlagsForPerRightTableRow(std::shared_ptr<TableJoin> table_join_) const;

    template <JoinKind KIND, typename Map, JoinStrictness STRICTNESS>
    void tryRerangeRightTableDataImpl(Map & map);
    void doDebugAsserts() const;
};
}<|MERGE_RESOLUTION|>--- conflicted
+++ resolved
@@ -221,16 +221,6 @@
         M(two_level_keys256)           \
         M(two_level_hashed)
 
-<<<<<<< HEAD
-=======
-    /// Used for reading from StorageJoin and applying joinGet function
-    #define APPLY_FOR_JOIN_VARIANTS_LIMITED(M) \
-        M(key8)                                \
-        M(key16)                               \
-        M(key32)                               \
-        M(key64)                               \
-        M(key_string)                          \
-        M(key_fixed_string)
 
     /// Used in ConcurrentHashJoin
     #define APPLY_FOR_TWO_LEVEL_JOIN_VARIANTS(M, ...)           \
@@ -242,7 +232,7 @@
         M(two_level_keys256 __VA_OPT__(,) __VA_ARGS__)          \
         M(two_level_hashed __VA_OPT__(,) __VA_ARGS__)
 
->>>>>>> 3c15bb2f
+
     enum class Type : uint8_t
     {
         EMPTY,
