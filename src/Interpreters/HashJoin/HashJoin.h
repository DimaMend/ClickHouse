--- conflicted
+++ resolved
@@ -406,12 +406,10 @@
 
     void setMaxJoinedBlockRows(size_t value) { max_joined_block_rows = value; }
 
-<<<<<<< HEAD
-    void saveRightKeyColumnsForFilter(std::vector<Names> keys_per_clause);
-=======
     void materializeColumnsFromLeftBlock(Block & block) const;
     Block materializeColumnsFromRightBlock(Block block) const;
->>>>>>> ed4d955d
+
+    void saveRightKeyColumnsForFilter(std::vector<Names> keys_per_clause);
 
 private:
     friend class NotJoinedHash;
