#pragma once
#include <type_traits>
#include <Interpreters/HashJoin/HashJoinMethods.h>
#include "Columns/IColumn.h"
#include "Interpreters/HashJoin/ScatteredBlock.h"

namespace DB
{
namespace ErrorCodes
{
extern const int UNSUPPORTED_JOIN_KEYS;
extern const int LOGICAL_ERROR;
}
template <JoinKind KIND, JoinStrictness STRICTNESS, typename MapsTemplate>
size_t HashJoinMethods<KIND, STRICTNESS, MapsTemplate>::insertFromBlockImpl(
    HashJoin & join,
    HashJoin::Type type,
    MapsTemplate & maps,
    const ColumnRawPtrs & key_columns,
    const Sizes & key_sizes,
    Block * stored_block,
    const ScatteredBlock::Selector & selector,
    ConstNullMapPtr null_map,
    UInt8ColumnDataPtr join_mask,
    Arena & pool,
    bool & is_inserted)
{
    switch (type)
    {
        case HashJoin::Type::EMPTY:
            [[fallthrough]];
        case HashJoin::Type::CROSS:
            /// Do nothing. We will only save block, and it is enough
            is_inserted = true;
            return 0;

#define M(TYPE) \
    case HashJoin::Type::TYPE: \
        if (selector.isContinuousRange()) \
            return insertFromBlockImplTypeCase< \
                typename KeyGetterForType<HashJoin::Type::TYPE, std::remove_reference_t<decltype(*maps.TYPE)>>::Type>( \
                join, *maps.TYPE, key_columns, key_sizes, stored_block, selector.getRange(), null_map, join_mask, pool, is_inserted); \
        else \
            return insertFromBlockImplTypeCase< \
                typename KeyGetterForType<HashJoin::Type::TYPE, std::remove_reference_t<decltype(*maps.TYPE)>>::Type>( \
                join, *maps.TYPE, key_columns, key_sizes, stored_block, selector.getSelector(), null_map, join_mask, pool, is_inserted); \
        break;

            APPLY_FOR_JOIN_VARIANTS(M)
#undef M
    }
}

template <JoinKind KIND, JoinStrictness STRICTNESS, typename MapsTemplate>
Block HashJoinMethods<KIND, STRICTNESS, MapsTemplate>::joinBlockImpl(
    const HashJoin & join, Block & block, const Block & block_with_columns_to_add, const MapsTemplateVector & maps_, bool is_join_get)
{
    ScatteredBlock scattered_block{block};
    auto ret = joinBlockImpl(join, scattered_block, block_with_columns_to_add, maps_, is_join_get);
    ret.filterBySelector();
    scattered_block.filterBySelector();
    block = std::move(scattered_block.getSourceBlock());
    return ret.getSourceBlock();
}

template <JoinKind KIND, JoinStrictness STRICTNESS, typename MapsTemplate>
ScatteredBlock HashJoinMethods<KIND, STRICTNESS, MapsTemplate>::joinBlockImpl(
    const HashJoin & join,
    ScatteredBlock & block,
    const Block & block_with_columns_to_add,
    const MapsTemplateVector & maps_,
    bool is_join_get)
{
    constexpr JoinFeatures<KIND, STRICTNESS, MapsTemplate> join_features;

    std::vector<JoinOnKeyColumns> join_on_keys;
    const auto & onexprs = join.table_join->getClauses();
    for (size_t i = 0; i < onexprs.size(); ++i)
    {
        const auto & key_names = !is_join_get ? onexprs[i].key_names_left : onexprs[i].key_names_right;
        join_on_keys.emplace_back(block, key_names, onexprs[i].condColumnNames().first, join.key_sizes[i]);
    }
    auto & source_block = block.getSourceBlock();
    size_t existing_columns = source_block.columns();

    /** For LEFT/INNER JOIN, the saved blocks do not contain keys.
      * For FULL/RIGHT JOIN, the saved blocks contain keys;
      *  but they will not be used at this stage of joining (and will be in `AdderNonJoined`), and they need to be skipped.
      * For ASOF, the last column is used as the ASOF column
      */
    AddedColumns<!join_features.is_any_join> added_columns(
        block,
        block_with_columns_to_add,
        join.savedBlockSample(),
        join,
        std::move(join_on_keys),
        join.table_join->getMixedJoinExpression(),
        join_features.is_asof_join,
        is_join_get);

    bool has_required_right_keys = (join.required_right_keys.columns() != 0);
    added_columns.need_filter = join_features.need_filter || has_required_right_keys;
    added_columns.max_joined_block_rows = join.max_joined_block_rows;
    if (!added_columns.max_joined_block_rows)
        added_columns.max_joined_block_rows = std::numeric_limits<size_t>::max();
    else
        added_columns.reserve(join_features.need_replication);

    const size_t num_joined = switchJoinRightColumns(maps_, added_columns, join.data->type, *join.used_flags);
    /// Do not hold memory for join_on_keys anymore
    added_columns.join_on_keys.clear();
    auto remaining_block = block.cut(num_joined);

    added_columns.buildOutput();

    if constexpr (join_features.need_filter)
        block.filter(added_columns.filter);

    block.filterBySelector();

    for (size_t i = 0; i < added_columns.size(); ++i)
        source_block.insert(added_columns.moveColumn(i));

    std::vector<size_t> right_keys_to_replicate [[maybe_unused]];

    if constexpr (join_features.need_filter)
    {
        /// Add join key columns from right block if needed using value from left table because of equality
        for (size_t i = 0; i < join.required_right_keys.columns(); ++i)
        {
            const auto & right_key = join.required_right_keys.getByPosition(i);
            /// asof column is already in block.
            if (join_features.is_asof_join && right_key.name == join.table_join->getOnlyClause().key_names_right.back())
                continue;

            const auto & left_column = block.getByName(join.required_right_keys_sources[i]);
            const auto & right_col_name = join.getTableJoin().renamedRightColumnName(right_key.name);
            auto right_col = copyLeftKeyColumnToRight(right_key.type, right_col_name, left_column);
            source_block.insert(std::move(right_col));
        }
    }
    else if (has_required_right_keys)
    {
        /// Add join key columns from right block if needed.
        for (size_t i = 0; i < join.required_right_keys.columns(); ++i)
        {
            const auto & right_key = join.required_right_keys.getByPosition(i);
            auto right_col_name = join.getTableJoin().renamedRightColumnName(right_key.name);
            /// asof column is already in block.
            if (join_features.is_asof_join && right_key.name == join.table_join->getOnlyClause().key_names_right.back())
                continue;

            const auto & left_column = block.getByName(join.required_right_keys_sources[i]);
            auto right_col = copyLeftKeyColumnToRight(right_key.type, right_col_name, left_column, &added_columns.filter);
            source_block.insert(std::move(right_col));

            if constexpr (join_features.need_replication)
                right_keys_to_replicate.push_back(source_block.getPositionByName(right_col_name));
        }
    }

    if constexpr (join_features.need_replication)
    {
        std::unique_ptr<IColumn::Offsets> & offsets_to_replicate = added_columns.offsets_to_replicate;
        block.replicate(*offsets_to_replicate, existing_columns, right_keys_to_replicate);
    }
    return remaining_block;
}

template <JoinKind KIND, JoinStrictness STRICTNESS, typename MapsTemplate>
template <typename KeyGetter, bool is_asof_join>
KeyGetter HashJoinMethods<KIND, STRICTNESS, MapsTemplate>::createKeyGetter(const ColumnRawPtrs & key_columns, const Sizes & key_sizes)
{
    if constexpr (is_asof_join)
    {
        auto key_column_copy = key_columns;
        auto key_size_copy = key_sizes;
        key_column_copy.pop_back();
        key_size_copy.pop_back();
        return KeyGetter(key_column_copy, key_size_copy, nullptr);
    }
    else
        return KeyGetter(key_columns, key_sizes, nullptr);
}

template <JoinKind KIND, JoinStrictness STRICTNESS, typename MapsTemplate>
template <typename KeyGetter, typename HashMap, typename Selector>
size_t HashJoinMethods<KIND, STRICTNESS, MapsTemplate>::insertFromBlockImplTypeCase(
    HashJoin & join,
    HashMap & map,
    const ColumnRawPtrs & key_columns,
    const Sizes & key_sizes,
    Block * stored_block,
    const Selector & selector,
    ConstNullMapPtr null_map,
    UInt8ColumnDataPtr join_mask,
    Arena & pool,
    bool & is_inserted)
{
    [[maybe_unused]] constexpr bool mapped_one = std::is_same_v<typename HashMap::mapped_type, RowRef>;
    constexpr bool is_asof_join = STRICTNESS == JoinStrictness::Asof;

    const IColumn * asof_column [[maybe_unused]] = nullptr;
    if constexpr (is_asof_join)
        asof_column = key_columns.back();

    auto key_getter = createKeyGetter<KeyGetter, is_asof_join>(key_columns, key_sizes);

    /// For ALL and ASOF join always insert values
    is_inserted = !mapped_one || is_asof_join;

    size_t rows = 0;
    if constexpr (std::is_same_v<std::decay_t<Selector>, IColumn::Selector>)
        rows = selector.size();
    else
        rows = selector.second - selector.first;

    for (size_t i = 0; i < rows; ++i)
    {
        size_t ind = 0;
        if constexpr (std::is_same_v<std::decay_t<Selector>, IColumn::Selector>)
            ind = selector[i];
        else
            ind = selector.first + i;

        chassert(!null_map || ind < null_map->size());
        if (null_map && (*null_map)[ind])
        {
            /// nulls are not inserted into hash table,
            /// keep them for RIGHT and FULL joins
            is_inserted = true;
            continue;
        }

        /// Check condition for right table from ON section
        chassert(!join_mask || ind < join_mask->size());
        if (join_mask && !(*join_mask)[ind])
            continue;

        if constexpr (is_asof_join)
            Inserter<HashMap, KeyGetter>::insertAsof(join, map, key_getter, stored_block, ind, pool, *asof_column);
        else if constexpr (mapped_one)
            is_inserted |= Inserter<HashMap, KeyGetter>::insertOne(join, map, key_getter, stored_block, ind, pool);
        else
            Inserter<HashMap, KeyGetter>::insertAll(join, map, key_getter, stored_block, ind, pool);
    }
    return map.getBufferSizeInCells();
}

template <JoinKind KIND, JoinStrictness STRICTNESS, typename MapsTemplate>
template <typename AddedColumns>
size_t HashJoinMethods<KIND, STRICTNESS, MapsTemplate>::switchJoinRightColumns(
    const std::vector<const MapsTemplate *> & mapv,
    AddedColumns & added_columns,
    HashJoin::Type type,
    JoinStuff::JoinUsedFlags & used_flags)
{
    constexpr bool is_asof_join = STRICTNESS == JoinStrictness::Asof;
    switch (type)
    {
        case HashJoin::Type::EMPTY: {
            if constexpr (!is_asof_join)
            {
                using KeyGetter = KeyGetterEmpty<typename MapsTemplate::MappedType>;
                std::vector<KeyGetter> key_getter_vector;
                key_getter_vector.emplace_back();

                using MapTypeVal = typename KeyGetter::MappedType;
                std::vector<const MapTypeVal *> a_map_type_vector;
                a_map_type_vector.emplace_back();
                return joinRightColumnsSwitchNullability<KeyGetter>(
                    std::move(key_getter_vector), a_map_type_vector, added_columns, used_flags);
            }
            throw Exception(ErrorCodes::UNSUPPORTED_JOIN_KEYS, "Unsupported JOIN keys. Type: {}", type);
        }
#define M(TYPE) \
    case HashJoin::Type::TYPE: { \
        using MapTypeVal = const typename std::remove_reference_t<decltype(MapsTemplate::TYPE)>::element_type; \
        using KeyGetter = typename KeyGetterForType<HashJoin::Type::TYPE, MapTypeVal>::Type; \
        std::vector<const MapTypeVal *> a_map_type_vector(mapv.size()); \
        std::vector<KeyGetter> key_getter_vector; \
        for (size_t d = 0; d < added_columns.join_on_keys.size(); ++d) \
        { \
            const auto & join_on_key = added_columns.join_on_keys[d]; \
            a_map_type_vector[d] = mapv[d]->TYPE.get(); \
            key_getter_vector.push_back( \
                std::move(createKeyGetter<KeyGetter, is_asof_join>(join_on_key.key_columns, join_on_key.key_sizes))); \
        } \
        return joinRightColumnsSwitchNullability<KeyGetter>(std::move(key_getter_vector), a_map_type_vector, added_columns, used_flags); \
    }
            APPLY_FOR_JOIN_VARIANTS(M)
#undef M

        default:
            throw Exception(ErrorCodes::UNSUPPORTED_JOIN_KEYS, "Unsupported JOIN keys (type: {})", type);
    }
}

template <JoinKind KIND, JoinStrictness STRICTNESS, typename MapsTemplate>
template <typename KeyGetter, typename Map, typename AddedColumns>
size_t HashJoinMethods<KIND, STRICTNESS, MapsTemplate>::joinRightColumnsSwitchNullability(
    std::vector<KeyGetter> && key_getter_vector,
    const std::vector<const Map *> & mapv,
    AddedColumns & added_columns,
    JoinStuff::JoinUsedFlags & used_flags)
{
    if (added_columns.need_filter)
    {
        return joinRightColumnsSwitchMultipleDisjuncts<KeyGetter, Map, true>(
            std::forward<std::vector<KeyGetter>>(key_getter_vector), mapv, added_columns, used_flags);
    }
    else
    {
        return joinRightColumnsSwitchMultipleDisjuncts<KeyGetter, Map, false>(
            std::forward<std::vector<KeyGetter>>(key_getter_vector), mapv, added_columns, used_flags);
    }
}

template <JoinKind KIND, JoinStrictness STRICTNESS, typename MapsTemplate>
template <typename KeyGetter, typename Map, bool need_filter, typename AddedColumns>
size_t HashJoinMethods<KIND, STRICTNESS, MapsTemplate>::joinRightColumnsSwitchMultipleDisjuncts(
    std::vector<KeyGetter> && key_getter_vector,
    const std::vector<const Map *> & mapv,
    AddedColumns & added_columns,
    JoinStuff::JoinUsedFlags & used_flags)
{
    constexpr JoinFeatures<KIND, STRICTNESS, MapsTemplate> join_features;
    if constexpr (join_features.is_maps_all)
    {
        if (added_columns.additional_filter_expression)
        {
            bool mark_per_row_used = join_features.right || join_features.full || mapv.size() > 1;
            return joinRightColumnsWithAddtitionalFilter<KeyGetter, Map>(
                std::forward<std::vector<KeyGetter>>(key_getter_vector), mapv, added_columns, used_flags, need_filter, mark_per_row_used);
        }
    }

    if (added_columns.additional_filter_expression)
        throw Exception(ErrorCodes::LOGICAL_ERROR, "Additional filter expression is not supported for this JOIN");

    auto & block = added_columns.src_block;
    if (block.getSelector().isContinuousRange())
    {
        if (mapv.size() > 1)
            return joinRightColumns<KeyGetter, Map, need_filter, true>(
                std::move(key_getter_vector), mapv, added_columns, used_flags, block.getSelector().getRange());
        else
            return joinRightColumns<KeyGetter, Map, need_filter, false>(
                std::move(key_getter_vector), mapv, added_columns, used_flags, block.getSelector().getRange());
    }
    else
    {
        if (mapv.size() > 1)
            return joinRightColumns<KeyGetter, Map, need_filter, true>(
                std::move(key_getter_vector), mapv, added_columns, used_flags, block.getSelector().getSelector());
        else
            return joinRightColumns<KeyGetter, Map, need_filter, false>(
                std::move(key_getter_vector), mapv, added_columns, used_flags, block.getSelector().getSelector());
    }
}


/// Joins right table columns which indexes are present in right_indexes using specified map.
/// Makes filter (1 if row presented in right table) and returns offsets to replicate (for ALL JOINS).
template <JoinKind KIND, JoinStrictness STRICTNESS, typename MapsTemplate>
template <typename KeyGetter, typename Map, bool need_filter, bool flag_per_row, typename AddedColumns, typename Selector>
size_t HashJoinMethods<KIND, STRICTNESS, MapsTemplate>::joinRightColumns(
    std::vector<KeyGetter> && key_getter_vector,
    const std::vector<const Map *> & mapv,
    AddedColumns & added_columns,
    JoinStuff::JoinUsedFlags & used_flags,
    const Selector & selector)
{
    constexpr JoinFeatures<KIND, STRICTNESS, MapsTemplate> join_features;

    auto & block = added_columns.src_block;
    size_t rows = block.rows();
    if constexpr (need_filter)
        added_columns.filter = IColumn::Filter(rows, 0);

    Arena pool;

    if constexpr (join_features.need_replication)
        added_columns.offsets_to_replicate = std::make_unique<IColumn::Offsets>(rows);

    IColumn::Offset current_offset = 0;
    size_t max_joined_block_rows = added_columns.max_joined_block_rows;
    size_t i = 0;
    for (; i < rows; ++i)
    {
        size_t ind = 0;
        if constexpr (std::is_same_v<std::decay_t<Selector>, IColumn::Selector>)
            ind = selector[i];
        else
            ind = selector.first + i;

        if constexpr (join_features.need_replication)
        {
            if (unlikely(current_offset >= max_joined_block_rows))
            {
<<<<<<< HEAD
                added_columns.offsets_to_replicate->resize_assume_reserved(ind);
                added_columns.filter.resize_assume_reserved(ind);
=======
                added_columns.offsets_to_replicate->resize(i);
                added_columns.filter.resize(i);
>>>>>>> 014c1650
                break;
            }
        }

        bool right_row_found = false;
        KnownRowsHolder<flag_per_row> known_rows;
        for (size_t onexpr_idx = 0; onexpr_idx < added_columns.join_on_keys.size(); ++onexpr_idx)
        {
            const auto & join_keys = added_columns.join_on_keys[onexpr_idx];
            if (join_keys.null_map && (*join_keys.null_map)[ind])
                continue;

            bool row_acceptable = !join_keys.isRowFiltered(ind);
            using FindResult = typename KeyGetter::FindResult;
            auto find_result = row_acceptable ? key_getter_vector[onexpr_idx].findKey(*(mapv[onexpr_idx]), ind, pool) : FindResult();

            if (find_result.isFound())
            {
                right_row_found = true;
                auto & mapped = find_result.getMapped();
                if constexpr (join_features.is_asof_join)
                {
                    const IColumn & left_asof_key = added_columns.leftAsofKey();

                    auto row_ref = mapped->findAsof(left_asof_key, ind);
                    if (row_ref.block)
                    {
                        setUsed<need_filter>(added_columns.filter, i);
                        if constexpr (flag_per_row)
                            used_flags.template setUsed<join_features.need_flags, flag_per_row>(row_ref.block, row_ref.row_num, 0);
                        else
                            used_flags.template setUsed<join_features.need_flags, flag_per_row>(find_result);

                        added_columns.appendFromBlock(*row_ref.block, row_ref.row_num, join_features.add_missing);
                    }
                    else
                        addNotFoundRow<join_features.add_missing, join_features.need_replication>(added_columns, current_offset);
                }
                else if constexpr (join_features.is_all_join)
                {
                    setUsed<need_filter>(added_columns.filter, i);
                    used_flags.template setUsed<join_features.need_flags, flag_per_row>(find_result);
                    auto used_flags_opt = join_features.need_flags ? &used_flags : nullptr;
                    addFoundRowAll<Map, join_features.add_missing>(mapped, added_columns, current_offset, known_rows, used_flags_opt);
                }
                else if constexpr ((join_features.is_any_join || join_features.is_semi_join) && join_features.right)
                {
                    /// Use first appeared left key + it needs left columns replication
                    bool used_once = used_flags.template setUsedOnce<join_features.need_flags, flag_per_row>(find_result);
                    if (used_once)
                    {
                        auto used_flags_opt = join_features.need_flags ? &used_flags : nullptr;
                        setUsed<need_filter>(added_columns.filter, i);
                        addFoundRowAll<Map, join_features.add_missing>(mapped, added_columns, current_offset, known_rows, used_flags_opt);
                    }
                }
                else if constexpr (join_features.is_any_join && join_features.inner)
                {
                    bool used_once = used_flags.template setUsedOnce<join_features.need_flags, flag_per_row>(find_result);

                    /// Use first appeared left key only
                    if (used_once)
                    {
                        setUsed<need_filter>(added_columns.filter, i);
                        added_columns.appendFromBlock(*mapped.block, mapped.row_num, join_features.add_missing);
                    }

                    break;
                }
                else if constexpr (join_features.is_any_join && join_features.full)
                {
                    /// TODO
                }
                else if constexpr (join_features.is_anti_join)
                {
                    if constexpr (join_features.right && join_features.need_flags)
                        used_flags.template setUsed<join_features.need_flags, flag_per_row>(find_result);
                }
                else /// ANY LEFT, SEMI LEFT, old ANY (RightAny)
                {
                    setUsed<need_filter>(added_columns.filter, i);
                    used_flags.template setUsed<join_features.need_flags, flag_per_row>(find_result);
                    added_columns.appendFromBlock(*mapped.block, mapped.row_num, join_features.add_missing);

                    if (join_features.is_any_or_semi_join)
                    {
                        break;
                    }
                }
            }
        }

        if (!right_row_found)
        {
            if constexpr (join_features.is_anti_join && join_features.left)
                setUsed<need_filter>(added_columns.filter, i);
            addNotFoundRow<join_features.add_missing, join_features.need_replication>(added_columns, current_offset);
        }

        if constexpr (join_features.need_replication)
        {
            (*added_columns.offsets_to_replicate)[i] = current_offset;
        }
    }

    added_columns.applyLazyDefaults();
    return i;
}

template <JoinKind KIND, JoinStrictness STRICTNESS, typename MapsTemplate>
template <bool need_filter>
void HashJoinMethods<KIND, STRICTNESS, MapsTemplate>::setUsed(IColumn::Filter & filter [[maybe_unused]], size_t pos [[maybe_unused]])
{
    if constexpr (need_filter)
        filter[pos] = 1;
}

template <JoinKind KIND, JoinStrictness STRICTNESS, typename MapsTemplate>
template <typename AddedColumns>
ColumnPtr HashJoinMethods<KIND, STRICTNESS, MapsTemplate>::buildAdditionalFilter(
    size_t left_start_row,
    const std::vector<RowRef> & selected_rows,
    const std::vector<size_t> & row_replicate_offset,
    AddedColumns & added_columns)
{
    ColumnPtr result_column;
    do
    {
        if (selected_rows.empty())
        {
            result_column = ColumnUInt8::create();
            break;
        }
        const Block & sample_right_block = *selected_rows.begin()->block;
        if (!sample_right_block || !added_columns.additional_filter_expression)
        {
            auto filter = ColumnUInt8::create();
            filter->insertMany(1, selected_rows.size());
            result_column = std::move(filter);
            break;
        }

        auto required_cols = added_columns.additional_filter_expression->getRequiredColumnsWithTypes();
        if (required_cols.empty())
        {
            Block block;
            added_columns.additional_filter_expression->execute(block);
            result_column = block.getByPosition(0).column->cloneResized(selected_rows.size());
            break;
        }
        NameSet required_column_names;
        for (auto & col : required_cols)
            required_column_names.insert(col.name);

        Block executed_block;
        size_t right_col_pos = 0;
        for (const auto & col : sample_right_block.getColumnsWithTypeAndName())
        {
            if (required_column_names.contains(col.name))
            {
                auto new_col = col.column->cloneEmpty();
                for (const auto & selected_row : selected_rows)
                {
                    const auto & src_col = selected_row.block->getByPosition(right_col_pos);
                    new_col->insertFrom(*src_col.column, selected_row.row_num);
                }
                executed_block.insert({std::move(new_col), col.type, col.name});
            }
            right_col_pos += 1;
        }
        if (!executed_block)
        {
            result_column = ColumnUInt8::create();
            break;
        }

        for (const auto & col_name : required_column_names)
        {
            const auto * src_col = added_columns.left_block.findByName(col_name);
            if (!src_col)
                continue;
            auto new_col = src_col->column->cloneEmpty();
            size_t prev_left_offset = 0;
            for (size_t i = 1; i < row_replicate_offset.size(); ++i)
            {
                const size_t & left_offset = row_replicate_offset[i];
                size_t rows = left_offset - prev_left_offset;
                if (rows)
                    new_col->insertManyFrom(*src_col->column, left_start_row + i - 1, rows);
                prev_left_offset = left_offset;
            }
            executed_block.insert({std::move(new_col), src_col->type, col_name});
        }
        if (!executed_block)
        {
            throw Exception(
                ErrorCodes::LOGICAL_ERROR,
                "required columns: [{}], but not found any in left/right table. right table: {}, left table: {}",
                required_cols.toString(),
                sample_right_block.dumpNames(),
                added_columns.left_block.dumpNames());
        }

        for (const auto & col : executed_block.getColumnsWithTypeAndName())
            if (!col.column || !col.type)
                throw Exception(ErrorCodes::LOGICAL_ERROR, "Illegal nullptr column in input block: {}", executed_block.dumpStructure());

        added_columns.additional_filter_expression->execute(executed_block);
        result_column = executed_block.getByPosition(0).column->convertToFullColumnIfConst();
        executed_block.clear();
    } while (false);

    result_column = result_column->convertToFullIfNeeded();
    if (result_column->isNullable())
    {
        /// Convert Nullable(UInt8) to UInt8 ensuring that nulls are zeros
        /// Trying to avoid copying data, since we are the only owner of the column.
        ColumnPtr mask_column = assert_cast<const ColumnNullable &>(*result_column).getNullMapColumnPtr();

        MutableColumnPtr mutable_column;
        {
            ColumnPtr nested_column = assert_cast<const ColumnNullable &>(*result_column).getNestedColumnPtr();
            result_column.reset();
            mutable_column = IColumn::mutate(std::move(nested_column));
        }

        auto & column_data = assert_cast<ColumnUInt8 &>(*mutable_column).getData();
        const auto & mask_column_data = assert_cast<const ColumnUInt8 &>(*mask_column).getData();
        for (size_t i = 0; i < column_data.size(); ++i)
        {
            if (mask_column_data[i])
                column_data[i] = 0;
        }
        return mutable_column;
    }
    return result_column;
}

template <JoinKind KIND, JoinStrictness STRICTNESS, typename MapsTemplate>
template <typename KeyGetter, typename Map, typename AddedColumns>
size_t HashJoinMethods<KIND, STRICTNESS, MapsTemplate>::joinRightColumnsWithAddtitionalFilter(
    std::vector<KeyGetter> && key_getter_vector,
    const std::vector<const Map *> & mapv,
    AddedColumns & added_columns,
    JoinStuff::JoinUsedFlags & used_flags [[maybe_unused]],
    bool need_filter [[maybe_unused]],
    bool flag_per_row [[maybe_unused]])
{
    constexpr JoinFeatures<KIND, STRICTNESS, MapsTemplate> join_features;
    size_t left_block_rows = added_columns.rows_to_add;
    if (need_filter)
        added_columns.filter = IColumn::Filter(left_block_rows, 0);

    std::unique_ptr<Arena> pool;

    if constexpr (join_features.need_replication)
        added_columns.offsets_to_replicate = std::make_unique<IColumn::Offsets>(left_block_rows);

    std::vector<size_t> row_replicate_offset;
    row_replicate_offset.reserve(left_block_rows);

    using FindResult = typename KeyGetter::FindResult;
    size_t max_joined_block_rows = added_columns.max_joined_block_rows;
    size_t left_row_iter = 0;
    PreSelectedRows selected_rows;
    selected_rows.reserve(left_block_rows);
    std::vector<FindResult> find_results;
    find_results.reserve(left_block_rows);
    bool exceeded_max_block_rows = false;
    IColumn::Offset total_added_rows = 0;
    IColumn::Offset current_added_rows = 0;

    auto collect_keys_matched_rows_refs = [&]()
    {
        pool = std::make_unique<Arena>();
        find_results.clear();
        row_replicate_offset.clear();
        row_replicate_offset.push_back(0);
        current_added_rows = 0;
        selected_rows.clear();
        for (; left_row_iter < left_block_rows; ++left_row_iter)
        {
            if constexpr (join_features.need_replication)
            {
                if (unlikely(total_added_rows + current_added_rows >= max_joined_block_rows))
                {
                    break;
                }
            }
            KnownRowsHolder<true> all_flag_known_rows;
            KnownRowsHolder<false> single_flag_know_rows;
            for (size_t join_clause_idx = 0; join_clause_idx < added_columns.join_on_keys.size(); ++join_clause_idx)
            {
                const auto & join_keys = added_columns.join_on_keys[join_clause_idx];
                if (join_keys.null_map && (*join_keys.null_map)[left_row_iter])
                    continue;

                bool row_acceptable = !join_keys.isRowFiltered(left_row_iter);
                auto find_result = row_acceptable
                    ? key_getter_vector[join_clause_idx].findKey(*(mapv[join_clause_idx]), left_row_iter, *pool)
                    : FindResult();

                if (find_result.isFound())
                {
                    auto & mapped = find_result.getMapped();
                    find_results.push_back(find_result);
                    /// We don't add missing in addFoundRowAll here. we will add it after filter is applied.
                    /// it's different from `joinRightColumns`.
                    if (flag_per_row)
                        addFoundRowAll<Map, false, true>(mapped, selected_rows, current_added_rows, all_flag_known_rows, nullptr);
                    else
                        addFoundRowAll<Map, false, false>(mapped, selected_rows, current_added_rows, single_flag_know_rows, nullptr);
                }
            }
            row_replicate_offset.push_back(current_added_rows);
        }
    };

    auto copy_final_matched_rows = [&](size_t left_start_row, ColumnPtr filter_col)
    {
        const PaddedPODArray<UInt8> & filter_flags = assert_cast<const ColumnUInt8 &>(*filter_col).getData();

        size_t prev_replicated_row = 0;
        auto selected_right_row_it = selected_rows.begin();
        size_t find_result_index = 0;
        for (size_t i = 1, n = row_replicate_offset.size(); i < n; ++i)
        {
            bool any_matched = false;
            /// right/full join or multiple disjuncts, we need to mark used flags for each row.
            if (flag_per_row)
            {
                for (size_t replicated_row = prev_replicated_row; replicated_row < row_replicate_offset[i]; ++replicated_row)
                {
                    if (filter_flags[replicated_row])
                    {
                        if constexpr (join_features.is_semi_join || join_features.is_any_join)
                        {
                            /// For LEFT/INNER SEMI/ANY JOIN, we need to add only first appeared row from left,
                            if constexpr (join_features.left || join_features.inner)
                            {
                                if (!any_matched)
                                {
                                    // For inner join, we need mark each right row'flag, because we only use each right row once.
                                    auto used_once = used_flags.template setUsedOnce<join_features.need_flags, true>(
                                        selected_right_row_it->block, selected_right_row_it->row_num, 0);
                                    if (used_once)
                                    {
                                        any_matched = true;
                                        total_added_rows += 1;
                                        added_columns.appendFromBlock(
                                            *selected_right_row_it->block, selected_right_row_it->row_num, join_features.add_missing);
                                    }
                                }
                            }
                            else
                            {
                                auto used_once = used_flags.template setUsedOnce<join_features.need_flags, true>(
                                    selected_right_row_it->block, selected_right_row_it->row_num, 0);
                                if (used_once)
                                {
                                    any_matched = true;
                                    total_added_rows += 1;
                                    added_columns.appendFromBlock(
                                        *selected_right_row_it->block, selected_right_row_it->row_num, join_features.add_missing);
                                }
                            }
                        }
                        else if constexpr (join_features.is_anti_join)
                        {
                            any_matched = true;
                            if constexpr (join_features.right && join_features.need_flags)
                                used_flags.template setUsed<true, true>(selected_right_row_it->block, selected_right_row_it->row_num, 0);
                        }
                        else
                        {
                            any_matched = true;
                            total_added_rows += 1;
                            added_columns.appendFromBlock(
                                *selected_right_row_it->block, selected_right_row_it->row_num, join_features.add_missing);
                            used_flags.template setUsed<join_features.need_flags, true>(
                                selected_right_row_it->block, selected_right_row_it->row_num, 0);
                        }
                    }

                    ++selected_right_row_it;
                }
            }
            else
            {
                for (size_t replicated_row = prev_replicated_row; replicated_row < row_replicate_offset[i]; ++replicated_row)
                {
                    if constexpr (join_features.is_anti_join)
                    {
                        any_matched |= filter_flags[replicated_row];
                    }
                    else if constexpr (join_features.need_replication)
                    {
                        if (filter_flags[replicated_row])
                        {
                            any_matched = true;
                            added_columns.appendFromBlock(
                                *selected_right_row_it->block, selected_right_row_it->row_num, join_features.add_missing);
                            total_added_rows += 1;
                        }
                        ++selected_right_row_it;
                    }
                    else
                    {
                        if (filter_flags[replicated_row])
                        {
                            any_matched = true;
                            added_columns.appendFromBlock(
                                *selected_right_row_it->block, selected_right_row_it->row_num, join_features.add_missing);
                            total_added_rows += 1;
                            selected_right_row_it = selected_right_row_it + row_replicate_offset[i] - replicated_row;
                            break;
                        }
                        else
                            ++selected_right_row_it;
                    }
                }
            }


            if constexpr (join_features.is_anti_join)
            {
                if (!any_matched)
                {
                    if constexpr (join_features.left)
                        if (need_filter)
                            setUsed<true>(added_columns.filter, left_start_row + i - 1);
                    addNotFoundRow<join_features.add_missing, join_features.need_replication>(added_columns, total_added_rows);
                }
            }
            else
            {
                if (!any_matched)
                {
                    addNotFoundRow<join_features.add_missing, join_features.need_replication>(added_columns, total_added_rows);
                }
                else
                {
                    if (!flag_per_row)
                        used_flags.template setUsed<join_features.need_flags, false>(find_results[find_result_index]);
                    if (need_filter)
                        setUsed<true>(added_columns.filter, left_start_row + i - 1);
                    if constexpr (join_features.add_missing)
                        added_columns.applyLazyDefaults();
                }
            }
            find_result_index += (prev_replicated_row != row_replicate_offset[i]);

            if constexpr (join_features.need_replication)
            {
                (*added_columns.offsets_to_replicate)[left_start_row + i - 1] = total_added_rows;
            }
            prev_replicated_row = row_replicate_offset[i];
        }
    };

    while (left_row_iter < left_block_rows && !exceeded_max_block_rows)
    {
        auto left_start_row = left_row_iter;
        collect_keys_matched_rows_refs();
        if (selected_rows.size() != current_added_rows || row_replicate_offset.size() != left_row_iter - left_start_row + 1)
        {
            throw Exception(
                ErrorCodes::LOGICAL_ERROR,
                "Sizes are mismatched. selected_rows.size:{}, current_added_rows:{}, row_replicate_offset.size:{}, left_row_iter: {}, "
                "left_start_row: {}",
                selected_rows.size(),
                current_added_rows,
                row_replicate_offset.size(),
                left_row_iter,
                left_start_row);
        }
        auto filter_col = buildAdditionalFilter(left_start_row, selected_rows, row_replicate_offset, added_columns);
        copy_final_matched_rows(left_start_row, filter_col);

        if constexpr (join_features.need_replication)
        {
            // Add a check for current_added_rows to avoid run the filter expression on too small size batch.
            if (total_added_rows >= max_joined_block_rows || current_added_rows < 1024)
                exceeded_max_block_rows = true;
        }
    }

    if constexpr (join_features.need_replication)
    {
        added_columns.offsets_to_replicate->resize_assume_reserved(left_row_iter);
        added_columns.filter.resize_assume_reserved(left_row_iter);
    }
    added_columns.applyLazyDefaults();
    return left_row_iter;
}

template <JoinKind KIND, JoinStrictness STRICTNESS, typename MapsTemplate>
ColumnWithTypeAndName HashJoinMethods<KIND, STRICTNESS, MapsTemplate>::copyLeftKeyColumnToRight(
    const DataTypePtr & right_key_type,
    const String & renamed_right_column,
    const ColumnWithTypeAndName & left_column,
    const IColumn::Filter * null_map_filter)
{
    ColumnWithTypeAndName right_column = left_column;
    right_column.name = renamed_right_column;

    if (null_map_filter)
        right_column.column = JoinCommon::filterWithBlanks(right_column.column, *null_map_filter);

    bool should_be_nullable = isNullableOrLowCardinalityNullable(right_key_type);
    if (null_map_filter)
        correctNullabilityInplace(right_column, should_be_nullable, *null_map_filter);
    else
        correctNullabilityInplace(right_column, should_be_nullable);

    if (!right_column.type->equals(*right_key_type))
    {
        right_column.column = castColumnAccurate(right_column, right_key_type);
        right_column.type = right_key_type;
    }

    right_column.column = right_column.column->convertToFullColumnIfConst();
    return right_column;
}

template <JoinKind KIND, JoinStrictness STRICTNESS, typename MapsTemplate>
void HashJoinMethods<KIND, STRICTNESS, MapsTemplate>::correctNullabilityInplace(ColumnWithTypeAndName & column, bool nullable)
{
    if (nullable)
    {
        JoinCommon::convertColumnToNullable(column);
    }
    else
    {
        /// We have to replace values masked by NULLs with defaults.
        if (column.column)
            if (const auto * nullable_column = checkAndGetColumn<ColumnNullable>(&*column.column))
                column.column = JoinCommon::filterWithBlanks(column.column, nullable_column->getNullMapColumn().getData(), true);

        JoinCommon::removeColumnNullability(column);
    }
}

template <JoinKind KIND, JoinStrictness STRICTNESS, typename MapsTemplate>
void HashJoinMethods<KIND, STRICTNESS, MapsTemplate>::correctNullabilityInplace(
    ColumnWithTypeAndName & column, bool nullable, const IColumn::Filter & negative_null_map)
{
    if (nullable)
    {
        JoinCommon::convertColumnToNullable(column);
        if (column.type->isNullable() && !negative_null_map.empty())
        {
            MutableColumnPtr mutable_column = IColumn::mutate(std::move(column.column));
            assert_cast<ColumnNullable &>(*mutable_column).applyNegatedNullMap(negative_null_map);
            column.column = std::move(mutable_column);
        }
    }
    else
        JoinCommon::removeColumnNullability(column);
}
}<|MERGE_RESOLUTION|>--- conflicted
+++ resolved
@@ -398,13 +398,8 @@
         {
             if (unlikely(current_offset >= max_joined_block_rows))
             {
-<<<<<<< HEAD
-                added_columns.offsets_to_replicate->resize_assume_reserved(ind);
-                added_columns.filter.resize_assume_reserved(ind);
-=======
-                added_columns.offsets_to_replicate->resize(i);
-                added_columns.filter.resize(i);
->>>>>>> 014c1650
+                added_columns.offsets_to_replicate->resize(ind);
+                added_columns.filter.resize(ind);
                 break;
             }
         }
