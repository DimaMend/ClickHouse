#pragma once

#ifndef CLICKHOUSE_PROGRAM_STANDALONE_BUILD

#include <base/types.h>
#include <Common/isLocalAddress.h>
#include <Common/MultiVersion.h>
#include <Common/RemoteHostFilter.h>
#include <Common/HTTPHeaderFilter.h>
#include <Common/ThreadPool_fwd.h>
#include <Common/Throttler_fwd.h>
#include <Common/SettingSource.h>
#include <Core/NamesAndTypes.h>
#include <Core/Settings.h>
#include <Core/UUID.h>
#include <IO/AsyncReadCounters.h>
#include <Disks/IO/getThreadPoolReader.h>
#include <Interpreters/ClientInfo.h>
#include <Interpreters/Context_fwd.h>
#include <Interpreters/DatabaseCatalog.h>
#include <Interpreters/MergeTreeTransactionHolder.h>
#include <IO/IResourceManager.h>
#include <Parsers/IAST_fwd.h>
#include <Server/HTTP/HTTPContext.h>
#include <Storages/ColumnsDescription.h>
#include <Storages/IStorage_fwd.h>
#include <QueryCoordination/QueryCoordinationMetaInfo.h>

#include "config.h"

#include <boost/container/flat_set.hpp>
#include <functional>
#include <memory>
#include <mutex>
#include <optional>


namespace Poco::Net { class IPAddress; }
namespace zkutil
{
    class ZooKeeper;
    using ZooKeeperPtr = std::shared_ptr<ZooKeeper>;
}

struct OvercommitTracker;

namespace DB
{

class ASTSelectQuery;

struct ContextSharedPart;
class ContextAccess;
struct User;
using UserPtr = std::shared_ptr<const User>;
struct SettingsProfilesInfo;
struct EnabledRolesInfo;
struct RowPolicyFilter;
using RowPolicyFilterPtr = std::shared_ptr<const RowPolicyFilter>;
class EnabledQuota;
struct QuotaUsage;
class AccessFlags;
struct AccessRightsElement;
class AccessRightsElements;
enum class RowPolicyFilterType;
class EmbeddedDictionaries;
class ExternalDictionariesLoader;
class ExternalUserDefinedExecutableFunctionsLoader;
class IUserDefinedSQLObjectsLoader;
class InterserverCredentials;
using InterserverCredentialsPtr = std::shared_ptr<const InterserverCredentials>;
class InterserverIOHandler;
class BackgroundSchedulePool;
class MergeList;
class MovesList;
class ReplicatedFetchList;
class Cluster;
class Compiler;
class MarkCache;
class MMappedFileCache;
class UncompressedCache;
class ProcessList;
class QueryStatus;
using QueryStatusPtr = std::shared_ptr<QueryStatus>;
class Macros;
struct Progress;
struct FileProgress;
class Clusters;
class QueryCache;
class ISystemLog;
class QueryLog;
class QueryThreadLog;
class QueryViewsLog;
class PartLog;
class TextLog;
class TraceLog;
class MetricLog;
class AsynchronousMetricLog;
class OpenTelemetrySpanLog;
class ZooKeeperLog;
class SessionLog;
class BackupsWorker;
class TransactionsInfoLog;
class ProcessorsProfileLog;
class FilesystemCacheLog;
class FilesystemReadPrefetchesLog;
class AsynchronousInsertLog;
class IAsynchronousReader;
struct MergeTreeSettings;
struct InitialAllRangesAnnouncement;
struct ParallelReadRequest;
struct ParallelReadResponse;
class StorageS3Settings;
class IDatabase;
class DDLWorker;
class ITableFunction;
using TableFunctionPtr = std::shared_ptr<ITableFunction>;
class Block;
class ActionLocksManager;
using ActionLocksManagerPtr = std::shared_ptr<ActionLocksManager>;
class ShellCommand;
class ICompressionCodec;
class AccessControl;
class Credentials;
class GSSAcceptorContext;
struct SettingsConstraintsAndProfileIDs;
class SettingsProfileElements;
class RemoteHostFilter;
struct StorageID;
class IDisk;
using DiskPtr = std::shared_ptr<IDisk>;
class DiskSelector;
using DiskSelectorPtr = std::shared_ptr<const DiskSelector>;
using DisksMap = std::map<String, DiskPtr>;
class IStoragePolicy;
using StoragePolicyPtr = std::shared_ptr<const IStoragePolicy>;
using StoragePoliciesMap = std::map<String, StoragePolicyPtr>;
class StoragePolicySelector;
using StoragePolicySelectorPtr = std::shared_ptr<const StoragePolicySelector>;
class ServerType;
template <class Queue>
class MergeTreeBackgroundExecutor;

/// Scheduling policy can be changed using `background_merges_mutations_scheduling_policy` config option.
/// By default concurrent merges are scheduled using "round_robin" to ensure fair and starvation-free operation.
/// Previously in heavily overloaded shards big merges could possibly be starved by smaller
/// merges due to the use of strict priority scheduling "shortest_task_first".
class DynamicRuntimeQueue;
using MergeMutateBackgroundExecutor = MergeTreeBackgroundExecutor<DynamicRuntimeQueue>;
using MergeMutateBackgroundExecutorPtr = std::shared_ptr<MergeMutateBackgroundExecutor>;

class RoundRobinRuntimeQueue;
using OrdinaryBackgroundExecutor = MergeTreeBackgroundExecutor<RoundRobinRuntimeQueue>;
using OrdinaryBackgroundExecutorPtr = std::shared_ptr<OrdinaryBackgroundExecutor>;
struct PartUUIDs;
using PartUUIDsPtr = std::shared_ptr<PartUUIDs>;
class KeeperDispatcher;
class Session;
struct WriteSettings;

class IInputFormat;
class IOutputFormat;
using InputFormatPtr = std::shared_ptr<IInputFormat>;
using OutputFormatPtr = std::shared_ptr<IOutputFormat>;
class IVolume;
using VolumePtr = std::shared_ptr<IVolume>;
struct NamedSession;
struct BackgroundTaskSchedulingSettings;

#if USE_NLP
    class SynonymsExtensions;
    class Lemmatizers;
#endif

class ZooKeeperMetadataTransaction;
using ZooKeeperMetadataTransactionPtr = std::shared_ptr<ZooKeeperMetadataTransaction>;

class AsynchronousInsertQueue;

/// Callback for external tables initializer
using ExternalTablesInitializer = std::function<void(ContextPtr)>;

/// Callback for initialize input()
using InputInitializer = std::function<void(ContextPtr, const StoragePtr &)>;
/// Callback for reading blocks of data from client for function input()
using InputBlocksReader = std::function<Block(ContextPtr)>;

/// Used in distributed task processing
using ReadTaskCallback = std::function<String()>;

using MergeTreeAllRangesCallback = std::function<void(InitialAllRangesAnnouncement)>;
using MergeTreeReadTaskCallback = std::function<std::optional<ParallelReadResponse>(ParallelReadRequest)>;

class TemporaryDataOnDiskScope;
using TemporaryDataOnDiskScopePtr = std::shared_ptr<TemporaryDataOnDiskScope>;

class ParallelReplicasReadingCoordinator;
using ParallelReplicasReadingCoordinatorPtr = std::shared_ptr<ParallelReplicasReadingCoordinator>;

#if USE_ROCKSDB
class MergeTreeMetadataCache;
using MergeTreeMetadataCachePtr = std::shared_ptr<MergeTreeMetadataCache>;
#endif

class PreparedSetsCache;
using PreparedSetsCachePtr = std::shared_ptr<PreparedSetsCache>;

class SessionTracker;

struct ServerSettings;

/// An empty interface for an arbitrary object that may be attached by a shared pointer
/// to query context, when using ClickHouse as a library.
struct IHostContext
{
    virtual ~IHostContext() = default;
};

using IHostContextPtr = std::shared_ptr<IHostContext>;

/// A small class which owns ContextShared.
/// We don't use something like unique_ptr directly to allow ContextShared type to be incomplete.
struct SharedContextHolder
{
    ~SharedContextHolder();
    SharedContextHolder();
    explicit SharedContextHolder(std::unique_ptr<ContextSharedPart> shared_context);
    SharedContextHolder(SharedContextHolder &&) noexcept;

    SharedContextHolder & operator=(SharedContextHolder &&) noexcept;

    ContextSharedPart * get() const { return shared.get(); }
    void reset();

private:
    std::unique_ptr<ContextSharedPart> shared;
};


/** A set of known objects that can be used in the query.
  * Consists of a shared part (always common to all sessions and queries)
  *  and copied part (which can be its own for each session or query).
  *
  * Everything is encapsulated for all sorts of checks and locks.
  */
class Context: public std::enable_shared_from_this<Context>
{
private:
    ContextSharedPart * shared;

    ClientInfo client_info;
    ExternalTablesInitializer external_tables_initializer_callback;

    InputInitializer input_initializer_callback;
    InputBlocksReader input_blocks_reader;

    std::optional<UUID> user_id;
    std::shared_ptr<std::vector<UUID>> current_roles;
    std::shared_ptr<const SettingsConstraintsAndProfileIDs> settings_constraints_and_current_profiles;
    mutable std::shared_ptr<const ContextAccess> access;
    mutable bool need_recalculate_access = true;
    String current_database;
    Settings settings;  /// Setting for query execution.

    using ProgressCallback = std::function<void(const Progress & progress)>;
    ProgressCallback progress_callback;  /// Callback for tracking progress of query execution.

    using FileProgressCallback = std::function<void(const FileProgress & progress)>;
    FileProgressCallback file_progress_callback; /// Callback for tracking progress of file loading.

    std::weak_ptr<QueryStatus> process_list_elem;  /// For tracking total resource usage for query.
    bool has_process_list_elem = false;     /// It's impossible to check if weak_ptr was initialized or not
    StorageID insertion_table = StorageID::createEmpty();  /// Saved insertion table in query context
    bool is_distributed = false;  /// Whether the current context it used for distributed query

    String default_format;  /// Format, used when server formats data by itself and if query does not have FORMAT specification.
                            /// Thus, used in HTTP interface. If not specified - then some globally default format is used.

    String insert_format; /// Format, used in insert query.

    TemporaryTablesMapping external_tables_mapping;
    Scalars scalars;
    /// Used to store constant values which are different on each instance during distributed plan, such as _shard_num.
    Scalars special_scalars;

    /// Used in s3Cluster table function. With this callback, a worker node could ask an initiator
    /// about next file to read from s3.
    std::optional<ReadTaskCallback> next_task_callback;
    /// Used in parallel reading from replicas. A replica tells about its intentions to read
    /// some ranges from some part and initiator will tell the replica about whether it is accepted or denied.
    std::optional<MergeTreeReadTaskCallback> merge_tree_read_task_callback;
    std::optional<MergeTreeAllRangesCallback> merge_tree_all_ranges_callback;
    UUID parallel_replicas_group_uuid{UUIDHelpers::Nil};

    /// This parameter can be set by the HTTP client to tune the behavior of output formats for compatibility.
    UInt64 client_protocol_version = 0;

    /// for query coordination
    Int32 fragment_id_counter = 0;

    /// for query coordination secondary query
    QueryCoordinationMetaInfo query_coordination_meta;

    /// Record entities accessed by current query, and store this information in system.query_log.
    struct QueryAccessInfo
    {
        QueryAccessInfo() = default;

        QueryAccessInfo(const QueryAccessInfo & rhs)
        {
            std::lock_guard<std::mutex> lock(rhs.mutex);
            databases = rhs.databases;
            tables = rhs.tables;
            columns = rhs.columns;
            partitions = rhs.partitions;
            projections = rhs.projections;
            views = rhs.views;
        }

        QueryAccessInfo(QueryAccessInfo && rhs) = delete;

        QueryAccessInfo & operator=(QueryAccessInfo rhs)
        {
            swap(rhs);
            return *this;
        }

        void swap(QueryAccessInfo & rhs)
        {
            std::swap(databases, rhs.databases);
            std::swap(tables, rhs.tables);
            std::swap(columns, rhs.columns);
            std::swap(partitions, rhs.partitions);
            std::swap(projections, rhs.projections);
            std::swap(views, rhs.views);
        }

        /// To prevent a race between copy-constructor and other uses of this structure.
        mutable std::mutex mutex{};
        std::set<std::string> databases{};
        std::set<std::string> tables{};
        std::set<std::string> columns{};
        std::set<std::string> partitions{};
        std::set<std::string> projections{};
        std::set<std::string> views{};
    };

    QueryAccessInfo query_access_info;

    /// Record names of created objects of factories (for testing, etc)
    struct QueryFactoriesInfo
    {
        QueryFactoriesInfo() = default;

        QueryFactoriesInfo(const QueryFactoriesInfo & rhs)
        {
            std::lock_guard<std::mutex> lock(rhs.mutex);
            aggregate_functions = rhs.aggregate_functions;
            aggregate_function_combinators = rhs.aggregate_function_combinators;
            database_engines = rhs.database_engines;
            data_type_families = rhs.data_type_families;
            dictionaries = rhs.dictionaries;
            formats = rhs.formats;
            functions = rhs.functions;
            storages = rhs.storages;
            table_functions = rhs.table_functions;
        }

        QueryFactoriesInfo(QueryFactoriesInfo && rhs) = delete;

        QueryFactoriesInfo & operator=(QueryFactoriesInfo rhs)
        {
            swap(rhs);
            return *this;
        }

        void swap(QueryFactoriesInfo & rhs)
        {
            std::swap(aggregate_functions, rhs.aggregate_functions);
            std::swap(aggregate_function_combinators, rhs.aggregate_function_combinators);
            std::swap(database_engines, rhs.database_engines);
            std::swap(data_type_families, rhs.data_type_families);
            std::swap(dictionaries, rhs.dictionaries);
            std::swap(formats, rhs.formats);
            std::swap(functions, rhs.functions);
            std::swap(storages, rhs.storages);
            std::swap(table_functions, rhs.table_functions);
        }

        std::unordered_set<std::string> aggregate_functions;
        std::unordered_set<std::string> aggregate_function_combinators;
        std::unordered_set<std::string> database_engines;
        std::unordered_set<std::string> data_type_families;
        std::unordered_set<std::string> dictionaries;
        std::unordered_set<std::string> formats;
        std::unordered_set<std::string> functions;
        std::unordered_set<std::string> storages;
        std::unordered_set<std::string> table_functions;

        mutable std::mutex mutex;
    };

    /// Needs to be changed while having const context in factories methods
    mutable QueryFactoriesInfo query_factories_info;
    /// Query metrics for reading data asynchronously with IAsynchronousReader.
    mutable std::shared_ptr<AsyncReadCounters> async_read_counters;

    /// TODO: maybe replace with temporary tables?
    StoragePtr view_source;                 /// Temporary StorageValues used to generate alias columns for materialized views
    Tables table_function_results;          /// Temporary tables obtained by execution of table functions. Keyed by AST tree id.

    ContextWeakMutablePtr query_context;
    ContextWeakMutablePtr session_context;  /// Session context or nullptr. Could be equal to this.
    ContextWeakMutablePtr global_context;   /// Global context. Could be equal to this.

    /// XXX: move this stuff to shared part instead.
    ContextMutablePtr buffer_context;  /// Buffer context. Could be equal to this.

    /// A flag, used to distinguish between user query and internal query to a database engine (MaterializedPostgreSQL).
    bool is_internal_query = false;

    inline static ContextPtr global_context_instance;

    /// Temporary data for query execution accounting.
    TemporaryDataOnDiskScopePtr temp_data_on_disk;

    /// Prepared sets that can be shared between different queries. One use case is when is to share prepared sets between
    /// mutation tasks of one mutation executed against different parts of the same table.
    PreparedSetsCachePtr prepared_sets_cache;

public:
    /// Some counters for current query execution.
    /// Most of them are workarounds and should be removed in the future.
    struct KitchenSink
    {
        std::atomic<size_t> analyze_counter = 0;

        KitchenSink() = default;

        KitchenSink(const KitchenSink & rhs)
            : analyze_counter(rhs.analyze_counter.load())
        {}

        KitchenSink & operator=(const KitchenSink & rhs)
        {
            analyze_counter = rhs.analyze_counter.load();
            return *this;
        }
    };

    KitchenSink kitchen_sink;

    ParallelReplicasReadingCoordinatorPtr parallel_reading_coordinator;

private:
    using SampleBlockCache = std::unordered_map<std::string, Block>;
    mutable SampleBlockCache sample_block_cache;

    PartUUIDsPtr part_uuids; /// set of parts' uuids, is used for query parts deduplication
    PartUUIDsPtr ignored_part_uuids; /// set of parts' uuids are meant to be excluded from query processing

    NameToNameMap query_parameters;   /// Dictionary with query parameters for prepared statements.
                                                     /// (key=name, value)

    IHostContextPtr host_context;  /// Arbitrary object that may used to attach some host specific information to query context,
                                   /// when using ClickHouse as a library in some project. For example, it may contain host
                                   /// logger, some query identification information, profiling guards, etc. This field is
                                   /// to be customized in HTTP and TCP servers by overloading the customizeContext(DB::ContextPtr)
                                   /// methods.

    ZooKeeperMetadataTransactionPtr metadata_transaction;    /// Distributed DDL context. I'm not sure if it's a suitable place for this,
                                                    /// but it's the easiest way to pass this through the whole stack from executeQuery(...)
                                                    /// to DatabaseOnDisk::commitCreateTable(...) or IStorage::alter(...) without changing
                                                    /// thousands of signatures.
                                                    /// And I hope it will be replaced with more common Transaction sometime.

    MergeTreeTransactionPtr merge_tree_transaction;     /// Current transaction context. Can be inside session or query context.
                                                        /// It's shared with all children contexts.
    MergeTreeTransactionHolder merge_tree_transaction_holder;   /// It will rollback or commit transaction on Context destruction.

    /// Use copy constructor or createGlobal() instead
    Context();
    Context(const Context &);
    Context & operator=(const Context &);

public:
    /// Create initial Context with ContextShared and etc.
    static ContextMutablePtr createGlobal(ContextSharedPart * shared);
    static ContextMutablePtr createCopy(const ContextWeakPtr & other);
    static ContextMutablePtr createCopy(const ContextMutablePtr & other);
    static ContextMutablePtr createCopy(const ContextPtr & other);
    static SharedContextHolder createShared();

    ~Context();

    String getPath() const;
    String getFlagsPath() const;
    String getUserFilesPath() const;
    String getDictionariesLibPath() const;
    String getUserScriptsPath() const;
    String getFilesystemCachesPath() const;

    /// A list of warnings about server configuration to place in `system.warnings` table.
    Strings getWarnings() const;

    VolumePtr getGlobalTemporaryVolume() const; /// TODO: remove, use `getTempDataOnDisk`

    TemporaryDataOnDiskScopePtr getTempDataOnDisk() const;
    TemporaryDataOnDiskScopePtr getSharedTempDataOnDisk() const;
    void setTempDataOnDisk(TemporaryDataOnDiskScopePtr temp_data_on_disk_);

    void setFilesystemCachesPath(const String & path);

    void setPath(const String & path);
    void setFlagsPath(const String & path);
    void setUserFilesPath(const String & path);
    void setDictionariesLibPath(const String & path);
    void setUserScriptsPath(const String & path);

    void addWarningMessage(const String & msg) const;

    void setTemporaryStorageInCache(const String & cache_disk_name, size_t max_size);
    void setTemporaryStoragePolicy(const String & policy_name, size_t max_size);
    void setTemporaryStoragePath(const String & path, size_t max_size);

    using ConfigurationPtr = Poco::AutoPtr<Poco::Util::AbstractConfiguration>;

    /// Global application configuration settings.
    void setConfig(const ConfigurationPtr & config);
    const Poco::Util::AbstractConfiguration & getConfigRef() const;

    AccessControl & getAccessControl();
    const AccessControl & getAccessControl() const;

    /// Sets external authenticators config (LDAP, Kerberos).
    void setExternalAuthenticatorsConfig(const Poco::Util::AbstractConfiguration & config);

    /// Creates GSSAcceptorContext instance based on external authenticator params.
    std::unique_ptr<GSSAcceptorContext> makeGSSAcceptorContext() const;

    /** Take the list of users, quotas and configuration profiles from this config.
      * The list of users is completely replaced.
      * The accumulated quota values are not reset if the quota is not deleted.
      */
    void setUsersConfig(const ConfigurationPtr & config);
    ConfigurationPtr getUsersConfig();

    /// Sets the current user assuming that he/she is already authenticated.
    /// WARNING: This function doesn't check password!
    void setUser(const UUID & user_id_, const std::optional<const std::vector<UUID>> & current_roles_ = {});
    UserPtr getUser() const;

<<<<<<< HEAD
    std::optional<UUID> getUserID() const;
    String getUserName() const;
=======
    Int32 getFragmentID()
    {
        return ++fragment_id_counter;
    }

    bool addQueryCoordinationMetaInfo(String cluster_name_, const std::vector<StorageID> & storages_, const std::vector<String> & sharding_keys_);

    QueryCoordinationMetaInfo getQueryCoordinationMetaInfo() const
    {
        return query_coordination_meta;
    }

    void setQuotaKey(String quota_key_);
>>>>>>> f42739e1

    void setCurrentRoles(const std::vector<UUID> & current_roles_);
    void setCurrentRolesDefault();
    boost::container::flat_set<UUID> getCurrentRoles() const;
    boost::container::flat_set<UUID> getEnabledRoles() const;
    std::shared_ptr<const EnabledRolesInfo> getRolesInfo() const;

    void setCurrentProfile(const String & profile_name, bool check_constraints = true);
    void setCurrentProfile(const UUID & profile_id, bool check_constraints = true);
    void setCurrentProfiles(const SettingsProfilesInfo & profiles_info, bool check_constraints = true);
    std::vector<UUID> getCurrentProfiles() const;
    std::vector<UUID> getEnabledProfiles() const;

    /// Checks access rights.
    /// Empty database means the current database.
    void checkAccess(const AccessFlags & flags) const;
    void checkAccess(const AccessFlags & flags, std::string_view database) const;
    void checkAccess(const AccessFlags & flags, std::string_view database, std::string_view table) const;
    void checkAccess(const AccessFlags & flags, std::string_view database, std::string_view table, std::string_view column) const;
    void checkAccess(const AccessFlags & flags, std::string_view database, std::string_view table, const std::vector<std::string_view> & columns) const;
    void checkAccess(const AccessFlags & flags, std::string_view database, std::string_view table, const Strings & columns) const;
    void checkAccess(const AccessFlags & flags, const StorageID & table_id) const;
    void checkAccess(const AccessFlags & flags, const StorageID & table_id, std::string_view column) const;
    void checkAccess(const AccessFlags & flags, const StorageID & table_id, const std::vector<std::string_view> & columns) const;
    void checkAccess(const AccessFlags & flags, const StorageID & table_id, const Strings & columns) const;
    void checkAccess(const AccessRightsElement & element) const;
    void checkAccess(const AccessRightsElements & elements) const;

    std::shared_ptr<const ContextAccess> getAccess() const;

    RowPolicyFilterPtr getRowPolicyFilter(const String & database, const String & table_name, RowPolicyFilterType filter_type) const;

    std::shared_ptr<const EnabledQuota> getQuota() const;
    std::optional<QuotaUsage> getQuotaUsage() const;

    /// Resource management related
    ResourceManagerPtr getResourceManager() const;
    ClassifierPtr getClassifier() const;

    /// We have to copy external tables inside executeQuery() to track limits. Therefore, set callback for it. Must set once.
    void setExternalTablesInitializer(ExternalTablesInitializer && initializer);
    /// This method is called in executeQuery() and will call the external tables initializer.
    void initializeExternalTablesIfSet();

    /// When input() is present we have to send columns structure to client
    void setInputInitializer(InputInitializer && initializer);
    /// This method is called in StorageInput::read while executing query
    void initializeInput(const StoragePtr & input_storage);

    /// Callback for read data blocks from client one by one for function input()
    void setInputBlocksReaderCallback(InputBlocksReader && reader);
    /// Get callback for reading data for input()
    InputBlocksReader getInputBlocksReaderCallback() const;
    void resetInputCallbacks();

    /// Returns information about the client executing a query.
    const ClientInfo & getClientInfo() const { return client_info; }

    /// Modify stored in the context information about the client executing a query.
    void setClientInfo(const ClientInfo & client_info_);
    void setClientName(const String & client_name);
    void setClientInterface(ClientInfo::Interface interface);
    void setClientVersion(UInt64 client_version_major, UInt64 client_version_minor, UInt64 client_version_patch, unsigned client_tcp_protocol_version);
    void setClientConnectionId(uint32_t connection_id);
    void setHttpClientInfo(ClientInfo::HTTPMethod http_method, const String & http_user_agent, const String & http_referer);
    void setForwardedFor(const String & forwarded_for);
    void setQueryKind(ClientInfo::QueryKind query_kind);
    void setQueryKindInitial();
    void setQueryKindReplicatedDatabaseInternal();
    void setCurrentUserName(const String & current_user_name);
    void setCurrentAddress(const Poco::Net::SocketAddress & current_address);
    void setInitialUserName(const String & initial_user_name);
    void setInitialAddress(const Poco::Net::SocketAddress & initial_address);
    void setInitialQueryId(const String & initial_query_id);
    void setInitialQueryStartTime(std::chrono::time_point<std::chrono::system_clock> initial_query_start_time);
    void setQuotaClientKey(const String & quota_key);
    void setConnectionClientVersion(UInt64 client_version_major, UInt64 client_version_minor, UInt64 client_version_patch, unsigned client_tcp_protocol_version);
    void setReplicaInfo(bool collaborate_with_initiator, size_t all_replicas_count, size_t number_of_current_replica);
    void increaseDistributedDepth();
    const OpenTelemetry::TracingContext & getClientTraceContext() const { return client_info.client_trace_context; }
    OpenTelemetry::TracingContext & getClientTraceContext() { return client_info.client_trace_context; }

    enum StorageNamespace
    {
         ResolveGlobal = 1u,                                           /// Database name must be specified
         ResolveCurrentDatabase = 2u,                                  /// Use current database
         ResolveOrdinary = ResolveGlobal | ResolveCurrentDatabase,     /// If database name is not specified, use current database
         ResolveExternal = 4u,                                         /// Try get external table
         ResolveAll = ResolveExternal | ResolveOrdinary                /// If database name is not specified, try get external table,
                                                                       ///    if external table not found use current database.
    };

    String resolveDatabase(const String & database_name) const;
    StorageID resolveStorageID(StorageID storage_id, StorageNamespace where = StorageNamespace::ResolveAll) const;
    StorageID tryResolveStorageID(StorageID storage_id, StorageNamespace where = StorageNamespace::ResolveAll) const;
    StorageID resolveStorageIDImpl(StorageID storage_id, StorageNamespace where, std::optional<Exception> * exception) const;

    Tables getExternalTables() const;
    void addExternalTable(const String & table_name, TemporaryTableHolder && temporary_table);
    std::shared_ptr<TemporaryTableHolder> findExternalTable(const String & table_name) const;
    std::shared_ptr<TemporaryTableHolder> removeExternalTable(const String & table_name);

    const Scalars & getScalars() const;
    const Block & getScalar(const String & name) const;
    void addScalar(const String & name, const Block & block);
    bool hasScalar(const String & name) const;

    const Block * tryGetSpecialScalar(const String & name) const;
    void addSpecialScalar(const String & name, const Block & block);

    const QueryAccessInfo & getQueryAccessInfo() const { return query_access_info; }
    void addQueryAccessInfo(
        const String & quoted_database_name,
        const String & full_quoted_table_name,
        const Names & column_names,
        const String & projection_name = {},
        const String & view_name = {});
    void addQueryAccessInfo(const Names & partition_names);

    struct QualifiedProjectionName
    {
        StorageID storage_id = StorageID::createEmpty();
        String projection_name;
        explicit operator bool() const { return !projection_name.empty(); }
    };
    void addQueryAccessInfo(const QualifiedProjectionName & qualified_projection_name);


    /// Supported factories for records in query_log
    enum class QueryLogFactories
    {
        AggregateFunction,
        AggregateFunctionCombinator,
        Database,
        DataType,
        Dictionary,
        Format,
        Function,
        Storage,
        TableFunction
    };

    const QueryFactoriesInfo & getQueryFactoriesInfo() const { return query_factories_info; }
    void addQueryFactoriesInfo(QueryLogFactories factory_type, const String & created_object) const;

    /// For table functions s3/file/url/hdfs/input we can use structure from
    /// insertion table depending on select expression.
    StoragePtr executeTableFunction(const ASTPtr & table_expression, const ASTSelectQuery * select_query_hint = nullptr);
    /// Overload for the new analyzer. Structure inference is performed in QueryAnalysisPass.
    StoragePtr executeTableFunction(const ASTPtr & table_expression, const TableFunctionPtr & table_function_ptr);

    void addViewSource(const StoragePtr & storage);
    StoragePtr getViewSource() const;

    String getCurrentDatabase() const;
    String getCurrentQueryId() const { return client_info.current_query_id; }

    /// Id of initiating query for distributed queries; or current query id if it's not a distributed query.
    String getInitialQueryId() const;

    void setCurrentDatabase(const String & name);
    /// Set current_database for global context. We don't validate that database
    /// exists because it should be set before databases loading.
    void setCurrentDatabaseNameInGlobalContext(const String & name);
    void setCurrentQueryId(const String & query_id);

    void killCurrentQuery() const;

    bool hasInsertionTable() const { return !insertion_table.empty(); }
    void setInsertionTable(StorageID db_and_table) { insertion_table = std::move(db_and_table); }
    const StorageID & getInsertionTable() const { return insertion_table; }

    void setDistributed(bool is_distributed_) { is_distributed = is_distributed_; }
    bool isDistributed() const { return is_distributed; }

    String getDefaultFormat() const;    /// If default_format is not specified, some global default format is returned.
    void setDefaultFormat(const String & name);

    String getInsertFormat() const;
    void setInsertFormat(const String & name);

    MultiVersion<Macros>::Version getMacros() const;
    void setMacros(std::unique_ptr<Macros> && macros);

    bool displaySecretsInShowAndSelect() const;
    Settings getSettings() const;
    void setSettings(const Settings & settings_);

    /// Set settings by name.
    void setSetting(std::string_view name, const String & value);
    void setSetting(std::string_view name, const Field & value);
    void applySettingChange(const SettingChange & change);
    void applySettingsChanges(const SettingsChanges & changes);

    /// Checks the constraints.
    void checkSettingsConstraints(const SettingsProfileElements & profile_elements, SettingSource source) const;
    void checkSettingsConstraints(const SettingChange & change, SettingSource source) const;
    void checkSettingsConstraints(const SettingsChanges & changes, SettingSource source) const;
    void checkSettingsConstraints(SettingsChanges & changes, SettingSource source) const;
    void clampToSettingsConstraints(SettingsChanges & changes, SettingSource source) const;
    void checkMergeTreeSettingsConstraints(const MergeTreeSettings & merge_tree_settings, const SettingsChanges & changes) const;

    /// Reset settings to default value
    void resetSettingsToDefaultValue(const std::vector<String> & names);

    /// Returns the current constraints (can return null).
    std::shared_ptr<const SettingsConstraintsAndProfileIDs> getSettingsConstraintsAndCurrentProfiles() const;

    const ExternalDictionariesLoader & getExternalDictionariesLoader() const;
    ExternalDictionariesLoader & getExternalDictionariesLoader();
    ExternalDictionariesLoader & getExternalDictionariesLoaderUnlocked();
    const EmbeddedDictionaries & getEmbeddedDictionaries() const;
    EmbeddedDictionaries & getEmbeddedDictionaries();
    void tryCreateEmbeddedDictionaries(const Poco::Util::AbstractConfiguration & config) const;
    void loadOrReloadDictionaries(const Poco::Util::AbstractConfiguration & config);

    const ExternalUserDefinedExecutableFunctionsLoader & getExternalUserDefinedExecutableFunctionsLoader() const;
    ExternalUserDefinedExecutableFunctionsLoader & getExternalUserDefinedExecutableFunctionsLoader();
    ExternalUserDefinedExecutableFunctionsLoader & getExternalUserDefinedExecutableFunctionsLoaderUnlocked();
    const IUserDefinedSQLObjectsLoader & getUserDefinedSQLObjectsLoader() const;
    IUserDefinedSQLObjectsLoader & getUserDefinedSQLObjectsLoader();
    void loadOrReloadUserDefinedExecutableFunctions(const Poco::Util::AbstractConfiguration & config);

#if USE_NLP
    SynonymsExtensions & getSynonymsExtensions() const;
    Lemmatizers & getLemmatizers() const;
#endif

    BackupsWorker & getBackupsWorker() const;

    /// I/O formats.
    InputFormatPtr getInputFormat(const String & name, ReadBuffer & buf, const Block & sample, UInt64 max_block_size,
                                  const std::optional<FormatSettings> & format_settings = std::nullopt, const std::optional<size_t> max_parsing_threads = std::nullopt) const;

    OutputFormatPtr getOutputFormat(const String & name, WriteBuffer & buf, const Block & sample) const;
    OutputFormatPtr getOutputFormatParallelIfPossible(const String & name, WriteBuffer & buf, const Block & sample) const;

    InterserverIOHandler & getInterserverIOHandler();
    const InterserverIOHandler & getInterserverIOHandler() const;

    /// How other servers can access this for downloading replicated data.
    void setInterserverIOAddress(const String & host, UInt16 port);
    std::pair<String, UInt16> getInterserverIOAddress() const;

    /// Credentials which server will use to communicate with others
    void updateInterserverCredentials(const Poco::Util::AbstractConfiguration & config);
    InterserverCredentialsPtr getInterserverCredentials() const;

    /// Interserver requests scheme (http or https)
    void setInterserverScheme(const String & scheme);
    String getInterserverScheme() const;

    /// Storage of allowed hosts from config.xml
    void setRemoteHostFilter(const Poco::Util::AbstractConfiguration & config);
    const RemoteHostFilter & getRemoteHostFilter() const;

    /// Storage of forbidden HTTP headers from config.xml
    void setHTTPHeaderFilter(const Poco::Util::AbstractConfiguration & config);
    const HTTPHeaderFilter & getHTTPHeaderFilter() const;

    /// The port that the server listens for executing SQL queries.
    UInt16 getTCPPort() const;

    std::optional<UInt16> getTCPPortSecure() const;

    /// Register server ports during server starting up. No lock is held.
    void registerServerPort(String port_name, UInt16 port);

    UInt16 getServerPort(const String & port_name) const;

    /// For methods below you may need to acquire the context lock by yourself.

    ContextMutablePtr getQueryContext() const;
    bool hasQueryContext() const { return !query_context.expired(); }
    bool isInternalSubquery() const;

    ContextMutablePtr getSessionContext() const;
    bool hasSessionContext() const { return !session_context.expired(); }

    ContextMutablePtr getGlobalContext() const;

    static ContextPtr getGlobalContextInstance() { return global_context_instance; }

    bool hasGlobalContext() const { return !global_context.expired(); }
    bool isGlobalContext() const
    {
        auto ptr = global_context.lock();
        return ptr && ptr.get() == this;
    }

    ContextMutablePtr getBufferContext() const;

    void setQueryContext(ContextMutablePtr context_) { query_context = context_; }
    void setSessionContext(ContextMutablePtr context_) { session_context = context_; }

    void makeQueryContext();
    void makeSessionContext();
    void makeGlobalContext();

    const Settings & getSettingsRef() const { return settings; }

    void setProgressCallback(ProgressCallback callback);
    /// Used in executeQuery() to pass it to the QueryPipeline.
    ProgressCallback getProgressCallback() const;

    void setFileProgressCallback(FileProgressCallback && callback) { file_progress_callback = callback; }
    FileProgressCallback getFileProgressCallback() const { return file_progress_callback; }

    /** Set in executeQuery and InterpreterSelectQuery. Then it is used in QueryPipeline,
      *  to update and monitor information about the total number of resources spent for the query.
      */
    void setProcessListElement(QueryStatusPtr elem);
    /// Can return nullptr if the query was not inserted into the ProcessList.
    QueryStatusPtr getProcessListElement() const;

    /// List all queries.
    ProcessList & getProcessList();
    const ProcessList & getProcessList() const;

    OvercommitTracker * getGlobalOvercommitTracker() const;

    SessionTracker & getSessionTracker();

    MergeList & getMergeList();
    const MergeList & getMergeList() const;

    MovesList & getMovesList();
    const MovesList & getMovesList() const;

    ReplicatedFetchList & getReplicatedFetchList();
    const ReplicatedFetchList & getReplicatedFetchList() const;

    /// If the current session is expired at the time of the call, synchronously creates and returns a new session with the startNewSession() call.
    /// If no ZooKeeper configured, throws an exception.
    std::shared_ptr<zkutil::ZooKeeper> getZooKeeper() const;
    /// Same as above but return a zookeeper connection from auxiliary_zookeepers configuration entry.
    std::shared_ptr<zkutil::ZooKeeper> getAuxiliaryZooKeeper(const String & name) const;
    /// return Auxiliary Zookeeper map
    std::map<String, zkutil::ZooKeeperPtr> getAuxiliaryZooKeepers() const;

    /// Try to connect to Keeper using get(Auxiliary)ZooKeeper. Useful for
    /// internal Keeper start (check connection to some other node). Return true
    /// if connected successfully (without exception) or our zookeeper client
    /// connection configured for some other cluster without our node.
    bool tryCheckClientConnectionToMyKeeperCluster() const;

    UInt32 getZooKeeperSessionUptime() const;
    UInt64 getClientProtocolVersion() const;
    void setClientProtocolVersion(UInt64 version);

#if USE_ROCKSDB
    MergeTreeMetadataCachePtr tryGetMergeTreeMetadataCache() const;
#endif

#if USE_NURAFT
    std::shared_ptr<KeeperDispatcher> & getKeeperDispatcher() const;
    std::shared_ptr<KeeperDispatcher> & tryGetKeeperDispatcher() const;
#endif
    void initializeKeeperDispatcher(bool start_async) const;
    void shutdownKeeperDispatcher() const;
    void updateKeeperConfiguration(const Poco::Util::AbstractConfiguration & config);

    /// Set auxiliary zookeepers configuration at server starting or configuration reloading.
    void reloadAuxiliaryZooKeepersConfigIfChanged(const ConfigurationPtr & config);
    /// Has ready or expired ZooKeeper
    bool hasZooKeeper() const;
    /// Has ready or expired auxiliary ZooKeeper
    bool hasAuxiliaryZooKeeper(const String & name) const;
    /// Reset current zookeeper session. Do not create a new one.
    void resetZooKeeper() const;
    // Reload Zookeeper
    void reloadZooKeeperIfChanged(const ConfigurationPtr & config) const;

    void setSystemZooKeeperLogAfterInitializationIfNeeded();

    /// --- Caches ------------------------------------------------------------------------------------------

    void setUncompressedCache(const String & cache_policy, size_t max_size_in_bytes, double size_ratio);
    void updateUncompressedCacheConfiguration(const Poco::Util::AbstractConfiguration & config);
    std::shared_ptr<UncompressedCache> getUncompressedCache() const;
    void clearUncompressedCache() const;

    void setMarkCache(const String & cache_policy, size_t max_cache_size_in_bytes, double size_ratio);
    void updateMarkCacheConfiguration(const Poco::Util::AbstractConfiguration & config);
    std::shared_ptr<MarkCache> getMarkCache() const;
    void clearMarkCache() const;
    ThreadPool & getLoadMarksThreadpool() const;

    void setIndexUncompressedCache(const String & cache_policy, size_t max_size_in_bytes, double size_ratio);
    void updateIndexUncompressedCacheConfiguration(const Poco::Util::AbstractConfiguration & config);
    std::shared_ptr<UncompressedCache> getIndexUncompressedCache() const;
    void clearIndexUncompressedCache() const;

    void setIndexMarkCache(const String & cache_policy, size_t max_cache_size_in_bytes, double size_ratio);
    void updateIndexMarkCacheConfiguration(const Poco::Util::AbstractConfiguration & config);
    std::shared_ptr<MarkCache> getIndexMarkCache() const;
    void clearIndexMarkCache() const;

    void setMMappedFileCache(size_t max_cache_size_in_num_entries);
    void updateMMappedFileCacheConfiguration(const Poco::Util::AbstractConfiguration & config);
    std::shared_ptr<MMappedFileCache> getMMappedFileCache() const;
    void clearMMappedFileCache() const;

    void setQueryCache(size_t max_size_in_bytes, size_t max_entries, size_t max_entry_size_in_bytes, size_t max_entry_size_in_rows);
    void updateQueryCacheConfiguration(const Poco::Util::AbstractConfiguration & config);
    std::shared_ptr<QueryCache> getQueryCache() const;
    void clearQueryCache() const;

    /** Clear the caches of the uncompressed blocks and marks.
      * This is usually done when renaming tables, changing the type of columns, deleting a table.
      *  - since caches are linked to file names, and become incorrect.
      *  (when deleting a table - it is necessary, since in its place another can appear)
      * const - because the change in the cache is not considered significant.
      */
    void clearCaches() const;

    /// -----------------------------------------------------------------------------------------------------

    ThreadPool & getPrefetchThreadpool() const;

    /// Note: prefetchThreadpool is different from threadpoolReader
    /// in the way that its tasks are - wait for marks to be loaded
    /// and make a prefetch by putting a read task to threadpoolReader.
    size_t getPrefetchThreadpoolSize() const;

    /// Settings for MergeTree background tasks stored in config.xml
    BackgroundTaskSchedulingSettings getBackgroundProcessingTaskSchedulingSettings() const;
    BackgroundTaskSchedulingSettings getBackgroundMoveTaskSchedulingSettings() const;

    BackgroundSchedulePool & getBufferFlushSchedulePool() const;
    BackgroundSchedulePool & getSchedulePool() const;
    BackgroundSchedulePool & getMessageBrokerSchedulePool() const;
    BackgroundSchedulePool & getDistributedSchedulePool() const;

    /// Has distributed_ddl configuration or not.
    bool hasDistributedDDL() const;
    void setDDLWorker(std::unique_ptr<DDLWorker> ddl_worker);
    DDLWorker & getDDLWorker() const;

    std::map<String, std::shared_ptr<Cluster>> getClusters() const;
    std::shared_ptr<Cluster> getCluster(const std::string & cluster_name) const;
    std::shared_ptr<Cluster> tryGetCluster(const std::string & cluster_name) const;
    void setClustersConfig(const ConfigurationPtr & config, bool enable_discovery = false, const String & config_name = "remote_servers");

    void startClusterDiscovery();

    /// Sets custom cluster, but doesn't update configuration
    void setCluster(const String & cluster_name, const std::shared_ptr<Cluster> & cluster);
    void reloadClusterConfig() const;

    Compiler & getCompiler();

    /// Call after initialization before using system logs. Call for global context.
    void initializeSystemLogs();

    /// Call after initialization before using trace collector.
    void initializeTraceCollector();

#if USE_ROCKSDB
    void initializeMergeTreeMetadataCache(const String & dir, size_t size);
#endif

    /// Call after unexpected crash happen.
    void handleCrash() const;

    bool hasTraceCollector() const;

    /// Nullptr if the query log is not ready for this moment.
    std::shared_ptr<QueryLog> getQueryLog() const;
    std::shared_ptr<QueryThreadLog> getQueryThreadLog() const;
    std::shared_ptr<QueryViewsLog> getQueryViewsLog() const;
    std::shared_ptr<TraceLog> getTraceLog() const;
    std::shared_ptr<TextLog> getTextLog() const;
    std::shared_ptr<MetricLog> getMetricLog() const;
    std::shared_ptr<AsynchronousMetricLog> getAsynchronousMetricLog() const;
    std::shared_ptr<OpenTelemetrySpanLog> getOpenTelemetrySpanLog() const;
    std::shared_ptr<ZooKeeperLog> getZooKeeperLog() const;
    std::shared_ptr<SessionLog> getSessionLog() const;
    std::shared_ptr<TransactionsInfoLog> getTransactionsInfoLog() const;
    std::shared_ptr<ProcessorsProfileLog> getProcessorsProfileLog() const;
    std::shared_ptr<FilesystemCacheLog> getFilesystemCacheLog() const;
    std::shared_ptr<FilesystemReadPrefetchesLog> getFilesystemReadPrefetchesLog() const;
    std::shared_ptr<AsynchronousInsertLog> getAsynchronousInsertLog() const;

    std::vector<ISystemLog *> getSystemLogs() const;

    /// Returns an object used to log operations with parts if it possible.
    /// Provide table name to make required checks.
    std::shared_ptr<PartLog> getPartLog(const String & part_database) const;

    const MergeTreeSettings & getMergeTreeSettings() const;
    const MergeTreeSettings & getReplicatedMergeTreeSettings() const;
    const StorageS3Settings & getStorageS3Settings() const;

    /// Prevents DROP TABLE if its size is greater than max_size (50GB by default, max_size=0 turn off this check)
    void setMaxTableSizeToDrop(size_t max_size);
    void checkTableCanBeDropped(const String & database, const String & table, const size_t & table_size) const;

    /// Prevents DROP PARTITION if its size is greater than max_size (50GB by default, max_size=0 turn off this check)
    void setMaxPartitionSizeToDrop(size_t max_size);
    void checkPartitionCanBeDropped(const String & database, const String & table, const size_t & partition_size) const;

    /// Lets you select the compression codec according to the conditions described in the configuration file.
    std::shared_ptr<ICompressionCodec> chooseCompressionCodec(size_t part_size, double part_size_ratio) const;


    /// Provides storage disks
    DiskPtr getDisk(const String & name) const;
    using DiskCreator = std::function<DiskPtr(const DisksMap & disks_map)>;
    DiskPtr getOrCreateDisk(const String & name, DiskCreator creator) const;

    StoragePoliciesMap getPoliciesMap() const;
    DisksMap getDisksMap() const;
    void updateStorageConfiguration(const Poco::Util::AbstractConfiguration & config);

    /// Provides storage politics schemes
    StoragePolicyPtr getStoragePolicy(const String & name) const;

    StoragePolicyPtr getStoragePolicyFromDisk(const String & disk_name) const;

    /// Get the server uptime in seconds.
    double getUptimeSeconds() const;

    using ConfigReloadCallback = std::function<void()>;
    void setConfigReloadCallback(ConfigReloadCallback && callback);
    void reloadConfig() const;

    using StartStopServersCallback = std::function<void(const ServerType &)>;
    void setStartServersCallback(StartStopServersCallback && callback);
    void setStopServersCallback(StartStopServersCallback && callback);

    void startServers(const ServerType & server_type) const;
    void stopServers(const ServerType & server_type) const;

    void shutdown();

    bool isInternalQuery() const { return is_internal_query; }
    void setInternalQuery(bool internal) { is_internal_query = internal; }

    ActionLocksManagerPtr getActionLocksManager() const;

    enum class ApplicationType
    {
        SERVER,         /// The program is run as clickhouse-server daemon (default behavior)
        CLIENT,         /// clickhouse-client
        LOCAL,          /// clickhouse-local
        KEEPER,         /// clickhouse-keeper (also daemon)
        DISKS,          /// clickhouse-disks
    };

    ApplicationType getApplicationType() const;
    void setApplicationType(ApplicationType type);

    /// Sets default_profile and system_profile, must be called once during the initialization
    void setDefaultProfiles(const Poco::Util::AbstractConfiguration & config);
    String getDefaultProfileName() const;
    String getSystemProfileName() const;

    /// Base path for format schemas
    String getFormatSchemaPath() const;
    void setFormatSchemaPath(const String & path);

    SampleBlockCache & getSampleBlockCache() const;

    /// Query parameters for prepared statements.
    bool hasQueryParameters() const;
    const NameToNameMap & getQueryParameters() const;

    /// Throws if parameter with the given name already set.
    void setQueryParameter(const String & name, const String & value);
    void setQueryParameters(const NameToNameMap & parameters) { query_parameters = parameters; }

    /// Overrides values of existing parameters.
    void addQueryParameters(const NameToNameMap & parameters);

    /// Add started bridge command. It will be killed after context destruction
    void addBridgeCommand(std::unique_ptr<ShellCommand> cmd) const;

    IHostContextPtr & getHostContext();
    const IHostContextPtr & getHostContext() const;

    /// Initialize context of distributed DDL query with Replicated database.
    void initZooKeeperMetadataTransaction(ZooKeeperMetadataTransactionPtr txn, bool attach_existing = false);
    /// Returns context of current distributed DDL query or nullptr.
    ZooKeeperMetadataTransactionPtr getZooKeeperMetadataTransaction() const;
    /// Removes context of current distributed DDL.
    void resetZooKeeperMetadataTransaction();

    void checkTransactionsAreAllowed(bool explicit_tcl_query = false) const;
    void initCurrentTransaction(MergeTreeTransactionPtr txn);
    void setCurrentTransaction(MergeTreeTransactionPtr txn);
    MergeTreeTransactionPtr getCurrentTransaction() const;

    bool isServerCompletelyStarted() const;
    void setServerCompletelyStarted();

    PartUUIDsPtr getPartUUIDs() const;
    PartUUIDsPtr getIgnoredPartUUIDs() const;

    AsynchronousInsertQueue * getAsynchronousInsertQueue() const;
    void setAsynchronousInsertQueue(const std::shared_ptr<AsynchronousInsertQueue> & ptr);

    ReadTaskCallback getReadTaskCallback() const;
    void setReadTaskCallback(ReadTaskCallback && callback);

    MergeTreeReadTaskCallback getMergeTreeReadTaskCallback() const;
    void setMergeTreeReadTaskCallback(MergeTreeReadTaskCallback && callback);

    MergeTreeAllRangesCallback getMergeTreeAllRangesCallback() const;
    void setMergeTreeAllRangesCallback(MergeTreeAllRangesCallback && callback);

    UUID getParallelReplicasGroupUUID() const;
    void setParallelReplicasGroupUUID(UUID uuid);

    /// Background executors related methods
    void initializeBackgroundExecutorsIfNeeded();
    bool areBackgroundExecutorsInitialized();

    MergeMutateBackgroundExecutorPtr getMergeMutateExecutor() const;
    OrdinaryBackgroundExecutorPtr getMovesExecutor() const;
    OrdinaryBackgroundExecutorPtr getFetchesExecutor() const;
    OrdinaryBackgroundExecutorPtr getCommonExecutor() const;

    IAsynchronousReader & getThreadPoolReader(FilesystemReaderType type) const;

    std::shared_ptr<AsyncReadCounters> getAsyncReadCounters() const;

    ThreadPool & getThreadPoolWriter() const;

    /** Get settings for reading from filesystem. */
    ReadSettings getReadSettings() const;

    /** Get settings for writing to filesystem. */
    WriteSettings getWriteSettings() const;

    /** There are multiple conditions that have to be met to be able to use parallel replicas */
    bool canUseParallelReplicasOnInitiator() const;
    bool canUseParallelReplicasOnFollower() const;

    enum class ParallelReplicasMode : uint8_t
    {
        SAMPLE_KEY,
        CUSTOM_KEY,
        READ_TASKS,
    };

    ParallelReplicasMode getParallelReplicasMode() const;

    void setPreparedSetsCache(const PreparedSetsCachePtr & cache);
    PreparedSetsCachePtr getPreparedSetsCache() const;

    const ServerSettings & getServerSettings() const;

private:
    std::unique_lock<std::recursive_mutex> getLock() const;

    void initGlobal();

    void setUserID(const UUID & user_id_);

    template <typename... Args>
    void checkAccessImpl(const Args &... args) const;

    EmbeddedDictionaries & getEmbeddedDictionariesImpl(bool throw_on_error) const;

    void checkCanBeDropped(const String & database, const String & table, const size_t & size, const size_t & max_size_to_drop) const;

    StoragePolicySelectorPtr getStoragePolicySelector(std::lock_guard<std::mutex> & lock) const;

    DiskSelectorPtr getDiskSelector(std::lock_guard<std::mutex> & lock) const;

    DisksMap getDisksMap(std::lock_guard<std::mutex> & lock) const;

    /// Expect lock for shared->clusters_mutex
    std::shared_ptr<Clusters> getClustersImpl(std::lock_guard<std::mutex> & lock) const;

    /// Throttling
public:
    ThrottlerPtr getReplicatedFetchesThrottler() const;
    ThrottlerPtr getReplicatedSendsThrottler() const;

    ThrottlerPtr getRemoteReadThrottler() const;
    ThrottlerPtr getRemoteWriteThrottler() const;

    ThrottlerPtr getLocalReadThrottler() const;
    ThrottlerPtr getLocalWriteThrottler() const;

    ThrottlerPtr getBackupsThrottler() const;

private:
    mutable ThrottlerPtr remote_read_query_throttler;       /// A query-wide throttler for remote IO reads
    mutable ThrottlerPtr remote_write_query_throttler;      /// A query-wide throttler for remote IO writes

    mutable ThrottlerPtr local_read_query_throttler;        /// A query-wide throttler for local IO reads
    mutable ThrottlerPtr local_write_query_throttler;       /// A query-wide throttler for local IO writes

    mutable ThrottlerPtr backups_query_throttler;           /// A query-wide throttler for BACKUPs
};

struct HTTPContext : public IHTTPContext
{
    explicit HTTPContext(ContextPtr context_)
        : context(Context::createCopy(context_))
    {}

    uint64_t getMaxHstsAge() const override
    {
        return context->getSettingsRef().hsts_max_age;
    }

    uint64_t getMaxUriSize() const override
    {
        return context->getSettingsRef().http_max_uri_size;
    }

    uint64_t getMaxFields() const override
    {
        return context->getSettingsRef().http_max_fields;
    }

    uint64_t getMaxFieldNameSize() const override
    {
        return context->getSettingsRef().http_max_field_name_size;
    }

    uint64_t getMaxFieldValueSize() const override
    {
        return context->getSettingsRef().http_max_field_value_size;
    }

    uint64_t getMaxChunkSize() const override
    {
        return context->getSettingsRef().http_max_chunk_size;
    }

    Poco::Timespan getReceiveTimeout() const override
    {
        return context->getSettingsRef().http_receive_timeout;
    }

    Poco::Timespan getSendTimeout() const override
    {
        return context->getSettingsRef().http_send_timeout;
    }

    ContextPtr context;
};

}

#else

#include <Coordination/Standalone/Context.h>

#endif<|MERGE_RESOLUTION|>--- conflicted
+++ resolved
@@ -550,10 +550,10 @@
     void setUser(const UUID & user_id_, const std::optional<const std::vector<UUID>> & current_roles_ = {});
     UserPtr getUser() const;
 
-<<<<<<< HEAD
+
     std::optional<UUID> getUserID() const;
     String getUserName() const;
-=======
+
     Int32 getFragmentID()
     {
         return ++fragment_id_counter;
@@ -567,7 +567,6 @@
     }
 
     void setQuotaKey(String quota_key_);
->>>>>>> f42739e1
 
     void setCurrentRoles(const std::vector<UUID> & current_roles_);
     void setCurrentRolesDefault();
