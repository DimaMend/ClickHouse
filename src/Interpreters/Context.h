--- conflicted
+++ resolved
@@ -263,9 +263,6 @@
     /// Sets the current user, checks the credentials and that the specified host is allowed.
     /// Must be called before getClientInfo() can be called.
     void setUser(const String & name, const String & password, const Poco::Net::SocketAddress & address);
-<<<<<<< HEAD
-    void setUser(std::unique_ptr<Credentials> && credentials, const Poco::Net::SocketAddress & address);
-=======
 
     /// Sets the current user, *do not checks the password and that the specified host is allowed*.
     /// Must be called before getClientInfo.
@@ -273,7 +270,6 @@
     /// (Used only internally in cluster, if the secret matches)
     void setUserWithoutCheckingPassword(const String & name, const Poco::Net::SocketAddress & address);
 
->>>>>>> 2c6b6673
     void setQuotaKey(String quota_key_);
 
     UserPtr getUser() const;
