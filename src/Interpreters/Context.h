--- conflicted
+++ resolved
@@ -838,25 +838,16 @@
     ReadTaskCallback getReadTaskCallback() const;
     void setReadTaskCallback(ReadTaskCallback && callback);
 
-<<<<<<< HEAD
-
     /// Background executors related methods
-
-=======
-    /// Background executors related methods
->>>>>>> fc4f1194
     void initializeBackgroundExecutors();
 
     MergeTreeBackgroundExecutorPtr getMergeMutateExecutor() const;
     MergeTreeBackgroundExecutorPtr getMovesExecutor() const;
     MergeTreeBackgroundExecutorPtr getFetchesExecutor() const;
 
-<<<<<<< HEAD
-=======
     /** Get settings for reading from filesystem. */
     ReadSettings getReadSettings() const;
 
->>>>>>> fc4f1194
 private:
     std::unique_lock<std::recursive_mutex> getLock() const;
 
