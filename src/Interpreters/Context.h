--- conflicted
+++ resolved
@@ -26,12 +26,9 @@
 #include <Server/HTTP/HTTPContext.h>
 #include <Storages/ColumnsDescription.h>
 #include <Storages/IStorage_fwd.h>
-<<<<<<< HEAD
 #include <QueryCoordination/QueryCoordinationMetaInfo.h>
-=======
 #include <Poco/Net/NameValueCollection.h>
 #include <Core/Types.h>
->>>>>>> 001b6786
 
 #include "config.h"
 
@@ -210,9 +207,6 @@
 
 struct ServerSettings;
 
-class IStatisticsStorage;
-using IStatisticsStoragePtr = std::shared_ptr<IStatisticsStorage>;
-
 /// An empty interface for an arbitrary object that may be attached by a shared pointer
 /// to query context, when using ClickHouse as a library.
 struct IHostContext
@@ -287,8 +281,6 @@
     InsertionTableInfo insertion_table_info;  /// Saved information about insertion table in query context
     bool is_distributed = false;  /// Whether the current context it used for distributed query
 
-    bool is_distributed_for_query_coordination = false;  /// Whether the current context it used for distributed query for query coordination
-
     String default_format;  /// Format, used when server formats data by itself and if query does not have FORMAT specification.
                             /// Thus, used in HTTP interface. If not specified - then some globally default format is used.
 
@@ -310,12 +302,6 @@
 
     /// This parameter can be set by the HTTP client to tune the behavior of output formats for compatibility.
     UInt64 client_protocol_version = 0;
-
-    /// for query coordination
-    Int32 fragment_id_counter = 0;
-
-    /// for query coordination secondary query
-    QueryCoordinationMetaInfo query_coordination_meta;
 
     /// Record entities accessed by current query, and store this information in system.query_log.
     struct QueryAccessInfo
@@ -591,19 +577,8 @@
     void setUser(const UUID & user_id_, const std::optional<const std::vector<UUID>> & current_roles_ = {});
     UserPtr getUser() const;
 
-
     std::optional<UUID> getUserID() const;
     String getUserName() const;
-
-    Int32 getFragmentID()
-    {
-        return ++fragment_id_counter;
-    }
-
-    bool addQueryCoordinationMetaInfo(String cluster_name_, const std::vector<StorageID> & storages_, const std::vector<String> & sharding_keys_);
-    const QueryCoordinationMetaInfo & getQueryCoordinationMetaInfo() const;
-
-    void setQuotaKey(String quota_key_);
 
     void setCurrentRoles(const std::vector<UUID> & current_roles_);
     void setCurrentRolesDefault();
@@ -782,9 +757,6 @@
     void setDistributed(bool is_distributed_) { is_distributed = is_distributed_; }
     bool isDistributed() const { return is_distributed; }
 
-    void setDistributedForQueryCoord(bool is_distributed_for_query_coord) { is_distributed_for_query_coordination = is_distributed_for_query_coord; }
-    bool isDistributedForQueryCoord() const { return is_distributed_for_query_coordination; }
-
     String getDefaultFormat() const;    /// If default_format is not specified, some global default format is returned.
     void setDefaultFormat(const String & name);
 
@@ -1134,9 +1106,6 @@
 
     StoragePolicyPtr getStoragePolicyFromDisk(const String & disk_name) const;
 
-    IStatisticsStoragePtr & getStatisticsStorage() const;
-    void initializeStatisticsStorage(UInt64 refresh_interval);
-
     /// Get the server uptime in seconds.
     double getUptimeSeconds() const;
 
