#pragma once

#include <base/types.h>
#include <Common/isLocalAddress.h>
#include <Common/MultiVersion.h>
#include <Common/OpenTelemetryTraceContext.h>
#include <Common/RemoteHostFilter.h>
#include <Common/ThreadPool.h>
#include <Core/Block.h>
#include <Core/NamesAndTypes.h>
#include <Core/Settings.h>
#include <Core/UUID.h>
#include <Interpreters/ClientInfo.h>
#include <Interpreters/Context_fwd.h>
#include <Interpreters/DatabaseCatalog.h>
#include <Interpreters/MergeTreeTransactionHolder.h>
#include <IO/IResourceManager.h>
#include <Parsers/ASTSelectQuery.h>
#include <Parsers/IAST_fwd.h>
#include <Processors/ResizeProcessor.h>
#include <Processors/Transforms/ReadFromMergeTreeDependencyTransform.h>
#include <Server/HTTP/HTTPContext.h>
#include <Storages/ColumnsDescription.h>
#include <Storages/IStorage_fwd.h>

#include "config.h"

#include <boost/container/flat_set.hpp>
#include <exception>
#include <functional>
#include <memory>
#include <mutex>
#include <optional>
#include <thread>


namespace Poco::Net { class IPAddress; }
namespace zkutil { class ZooKeeper; }

struct OvercommitTracker;

namespace DB
{

struct ContextSharedPart;
class ContextAccess;
struct User;
using UserPtr = std::shared_ptr<const User>;
struct EnabledRolesInfo;
class EnabledRowPolicies;
struct RowPolicyFilter;
using RowPolicyFilterPtr = std::shared_ptr<const RowPolicyFilter>;
class EnabledQuota;
struct QuotaUsage;
class AccessFlags;
struct AccessRightsElement;
class AccessRightsElements;
enum class RowPolicyFilterType;
class EmbeddedDictionaries;
class ExternalDictionariesLoader;
class ExternalUserDefinedExecutableFunctionsLoader;
class IUserDefinedSQLObjectsLoader;
class InterserverCredentials;
using InterserverCredentialsPtr = std::shared_ptr<const InterserverCredentials>;
class InterserverIOHandler;
class BackgroundSchedulePool;
class MergeList;
class MovesList;
class ReplicatedFetchList;
class Cluster;
class Compiler;
class MarkCache;
class MMappedFileCache;
class UncompressedCache;
class ProcessList;
class QueryStatus;
using QueryStatusPtr = std::shared_ptr<QueryStatus>;
class Macros;
struct Progress;
struct FileProgress;
class Clusters;
class QueryCache;
class QueryLog;
class QueryThreadLog;
class QueryViewsLog;
class PartLog;
class TextLog;
class TraceLog;
class MetricLog;
class AsynchronousMetricLog;
class OpenTelemetrySpanLog;
class ZooKeeperLog;
class SessionLog;
class BackupsWorker;
class TransactionsInfoLog;
class ProcessorsProfileLog;
class FilesystemCacheLog;
class AsynchronousInsertLog;
class IAsynchronousReader;
struct MergeTreeSettings;
struct InitialAllRangesAnnouncement;
struct ParallelReadRequest;
struct ParallelReadResponse;
class StorageS3Settings;
class IDatabase;
class DDLWorker;
class ITableFunction;
class Block;
class ActionLocksManager;
using ActionLocksManagerPtr = std::shared_ptr<ActionLocksManager>;
class ShellCommand;
class ICompressionCodec;
class AccessControl;
class Credentials;
class GSSAcceptorContext;
struct SettingsConstraintsAndProfileIDs;
class SettingsProfileElements;
class RemoteHostFilter;
struct StorageID;
class IDisk;
using DiskPtr = std::shared_ptr<IDisk>;
class DiskSelector;
using DiskSelectorPtr = std::shared_ptr<const DiskSelector>;
using DisksMap = std::map<String, DiskPtr>;
class IStoragePolicy;
using StoragePolicyPtr = std::shared_ptr<const IStoragePolicy>;
using StoragePoliciesMap = std::map<String, StoragePolicyPtr>;
class StoragePolicySelector;
using StoragePolicySelectorPtr = std::shared_ptr<const StoragePolicySelector>;
template <class Queue>
class MergeTreeBackgroundExecutor;
class MergeMutateRuntimeQueue;
class OrdinaryRuntimeQueue;
using MergeMutateBackgroundExecutor = MergeTreeBackgroundExecutor<MergeMutateRuntimeQueue>;
using MergeMutateBackgroundExecutorPtr = std::shared_ptr<MergeMutateBackgroundExecutor>;
using OrdinaryBackgroundExecutor = MergeTreeBackgroundExecutor<OrdinaryRuntimeQueue>;
using OrdinaryBackgroundExecutorPtr = std::shared_ptr<OrdinaryBackgroundExecutor>;
struct PartUUIDs;
using PartUUIDsPtr = std::shared_ptr<PartUUIDs>;
class KeeperDispatcher;
class Session;
struct WriteSettings;

class IInputFormat;
class IOutputFormat;
using InputFormatPtr = std::shared_ptr<IInputFormat>;
using OutputFormatPtr = std::shared_ptr<IOutputFormat>;
class IVolume;
using VolumePtr = std::shared_ptr<IVolume>;
struct NamedSession;
struct BackgroundTaskSchedulingSettings;

#if USE_NLP
    class SynonymsExtensions;
    class Lemmatizers;
#endif

class Throttler;
using ThrottlerPtr = std::shared_ptr<Throttler>;

class ZooKeeperMetadataTransaction;
using ZooKeeperMetadataTransactionPtr = std::shared_ptr<ZooKeeperMetadataTransaction>;

class AsynchronousInsertQueue;

/// Callback for external tables initializer
using ExternalTablesInitializer = std::function<void(ContextPtr)>;

/// Callback for initialize input()
using InputInitializer = std::function<void(ContextPtr, const StoragePtr &)>;
/// Callback for reading blocks of data from client for function input()
using InputBlocksReader = std::function<Block(ContextPtr)>;

/// Used in distributed task processing
using ReadTaskCallback = std::function<String()>;

using MergeTreeAllRangesCallback = std::function<void(InitialAllRangesAnnouncement)>;
using MergeTreeReadTaskCallback = std::function<std::optional<ParallelReadResponse>(ParallelReadRequest)>;

class TemporaryDataOnDiskScope;
using TemporaryDataOnDiskScopePtr = std::shared_ptr<TemporaryDataOnDiskScope>;

<<<<<<< HEAD
using QueryCancellationChecker = std::function<bool()>;
=======
class ParallelReplicasReadingCoordinator;
using ParallelReplicasReadingCoordinatorPtr = std::shared_ptr<ParallelReplicasReadingCoordinator>;
>>>>>>> 021e6e90

#if USE_ROCKSDB
class MergeTreeMetadataCache;
using MergeTreeMetadataCachePtr = std::shared_ptr<MergeTreeMetadataCache>;
#endif

/// An empty interface for an arbitrary object that may be attached by a shared pointer
/// to query context, when using ClickHouse as a library.
struct IHostContext
{
    virtual ~IHostContext() = default;
};

using IHostContextPtr = std::shared_ptr<IHostContext>;

/// A small class which owns ContextShared.
/// We don't use something like unique_ptr directly to allow ContextShared type to be incomplete.
struct SharedContextHolder
{
    ~SharedContextHolder();
    SharedContextHolder();
    explicit SharedContextHolder(std::unique_ptr<ContextSharedPart> shared_context);
    SharedContextHolder(SharedContextHolder &&) noexcept;

    SharedContextHolder & operator=(SharedContextHolder &&) noexcept;

    ContextSharedPart * get() const { return shared.get(); }
    void reset();

private:
    std::unique_ptr<ContextSharedPart> shared;
};


/** A set of known objects that can be used in the query.
  * Consists of a shared part (always common to all sessions and queries)
  *  and copied part (which can be its own for each session or query).
  *
  * Everything is encapsulated for all sorts of checks and locks.
  */
class Context: public std::enable_shared_from_this<Context>
{
private:
    ContextSharedPart * shared;

    ClientInfo client_info;
    ExternalTablesInitializer external_tables_initializer_callback;

    InputInitializer input_initializer_callback;
    InputBlocksReader input_blocks_reader;

    std::optional<UUID> user_id;
    std::shared_ptr<std::vector<UUID>> current_roles;
    std::shared_ptr<const SettingsConstraintsAndProfileIDs> settings_constraints_and_current_profiles;
    std::shared_ptr<const ContextAccess> access;
    std::shared_ptr<const EnabledRowPolicies> row_policies_of_initial_user;
    String current_database;
    Settings settings;  /// Setting for query execution.

    using ProgressCallback = std::function<void(const Progress & progress)>;
    ProgressCallback progress_callback;  /// Callback for tracking progress of query execution.

    using FileProgressCallback = std::function<void(const FileProgress & progress)>;
    FileProgressCallback file_progress_callback; /// Callback for tracking progress of file loading.

    std::weak_ptr<QueryStatus> process_list_elem;  /// For tracking total resource usage for query.
    bool has_process_list_elem = false;     /// It's impossible to check if weak_ptr was initialized or not
    StorageID insertion_table = StorageID::createEmpty();  /// Saved insertion table in query context
    bool is_distributed = false;  /// Whether the current context it used for distributed query

    String default_format;  /// Format, used when server formats data by itself and if query does not have FORMAT specification.
                            /// Thus, used in HTTP interface. If not specified - then some globally default format is used.

    String insert_format; /// Format, used in insert query.

    TemporaryTablesMapping external_tables_mapping;
    Scalars scalars;
    /// Used to store constant values which are different on each instance during distributed plan, such as _shard_num.
    Scalars special_scalars;

    /// Used in s3Cluster table function. With this callback, a worker node could ask an initiator
    /// about next file to read from s3.
    std::optional<ReadTaskCallback> next_task_callback;
    /// Used in parallel reading from replicas. A replica tells about its intentions to read
    /// some ranges from some part and initiator will tell the replica about whether it is accepted or denied.
    std::optional<MergeTreeReadTaskCallback> merge_tree_read_task_callback;
<<<<<<< HEAD
    /// Used to check if TCP client cancels query during planing
    std::optional<QueryCancellationChecker> query_cancellation_checker;
    UInt64 interactive_delay = 0;
=======
    std::optional<MergeTreeAllRangesCallback> merge_tree_all_ranges_callback;
    UUID parallel_replicas_group_uuid{UUIDHelpers::Nil};
>>>>>>> 021e6e90

    /// Record entities accessed by current query, and store this information in system.query_log.
    struct QueryAccessInfo
    {
        QueryAccessInfo() = default;

        QueryAccessInfo(const QueryAccessInfo & rhs)
        {
            std::lock_guard<std::mutex> lock(rhs.mutex);
            databases = rhs.databases;
            tables = rhs.tables;
            columns = rhs.columns;
            projections = rhs.projections;
            views = rhs.views;
        }

        QueryAccessInfo(QueryAccessInfo && rhs) = delete;

        QueryAccessInfo & operator=(QueryAccessInfo rhs)
        {
            swap(rhs);
            return *this;
        }

        void swap(QueryAccessInfo & rhs)
        {
            std::swap(databases, rhs.databases);
            std::swap(tables, rhs.tables);
            std::swap(columns, rhs.columns);
            std::swap(projections, rhs.projections);
            std::swap(views, rhs.views);
        }

        /// To prevent a race between copy-constructor and other uses of this structure.
        mutable std::mutex mutex{};
        std::set<std::string> databases{};
        std::set<std::string> tables{};
        std::set<std::string> columns{};
        std::set<std::string> projections{};
        std::set<std::string> views{};
    };

    QueryAccessInfo query_access_info;

    /// Record names of created objects of factories (for testing, etc)
    struct QueryFactoriesInfo
    {
        QueryFactoriesInfo() = default;

        QueryFactoriesInfo(const QueryFactoriesInfo & rhs)
        {
            std::lock_guard<std::mutex> lock(rhs.mutex);
            aggregate_functions = rhs.aggregate_functions;
            aggregate_function_combinators = rhs.aggregate_function_combinators;
            database_engines = rhs.database_engines;
            data_type_families = rhs.data_type_families;
            dictionaries = rhs.dictionaries;
            formats = rhs.formats;
            functions = rhs.functions;
            storages = rhs.storages;
            table_functions = rhs.table_functions;
        }

        QueryFactoriesInfo(QueryFactoriesInfo && rhs) = delete;

        QueryFactoriesInfo & operator=(QueryFactoriesInfo rhs)
        {
            swap(rhs);
            return *this;
        }

        void swap(QueryFactoriesInfo & rhs)
        {
            std::swap(aggregate_functions, rhs.aggregate_functions);
            std::swap(aggregate_function_combinators, rhs.aggregate_function_combinators);
            std::swap(database_engines, rhs.database_engines);
            std::swap(data_type_families, rhs.data_type_families);
            std::swap(dictionaries, rhs.dictionaries);
            std::swap(formats, rhs.formats);
            std::swap(functions, rhs.functions);
            std::swap(storages, rhs.storages);
            std::swap(table_functions, rhs.table_functions);
        }

        std::unordered_set<std::string> aggregate_functions;
        std::unordered_set<std::string> aggregate_function_combinators;
        std::unordered_set<std::string> database_engines;
        std::unordered_set<std::string> data_type_families;
        std::unordered_set<std::string> dictionaries;
        std::unordered_set<std::string> formats;
        std::unordered_set<std::string> functions;
        std::unordered_set<std::string> storages;
        std::unordered_set<std::string> table_functions;

        mutable std::mutex mutex;
    };

    /// Needs to be changed while having const context in factories methods
    mutable QueryFactoriesInfo query_factories_info;

    /// TODO: maybe replace with temporary tables?
    StoragePtr view_source;                 /// Temporary StorageValues used to generate alias columns for materialized views
    Tables table_function_results;          /// Temporary tables obtained by execution of table functions. Keyed by AST tree id.

    ContextWeakMutablePtr query_context;
    ContextWeakMutablePtr session_context;  /// Session context or nullptr. Could be equal to this.
    ContextWeakMutablePtr global_context;   /// Global context. Could be equal to this.

    /// XXX: move this stuff to shared part instead.
    ContextMutablePtr buffer_context;  /// Buffer context. Could be equal to this.

    /// A flag, used to distinguish between user query and internal query to a database engine (MaterializedPostgreSQL).
    bool is_internal_query = false;

    inline static ContextPtr global_context_instance;

    /// Temporary data for query execution accounting.
    TemporaryDataOnDiskScopePtr temp_data_on_disk;

public:
    /// Some counters for current query execution.
    /// Most of them are workarounds and should be removed in the future.
    struct KitchenSink
    {
        std::atomic<size_t> analyze_counter = 0;

        KitchenSink() = default;

        KitchenSink(const KitchenSink & rhs)
            : analyze_counter(rhs.analyze_counter.load())
        {}

        KitchenSink & operator=(const KitchenSink & rhs)
        {
            analyze_counter = rhs.analyze_counter.load();
            return *this;
        }
    };

    KitchenSink kitchen_sink;

    ParallelReplicasReadingCoordinatorPtr parallel_reading_coordinator;

private:
    using SampleBlockCache = std::unordered_map<std::string, Block>;
    mutable SampleBlockCache sample_block_cache;

    PartUUIDsPtr part_uuids; /// set of parts' uuids, is used for query parts deduplication
    PartUUIDsPtr ignored_part_uuids; /// set of parts' uuids are meant to be excluded from query processing

    NameToNameMap query_parameters;   /// Dictionary with query parameters for prepared statements.
                                                     /// (key=name, value)

    IHostContextPtr host_context;  /// Arbitrary object that may used to attach some host specific information to query context,
                                   /// when using ClickHouse as a library in some project. For example, it may contain host
                                   /// logger, some query identification information, profiling guards, etc. This field is
                                   /// to be customized in HTTP and TCP servers by overloading the customizeContext(DB::ContextPtr)
                                   /// methods.

    ZooKeeperMetadataTransactionPtr metadata_transaction;    /// Distributed DDL context. I'm not sure if it's a suitable place for this,
                                                    /// but it's the easiest way to pass this through the whole stack from executeQuery(...)
                                                    /// to DatabaseOnDisk::commitCreateTable(...) or IStorage::alter(...) without changing
                                                    /// thousands of signatures.
                                                    /// And I hope it will be replaced with more common Transaction sometime.

    MergeTreeTransactionPtr merge_tree_transaction;     /// Current transaction context. Can be inside session or query context.
                                                        /// It's shared with all children contexts.
    MergeTreeTransactionHolder merge_tree_transaction_holder;   /// It will rollback or commit transaction on Context destruction.

    /// Use copy constructor or createGlobal() instead
    Context();
    Context(const Context &);
    Context & operator=(const Context &);

public:
    /// Create initial Context with ContextShared and etc.
    static ContextMutablePtr createGlobal(ContextSharedPart * shared);
    static ContextMutablePtr createCopy(const ContextWeakPtr & other);
    static ContextMutablePtr createCopy(const ContextMutablePtr & other);
    static ContextMutablePtr createCopy(const ContextPtr & other);
    static SharedContextHolder createShared();

    ~Context();

    String getPath() const;
    String getFlagsPath() const;
    String getUserFilesPath() const;
    String getDictionariesLibPath() const;
    String getUserScriptsPath() const;

    /// A list of warnings about server configuration to place in `system.warnings` table.
    Strings getWarnings() const;

    VolumePtr getTemporaryVolume() const; /// TODO: remove, use `getTempDataOnDisk`

    TemporaryDataOnDiskScopePtr getTempDataOnDisk() const;
    void setTempDataOnDisk(TemporaryDataOnDiskScopePtr temp_data_on_disk_);

    void setPath(const String & path);
    void setFlagsPath(const String & path);
    void setUserFilesPath(const String & path);
    void setDictionariesLibPath(const String & path);
    void setUserScriptsPath(const String & path);

    void addWarningMessage(const String & msg) const;

    void setTemporaryStorageInCache(const String & cache_disk_name, size_t max_size);
    void setTemporaryStoragePolicy(const String & policy_name, size_t max_size);
    void setTemporaryStoragePath(const String & path, size_t max_size);

    using ConfigurationPtr = Poco::AutoPtr<Poco::Util::AbstractConfiguration>;

    /// Global application configuration settings.
    void setConfig(const ConfigurationPtr & config);
    const Poco::Util::AbstractConfiguration & getConfigRef() const;

    AccessControl & getAccessControl();
    const AccessControl & getAccessControl() const;

    /// Sets external authenticators config (LDAP, Kerberos).
    void setExternalAuthenticatorsConfig(const Poco::Util::AbstractConfiguration & config);

    /// Creates GSSAcceptorContext instance based on external authenticator params.
    std::unique_ptr<GSSAcceptorContext> makeGSSAcceptorContext() const;

    /** Take the list of users, quotas and configuration profiles from this config.
      * The list of users is completely replaced.
      * The accumulated quota values are not reset if the quota is not deleted.
      */
    void setUsersConfig(const ConfigurationPtr & config);
    ConfigurationPtr getUsersConfig();

    /// Sets the current user assuming that he/she is already authenticated.
    /// WARNING: This function doesn't check password!
    void setUser(const UUID & user_id_);

    UserPtr getUser() const;
    String getUserName() const;
    std::optional<UUID> getUserID() const;

    void setQuotaKey(String quota_key_);

    void setCurrentRoles(const std::vector<UUID> & current_roles_);
    void setCurrentRolesDefault();
    boost::container::flat_set<UUID> getCurrentRoles() const;
    boost::container::flat_set<UUID> getEnabledRoles() const;
    std::shared_ptr<const EnabledRolesInfo> getRolesInfo() const;

    void setCurrentProfile(const String & profile_name);
    void setCurrentProfile(const UUID & profile_id);
    std::vector<UUID> getCurrentProfiles() const;
    std::vector<UUID> getEnabledProfiles() const;

    /// Checks access rights.
    /// Empty database means the current database.
    void checkAccess(const AccessFlags & flags) const;
    void checkAccess(const AccessFlags & flags, std::string_view database) const;
    void checkAccess(const AccessFlags & flags, std::string_view database, std::string_view table) const;
    void checkAccess(const AccessFlags & flags, std::string_view database, std::string_view table, std::string_view column) const;
    void checkAccess(const AccessFlags & flags, std::string_view database, std::string_view table, const std::vector<std::string_view> & columns) const;
    void checkAccess(const AccessFlags & flags, std::string_view database, std::string_view table, const Strings & columns) const;
    void checkAccess(const AccessFlags & flags, const StorageID & table_id) const;
    void checkAccess(const AccessFlags & flags, const StorageID & table_id, std::string_view column) const;
    void checkAccess(const AccessFlags & flags, const StorageID & table_id, const std::vector<std::string_view> & columns) const;
    void checkAccess(const AccessFlags & flags, const StorageID & table_id, const Strings & columns) const;
    void checkAccess(const AccessRightsElement & element) const;
    void checkAccess(const AccessRightsElements & elements) const;

    std::shared_ptr<const ContextAccess> getAccess() const;

    RowPolicyFilterPtr getRowPolicyFilter(const String & database, const String & table_name, RowPolicyFilterType filter_type) const;

    /// Finds and sets extra row policies to be used based on `client_info.initial_user`,
    /// if the initial user exists.
    /// TODO: we need a better solution here. It seems we should pass the initial row policy
    /// because a shard is allowed to not have the initial user or it might be another user
    /// with the same name.
    void enableRowPoliciesOfInitialUser();

    std::shared_ptr<const EnabledQuota> getQuota() const;
    std::optional<QuotaUsage> getQuotaUsage() const;

    /// Resource management related
    ResourceManagerPtr getResourceManager() const;
    ClassifierPtr getClassifier() const;

    /// We have to copy external tables inside executeQuery() to track limits. Therefore, set callback for it. Must set once.
    void setExternalTablesInitializer(ExternalTablesInitializer && initializer);
    /// This method is called in executeQuery() and will call the external tables initializer.
    void initializeExternalTablesIfSet();

    /// When input() is present we have to send columns structure to client
    void setInputInitializer(InputInitializer && initializer);
    /// This method is called in StorageInput::read while executing query
    void initializeInput(const StoragePtr & input_storage);

    /// Callback for read data blocks from client one by one for function input()
    void setInputBlocksReaderCallback(InputBlocksReader && reader);
    /// Get callback for reading data for input()
    InputBlocksReader getInputBlocksReaderCallback() const;
    void resetInputCallbacks();

    ClientInfo & getClientInfo() { return client_info; }
    const ClientInfo & getClientInfo() const { return client_info; }

    enum StorageNamespace
    {
         ResolveGlobal = 1u,                                           /// Database name must be specified
         ResolveCurrentDatabase = 2u,                                  /// Use current database
         ResolveOrdinary = ResolveGlobal | ResolveCurrentDatabase,     /// If database name is not specified, use current database
         ResolveExternal = 4u,                                         /// Try get external table
         ResolveAll = ResolveExternal | ResolveOrdinary                /// If database name is not specified, try get external table,
                                                                       ///    if external table not found use current database.
    };

    String resolveDatabase(const String & database_name) const;
    StorageID resolveStorageID(StorageID storage_id, StorageNamespace where = StorageNamespace::ResolveAll) const;
    StorageID tryResolveStorageID(StorageID storage_id, StorageNamespace where = StorageNamespace::ResolveAll) const;
    StorageID resolveStorageIDImpl(StorageID storage_id, StorageNamespace where, std::optional<Exception> * exception) const;

    Tables getExternalTables() const;
    void addExternalTable(const String & table_name, TemporaryTableHolder && temporary_table);
    std::shared_ptr<TemporaryTableHolder> removeExternalTable(const String & table_name);

    const Scalars & getScalars() const;
    const Block & getScalar(const String & name) const;
    void addScalar(const String & name, const Block & block);
    bool hasScalar(const String & name) const;

    const Block * tryGetSpecialScalar(const String & name) const;
    void addSpecialScalar(const String & name, const Block & block);

    const QueryAccessInfo & getQueryAccessInfo() const { return query_access_info; }
    void addQueryAccessInfo(
        const String & quoted_database_name,
        const String & full_quoted_table_name,
        const Names & column_names,
        const String & projection_name = {},
        const String & view_name = {});


    /// Supported factories for records in query_log
    enum class QueryLogFactories
    {
        AggregateFunction,
        AggregateFunctionCombinator,
        Database,
        DataType,
        Dictionary,
        Format,
        Function,
        Storage,
        TableFunction
    };

    const QueryFactoriesInfo & getQueryFactoriesInfo() const { return query_factories_info; }
    void addQueryFactoriesInfo(QueryLogFactories factory_type, const String & created_object) const;

    /// For table functions s3/file/url/hdfs/input we can use structure from
    /// insertion table depending on select expression.
    StoragePtr executeTableFunction(const ASTPtr & table_expression, const ASTSelectQuery * select_query_hint = nullptr);

    void addViewSource(const StoragePtr & storage);
    StoragePtr getViewSource() const;

    String getCurrentDatabase() const;
    String getCurrentQueryId() const { return client_info.current_query_id; }

    /// Id of initiating query for distributed queries; or current query id if it's not a distributed query.
    String getInitialQueryId() const;

    void setCurrentDatabase(const String & name);
    /// Set current_database for global context. We don't validate that database
    /// exists because it should be set before databases loading.
    void setCurrentDatabaseNameInGlobalContext(const String & name);
    void setCurrentQueryId(const String & query_id);

    void killCurrentQuery() const;

    bool hasInsertionTable() const { return !insertion_table.empty(); }
    void setInsertionTable(StorageID db_and_table) { insertion_table = std::move(db_and_table); }
    const StorageID & getInsertionTable() const { return insertion_table; }

    void setDistributed(bool is_distributed_) { is_distributed = is_distributed_; }
    bool isDistributed() const { return is_distributed; }

    String getDefaultFormat() const;    /// If default_format is not specified, some global default format is returned.
    void setDefaultFormat(const String & name);

    String getInsertFormat() const;
    void setInsertFormat(const String & name);

    MultiVersion<Macros>::Version getMacros() const;
    void setMacros(std::unique_ptr<Macros> && macros);

    Settings getSettings() const;
    void setSettings(const Settings & settings_);

    /// Set settings by name.
    void setSetting(std::string_view name, const String & value);
    void setSetting(std::string_view name, const Field & value);
    void applySettingChange(const SettingChange & change);
    void applySettingsChanges(const SettingsChanges & changes);

    /// Checks the constraints.
    void checkSettingsConstraints(const SettingsProfileElements & profile_elements) const;
    void checkSettingsConstraints(const SettingChange & change) const;
    void checkSettingsConstraints(const SettingsChanges & changes) const;
    void checkSettingsConstraints(SettingsChanges & changes) const;
    void clampToSettingsConstraints(SettingsChanges & changes) const;
    void checkMergeTreeSettingsConstraints(const MergeTreeSettings & merge_tree_settings, const SettingsChanges & changes) const;

    /// Reset settings to default value
    void resetSettingsToDefaultValue(const std::vector<String> & names);

    /// Returns the current constraints (can return null).
    std::shared_ptr<const SettingsConstraintsAndProfileIDs> getSettingsConstraintsAndCurrentProfiles() const;

    const ExternalDictionariesLoader & getExternalDictionariesLoader() const;
    ExternalDictionariesLoader & getExternalDictionariesLoader();
    ExternalDictionariesLoader & getExternalDictionariesLoaderUnlocked();
    const EmbeddedDictionaries & getEmbeddedDictionaries() const;
    EmbeddedDictionaries & getEmbeddedDictionaries();
    void tryCreateEmbeddedDictionaries(const Poco::Util::AbstractConfiguration & config) const;
    void loadOrReloadDictionaries(const Poco::Util::AbstractConfiguration & config);

    const ExternalUserDefinedExecutableFunctionsLoader & getExternalUserDefinedExecutableFunctionsLoader() const;
    ExternalUserDefinedExecutableFunctionsLoader & getExternalUserDefinedExecutableFunctionsLoader();
    ExternalUserDefinedExecutableFunctionsLoader & getExternalUserDefinedExecutableFunctionsLoaderUnlocked();
    const IUserDefinedSQLObjectsLoader & getUserDefinedSQLObjectsLoader() const;
    IUserDefinedSQLObjectsLoader & getUserDefinedSQLObjectsLoader();
    void loadOrReloadUserDefinedExecutableFunctions(const Poco::Util::AbstractConfiguration & config);

#if USE_NLP
    SynonymsExtensions & getSynonymsExtensions() const;
    Lemmatizers & getLemmatizers() const;
#endif

    BackupsWorker & getBackupsWorker() const;

    /// I/O formats.
    InputFormatPtr getInputFormat(const String & name, ReadBuffer & buf, const Block & sample, UInt64 max_block_size, const std::optional<FormatSettings> & format_settings = std::nullopt) const;

    OutputFormatPtr getOutputFormat(const String & name, WriteBuffer & buf, const Block & sample) const;
    OutputFormatPtr getOutputFormatParallelIfPossible(const String & name, WriteBuffer & buf, const Block & sample) const;

    InterserverIOHandler & getInterserverIOHandler();
    const InterserverIOHandler & getInterserverIOHandler() const;

    /// How other servers can access this for downloading replicated data.
    void setInterserverIOAddress(const String & host, UInt16 port);
    std::pair<String, UInt16> getInterserverIOAddress() const;

    /// Credentials which server will use to communicate with others
    void updateInterserverCredentials(const Poco::Util::AbstractConfiguration & config);
    InterserverCredentialsPtr getInterserverCredentials() const;

    /// Interserver requests scheme (http or https)
    void setInterserverScheme(const String & scheme);
    String getInterserverScheme() const;

    /// Storage of allowed hosts from config.xml
    void setRemoteHostFilter(const Poco::Util::AbstractConfiguration & config);
    const RemoteHostFilter & getRemoteHostFilter() const;

    /// The port that the server listens for executing SQL queries.
    UInt16 getTCPPort() const;

    std::optional<UInt16> getTCPPortSecure() const;

    /// Register server ports during server starting up. No lock is held.
    void registerServerPort(String port_name, UInt16 port);

    UInt16 getServerPort(const String & port_name) const;

    /// For methods below you may need to acquire the context lock by yourself.

    ContextMutablePtr getQueryContext() const;
    bool hasQueryContext() const { return !query_context.expired(); }
    bool isInternalSubquery() const;

    ContextMutablePtr getSessionContext() const;
    bool hasSessionContext() const { return !session_context.expired(); }

    ContextMutablePtr getGlobalContext() const;

    static ContextPtr getGlobalContextInstance() { return global_context_instance; }

    bool hasGlobalContext() const { return !global_context.expired(); }
    bool isGlobalContext() const
    {
        auto ptr = global_context.lock();
        return ptr && ptr.get() == this;
    }

    ContextMutablePtr getBufferContext() const;

    void setQueryContext(ContextMutablePtr context_) { query_context = context_; }
    void setSessionContext(ContextMutablePtr context_) { session_context = context_; }

    void makeQueryContext() { query_context = shared_from_this(); }
    void makeSessionContext() { session_context = shared_from_this(); }
    void makeGlobalContext() { initGlobal(); global_context = shared_from_this(); }

    const Settings & getSettingsRef() const { return settings; }

    void setProgressCallback(ProgressCallback callback);
    /// Used in executeQuery() to pass it to the QueryPipeline.
    ProgressCallback getProgressCallback() const;

    void setFileProgressCallback(FileProgressCallback && callback) { file_progress_callback = callback; }
    FileProgressCallback getFileProgressCallback() const { return file_progress_callback; }

    /** Set in executeQuery and InterpreterSelectQuery. Then it is used in QueryPipeline,
      *  to update and monitor information about the total number of resources spent for the query.
      */
    void setProcessListElement(QueryStatusPtr elem);
    /// Can return nullptr if the query was not inserted into the ProcessList.
    QueryStatusPtr getProcessListElement() const;

    /// List all queries.
    ProcessList & getProcessList();
    const ProcessList & getProcessList() const;

    OvercommitTracker * getGlobalOvercommitTracker() const;

    MergeList & getMergeList();
    const MergeList & getMergeList() const;

    MovesList & getMovesList();
    const MovesList & getMovesList() const;

    ReplicatedFetchList & getReplicatedFetchList();
    const ReplicatedFetchList & getReplicatedFetchList() const;

    /// If the current session is expired at the time of the call, synchronously creates and returns a new session with the startNewSession() call.
    /// If no ZooKeeper configured, throws an exception.
    std::shared_ptr<zkutil::ZooKeeper> getZooKeeper() const;
    /// Same as above but return a zookeeper connection from auxiliary_zookeepers configuration entry.
    std::shared_ptr<zkutil::ZooKeeper> getAuxiliaryZooKeeper(const String & name) const;

    /// Try to connect to Keeper using get(Auxiliary)ZooKeeper. Useful for
    /// internal Keeper start (check connection to some other node). Return true
    /// if connected successfully (without exception) or our zookeeper client
    /// connection configured for some other cluster without our node.
    bool tryCheckClientConnectionToMyKeeperCluster() const;

    UInt32 getZooKeeperSessionUptime() const;

#if USE_ROCKSDB
    MergeTreeMetadataCachePtr getMergeTreeMetadataCache() const;
    MergeTreeMetadataCachePtr tryGetMergeTreeMetadataCache() const;
#endif

#if USE_NURAFT
    std::shared_ptr<KeeperDispatcher> & getKeeperDispatcher() const;
    std::shared_ptr<KeeperDispatcher> & tryGetKeeperDispatcher() const;
#endif
    void initializeKeeperDispatcher(bool start_async) const;
    void shutdownKeeperDispatcher() const;
    void updateKeeperConfiguration(const Poco::Util::AbstractConfiguration & config);

    /// Set auxiliary zookeepers configuration at server starting or configuration reloading.
    void reloadAuxiliaryZooKeepersConfigIfChanged(const ConfigurationPtr & config);
    /// Has ready or expired ZooKeeper
    bool hasZooKeeper() const;
    /// Has ready or expired auxiliary ZooKeeper
    bool hasAuxiliaryZooKeeper(const String & name) const;
    /// Reset current zookeeper session. Do not create a new one.
    void resetZooKeeper() const;
    // Reload Zookeeper
    void reloadZooKeeperIfChanged(const ConfigurationPtr & config) const;

    void setSystemZooKeeperLogAfterInitializationIfNeeded();

    /// Create a cache of uncompressed blocks of specified size. This can be done only once.
    void setUncompressedCache(size_t max_size_in_bytes, const String & uncompressed_cache_policy);
    std::shared_ptr<UncompressedCache> getUncompressedCache() const;
    void dropUncompressedCache() const;

    /// Create a cache of marks of specified size. This can be done only once.
    void setMarkCache(size_t cache_size_in_bytes, const String & mark_cache_policy);
    std::shared_ptr<MarkCache> getMarkCache() const;
    void dropMarkCache() const;
    ThreadPool & getLoadMarksThreadpool() const;

    /// Create a cache of index uncompressed blocks of specified size. This can be done only once.
    void setIndexUncompressedCache(size_t max_size_in_bytes);
    std::shared_ptr<UncompressedCache> getIndexUncompressedCache() const;
    void dropIndexUncompressedCache() const;

    /// Create a cache of index marks of specified size. This can be done only once.
    void setIndexMarkCache(size_t cache_size_in_bytes);
    std::shared_ptr<MarkCache> getIndexMarkCache() const;
    void dropIndexMarkCache() const;

    /// Create a cache of mapped files to avoid frequent open/map/unmap/close and to reuse from several threads.
    void setMMappedFileCache(size_t cache_size_in_num_entries);
    std::shared_ptr<MMappedFileCache> getMMappedFileCache() const;
    void dropMMappedFileCache() const;

    /// Create a cache of query results for statements which run repeatedly.
    void setQueryCache(const Poco::Util::AbstractConfiguration & config);
    void updateQueryCacheConfiguration(const Poco::Util::AbstractConfiguration & config);
    std::shared_ptr<QueryCache> getQueryCache() const;
    void dropQueryCache() const;

    /** Clear the caches of the uncompressed blocks and marks.
      * This is usually done when renaming tables, changing the type of columns, deleting a table.
      *  - since caches are linked to file names, and become incorrect.
      *  (when deleting a table - it is necessary, since in its place another can appear)
      * const - because the change in the cache is not considered significant.
      */
    void dropCaches() const;

    /// Settings for MergeTree background tasks stored in config.xml
    BackgroundTaskSchedulingSettings getBackgroundProcessingTaskSchedulingSettings() const;
    BackgroundTaskSchedulingSettings getBackgroundMoveTaskSchedulingSettings() const;

    BackgroundSchedulePool & getBufferFlushSchedulePool() const;
    BackgroundSchedulePool & getSchedulePool() const;
    BackgroundSchedulePool & getMessageBrokerSchedulePool() const;
    BackgroundSchedulePool & getDistributedSchedulePool() const;

    ThrottlerPtr getReplicatedFetchesThrottler() const;
    ThrottlerPtr getReplicatedSendsThrottler() const;
    ThrottlerPtr getRemoteReadThrottler() const;
    ThrottlerPtr getRemoteWriteThrottler() const;

    /// Has distributed_ddl configuration or not.
    bool hasDistributedDDL() const;
    void setDDLWorker(std::unique_ptr<DDLWorker> ddl_worker);
    DDLWorker & getDDLWorker() const;

    std::shared_ptr<Clusters> getClusters() const;
    std::shared_ptr<Cluster> getCluster(const std::string & cluster_name) const;
    std::shared_ptr<Cluster> tryGetCluster(const std::string & cluster_name) const;
    void setClustersConfig(const ConfigurationPtr & config, bool enable_discovery = false, const String & config_name = "remote_servers");

    void startClusterDiscovery();

    /// Sets custom cluster, but doesn't update configuration
    void setCluster(const String & cluster_name, const std::shared_ptr<Cluster> & cluster);
    void reloadClusterConfig() const;

    Compiler & getCompiler();

    /// Call after initialization before using system logs. Call for global context.
    void initializeSystemLogs();

    /// Call after initialization before using trace collector.
    void initializeTraceCollector();

#if USE_ROCKSDB
    void initializeMergeTreeMetadataCache(const String & dir, size_t size);
#endif

    bool hasTraceCollector() const;

    /// Nullptr if the query log is not ready for this moment.
    std::shared_ptr<QueryLog> getQueryLog() const;
    std::shared_ptr<QueryThreadLog> getQueryThreadLog() const;
    std::shared_ptr<QueryViewsLog> getQueryViewsLog() const;
    std::shared_ptr<TraceLog> getTraceLog() const;
    std::shared_ptr<TextLog> getTextLog() const;
    std::shared_ptr<MetricLog> getMetricLog() const;
    std::shared_ptr<AsynchronousMetricLog> getAsynchronousMetricLog() const;
    std::shared_ptr<OpenTelemetrySpanLog> getOpenTelemetrySpanLog() const;
    std::shared_ptr<ZooKeeperLog> getZooKeeperLog() const;
    std::shared_ptr<SessionLog> getSessionLog() const;
    std::shared_ptr<TransactionsInfoLog> getTransactionsInfoLog() const;
    std::shared_ptr<ProcessorsProfileLog> getProcessorsProfileLog() const;
    std::shared_ptr<FilesystemCacheLog> getFilesystemCacheLog() const;
    std::shared_ptr<AsynchronousInsertLog> getAsynchronousInsertLog() const;

    /// Returns an object used to log operations with parts if it possible.
    /// Provide table name to make required checks.
    std::shared_ptr<PartLog> getPartLog(const String & part_database) const;

    const MergeTreeSettings & getMergeTreeSettings() const;
    const MergeTreeSettings & getReplicatedMergeTreeSettings() const;
    const StorageS3Settings & getStorageS3Settings() const;

    /// Prevents DROP TABLE if its size is greater than max_size (50GB by default, max_size=0 turn off this check)
    void setMaxTableSizeToDrop(size_t max_size);
    void checkTableCanBeDropped(const String & database, const String & table, const size_t & table_size) const;

    /// Prevents DROP PARTITION if its size is greater than max_size (50GB by default, max_size=0 turn off this check)
    void setMaxPartitionSizeToDrop(size_t max_size);
    void checkPartitionCanBeDropped(const String & database, const String & table, const size_t & partition_size) const;

    /// Lets you select the compression codec according to the conditions described in the configuration file.
    std::shared_ptr<ICompressionCodec> chooseCompressionCodec(size_t part_size, double part_size_ratio) const;


    /// Provides storage disks
    DiskPtr getDisk(const String & name) const;

    StoragePoliciesMap getPoliciesMap() const;
    DisksMap getDisksMap() const;
    void updateStorageConfiguration(const Poco::Util::AbstractConfiguration & config);


    /// Provides storage politics schemes
    StoragePolicyPtr getStoragePolicy(const String & name) const;

    /// Get the server uptime in seconds.
    double getUptimeSeconds() const;

    using ConfigReloadCallback = std::function<void()>;
    void setConfigReloadCallback(ConfigReloadCallback && callback);
    void reloadConfig() const;

    void shutdown();

    bool isInternalQuery() const { return is_internal_query; }
    void setInternalQuery(bool internal) { is_internal_query = internal; }

    ActionLocksManagerPtr getActionLocksManager() const;

    enum class ApplicationType
    {
        SERVER,         /// The program is run as clickhouse-server daemon (default behavior)
        CLIENT,         /// clickhouse-client
        LOCAL,          /// clickhouse-local
        KEEPER,         /// clickhouse-keeper (also daemon)
        DISKS,          /// clickhouse-disks
    };

    ApplicationType getApplicationType() const;
    void setApplicationType(ApplicationType type);

    /// Sets default_profile and system_profile, must be called once during the initialization
    void setDefaultProfiles(const Poco::Util::AbstractConfiguration & config);
    String getDefaultProfileName() const;
    String getSystemProfileName() const;

    /// Base path for format schemas
    String getFormatSchemaPath() const;
    void setFormatSchemaPath(const String & path);

    SampleBlockCache & getSampleBlockCache() const;

    /// Query parameters for prepared statements.
    bool hasQueryParameters() const;
    const NameToNameMap & getQueryParameters() const;

    /// Throws if parameter with the given name already set.
    void setQueryParameter(const String & name, const String & value);
    void setQueryParameters(const NameToNameMap & parameters) { query_parameters = parameters; }

    /// Overrides values of existing parameters.
    void addQueryParameters(const NameToNameMap & parameters);

    /// Add started bridge command. It will be killed after context destruction
    void addBridgeCommand(std::unique_ptr<ShellCommand> cmd) const;

    IHostContextPtr & getHostContext();
    const IHostContextPtr & getHostContext() const;

    /// Initialize context of distributed DDL query with Replicated database.
    void initZooKeeperMetadataTransaction(ZooKeeperMetadataTransactionPtr txn, bool attach_existing = false);
    /// Returns context of current distributed DDL query or nullptr.
    ZooKeeperMetadataTransactionPtr getZooKeeperMetadataTransaction() const;
    /// Removes context of current distributed DDL.
    void resetZooKeeperMetadataTransaction();

    void checkTransactionsAreAllowed(bool explicit_tcl_query = false) const;
    void initCurrentTransaction(MergeTreeTransactionPtr txn);
    void setCurrentTransaction(MergeTreeTransactionPtr txn);
    MergeTreeTransactionPtr getCurrentTransaction() const;

    bool isServerCompletelyStarted() const;
    void setServerCompletelyStarted();

    PartUUIDsPtr getPartUUIDs() const;
    PartUUIDsPtr getIgnoredPartUUIDs() const;

    AsynchronousInsertQueue * getAsynchronousInsertQueue() const;
    void setAsynchronousInsertQueue(const std::shared_ptr<AsynchronousInsertQueue> & ptr);

    ReadTaskCallback getReadTaskCallback() const;
    void setReadTaskCallback(ReadTaskCallback && callback);

    MergeTreeReadTaskCallback getMergeTreeReadTaskCallback() const;
    void setMergeTreeReadTaskCallback(MergeTreeReadTaskCallback && callback);

<<<<<<< HEAD
    std::optional<QueryCancellationChecker> getQueryCancellationChecker() const;
    UInt64 getQueryInteractiveDelay() const;
    void setQueryCancellationChecker(QueryCancellationChecker && checker, UInt64 interactive_delay_);
=======
    MergeTreeAllRangesCallback getMergeTreeAllRangesCallback() const;
    void setMergeTreeAllRangesCallback(MergeTreeAllRangesCallback && callback);

    UUID getParallelReplicasGroupUUID() const;
    void setParallelReplicasGroupUUID(UUID uuid);
>>>>>>> 021e6e90

    /// Background executors related methods
    void initializeBackgroundExecutorsIfNeeded();
    bool areBackgroundExecutorsInitialized();

    MergeMutateBackgroundExecutorPtr getMergeMutateExecutor() const;
    OrdinaryBackgroundExecutorPtr getMovesExecutor() const;
    OrdinaryBackgroundExecutorPtr getFetchesExecutor() const;
    OrdinaryBackgroundExecutorPtr getCommonExecutor() const;

    enum class FilesystemReaderType
    {
        SYNCHRONOUS_LOCAL_FS_READER,
        ASYNCHRONOUS_LOCAL_FS_READER,
        ASYNCHRONOUS_REMOTE_FS_READER,
    };

    IAsynchronousReader & getThreadPoolReader(FilesystemReaderType type) const;

    ThreadPool & getThreadPoolWriter() const;

    /** Get settings for reading from filesystem. */
    ReadSettings getReadSettings() const;

    /** Get settings for writing to filesystem. */
    WriteSettings getWriteSettings() const;

    /** There are multiple conditions that have to be met to be able to use parallel replicas */
    bool canUseParallelReplicasOnInitiator() const;
    bool canUseParallelReplicasOnFollower() const;

private:
    std::unique_lock<std::recursive_mutex> getLock() const;

    void initGlobal();

    /// Compute and set actual user settings, client_info.current_user should be set
    void calculateAccessRights();

    template <typename... Args>
    void checkAccessImpl(const Args &... args) const;

    EmbeddedDictionaries & getEmbeddedDictionariesImpl(bool throw_on_error) const;

    void checkCanBeDropped(const String & database, const String & table, const size_t & size, const size_t & max_size_to_drop) const;

    StoragePolicySelectorPtr getStoragePolicySelector(std::lock_guard<std::mutex> & lock) const;

    DiskSelectorPtr getDiskSelector(std::lock_guard<std::mutex> & /* lock */) const;
};

struct HTTPContext : public IHTTPContext
{
    explicit HTTPContext(ContextPtr context_)
        : context(Context::createCopy(context_))
    {}

    uint64_t getMaxHstsAge() const override
    {
        return context->getSettingsRef().hsts_max_age;
    }

    uint64_t getMaxUriSize() const override
    {
        return context->getSettingsRef().http_max_uri_size;
    }

    uint64_t getMaxFields() const override
    {
        return context->getSettingsRef().http_max_fields;
    }

    uint64_t getMaxFieldNameSize() const override
    {
        return context->getSettingsRef().http_max_field_name_size;
    }

    uint64_t getMaxFieldValueSize() const override
    {
        return context->getSettingsRef().http_max_field_value_size;
    }

    uint64_t getMaxChunkSize() const override
    {
        return context->getSettingsRef().http_max_chunk_size;
    }

    Poco::Timespan getReceiveTimeout() const override
    {
        return context->getSettingsRef().http_receive_timeout;
    }

    Poco::Timespan getSendTimeout() const override
    {
        return context->getSettingsRef().http_send_timeout;
    }

    ContextPtr context;
};

}<|MERGE_RESOLUTION|>--- conflicted
+++ resolved
@@ -180,12 +180,9 @@
 class TemporaryDataOnDiskScope;
 using TemporaryDataOnDiskScopePtr = std::shared_ptr<TemporaryDataOnDiskScope>;
 
-<<<<<<< HEAD
 using QueryCancellationChecker = std::function<bool()>;
-=======
 class ParallelReplicasReadingCoordinator;
 using ParallelReplicasReadingCoordinatorPtr = std::shared_ptr<ParallelReplicasReadingCoordinator>;
->>>>>>> 021e6e90
 
 #if USE_ROCKSDB
 class MergeTreeMetadataCache;
@@ -272,14 +269,11 @@
     /// Used in parallel reading from replicas. A replica tells about its intentions to read
     /// some ranges from some part and initiator will tell the replica about whether it is accepted or denied.
     std::optional<MergeTreeReadTaskCallback> merge_tree_read_task_callback;
-<<<<<<< HEAD
+    std::optional<MergeTreeAllRangesCallback> merge_tree_all_ranges_callback;
+    UUID parallel_replicas_group_uuid{UUIDHelpers::Nil};
     /// Used to check if TCP client cancels query during planing
     std::optional<QueryCancellationChecker> query_cancellation_checker;
     UInt64 interactive_delay = 0;
-=======
-    std::optional<MergeTreeAllRangesCallback> merge_tree_all_ranges_callback;
-    UUID parallel_replicas_group_uuid{UUIDHelpers::Nil};
->>>>>>> 021e6e90
 
     /// Record entities accessed by current query, and store this information in system.query_log.
     struct QueryAccessInfo
@@ -1067,17 +1061,14 @@
     MergeTreeReadTaskCallback getMergeTreeReadTaskCallback() const;
     void setMergeTreeReadTaskCallback(MergeTreeReadTaskCallback && callback);
 
-<<<<<<< HEAD
     std::optional<QueryCancellationChecker> getQueryCancellationChecker() const;
     UInt64 getQueryInteractiveDelay() const;
     void setQueryCancellationChecker(QueryCancellationChecker && checker, UInt64 interactive_delay_);
-=======
     MergeTreeAllRangesCallback getMergeTreeAllRangesCallback() const;
     void setMergeTreeAllRangesCallback(MergeTreeAllRangesCallback && callback);
 
     UUID getParallelReplicasGroupUUID() const;
     void setParallelReplicasGroupUUID(UUID uuid);
->>>>>>> 021e6e90
 
     /// Background executors related methods
     void initializeBackgroundExecutorsIfNeeded();
