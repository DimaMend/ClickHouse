--- conflicted
+++ resolved
@@ -340,14 +340,7 @@
             if (query.kind == ASTDropQuery::Kind::Detach && query.permanently)
                 throw Exception(ErrorCodes::NOT_IMPLEMENTED, "DETACH PERMANENTLY is not implemented for databases");
 
-<<<<<<< HEAD
-            if (query.if_empty)
-                throw Exception(ErrorCodes::NOT_IMPLEMENTED, "DROP IF EMPTY is not implemented for databases");
-
             if (!truncate && database->hasReplicationThread())
-=======
-            if (database->hasReplicationThread())
->>>>>>> 9901ab50
                 database->stopReplication();
 
             if (database->shouldBeEmptyOnDetach())
