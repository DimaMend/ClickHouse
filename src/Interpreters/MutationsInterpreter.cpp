#include <Functions/FunctionFactory.h>
#include <Functions/IFunction.h>
#include <Interpreters/InDepthNodeVisitor.h>
#include <Interpreters/InterpreterSelectQuery.h>
#include <Interpreters/MutationsInterpreter.h>
#include <Interpreters/TreeRewriter.h>
#include <Storages/MergeTree/MergeTreeData.h>
#include <Storages/MergeTree/StorageFromMergeTreeDataPart.h>
#include <Processors/Transforms/FilterTransform.h>
#include <Processors/Transforms/ExpressionTransform.h>
#include <Processors/Transforms/CreatingSetsTransform.h>
#include <Processors/Transforms/MaterializingTransform.h>
#include <Processors/Sources/NullSource.h>
#include <Processors/QueryPipeline.h>
#include <Processors/QueryPlan/QueryPlan.h>
#include <Processors/QueryPlan/ExpressionStep.h>
#include <Processors/QueryPlan/FilterStep.h>
#include <Processors/QueryPlan/ReadFromPreparedSource.h>
#include <Processors/Executors/PipelineExecutingBlockInputStream.h>
#include <Processors/Transforms/CheckSortedTransform.h>
#include <Parsers/ASTIdentifier.h>
#include <Parsers/ASTFunction.h>
#include <Parsers/ASTLiteral.h>
#include <Parsers/ASTExpressionList.h>
#include <Parsers/ASTSelectQuery.h>
#include <Parsers/formatAST.h>
#include <IO/WriteHelpers.h>
#include <Processors/QueryPlan/CreatingSetsStep.h>
#include <DataTypes/NestedUtils.h>


namespace DB
{

namespace ErrorCodes
{
    extern const int NOT_IMPLEMENTED;
    extern const int BAD_ARGUMENTS;
    extern const int LOGICAL_ERROR;
    extern const int UNKNOWN_MUTATION_COMMAND;
    extern const int NO_SUCH_COLUMN_IN_TABLE;
    extern const int CANNOT_UPDATE_COLUMN;
}

namespace
{

/// Helps to detect situations, where non-deterministic functions may be used in mutations of Replicated*MergeTree.
class FirstNonDeterministicFunctionMatcher
{
public:
    struct Data
    {
        ContextPtr context;
        std::optional<String> nondeterministic_function_name;
    };

    static bool needChildVisit(const ASTPtr & /*node*/, const ASTPtr & child)
    {
        return child != nullptr;
    }

    static void visit(const ASTPtr & node, Data & data)
    {
        if (data.nondeterministic_function_name)
            return;

        if (const auto * function = typeid_cast<const ASTFunction *>(node.get()))
        {
            /// Property of being deterministic for lambda expression is completely determined
            /// by the contents of its definition, so we just proceed to it.
            if (function->name != "lambda")
            {
                const auto func = FunctionFactory::instance().get(function->name, data.context);
                if (!func->isDeterministic())
                    data.nondeterministic_function_name = func->getName();
            }
        }
    }
};

using FirstNonDeterministicFunctionFinder = InDepthNodeVisitor<FirstNonDeterministicFunctionMatcher, true>;

std::optional<String> findFirstNonDeterministicFunctionName(const MutationCommand & command, ContextPtr context)
{
    FirstNonDeterministicFunctionMatcher::Data finder_data{context, std::nullopt};

    switch (command.type)
    {
        case MutationCommand::UPDATE:
        {
            auto update_assignments_ast = command.ast->as<const ASTAlterCommand &>().update_assignments->clone();
            FirstNonDeterministicFunctionFinder(finder_data).visit(update_assignments_ast);

            if (finder_data.nondeterministic_function_name)
                return finder_data.nondeterministic_function_name;

            /// Currently UPDATE and DELETE both always have predicates so we can use fallthrough
            [[fallthrough]];
        }

        case MutationCommand::DELETE:
        {
            auto predicate_ast = command.predicate->clone();
            FirstNonDeterministicFunctionFinder(finder_data).visit(predicate_ast);

            return finder_data.nondeterministic_function_name;
        }

        default:
            break;
    }

    return {};
}

ASTPtr prepareQueryAffectedAST(const std::vector<MutationCommand> & commands, const StoragePtr & storage, ContextPtr context)
{
    /// Execute `SELECT count() FROM storage WHERE predicate1 OR predicate2 OR ...` query.
    /// The result can differ from the number of affected rows (e.g. if there is an UPDATE command that
    /// changes how many rows satisfy the predicates of the subsequent commands).
    /// But we can be sure that if count = 0, then no rows will be touched.

    auto select = std::make_shared<ASTSelectQuery>();

    select->setExpression(ASTSelectQuery::Expression::SELECT, std::make_shared<ASTExpressionList>());
    auto count_func = std::make_shared<ASTFunction>();
    count_func->name = "count";
    count_func->arguments = std::make_shared<ASTExpressionList>();
    select->select()->children.push_back(count_func);

    ASTs conditions;
    for (const MutationCommand & command : commands)
    {
        if (ASTPtr condition = getPartitionAndPredicateExpressionForMutationCommand(command, storage, context))
            conditions.push_back(std::move(condition));
    }

    if (conditions.size() > 1)
    {
        auto coalesced_predicates = makeASTFunction("or");
        coalesced_predicates->arguments->children = std::move(conditions);
        select->setExpression(ASTSelectQuery::Expression::WHERE, std::move(coalesced_predicates));
    }
    else if (conditions.size() == 1)
    {
        select->setExpression(ASTSelectQuery::Expression::WHERE, std::move(conditions.front()));
    }

    return select;
}

ColumnDependencies getAllColumnDependencies(const StorageMetadataPtr & metadata_snapshot, const NameSet & updated_columns)
{
    NameSet new_updated_columns = updated_columns;
    ColumnDependencies dependencies;
    while (!new_updated_columns.empty())
    {
        auto new_dependencies = metadata_snapshot->getColumnDependencies(new_updated_columns, true);
        new_updated_columns.clear();
        for (const auto & dependency : new_dependencies)
        {
            if (!dependencies.count(dependency))
            {
                dependencies.insert(dependency);
                if (!dependency.isReadOnly())
                    new_updated_columns.insert(dependency.column_name);
            }
        }
    }

    return dependencies;
}

}


bool isStorageTouchedByMutations(
    const StoragePtr & storage,
    const StorageMetadataPtr & metadata_snapshot,
    const std::vector<MutationCommand> & commands,
    ContextMutablePtr context_copy)
{
    if (commands.empty())
        return false;

    bool all_commands_can_be_skipped = true;
    auto storage_from_merge_tree_data_part = std::dynamic_pointer_cast<StorageFromMergeTreeDataPart>(storage);
    for (const MutationCommand & command : commands)
    {
        if (!command.predicate) /// The command touches all rows.
            return true;

        if (command.partition && !storage_from_merge_tree_data_part)
            throw Exception("ALTER UPDATE/DELETE ... IN PARTITION is not supported for non-MergeTree tables", ErrorCodes::NOT_IMPLEMENTED);

        if (command.partition && storage_from_merge_tree_data_part)
        {
            const String partition_id = storage_from_merge_tree_data_part->getPartitionIDFromQuery(command.partition, context_copy);
            if (partition_id == storage_from_merge_tree_data_part->getPartitionId())
                all_commands_can_be_skipped = false;
        }
        else
            all_commands_can_be_skipped = false;
    }

    if (all_commands_can_be_skipped)
        return false;

    context_copy->setSetting("max_streams_to_max_threads_ratio", 1);
    context_copy->setSetting("max_threads", 1);

    ASTPtr select_query = prepareQueryAffectedAST(commands, storage, context_copy);

    /// Interpreter must be alive, when we use result of execute() method.
    /// For some reason it may copy context and and give it into ExpressionBlockInputStream
    /// after that we will use context from destroyed stack frame in our stream.
    InterpreterSelectQuery interpreter(select_query, context_copy, storage, metadata_snapshot, SelectQueryOptions().ignoreLimits());
    BlockInputStreamPtr in = interpreter.execute().getInputStream();

    Block block = in->read();
    if (!block.rows())
        return false;
    else if (block.rows() != 1)
        throw Exception(ErrorCodes::LOGICAL_ERROR, "count() expression returned {} instead of 1", block.rows());

    auto count = (*block.getByName("count()").column)[0].get<UInt64>();
    return count != 0;
}


ASTPtr getPartitionAndPredicateExpressionForMutationCommand(
    const MutationCommand & command,
    const StoragePtr & storage,
    ContextPtr context
)
{
    ASTPtr partition_predicate_as_ast_func;
    if (command.partition)
    {
        String partition_id;

        auto storage_merge_tree = std::dynamic_pointer_cast<MergeTreeData>(storage);
        auto storage_from_merge_tree_data_part = std::dynamic_pointer_cast<StorageFromMergeTreeDataPart>(storage);
        if (storage_merge_tree)
            partition_id = storage_merge_tree->getPartitionIDFromQuery(command.partition, context);
        else if (storage_from_merge_tree_data_part)
            partition_id = storage_from_merge_tree_data_part->getPartitionIDFromQuery(command.partition, context);
        else
            throw Exception("ALTER UPDATE/DELETE ... IN PARTITION is not supported for non-MergeTree tables", ErrorCodes::NOT_IMPLEMENTED);

        partition_predicate_as_ast_func = makeASTFunction("equals",
                    std::make_shared<ASTIdentifier>("_partition_id"),
                    std::make_shared<ASTLiteral>(partition_id)
        );
    }

    if (command.predicate && command.partition)
        return makeASTFunction("and", command.predicate->clone(), std::move(partition_predicate_as_ast_func));
    else
        return command.predicate ? command.predicate->clone() : partition_predicate_as_ast_func;
}


MutationsInterpreter::MutationsInterpreter(
    StoragePtr storage_,
    const StorageMetadataPtr & metadata_snapshot_,
    MutationCommands commands_,
    ContextPtr context_,
    bool can_execute_)
    : storage(std::move(storage_))
    , metadata_snapshot(metadata_snapshot_)
    , commands(std::move(commands_))
    , context(Context::createCopy(context_))
    , can_execute(can_execute_)
    , select_limits(SelectQueryOptions().analyze(!can_execute).ignoreLimits())
{
    mutation_ast = prepare(!can_execute);
}

MutationsInterpreter::MutationsInterpreter(
    StoragePtr storage_,
    const StorageMetadataPtr & metadata_snapshot_,
    const ASTPtr& point_delete_predicate,
    ContextPtr context_)
    : storage(std::move(storage_))
    , metadata_snapshot(metadata_snapshot_)
    , context(context_)
    , select_limits(SelectQueryOptions().analyze(true).ignoreLimits())
{
    mutation_kind.set(MutationKind::MUTATE_OTHER);

    stages.emplace_back(context);
    stages[0].filters = { makeASTFunction("isZeroOrNull", point_delete_predicate->clone()) };

    is_prepared = true;

    mutation_ast = std::make_shared<ASTSelectQuery>();

    auto & select = mutation_ast->as<ASTSelectQuery&>();
    ASTs & children = select.select()->children;

    for (const auto & column : metadata_snapshot->getColumns().getAllPhysical())
    {
        stages[0].output_columns.insert(column.name);
        children.push_back(std::make_shared<ASTIdentifier>(column.name));
    }

    ASTPtr where = stages[0].filters[0];
    select.setExpression(ASTSelectQuery::Expression::SELECT, std::make_shared<ASTExpressionList>());
    select.setExpression(ASTSelectQuery::Expression::WHERE, std::move(where));
}

static NameSet getKeyColumns(const StoragePtr & storage, const StorageMetadataPtr & metadata_snapshot)
{
    const MergeTreeData * merge_tree_data = dynamic_cast<const MergeTreeData *>(storage.get());
    if (!merge_tree_data)
        return {};

    NameSet key_columns;

    for (const String & col : metadata_snapshot->getColumnsRequiredForPartitionKey())
        key_columns.insert(col);

    for (const String & col : metadata_snapshot->getColumnsRequiredForSortingKey())
        key_columns.insert(col);
    /// We don't process sample_by_ast separately because it must be among the primary key columns.

    if (!merge_tree_data->merging_params.sign_column.empty())
        key_columns.insert(merge_tree_data->merging_params.sign_column);

    if (!merge_tree_data->merging_params.version_column.empty())
        key_columns.insert(merge_tree_data->merging_params.version_column);

    return key_columns;
}

static bool materializeTTLRecalculateOnly(const StoragePtr & storage)
{
    auto storage_from_merge_tree_data_part = std::dynamic_pointer_cast<StorageFromMergeTreeDataPart>(storage);
    if (!storage_from_merge_tree_data_part)
        return false;

    return storage_from_merge_tree_data_part->materializeTTLRecalculateOnly();
}

static void validateUpdateColumns(
    const StoragePtr & storage,
    const StorageMetadataPtr & metadata_snapshot, const NameSet & updated_columns,
    const std::unordered_map<String, Names> & column_to_affected_materialized)
{
    NameSet key_columns = getKeyColumns(storage, metadata_snapshot);

    for (const String & column_name : updated_columns)
    {
        auto found = false;
        for (const auto & col : metadata_snapshot->getColumns().getOrdinary())
        {
            if (col.name == column_name)
            {
                found = true;
                break;
            }
        }

        if (!found)
        {
            for (const auto & col : metadata_snapshot->getColumns().getMaterialized())
            {
                if (col.name == column_name)
                    throw Exception("Cannot UPDATE materialized column " + backQuote(column_name), ErrorCodes::CANNOT_UPDATE_COLUMN);
            }

            throw Exception("There is no column " + backQuote(column_name) + " in table", ErrorCodes::NO_SUCH_COLUMN_IN_TABLE);
        }

        if (key_columns.count(column_name))
            throw Exception("Cannot UPDATE key column " + backQuote(column_name), ErrorCodes::CANNOT_UPDATE_COLUMN);

        auto materialized_it = column_to_affected_materialized.find(column_name);
        if (materialized_it != column_to_affected_materialized.end())
        {
            for (const String & materialized : materialized_it->second)
            {
                if (key_columns.count(materialized))
                    throw Exception("Updated column " + backQuote(column_name) + " affects MATERIALIZED column "
                        + backQuote(materialized) + ", which is a key column. Cannot UPDATE it.",
                        ErrorCodes::CANNOT_UPDATE_COLUMN);
            }
        }
    }
}

/// Returns ASTs of updated nested subcolumns, if all of subcolumns were updated.
/// They are used to validate sizes of nested arrays.
/// If some of subcolumns were updated and some weren't,
/// it makes sense to validate only updated columns with their old versions,
/// because their sizes couldn't change, since sizes of all nested subcolumns must be consistent.
static std::optional<std::vector<ASTPtr>> getExpressionsOfUpdatedNestedSubcolumns(
    const String & column_name,
    const NamesAndTypesList & all_columns,
    const std::unordered_map<String, ASTPtr> & column_to_update_expression)
{
    std::vector<ASTPtr> res;
    auto source_name = Nested::splitName(column_name).first;

    /// Check this nested subcolumn
    for (const auto & column : all_columns)
    {
        auto split = Nested::splitName(column.name);
        if (isArray(column.type) && split.first == source_name && !split.second.empty())
        {
            auto it = column_to_update_expression.find(column.name);
            if (it == column_to_update_expression.end())
                return {};

            res.push_back(it->second);
        }
    }

    return res;
}

ASTPtr MutationsInterpreter::prepare(bool dry_run)
{
    if (is_prepared)
        throw Exception(ErrorCodes::LOGICAL_ERROR, "MutationsInterpreter is already prepared");

    if (commands.empty())
        throw Exception(ErrorCodes::LOGICAL_ERROR, "Empty mutation commands list");

    const ColumnsDescription & columns_desc = metadata_snapshot->getColumns();
    const IndicesDescription & indices_desc = metadata_snapshot->getSecondaryIndices();
    const ProjectionsDescription & projections_desc = metadata_snapshot->getProjections();
    NamesAndTypesList all_columns = columns_desc.getAllPhysical();

    NameSet updated_columns;
<<<<<<< HEAD

    for (const MutationCommand & command : commands)
        for (const auto & [column_name, update_ast] : command.column_to_update_expression)
            updated_columns.insert(column_name);
=======
    bool materialize_ttl_recalculate_only = materializeTTLRecalculateOnly(storage);
    for (const MutationCommand & command : commands)
    {
        if (command.type == MutationCommand::Type::UPDATE
            || command.type == MutationCommand::Type::DELETE)
            materialize_ttl_recalculate_only = false;

        for (const auto & kv : command.column_to_update_expression)
        {
            updated_columns.insert(kv.first);
        }
    }
>>>>>>> 1f3701d4

    /// We need to know which columns affect which MATERIALIZED columns, data skipping indices
    /// and projections to recalculate them if dependencies are updated.
    std::unordered_map<String, Names> column_to_affected_materialized;
    if (!updated_columns.empty())
    {
        for (const auto & column : columns_desc)
        {
            if (column.default_desc.kind == ColumnDefaultKind::Materialized)
            {
                auto query = column.default_desc.expression->clone();
                auto syntax_result = TreeRewriter(context).analyze(query, all_columns);
                for (const String & dependency : syntax_result->requiredSourceColumns())
                {
                    if (updated_columns.count(dependency))
                        column_to_affected_materialized[dependency].push_back(column.name);
                }
            }
        }

        validateUpdateColumns(storage, metadata_snapshot, updated_columns, column_to_affected_materialized);
    }

    dependencies = getAllColumnDependencies(metadata_snapshot, updated_columns);

    /// First, break a sequence of commands into stages.
    for (auto & command : commands)
    {
        if (command.type == MutationCommand::DELETE)
        {
            mutation_kind.set(MutationKind::MUTATE_OTHER);
            if (stages.empty() || !stages.back().column_to_updated.empty())
                stages.emplace_back(context);

            auto negated_predicate = makeASTFunction("isZeroOrNull", getPartitionAndPredicateExpressionForMutationCommand(command));
            stages.back().filters.push_back(negated_predicate);
        }
        else if (command.type == MutationCommand::UPDATE)
        {
            mutation_kind.set(MutationKind::MUTATE_OTHER);
            if (stages.empty() || !stages.back().column_to_updated.empty())
                stages.emplace_back(context);
            if (stages.size() == 1) /// First stage only supports filtering and can't update columns.
                stages.emplace_back(context);

            NameSet affected_materialized;

            for (const auto & kv : command.column_to_update_expression)
            {
                const String & column = kv.first;

                auto materialized_it = column_to_affected_materialized.find(column);
                if (materialized_it != column_to_affected_materialized.end())
                {
                    for (const String & mat_column : materialized_it->second)
                        affected_materialized.emplace(mat_column);
                }

                /// When doing UPDATE column = expression WHERE condition
                /// we will replace column to the result of the following expression:
                ///
                /// CAST(if(condition, CAST(expression, type), column), type)
                ///
                /// Inner CAST is needed to make 'if' work when branches have no common type,
                /// example: type is UInt64, UPDATE x = -1 or UPDATE x = x - 1.
                ///
                /// Outer CAST is added just in case if we don't trust the returning type of 'if'.

                const auto & type = columns_desc.getPhysical(column).type;
                auto type_literal = std::make_shared<ASTLiteral>(type->getName());

                const auto & update_expr = kv.second;

                ASTPtr condition = getPartitionAndPredicateExpressionForMutationCommand(command);

                /// And new check validateNestedArraySizes for Nested subcolumns
                if (isArray(type) && !Nested::splitName(column).second.empty())
                {
                    std::shared_ptr<ASTFunction> function = nullptr;

                    auto nested_update_exprs = getExpressionsOfUpdatedNestedSubcolumns(column, all_columns, command.column_to_update_expression);
                    if (!nested_update_exprs)
                    {
                        function = makeASTFunction("validateNestedArraySizes",
                            condition,
                            update_expr->clone(),
                            std::make_shared<ASTIdentifier>(column));
                        condition = makeASTFunction("and", condition, function);
                    }
                    else if (nested_update_exprs->size() > 1)
                    {
                        function = std::make_shared<ASTFunction>();
                        function->name = "validateNestedArraySizes";
                        function->arguments = std::make_shared<ASTExpressionList>();
                        function->children.push_back(function->arguments);
                        function->arguments->children.push_back(condition);
                        for (const auto & it : *nested_update_exprs)
                            function->arguments->children.push_back(it->clone());
                        condition = makeASTFunction("and", condition, function);
                    }
                }

                auto updated_column = makeASTFunction("_CAST",
                    makeASTFunction("if",
                        condition,
                        makeASTFunction("_CAST",
                            update_expr->clone(),
                            type_literal),
                        std::make_shared<ASTIdentifier>(column)),
                    type_literal);

                stages.back().column_to_updated.emplace(column, updated_column);
            }

            if (!affected_materialized.empty())
            {
                stages.emplace_back(context);
                for (const auto & column : columns_desc)
                {
                    if (column.default_desc.kind == ColumnDefaultKind::Materialized)
                    {
                        stages.back().column_to_updated.emplace(
                            column.name,
                            column.default_desc.expression->clone());
                    }
                }
            }
        }
        else if (command.type == MutationCommand::MATERIALIZE_INDEX)
        {
            mutation_kind.set(MutationKind::MUTATE_INDEX_PROJECTION);
            auto it = std::find_if(
                    std::cbegin(indices_desc), std::end(indices_desc),
                    [&](const IndexDescription & index)
                    {
                        return index.name == command.index_name;
                    });
            if (it == std::cend(indices_desc))
                throw Exception("Unknown index: " + command.index_name, ErrorCodes::BAD_ARGUMENTS);

            auto query = (*it).expression_list_ast->clone();
            auto syntax_result = TreeRewriter(context).analyze(query, all_columns);
            const auto required_columns = syntax_result->requiredSourceColumns();
            for (const auto & column : required_columns)
                dependencies.emplace(column, ColumnDependency::SKIP_INDEX);
            materialized_indices.emplace(command.index_name);
        }
        else if (command.type == MutationCommand::MATERIALIZE_PROJECTION)
        {
            mutation_kind.set(MutationKind::MUTATE_INDEX_PROJECTION);
            const auto & projection = projections_desc.get(command.projection_name);
            for (const auto & column : projection.required_columns)
                dependencies.emplace(column, ColumnDependency::PROJECTION);
            materialized_projections.emplace(command.projection_name);
        }
        else if (command.type == MutationCommand::DROP_INDEX)
        {
            mutation_kind.set(MutationKind::MUTATE_INDEX_PROJECTION);
            materialized_indices.erase(command.index_name);
        }
        else if (command.type == MutationCommand::DROP_PROJECTION)
        {
            mutation_kind.set(MutationKind::MUTATE_INDEX_PROJECTION);
            materialized_projections.erase(command.projection_name);
        }
        else if (command.type == MutationCommand::MATERIALIZE_TTL)
        {
            mutation_kind.set(MutationKind::MUTATE_OTHER);
            if (materialize_ttl_recalculate_only)
            {
                // just recalculate ttl_infos without remove expired data
                auto all_columns_vec = all_columns.getNames();
                auto new_dependencies = metadata_snapshot->getColumnDependencies(NameSet(all_columns_vec.begin(), all_columns_vec.end()), false);
                for (const auto & dependency : new_dependencies)
                {
                    if (dependency.kind == ColumnDependency::TTL_EXPRESSION)
                        dependencies.insert(dependency);
                }
            }
            else if (metadata_snapshot->hasRowsTTL())
            {
                for (const auto & column : all_columns)
                    dependencies.emplace(column.name, ColumnDependency::TTL_TARGET);
            }
            else
            {
                NameSet new_updated_columns;
                auto column_ttls = metadata_snapshot->getColumns().getColumnTTLs();
                for (const auto & elem : column_ttls)
                {
                    dependencies.emplace(elem.first, ColumnDependency::TTL_TARGET);
                    new_updated_columns.insert(elem.first);
                }

                auto all_columns_vec = all_columns.getNames();
                auto all_dependencies = getAllColumnDependencies(metadata_snapshot, NameSet(all_columns_vec.begin(), all_columns_vec.end()));

                for (const auto & dependency : all_dependencies)
                {
                    if (dependency.kind == ColumnDependency::TTL_EXPRESSION)
                        dependencies.insert(dependency);
                }

                /// Recalc only skip indices and projections of columns which could be updated by TTL.
                auto new_dependencies = metadata_snapshot->getColumnDependencies(new_updated_columns, true);
                for (const auto & dependency : new_dependencies)
                {
                    if (dependency.kind == ColumnDependency::SKIP_INDEX || dependency.kind == ColumnDependency::PROJECTION)
                        dependencies.insert(dependency);
                }
            }

            if (dependencies.empty())
            {
                /// Very rare case. It can happen if we have only one MOVE TTL with constant expression.
                /// But we still have to read at least one column.
                dependencies.emplace(all_columns.front().name, ColumnDependency::TTL_EXPRESSION);
            }
        }
        else if (command.type == MutationCommand::READ_COLUMN)
        {
            mutation_kind.set(MutationKind::MUTATE_OTHER);
            if (stages.empty() || !stages.back().column_to_updated.empty())
                stages.emplace_back(context);
            if (stages.size() == 1) /// First stage only supports filtering and can't update columns.
                stages.emplace_back(context);

            stages.back().column_to_updated.emplace(command.column_name, std::make_shared<ASTIdentifier>(command.column_name));
        }
        else
            throw Exception(ErrorCodes::UNKNOWN_MUTATION_COMMAND,
                "Unknown mutation command type: {}", static_cast<int>(command.type));
    }

    /// We care about affected indices and projections because we also need to rewrite them
    /// when one of index columns updated or filtered with delete.
    /// The same about columns, that are needed for calculation of TTL expressions.
    if (!dependencies.empty())
    {
        NameSet changed_columns;
        NameSet unchanged_columns;
        for (const auto & dependency : dependencies)
        {
            if (dependency.isReadOnly())
                unchanged_columns.insert(dependency.column_name);
            else
                changed_columns.insert(dependency.column_name);
        }

        if (!changed_columns.empty())
        {
            if (stages.empty() || !stages.back().column_to_updated.empty())
                stages.emplace_back(context);
            if (stages.size() == 1) /// First stage only supports filtering and can't update columns.
                stages.emplace_back(context);

            for (const auto & column : changed_columns)
                stages.back().column_to_updated.emplace(
                    column, std::make_shared<ASTIdentifier>(column));
        }

        if (!unchanged_columns.empty())
        {
            if (!stages.empty())
            {
                std::vector<Stage> stages_copy;
                /// Copy all filled stages except index calculation stage.
                for (const auto & stage : stages)
                {
                    stages_copy.emplace_back(context);
                    stages_copy.back().column_to_updated = stage.column_to_updated;
                    stages_copy.back().output_columns = stage.output_columns;
                    stages_copy.back().filters = stage.filters;
                }

                const ASTPtr select_query = prepareInterpreterSelectQuery(stages_copy, /* dry_run = */ true);
                InterpreterSelectQuery interpreter{
                    select_query, context, storage, metadata_snapshot,
                    SelectQueryOptions().analyze(/* dry_run = */ false).ignoreLimits()};

                auto first_stage_header = interpreter.getSampleBlock();
                QueryPlan plan;
                auto source = std::make_shared<NullSource>(first_stage_header);
                plan.addStep(std::make_unique<ReadFromPreparedSource>(Pipe(std::move(source))));
                auto pipeline = addStreamsForLaterStages(stages_copy, plan);
                updated_header = std::make_unique<Block>(pipeline->getHeader());
            }

            /// Special step to recalculate affected indices, projections and TTL expressions.
            stages.emplace_back(context);
            for (const auto & column : unchanged_columns)
                stages.back().column_to_updated.emplace(
                    column, std::make_shared<ASTIdentifier>(column));
        }
    }

    is_prepared = true;

    return prepareInterpreterSelectQuery(stages, dry_run);
}

ASTPtr MutationsInterpreter::prepareInterpreterSelectQuery(std::vector<Stage> & prepared_stages, bool dry_run)
{
    NamesAndTypesList all_columns = metadata_snapshot->getColumns().getAllPhysical();

    /// Next, for each stage calculate columns changed by this and previous stages.
    for (size_t i = 0; i < prepared_stages.size(); ++i)
    {
        if (!prepared_stages[i].filters.empty())
        {
            for (const auto & column : all_columns)
                prepared_stages[i].output_columns.insert(column.name);
            continue;
        }

        if (i > 0)
            prepared_stages[i].output_columns = prepared_stages[i - 1].output_columns;

        if (prepared_stages[i].output_columns.size() < all_columns.size())
        {
            for (const auto & kv : prepared_stages[i].column_to_updated)
                prepared_stages[i].output_columns.insert(kv.first);
        }
    }

    /// Now, calculate `expressions_chain` for each stage except the first.
    /// Do it backwards to propagate information about columns required as input for a stage to the previous stage.
    for (size_t i = prepared_stages.size() - 1; i > 0; --i)
    {
        auto & stage = prepared_stages[i];

        ASTPtr all_asts = std::make_shared<ASTExpressionList>();

        for (const auto & ast : stage.filters)
            all_asts->children.push_back(ast);

        for (const auto & [column_name, updated_ast] : stage.column_to_updated)
            all_asts->children.push_back(updated_ast);

        /// Add all output columns to prevent ExpressionAnalyzer from deleting them from source columns.
        for (const String & column : stage.output_columns)
            all_asts->children.push_back(std::make_shared<ASTIdentifier>(column));

        auto syntax_result = TreeRewriter(context).analyze(all_asts, all_columns, storage, metadata_snapshot);
        if (context->hasQueryContext())
            for (const auto & it : syntax_result->getScalars())
                context->getQueryContext()->addScalar(it.first, it.second);

        stage.analyzer = std::make_unique<ExpressionAnalyzer>(all_asts, syntax_result, context);

        ExpressionActionsChain & actions_chain = stage.expressions_chain;

        for (const auto & ast : stage.filters)
        {
            if (!actions_chain.steps.empty())
                actions_chain.addStep();
            stage.analyzer->appendExpression(actions_chain, ast, dry_run);
            stage.filter_column_names.push_back(ast->getColumnName());
        }

        if (!stage.column_to_updated.empty())
        {
            if (!actions_chain.steps.empty())
                actions_chain.addStep();

            for (const auto & kv : stage.column_to_updated)
                stage.analyzer->appendExpression(actions_chain, kv.second, dry_run);

            auto & actions = actions_chain.getLastStep().actions();

            for (const auto & kv : stage.column_to_updated)
            {
                auto column_name = kv.second->getColumnName();
                const auto & dag_node = actions->findInIndex(column_name);
                const auto & alias = actions->addAlias(dag_node, kv.first);
                actions->addOrReplaceInIndex(alias);
            }
        }

        /// Remove all intermediate columns.
        actions_chain.addStep();
        actions_chain.getLastStep().required_output.clear();
        ActionsDAG::NodeRawConstPtrs new_index;
        for (const auto & name : stage.output_columns)
            actions_chain.getLastStep().addRequiredOutput(name);

        actions_chain.getLastActions();

        actions_chain.finalize();

        /// Propagate information about columns needed as input.
        for (const auto & column : actions_chain.steps.front()->getRequiredColumns())
            prepared_stages[i - 1].output_columns.insert(column.name);
    }

    /// Execute first stage as a SELECT statement.
    auto select = std::make_shared<ASTSelectQuery>();

    select->setExpression(ASTSelectQuery::Expression::SELECT, std::make_shared<ASTExpressionList>());

    ASTs & children = select->select()->children;

    for (const auto & column_name : prepared_stages[0].output_columns)
        children.push_back(std::make_shared<ASTIdentifier>(column_name));

    /// Don't let select list be empty.
    if (children.empty())
        children.push_back(std::make_shared<ASTLiteral>(Field(0)));

    if (!prepared_stages[0].filters.empty())
    {
        ASTPtr where_expression;

        if (prepared_stages[0].filters.size() == 1)
            where_expression = prepared_stages[0].filters[0];
        else
        {
            auto coalesced_predicates = std::make_shared<ASTFunction>();
            coalesced_predicates->name = "and";
            coalesced_predicates->arguments = std::make_shared<ASTExpressionList>();
            coalesced_predicates->children.push_back(coalesced_predicates->arguments);
            coalesced_predicates->arguments->children = prepared_stages[0].filters;
            where_expression = std::move(coalesced_predicates);
        }
        select->setExpression(ASTSelectQuery::Expression::WHERE, std::move(where_expression));
    }

    return select;
}

QueryPipelinePtr MutationsInterpreter::addStreamsForLaterStages(const std::vector<Stage> & prepared_stages, QueryPlan & plan) const
{
    for (size_t i_stage = 1; i_stage < prepared_stages.size(); ++i_stage)
    {
        const Stage & stage = prepared_stages[i_stage];

        for (size_t i = 0; i < stage.expressions_chain.steps.size(); ++i)
        {
            const auto & step = stage.expressions_chain.steps[i];
            if (i < stage.filter_column_names.size())
            {
                /// Execute DELETEs.
                plan.addStep(std::make_unique<FilterStep>(plan.getCurrentDataStream(), step->actions(), stage.filter_column_names[i], false));
            }
            else
            {
                /// Execute UPDATE or final projection.
                plan.addStep(std::make_unique<ExpressionStep>(plan.getCurrentDataStream(), step->actions()));
            }
        }

        SubqueriesForSets & subqueries_for_sets = stage.analyzer->getSubqueriesForSets();
        if (!subqueries_for_sets.empty())
        {
            const Settings & settings = context->getSettingsRef();
            SizeLimits network_transfer_limits(
                    settings.max_rows_to_transfer, settings.max_bytes_to_transfer, settings.transfer_overflow_mode);
            addCreatingSetsStep(plan, std::move(subqueries_for_sets), network_transfer_limits, context);
        }
    }

    QueryPlanOptimizationSettings do_not_optimize_plan;
    do_not_optimize_plan.optimize_plan = false;

    auto pipeline = plan.buildQueryPipeline(
        do_not_optimize_plan,
        BuildQueryPipelineSettings::fromContext(context));

    pipeline->addSimpleTransform([&](const Block & header)
    {
        return std::make_shared<MaterializingTransform>(header);
    });

    return pipeline;
}

void MutationsInterpreter::validate()
{
    if (!select_interpreter)
        select_interpreter = std::make_unique<InterpreterSelectQuery>(
            mutation_ast, context, storage, metadata_snapshot, select_limits);

    const Settings & settings = context->getSettingsRef();

    /// For Replicated* storages mutations cannot employ non-deterministic functions
    /// because that produces inconsistencies between replicas
    if (startsWith(storage->getName(), "Replicated") && !settings.allow_nondeterministic_mutations)
    {
        for (const auto & command : commands)
        {
            const auto nondeterministic_func_name = findFirstNonDeterministicFunctionName(command, context);
            if (nondeterministic_func_name)
                throw Exception(ErrorCodes::BAD_ARGUMENTS,
                    "ALTER UPDATE/ALTER DELETE statements must use only deterministic functions! "
                    "Function '{}' is non-deterministic",
                    *nondeterministic_func_name);
        }
    }

    QueryPlan plan;
    select_interpreter->buildQueryPlan(plan);
    auto pipeline = addStreamsForLaterStages(stages, plan);
}

BlockInputStreamPtr MutationsInterpreter::execute()
{
    if (!can_execute)
        throw Exception("Cannot execute mutations interpreter because can_execute flag set to false", ErrorCodes::LOGICAL_ERROR);

    if (!select_interpreter)
        select_interpreter = std::make_unique<InterpreterSelectQuery>(mutation_ast, context, storage, metadata_snapshot, select_limits);

    QueryPlan plan;
    select_interpreter->buildQueryPlan(plan);

    auto pipeline = addStreamsForLaterStages(stages, plan);

    /// Sometimes we update just part of columns (for example UPDATE mutation)
    /// in this case we don't read sorting key, so just we don't check anything.
    if (auto sort_desc = getStorageSortDescriptionIfPossible(pipeline->getHeader()))
    {
        pipeline->addSimpleTransform([&](const Block & header)
        {
            return std::make_shared<CheckSortedTransform>(header, *sort_desc);
        });
    }

    BlockInputStreamPtr result_stream = std::make_shared<PipelineExecutingBlockInputStream>(std::move(*pipeline));

    if (!updated_header)
        updated_header = std::make_unique<Block>(result_stream->getHeader());

    return result_stream;
}

Block MutationsInterpreter::getUpdatedHeader() const
{
    // If it's an index/projection materialization, we don't write any data columns, thus empty header is used
    return mutation_kind.mutation_kind == MutationKind::MUTATE_INDEX_PROJECTION ? Block{} : *updated_header;
}

const ColumnDependencies & MutationsInterpreter::getColumnDependencies() const
{
    return dependencies;
}

size_t MutationsInterpreter::evaluateCommandsSize()
{
    for (const MutationCommand & command : commands)
        if (unlikely(!command.predicate && !command.partition)) /// The command touches all rows.
            return mutation_ast->size();

    return std::max(prepareQueryAffectedAST(commands, storage, context)->size(), mutation_ast->size());
}

std::optional<SortDescription> MutationsInterpreter::getStorageSortDescriptionIfPossible(const Block & header) const
{
    Names sort_columns = metadata_snapshot->getSortingKeyColumns();
    SortDescription sort_description;
    size_t sort_columns_size = sort_columns.size();
    sort_description.reserve(sort_columns_size);

    for (size_t i = 0; i < sort_columns_size; ++i)
    {
        if (header.has(sort_columns[i]))
            sort_description.emplace_back(header.getPositionByName(sort_columns[i]), 1, 1);
        else
            return {};
    }

    return sort_description;
}

ASTPtr MutationsInterpreter::getPartitionAndPredicateExpressionForMutationCommand(const MutationCommand & command) const
{
    return DB::getPartitionAndPredicateExpressionForMutationCommand(command, storage, context);
}

bool MutationsInterpreter::Stage::isAffectingAllColumns(const Names & storage_columns) const
{
    /// is subset
    for (const auto & storage_column : storage_columns)
        if (!output_columns.count(storage_column))
            return false;

    return true;
}

bool MutationsInterpreter::isAffectingAllColumns() const
{
    auto storage_columns = metadata_snapshot->getColumns().getNamesOfPhysical();
    if (stages.empty())
        throw Exception(ErrorCodes::LOGICAL_ERROR, "Mutation interpreter has no stages");

    return stages.back().isAffectingAllColumns(storage_columns);
}

void MutationsInterpreter::MutationKind::set(const MutationKindEnum & kind)
{
    if (mutation_kind < kind)
        mutation_kind = kind;
}
}<|MERGE_RESOLUTION|>--- conflicted
+++ resolved
@@ -435,13 +435,9 @@
     NamesAndTypesList all_columns = columns_desc.getAllPhysical();
 
     NameSet updated_columns;
-<<<<<<< HEAD
-
-    for (const MutationCommand & command : commands)
-        for (const auto & [column_name, update_ast] : command.column_to_update_expression)
-            updated_columns.insert(column_name);
-=======
+
     bool materialize_ttl_recalculate_only = materializeTTLRecalculateOnly(storage);
+
     for (const MutationCommand & command : commands)
     {
         if (command.type == MutationCommand::Type::UPDATE
@@ -453,7 +449,6 @@
             updated_columns.insert(kv.first);
         }
     }
->>>>>>> 1f3701d4
 
     /// We need to know which columns affect which MATERIALIZED columns, data skipping indices
     /// and projections to recalculate them if dependencies are updated.
