#include <Functions/FunctionFactory.h>
#include <Functions/IFunction.h>
#include <Interpreters/InDepthNodeVisitor.h>
#include <Interpreters/InterpreterSelectQuery.h>
#include <Interpreters/MutationsInterpreter.h>
#include <Interpreters/TreeRewriter.h>
#include <Storages/MergeTree/MergeTreeData.h>
#include <Storages/MergeTree/StorageFromMergeTreeDataPart.h>
#include <Storages/StorageMergeTree.h>
#include <Processors/Transforms/FilterTransform.h>
#include <Processors/Transforms/ExpressionTransform.h>
#include <Processors/Transforms/CreatingSetsTransform.h>
#include <Processors/Transforms/MaterializingTransform.h>
#include <Processors/Sources/NullSource.h>
#include <QueryPipeline/QueryPipelineBuilder.h>
#include <Processors/QueryPlan/QueryPlan.h>
#include <Processors/QueryPlan/ExpressionStep.h>
#include <Processors/QueryPlan/FilterStep.h>
#include <Processors/QueryPlan/ReadFromPreparedSource.h>
#include <Processors/Executors/PullingPipelineExecutor.h>
#include <Processors/Transforms/CheckSortedTransform.h>
#include <Parsers/ASTIdentifier.h>
#include <Parsers/ASTFunction.h>
#include <Parsers/ASTLiteral.h>
#include <Parsers/ASTExpressionList.h>
#include <Parsers/ASTSelectQuery.h>
#include <Parsers/formatAST.h>
#include <IO/WriteHelpers.h>
#include <Processors/QueryPlan/CreatingSetsStep.h>
#include <DataTypes/NestedUtils.h>


namespace DB
{

namespace ErrorCodes
{
    extern const int NOT_IMPLEMENTED;
    extern const int BAD_ARGUMENTS;
    extern const int LOGICAL_ERROR;
    extern const int UNKNOWN_MUTATION_COMMAND;
    extern const int NO_SUCH_COLUMN_IN_TABLE;
    extern const int CANNOT_UPDATE_COLUMN;
}

namespace
{

/// Helps to detect situations, where non-deterministic functions may be used in mutations of Replicated*MergeTree.
class FirstNonDeterministicFunctionMatcher
{
public:
    struct Data
    {
        ContextPtr context;
        std::optional<String> nondeterministic_function_name;
        bool subquery = false;
    };

    static bool needChildVisit(const ASTPtr & /*node*/, const ASTPtr & /*child*/)
    {
        return true;
    }

    static void visit(const ASTPtr & node, Data & data)
    {
        if (data.nondeterministic_function_name || data.subquery)
            return;

        if (node->as<ASTSelectQuery>())
        {
            /// We cannot determine if subquery is deterministic or not,
            /// so we do not allow to use subqueries in mutation without allow_nondeterministic_mutations=1
            data.subquery = true;
        }
        else if (const auto * function = typeid_cast<const ASTFunction *>(node.get()))
        {
            /// Property of being deterministic for lambda expression is completely determined
            /// by the contents of its definition, so we just proceed to it.
            if (function->name != "lambda")
            {
                /// NOTE It may be an aggregate function, so get(...) may throw.
                /// However, an aggregate function can be used only in subquery and we do not go into subquery.
                const auto func = FunctionFactory::instance().get(function->name, data.context);
                if (!func->isDeterministic())
                    data.nondeterministic_function_name = func->getName();
            }
        }
    }
};

using FirstNonDeterministicFunctionFinder = InDepthNodeVisitor<FirstNonDeterministicFunctionMatcher, true>;
using FirstNonDeterministicFunctionData = FirstNonDeterministicFunctionMatcher::Data;

FirstNonDeterministicFunctionData findFirstNonDeterministicFunctionName(const MutationCommand & command, ContextPtr context)
{
    FirstNonDeterministicFunctionMatcher::Data finder_data{context, std::nullopt, false};

    switch (command.type)
    {
        case MutationCommand::UPDATE:
        {
            auto update_assignments_ast = command.ast->as<const ASTAlterCommand &>().update_assignments->clone();
            FirstNonDeterministicFunctionFinder(finder_data).visit(update_assignments_ast);

            if (finder_data.nondeterministic_function_name)
                return finder_data;

            /// Currently UPDATE and DELETE both always have predicates so we can use fallthrough
            [[fallthrough]];
        }

        case MutationCommand::DELETE:
        {
            auto predicate_ast = command.predicate->clone();
            FirstNonDeterministicFunctionFinder(finder_data).visit(predicate_ast);

            return finder_data;
        }

        default:
            break;
    }

    return {};
}

ASTPtr prepareQueryAffectedAST(const std::vector<MutationCommand> & commands, const StoragePtr & storage, ContextPtr context)
{
    /// Execute `SELECT count() FROM storage WHERE predicate1 OR predicate2 OR ...` query.
    /// The result can differ from the number of affected rows (e.g. if there is an UPDATE command that
    /// changes how many rows satisfy the predicates of the subsequent commands).
    /// But we can be sure that if count = 0, then no rows will be touched.

    auto select = std::make_shared<ASTSelectQuery>();

    select->setExpression(ASTSelectQuery::Expression::SELECT, std::make_shared<ASTExpressionList>());
    auto count_func = std::make_shared<ASTFunction>();
    count_func->name = "count";
    count_func->arguments = std::make_shared<ASTExpressionList>();
    select->select()->children.push_back(count_func);

    ASTs conditions;
    for (const MutationCommand & command : commands)
    {
        if (ASTPtr condition = getPartitionAndPredicateExpressionForMutationCommand(command, storage, context))
            conditions.push_back(std::move(condition));
    }

    if (conditions.size() > 1)
    {
        auto coalesced_predicates = makeASTFunction("or");
        coalesced_predicates->arguments->children = std::move(conditions);
        select->setExpression(ASTSelectQuery::Expression::WHERE, std::move(coalesced_predicates));
    }
    else if (conditions.size() == 1)
    {
        select->setExpression(ASTSelectQuery::Expression::WHERE, std::move(conditions.front()));
    }

    return select;
}

ColumnDependencies getAllColumnDependencies(const StorageMetadataPtr & metadata_snapshot, const NameSet & updated_columns)
{
    NameSet new_updated_columns = updated_columns;
    ColumnDependencies dependencies;
    while (!new_updated_columns.empty())
    {
        auto new_dependencies = metadata_snapshot->getColumnDependencies(new_updated_columns, true);
        new_updated_columns.clear();
        for (const auto & dependency : new_dependencies)
        {
            if (!dependencies.count(dependency))
            {
                dependencies.insert(dependency);
                if (!dependency.isReadOnly())
                    new_updated_columns.insert(dependency.column_name);
            }
        }
    }

    return dependencies;
}

}


bool isStorageTouchedByMutations(
    const StoragePtr & storage,
    const StorageMetadataPtr & metadata_snapshot,
    const std::vector<MutationCommand> & commands,
    ContextMutablePtr context_copy)
{
    if (commands.empty())
        return false;

    bool all_commands_can_be_skipped = true;
    auto storage_from_merge_tree_data_part = std::dynamic_pointer_cast<StorageFromMergeTreeDataPart>(storage);
    for (const MutationCommand & command : commands)
    {
        if (!command.predicate) /// The command touches all rows.
            return true;

        if (command.partition && !storage_from_merge_tree_data_part)
            throw Exception("ALTER UPDATE/DELETE ... IN PARTITION is not supported for non-MergeTree tables", ErrorCodes::NOT_IMPLEMENTED);

        if (command.partition && storage_from_merge_tree_data_part)
        {
            const String partition_id = storage_from_merge_tree_data_part->getPartitionIDFromQuery(command.partition, context_copy);
            if (partition_id == storage_from_merge_tree_data_part->getPartitionId())
                all_commands_can_be_skipped = false;
        }
        else
            all_commands_can_be_skipped = false;
    }

    if (all_commands_can_be_skipped)
        return false;

    context_copy->setSetting("max_streams_to_max_threads_ratio", 1);
    context_copy->setSetting("max_threads", 1);

    ASTPtr select_query = prepareQueryAffectedAST(commands, storage, context_copy);

    /// Interpreter must be alive, when we use result of execute() method.
    /// For some reason it may copy context and and give it into ExpressionTransform
    /// after that we will use context from destroyed stack frame in our stream.
    InterpreterSelectQuery interpreter(
        select_query, context_copy, storage, metadata_snapshot, SelectQueryOptions().ignoreLimits().ignoreProjections());
    auto io = interpreter.execute();
    PullingPipelineExecutor executor(io.pipeline);

    Block block;
    while (executor.pull(block)) {}

    if (!block.rows())
        return false;
    else if (block.rows() != 1)
        throw Exception("count() expression returned " + toString(block.rows()) + " rows, not 1",
            ErrorCodes::LOGICAL_ERROR);

    Block tmp_block;
    while (executor.pull(tmp_block));

    auto count = (*block.getByName("count()").column)[0].get<UInt64>();
    return count != 0;
}


ASTPtr getPartitionAndPredicateExpressionForMutationCommand(
    const MutationCommand & command,
    const StoragePtr & storage,
    ContextPtr context
)
{
    ASTPtr partition_predicate_as_ast_func;
    if (command.partition)
    {
        String partition_id;

        auto storage_merge_tree = std::dynamic_pointer_cast<MergeTreeData>(storage);
        auto storage_from_merge_tree_data_part = std::dynamic_pointer_cast<StorageFromMergeTreeDataPart>(storage);
        if (storage_merge_tree)
            partition_id = storage_merge_tree->getPartitionIDFromQuery(command.partition, context);
        else if (storage_from_merge_tree_data_part)
            partition_id = storage_from_merge_tree_data_part->getPartitionIDFromQuery(command.partition, context);
        else
            throw Exception("ALTER UPDATE/DELETE ... IN PARTITION is not supported for non-MergeTree tables", ErrorCodes::NOT_IMPLEMENTED);

        partition_predicate_as_ast_func = makeASTFunction("equals",
                    std::make_shared<ASTIdentifier>("_partition_id"),
                    std::make_shared<ASTLiteral>(partition_id)
        );
    }

    if (command.predicate && command.partition)
        return makeASTFunction("and", command.predicate->clone(), std::move(partition_predicate_as_ast_func));
    else
        return command.predicate ? command.predicate->clone() : partition_predicate_as_ast_func;
}


MutationsInterpreter::MutationsInterpreter(
    StoragePtr storage_,
    const StorageMetadataPtr & metadata_snapshot_,
    MutationCommands commands_,
    ContextPtr context_,
    bool can_execute_)
    : storage(std::move(storage_))
    , metadata_snapshot(metadata_snapshot_)
    , commands(std::move(commands_))
    , context(Context::createCopy(context_))
    , can_execute(can_execute_)
    , select_limits(SelectQueryOptions().analyze(!can_execute).ignoreLimits().ignoreProjections())
{
    mutation_ast = prepare(!can_execute);
}

static NameSet getKeyColumns(const StoragePtr & storage, const StorageMetadataPtr & metadata_snapshot)
{
    const MergeTreeData * merge_tree_data = dynamic_cast<const MergeTreeData *>(storage.get());
    if (!merge_tree_data)
        return {};

    NameSet key_columns;

    for (const String & col : metadata_snapshot->getColumnsRequiredForPartitionKey())
        key_columns.insert(col);

    for (const String & col : metadata_snapshot->getColumnsRequiredForSortingKey())
        key_columns.insert(col);
    /// We don't process sample_by_ast separately because it must be among the primary key columns.

    if (!merge_tree_data->merging_params.sign_column.empty())
        key_columns.insert(merge_tree_data->merging_params.sign_column);

    if (!merge_tree_data->merging_params.version_column.empty())
        key_columns.insert(merge_tree_data->merging_params.version_column);

    return key_columns;
}

static bool materializeTTLRecalculateOnly(const StoragePtr & storage)
{
    auto storage_from_merge_tree_data_part = std::dynamic_pointer_cast<StorageFromMergeTreeDataPart>(storage);
    if (!storage_from_merge_tree_data_part)
        return false;

    return storage_from_merge_tree_data_part->materializeTTLRecalculateOnly();
}

static void validateUpdateColumns(
    const StoragePtr & storage,
    const StorageMetadataPtr & metadata_snapshot, const NameSet & updated_columns,
    const std::unordered_map<String, Names> & column_to_affected_materialized)
{
    NameSet key_columns = getKeyColumns(storage, metadata_snapshot);

    for (const String & column_name : updated_columns)
    {
        auto found = false;
        for (const auto & col : metadata_snapshot->getColumns().getOrdinary())
        {
            if (col.name == column_name)
            {
                found = true;
                break;
            }
        }

        if (!found)
        {
            for (const auto & col : metadata_snapshot->getColumns().getMaterialized())
            {
                if (col.name == column_name)
                    throw Exception("Cannot UPDATE materialized column " + backQuote(column_name), ErrorCodes::CANNOT_UPDATE_COLUMN);
            }

            throw Exception("There is no column " + backQuote(column_name) + " in table", ErrorCodes::NO_SUCH_COLUMN_IN_TABLE);
        }

        if (key_columns.count(column_name))
            throw Exception("Cannot UPDATE key column " + backQuote(column_name), ErrorCodes::CANNOT_UPDATE_COLUMN);

        auto materialized_it = column_to_affected_materialized.find(column_name);
        if (materialized_it != column_to_affected_materialized.end())
        {
            for (const String & materialized : materialized_it->second)
            {
                if (key_columns.count(materialized))
                    throw Exception("Updated column " + backQuote(column_name) + " affects MATERIALIZED column "
                        + backQuote(materialized) + ", which is a key column. Cannot UPDATE it.",
                        ErrorCodes::CANNOT_UPDATE_COLUMN);
            }
        }
    }
}

/// Returns ASTs of updated nested subcolumns, if all of subcolumns were updated.
/// They are used to validate sizes of nested arrays.
/// If some of subcolumns were updated and some weren't,
/// it makes sense to validate only updated columns with their old versions,
/// because their sizes couldn't change, since sizes of all nested subcolumns must be consistent.
static std::optional<std::vector<ASTPtr>> getExpressionsOfUpdatedNestedSubcolumns(
    const String & column_name,
    const NamesAndTypesList & all_columns,
    const std::unordered_map<String, ASTPtr> & column_to_update_expression)
{
    std::vector<ASTPtr> res;
    auto source_name = Nested::splitName(column_name).first;

    /// Check this nested subcolumn
    for (const auto & column : all_columns)
    {
        auto split = Nested::splitName(column.name);
        if (isArray(column.type) && split.first == source_name && !split.second.empty())
        {
            auto it = column_to_update_expression.find(column.name);
            if (it == column_to_update_expression.end())
                return {};

            res.push_back(it->second);
        }
    }

    return res;
}

ASTPtr MutationsInterpreter::prepare(bool dry_run)
{
    if (is_prepared)
        throw Exception("MutationsInterpreter is already prepared. It is a bug.", ErrorCodes::LOGICAL_ERROR);

    if (commands.empty())
        throw Exception("Empty mutation commands list", ErrorCodes::LOGICAL_ERROR);

    const ColumnsDescription & columns_desc = metadata_snapshot->getColumns();
    const IndicesDescription & indices_desc = metadata_snapshot->getSecondaryIndices();
    const ProjectionsDescription & projections_desc = metadata_snapshot->getProjections();
    NamesAndTypesList all_columns = columns_desc.getAllPhysical();

    NameSet updated_columns;
    bool materialize_ttl_recalculate_only = materializeTTLRecalculateOnly(storage);

    for (const MutationCommand & command : commands)
    {
        if (command.type == MutationCommand::Type::UPDATE
            || command.type == MutationCommand::Type::DELETE)
            materialize_ttl_recalculate_only = false;

        for (const auto & kv : command.column_to_update_expression)
        {
            updated_columns.insert(kv.first);
        }
    }

    /// We need to know which columns affect which MATERIALIZED columns, data skipping indices
    /// and projections to recalculate them if dependencies are updated.
    std::unordered_map<String, Names> column_to_affected_materialized;
    if (!updated_columns.empty())
    {
        for (const auto & column : columns_desc)
        {
            if (column.default_desc.kind == ColumnDefaultKind::Materialized)
            {
                auto query = column.default_desc.expression->clone();
                auto syntax_result = TreeRewriter(context).analyze(query, all_columns);
                for (const String & dependency : syntax_result->requiredSourceColumns())
                {
                    if (updated_columns.count(dependency))
                        column_to_affected_materialized[dependency].push_back(column.name);
                }
            }
        }

        validateUpdateColumns(storage, metadata_snapshot, updated_columns, column_to_affected_materialized);
    }

    dependencies = getAllColumnDependencies(metadata_snapshot, updated_columns);

    /// First, break a sequence of commands into stages.
    for (auto & command : commands)
    {
        if (command.type == MutationCommand::DELETE)
        {
            mutation_kind.set(MutationKind::MUTATE_OTHER);
            if (stages.empty() || !stages.back().column_to_updated.empty())
                stages.emplace_back(context);

            auto negated_predicate = makeASTFunction("isZeroOrNull", getPartitionAndPredicateExpressionForMutationCommand(command));
            stages.back().filters.push_back(negated_predicate);
        }
        else if (command.type == MutationCommand::UPDATE)
        {
            mutation_kind.set(MutationKind::MUTATE_OTHER);
            if (stages.empty() || !stages.back().column_to_updated.empty())
                stages.emplace_back(context);
            if (stages.size() == 1) /// First stage only supports filtering and can't update columns.
                stages.emplace_back(context);

            NameSet affected_materialized;

            for (const auto & kv : command.column_to_update_expression)
            {
                const String & column = kv.first;

                auto materialized_it = column_to_affected_materialized.find(column);
                if (materialized_it != column_to_affected_materialized.end())
                {
                    for (const String & mat_column : materialized_it->second)
                        affected_materialized.emplace(mat_column);
                }

                /// When doing UPDATE column = expression WHERE condition
                /// we will replace column to the result of the following expression:
                ///
                /// CAST(if(condition, CAST(expression, type), column), type)
                ///
                /// Inner CAST is needed to make 'if' work when branches have no common type,
                /// example: type is UInt64, UPDATE x = -1 or UPDATE x = x - 1.
                ///
                /// Outer CAST is added just in case if we don't trust the returning type of 'if'.

                const auto & type = columns_desc.getPhysical(column).type;
                auto type_literal = std::make_shared<ASTLiteral>(type->getName());

                const auto & update_expr = kv.second;

                ASTPtr condition = getPartitionAndPredicateExpressionForMutationCommand(command);

                /// And new check validateNestedArraySizes for Nested subcolumns
                if (isArray(type) && !Nested::splitName(column).second.empty())
                {
                    std::shared_ptr<ASTFunction> function = nullptr;

                    auto nested_update_exprs = getExpressionsOfUpdatedNestedSubcolumns(column, all_columns, command.column_to_update_expression);
                    if (!nested_update_exprs)
                    {
                        function = makeASTFunction("validateNestedArraySizes",
                            condition,
                            update_expr->clone(),
                            std::make_shared<ASTIdentifier>(column));
                        condition = makeASTFunction("and", condition, function);
                    }
                    else if (nested_update_exprs->size() > 1)
                    {
                        function = std::make_shared<ASTFunction>();
                        function->name = "validateNestedArraySizes";
                        function->arguments = std::make_shared<ASTExpressionList>();
                        function->children.push_back(function->arguments);
                        function->arguments->children.push_back(condition);
                        for (const auto & it : *nested_update_exprs)
                            function->arguments->children.push_back(it->clone());
                        condition = makeASTFunction("and", condition, function);
                    }
                }

                auto updated_column = makeASTFunction("_CAST",
                    makeASTFunction("if",
                        condition,
                        makeASTFunction("_CAST",
                            update_expr->clone(),
                            type_literal),
                        std::make_shared<ASTIdentifier>(column)),
                    type_literal);

                stages.back().column_to_updated.emplace(column, updated_column);
            }

            if (!affected_materialized.empty())
            {
                stages.emplace_back(context);
                for (const auto & column : columns_desc)
                {
                    if (column.default_desc.kind == ColumnDefaultKind::Materialized)
                    {
                        stages.back().column_to_updated.emplace(
                            column.name,
                            column.default_desc.expression->clone());
                    }
                }
            }
        }
        else if (command.type == MutationCommand::MATERIALIZE_COLUMN)
        {
            mutation_kind.set(MutationKind::MUTATE_OTHER);
            if (stages.empty() || !stages.back().column_to_updated.empty())
                stages.emplace_back(context);
            if (stages.size() == 1) /// First stage only supports filtering and can't update columns.
                stages.emplace_back(context);

            const auto & column = columns_desc.get(command.column_name);

            if (!column.default_desc.expression)
                throw Exception(
                    ErrorCodes::BAD_ARGUMENTS,
                    "Cannot materialize column `{}` because it doesn't have default expression", column.name);

            auto materialized_column = makeASTFunction(
                "_CAST", column.default_desc.expression->clone(), std::make_shared<ASTLiteral>(column.type->getName()));

            stages.back().column_to_updated.emplace(column.name, materialized_column);
        }
        else if (command.type == MutationCommand::MATERIALIZE_INDEX)
        {
            mutation_kind.set(MutationKind::MUTATE_INDEX_PROJECTION);
            auto it = std::find_if(
                    std::cbegin(indices_desc), std::end(indices_desc),
                    [&](const IndexDescription & index)
                    {
                        return index.name == command.index_name;
                    });
            if (it == std::cend(indices_desc))
                throw Exception("Unknown index: " + command.index_name, ErrorCodes::BAD_ARGUMENTS);

            auto query = (*it).expression_list_ast->clone();
            auto syntax_result = TreeRewriter(context).analyze(query, all_columns);
            const auto required_columns = syntax_result->requiredSourceColumns();
            for (const auto & column : required_columns)
                dependencies.emplace(column, ColumnDependency::SKIP_INDEX);
            materialized_indices.emplace(command.index_name);
        }
        else if (command.type == MutationCommand::MATERIALIZE_PROJECTION)
        {
            mutation_kind.set(MutationKind::MUTATE_INDEX_PROJECTION);
            const auto & projection = projections_desc.get(command.projection_name);
            for (const auto & column : projection.required_columns)
                dependencies.emplace(column, ColumnDependency::PROJECTION);
            materialized_projections.emplace(command.projection_name);
        }
        else if (command.type == MutationCommand::DROP_INDEX)
        {
            mutation_kind.set(MutationKind::MUTATE_INDEX_PROJECTION);
            materialized_indices.erase(command.index_name);
        }
        else if (command.type == MutationCommand::DROP_PROJECTION)
        {
            mutation_kind.set(MutationKind::MUTATE_INDEX_PROJECTION);
            materialized_projections.erase(command.projection_name);
        }
        else if (command.type == MutationCommand::MATERIALIZE_TTL)
        {
            mutation_kind.set(MutationKind::MUTATE_OTHER);
            if (materialize_ttl_recalculate_only)
            {
                // just recalculate ttl_infos without remove expired data
                auto all_columns_vec = all_columns.getNames();
                auto new_dependencies = metadata_snapshot->getColumnDependencies(NameSet(all_columns_vec.begin(), all_columns_vec.end()), false);
                for (const auto & dependency : new_dependencies)
                {
                    if (dependency.kind == ColumnDependency::TTL_EXPRESSION)
                        dependencies.insert(dependency);
                }
            }
            else if (metadata_snapshot->hasRowsTTL()
                || metadata_snapshot->hasAnyRowsWhereTTL()
                || metadata_snapshot->hasAnyGroupByTTL())
            {
                for (const auto & column : all_columns)
                    dependencies.emplace(column.name, ColumnDependency::TTL_TARGET);
            }
            else
            {
                NameSet new_updated_columns;
                auto column_ttls = metadata_snapshot->getColumns().getColumnTTLs();
                for (const auto & elem : column_ttls)
                {
                    dependencies.emplace(elem.first, ColumnDependency::TTL_TARGET);
                    new_updated_columns.insert(elem.first);
                }

                auto all_columns_vec = all_columns.getNames();
                auto all_dependencies = getAllColumnDependencies(metadata_snapshot, NameSet(all_columns_vec.begin(), all_columns_vec.end()));

                for (const auto & dependency : all_dependencies)
                {
                    if (dependency.kind == ColumnDependency::TTL_EXPRESSION)
                        dependencies.insert(dependency);
                }

                /// Recalc only skip indices and projections of columns which could be updated by TTL.
                auto new_dependencies = metadata_snapshot->getColumnDependencies(new_updated_columns, true);
                for (const auto & dependency : new_dependencies)
                {
                    if (dependency.kind == ColumnDependency::SKIP_INDEX || dependency.kind == ColumnDependency::PROJECTION)
                        dependencies.insert(dependency);
                }
            }

            if (dependencies.empty())
            {
                /// Very rare case. It can happen if we have only one MOVE TTL with constant expression.
                /// But we still have to read at least one column.
                dependencies.emplace(all_columns.front().name, ColumnDependency::TTL_EXPRESSION);
            }
        }
        else if (command.type == MutationCommand::READ_COLUMN)
        {
            mutation_kind.set(MutationKind::MUTATE_OTHER);
            if (stages.empty() || !stages.back().column_to_updated.empty())
                stages.emplace_back(context);
            if (stages.size() == 1) /// First stage only supports filtering and can't update columns.
                stages.emplace_back(context);

            stages.back().column_to_updated.emplace(command.column_name, std::make_shared<ASTIdentifier>(command.column_name));
        }
        else
            throw Exception("Unknown mutation command type: " + DB::toString<int>(command.type), ErrorCodes::UNKNOWN_MUTATION_COMMAND);
    }

    /// We care about affected indices and projections because we also need to rewrite them
    /// when one of index columns updated or filtered with delete.
    /// The same about columns, that are needed for calculation of TTL expressions.
    if (!dependencies.empty())
    {
        NameSet changed_columns;
        NameSet unchanged_columns;
        for (const auto & dependency : dependencies)
        {
            if (dependency.isReadOnly())
                unchanged_columns.insert(dependency.column_name);
            else
                changed_columns.insert(dependency.column_name);
        }

        if (!changed_columns.empty())
        {
            if (stages.empty() || !stages.back().column_to_updated.empty())
                stages.emplace_back(context);
            if (stages.size() == 1) /// First stage only supports filtering and can't update columns.
                stages.emplace_back(context);

            for (const auto & column : changed_columns)
                stages.back().column_to_updated.emplace(
                    column, std::make_shared<ASTIdentifier>(column));
        }

        if (!unchanged_columns.empty())
        {
            if (!stages.empty())
            {
                std::vector<Stage> stages_copy;
                /// Copy all filled stages except index calculation stage.
                for (const auto & stage : stages)
                {
                    stages_copy.emplace_back(context);
                    stages_copy.back().column_to_updated = stage.column_to_updated;
                    stages_copy.back().output_columns = stage.output_columns;
                    stages_copy.back().filters = stage.filters;
                }

                const ASTPtr select_query = prepareInterpreterSelectQuery(stages_copy, /* dry_run = */ true);
                InterpreterSelectQuery interpreter{
                    select_query, context, storage, metadata_snapshot,
                    SelectQueryOptions().analyze(/* dry_run = */ false).ignoreLimits().ignoreProjections()};

                auto first_stage_header = interpreter.getSampleBlock();
                QueryPlan plan;
                auto source = std::make_shared<NullSource>(first_stage_header);
                plan.addStep(std::make_unique<ReadFromPreparedSource>(Pipe(std::move(source))));
                auto pipeline = addStreamsForLaterStages(stages_copy, plan);
                updated_header = std::make_unique<Block>(pipeline->getHeader());
            }

            /// Special step to recalculate affected indices, projections and TTL expressions.
            stages.emplace_back(context);
            for (const auto & column : unchanged_columns)
                stages.back().column_to_updated.emplace(
                    column, std::make_shared<ASTIdentifier>(column));
        }
    }

    is_prepared = true;

    return prepareInterpreterSelectQuery(stages, dry_run);
}

ASTPtr MutationsInterpreter::prepareInterpreterSelectQuery(std::vector<Stage> & prepared_stages, bool dry_run)
{
    NamesAndTypesList all_columns = metadata_snapshot->getColumns().getAllPhysical();

    /// Next, for each stage calculate columns changed by this and previous stages.
    for (size_t i = 0; i < prepared_stages.size(); ++i)
    {
        if (!prepared_stages[i].filters.empty())
        {
            for (const auto & column : all_columns)
                prepared_stages[i].output_columns.insert(column.name);
            continue;
        }

        if (i > 0)
            prepared_stages[i].output_columns = prepared_stages[i - 1].output_columns;

        if (prepared_stages[i].output_columns.size() < all_columns.size())
        {
            for (const auto & kv : prepared_stages[i].column_to_updated)
                prepared_stages[i].output_columns.insert(kv.first);
        }
    }

    /// Now, calculate `expressions_chain` for each stage except the first.
    /// Do it backwards to propagate information about columns required as input for a stage to the previous stage.
    for (size_t i = prepared_stages.size() - 1; i > 0; --i)
    {
        auto & stage = prepared_stages[i];

        ASTPtr all_asts = std::make_shared<ASTExpressionList>();

        for (const auto & ast : stage.filters)
            all_asts->children.push_back(ast);

        for (const auto & kv : stage.column_to_updated)
            all_asts->children.push_back(kv.second);

        /// Add all output columns to prevent ExpressionAnalyzer from deleting them from source columns.
        for (const String & column : stage.output_columns)
            all_asts->children.push_back(std::make_shared<ASTIdentifier>(column));

        /// Executing scalar subquery on that stage can lead to deadlock
        /// e.g. ALTER referencing the same table in scalar subquery
        bool execute_scalar_subqueries = !dry_run;
        auto syntax_result = TreeRewriter(context).analyze(
<<<<<<< HEAD
            all_asts, all_columns, storage, metadata_snapshot, false, true, execute_scalar_subqueries);
=======
            all_asts, all_columns, storage, storage->getStorageSnapshot(metadata_snapshot),
            false, true, execute_scalar_subqueries);

>>>>>>> df57f8e3
        if (execute_scalar_subqueries && context->hasQueryContext())
            for (const auto & it : syntax_result->getScalars())
                context->getQueryContext()->addScalar(it.first, it.second);

        stage.analyzer = std::make_unique<ExpressionAnalyzer>(all_asts, syntax_result, context);

        ExpressionActionsChain & actions_chain = stage.expressions_chain;

        for (const auto & ast : stage.filters)
        {
            if (!actions_chain.steps.empty())
                actions_chain.addStep();
            stage.analyzer->appendExpression(actions_chain, ast, dry_run);
            stage.filter_column_names.push_back(ast->getColumnName());
        }

        if (!stage.column_to_updated.empty())
        {
            if (!actions_chain.steps.empty())
                actions_chain.addStep();

            for (const auto & kv : stage.column_to_updated)
                stage.analyzer->appendExpression(actions_chain, kv.second, dry_run);

            auto & actions = actions_chain.getLastStep().actions();

            for (const auto & kv : stage.column_to_updated)
            {
                auto column_name = kv.second->getColumnName();
                const auto & dag_node = actions->findInIndex(column_name);
                const auto & alias = actions->addAlias(dag_node, kv.first);
                actions->addOrReplaceInIndex(alias);
            }
        }

        /// Remove all intermediate columns.
        actions_chain.addStep();
        actions_chain.getLastStep().required_output.clear();
        ActionsDAG::NodeRawConstPtrs new_index;
        for (const auto & name : stage.output_columns)
            actions_chain.getLastStep().addRequiredOutput(name);

        actions_chain.getLastActions();

        actions_chain.finalize();

        /// Propagate information about columns needed as input.
        for (const auto & column : actions_chain.steps.front()->getRequiredColumns())
            prepared_stages[i - 1].output_columns.insert(column.name);
    }

    /// Execute first stage as a SELECT statement.

    auto select = std::make_shared<ASTSelectQuery>();

    select->setExpression(ASTSelectQuery::Expression::SELECT, std::make_shared<ASTExpressionList>());
    for (const auto & column_name : prepared_stages[0].output_columns)
        select->select()->children.push_back(std::make_shared<ASTIdentifier>(column_name));

    /// Don't let select list be empty.
    if (select->select()->children.empty())
        select->select()->children.push_back(std::make_shared<ASTLiteral>(Field(0)));

    if (!prepared_stages[0].filters.empty())
    {
        ASTPtr where_expression;
        if (prepared_stages[0].filters.size() == 1)
            where_expression = prepared_stages[0].filters[0];
        else
        {
            auto coalesced_predicates = std::make_shared<ASTFunction>();
            coalesced_predicates->name = "and";
            coalesced_predicates->arguments = std::make_shared<ASTExpressionList>();
            coalesced_predicates->children.push_back(coalesced_predicates->arguments);
            coalesced_predicates->arguments->children = prepared_stages[0].filters;
            where_expression = std::move(coalesced_predicates);
        }
        select->setExpression(ASTSelectQuery::Expression::WHERE, std::move(where_expression));
    }

    return select;
}

QueryPipelineBuilderPtr MutationsInterpreter::addStreamsForLaterStages(const std::vector<Stage> & prepared_stages, QueryPlan & plan) const
{
    for (size_t i_stage = 1; i_stage < prepared_stages.size(); ++i_stage)
    {
        const Stage & stage = prepared_stages[i_stage];

        for (size_t i = 0; i < stage.expressions_chain.steps.size(); ++i)
        {
            const auto & step = stage.expressions_chain.steps[i];
            if (i < stage.filter_column_names.size())
            {
                /// Execute DELETEs.
                plan.addStep(std::make_unique<FilterStep>(plan.getCurrentDataStream(), step->actions(), stage.filter_column_names[i], false));
            }
            else
            {
                /// Execute UPDATE or final projection.
                plan.addStep(std::make_unique<ExpressionStep>(plan.getCurrentDataStream(), step->actions()));
            }
        }

        SubqueriesForSets & subqueries_for_sets = stage.analyzer->getSubqueriesForSets();
        if (!subqueries_for_sets.empty())
        {
            const Settings & settings = context->getSettingsRef();
            SizeLimits network_transfer_limits(
                    settings.max_rows_to_transfer, settings.max_bytes_to_transfer, settings.transfer_overflow_mode);
            addCreatingSetsStep(plan, std::move(subqueries_for_sets), network_transfer_limits, context);
        }
    }

    QueryPlanOptimizationSettings do_not_optimize_plan;
    do_not_optimize_plan.optimize_plan = false;

    auto pipeline = plan.buildQueryPipeline(
        do_not_optimize_plan,
        BuildQueryPipelineSettings::fromContext(context));

    pipeline->addSimpleTransform([&](const Block & header)
    {
        return std::make_shared<MaterializingTransform>(header);
    });

    return pipeline;
}

void MutationsInterpreter::validate()
{
    if (!select_interpreter)
        select_interpreter = std::make_unique<InterpreterSelectQuery>(mutation_ast, context, storage, metadata_snapshot, select_limits);

    const Settings & settings = context->getSettingsRef();

    /// For Replicated* storages mutations cannot employ non-deterministic functions
    /// because that produces inconsistencies between replicas
    if (startsWith(storage->getName(), "Replicated") && !settings.allow_nondeterministic_mutations)
    {
        for (const auto & command : commands)
        {
            const auto nondeterministic_func_data = findFirstNonDeterministicFunctionName(command, context);
            if (nondeterministic_func_data.subquery)
                throw Exception(ErrorCodes::BAD_ARGUMENTS, "ALTER UPDATE/ALTER DELETE statement with subquery may be nondeterministic, "
                                                           "see allow_nondeterministic_mutations setting");

            if (nondeterministic_func_data.nondeterministic_function_name)
                throw Exception(ErrorCodes::BAD_ARGUMENTS,
                    "ALTER UPDATE/ALTER DELETE statements must use only deterministic functions. "
                    "Function '{}' is non-deterministic", *nondeterministic_func_data.nondeterministic_function_name);
        }
    }

    QueryPlan plan;
    select_interpreter->buildQueryPlan(plan);
    auto pipeline = addStreamsForLaterStages(stages, plan);
}

QueryPipeline MutationsInterpreter::execute()
{
    if (!can_execute)
        throw Exception("Cannot execute mutations interpreter because can_execute flag set to false", ErrorCodes::LOGICAL_ERROR);

    if (!select_interpreter)
        select_interpreter = std::make_unique<InterpreterSelectQuery>(mutation_ast, context, storage, metadata_snapshot, select_limits);

    QueryPlan plan;
    select_interpreter->buildQueryPlan(plan);

    auto builder = addStreamsForLaterStages(stages, plan);

    /// Sometimes we update just part of columns (for example UPDATE mutation)
    /// in this case we don't read sorting key, so just we don't check anything.
    if (auto sort_desc = getStorageSortDescriptionIfPossible(builder->getHeader()))
    {
        builder->addSimpleTransform([&](const Block & header)
        {
            return std::make_shared<CheckSortedTransform>(header, *sort_desc);
        });
    }

    auto pipeline = QueryPipelineBuilder::getPipeline(std::move(*builder));

    if (!updated_header)
        updated_header = std::make_unique<Block>(pipeline.getHeader());

    return pipeline;
}

Block MutationsInterpreter::getUpdatedHeader() const
{
    // If it's an index/projection materialization, we don't write any data columns, thus empty header is used
    return mutation_kind.mutation_kind == MutationKind::MUTATE_INDEX_PROJECTION ? Block{} : *updated_header;
}

const ColumnDependencies & MutationsInterpreter::getColumnDependencies() const
{
    return dependencies;
}

size_t MutationsInterpreter::evaluateCommandsSize()
{
    for (const MutationCommand & command : commands)
        if (unlikely(!command.predicate && !command.partition)) /// The command touches all rows.
            return mutation_ast->size();

    return std::max(prepareQueryAffectedAST(commands, storage, context)->size(), mutation_ast->size());
}

std::optional<SortDescription> MutationsInterpreter::getStorageSortDescriptionIfPossible(const Block & header) const
{
    Names sort_columns = metadata_snapshot->getSortingKeyColumns();
    SortDescription sort_description;
    size_t sort_columns_size = sort_columns.size();
    sort_description.reserve(sort_columns_size);

    for (size_t i = 0; i < sort_columns_size; ++i)
    {
        if (header.has(sort_columns[i]))
            sort_description.emplace_back(header.getPositionByName(sort_columns[i]), 1, 1);
        else
            return {};
    }

    return sort_description;
}

ASTPtr MutationsInterpreter::getPartitionAndPredicateExpressionForMutationCommand(const MutationCommand & command) const
{
    return DB::getPartitionAndPredicateExpressionForMutationCommand(command, storage, context);
}

bool MutationsInterpreter::Stage::isAffectingAllColumns(const Names & storage_columns) const
{
    /// is subset
    for (const auto & storage_column : storage_columns)
        if (!output_columns.count(storage_column))
            return false;

    return true;
}

bool MutationsInterpreter::isAffectingAllColumns() const
{
    auto storage_columns = metadata_snapshot->getColumns().getNamesOfPhysical();
    if (stages.empty())
        throw Exception(ErrorCodes::LOGICAL_ERROR, "Mutation interpreter has no stages");

    return stages.back().isAffectingAllColumns(storage_columns);
}

void MutationsInterpreter::MutationKind::set(const MutationKindEnum & kind)
{
    if (mutation_kind < kind)
        mutation_kind = kind;
}

}<|MERGE_RESOLUTION|>--- conflicted
+++ resolved
@@ -802,13 +802,9 @@
         /// e.g. ALTER referencing the same table in scalar subquery
         bool execute_scalar_subqueries = !dry_run;
         auto syntax_result = TreeRewriter(context).analyze(
-<<<<<<< HEAD
-            all_asts, all_columns, storage, metadata_snapshot, false, true, execute_scalar_subqueries);
-=======
             all_asts, all_columns, storage, storage->getStorageSnapshot(metadata_snapshot),
             false, true, execute_scalar_subqueries);
 
->>>>>>> df57f8e3
         if (execute_scalar_subqueries && context->hasQueryContext())
             for (const auto & it : syntax_result->getScalars())
                 context->getQueryContext()->addScalar(it.first, it.second);
