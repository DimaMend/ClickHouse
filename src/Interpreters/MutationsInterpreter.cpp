#include <Analyzer/QueryNode.h>
#include <Analyzer/QueryTreeBuilder.h>
#include <Analyzer/QueryTreePassManager.h>
#include <Analyzer/TableNode.h>
#include <DataTypes/NestedUtils.h>
#include <Functions/FunctionFactory.h>
#include <Functions/IFunction.h>
#include <IO/WriteHelpers.h>
#include <Interpreters/InDepthNodeVisitor.h>
#include <Interpreters/InterpreterSelectQuery.h>
#include <Interpreters/InterpreterSelectQueryAnalyzer.h>
#include <Interpreters/MutationsInterpreter.h>
#include <Interpreters/PreparedSets.h>
#include <Interpreters/TreeRewriter.h>
#include <Parsers/ASTExpressionList.h>
#include <Parsers/ASTFunction.h>
#include <Parsers/ASTIdentifier.h>
#include <Parsers/ASTLiteral.h>
#include <Parsers/ASTSelectQuery.h>
#include <Parsers/formatAST.h>
#include <Processors/Executors/PullingAsyncPipelineExecutor.h>
#include <Processors/QueryPlan/CreatingSetsStep.h>
#include <Processors/QueryPlan/ExpressionStep.h>
#include <Processors/QueryPlan/FilterStep.h>
#include <Processors/QueryPlan/QueryPlan.h>
#include <Processors/QueryPlan/ReadFromPreparedSource.h>
#include <Processors/Sources/NullSource.h>
#include <Processors/Sources/ThrowingExceptionSource.h>
#include <Processors/Transforms/CheckSortedTransform.h>
#include <Processors/Transforms/CreatingSetsTransform.h>
#include <Processors/Transforms/ExpressionTransform.h>
#include <Processors/Transforms/FilterTransform.h>
#include <Processors/Transforms/MaterializingTransform.h>
#include <QueryPipeline/QueryPipelineBuilder.h>
#include <Storages/BlockNumberColumn.h>
#include <Storages/LightweightDeleteDescription.h>
#include <Storages/MergeTree/LoadedMergeTreeDataPartInfoForReader.h>
#include <Storages/MergeTree/MergeTreeData.h>
#include <Storages/MergeTree/MergeTreeSequentialSource.h>
#include <Storages/MergeTree/StorageFromMergeTreeDataPart.h>
#include <Storages/StorageMergeTree.h>

namespace DB
{

namespace ErrorCodes
{
    extern const int NOT_IMPLEMENTED;
    extern const int BAD_ARGUMENTS;
    extern const int LOGICAL_ERROR;
    extern const int UNKNOWN_MUTATION_COMMAND;
    extern const int NO_SUCH_COLUMN_IN_TABLE;
    extern const int CANNOT_UPDATE_COLUMN;
    extern const int UNEXPECTED_EXPRESSION;
}

namespace
{

/// Helps to detect situations, where non-deterministic functions may be used in mutations of Replicated*MergeTree.
class FirstNonDeterministicFunctionMatcher
{
public:
    struct Data
    {
        ContextPtr context;
        std::optional<String> nondeterministic_function_name;
        bool subquery = false;
    };

    static bool needChildVisit(const ASTPtr & /*node*/, const ASTPtr & /*child*/)
    {
        return true;
    }

    static void visit(const ASTPtr & node, Data & data)
    {
        if (data.nondeterministic_function_name || data.subquery)
            return;

        if (node->as<ASTSelectQuery>())
        {
            /// We cannot determine if subquery is deterministic or not,
            /// so we do not allow to use subqueries in mutation without allow_nondeterministic_mutations=1
            data.subquery = true;
        }
        else if (const auto * function = typeid_cast<const ASTFunction *>(node.get()))
        {
            /// Property of being deterministic for lambda expression is completely determined
            /// by the contents of its definition, so we just proceed to it.
            if (function->name != "lambda")
            {
                /// NOTE It may be an aggregate function, so get(...) may throw.
                /// However, an aggregate function can be used only in subquery and we do not go into subquery.
                const auto func = FunctionFactory::instance().get(function->name, data.context);
                if (!func->isDeterministic())
                    data.nondeterministic_function_name = func->getName();
            }
        }
    }
};

using FirstNonDeterministicFunctionFinder = InDepthNodeVisitor<FirstNonDeterministicFunctionMatcher, true>;
using FirstNonDeterministicFunctionData = FirstNonDeterministicFunctionMatcher::Data;

FirstNonDeterministicFunctionData findFirstNonDeterministicFunctionName(const MutationCommand & command, ContextPtr context)
{
    FirstNonDeterministicFunctionMatcher::Data finder_data{context, std::nullopt, false};

    switch (command.type)
    {
        case MutationCommand::UPDATE:
        {
            auto update_assignments_ast = command.ast->as<const ASTAlterCommand &>().update_assignments->clone();
            FirstNonDeterministicFunctionFinder(finder_data).visit(update_assignments_ast);

            if (finder_data.nondeterministic_function_name)
                return finder_data;

            /// Currently UPDATE and DELETE both always have predicates so we can use fallthrough
            [[fallthrough]];
        }

        case MutationCommand::DELETE:
        {
            auto predicate_ast = command.predicate->clone();
            FirstNonDeterministicFunctionFinder(finder_data).visit(predicate_ast);

            return finder_data;
        }

        default:
            break;
    }

    return {};
}

ASTPtr prepareQueryAffectedAST(const std::vector<MutationCommand> & commands, const StoragePtr & storage, ContextPtr context)
{
    /// Execute `SELECT count() FROM storage WHERE predicate1 OR predicate2 OR ...` query.
    /// The result can differ from the number of affected rows (e.g. if there is an UPDATE command that
    /// changes how many rows satisfy the predicates of the subsequent commands).
    /// But we can be sure that if count = 0, then no rows will be touched.

    auto select = std::make_shared<ASTSelectQuery>();

    select->setExpression(ASTSelectQuery::Expression::SELECT, std::make_shared<ASTExpressionList>());
    auto count_func = std::make_shared<ASTFunction>();
    count_func->name = "count";
    count_func->arguments = std::make_shared<ASTExpressionList>();
    select->select()->children.push_back(count_func);

    ASTs conditions;
    for (const MutationCommand & command : commands)
    {
        if (ASTPtr condition = getPartitionAndPredicateExpressionForMutationCommand(command, storage, context))
            conditions.push_back(std::move(condition));
    }

    if (conditions.size() > 1)
    {
        auto coalesced_predicates = makeASTFunction("or");
        coalesced_predicates->arguments->children = std::move(conditions);
        select->setExpression(ASTSelectQuery::Expression::WHERE, std::move(coalesced_predicates));
    }
    else if (conditions.size() == 1)
    {
        select->setExpression(ASTSelectQuery::Expression::WHERE, std::move(conditions.front()));
    }

    return select;
}

QueryTreeNodePtr prepareQueryAffectedQueryTree(const std::vector<MutationCommand> & commands, const StoragePtr & storage, ContextPtr context)
{
    auto ast = prepareQueryAffectedAST(commands, storage, context);
    auto query_tree = buildQueryTree(ast, context);

    auto & query_node = query_tree->as<QueryNode &>();
    query_node.getJoinTree() = std::make_shared<TableNode>(storage, context);

    QueryTreePassManager query_tree_pass_manager(context);
    addQueryTreePasses(query_tree_pass_manager);
    query_tree_pass_manager.run(query_tree);

    return query_tree;
}

ColumnDependencies getAllColumnDependencies(const StorageMetadataPtr & metadata_snapshot, const NameSet & updated_columns)
{
    NameSet new_updated_columns = updated_columns;
    ColumnDependencies dependencies;
    while (!new_updated_columns.empty())
    {
        auto new_dependencies = metadata_snapshot->getColumnDependencies(new_updated_columns, true);
        new_updated_columns.clear();
        for (const auto & dependency : new_dependencies)
        {
            if (!dependencies.contains(dependency))
            {
                dependencies.insert(dependency);
                if (!dependency.isReadOnly())
                    new_updated_columns.insert(dependency.column_name);
            }
        }
    }

    return dependencies;
}

}


bool isStorageTouchedByMutations(
    MergeTreeData & storage,
    MergeTreeData::DataPartPtr source_part,
    const StorageMetadataPtr & metadata_snapshot,
    const std::vector<MutationCommand> & commands,
    ContextPtr context)
{
    if (commands.empty())
        return false;

    bool all_commands_can_be_skipped = true;
    for (const MutationCommand & command : commands)
    {
        if (!command.predicate) /// The command touches all rows.
            return true;

        if (command.partition)
        {
            const String partition_id = storage.getPartitionIDFromQuery(command.partition, context);
            if (partition_id == source_part->info.partition_id)
                all_commands_can_be_skipped = false;
        }
        else
            all_commands_can_be_skipped = false;
    }

    if (all_commands_can_be_skipped)
        return false;

    auto storage_from_part = std::make_shared<StorageFromMergeTreeDataPart>(source_part);

    std::optional<InterpreterSelectQuery> interpreter_select_query;
    BlockIO io;

    if (context->getSettingsRef().allow_experimental_analyzer)
    {
        auto select_query_tree = prepareQueryAffectedQueryTree(commands, storage.shared_from_this(), context);
        InterpreterSelectQueryAnalyzer interpreter(select_query_tree, context, SelectQueryOptions().ignoreLimits().ignoreProjections());
        io = interpreter.execute();
    }
    else
    {
        ASTPtr select_query = prepareQueryAffectedAST(commands, storage.shared_from_this(), context);
        /// Interpreter must be alive, when we use result of execute() method.
        /// For some reason it may copy context and give it into ExpressionTransform
        /// after that we will use context from destroyed stack frame in our stream.
        interpreter_select_query.emplace(
            select_query, context, storage_from_part, metadata_snapshot, SelectQueryOptions().ignoreLimits().ignoreProjections());

        io = interpreter_select_query->execute();
    }

    PullingAsyncPipelineExecutor executor(io.pipeline);

    Block block;
    while (block.rows() == 0 && executor.pull(block));

    if (!block.rows())
        return false;
    else if (block.rows() != 1)
        throw Exception(ErrorCodes::LOGICAL_ERROR, "count() expression returned {} rows, not 1", block.rows());

    Block tmp_block;
    while (executor.pull(tmp_block));

    auto count = (*block.getByName("count()").column)[0].get<UInt64>();
    return count != 0;
}


ASTPtr getPartitionAndPredicateExpressionForMutationCommand(
    const MutationCommand & command,
    const StoragePtr & storage,
    ContextPtr context
)
{
    ASTPtr partition_predicate_as_ast_func;
    if (command.partition)
    {
        String partition_id;

        auto storage_merge_tree = std::dynamic_pointer_cast<MergeTreeData>(storage);
        auto storage_from_merge_tree_data_part = std::dynamic_pointer_cast<StorageFromMergeTreeDataPart>(storage);
        if (storage_merge_tree)
            partition_id = storage_merge_tree->getPartitionIDFromQuery(command.partition, context);
        else if (storage_from_merge_tree_data_part)
            partition_id = storage_from_merge_tree_data_part->getPartitionIDFromQuery(command.partition, context);
        else
            throw Exception(ErrorCodes::NOT_IMPLEMENTED, "ALTER UPDATE/DELETE ... IN PARTITION is not supported for non-MergeTree tables");

        partition_predicate_as_ast_func = makeASTFunction("equals",
                    std::make_shared<ASTIdentifier>("_partition_id"),
                    std::make_shared<ASTLiteral>(partition_id)
        );
    }

    if (command.predicate && command.partition)
        return makeASTFunction("and", command.predicate->clone(), std::move(partition_predicate_as_ast_func));
    else
        return command.predicate ? command.predicate->clone() : partition_predicate_as_ast_func;
}

MutationsInterpreter::Source::Source(StoragePtr storage_) : storage(std::move(storage_))
{
}

MutationsInterpreter::Source::Source(MergeTreeData & storage_, MergeTreeData::DataPartPtr source_part_)
    : data(&storage_), part(std::move(source_part_))
{
}

StorageSnapshotPtr MutationsInterpreter::Source::getStorageSnapshot(const StorageMetadataPtr & snapshot_, const ContextPtr & context_) const
{
    if (data)
        return data->getStorageSnapshot(snapshot_, context_);

    return storage->getStorageSnapshot(snapshot_, context_);
}

StoragePtr MutationsInterpreter::Source::getStorage() const
{
    if (data)
        return data->shared_from_this();

    return storage;
}

const MergeTreeData * MutationsInterpreter::Source::getMergeTreeData() const
{
    if (data)
        return data;

    return dynamic_cast<const MergeTreeData *>(storage.get());
}

bool MutationsInterpreter::Source::supportsLightweightDelete() const
{
    if (part)
        return part->supportLightweightDeleteMutate();

    return storage->supportsLightweightDelete();
}


bool MutationsInterpreter::Source::hasLightweightDeleteMask() const
{
    return part && part->hasLightweightDelete();
}

bool MutationsInterpreter::Source::materializeTTLRecalculateOnly() const
{
    return data && data->getSettings()->materialize_ttl_recalculate_only;
}

MutationsInterpreter::MutationsInterpreter(
    StoragePtr storage_,
    const StorageMetadataPtr & metadata_snapshot_,
    MutationCommands commands_,
    ContextPtr context_,
    bool can_execute_,
    bool return_all_columns_,
    bool return_mutated_rows_)
    : MutationsInterpreter(
        Source(std::move(storage_)),
        metadata_snapshot_, std::move(commands_), std::move(context_),
        can_execute_, return_all_columns_, return_mutated_rows_)
{
    if (can_execute_ && dynamic_cast<const MergeTreeData *>(source.getStorage().get()))
    {
        throw Exception(
            ErrorCodes::LOGICAL_ERROR,
            "Cannot execute mutation for {}. Mutation should be applied to every part separately.",
            source.getStorage()->getName());
    }
}

MutationsInterpreter::MutationsInterpreter(
    MergeTreeData & storage_,
    MergeTreeData::DataPartPtr source_part_,
    const StorageMetadataPtr & metadata_snapshot_,
    MutationCommands commands_,
    ContextPtr context_,
    bool can_execute_,
    bool return_all_columns_,
    bool return_mutated_rows_)
    : MutationsInterpreter(
        Source(storage_, std::move(source_part_)),
        metadata_snapshot_, std::move(commands_), std::move(context_),
        can_execute_, return_all_columns_, return_mutated_rows_)
{
}

MutationsInterpreter::MutationsInterpreter(
    Source source_,
    const StorageMetadataPtr & metadata_snapshot_,
    MutationCommands commands_,
    ContextPtr context_,
    bool can_execute_,
    bool return_all_columns_,
    bool return_mutated_rows_)
    : source(std::move(source_))
    , metadata_snapshot(metadata_snapshot_)
    , commands(std::move(commands_))
    , context(Context::createCopy(context_))
    , can_execute(can_execute_)
    , select_limits(SelectQueryOptions().analyze(!can_execute).ignoreLimits().ignoreProjections())
    , return_all_columns(return_all_columns_)
    , return_mutated_rows(return_mutated_rows_)
{
    prepare(!can_execute);
}

static NameSet getKeyColumns(const MutationsInterpreter::Source & source, const StorageMetadataPtr & metadata_snapshot)
{
    const MergeTreeData * merge_tree_data = source.getMergeTreeData();
    if (!merge_tree_data)
        return {};

    NameSet key_columns;

    for (const String & col : metadata_snapshot->getColumnsRequiredForPartitionKey())
        key_columns.insert(col);

    for (const String & col : metadata_snapshot->getColumnsRequiredForSortingKey())
        key_columns.insert(col);
    /// We don't process sample_by_ast separately because it must be among the primary key columns.

    if (!merge_tree_data->merging_params.sign_column.empty())
        key_columns.insert(merge_tree_data->merging_params.sign_column);

    if (!merge_tree_data->merging_params.version_column.empty())
        key_columns.insert(merge_tree_data->merging_params.version_column);

    return key_columns;
}

static void validateUpdateColumns(
    const MutationsInterpreter::Source & source,
    const StorageMetadataPtr & metadata_snapshot, const NameSet & updated_columns,
    const std::unordered_map<String, Names> & column_to_affected_materialized)
{
    NameSet key_columns = getKeyColumns(source, metadata_snapshot);

    for (const String & column_name : updated_columns)
    {
        auto found = false;
        for (const auto & col : metadata_snapshot->getColumns().getOrdinary())
        {
            if (col.name == column_name)
            {
                found = true;
                break;
            }
        }

        /// Allow to override value of lightweight delete filter virtual column
        if (!found && column_name == LightweightDeleteDescription::FILTER_COLUMN.name)
        {
            if (!source.supportsLightweightDelete())
                throw Exception(ErrorCodes::NOT_IMPLEMENTED, "Lightweight delete is not supported for table");
            found = true;
        }

        /// Dont allow to override value of block number virtual column
        if (!found && column_name == BlockNumberColumn.name)
        {
            throw Exception(ErrorCodes::NOT_IMPLEMENTED, "Update is not supported for virtual column {} ", backQuote(column_name));
        }

        if (!found)
        {
            for (const auto & col : metadata_snapshot->getColumns().getMaterialized())
            {
                if (col.name == column_name)
                    throw Exception(ErrorCodes::CANNOT_UPDATE_COLUMN, "Cannot UPDATE materialized column {}", backQuote(column_name));
            }

            throw Exception(ErrorCodes::NO_SUCH_COLUMN_IN_TABLE, "There is no column {} in table", backQuote(column_name));
        }

        if (key_columns.contains(column_name))
            throw Exception(ErrorCodes::CANNOT_UPDATE_COLUMN, "Cannot UPDATE key column {}", backQuote(column_name));

        auto materialized_it = column_to_affected_materialized.find(column_name);
        if (materialized_it != column_to_affected_materialized.end())
        {
            for (const String & materialized : materialized_it->second)
            {
                if (key_columns.contains(materialized))
                    throw Exception(ErrorCodes::CANNOT_UPDATE_COLUMN,
                                    "Updated column {} affects MATERIALIZED column {}, which is a key column. "
                                    "Cannot UPDATE it.", backQuote(column_name), backQuote(materialized));
            }
        }
    }
}

/// Returns ASTs of updated nested subcolumns, if all of subcolumns were updated.
/// They are used to validate sizes of nested arrays.
/// If some of subcolumns were updated and some weren't,
/// it makes sense to validate only updated columns with their old versions,
/// because their sizes couldn't change, since sizes of all nested subcolumns must be consistent.
static std::optional<std::vector<ASTPtr>> getExpressionsOfUpdatedNestedSubcolumns(
    const String & column_name,
    const NamesAndTypesList & all_columns,
    const std::unordered_map<String, ASTPtr> & column_to_update_expression)
{
    std::vector<ASTPtr> res;
    auto source_name = Nested::splitName(column_name).first;

    /// Check this nested subcolumn
    for (const auto & column : all_columns)
    {
        auto split = Nested::splitName(column.name);
        if (isArray(column.type) && split.first == source_name && !split.second.empty())
        {
            auto it = column_to_update_expression.find(column.name);
            if (it == column_to_update_expression.end())
                return {};

            res.push_back(it->second);
        }
    }

    return res;
}

void MutationsInterpreter::prepare(bool dry_run)
{
    if (is_prepared)
        throw Exception(ErrorCodes::LOGICAL_ERROR, "MutationsInterpreter is already prepared. It is a bug.");

    if (commands.empty())
        throw Exception(ErrorCodes::LOGICAL_ERROR, "Empty mutation commands list");

    const ColumnsDescription & columns_desc = metadata_snapshot->getColumns();
    const IndicesDescription & indices_desc = metadata_snapshot->getSecondaryIndices();
    const ProjectionsDescription & projections_desc = metadata_snapshot->getProjections();
    NamesAndTypesList all_columns = columns_desc.getAllPhysical();

    /// Add _row_exists column if it is physically present in the part
    if (source.hasLightweightDeleteMask())
        all_columns.push_back({LightweightDeleteDescription::FILTER_COLUMN});

<<<<<<< HEAD
    if (this->source.getMergeTreeData())
        all_columns.push_back({BlockNumberColumn});
=======
    if (return_all_columns)
    {
        for (const auto & column : source.getStorage()->getVirtuals())
            all_columns.push_back(column);
    }
>>>>>>> 90ebdedf

    NameSet updated_columns;
    bool materialize_ttl_recalculate_only = source.materializeTTLRecalculateOnly();

    for (const MutationCommand & command : commands)
    {
        if (command.type == MutationCommand::Type::UPDATE
            || command.type == MutationCommand::Type::DELETE)
            materialize_ttl_recalculate_only = false;

        for (const auto & kv : command.column_to_update_expression)
        {
            updated_columns.insert(kv.first);
        }
    }

    /// We need to know which columns affect which MATERIALIZED columns, data skipping indices
    /// and projections to recalculate them if dependencies are updated.
    std::unordered_map<String, Names> column_to_affected_materialized;
    if (!updated_columns.empty())
    {
        for (const auto & column : columns_desc)
        {
            if (column.default_desc.kind == ColumnDefaultKind::Materialized)
            {
                auto query = column.default_desc.expression->clone();
                auto syntax_result = TreeRewriter(context).analyze(query, all_columns);
                for (const String & dependency : syntax_result->requiredSourceColumns())
                {
                    if (updated_columns.contains(dependency))
                        column_to_affected_materialized[dependency].push_back(column.name);
                }
            }
        }

        validateUpdateColumns(source, metadata_snapshot, updated_columns, column_to_affected_materialized);
    }

    dependencies = getAllColumnDependencies(metadata_snapshot, updated_columns);

    std::vector<String> read_columns;
    /// First, break a sequence of commands into stages.
    for (auto & command : commands)
    {
        // we can return deleted rows only if it's the only present command
        assert(command.type == MutationCommand::DELETE || command.type == MutationCommand::UPDATE || !return_mutated_rows);

        if (command.type == MutationCommand::DELETE)
        {
            mutation_kind.set(MutationKind::MUTATE_OTHER);
            if (stages.empty() || !stages.back().column_to_updated.empty())
                stages.emplace_back(context);

            auto predicate  = getPartitionAndPredicateExpressionForMutationCommand(command);

            if (!return_mutated_rows)
                predicate = makeASTFunction("isZeroOrNull", predicate);

            stages.back().filters.push_back(predicate);
        }
        else if (command.type == MutationCommand::UPDATE)
        {
            mutation_kind.set(MutationKind::MUTATE_OTHER);
            if (stages.empty() || !stages.back().column_to_updated.empty())
                stages.emplace_back(context);
            if (stages.size() == 1) /// First stage only supports filtering and can't update columns.
                stages.emplace_back(context);

            NameSet affected_materialized;

            for (const auto & kv : command.column_to_update_expression)
            {
                const String & column = kv.first;

                auto materialized_it = column_to_affected_materialized.find(column);
                if (materialized_it != column_to_affected_materialized.end())
                {
                    for (const String & mat_column : materialized_it->second)
                        affected_materialized.emplace(mat_column);
                }

                /// When doing UPDATE column = expression WHERE condition
                /// we will replace column to the result of the following expression:
                ///
                /// CAST(if(condition, CAST(expression, type), column), type)
                ///
                /// Inner CAST is needed to make 'if' work when branches have no common type,
                /// example: type is UInt64, UPDATE x = -1 or UPDATE x = x - 1.
                ///
                /// Outer CAST is added just in case if we don't trust the returning type of 'if'.

                DataTypePtr type;
                if (auto physical_column = columns_desc.tryGetPhysical(column))
                    type = physical_column->type;
                else if (column == LightweightDeleteDescription::FILTER_COLUMN.name)
                    type = LightweightDeleteDescription::FILTER_COLUMN.type;
                else if (column == BlockNumberColumn.name)
                    type = BlockNumberColumn.type;
                else
                    throw Exception(ErrorCodes::LOGICAL_ERROR, "Unknown column {}", column);

                auto type_literal = std::make_shared<ASTLiteral>(type->getName());

                const auto & update_expr = kv.second;

                ASTPtr condition = getPartitionAndPredicateExpressionForMutationCommand(command);

                /// And new check validateNestedArraySizes for Nested subcolumns
                if (isArray(type) && !Nested::splitName(column).second.empty())
                {
                    std::shared_ptr<ASTFunction> function = nullptr;

                    auto nested_update_exprs = getExpressionsOfUpdatedNestedSubcolumns(column, all_columns, command.column_to_update_expression);
                    if (!nested_update_exprs)
                    {
                        function = makeASTFunction("validateNestedArraySizes",
                            condition,
                            update_expr->clone(),
                            std::make_shared<ASTIdentifier>(column));
                        condition = makeASTFunction("and", condition, function);
                    }
                    else if (nested_update_exprs->size() > 1)
                    {
                        function = std::make_shared<ASTFunction>();
                        function->name = "validateNestedArraySizes";
                        function->arguments = std::make_shared<ASTExpressionList>();
                        function->children.push_back(function->arguments);
                        function->arguments->children.push_back(condition);
                        for (const auto & it : *nested_update_exprs)
                            function->arguments->children.push_back(it->clone());
                        condition = makeASTFunction("and", condition, function);
                    }
                }

                auto updated_column = makeASTFunction("_CAST",
                    makeASTFunction("if",
                        condition,
                        makeASTFunction("_CAST",
                            update_expr->clone(),
                            type_literal),
                        std::make_shared<ASTIdentifier>(column)),
                    type_literal);

                stages.back().column_to_updated.emplace(column, updated_column);

                if (condition && return_mutated_rows)
                    stages.back().filters.push_back(condition);
            }

            if (!affected_materialized.empty())
            {
                stages.emplace_back(context);
                for (const auto & column : columns_desc)
                {
                    if (column.default_desc.kind == ColumnDefaultKind::Materialized)
                    {
                        stages.back().column_to_updated.emplace(
                            column.name,
                            column.default_desc.expression->clone());
                    }
                }
            }
        }
        else if (command.type == MutationCommand::MATERIALIZE_COLUMN)
        {
            mutation_kind.set(MutationKind::MUTATE_OTHER);
            if (stages.empty() || !stages.back().column_to_updated.empty())
                stages.emplace_back(context);
            if (stages.size() == 1) /// First stage only supports filtering and can't update columns.
                stages.emplace_back(context);

            const auto & column = columns_desc.get(command.column_name);

            if (!column.default_desc.expression)
                throw Exception(
                    ErrorCodes::BAD_ARGUMENTS,
                    "Cannot materialize column `{}` because it doesn't have default expression", column.name);

            auto materialized_column = makeASTFunction(
                "_CAST", column.default_desc.expression->clone(), std::make_shared<ASTLiteral>(column.type->getName()));

            stages.back().column_to_updated.emplace(column.name, materialized_column);
        }
        else if (command.type == MutationCommand::MATERIALIZE_INDEX)
        {
            mutation_kind.set(MutationKind::MUTATE_INDEX_PROJECTION);
            auto it = std::find_if(
                    std::cbegin(indices_desc), std::end(indices_desc),
                    [&](const IndexDescription & index)
                    {
                        return index.name == command.index_name;
                    });
            if (it == std::cend(indices_desc))
                throw Exception(ErrorCodes::BAD_ARGUMENTS, "Unknown index: {}", command.index_name);

            auto query = (*it).expression_list_ast->clone();
            auto syntax_result = TreeRewriter(context).analyze(query, all_columns);
            const auto required_columns = syntax_result->requiredSourceColumns();
            for (const auto & column : required_columns)
                dependencies.emplace(column, ColumnDependency::SKIP_INDEX);
            materialized_indices.emplace(command.index_name);
        }
        else if (command.type == MutationCommand::MATERIALIZE_PROJECTION)
        {
            mutation_kind.set(MutationKind::MUTATE_INDEX_PROJECTION);
            const auto & projection = projections_desc.get(command.projection_name);
            for (const auto & column : projection.required_columns)
                dependencies.emplace(column, ColumnDependency::PROJECTION);
            materialized_projections.emplace(command.projection_name);
        }
        else if (command.type == MutationCommand::DROP_INDEX)
        {
            mutation_kind.set(MutationKind::MUTATE_INDEX_PROJECTION);
            materialized_indices.erase(command.index_name);
        }
        else if (command.type == MutationCommand::DROP_PROJECTION)
        {
            mutation_kind.set(MutationKind::MUTATE_INDEX_PROJECTION);
            materialized_projections.erase(command.projection_name);
        }
        else if (command.type == MutationCommand::MATERIALIZE_TTL)
        {
            mutation_kind.set(MutationKind::MUTATE_OTHER);
            if (materialize_ttl_recalculate_only)
            {
                // just recalculate ttl_infos without remove expired data
                auto all_columns_vec = all_columns.getNames();
                auto new_dependencies = metadata_snapshot->getColumnDependencies(NameSet(all_columns_vec.begin(), all_columns_vec.end()), false);
                for (const auto & dependency : new_dependencies)
                {
                    if (dependency.kind == ColumnDependency::TTL_EXPRESSION)
                        dependencies.insert(dependency);
                }
            }
            else if (metadata_snapshot->hasRowsTTL()
                || metadata_snapshot->hasAnyRowsWhereTTL()
                || metadata_snapshot->hasAnyGroupByTTL())
            {
                for (const auto & column : all_columns)
                    dependencies.emplace(column.name, ColumnDependency::TTL_TARGET);
            }
            else
            {
                NameSet new_updated_columns;
                auto column_ttls = metadata_snapshot->getColumns().getColumnTTLs();
                for (const auto & elem : column_ttls)
                {
                    dependencies.emplace(elem.first, ColumnDependency::TTL_TARGET);
                    new_updated_columns.insert(elem.first);
                }

                auto all_columns_vec = all_columns.getNames();
                auto all_dependencies = getAllColumnDependencies(metadata_snapshot, NameSet(all_columns_vec.begin(), all_columns_vec.end()));

                for (const auto & dependency : all_dependencies)
                {
                    if (dependency.kind == ColumnDependency::TTL_EXPRESSION)
                        dependencies.insert(dependency);
                }

                /// Recalc only skip indices and projections of columns which could be updated by TTL.
                auto new_dependencies = metadata_snapshot->getColumnDependencies(new_updated_columns, true);
                for (const auto & dependency : new_dependencies)
                {
                    if (dependency.kind == ColumnDependency::SKIP_INDEX || dependency.kind == ColumnDependency::PROJECTION)
                        dependencies.insert(dependency);
                }
            }

            if (dependencies.empty())
            {
                /// Very rare case. It can happen if we have only one MOVE TTL with constant expression.
                /// But we still have to read at least one column.
                dependencies.emplace(all_columns.front().name, ColumnDependency::TTL_EXPRESSION);
            }
        }
        else if (command.type == MutationCommand::READ_COLUMN)
        {
            mutation_kind.set(MutationKind::MUTATE_OTHER);
            read_columns.emplace_back(command.column_name);
        }
        else
            throw Exception(ErrorCodes::UNKNOWN_MUTATION_COMMAND, "Unknown mutation command type: {}", DB::toString<int>(command.type));
    }

    if (!read_columns.empty())
    {
        if (stages.empty() || !stages.back().column_to_updated.empty())
            stages.emplace_back(context);
        if (stages.size() == 1) /// First stage only supports filtering and can't update columns.
            stages.emplace_back(context);

        for (auto & column_name : read_columns)
            stages.back().column_to_updated.emplace(column_name, std::make_shared<ASTIdentifier>(column_name));
    }

    /// We care about affected indices and projections because we also need to rewrite them
    /// when one of index columns updated or filtered with delete.
    /// The same about columns, that are needed for calculation of TTL expressions.
    if (!dependencies.empty())
    {
        NameSet changed_columns;
        NameSet unchanged_columns;
        for (const auto & dependency : dependencies)
        {
            if (dependency.isReadOnly())
                unchanged_columns.insert(dependency.column_name);
            else
                changed_columns.insert(dependency.column_name);
        }

        if (!changed_columns.empty())
        {
            if (stages.empty() || !stages.back().column_to_updated.empty())
                stages.emplace_back(context);
            if (stages.size() == 1) /// First stage only supports filtering and can't update columns.
                stages.emplace_back(context);

            for (const auto & column : changed_columns)
                stages.back().column_to_updated.emplace(
                    column, std::make_shared<ASTIdentifier>(column));
        }

        if (!unchanged_columns.empty())
        {
            if (!stages.empty())
            {
                std::vector<Stage> stages_copy;
                /// Copy all filled stages except index calculation stage.
                for (const auto & stage : stages)
                {
                    stages_copy.emplace_back(context);
                    stages_copy.back().column_to_updated = stage.column_to_updated;
                    stages_copy.back().output_columns = stage.output_columns;
                    stages_copy.back().filters = stage.filters;
                }

                prepareMutationStages(stages_copy, true);

                QueryPlan plan;
                initQueryPlan(stages_copy.front(), plan);
                auto pipeline = addStreamsForLaterStages(stages_copy, plan);
                updated_header = std::make_unique<Block>(pipeline.getHeader());
            }

            /// Special step to recalculate affected indices, projections and TTL expressions.
            stages.emplace_back(context);
            for (const auto & column : unchanged_columns)
                stages.back().column_to_updated.emplace(
                    column, std::make_shared<ASTIdentifier>(column));
        }
    }

    is_prepared = true;

    prepareMutationStages(stages, dry_run);
}

void MutationsInterpreter::prepareMutationStages(std::vector<Stage> & prepared_stages, bool dry_run)
{
    auto storage_snapshot = source.getStorageSnapshot(metadata_snapshot, context);
    auto options = GetColumnsOptions(GetColumnsOptions::AllPhysical).withExtendedObjects();
    if (return_all_columns)
        options.withVirtuals();
    auto all_columns = storage_snapshot->getColumns(options);

    /// Add _row_exists column if it is present in the part
    if (source.hasLightweightDeleteMask())
        all_columns.push_back({LightweightDeleteDescription::FILTER_COLUMN});

    if (this->source.getMergeTreeData())
        all_columns.push_back({BlockNumberColumn});

    /// Next, for each stage calculate columns changed by this and previous stages.
    for (size_t i = 0; i < prepared_stages.size(); ++i)
    {
        if (return_all_columns || !prepared_stages[i].filters.empty())
        {
            for (const auto & column : all_columns)
                prepared_stages[i].output_columns.insert(column.name);
            continue;
        }

        if (i > 0)
            prepared_stages[i].output_columns = prepared_stages[i - 1].output_columns;

        /// Make sure that all updated columns are included into output_columns set.
        /// This is important for a "hidden" column like _row_exists gets because it is a virtual column
        /// and so it is not in the list of AllPhysical columns.
        for (const auto & kv : prepared_stages[i].column_to_updated)
            prepared_stages[i].output_columns.insert(kv.first);
    }

    /// Now, calculate `expressions_chain` for each stage except the first.
    /// Do it backwards to propagate information about columns required as input for a stage to the previous stage.
    for (int64_t i = prepared_stages.size() - 1; i >= 0; --i)
    {
        auto & stage = prepared_stages[i];

        ASTPtr all_asts = std::make_shared<ASTExpressionList>();

        for (const auto & ast : stage.filters)
            all_asts->children.push_back(ast);

        for (const auto & kv : stage.column_to_updated)
            all_asts->children.push_back(kv.second);

        /// Add all output columns to prevent ExpressionAnalyzer from deleting them from source columns.
        for (const String & column : stage.output_columns)
            all_asts->children.push_back(std::make_shared<ASTIdentifier>(column));

        /// Executing scalar subquery on that stage can lead to deadlock
        /// e.g. ALTER referencing the same table in scalar subquery
        bool execute_scalar_subqueries = !dry_run;
        auto syntax_result = TreeRewriter(context).analyze(
            all_asts, all_columns, source.getStorage(), storage_snapshot,
            false, true, execute_scalar_subqueries);

        if (execute_scalar_subqueries && context->hasQueryContext())
            for (const auto & it : syntax_result->getScalars())
                context->getQueryContext()->addScalar(it.first, it.second);

        stage.analyzer = std::make_unique<ExpressionAnalyzer>(all_asts, syntax_result, context);

        ExpressionActionsChain & actions_chain = stage.expressions_chain;

        for (const auto & ast : stage.filters)
        {
            if (!actions_chain.steps.empty())
                actions_chain.addStep();
            stage.analyzer->appendExpression(actions_chain, ast, dry_run);
            stage.filter_column_names.push_back(ast->getColumnName());
        }

        if (!stage.column_to_updated.empty())
        {
            if (!actions_chain.steps.empty())
                actions_chain.addStep();

            for (const auto & kv : stage.column_to_updated)
                stage.analyzer->appendExpression(actions_chain, kv.second, dry_run);

            auto & actions = actions_chain.getLastStep().actions();

            for (const auto & kv : stage.column_to_updated)
            {
                auto column_name = kv.second->getColumnName();
                const auto & dag_node = actions->findInOutputs(column_name);
                const auto & alias = actions->addAlias(dag_node, kv.first);
                actions->addOrReplaceInOutputs(alias);
            }
        }

        if (i == 0 && actions_chain.steps.empty())
            actions_chain.lastStep(syntax_result->required_source_columns);

        /// Remove all intermediate columns.
        actions_chain.addStep();
        actions_chain.getLastStep().required_output.clear();
        ActionsDAG::NodeRawConstPtrs new_index;
        for (const auto & name : stage.output_columns)
            actions_chain.getLastStep().addRequiredOutput(name);

        actions_chain.getLastActions();

        actions_chain.finalize();

        if (i)
        {
            /// Propagate information about columns needed as input.
            for (const auto & column : actions_chain.steps.front()->getRequiredColumns())
                prepared_stages[i - 1].output_columns.insert(column.name);
        }
    }
}

/// This structure re-implements adding virtual columns while reading from MergeTree part.
/// It would be good to unify it with IMergeTreeSelectAlgorithm.
struct VirtualColumns
{
    struct ColumnAndPosition
    {
        ColumnWithTypeAndName column;
        size_t position;
    };

    using Columns = std::vector<ColumnAndPosition>;

    Columns virtuals;
    Names columns_to_read;

    VirtualColumns(Names required_columns, const MergeTreeData::DataPartPtr & part) : columns_to_read(std::move(required_columns))
    {
        for (size_t i = 0; i < columns_to_read.size(); ++i)
        {
            if (columns_to_read[i] == LightweightDeleteDescription::FILTER_COLUMN.name)
            {
                LoadedMergeTreeDataPartInfoForReader part_info_reader(part);
                if (!part_info_reader.getColumns().contains(LightweightDeleteDescription::FILTER_COLUMN.name))
                {
                    ColumnWithTypeAndName mask_column;
                    mask_column.type = LightweightDeleteDescription::FILTER_COLUMN.type;
                    mask_column.column = mask_column.type->createColumnConst(0, 1);
                    mask_column.name = std::move(columns_to_read[i]);

                    virtuals.emplace_back(ColumnAndPosition{.column = std::move(mask_column), .position = i});
                }
            }
            else if (columns_to_read[i] == "_partition_id")
            {
                ColumnWithTypeAndName column;
                column.type = std::make_shared<DataTypeString>();
                column.column = column.type->createColumnConst(0, part->info.partition_id);
                column.name = std::move(columns_to_read[i]);

                virtuals.emplace_back(ColumnAndPosition{.column = std::move(column), .position = i});
            }
            else if (columns_to_read[i] == BlockNumberColumn.name)
            {
                LoadedMergeTreeDataPartInfoForReader part_info_reader(part);
                if (!part_info_reader.getColumns().contains(BlockNumberColumn.name))
                {
                    ColumnWithTypeAndName mask_column;
                    mask_column.type = BlockNumberColumn.type;
                    mask_column.column = mask_column.type->createColumnConst(0, part->info.min_block);
                    mask_column.name = std::move(columns_to_read[i]);

                    virtuals.emplace_back(ColumnAndPosition{.column = std::move(mask_column), .position = i});
                }
            }
        }

        if (!virtuals.empty())
        {
            Names columns_no_virtuals;
            columns_no_virtuals.reserve(columns_to_read.size());
            size_t next_virtual = 0;
            for (size_t i = 0; i < columns_to_read.size(); ++i)
            {
                if (next_virtual < virtuals.size() && i == virtuals[next_virtual].position)
                    ++next_virtual;
                else
                    columns_no_virtuals.emplace_back(std::move(columns_to_read[i]));
            }

            columns_to_read.swap(columns_no_virtuals);
        }
    }

    void addVirtuals(QueryPlan & plan)
    {
        auto dag = std::make_unique<ActionsDAG>(plan.getCurrentDataStream().header.getColumnsWithTypeAndName());

        for (auto & column : virtuals)
        {
            const auto & adding_const = dag->addColumn(std::move(column.column));
            auto & outputs = dag->getOutputs();
            outputs.insert(outputs.begin() + column.position, &adding_const);
        }

        auto step = std::make_unique<ExpressionStep>(plan.getCurrentDataStream(), std::move(dag));
        plan.addStep(std::move(step));
    }
};

void MutationsInterpreter::Source::read(
    Stage & first_stage,
    QueryPlan & plan,
    const StorageMetadataPtr & snapshot_,
    const ContextPtr & context_,
    bool apply_deleted_mask_,
    bool can_execute_) const
{
    auto required_columns = first_stage.expressions_chain.steps.front()->getRequiredColumns().getNames();
    auto storage_snapshot = getStorageSnapshot(snapshot_, context_);

    if (!can_execute_)
    {
        auto header = storage_snapshot->getSampleBlockForColumns(required_columns);
        auto callback = []()
        {
            return DB::Exception(ErrorCodes::LOGICAL_ERROR, "Cannot execute a mutation because can_execute flag set to false");
        };

        Pipe pipe(std::make_shared<ThrowingExceptionSource>(header, callback));

        auto read_from_pipe = std::make_unique<ReadFromPreparedSource>(std::move(pipe));
        plan.addStep(std::move(read_from_pipe));
        return;
    }

    if (data)
    {
        const auto & steps = first_stage.expressions_chain.steps;
        const auto & names = first_stage.filter_column_names;
        size_t num_filters = names.size();

        ActionsDAGPtr filter;
        if (!first_stage.filter_column_names.empty())
        {

            ActionsDAG::NodeRawConstPtrs nodes(num_filters);
            for (size_t i = 0; i < num_filters; ++i)
                nodes[i] = &steps[i]->actions()->findInOutputs(names[i]);

            filter = ActionsDAG::buildFilterActionsDAG(nodes, {}, context_);
        }

        VirtualColumns virtual_columns(std::move(required_columns), part);

        createMergeTreeSequentialSource(
            plan, *data, storage_snapshot, part, std::move(virtual_columns.columns_to_read), apply_deleted_mask_, filter, context_,
            &Poco::Logger::get("MutationsInterpreter"));

        virtual_columns.addVirtuals(plan);
    }
    else
    {
        auto select = std::make_shared<ASTSelectQuery>();

        select->setExpression(ASTSelectQuery::Expression::SELECT, std::make_shared<ASTExpressionList>());
        for (const auto & column_name : first_stage.output_columns)
            select->select()->children.push_back(std::make_shared<ASTIdentifier>(column_name));

        /// Don't let select list be empty.
        if (select->select()->children.empty())
            select->select()->children.push_back(std::make_shared<ASTLiteral>(Field(0)));

        if (!first_stage.filters.empty())
        {
            ASTPtr where_expression;
            if (first_stage.filters.size() == 1)
                where_expression = first_stage.filters[0];
            else
            {
                auto coalesced_predicates = std::make_shared<ASTFunction>();
                coalesced_predicates->name = "and";
                coalesced_predicates->arguments = std::make_shared<ASTExpressionList>();
                coalesced_predicates->children.push_back(coalesced_predicates->arguments);
                coalesced_predicates->arguments->children = first_stage.filters;
                where_expression = std::move(coalesced_predicates);
            }
            select->setExpression(ASTSelectQuery::Expression::WHERE, std::move(where_expression));
        }

        SelectQueryInfo query_info;
        query_info.query = std::move(select);

        size_t max_block_size = context_->getSettingsRef().max_block_size;
        size_t max_streams = 1;
        storage->read(plan, required_columns, storage_snapshot, query_info, context_, QueryProcessingStage::FetchColumns, max_block_size, max_streams);

        if (!plan.isInitialized())
        {
            /// It may be possible when there is nothing to read from storage.
            auto header = storage_snapshot->getSampleBlockForColumns(required_columns);
            auto read_from_pipe = std::make_unique<ReadFromPreparedSource>(Pipe(std::make_shared<NullSource>(header)));
            plan.addStep(std::move(read_from_pipe));
        }
    }
}

void MutationsInterpreter::initQueryPlan(Stage & first_stage, QueryPlan & plan)
{
    source.read(first_stage, plan, metadata_snapshot, context, apply_deleted_mask, can_execute);
    addCreatingSetsStep(plan, first_stage.analyzer->getPreparedSets(), context);
}

QueryPipelineBuilder MutationsInterpreter::addStreamsForLaterStages(const std::vector<Stage> & prepared_stages, QueryPlan & plan) const
{
    for (const Stage & stage : prepared_stages)
    {
        for (size_t i = 0; i < stage.expressions_chain.steps.size(); ++i)
        {
            const auto & step = stage.expressions_chain.steps[i];
            if (step->actions()->hasArrayJoin())
                throw Exception(ErrorCodes::UNEXPECTED_EXPRESSION, "arrayJoin is not allowed in mutations");
            if (i < stage.filter_column_names.size())
            {
                /// Execute DELETEs.
                plan.addStep(std::make_unique<FilterStep>(plan.getCurrentDataStream(), step->actions(), stage.filter_column_names[i], false));
            }
            else
            {
                /// Execute UPDATE or final projection.
                plan.addStep(std::make_unique<ExpressionStep>(plan.getCurrentDataStream(), step->actions()));
            }
        }

        addCreatingSetsStep(plan, stage.analyzer->getPreparedSets(), context);
    }

    QueryPlanOptimizationSettings do_not_optimize_plan;
    do_not_optimize_plan.optimize_plan = false;

    auto pipeline = std::move(*plan.buildQueryPipeline(
        do_not_optimize_plan,
        BuildQueryPipelineSettings::fromContext(context)));

    pipeline.addSimpleTransform([&](const Block & header)
    {
        return std::make_shared<MaterializingTransform>(header);
    });

    return pipeline;
}

void MutationsInterpreter::validate()
{
    const Settings & settings = context->getSettingsRef();

    /// For Replicated* storages mutations cannot employ non-deterministic functions
    /// because that produces inconsistencies between replicas
    if (startsWith(source.getStorage()->getName(), "Replicated") && !settings.allow_nondeterministic_mutations)
    {
        for (const auto & command : commands)
        {
            const auto nondeterministic_func_data = findFirstNonDeterministicFunctionName(command, context);
            if (nondeterministic_func_data.subquery)
                throw Exception(ErrorCodes::BAD_ARGUMENTS, "ALTER UPDATE/ALTER DELETE statement with subquery may be nondeterministic, "
                                                           "see allow_nondeterministic_mutations setting");

            if (nondeterministic_func_data.nondeterministic_function_name)
                throw Exception(ErrorCodes::BAD_ARGUMENTS,
                    "ALTER UPDATE/ALTER DELETE statements must use only deterministic functions. "
                    "Function '{}' is non-deterministic", *nondeterministic_func_data.nondeterministic_function_name);
        }
    }

    QueryPlan plan;

    initQueryPlan(stages.front(), plan);
    auto pipeline = addStreamsForLaterStages(stages, plan);
}

QueryPipelineBuilder MutationsInterpreter::execute()
{
    if (!can_execute)
        throw Exception(ErrorCodes::LOGICAL_ERROR, "Cannot execute mutations interpreter because can_execute flag set to false");

    QueryPlan plan;
    initQueryPlan(stages.front(), plan);
    auto builder = addStreamsForLaterStages(stages, plan);

    /// Sometimes we update just part of columns (for example UPDATE mutation)
    /// in this case we don't read sorting key, so just we don't check anything.
    if (auto sort_desc = getStorageSortDescriptionIfPossible(builder.getHeader()))
    {
        builder.addSimpleTransform([&](const Block & header)
        {
            return std::make_shared<CheckSortedTransform>(header, *sort_desc);
        });
    }

    if (!updated_header)
        updated_header = std::make_unique<Block>(builder.getHeader());

    return builder;
}

Block MutationsInterpreter::getUpdatedHeader() const
{
    // If it's an index/projection materialization, we don't write any data columns, thus empty header is used
    return mutation_kind.mutation_kind == MutationKind::MUTATE_INDEX_PROJECTION ? Block{} : *updated_header;
}

const ColumnDependencies & MutationsInterpreter::getColumnDependencies() const
{
    return dependencies;
}

size_t MutationsInterpreter::evaluateCommandsSize()
{
    return prepareQueryAffectedAST(commands, source.getStorage(), context)->size();
}

std::optional<SortDescription> MutationsInterpreter::getStorageSortDescriptionIfPossible(const Block & header) const
{
    Names sort_columns = metadata_snapshot->getSortingKeyColumns();
    SortDescription sort_description;
    size_t sort_columns_size = sort_columns.size();
    sort_description.reserve(sort_columns_size);

    for (size_t i = 0; i < sort_columns_size; ++i)
    {
        if (header.has(sort_columns[i]))
            sort_description.emplace_back(sort_columns[i], 1, 1);
        else
            return {};
    }

    return sort_description;
}

ASTPtr MutationsInterpreter::getPartitionAndPredicateExpressionForMutationCommand(const MutationCommand & command) const
{
    return DB::getPartitionAndPredicateExpressionForMutationCommand(command, source.getStorage(), context);
}

bool MutationsInterpreter::Stage::isAffectingAllColumns(const Names & storage_columns) const
{
    /// is subset
    for (const auto & storage_column : storage_columns)
        if (!output_columns.contains(storage_column))
            return false;

    return true;
}

bool MutationsInterpreter::isAffectingAllColumns() const
{
    auto storage_columns = metadata_snapshot->getColumns().getNamesOfPhysical();
    if (stages.empty())
        throw Exception(ErrorCodes::LOGICAL_ERROR, "Mutation interpreter has no stages");

    return stages.back().isAffectingAllColumns(storage_columns);
}

void MutationsInterpreter::MutationKind::set(const MutationKindEnum & kind)
{
    if (mutation_kind < kind)
        mutation_kind = kind;
}

}<|MERGE_RESOLUTION|>--- conflicted
+++ resolved
@@ -556,16 +556,13 @@
     if (source.hasLightweightDeleteMask())
         all_columns.push_back({LightweightDeleteDescription::FILTER_COLUMN});
 
-<<<<<<< HEAD
-    if (this->source.getMergeTreeData())
-        all_columns.push_back({BlockNumberColumn});
-=======
     if (return_all_columns)
     {
         for (const auto & column : source.getStorage()->getVirtuals())
             all_columns.push_back(column);
     }
->>>>>>> 90ebdedf
+    else if (this->source.getMergeTreeData())
+        all_columns.push_back({BlockNumberColumn});
 
     NameSet updated_columns;
     bool materialize_ttl_recalculate_only = source.materializeTTLRecalculateOnly();
