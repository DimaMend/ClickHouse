#include <Core/Settings.h>
#include <Functions/FunctionFactory.h>
#include <Functions/IFunction.h>
#include <Interpreters/InterpreterSelectQuery.h>
#include <Interpreters/MutationsInterpreter.h>
#include <Interpreters/TreeRewriter.h>
#include <Interpreters/MutationsNonDeterministicHelpers.h>
#include <Storages/MergeTree/MergeTreeData.h>
#include <Storages/MergeTree/StorageFromMergeTreeDataPart.h>
#include <Storages/StorageMergeTree.h>
#include <Storages/MergeTree/MergeTreeVirtualColumns.h>
#include <Processors/Transforms/FilterTransform.h>
#include <Processors/Transforms/ExpressionTransform.h>
#include <Processors/Transforms/CreatingSetsTransform.h>
#include <Processors/Transforms/MaterializingTransform.h>
#include <Processors/Sources/NullSource.h>
#include <QueryPipeline/QueryPipelineBuilder.h>
#include <Processors/QueryPlan/QueryPlan.h>
#include <Processors/QueryPlan/ExpressionStep.h>
#include <Processors/QueryPlan/FilterStep.h>
#include <Processors/QueryPlan/Optimizations/QueryPlanOptimizationSettings.h>
#include <Processors/QueryPlan/ReadFromPreparedSource.h>
#include <Processors/Executors/PullingAsyncPipelineExecutor.h>
#include <Processors/Transforms/CheckSortedTransform.h>
#include <Parsers/ASTIdentifier.h>
#include <Parsers/ASTFunction.h>
#include <Parsers/ASTLiteral.h>
#include <Parsers/ASTExpressionList.h>
#include <Parsers/ASTSelectQuery.h>
#include <Parsers/formatAST.h>
#include <Parsers/queryToString.h>
#include <IO/WriteHelpers.h>
#include <Processors/QueryPlan/CreatingSetsStep.h>
#include <DataTypes/NestedUtils.h>
#include <Interpreters/PreparedSets.h>
#include <Storages/MergeTree/MergeTreeSequentialSource.h>
#include <Processors/Sources/ThrowingExceptionSource.h>
#include <Analyzer/QueryTreeBuilder.h>
#include <Analyzer/QueryTreePassManager.h>
#include <Analyzer/QueryNode.h>
#include <Analyzer/TableNode.h>
#include <Interpreters/InterpreterSelectQueryAnalyzer.h>
#include <Parsers/makeASTForLogicalFunction.h>
#include <Common/logger_useful.h>
#include <Storages/MergeTree/MergeTreeDataPartType.h>
#include <Storages/MergeTree/MergeTreeSettings.h>

namespace DB
{

namespace ErrorCodes
{
    extern const int NOT_IMPLEMENTED;
    extern const int BAD_ARGUMENTS;
    extern const int LOGICAL_ERROR;
    extern const int UNKNOWN_MUTATION_COMMAND;
    extern const int NO_SUCH_COLUMN_IN_TABLE;
    extern const int CANNOT_UPDATE_COLUMN;
    extern const int UNEXPECTED_EXPRESSION;
    extern const int THERE_IS_NO_COLUMN;
    extern const int ILLEGAL_STATISTICS;
}


namespace
{

ASTPtr prepareQueryAffectedAST(const std::vector<MutationCommand> & commands, const StoragePtr & storage, ContextPtr context)
{
    /// Execute `SELECT count() FROM storage WHERE predicate1 OR predicate2 OR ...` query.
    /// The result can differ from the number of affected rows (e.g. if there is an UPDATE command that
    /// changes how many rows satisfy the predicates of the subsequent commands).
    /// But we can be sure that if count = 0, then no rows will be touched.

    auto select = std::make_shared<ASTSelectQuery>();

    select->setExpression(ASTSelectQuery::Expression::SELECT, std::make_shared<ASTExpressionList>());
    auto count_func = std::make_shared<ASTFunction>();
    count_func->name = "count";
    count_func->arguments = std::make_shared<ASTExpressionList>();
    select->select()->children.push_back(count_func);

    ASTs conditions;
    for (const MutationCommand & command : commands)
    {
        if (ASTPtr condition = getPartitionAndPredicateExpressionForMutationCommand(command, storage, context))
            conditions.push_back(std::move(condition));
    }

    if (conditions.size() > 1)
    {
        auto coalesced_predicates = makeASTFunction("or");
        coalesced_predicates->arguments->children = std::move(conditions);
        select->setExpression(ASTSelectQuery::Expression::WHERE, std::move(coalesced_predicates));
    }
    else if (conditions.size() == 1)
    {
        select->setExpression(ASTSelectQuery::Expression::WHERE, std::move(conditions.front()));
    }

    return select;
}

QueryTreeNodePtr prepareQueryAffectedQueryTree(const std::vector<MutationCommand> & commands, const StoragePtr & storage, ContextPtr context)
{
    auto ast = prepareQueryAffectedAST(commands, storage, context);
    auto query_tree = buildQueryTree(ast, context);

    auto & query_node = query_tree->as<QueryNode &>();
    query_node.getJoinTree() = std::make_shared<TableNode>(storage, context);

    QueryTreePassManager query_tree_pass_manager(context);
    addQueryTreePasses(query_tree_pass_manager);
    query_tree_pass_manager.run(query_tree);

    return query_tree;
}

ColumnDependencies getAllColumnDependencies(
    const StorageMetadataPtr & metadata_snapshot,
    const NameSet & updated_columns,
    const StorageInMemoryMetadata::HasDependencyCallback & has_dependency)
{
    NameSet new_updated_columns = updated_columns;
    ColumnDependencies dependencies;

    while (!new_updated_columns.empty())
    {
        auto new_dependencies = metadata_snapshot->getColumnDependencies(new_updated_columns, true, has_dependency);
        new_updated_columns.clear();
        for (const auto & dependency : new_dependencies)
        {
            if (!dependencies.contains(dependency))
            {
                dependencies.insert(dependency);
                if (!dependency.isReadOnly())
                    new_updated_columns.insert(dependency.column_name);
            }
        }
    }

    return dependencies;
}

}


bool isStorageTouchedByMutations(
    MergeTreeData::DataPartPtr source_part,
    const StorageMetadataPtr & metadata_snapshot,
    const std::vector<MutationCommand> & commands,
    ContextPtr context)
{
    if (commands.empty())
        return false;

    auto storage_from_part = std::make_shared<StorageFromMergeTreeDataPart>(source_part);
    bool all_commands_can_be_skipped = true;

    for (const auto & command : commands)
    {
        if (command.type == MutationCommand::APPLY_DELETED_MASK)
        {
            if (source_part->hasLightweightDelete())
                return true;
        }
        else
        {
            if (!command.predicate) /// The command touches all rows.
                return true;

            if (command.partition)
            {
                const String partition_id = storage_from_part->getPartitionIDFromQuery(command.partition, context);
                if (partition_id == source_part->info.partition_id)
                    all_commands_can_be_skipped = false;
            }
            else
            {
                all_commands_can_be_skipped = false;
            }
        }
    }

    if (all_commands_can_be_skipped)
        return false;

    std::optional<InterpreterSelectQuery> interpreter_select_query;
    BlockIO io;

    if (context->getSettingsRef().allow_experimental_analyzer)
    {
        auto select_query_tree = prepareQueryAffectedQueryTree(commands, storage_from_part, context);
        InterpreterSelectQueryAnalyzer interpreter(select_query_tree, context, SelectQueryOptions().ignoreLimits());
        io = interpreter.execute();
    }
    else
    {
        ASTPtr select_query = prepareQueryAffectedAST(commands, storage_from_part, context);
        /// Interpreter must be alive, when we use result of execute() method.
        /// For some reason it may copy context and give it into ExpressionTransform
        /// after that we will use context from destroyed stack frame in our stream.
        interpreter_select_query.emplace(
            select_query, context, storage_from_part, metadata_snapshot, SelectQueryOptions().ignoreLimits());

        io = interpreter_select_query->execute();
    }

    PullingAsyncPipelineExecutor executor(io.pipeline);

    Block block;
    while (block.rows() == 0 && executor.pull(block));

    if (!block.rows())
        return false;
    else if (block.rows() != 1)
        throw Exception(ErrorCodes::LOGICAL_ERROR, "count() expression returned {} rows, not 1", block.rows());

    Block tmp_block;
    while (executor.pull(tmp_block));

    auto count = (*block.getByName("count()").column)[0].safeGet<UInt64>();
    return count != 0;
}

ASTPtr getPartitionAndPredicateExpressionForMutationCommand(
    const MutationCommand & command,
    const StoragePtr & storage,
    ContextPtr context
)
{
    ASTPtr partition_predicate_as_ast_func;
    if (command.partition)
    {
        String partition_id;

        auto storage_merge_tree = std::dynamic_pointer_cast<MergeTreeData>(storage);
        auto storage_from_merge_tree_data_part = std::dynamic_pointer_cast<StorageFromMergeTreeDataPart>(storage);
        if (storage_merge_tree)
            partition_id = storage_merge_tree->getPartitionIDFromQuery(command.partition, context);
        else if (storage_from_merge_tree_data_part)
            partition_id = storage_from_merge_tree_data_part->getPartitionIDFromQuery(command.partition, context);
        else
            throw Exception(ErrorCodes::NOT_IMPLEMENTED, "ALTER UPDATE/DELETE ... IN PARTITION is not supported for non-MergeTree tables");

        partition_predicate_as_ast_func = makeASTFunction("equals",
                    std::make_shared<ASTIdentifier>("_partition_id"),
                    std::make_shared<ASTLiteral>(partition_id)
        );
    }

    if (command.predicate && command.partition)
        return makeASTFunction("and", command.predicate->clone(), std::move(partition_predicate_as_ast_func));
    else
        return command.predicate ? command.predicate->clone() : partition_predicate_as_ast_func;
}


MutationCommand createCommandToApplyDeletedMask(const MutationCommand & command)
{
    if (command.type != MutationCommand::APPLY_DELETED_MASK)
        throw Exception(ErrorCodes::LOGICAL_ERROR, "Expected APPLY_DELETED_MASK mutation command, got: {}", magic_enum::enum_name(command.type));

    auto alter_command = std::make_shared<ASTAlterCommand>();
    alter_command->type = ASTAlterCommand::DELETE;
    alter_command->partition = alter_command->children.emplace_back(command.partition).get();

    auto row_exists_predicate = makeASTFunction("equals",
        std::make_shared<ASTIdentifier>(RowExistsColumn::name),
        std::make_shared<ASTLiteral>(Field(0)));

    if (command.predicate)
        throw Exception(ErrorCodes::BAD_ARGUMENTS, "Mutation command APPLY DELETED MASK does not support WHERE clause");

    alter_command->predicate = alter_command->children.emplace_back(std::move(row_exists_predicate)).get();

    auto mutation_command = MutationCommand::parse(alter_command.get());
    if (!mutation_command)
        throw Exception(ErrorCodes::LOGICAL_ERROR, "Failed to parse command {}. It's a bug", queryToString(alter_command));

    return *mutation_command;
}

MutationsInterpreter::Source::Source(StoragePtr storage_) : storage(std::move(storage_))
{
}

MutationsInterpreter::Source::Source(MergeTreeData & storage_, MergeTreeData::DataPartPtr source_part_)
    : data(&storage_), part(std::move(source_part_))
{
}

StorageSnapshotPtr MutationsInterpreter::Source::getStorageSnapshot(const StorageMetadataPtr & snapshot_, const ContextPtr & context_) const
{
    if (const auto * merge_tree = getMergeTreeData())
        return merge_tree->getStorageSnapshotWithoutData(snapshot_, context_);

    return storage->getStorageSnapshotWithoutData(snapshot_, context_);
}

StoragePtr MutationsInterpreter::Source::getStorage() const
{
    if (data)
        return data->shared_from_this();

    return storage;
}

const MergeTreeData * MutationsInterpreter::Source::getMergeTreeData() const
{
    if (data)
        return data;

    return dynamic_cast<const MergeTreeData *>(storage.get());
}

bool MutationsInterpreter::Source::supportsLightweightDelete() const
{
    if (part)
        return part->supportLightweightDeleteMutate();

    return storage->supportsLightweightDelete();
}

bool MutationsInterpreter::Source::materializeTTLRecalculateOnly() const
{
    return data && data->getSettings()->materialize_ttl_recalculate_only;
}

bool MutationsInterpreter::Source::hasSecondaryIndex(const String & name) const
{
    return part && part->hasSecondaryIndex(name);
}

bool MutationsInterpreter::Source::hasProjection(const String & name) const
{
    return part && part->hasProjection(name);
}

bool MutationsInterpreter::Source::hasBrokenProjection(const String & name) const
{
    return part && part->hasBrokenProjection(name);
}

bool MutationsInterpreter::Source::isCompactPart() const
{
    return part && part->getType() == MergeTreeDataPartType::Compact;
}

static Names getAvailableColumnsWithVirtuals(StorageMetadataPtr metadata_snapshot, const IStorage & storage)
{
    auto all_columns = metadata_snapshot->getColumns().getNamesOfPhysical();
    auto virtuals = storage.getVirtualsPtr();
    for (const auto & column : *virtuals)
        all_columns.push_back(column.name);
    return all_columns;
}

MutationsInterpreter::MutationsInterpreter(
    StoragePtr storage_,
    StorageMetadataPtr metadata_snapshot_,
    MutationCommands commands_,
    ContextPtr context_,
    Settings settings_)
    : MutationsInterpreter(
        Source(storage_),
        metadata_snapshot_, std::move(commands_),
        getAvailableColumnsWithVirtuals(metadata_snapshot_, *storage_),
        std::move(context_), std::move(settings_))
{
    if (settings.can_execute && dynamic_cast<const MergeTreeData *>(source.getStorage().get()))
    {
        throw Exception(
            ErrorCodes::LOGICAL_ERROR,
            "Cannot execute mutation for {}. Mutation should be applied to every part separately.",
            source.getStorage()->getName());
    }

    prepare(!settings.can_execute);
}

MutationsInterpreter::MutationsInterpreter(
    MergeTreeData & storage_,
    MergeTreeData::DataPartPtr source_part_,
    StorageMetadataPtr metadata_snapshot_,
    MutationCommands commands_,
    Names available_columns_,
    ContextPtr context_,
    Settings settings_)
    : MutationsInterpreter(
<<<<<<< HEAD
        Source(storage_, source_part_, std::move(alter_conversions_)),
=======
        Source(storage_, std::move(source_part_)),
>>>>>>> d225153b
        std::move(metadata_snapshot_), std::move(commands_),
        std::move(available_columns_), std::move(context_), std::move(settings_))
{
    const auto & part_columns = source_part_->getColumnsDescription();
    auto persistent_virtuals = storage_.getVirtualsPtr()->getNamesAndTypesList(VirtualsKind::Persistent);
    NameSet available_columns_set(available_columns.begin(), available_columns.end());

    for (const auto & column : persistent_virtuals)
    {
        if (part_columns.has(column.name) && !available_columns_set.contains(column.name))
            available_columns.push_back(column.name);
    }

    prepare(!settings.can_execute);
}

MutationsInterpreter::MutationsInterpreter(
    Source source_,
    StorageMetadataPtr metadata_snapshot_,
    MutationCommands commands_,
    Names available_columns_,
    ContextPtr context_,
    Settings settings_)
    : source(std::move(source_))
    , metadata_snapshot(metadata_snapshot_)
    , commands(std::move(commands_))
    , available_columns(std::move(available_columns_))
    , settings(std::move(settings_))
    , select_limits(SelectQueryOptions().analyze(!settings.can_execute).ignoreLimits())
    , logger(getLogger("MutationsInterpreter(" + source.getStorage()->getStorageID().getFullTableName() + ")"))
{
    auto new_context = Context::createCopy(context_);
    if (new_context->getSettingsRef().allow_experimental_analyzer)
    {
        new_context->setSetting("allow_experimental_analyzer", false);
        LOG_DEBUG(logger, "Will use old analyzer to prepare mutation");
    }
    context = std::move(new_context);
}

static NameSet getKeyColumns(const MutationsInterpreter::Source & source, const StorageMetadataPtr & metadata_snapshot)
{
    const MergeTreeData * merge_tree_data = source.getMergeTreeData();
    if (!merge_tree_data)
        return {};

    NameSet key_columns;

    for (const String & col : metadata_snapshot->getColumnsRequiredForPartitionKey())
        key_columns.insert(col);

    for (const String & col : metadata_snapshot->getColumnsRequiredForSortingKey())
        key_columns.insert(col);
    /// We don't process sample_by_ast separately because it must be among the primary key columns.

    if (!merge_tree_data->merging_params.sign_column.empty())
        key_columns.insert(merge_tree_data->merging_params.sign_column);

    if (!merge_tree_data->merging_params.version_column.empty())
        key_columns.insert(merge_tree_data->merging_params.version_column);

    return key_columns;
}

static void validateUpdateColumns(
    const MutationsInterpreter::Source & source,
    const StorageMetadataPtr & metadata_snapshot,
    const NameSet & updated_columns,
    const std::unordered_map<String, Names> & column_to_affected_materialized,
    const ContextPtr & context)
{
    auto storage_snapshot = source.getStorageSnapshot(metadata_snapshot, context);
    NameSet key_columns = getKeyColumns(source, metadata_snapshot);

    const auto & storage_columns = storage_snapshot->metadata->getColumns();
    const auto & virtual_columns = *storage_snapshot->virtual_columns;

    for (const auto & column_name : updated_columns)
    {
        if (key_columns.contains(column_name))
            throw Exception(ErrorCodes::CANNOT_UPDATE_COLUMN, "Cannot UPDATE key column {}", backQuote(column_name));

        if (storage_columns.tryGetColumn(GetColumnsOptions::Materialized, column_name))
            throw Exception(ErrorCodes::CANNOT_UPDATE_COLUMN, "Cannot UPDATE materialized column {}", backQuote(column_name));

        auto materialized_it = column_to_affected_materialized.find(column_name);
        if (materialized_it != column_to_affected_materialized.end())
        {
            for (const auto & materialized : materialized_it->second)
            {
                if (key_columns.contains(materialized))
                {
                    throw Exception(ErrorCodes::CANNOT_UPDATE_COLUMN,
                                    "Updated column {} affects MATERIALIZED column {}, which is a key column. "
                                    "Cannot UPDATE it.", backQuote(column_name), backQuote(materialized));
                }
            }
        }

        if (!storage_columns.tryGetColumn(GetColumnsOptions::Ordinary, column_name))
        {
            /// Allow to override value of lightweight delete filter virtual column
            if (column_name == RowExistsColumn::name)
            {
                if (!source.supportsLightweightDelete())
                    throw Exception(ErrorCodes::NOT_IMPLEMENTED, "Lightweight delete is not supported for table");
            }
            else if (virtual_columns.tryGet(column_name))
            {
                throw Exception(ErrorCodes::NOT_IMPLEMENTED, "Update is not supported for virtual column {} ", backQuote(column_name));
            }
            else
            {
                throw Exception(ErrorCodes::NO_SUCH_COLUMN_IN_TABLE, "There is no column {} in table", backQuote(column_name));
            }
        }
    }
}

/// Returns ASTs of updated nested subcolumns, if all of subcolumns were updated.
/// They are used to validate sizes of nested arrays.
/// If some of subcolumns were updated and some weren't,
/// it makes sense to validate only updated columns with their old versions,
/// because their sizes couldn't change, since sizes of all nested subcolumns must be consistent.
static std::optional<std::vector<ASTPtr>> getExpressionsOfUpdatedNestedSubcolumns(
    const String & column_name,
    NameSet affected_materialized,
    const NamesAndTypesList & all_columns,
    const std::unordered_map<String, ASTPtr> & column_to_update_expression)
{
    std::vector<ASTPtr> res;
    auto source_name = Nested::splitName(column_name).first;

    /// Check this nested subcolumn
    for (const auto & column : all_columns)
    {
        auto split = Nested::splitName(column.name);
        if (isArray(column.type) && split.first == source_name && !split.second.empty())
        {
            // Materialized nested columns shall never be part of the update expression
            if (affected_materialized.contains(column.name))
                continue;

            auto it = column_to_update_expression.find(column.name);
            if (it == column_to_update_expression.end())
                return {};

            res.push_back(it->second);
        }
    }

    return res;
}

void MutationsInterpreter::prepare(bool dry_run)
{
    if (is_prepared)
        throw Exception(ErrorCodes::LOGICAL_ERROR, "MutationsInterpreter is already prepared. It is a bug.");

    if (commands.empty())
        throw Exception(ErrorCodes::LOGICAL_ERROR, "Empty mutation commands list");

    /// TODO Should we get columns, indices and projections from the part itself? Table metadata may be different
    const ColumnsDescription & columns_desc = metadata_snapshot->getColumns();
    const IndicesDescription & indices_desc = metadata_snapshot->getSecondaryIndices();
    const ProjectionsDescription & projections_desc = metadata_snapshot->getProjections();

    auto storage_snapshot = std::make_shared<StorageSnapshot>(*source.getStorage(), metadata_snapshot);
    auto options = GetColumnsOptions(GetColumnsOptions::AllPhysical).withVirtuals();

    auto all_columns = storage_snapshot->getColumnsByNames(options, available_columns);
    NameSet available_columns_set(available_columns.begin(), available_columns.end());

    NameSet updated_columns;
    bool materialize_ttl_recalculate_only = source.materializeTTLRecalculateOnly();

    for (auto & command : commands)
    {
        if (command.type == MutationCommand::Type::APPLY_DELETED_MASK)
            command = createCommandToApplyDeletedMask(command);

        if (command.type == MutationCommand::Type::UPDATE || command.type == MutationCommand::Type::DELETE)
            materialize_ttl_recalculate_only = false;

        for (const auto & [name, _] : command.column_to_update_expression)
        {
            if (name == RowExistsColumn::name)
            {
                if (available_columns_set.emplace(name).second)
                    available_columns.push_back(name);
            }
            else if (!available_columns_set.contains(name))
            {
                throw Exception(ErrorCodes::THERE_IS_NO_COLUMN, "Column {} is updated but not requested to read", name);
            }

            updated_columns.insert(name);
        }
    }

    /// We need to know which columns affect which MATERIALIZED columns, data skipping indices
    /// and projections to recalculate them if dependencies are updated.
    std::unordered_map<String, Names> column_to_affected_materialized;
    if (!updated_columns.empty())
    {
        for (const auto & column : columns_desc)
        {
            if (column.default_desc.kind == ColumnDefaultKind::Materialized && available_columns_set.contains(column.name))
            {
                auto query = column.default_desc.expression->clone();
                auto syntax_result = TreeRewriter(context).analyze(query, all_columns);
                for (const auto & dependency : syntax_result->requiredSourceColumns())
                    if (updated_columns.contains(dependency))
                        column_to_affected_materialized[dependency].push_back(column.name);
            }
        }

        validateUpdateColumns(source, metadata_snapshot, updated_columns, column_to_affected_materialized, context);
    }

    StorageInMemoryMetadata::HasDependencyCallback has_dependency =
        [&](const String & name, ColumnDependency::Kind kind)
    {
        if (kind == ColumnDependency::PROJECTION)
            return source.hasProjection(name);

        if (kind == ColumnDependency::SKIP_INDEX)
            return source.hasSecondaryIndex(name);

        return true;
    };

    if (settings.recalculate_dependencies_of_updated_columns)
        dependencies = getAllColumnDependencies(metadata_snapshot, updated_columns, has_dependency);

    bool need_rebuild_indexes = false;
    bool need_rebuild_projections = false;
    std::vector<String> read_columns;

    /// First, break a sequence of commands into stages.
    for (const auto & command : commands)
    {
        // we can return deleted rows only if it's the only present command
        assert(command.type == MutationCommand::DELETE || command.type == MutationCommand::UPDATE || !settings.return_mutated_rows);

        if (command.type == MutationCommand::DELETE)
        {
            mutation_kind.set(MutationKind::MUTATE_OTHER);
            if (stages.empty() || !stages.back().column_to_updated.empty())
                stages.emplace_back(context);

            auto predicate = getPartitionAndPredicateExpressionForMutationCommand(command);

            if (!settings.return_mutated_rows)
                predicate = makeASTFunction("isZeroOrNull", predicate);

            stages.back().filters.push_back(predicate);
            /// ALTER DELETE can changes number of rows in the part, so we need to rebuild indexes and projection
            need_rebuild_indexes = true;
            need_rebuild_projections = true;
        }
        else if (command.type == MutationCommand::UPDATE)
        {
            mutation_kind.set(MutationKind::MUTATE_OTHER);
            if (stages.empty() || !stages.back().column_to_updated.empty())
                stages.emplace_back(context);
            if (stages.size() == 1) /// First stage only supports filtering and can't update columns.
                stages.emplace_back(context);

            NameSet affected_materialized;

            for (const auto & [column_name, update_expr] : command.column_to_update_expression)
            {
                auto materialized_it = column_to_affected_materialized.find(column_name);
                if (materialized_it != column_to_affected_materialized.end())
                    for (const auto & mat_column : materialized_it->second)
                        affected_materialized.emplace(mat_column);
            }

            for (const auto & [column_name, update_expr] : command.column_to_update_expression)
            {
                /// When doing UPDATE column = expression WHERE condition
                /// we will replace column to the result of the following expression:
                ///
                /// CAST(if(condition, CAST(expression, type), column), type)
                ///
                /// Inner CAST is needed to make 'if' work when branches have no common type,
                /// example: type is UInt64, UPDATE x = -1 or UPDATE x = x - 1.
                ///
                /// Outer CAST is added just in case if we don't trust the returning type of 'if'.

                DataTypePtr type;
                if (auto physical_column = columns_desc.tryGetPhysical(column_name))
                {
                    type = physical_column->type;
                }
                else if (column_name == RowExistsColumn::name)
                {
                    type = RowExistsColumn::type;
                    deleted_mask_updated = true;
                }
                else
                {
                    throw Exception(ErrorCodes::LOGICAL_ERROR, "Unknown column {}", column_name);
                }

                auto type_literal = std::make_shared<ASTLiteral>(type->getName());
                ASTPtr condition = getPartitionAndPredicateExpressionForMutationCommand(command);

                /// And new check validateNestedArraySizes for Nested subcolumns
                if (isArray(type) && !Nested::splitName(column_name).second.empty())
                {
                    std::shared_ptr<ASTFunction> function = nullptr;

                    auto nested_update_exprs = getExpressionsOfUpdatedNestedSubcolumns(column_name, affected_materialized, all_columns, command.column_to_update_expression);
                    if (!nested_update_exprs)
                    {
                        function = makeASTFunction("validateNestedArraySizes",
                            condition,
                            update_expr->clone(),
                            std::make_shared<ASTIdentifier>(column_name));
                        condition = makeASTFunction("and", condition, function);
                    }
                    else if (nested_update_exprs->size() > 1)
                    {
                        function = std::make_shared<ASTFunction>();
                        function->name = "validateNestedArraySizes";
                        function->arguments = std::make_shared<ASTExpressionList>();
                        function->children.push_back(function->arguments);
                        function->arguments->children.push_back(condition);
                        for (const auto & it : *nested_update_exprs)
                            function->arguments->children.push_back(it->clone());
                        condition = makeASTFunction("and", condition, function);
                    }
                }

                auto updated_column = makeASTFunction("_CAST",
                    makeASTFunction("if",
                        condition,
                        makeASTFunction("_CAST",
                            update_expr->clone(),
                            type_literal),
                        std::make_shared<ASTIdentifier>(column_name)),
                    type_literal);

                stages.back().column_to_updated.emplace(column_name, updated_column);

                if (condition && settings.return_mutated_rows)
                    stages.back().filters.push_back(condition);
            }

            if (!affected_materialized.empty())
            {
                stages.emplace_back(context);
                for (const auto & column : columns_desc)
                {
                    if (column.default_desc.kind == ColumnDefaultKind::Materialized)
                    {
                        auto type_literal = std::make_shared<ASTLiteral>(column.type->getName());

                        auto materialized_column = makeASTFunction("_CAST",
                            column.default_desc.expression->clone(),
                            type_literal);

                        stages.back().column_to_updated.emplace(
                            column.name,
                            materialized_column);
                    }
                }
            }

            /// If the part is compact and adaptive index granularity is enabled, modify data in one column via ALTER UPDATE can change
            /// the part granularity, so we need to rebuild indexes
            if (source.isCompactPart() && source.getMergeTreeData() && source.getMergeTreeData()->getSettings()->index_granularity_bytes > 0)
                need_rebuild_indexes = true;
        }
        else if (command.type == MutationCommand::MATERIALIZE_COLUMN)
        {
            mutation_kind.set(MutationKind::MUTATE_OTHER);
            if (stages.empty() || !stages.back().column_to_updated.empty())
                stages.emplace_back(context);
            if (stages.size() == 1) /// First stage only supports filtering and can't update columns.
                stages.emplace_back(context);

            const auto & column = columns_desc.get(command.column_name);

            if (!column.default_desc.expression)
                throw Exception(
                    ErrorCodes::BAD_ARGUMENTS,
                    "Cannot materialize column `{}` because it doesn't have default expression", column.name);

            auto materialized_column = makeASTFunction(
                "_CAST", column.default_desc.expression->clone(), std::make_shared<ASTLiteral>(column.type->getName()));

            stages.back().column_to_updated.emplace(column.name, materialized_column);
        }
        else if (command.type == MutationCommand::MATERIALIZE_INDEX)
        {
            mutation_kind.set(MutationKind::MUTATE_INDEX_STATISTICS_PROJECTION);
            auto it = std::find_if(
                    std::cbegin(indices_desc), std::end(indices_desc),
                    [&](const IndexDescription & index)
                    {
                        return index.name == command.index_name;
                    });
            if (it == std::cend(indices_desc))
                throw Exception(ErrorCodes::BAD_ARGUMENTS, "Unknown index: {}", command.index_name);

            if (!source.hasSecondaryIndex(it->name))
            {
                auto query = (*it).expression_list_ast->clone();
                auto syntax_result = TreeRewriter(context).analyze(query, all_columns);
                const auto required_columns = syntax_result->requiredSourceColumns();
                for (const auto & column : required_columns)
                    dependencies.emplace(column, ColumnDependency::SKIP_INDEX);
                materialized_indices.emplace(command.index_name);
            }
        }
        else if (command.type == MutationCommand::MATERIALIZE_STATISTICS)
        {
            mutation_kind.set(MutationKind::MUTATE_INDEX_STATISTICS_PROJECTION);
            for (const auto & stat_column_name: command.statistics_columns)
            {
                if (!columns_desc.has(stat_column_name) || columns_desc.get(stat_column_name).statistics.empty())
                    throw Exception(ErrorCodes::ILLEGAL_STATISTICS, "Unknown statistics column: {}", stat_column_name);
                dependencies.emplace(stat_column_name, ColumnDependency::STATISTICS);
                materialized_statistics.emplace(stat_column_name);
            }
        }
        else if (command.type == MutationCommand::MATERIALIZE_PROJECTION)
        {
            mutation_kind.set(MutationKind::MUTATE_INDEX_STATISTICS_PROJECTION);
            const auto & projection = projections_desc.get(command.projection_name);
            if (!source.hasProjection(projection.name) || source.hasBrokenProjection(projection.name))
            {
                for (const auto & column : projection.required_columns)
                    dependencies.emplace(column, ColumnDependency::PROJECTION);
                materialized_projections.emplace(command.projection_name);
            }
        }
        else if (command.type == MutationCommand::DROP_INDEX)
        {
            mutation_kind.set(MutationKind::MUTATE_INDEX_STATISTICS_PROJECTION);
            materialized_indices.erase(command.index_name);
        }
        else if (command.type == MutationCommand::DROP_STATISTICS)
        {
            mutation_kind.set(MutationKind::MUTATE_INDEX_STATISTICS_PROJECTION);
            for (const auto & stat_column_name: command.statistics_columns)
                materialized_statistics.erase(stat_column_name);
        }
        else if (command.type == MutationCommand::DROP_PROJECTION)
        {
            mutation_kind.set(MutationKind::MUTATE_INDEX_STATISTICS_PROJECTION);
            materialized_projections.erase(command.projection_name);
        }
        else if (command.type == MutationCommand::MATERIALIZE_TTL)
        {
            mutation_kind.set(MutationKind::MUTATE_OTHER);
            if (materialize_ttl_recalculate_only)
            {
                // just recalculate ttl_infos without remove expired data
                auto all_columns_vec = all_columns.getNames();
                auto all_columns_set = NameSet(all_columns_vec.begin(), all_columns_vec.end());
                auto new_dependencies = metadata_snapshot->getColumnDependencies(all_columns_set, false, has_dependency);

                for (const auto & dependency : new_dependencies)
                {
                    if (dependency.kind == ColumnDependency::TTL_EXPRESSION)
                        dependencies.insert(dependency);
                }
            }
            else if (metadata_snapshot->hasRowsTTL()
                || metadata_snapshot->hasAnyRowsWhereTTL()
                || metadata_snapshot->hasAnyGroupByTTL())
            {
                for (const auto & column : all_columns)
                    dependencies.emplace(column.name, ColumnDependency::TTL_TARGET);
            }
            else
            {
                NameSet new_updated_columns;
                auto column_ttls = metadata_snapshot->getColumns().getColumnTTLs();
                for (const auto & elem : column_ttls)
                {
                    dependencies.emplace(elem.first, ColumnDependency::TTL_TARGET);
                    new_updated_columns.insert(elem.first);
                }

                auto all_columns_vec = all_columns.getNames();
                auto all_columns_set = NameSet(all_columns_vec.begin(), all_columns_vec.end());
                auto all_dependencies = getAllColumnDependencies(metadata_snapshot, all_columns_set, has_dependency);

                for (const auto & dependency : all_dependencies)
                {
                    if (dependency.kind == ColumnDependency::TTL_EXPRESSION)
                        dependencies.insert(dependency);
                }

                /// Recalc only skip indices and projections of columns which could be updated by TTL.
                auto new_dependencies = metadata_snapshot->getColumnDependencies(new_updated_columns, true, has_dependency);
                for (const auto & dependency : new_dependencies)
                {
                    if (dependency.kind == ColumnDependency::SKIP_INDEX
                        || dependency.kind == ColumnDependency::PROJECTION
                        || dependency.kind == ColumnDependency::STATISTICS)
                        dependencies.insert(dependency);
                }
            }

            if (dependencies.empty())
            {
                /// Very rare case. It can happen if we have only one MOVE TTL with constant expression.
                /// But we still have to read at least one column.
                dependencies.emplace(all_columns.front().name, ColumnDependency::TTL_EXPRESSION);
            }
        }
        else if (command.type == MutationCommand::READ_COLUMN)
        {
            mutation_kind.set(MutationKind::MUTATE_OTHER);
            read_columns.emplace_back(command.column_name);
        }
        else
            throw Exception(ErrorCodes::UNKNOWN_MUTATION_COMMAND, "Unknown mutation command type: {}", DB::toString<int>(command.type));
    }

    if (!read_columns.empty())
    {
        if (stages.empty() || !stages.back().column_to_updated.empty())
            stages.emplace_back(context);
        if (stages.size() == 1) /// First stage only supports filtering and can't update columns.
            stages.emplace_back(context);

        for (auto & column_name : read_columns)
            stages.back().column_to_updated.emplace(column_name, std::make_shared<ASTIdentifier>(column_name));
    }

    /// We care about affected indices and projections because we also need to rewrite them
    /// when one of index columns updated or filtered with delete.
    /// The same about columns, that are needed for calculation of TTL expressions.
    NameSet changed_columns;
    NameSet unchanged_columns;
    if (!dependencies.empty())
    {
        for (const auto & dependency : dependencies)
        {
            if (dependency.isReadOnly())
                unchanged_columns.insert(dependency.column_name);
            else
                changed_columns.insert(dependency.column_name);
        }

        if (!changed_columns.empty())
        {
            if (stages.empty() || !stages.back().column_to_updated.empty())
                stages.emplace_back(context);
            if (stages.size() == 1) /// First stage only supports filtering and can't update columns.
                stages.emplace_back(context);

            for (const auto & column : changed_columns)
                stages.back().column_to_updated.emplace(
                    column, std::make_shared<ASTIdentifier>(column));
        }

        if (!unchanged_columns.empty())
        {
            if (!stages.empty())
            {
                std::vector<Stage> stages_copy;
                /// Copy all filled stages except index calculation stage.
                for (const auto & stage : stages)
                {
                    stages_copy.emplace_back(context);
                    stages_copy.back().column_to_updated = stage.column_to_updated;
                    stages_copy.back().output_columns = stage.output_columns;
                    stages_copy.back().filters = stage.filters;
                }

                prepareMutationStages(stages_copy, true);

                QueryPlan plan;
                initQueryPlan(stages_copy.front(), plan);
                auto pipeline = addStreamsForLaterStages(stages_copy, plan);
                updated_header = std::make_unique<Block>(pipeline.getHeader());
            }

            /// Special step to recalculate affected indices, projections and TTL expressions.
            stages.emplace_back(context);
            for (const auto & column : unchanged_columns)
                stages.back().column_to_updated.emplace(
                    column, std::make_shared<ASTIdentifier>(column));
        }
    }

    for (const auto & index : metadata_snapshot->getSecondaryIndices())
    {
        if (!source.hasSecondaryIndex(index.name))
            continue;

        if (need_rebuild_indexes)
        {
            materialized_indices.insert(index.name);
            continue;
        }

        const auto & index_cols = index.expression->getRequiredColumns();
        bool changed = std::any_of(
            index_cols.begin(),
            index_cols.end(),
            [&](const auto & col) { return updated_columns.contains(col) || changed_columns.contains(col); });

        if (changed)
            materialized_indices.insert(index.name);
    }

    for (const auto & projection : metadata_snapshot->getProjections())
    {
        if (!source.hasProjection(projection.name))
            continue;

        /// Always rebuild broken projections.
        if (source.hasBrokenProjection(projection.name))
        {
            LOG_DEBUG(logger, "Will rebuild broken projection {}", projection.name);
            materialized_projections.insert(projection.name);
            continue;
        }

        if (need_rebuild_projections)
        {
            materialized_projections.insert(projection.name);
            continue;
        }

        const auto & projection_cols = projection.required_columns;
        bool changed = std::any_of(
            projection_cols.begin(),
            projection_cols.end(),
            [&](const auto & col) { return updated_columns.contains(col) || changed_columns.contains(col); });

        if (changed)
            materialized_projections.insert(projection.name);
    }

    /// Stages might be empty when we materialize skip indices or projections which don't add any
    /// column dependencies.
    if (stages.empty())
        stages.emplace_back(context);

    is_prepared = true;
    prepareMutationStages(stages, dry_run);
}

void MutationsInterpreter::prepareMutationStages(std::vector<Stage> & prepared_stages, bool dry_run)
{
    auto storage_snapshot = source.getStorageSnapshot(metadata_snapshot, context);
    auto options = GetColumnsOptions(GetColumnsOptions::AllPhysical).withExtendedObjects().withVirtuals();

    auto all_columns = storage_snapshot->getColumnsByNames(options, available_columns);

    bool has_filters = false;
    /// Next, for each stage calculate columns changed by this and previous stages.
    for (size_t i = 0; i < prepared_stages.size(); ++i)
    {
        if (settings.return_all_columns || !prepared_stages[i].filters.empty())
        {
            for (const auto & column : all_columns)
            {
                if (column.name == RowExistsColumn::name && !deleted_mask_updated)
                    continue;

                prepared_stages[i].output_columns.insert(column.name);
            }

            has_filters = true;
            settings.apply_deleted_mask = true;
        }
        else
        {
            if (i > 0)
                prepared_stages[i].output_columns = prepared_stages[i - 1].output_columns;

            /// Make sure that all updated columns are included into output_columns set.
            /// This is important for a "hidden" column like _row_exists gets because it is a virtual column
            /// and so it is not in the list of AllPhysical columns.
            for (const auto & [column_name, _] : prepared_stages[i].column_to_updated)
            {
                if (column_name == RowExistsColumn::name && has_filters && !deleted_mask_updated)
                    continue;

                prepared_stages[i].output_columns.insert(column_name);
            }
        }
    }

    /// Now, calculate `expressions_chain` for each stage except the first.
    /// Do it backwards to propagate information about columns required as input for a stage to the previous stage.
    for (int64_t i = prepared_stages.size() - 1; i >= 0; --i)
    {
        auto & stage = prepared_stages[i];

        ASTPtr all_asts = std::make_shared<ASTExpressionList>();

        for (const auto & ast : stage.filters)
            all_asts->children.push_back(ast);

        for (const auto & kv : stage.column_to_updated)
            all_asts->children.push_back(kv.second);

        /// Add all output columns to prevent ExpressionAnalyzer from deleting them from source columns.
        for (const auto & column : stage.output_columns)
            all_asts->children.push_back(std::make_shared<ASTIdentifier>(column));

        /// Executing scalar subquery on that stage can lead to deadlock
        /// e.g. ALTER referencing the same table in scalar subquery
        bool execute_scalar_subqueries = !dry_run;
        auto syntax_result = TreeRewriter(context).analyze(
            all_asts, all_columns, source.getStorage(), storage_snapshot,
            false, true, execute_scalar_subqueries);

        stage.analyzer = std::make_unique<ExpressionAnalyzer>(all_asts, syntax_result, context);

        ExpressionActionsChain & actions_chain = stage.expressions_chain;

        if (!stage.filters.empty())
        {
            auto ast = stage.filters.front();
            if (stage.filters.size() > 1)
                ast = makeASTForLogicalAnd(std::move(stage.filters));

            if (!actions_chain.steps.empty())
                actions_chain.addStep();

            stage.analyzer->appendExpression(actions_chain, ast, dry_run);
            stage.filter_column_names.push_back(ast->getColumnName());
        }

        if (!stage.column_to_updated.empty())
        {
            if (!actions_chain.steps.empty())
                actions_chain.addStep();

            for (const auto & kv : stage.column_to_updated)
                stage.analyzer->appendExpression(actions_chain, kv.second, dry_run);

            auto & actions = actions_chain.getLastStep().actions();

            for (const auto & kv : stage.column_to_updated)
            {
                auto column_name = kv.second->getColumnName();
                const auto & dag_node = actions->dag.findInOutputs(column_name);
                const auto & alias = actions->dag.addAlias(dag_node, kv.first);
                actions->dag.addOrReplaceInOutputs(alias);
            }
        }

        if (i == 0 && actions_chain.steps.empty())
            actions_chain.lastStep(syntax_result->required_source_columns);

        /// Remove all intermediate columns.
        actions_chain.addStep();
        actions_chain.getLastStep().required_output.clear();
        ActionsDAG::NodeRawConstPtrs new_index;
        for (const auto & name : stage.output_columns)
            actions_chain.getLastStep().addRequiredOutput(name);

        actions_chain.getLastActions();
        actions_chain.finalize();

        if (i)
        {
            /// Propagate information about columns needed as input.
            for (const auto & column : actions_chain.steps.front()->getRequiredColumns())
                prepared_stages[i - 1].output_columns.insert(column.name);
        }
    }
}

void MutationsInterpreter::Source::read(
    Stage & first_stage,
    QueryPlan & plan,
    const StorageMetadataPtr & snapshot_,
    const ContextPtr & context_,
    bool apply_deleted_mask_,
    bool can_execute_) const
{
    auto required_columns = first_stage.expressions_chain.steps.front()->getRequiredColumns().getNames();
    auto storage_snapshot = getStorageSnapshot(snapshot_, context_);

    if (!can_execute_)
    {
        auto header = storage_snapshot->getSampleBlockForColumns(required_columns);
        auto callback = []()
        {
            return DB::Exception(ErrorCodes::LOGICAL_ERROR, "Cannot execute a mutation because can_execute flag set to false");
        };

        Pipe pipe(std::make_shared<ThrowingExceptionSource>(header, callback));

        auto read_from_pipe = std::make_unique<ReadFromPreparedSource>(std::move(pipe));
        plan.addStep(std::move(read_from_pipe));
        return;
    }

    if (data)
    {
        const auto & steps = first_stage.expressions_chain.steps;
        const auto & names = first_stage.filter_column_names;
        size_t num_filters = names.size();

        std::optional<ActionsDAG> filter;
        if (!first_stage.filter_column_names.empty())
        {
            ActionsDAG::NodeRawConstPtrs nodes(num_filters);
            for (size_t i = 0; i < num_filters; ++i)
                nodes[i] = &steps[i]->actions()->dag.findInOutputs(names[i]);

            filter = ActionsDAG::buildFilterActionsDAG(nodes);
        }

        createReadFromPartStep(
            MergeTreeSequentialSourceType::Mutation,
            plan, *data, storage_snapshot,
            part, required_columns,
            apply_deleted_mask_, std::move(filter), context_,
            getLogger("MutationsInterpreter"));
    }
    else
    {
        auto select = std::make_shared<ASTSelectQuery>();

        select->setExpression(ASTSelectQuery::Expression::SELECT, std::make_shared<ASTExpressionList>());
        for (const auto & column_name : first_stage.output_columns)
            select->select()->children.push_back(std::make_shared<ASTIdentifier>(column_name));

        /// Don't let select list be empty.
        if (select->select()->children.empty())
            select->select()->children.push_back(std::make_shared<ASTLiteral>(Field(0)));

        if (!first_stage.filters.empty())
        {
            ASTPtr where_expression;
            if (first_stage.filters.size() == 1)
                where_expression = first_stage.filters[0];
            else
            {
                auto coalesced_predicates = std::make_shared<ASTFunction>();
                coalesced_predicates->name = "and";
                coalesced_predicates->arguments = std::make_shared<ASTExpressionList>();
                coalesced_predicates->children.push_back(coalesced_predicates->arguments);
                coalesced_predicates->arguments->children = first_stage.filters;
                where_expression = std::move(coalesced_predicates);
            }
            select->setExpression(ASTSelectQuery::Expression::WHERE, std::move(where_expression));
        }

        SelectQueryInfo query_info;
        query_info.query = std::move(select);

        size_t max_block_size = context_->getSettingsRef().max_block_size;
        size_t max_streams = 1;
        storage->read(plan, required_columns, storage_snapshot, query_info, context_, QueryProcessingStage::FetchColumns, max_block_size, max_streams);

        if (!plan.isInitialized())
        {
            /// It may be possible when there is nothing to read from storage.
            auto header = storage_snapshot->getSampleBlockForColumns(required_columns);
            auto read_from_pipe = std::make_unique<ReadFromPreparedSource>(Pipe(std::make_shared<NullSource>(header)));
            plan.addStep(std::move(read_from_pipe));
        }
    }
}

void MutationsInterpreter::initQueryPlan(Stage & first_stage, QueryPlan & plan)
{
    source.read(first_stage, plan, metadata_snapshot, context, settings.apply_deleted_mask, settings.can_execute);
    addCreatingSetsStep(plan, first_stage.analyzer->getPreparedSets(), context);
}

QueryPipelineBuilder MutationsInterpreter::addStreamsForLaterStages(const std::vector<Stage> & prepared_stages, QueryPlan & plan) const
{
    for (const Stage & stage : prepared_stages)
    {
        for (size_t i = 0; i < stage.expressions_chain.steps.size(); ++i)
        {
            const auto & step = stage.expressions_chain.steps[i];
            if (step->actions()->dag.hasArrayJoin())
                throw Exception(ErrorCodes::UNEXPECTED_EXPRESSION, "arrayJoin is not allowed in mutations");

            if (i < stage.filter_column_names.size())
            {
                auto dag = step->actions()->dag.clone();
                if (step->actions()->project_input)
                    dag.appendInputsForUnusedColumns(plan.getCurrentDataStream().header);
                /// Execute DELETEs.
                plan.addStep(std::make_unique<FilterStep>(plan.getCurrentDataStream(), std::move(dag), stage.filter_column_names[i], false));
            }
            else
            {
                auto dag = step->actions()->dag.clone();
                if (step->actions()->project_input)
                    dag.appendInputsForUnusedColumns(plan.getCurrentDataStream().header);
                /// Execute UPDATE or final projection.
                plan.addStep(std::make_unique<ExpressionStep>(plan.getCurrentDataStream(), std::move(dag)));
            }
        }

        addCreatingSetsStep(plan, stage.analyzer->getPreparedSets(), context);
    }

    QueryPlanOptimizationSettings do_not_optimize_plan;
    do_not_optimize_plan.optimize_plan = false;

    auto pipeline = std::move(*plan.buildQueryPipeline(
        do_not_optimize_plan,
        BuildQueryPipelineSettings::fromContext(context)));

    pipeline.addSimpleTransform([&](const Block & header)
    {
        return std::make_shared<MaterializingTransform>(header);
    });

    return pipeline;
}

void MutationsInterpreter::validate()
{
    /// For Replicated* storages mutations cannot employ non-deterministic functions
    /// because that produces inconsistencies between replicas
    if (startsWith(source.getStorage()->getName(), "Replicated") && !context->getSettingsRef().allow_nondeterministic_mutations)
    {
        for (const auto & command : commands)
        {
            const auto nondeterministic_func_data = findFirstNonDeterministicFunction(command, context);
            if (nondeterministic_func_data.subquery)
                throw Exception(ErrorCodes::BAD_ARGUMENTS, "ALTER UPDATE/ALTER DELETE statement with subquery may be nondeterministic, "
                                                           "see allow_nondeterministic_mutations setting");

            if (nondeterministic_func_data.nondeterministic_function_name)
                throw Exception(ErrorCodes::BAD_ARGUMENTS,
                    "The source storage is replicated so ALTER UPDATE/ALTER DELETE statements must use only deterministic functions. "
                    "Function '{}' is non-deterministic", *nondeterministic_func_data.nondeterministic_function_name);
        }
    }

    const auto & storage_columns = source.getStorageSnapshot(metadata_snapshot, context)->metadata->getColumns();
    for (const auto & command : commands)
    {
        for (const auto & [column_name, _] : command.column_to_update_expression)
        {
            auto column = storage_columns.tryGetColumn(GetColumnsOptions::Ordinary, column_name);
            if (column && column->type->hasDynamicSubcolumns())
            {
                throw Exception(ErrorCodes::CANNOT_UPDATE_COLUMN,
                                "Cannot update column {} with type {}: updates of columns with dynamic subcolumns are not supported",
                                backQuote(column_name), storage_columns.getColumn(GetColumnsOptions::Ordinary, column_name).type->getName());
            }
        }
    }

    QueryPlan plan;

    initQueryPlan(stages.front(), plan);
    auto pipeline = addStreamsForLaterStages(stages, plan);
}

QueryPipelineBuilder MutationsInterpreter::execute()
{
    if (!settings.can_execute)
        throw Exception(ErrorCodes::LOGICAL_ERROR, "Cannot execute mutations interpreter because can_execute flag set to false");

    QueryPlan plan;
    initQueryPlan(stages.front(), plan);
    auto builder = addStreamsForLaterStages(stages, plan);

    /// Sometimes we update just part of columns (for example UPDATE mutation)
    /// in this case we don't read sorting key, so just we don't check anything.
    if (auto sort_desc = getStorageSortDescriptionIfPossible(builder.getHeader()))
    {
        builder.addSimpleTransform([&](const Block & header)
        {
            return std::make_shared<CheckSortedTransform>(header, *sort_desc);
        });
    }

    if (!updated_header)
        updated_header = std::make_unique<Block>(builder.getHeader());

    return builder;
}

Block MutationsInterpreter::getUpdatedHeader() const
{
    // If it's an index/projection materialization, we don't write any data columns, thus empty header is used
    return mutation_kind.mutation_kind == MutationKind::MUTATE_INDEX_STATISTICS_PROJECTION ? Block{} : *updated_header;
}

const ColumnDependencies & MutationsInterpreter::getColumnDependencies() const
{
    return dependencies;
}

size_t MutationsInterpreter::evaluateCommandsSize()
{
    return prepareQueryAffectedAST(commands, source.getStorage(), context)->size();
}

std::optional<SortDescription> MutationsInterpreter::getStorageSortDescriptionIfPossible(const Block & header) const
{
    Names sort_columns = metadata_snapshot->getSortingKeyColumns();
    SortDescription sort_description;
    size_t sort_columns_size = sort_columns.size();
    sort_description.reserve(sort_columns_size);

    for (size_t i = 0; i < sort_columns_size; ++i)
    {
        if (header.has(sort_columns[i]))
            sort_description.emplace_back(sort_columns[i], 1, 1);
        else
            return {};
    }

    return sort_description;
}

ASTPtr MutationsInterpreter::getPartitionAndPredicateExpressionForMutationCommand(const MutationCommand & command) const
{
    return DB::getPartitionAndPredicateExpressionForMutationCommand(command, source.getStorage(), context);
}

bool MutationsInterpreter::Stage::isAffectingAllColumns(const Names & storage_columns) const
{
    /// is subset
    for (const auto & storage_column : storage_columns)
        if (!output_columns.contains(storage_column))
            return false;

    return true;
}

bool MutationsInterpreter::isAffectingAllColumns() const
{
    auto storage_columns = metadata_snapshot->getColumns().getNamesOfPhysical();
    if (stages.empty())
        throw Exception(ErrorCodes::LOGICAL_ERROR, "Mutation interpreter has no stages");

    return stages.back().isAffectingAllColumns(storage_columns);
}

void MutationsInterpreter::MutationKind::set(const MutationKindEnum & kind)
{
    mutation_kind = std::max(mutation_kind, kind);
}

}<|MERGE_RESOLUTION|>--- conflicted
+++ resolved
@@ -388,11 +388,7 @@
     ContextPtr context_,
     Settings settings_)
     : MutationsInterpreter(
-<<<<<<< HEAD
-        Source(storage_, source_part_, std::move(alter_conversions_)),
-=======
-        Source(storage_, std::move(source_part_)),
->>>>>>> d225153b
+        Source(storage_, source_part_),
         std::move(metadata_snapshot_), std::move(commands_),
         std::move(available_columns_), std::move(context_), std::move(settings_))
 {
