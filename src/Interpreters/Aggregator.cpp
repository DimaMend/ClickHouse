#include <future>
#include <Poco/Util/Application.h>

#include <Common/Stopwatch.h>
#include <Common/setThreadName.h>
#include <Common/formatReadable.h>
#include <DataTypes/DataTypeAggregateFunction.h>
#include <DataTypes/DataTypeNullable.h>
#include <DataTypes/DataTypeLowCardinality.h>
#include <Columns/ColumnArray.h>
#include <Columns/ColumnTuple.h>
#include <Formats/NativeWriter.h>
#include <IO/WriteBufferFromFile.h>
#include <Compression/CompressedWriteBuffer.h>
#include <Interpreters/Aggregator.h>
#include <Common/MemoryTracker.h>
#include <Common/CurrentThread.h>
#include <Common/typeid_cast.h>
#include <Common/assert_cast.h>
#include <Common/JSONBuilder.h>
#include <AggregateFunctions/AggregateFunctionArray.h>
#include <AggregateFunctions/AggregateFunctionState.h>
#include <IO/Operators.h>
#include <Interpreters/JIT/compileFunction.h>
#include <Interpreters/JIT/CompiledExpressionCache.h>
#include <Core/ProtocolDefines.h>


namespace ProfileEvents
{
    extern const Event ExternalAggregationWritePart;
    extern const Event ExternalAggregationCompressedBytes;
    extern const Event ExternalAggregationUncompressedBytes;
}

namespace CurrentMetrics
{
    extern const Metric QueryThread;
}

namespace DB
{

namespace ErrorCodes
{
    extern const int UNKNOWN_AGGREGATED_DATA_VARIANT;
    extern const int NOT_ENOUGH_SPACE;
    extern const int TOO_MANY_ROWS;
    extern const int EMPTY_DATA_PASSED;
    extern const int CANNOT_MERGE_DIFFERENT_AGGREGATED_DATA_VARIANTS;
    extern const int LOGICAL_ERROR;
}


AggregatedDataVariants::~AggregatedDataVariants()
{
    if (aggregator && !aggregator->all_aggregates_has_trivial_destructor)
    {
        try
        {
            aggregator->destroyAllAggregateStates(*this);
        }
        catch (...)
        {
            tryLogCurrentException(__PRETTY_FUNCTION__);
        }
    }
}


void AggregatedDataVariants::convertToTwoLevel()
{
    if (aggregator)
        LOG_TRACE(aggregator->log, "Converting aggregation data to two-level.");

    switch (type)
    {
    #define M(NAME) \
        case Type::NAME: \
            NAME ## _two_level = std::make_unique<decltype(NAME ## _two_level)::element_type>(*(NAME)); \
            (NAME).reset(); \
            type = Type::NAME ## _two_level; \
            break;

        APPLY_FOR_VARIANTS_CONVERTIBLE_TO_TWO_LEVEL(M)

    #undef M

        default:
            throw Exception("Wrong data variant passed.", ErrorCodes::LOGICAL_ERROR);
    }
}

Block Aggregator::getHeader(bool final) const
{
    return params.getHeader(final);
}

Block Aggregator::Params::getHeader(
    const Block & src_header,
    const Block & intermediate_header,
    const ColumnNumbers & keys,
    const AggregateDescriptions & aggregates,
    bool final)
{
    Block res;

    if (intermediate_header)
    {
        res = intermediate_header.cloneEmpty();

        if (final)
        {
            for (const auto & aggregate : aggregates)
            {
                auto & elem = res.getByName(aggregate.column_name);

                elem.type = aggregate.function->getReturnType();
                elem.column = elem.type->createColumn();
            }
        }
    }
    else
    {
        for (const auto & key : keys)
            res.insert(src_header.safeGetByPosition(key).cloneEmpty());

        for (const auto & aggregate : aggregates)
        {
            size_t arguments_size = aggregate.arguments.size();
            DataTypes argument_types(arguments_size);
            for (size_t j = 0; j < arguments_size; ++j)
                argument_types[j] = src_header.safeGetByPosition(aggregate.arguments[j]).type;

            DataTypePtr type;
            if (final)
                type = aggregate.function->getReturnType();
            else
                type = std::make_shared<DataTypeAggregateFunction>(aggregate.function, argument_types, aggregate.parameters);

            res.insert({ type, aggregate.column_name });
        }
    }

    return materializeBlock(res);
}

void Aggregator::Params::explain(WriteBuffer & out, size_t indent) const
{
    Strings res;
    const auto & header = src_header ? src_header
                                     : intermediate_header;

    String prefix(indent, ' ');

    {
        /// Dump keys.
        out << prefix << "Keys: ";

        bool first = true;
        for (auto key : keys)
        {
            if (!first)
                out << ", ";
            first = false;

            if (key >= header.columns())
                out << "unknown position " << key;
            else
                out << header.getByPosition(key).name;
        }

        out << '\n';
    }

    if (!aggregates.empty())
    {
        out << prefix << "Aggregates:\n";

        for (const auto & aggregate : aggregates)
            aggregate.explain(out, indent + 4);
    }
}

void Aggregator::Params::explain(JSONBuilder::JSONMap & map) const
{
    const auto & header = src_header ? src_header
                                     : intermediate_header;

    auto keys_array = std::make_unique<JSONBuilder::JSONArray>();

    for (auto key : keys)
    {
        if (key >= header.columns())
            keys_array->add("");
        else
            keys_array->add(header.getByPosition(key).name);
    }

    map.add("Keys", std::move(keys_array));

    if (!aggregates.empty())
    {
        auto aggregates_array = std::make_unique<JSONBuilder::JSONArray>();

        for (const auto & aggregate : aggregates)
        {
            auto aggregate_map = std::make_unique<JSONBuilder::JSONMap>();
            aggregate.explain(*aggregate_map);
            aggregates_array->add(std::move(aggregate_map));
        }

        map.add("Aggregates", std::move(aggregates_array));
    }
}

#if USE_EMBEDDED_COMPILER

static CHJIT & getJITInstance()
{
    static CHJIT jit;
    return jit;
}

class CompiledAggregateFunctionsHolder final : public CompiledExpressionCacheEntry
{
public:
    explicit CompiledAggregateFunctionsHolder(CompiledAggregateFunctions compiled_function_)
        : CompiledExpressionCacheEntry(compiled_function_.compiled_module.size)
        , compiled_aggregate_functions(compiled_function_)
    {}

    ~CompiledAggregateFunctionsHolder() override
    {
        getJITInstance().deleteCompiledModule(compiled_aggregate_functions.compiled_module);
    }

    CompiledAggregateFunctions compiled_aggregate_functions;
};

#endif

Aggregator::Aggregator(const Params & params_)
    : params(params_)
{
    /// Use query-level memory tracker
    if (auto * memory_tracker_child = CurrentThread::getMemoryTracker())
        if (auto * memory_tracker = memory_tracker_child->getParent())
            memory_usage_before_aggregation = memory_tracker->get();

    aggregate_functions.resize(params.aggregates_size);
    for (size_t i = 0; i < params.aggregates_size; ++i)
        aggregate_functions[i] = params.aggregates[i].function.get();

    /// Initialize sizes of aggregation states and its offsets.
    offsets_of_aggregate_states.resize(params.aggregates_size);
    total_size_of_aggregate_states = 0;
    all_aggregates_has_trivial_destructor = true;

    // aggregate_states will be aligned as below:
    // |<-- state_1 -->|<-- pad_1 -->|<-- state_2 -->|<-- pad_2 -->| .....
    //
    // pad_N will be used to match alignment requirement for each next state.
    // The address of state_1 is aligned based on maximum alignment requirements in states
    for (size_t i = 0; i < params.aggregates_size; ++i)
    {
        offsets_of_aggregate_states[i] = total_size_of_aggregate_states;

        total_size_of_aggregate_states += params.aggregates[i].function->sizeOfData();

        // aggregate states are aligned based on maximum requirement
        align_aggregate_states = std::max(align_aggregate_states, params.aggregates[i].function->alignOfData());

        // If not the last aggregate_state, we need pad it so that next aggregate_state will be aligned.
        if (i + 1 < params.aggregates_size)
        {
            size_t alignment_of_next_state = params.aggregates[i + 1].function->alignOfData();
            if ((alignment_of_next_state & (alignment_of_next_state - 1)) != 0)
                throw Exception("Logical error: alignOfData is not 2^N", ErrorCodes::LOGICAL_ERROR);

            /// Extend total_size to next alignment requirement
            /// Add padding by rounding up 'total_size_of_aggregate_states' to be a multiplier of alignment_of_next_state.
            total_size_of_aggregate_states = (total_size_of_aggregate_states + alignment_of_next_state - 1) / alignment_of_next_state * alignment_of_next_state;
        }

        if (!params.aggregates[i].function->hasTrivialDestructor())
            all_aggregates_has_trivial_destructor = false;
    }

    method_chosen = chooseAggregationMethod();
    HashMethodContext::Settings cache_settings;
    cache_settings.max_threads = params.max_threads;
    aggregation_state_cache = AggregatedDataVariants::createCache(method_chosen, cache_settings);

#if USE_EMBEDDED_COMPILER
    compileAggregateFunctionsIfNeeded();
#endif

}

#if USE_EMBEDDED_COMPILER

void Aggregator::compileAggregateFunctionsIfNeeded()
{
    static std::unordered_map<UInt128, UInt64, UInt128Hash> aggregate_functions_description_to_count;
    static std::mutex mtx;

    if (!params.compile_aggregate_expressions)
        return;

    std::vector<AggregateFunctionWithOffset> functions_to_compile;
    size_t aggregate_instructions_size = 0;
    String functions_description;

    is_aggregate_function_compiled.resize(aggregate_functions.size());

    /// Add values to the aggregate functions.
    for (size_t i = 0; i < aggregate_functions.size(); ++i)
    {
        const auto * function = aggregate_functions[i];
        size_t offset_of_aggregate_function = offsets_of_aggregate_states[i];

        if (function->isCompilable())
        {
            AggregateFunctionWithOffset function_to_compile
            {
                .function = function,
                .aggregate_data_offset = offset_of_aggregate_function
            };

            functions_to_compile.emplace_back(std::move(function_to_compile));

            functions_description += function->getDescription();
            functions_description += ' ';

            functions_description += std::to_string(offset_of_aggregate_function);
            functions_description += ' ';
        }

        ++aggregate_instructions_size;
        is_aggregate_function_compiled[i] = function->isCompilable();
    }

    if (functions_to_compile.empty())
        return;

    SipHash aggregate_functions_description_hash;
    aggregate_functions_description_hash.update(functions_description);

    UInt128 aggregate_functions_description_hash_key;
    aggregate_functions_description_hash.get128(aggregate_functions_description_hash_key);

    {
        std::lock_guard<std::mutex> lock(mtx);

        if (aggregate_functions_description_to_count[aggregate_functions_description_hash_key]++ < params.min_count_to_compile_aggregate_expression)
            return;

        if (auto * compilation_cache = CompiledExpressionCacheFactory::instance().tryGetCache())
        {
            auto [compiled_function_cache_entry, _] = compilation_cache->getOrSet(aggregate_functions_description_hash_key, [&] ()
            {
                LOG_TRACE(log, "Compile expression {}", functions_description);

                auto compiled_aggregate_functions = compileAggregateFunctions(getJITInstance(), functions_to_compile, functions_description);
                return std::make_shared<CompiledAggregateFunctionsHolder>(std::move(compiled_aggregate_functions));
            });

            compiled_aggregate_functions_holder = std::static_pointer_cast<CompiledAggregateFunctionsHolder>(compiled_function_cache_entry);
        }
        else
        {
            LOG_TRACE(log, "Compile expression {}", functions_description);
            auto compiled_aggregate_functions = compileAggregateFunctions(getJITInstance(), functions_to_compile, functions_description);
            compiled_aggregate_functions_holder = std::make_shared<CompiledAggregateFunctionsHolder>(std::move(compiled_aggregate_functions));
        }
    }
}

#endif

AggregatedDataVariants::Type Aggregator::chooseAggregationMethod()
{
    /// If no keys. All aggregating to single row.
    if (params.keys_size == 0)
        return AggregatedDataVariants::Type::without_key;

    /// Check if at least one of the specified keys is nullable.
    DataTypes types_removed_nullable;
    types_removed_nullable.reserve(params.keys.size());
    bool has_nullable_key = false;
    bool has_low_cardinality = false;

    for (const auto & pos : params.keys)
    {
        DataTypePtr type = (params.src_header ? params.src_header : params.intermediate_header).safeGetByPosition(pos).type;

        if (type->lowCardinality())
        {
            has_low_cardinality = true;
            type = removeLowCardinality(type);
        }

        if (type->isNullable())
        {
            has_nullable_key = true;
            type = removeNullable(type);
        }

        types_removed_nullable.push_back(type);
    }

    /** Returns ordinary (not two-level) methods, because we start from them.
      * Later, during aggregation process, data may be converted (partitioned) to two-level structure, if cardinality is high.
      */

    size_t keys_bytes = 0;
    size_t num_fixed_contiguous_keys = 0;

    key_sizes.resize(params.keys_size);
    for (size_t j = 0; j < params.keys_size; ++j)
    {
        if (types_removed_nullable[j]->isValueUnambiguouslyRepresentedInContiguousMemoryRegion())
        {
            if (types_removed_nullable[j]->isValueUnambiguouslyRepresentedInFixedSizeContiguousMemoryRegion())
            {
                ++num_fixed_contiguous_keys;
                key_sizes[j] = types_removed_nullable[j]->getSizeOfValueInMemory();
                keys_bytes += key_sizes[j];
            }
        }
    }

    if (has_nullable_key)
    {
        if (params.keys_size == num_fixed_contiguous_keys && !has_low_cardinality)
        {
            /// Pack if possible all the keys along with information about which key values are nulls
            /// into a fixed 16- or 32-byte blob.
            if (std::tuple_size<KeysNullMap<UInt128>>::value + keys_bytes <= 16)
                return AggregatedDataVariants::Type::nullable_keys128;
            if (std::tuple_size<KeysNullMap<UInt256>>::value + keys_bytes <= 32)
                return AggregatedDataVariants::Type::nullable_keys256;
        }

        if (has_low_cardinality && params.keys_size == 1)
        {
            if (types_removed_nullable[0]->isValueRepresentedByNumber())
            {
                size_t size_of_field = types_removed_nullable[0]->getSizeOfValueInMemory();

                if (size_of_field == 1)
                    return AggregatedDataVariants::Type::low_cardinality_key8;
                if (size_of_field == 2)
                    return AggregatedDataVariants::Type::low_cardinality_key16;
                if (size_of_field == 4)
                    return AggregatedDataVariants::Type::low_cardinality_key32;
                if (size_of_field == 8)
                    return AggregatedDataVariants::Type::low_cardinality_key64;
            }
            else if (isString(types_removed_nullable[0]))
                return AggregatedDataVariants::Type::low_cardinality_key_string;
            else if (isFixedString(types_removed_nullable[0]))
                return AggregatedDataVariants::Type::low_cardinality_key_fixed_string;
        }

        /// Fallback case.
        return AggregatedDataVariants::Type::serialized;
    }

    /// No key has been found to be nullable.

    /// Single numeric key.
    if (params.keys_size == 1 && types_removed_nullable[0]->isValueRepresentedByNumber())
    {
        size_t size_of_field = types_removed_nullable[0]->getSizeOfValueInMemory();

        if (has_low_cardinality)
        {
            if (size_of_field == 1)
                return AggregatedDataVariants::Type::low_cardinality_key8;
            if (size_of_field == 2)
                return AggregatedDataVariants::Type::low_cardinality_key16;
            if (size_of_field == 4)
                return AggregatedDataVariants::Type::low_cardinality_key32;
            if (size_of_field == 8)
                return AggregatedDataVariants::Type::low_cardinality_key64;
        }

        if (size_of_field == 1)
            return AggregatedDataVariants::Type::key8;
        if (size_of_field == 2)
            return AggregatedDataVariants::Type::key16;
        if (size_of_field == 4)
            return AggregatedDataVariants::Type::key32;
        if (size_of_field == 8)
            return AggregatedDataVariants::Type::key64;
        if (size_of_field == 16)
            return AggregatedDataVariants::Type::keys128;
        if (size_of_field == 32)
            return AggregatedDataVariants::Type::keys256;
        throw Exception("Logical error: numeric column has sizeOfField not in 1, 2, 4, 8, 16, 32.", ErrorCodes::LOGICAL_ERROR);
    }

    if (params.keys_size == 1 && isFixedString(types_removed_nullable[0]))
    {
        if (has_low_cardinality)
            return AggregatedDataVariants::Type::low_cardinality_key_fixed_string;
        else
            return AggregatedDataVariants::Type::key_fixed_string;
    }

    /// If all keys fits in N bits, will use hash table with all keys packed (placed contiguously) to single N-bit key.
    if (params.keys_size == num_fixed_contiguous_keys)
    {
        if (has_low_cardinality)
        {
            if (keys_bytes <= 16)
                return AggregatedDataVariants::Type::low_cardinality_keys128;
            if (keys_bytes <= 32)
                return AggregatedDataVariants::Type::low_cardinality_keys256;
        }

        if (keys_bytes <= 2)
            return AggregatedDataVariants::Type::keys16;
        if (keys_bytes <= 4)
            return AggregatedDataVariants::Type::keys32;
        if (keys_bytes <= 8)
            return AggregatedDataVariants::Type::keys64;
        if (keys_bytes <= 16)
            return AggregatedDataVariants::Type::keys128;
        if (keys_bytes <= 32)
            return AggregatedDataVariants::Type::keys256;
    }

    /// If single string key - will use hash table with references to it. Strings itself are stored separately in Arena.
    if (params.keys_size == 1 && isString(types_removed_nullable[0]))
    {
        if (has_low_cardinality)
            return AggregatedDataVariants::Type::low_cardinality_key_string;
        else
            return AggregatedDataVariants::Type::key_string;
    }

    return AggregatedDataVariants::Type::serialized;
}

template <bool skip_compiled_aggregate_functions>
void Aggregator::createAggregateStates(AggregateDataPtr & aggregate_data) const
{
    for (size_t j = 0; j < params.aggregates_size; ++j)
    {
        if constexpr (skip_compiled_aggregate_functions)
            if (is_aggregate_function_compiled[j])
                continue;

        try
        {
            /** An exception may occur if there is a shortage of memory.
              * In order that then everything is properly destroyed, we "roll back" some of the created states.
              * The code is not very convenient.
              */
            aggregate_functions[j]->create(aggregate_data + offsets_of_aggregate_states[j]);
        }
        catch (...)
        {
            for (size_t rollback_j = 0; rollback_j < j; ++rollback_j)
            {
                if constexpr (skip_compiled_aggregate_functions)
                    if (is_aggregate_function_compiled[j])
                        continue;

                aggregate_functions[rollback_j]->destroy(aggregate_data + offsets_of_aggregate_states[rollback_j]);
            }

            throw;
        }
    }
}

/** It's interesting - if you remove `noinline`, then gcc for some reason will inline this function, and the performance decreases (~ 10%).
  * (Probably because after the inline of this function, more internal functions no longer be inlined.)
  * Inline does not make sense, since the inner loop is entirely inside this function.
  */
template <typename Method>
void NO_INLINE Aggregator::executeImpl(
    Method & method,
    Arena * aggregates_pool,
    size_t rows,
    ColumnRawPtrs & key_columns,
    AggregateFunctionInstruction * aggregate_instructions,
    bool no_more_keys,
    AggregateDataPtr overflow_row) const
{
    typename Method::State state(key_columns, key_sizes, aggregation_state_cache);

    if (!no_more_keys)
    {
#if USE_EMBEDDED_COMPILER
        if (compiled_aggregate_functions_holder)
        {
            executeImplBatch<false, true>(method, state, aggregates_pool, rows, aggregate_instructions, overflow_row);
        }
        else
#endif
        {
            executeImplBatch<false, false>(method, state, aggregates_pool, rows, aggregate_instructions, overflow_row);
        }
    }
    else
    {
        executeImplBatch<true, false>(method, state, aggregates_pool, rows, aggregate_instructions, overflow_row);
    }
}

template <bool no_more_keys, bool use_compiled_functions, typename Method>
void NO_INLINE Aggregator::executeImplBatch(
    Method & method,
    typename Method::State & state,
    Arena * aggregates_pool,
    size_t rows,
    AggregateFunctionInstruction * aggregate_instructions,
    AggregateDataPtr overflow_row) const
{
    /// Optimization for special case when there are no aggregate functions.
    if (params.aggregates_size == 0)
    {
        if constexpr (no_more_keys)
            return;

        /// For all rows.
        AggregateDataPtr place = aggregates_pool->alloc(0);
        for (size_t i = 0; i < rows; ++i)
            state.emplaceKey(method.data, i, *aggregates_pool).setMapped(place);
        return;
    }

    /// Optimization for special case when aggregating by 8bit key.
    if constexpr (!no_more_keys && std::is_same_v<Method, typename decltype(AggregatedDataVariants::key8)::element_type>)
    {
        /// We use another method if there are aggregate functions with -Array combinator.
        bool has_arrays = false;
        for (AggregateFunctionInstruction * inst = aggregate_instructions; inst->that; ++inst)
        {
            if (inst->offsets)
            {
                has_arrays = true;
                break;
            }
        }

        if (!has_arrays)
        {
            for (AggregateFunctionInstruction * inst = aggregate_instructions; inst->that; ++inst)
            {
                inst->batch_that->addBatchLookupTable8(
                    rows,
                    reinterpret_cast<AggregateDataPtr *>(method.data.data()),
                    inst->state_offset,
                    [&](AggregateDataPtr & aggregate_data)
                    {
                        aggregate_data = aggregates_pool->alignedAlloc(total_size_of_aggregate_states, align_aggregate_states);
                        createAggregateStates(aggregate_data);
                    },
                    state.getKeyData(),
                    inst->batch_arguments,
                    aggregates_pool);
            }
            return;
        }
    }

    std::unique_ptr<AggregateDataPtr[]> places(new AggregateDataPtr[rows]);

    /// For all rows.
    for (size_t i = 0; i < rows; ++i)
    {
        AggregateDataPtr aggregate_data = nullptr;

        if constexpr (!no_more_keys)
        {
            auto emplace_result = state.emplaceKey(method.data, i, *aggregates_pool);

            /// If a new key is inserted, initialize the states of the aggregate functions, and possibly something related to the key.
            if (emplace_result.isInserted())
            {
                /// exception-safety - if you can not allocate memory or create states, then destructors will not be called.
                emplace_result.setMapped(nullptr);

                aggregate_data = aggregates_pool->alignedAlloc(total_size_of_aggregate_states, align_aggregate_states);

#if USE_EMBEDDED_COMPILER
                if constexpr (use_compiled_functions)
                {
                    const auto & compiled_aggregate_functions = compiled_aggregate_functions_holder->compiled_aggregate_functions;
                    compiled_aggregate_functions.create_aggregate_states_function(aggregate_data);
                    if (compiled_aggregate_functions.functions_count != aggregate_functions.size())
                    {
                        static constexpr bool skip_compiled_aggregate_functions = true;
                        createAggregateStates<skip_compiled_aggregate_functions>(aggregate_data);
                    }

#if defined(MEMORY_SANITIZER)

                    /// We compile only functions that do not allocate some data in Arena. Only store necessary state in AggregateData place.
                    for (size_t aggregate_function_index = 0; aggregate_function_index < aggregate_functions.size(); ++aggregate_function_index)
                    {
                        if (!is_aggregate_function_compiled[aggregate_function_index])
                            continue;

                        auto aggregate_data_with_offset = aggregate_data + offsets_of_aggregate_states[aggregate_function_index];
                        auto data_size = params.aggregates[aggregate_function_index].function->sizeOfData();
                        __msan_unpoison(aggregate_data_with_offset, data_size);
                    }
#endif
                }
                else
#endif
                {
                    createAggregateStates(aggregate_data);
                }

                emplace_result.setMapped(aggregate_data);
            }
            else
                aggregate_data = emplace_result.getMapped();

            assert(aggregate_data != nullptr);
        }
        else
        {
            /// Add only if the key already exists.
            auto find_result = state.findKey(method.data, i, *aggregates_pool);
            if (find_result.isFound())
                aggregate_data = find_result.getMapped();
            else
                aggregate_data = overflow_row;
        }

        places[i] = aggregate_data;
    }

#if USE_EMBEDDED_COMPILER
    if constexpr (use_compiled_functions)
    {
        std::vector<ColumnData> columns_data;

        for (size_t i = 0; i < aggregate_functions.size(); ++i)
        {
            if (!is_aggregate_function_compiled[i])
                continue;

            AggregateFunctionInstruction * inst = aggregate_instructions + i;
            size_t arguments_size = inst->that->getArgumentTypes().size();

            for (size_t argument_index = 0; argument_index < arguments_size; ++argument_index)
                columns_data.emplace_back(getColumnData(inst->batch_arguments[argument_index]));
        }

        auto add_into_aggregate_states_function = compiled_aggregate_functions_holder->compiled_aggregate_functions.add_into_aggregate_states_function;
        add_into_aggregate_states_function(rows, columns_data.data(), places.get());
    }
#endif

    /// Add values to the aggregate functions.
    for (size_t i = 0; i < aggregate_functions.size(); ++i)
    {
#if USE_EMBEDDED_COMPILER
        if constexpr (use_compiled_functions)
            if (is_aggregate_function_compiled[i])
                continue;
#endif

        AggregateFunctionInstruction * inst = aggregate_instructions + i;

        if (inst->offsets)
            inst->batch_that->addBatchArray(rows, places.get(), inst->state_offset, inst->batch_arguments, inst->offsets, aggregates_pool);
        else
            inst->batch_that->addBatch(rows, places.get(), inst->state_offset, inst->batch_arguments, aggregates_pool);
    }
}


template <bool use_compiled_functions>
void NO_INLINE Aggregator::executeWithoutKeyImpl(
    AggregatedDataWithoutKey & res,
    size_t rows,
    AggregateFunctionInstruction * aggregate_instructions,
    Arena * arena) const
{
#if USE_EMBEDDED_COMPILER
    if constexpr (use_compiled_functions)
    {
        std::vector<ColumnData> columns_data;

        for (size_t i = 0; i < aggregate_functions.size(); ++i)
        {
            if (!is_aggregate_function_compiled[i])
                continue;

            AggregateFunctionInstruction * inst = aggregate_instructions + i;
            size_t arguments_size = inst->that->getArgumentTypes().size();

            for (size_t argument_index = 0; argument_index < arguments_size; ++argument_index)
            {
                columns_data.emplace_back(getColumnData(inst->batch_arguments[argument_index]));
            }
        }

        auto add_into_aggregate_states_function_single_place = compiled_aggregate_functions_holder->compiled_aggregate_functions.add_into_aggregate_states_function_single_place;
        add_into_aggregate_states_function_single_place(rows, columns_data.data(), res);

#if defined(MEMORY_SANITIZER)

        /// We compile only functions that do not allocate some data in Arena. Only store necessary state in AggregateData place.
        for (size_t aggregate_function_index = 0; aggregate_function_index < aggregate_functions.size(); ++aggregate_function_index)
        {
            if (!is_aggregate_function_compiled[aggregate_function_index])
                continue;

            auto aggregate_data_with_offset = res + offsets_of_aggregate_states[aggregate_function_index];
            auto data_size = params.aggregates[aggregate_function_index].function->sizeOfData();
            __msan_unpoison(aggregate_data_with_offset, data_size);
        }
#endif
    }
#endif

    /// Adding values
    for (size_t i = 0; i < aggregate_functions.size(); ++i)
    {
        AggregateFunctionInstruction * inst = aggregate_instructions + i;

#if USE_EMBEDDED_COMPILER
        if constexpr (use_compiled_functions)
            if (is_aggregate_function_compiled[i])
                continue;
#endif

        if (inst->offsets)
            inst->batch_that->addBatchSinglePlace(
                inst->offsets[static_cast<ssize_t>(rows - 1)], res + inst->state_offset, inst->batch_arguments, arena);
        else
            inst->batch_that->addBatchSinglePlace(rows, res + inst->state_offset, inst->batch_arguments, arena);
    }
}


void NO_INLINE Aggregator::executeOnIntervalWithoutKeyImpl(
    AggregatedDataWithoutKey & res,
    size_t row_begin,
    size_t row_end,
    AggregateFunctionInstruction * aggregate_instructions,
    Arena * arena)
{
    /// Adding values
    for (AggregateFunctionInstruction * inst = aggregate_instructions; inst->that; ++inst)
    {
        if (inst->offsets)
            inst->batch_that->addBatchSinglePlaceFromInterval(inst->offsets[row_begin], inst->offsets[row_end - 1], res + inst->state_offset, inst->batch_arguments, arena);
        else
            inst->batch_that->addBatchSinglePlaceFromInterval(row_begin, row_end, res + inst->state_offset, inst->batch_arguments, arena);
    }
}


void Aggregator::prepareAggregateInstructions(Columns columns, AggregateColumns & aggregate_columns, Columns & materialized_columns,
    AggregateFunctionInstructions & aggregate_functions_instructions, NestedColumnsHolder & nested_columns_holder) const
{
    for (size_t i = 0; i < params.aggregates_size; ++i)
        aggregate_columns[i].resize(params.aggregates[i].arguments.size());

    aggregate_functions_instructions.resize(params.aggregates_size + 1);
    aggregate_functions_instructions[params.aggregates_size].that = nullptr;

    for (size_t i = 0; i < params.aggregates_size; ++i)
    {
        for (size_t j = 0; j < aggregate_columns[i].size(); ++j)
        {
            materialized_columns.push_back(columns.at(params.aggregates[i].arguments[j])->convertToFullColumnIfConst());
            aggregate_columns[i][j] = materialized_columns.back().get();

            auto column_no_lc = recursiveRemoveLowCardinality(aggregate_columns[i][j]->getPtr());
            if (column_no_lc.get() != aggregate_columns[i][j])
            {
                materialized_columns.emplace_back(std::move(column_no_lc));
                aggregate_columns[i][j] = materialized_columns.back().get();
            }
        }

        aggregate_functions_instructions[i].arguments = aggregate_columns[i].data();
        aggregate_functions_instructions[i].state_offset = offsets_of_aggregate_states[i];

        const auto * that = aggregate_functions[i];
        /// Unnest consecutive trailing -State combinators
        while (const auto * func = typeid_cast<const AggregateFunctionState *>(that))
            that = func->getNestedFunction().get();
        aggregate_functions_instructions[i].that = that;

        if (const auto * func = typeid_cast<const AggregateFunctionArray *>(that))
        {
            /// Unnest consecutive -State combinators before -Array
            that = func->getNestedFunction().get();
            while (const auto * nested_func = typeid_cast<const AggregateFunctionState *>(that))
                that = nested_func->getNestedFunction().get();
            auto [nested_columns, offsets] = checkAndGetNestedArrayOffset(aggregate_columns[i].data(), that->getArgumentTypes().size());
            nested_columns_holder.push_back(std::move(nested_columns));
            aggregate_functions_instructions[i].batch_arguments = nested_columns_holder.back().data();
            aggregate_functions_instructions[i].offsets = offsets;
        }
        else
            aggregate_functions_instructions[i].batch_arguments = aggregate_columns[i].data();

        aggregate_functions_instructions[i].batch_that = that;
    }
}


bool Aggregator::executeOnBlock(const Block & block, AggregatedDataVariants & result,
                                ColumnRawPtrs & key_columns, AggregateColumns & aggregate_columns, bool & no_more_keys) const
{
    UInt64 num_rows = block.rows();
    return executeOnBlock(block.getColumns(), num_rows, result, key_columns, aggregate_columns, no_more_keys);
}


bool Aggregator::executeOnBlock(Columns columns, UInt64 num_rows, AggregatedDataVariants & result,
    ColumnRawPtrs & key_columns, AggregateColumns & aggregate_columns, bool & no_more_keys) const
{
    /// `result` will destroy the states of aggregate functions in the destructor
    result.aggregator = this;

    /// How to perform the aggregation?
    if (result.empty())
    {
        result.init(method_chosen);
        result.keys_size = params.keys_size;
        result.key_sizes = key_sizes;
        LOG_TRACE(log, "Aggregation method: {}", result.getMethodName());
    }

    /** Constant columns are not supported directly during aggregation.
      * To make them work anyway, we materialize them.
      */
    Columns materialized_columns;

    /// Remember the columns we will work with
    for (size_t i = 0; i < params.keys_size; ++i)
    {
        materialized_columns.push_back(columns.at(params.keys[i])->convertToFullColumnIfConst());
        key_columns[i] = materialized_columns.back().get();

        if (!result.isLowCardinality())
        {
            auto column_no_lc = recursiveRemoveLowCardinality(key_columns[i]->getPtr());
            if (column_no_lc.get() != key_columns[i])
            {
                materialized_columns.emplace_back(std::move(column_no_lc));
                key_columns[i] = materialized_columns.back().get();
            }
        }
    }

    NestedColumnsHolder nested_columns_holder;
    AggregateFunctionInstructions aggregate_functions_instructions;
    prepareAggregateInstructions(columns, aggregate_columns, materialized_columns, aggregate_functions_instructions, nested_columns_holder);

    if ((params.overflow_row || result.type == AggregatedDataVariants::Type::without_key) && !result.without_key)
    {
        AggregateDataPtr place = result.aggregates_pool->alignedAlloc(total_size_of_aggregate_states, align_aggregate_states);
        createAggregateStates(place);
        result.without_key = place;
    }

    /// We select one of the aggregation methods and call it.

    /// For the case when there are no keys (all aggregate into one row).
    if (result.type == AggregatedDataVariants::Type::without_key)
    {
        /// TODO: Enable compilation after investigation
// #if USE_EMBEDDED_COMPILER
//         if (compiled_aggregate_functions_holder)
//         {
//             executeWithoutKeyImpl<true>(result.without_key, num_rows, aggregate_functions_instructions.data(), result.aggregates_pool);
//         }
//         else
// #endif
        {
            executeWithoutKeyImpl<false>(result.without_key, num_rows, aggregate_functions_instructions.data(), result.aggregates_pool);
        }
    }
    else
    {
        /// This is where data is written that does not fit in `max_rows_to_group_by` with `group_by_overflow_mode = any`.
        AggregateDataPtr overflow_row_ptr = params.overflow_row ? result.without_key : nullptr;

        #define M(NAME, IS_TWO_LEVEL) \
            else if (result.type == AggregatedDataVariants::Type::NAME) \
                executeImpl(*result.NAME, result.aggregates_pool, num_rows, key_columns, aggregate_functions_instructions.data(), \
                    no_more_keys, overflow_row_ptr);

        if (false) {} // NOLINT
        APPLY_FOR_AGGREGATED_VARIANTS(M)
        #undef M
    }

    size_t result_size = result.sizeWithoutOverflowRow();
    Int64 current_memory_usage = 0;
    if (auto * memory_tracker_child = CurrentThread::getMemoryTracker())
        if (auto * memory_tracker = memory_tracker_child->getParent())
            current_memory_usage = memory_tracker->get();

    /// Here all the results in the sum are taken into account, from different threads.
    auto result_size_bytes = current_memory_usage - memory_usage_before_aggregation;

    bool worth_convert_to_two_level
        = (params.group_by_two_level_threshold && result_size >= params.group_by_two_level_threshold)
        || (params.group_by_two_level_threshold_bytes && result_size_bytes >= static_cast<Int64>(params.group_by_two_level_threshold_bytes));

    /** Converting to a two-level data structure.
      * It allows you to make, in the subsequent, an effective merge - either economical from memory or parallel.
      */
    if (result.isConvertibleToTwoLevel() && worth_convert_to_two_level)
        result.convertToTwoLevel();

    /// Checking the constraints.
    if (!checkLimits(result_size, no_more_keys))
        return false;

    /** Flush data to disk if too much RAM is consumed.
      * Data can only be flushed to disk if a two-level aggregation structure is used.
      */
    if (params.max_bytes_before_external_group_by
        && result.isTwoLevel()
        && current_memory_usage > static_cast<Int64>(params.max_bytes_before_external_group_by)
        && worth_convert_to_two_level)
    {
        size_t size = current_memory_usage + params.min_free_disk_space;

        std::string tmp_path = params.tmp_volume->getDisk()->getPath();

        // enoughSpaceInDirectory() is not enough to make it right, since
        // another process (or another thread of aggregator) can consume all
        // space.
        //
        // But true reservation (IVolume::reserve()) cannot be used here since
        // current_memory_usage does not takes compression into account and
        // will reserve way more that actually will be used.
        //
        // Hence let's do a simple check.
        if (!enoughSpaceInDirectory(tmp_path, size))
            throw Exception("Not enough space for external aggregation in " + tmp_path, ErrorCodes::NOT_ENOUGH_SPACE);

        writeToTemporaryFile(result, tmp_path);
    }

    return true;
}


void Aggregator::writeToTemporaryFile(AggregatedDataVariants & data_variants, const String & tmp_path) const
{
    Stopwatch watch;
    size_t rows = data_variants.size();

    auto file = createTemporaryFile(tmp_path);
    const std::string & path = file->path();
    WriteBufferFromFile file_buf(path);
    CompressedWriteBuffer compressed_buf(file_buf);
    NativeWriter block_out(compressed_buf, DBMS_TCP_PROTOCOL_VERSION, getHeader(false));

    LOG_DEBUG(log, "Writing part of aggregation data into temporary file {}.", path);
    ProfileEvents::increment(ProfileEvents::ExternalAggregationWritePart);

    /// Flush only two-level data and possibly overflow data.

#define M(NAME) \
    else if (data_variants.type == AggregatedDataVariants::Type::NAME) \
        writeToTemporaryFileImpl(data_variants, *data_variants.NAME, block_out);

    if (false) {} // NOLINT
    APPLY_FOR_VARIANTS_TWO_LEVEL(M)
#undef M
    else
        throw Exception("Unknown aggregated data variant.", ErrorCodes::UNKNOWN_AGGREGATED_DATA_VARIANT);

    /// NOTE Instead of freeing up memory and creating new hash tables and arenas, you can re-use the old ones.
    data_variants.init(data_variants.type);
    data_variants.aggregates_pools = Arenas(1, std::make_shared<Arena>());
    data_variants.aggregates_pool = data_variants.aggregates_pools.back().get();
    if (params.overflow_row || data_variants.type == AggregatedDataVariants::Type::without_key)
    {
        AggregateDataPtr place = data_variants.aggregates_pool->alignedAlloc(total_size_of_aggregate_states, align_aggregate_states);
        createAggregateStates(place);
        data_variants.without_key = place;
    }

    block_out.flush();
    compressed_buf.next();
    file_buf.next();

    double elapsed_seconds = watch.elapsedSeconds();
    double compressed_bytes = file_buf.count();
    double uncompressed_bytes = compressed_buf.count();

    {
        std::lock_guard lock(temporary_files.mutex);
        temporary_files.files.emplace_back(std::move(file));
        temporary_files.sum_size_uncompressed += uncompressed_bytes;
        temporary_files.sum_size_compressed += compressed_bytes;
    }

    ProfileEvents::increment(ProfileEvents::ExternalAggregationCompressedBytes, compressed_bytes);
    ProfileEvents::increment(ProfileEvents::ExternalAggregationUncompressedBytes, uncompressed_bytes);

    LOG_DEBUG(log,
        "Written part in {:.3f} sec., {} rows, {} uncompressed, {} compressed,"
        " {:.3f} uncompressed bytes per row, {:.3f} compressed bytes per row, compression rate: {:.3f}"
        " ({:.3f} rows/sec., {}/sec. uncompressed, {}/sec. compressed)",
        elapsed_seconds,
        rows,
        ReadableSize(uncompressed_bytes),
        ReadableSize(compressed_bytes),
        uncompressed_bytes / rows,
        compressed_bytes / rows,
        uncompressed_bytes / compressed_bytes,
        rows / elapsed_seconds,
        ReadableSize(uncompressed_bytes / elapsed_seconds),
        ReadableSize(compressed_bytes / elapsed_seconds));
}


void Aggregator::writeToTemporaryFile(AggregatedDataVariants & data_variants) const
{
    String tmp_path = params.tmp_volume->getDisk()->getPath();
    return writeToTemporaryFile(data_variants, tmp_path);
}


template <typename Method>
Block Aggregator::convertOneBucketToBlock(
    AggregatedDataVariants & data_variants,
    Method & method,
    Arena * arena,
    bool final,
    size_t bucket) const
{
    Block block = prepareBlockAndFill(data_variants, final, method.data.impls[bucket].size(),
        [bucket, &method, arena, this] (
            MutableColumns & key_columns,
            AggregateColumnsData & aggregate_columns,
            MutableColumns & final_aggregate_columns,
            bool final_)
        {
            convertToBlockImpl(method, method.data.impls[bucket],
                key_columns, aggregate_columns, final_aggregate_columns, arena, final_);
        });

    block.info.bucket_num = bucket;
    return block;
}

Block Aggregator::mergeAndConvertOneBucketToBlock(
    ManyAggregatedDataVariants & variants,
    Arena * arena,
    bool final,
    size_t bucket,
    std::atomic<bool> * is_cancelled) const
{
    auto & merged_data = *variants[0];
    auto method = merged_data.type;
    Block block;

    if (false) {} // NOLINT
#define M(NAME) \
    else if (method == AggregatedDataVariants::Type::NAME) \
    { \
        mergeBucketImpl<decltype(merged_data.NAME)::element_type>(variants, bucket, arena); \
        if (is_cancelled && is_cancelled->load(std::memory_order_seq_cst)) \
            return {}; \
        block = convertOneBucketToBlock(merged_data, *merged_data.NAME, arena, final, bucket); \
    }

    APPLY_FOR_VARIANTS_TWO_LEVEL(M)
#undef M

    return block;
}


template <typename Method>
void Aggregator::writeToTemporaryFileImpl(
    AggregatedDataVariants & data_variants,
    Method & method,
<<<<<<< HEAD
    IBlockOutputStream & out) const
=======
    NativeWriter & out) const
>>>>>>> 59c8ed9b
{
    size_t max_temporary_block_size_rows = 0;
    size_t max_temporary_block_size_bytes = 0;

    auto update_max_sizes = [&](const Block & block)
    {
        size_t block_size_rows = block.rows();
        size_t block_size_bytes = block.bytes();

        if (block_size_rows > max_temporary_block_size_rows)
            max_temporary_block_size_rows = block_size_rows;
        if (block_size_bytes > max_temporary_block_size_bytes)
            max_temporary_block_size_bytes = block_size_bytes;
    };

    for (size_t bucket = 0; bucket < Method::Data::NUM_BUCKETS; ++bucket)
    {
        Block block = convertOneBucketToBlock(data_variants, method, data_variants.aggregates_pool, false, bucket);
        out.write(block);
        update_max_sizes(block);
    }

    if (params.overflow_row)
    {
        Block block = prepareBlockAndFillWithoutKey(data_variants, false, true);
        out.write(block);
        update_max_sizes(block);
    }

    /// Pass ownership of the aggregate functions states:
    /// `data_variants` will not destroy them in the destructor, they are now owned by ColumnAggregateFunction objects.
    data_variants.aggregator = nullptr;

    LOG_DEBUG(log, "Max size of temporary block: {} rows, {}.", max_temporary_block_size_rows, ReadableSize(max_temporary_block_size_bytes));
}


bool Aggregator::checkLimits(size_t result_size, bool & no_more_keys) const
{
    if (!no_more_keys && params.max_rows_to_group_by && result_size > params.max_rows_to_group_by)
    {
        switch (params.group_by_overflow_mode)
        {
            case OverflowMode::THROW:
                throw Exception("Limit for rows to GROUP BY exceeded: has " + toString(result_size)
                    + " rows, maximum: " + toString(params.max_rows_to_group_by),
                    ErrorCodes::TOO_MANY_ROWS);

            case OverflowMode::BREAK:
                return false;

            case OverflowMode::ANY:
                no_more_keys = true;
                break;
        }
    }

    /// Some aggregate functions cannot throw exceptions on allocations (e.g. from C malloc)
    /// but still tracks memory. Check it here.
    CurrentMemoryTracker::check();
    return true;
}


template <typename Method, typename Table>
void Aggregator::convertToBlockImpl(
    Method & method,
    Table & data,
    MutableColumns & key_columns,
    AggregateColumnsData & aggregate_columns,
    MutableColumns & final_aggregate_columns,
    Arena * arena,
    bool final) const
{
    if (data.empty())
        return;

    if (key_columns.size() != params.keys_size)
        throw Exception{"Aggregate. Unexpected key columns size.", ErrorCodes::LOGICAL_ERROR};

    std::vector<IColumn *> raw_key_columns;
    raw_key_columns.reserve(key_columns.size());
    for (auto & column : key_columns)
        raw_key_columns.push_back(column.get());

    if (final)
    {
#if USE_EMBEDDED_COMPILER
        if (compiled_aggregate_functions_holder)
        {
            static constexpr bool use_compiled_functions = !Method::low_cardinality_optimization;
            convertToBlockImplFinal<Method, use_compiled_functions>(method, data, std::move(raw_key_columns), final_aggregate_columns, arena);
        }
        else
#endif
        {
            convertToBlockImplFinal<Method, false>(method, data, std::move(raw_key_columns), final_aggregate_columns, arena);
        }
    }
    else
    {
        convertToBlockImplNotFinal(method, data, std::move(raw_key_columns), aggregate_columns);
    }
    /// In order to release memory early.
    data.clearAndShrink();
}


template <typename Mapped>
inline void Aggregator::insertAggregatesIntoColumns(
    Mapped & mapped,
    MutableColumns & final_aggregate_columns,
    Arena * arena) const
{
    /** Final values of aggregate functions are inserted to columns.
      * Then states of aggregate functions, that are not longer needed, are destroyed.
      *
      * We mark already destroyed states with "nullptr" in data,
      *  so they will not be destroyed in destructor of Aggregator
      * (other values will be destroyed in destructor in case of exception).
      *
      * But it becomes tricky, because we have multiple aggregate states pointed by a single pointer in data.
      * So, if exception is thrown in the middle of moving states for different aggregate functions,
      *  we have to catch exceptions and destroy all the states that are no longer needed,
      *  to keep the data in consistent state.
      *
      * It is also tricky, because there are aggregate functions with "-State" modifier.
      * When we call "insertResultInto" for them, they insert a pointer to the state to ColumnAggregateFunction
      *  and ColumnAggregateFunction will take ownership of this state.
      * So, for aggregate functions with "-State" modifier, the state must not be destroyed
      *  after it has been transferred to ColumnAggregateFunction.
      * But we should mark that the data no longer owns these states.
      */

    size_t insert_i = 0;
    std::exception_ptr exception;

    try
    {
        /// Insert final values of aggregate functions into columns.
        for (; insert_i < params.aggregates_size; ++insert_i)
            aggregate_functions[insert_i]->insertResultInto(
                mapped + offsets_of_aggregate_states[insert_i],
                *final_aggregate_columns[insert_i],
                arena);
    }
    catch (...)
    {
        exception = std::current_exception();
    }

    /** Destroy states that are no longer needed. This loop does not throw.
        *
        * Don't destroy states for "-State" aggregate functions,
        *  because the ownership of this state is transferred to ColumnAggregateFunction
        *  and ColumnAggregateFunction will take care.
        *
        * But it's only for states that has been transferred to ColumnAggregateFunction
        *  before exception has been thrown;
        */
    for (size_t destroy_i = 0; destroy_i < params.aggregates_size; ++destroy_i)
    {
        /// If ownership was not transferred to ColumnAggregateFunction.
        if (!(destroy_i < insert_i && aggregate_functions[destroy_i]->isState()))
            aggregate_functions[destroy_i]->destroy(
                mapped + offsets_of_aggregate_states[destroy_i]);
    }

    /// Mark the cell as destroyed so it will not be destroyed in destructor.
    mapped = nullptr;

    if (exception)
        std::rethrow_exception(exception);
}


template <typename Method, bool use_compiled_functions, typename Table>
void NO_INLINE Aggregator::convertToBlockImplFinal(
    Method & method,
    Table & data,
    std::vector<IColumn *>  key_columns,
    MutableColumns & final_aggregate_columns,
    Arena * arena) const
{
    if constexpr (Method::low_cardinality_optimization)
    {
        if (data.hasNullKeyData())
        {
            key_columns[0]->insertDefault();
            insertAggregatesIntoColumns(data.getNullKeyData(), final_aggregate_columns, arena);
        }
    }

    auto shuffled_key_sizes = method.shuffleKeyColumns(key_columns, key_sizes);
    const auto & key_sizes_ref = shuffled_key_sizes ? *shuffled_key_sizes :  key_sizes;

    PaddedPODArray<AggregateDataPtr> places;
    places.reserve(data.size());

    data.forEachValue([&](const auto & key, auto & mapped)
    {
        method.insertKeyIntoColumns(key, key_columns, key_sizes_ref);
        places.emplace_back(mapped);

        /// Mark the cell as destroyed so it will not be destroyed in destructor.
        mapped = nullptr;
    });

    std::exception_ptr exception;
    size_t aggregate_functions_destroy_index = 0;

    try
    {
#if USE_EMBEDDED_COMPILER
        if constexpr (use_compiled_functions)
        {
            /** For JIT compiled functions we need to resize columns before pass them into compiled code.
              * insert_aggregates_into_columns_function function does not throw exception.
              */
            std::vector<ColumnData> columns_data;

            auto compiled_functions = compiled_aggregate_functions_holder->compiled_aggregate_functions;

            for (size_t i = 0; i < params.aggregates_size; ++i)
            {
                if (!is_aggregate_function_compiled[i])
                    continue;

                auto & final_aggregate_column = final_aggregate_columns[i];
                final_aggregate_column = final_aggregate_column->cloneResized(places.size());
                columns_data.emplace_back(getColumnData(final_aggregate_column.get()));
            }

            auto insert_aggregates_into_columns_function = compiled_functions.insert_aggregates_into_columns_function;
            insert_aggregates_into_columns_function(places.size(), columns_data.data(), places.data());
        }
#endif

        for (; aggregate_functions_destroy_index < params.aggregates_size;)
        {
            if constexpr (use_compiled_functions)
            {
                if (is_aggregate_function_compiled[aggregate_functions_destroy_index])
                {
                    ++aggregate_functions_destroy_index;
                    continue;
                }
            }

            auto & final_aggregate_column = final_aggregate_columns[aggregate_functions_destroy_index];
            size_t offset = offsets_of_aggregate_states[aggregate_functions_destroy_index];

            /** We increase aggregate_functions_destroy_index because by function contract if insertResultIntoBatch
              * throws exception, it also must destroy all necessary states.
              * Then code need to continue to destroy other aggregate function states with next function index.
              */
            size_t destroy_index = aggregate_functions_destroy_index;
            ++aggregate_functions_destroy_index;

            /// For State AggregateFunction ownership of aggregate place is passed to result column after insert
            bool is_state = aggregate_functions[destroy_index]->isState();
            bool destroy_place_after_insert = !is_state;

            aggregate_functions[destroy_index]->insertResultIntoBatch(places.size(), places.data(), offset, *final_aggregate_column, arena, destroy_place_after_insert);
        }
    }
    catch (...)
    {
        exception = std::current_exception();
    }

    for (; aggregate_functions_destroy_index < params.aggregates_size; ++aggregate_functions_destroy_index)
    {
        if constexpr (use_compiled_functions)
        {
            if (is_aggregate_function_compiled[aggregate_functions_destroy_index])
            {
                ++aggregate_functions_destroy_index;
                continue;
            }
        }

        size_t offset = offsets_of_aggregate_states[aggregate_functions_destroy_index];
        aggregate_functions[aggregate_functions_destroy_index]->destroyBatch(places.size(), places.data(), offset);
    }

    if (exception)
        std::rethrow_exception(exception);
}

template <typename Method, typename Table>
void NO_INLINE Aggregator::convertToBlockImplNotFinal(
    Method & method,
    Table & data,
    std::vector<IColumn *>  key_columns,
    AggregateColumnsData & aggregate_columns) const
{
    if constexpr (Method::low_cardinality_optimization)
    {
        if (data.hasNullKeyData())
        {
            key_columns[0]->insertDefault();

            for (size_t i = 0; i < params.aggregates_size; ++i)
                aggregate_columns[i]->push_back(data.getNullKeyData() + offsets_of_aggregate_states[i]);

            data.getNullKeyData() = nullptr;
        }
    }

    auto shuffled_key_sizes = method.shuffleKeyColumns(key_columns, key_sizes);
    const auto & key_sizes_ref = shuffled_key_sizes ? *shuffled_key_sizes :  key_sizes;

    data.forEachValue([&](const auto & key, auto & mapped)
    {
        method.insertKeyIntoColumns(key, key_columns, key_sizes_ref);

        /// reserved, so push_back does not throw exceptions
        for (size_t i = 0; i < params.aggregates_size; ++i)
            aggregate_columns[i]->push_back(mapped + offsets_of_aggregate_states[i]);

        mapped = nullptr;
    });
}


template <typename Filler>
Block Aggregator::prepareBlockAndFill(
    AggregatedDataVariants & data_variants,
    bool final,
    size_t rows,
    Filler && filler) const
{
    MutableColumns key_columns(params.keys_size);
    MutableColumns aggregate_columns(params.aggregates_size);
    MutableColumns final_aggregate_columns(params.aggregates_size);
    AggregateColumnsData aggregate_columns_data(params.aggregates_size);

    Block header = getHeader(final);

    for (size_t i = 0; i < params.keys_size; ++i)
    {
        key_columns[i] = header.safeGetByPosition(i).type->createColumn();
        key_columns[i]->reserve(rows);
    }

    for (size_t i = 0; i < params.aggregates_size; ++i)
    {
        if (!final)
        {
            const auto & aggregate_column_name = params.aggregates[i].column_name;
            aggregate_columns[i] = header.getByName(aggregate_column_name).type->createColumn();

            /// The ColumnAggregateFunction column captures the shared ownership of the arena with the aggregate function states.
            ColumnAggregateFunction & column_aggregate_func = assert_cast<ColumnAggregateFunction &>(*aggregate_columns[i]);

            for (auto & pool : data_variants.aggregates_pools)
                column_aggregate_func.addArena(pool);

            aggregate_columns_data[i] = &column_aggregate_func.getData();
            aggregate_columns_data[i]->reserve(rows);
        }
        else
        {
            final_aggregate_columns[i] = aggregate_functions[i]->getReturnType()->createColumn();
            final_aggregate_columns[i]->reserve(rows);

            if (aggregate_functions[i]->isState())
            {
                /// The ColumnAggregateFunction column captures the shared ownership of the arena with aggregate function states.
                if (auto * column_aggregate_func = typeid_cast<ColumnAggregateFunction *>(final_aggregate_columns[i].get()))
                    for (auto & pool : data_variants.aggregates_pools)
                        column_aggregate_func->addArena(pool);

                /// Aggregate state can be wrapped into array if aggregate function ends with -Resample combinator.
                final_aggregate_columns[i]->forEachSubcolumn([&data_variants](auto & subcolumn)
                {
                    if (auto * column_aggregate_func = typeid_cast<ColumnAggregateFunction *>(subcolumn.get()))
                        for (auto & pool : data_variants.aggregates_pools)
                            column_aggregate_func->addArena(pool);
                });
            }
        }
    }

    filler(key_columns, aggregate_columns_data, final_aggregate_columns, final);

    Block res = header.cloneEmpty();

    for (size_t i = 0; i < params.keys_size; ++i)
        res.getByPosition(i).column = std::move(key_columns[i]);

    for (size_t i = 0; i < params.aggregates_size; ++i)
    {
        const auto & aggregate_column_name = params.aggregates[i].column_name;
        if (final)
            res.getByName(aggregate_column_name).column = std::move(final_aggregate_columns[i]);
        else
            res.getByName(aggregate_column_name).column = std::move(aggregate_columns[i]);
    }

    /// Change the size of the columns-constants in the block.
    size_t columns = header.columns();
    for (size_t i = 0; i < columns; ++i)
        if (isColumnConst(*res.getByPosition(i).column))
            res.getByPosition(i).column = res.getByPosition(i).column->cut(0, rows);

    return res;
}

void Aggregator::addSingleKeyToAggregateColumns(
    const AggregatedDataVariants & data_variants,
    MutableColumns & aggregate_columns) const
{
    const auto & data = data_variants.without_key;
    for (size_t i = 0; i < params.aggregates_size; ++i)
    {
        auto & column_aggregate_func = assert_cast<ColumnAggregateFunction &>(*aggregate_columns[i]);
        column_aggregate_func.getData().push_back(data + offsets_of_aggregate_states[i]);
    }
}

void Aggregator::addArenasToAggregateColumns(
    const AggregatedDataVariants & data_variants,
    MutableColumns & aggregate_columns) const
{
    for (size_t i = 0; i < params.aggregates_size; ++i)
    {
        auto & column_aggregate_func = assert_cast<ColumnAggregateFunction &>(*aggregate_columns[i]);
        for (const auto & pool : data_variants.aggregates_pools)
            column_aggregate_func.addArena(pool);
    }
}

void Aggregator::createStatesAndFillKeyColumnsWithSingleKey(
    AggregatedDataVariants & data_variants,
    Columns & key_columns,
    size_t key_row,
    MutableColumns & final_key_columns) const
{
    AggregateDataPtr place = data_variants.aggregates_pool->alignedAlloc(total_size_of_aggregate_states, align_aggregate_states);
    createAggregateStates(place);
    data_variants.without_key = place;

    for (size_t i = 0; i < params.keys_size; ++i)
    {
        final_key_columns[i]->insertFrom(*key_columns[i].get(), key_row);
    }
}

Block Aggregator::prepareBlockAndFillWithoutKey(AggregatedDataVariants & data_variants, bool final, bool is_overflows) const
{
    size_t rows = 1;

    auto filler = [&data_variants, this](
        MutableColumns & key_columns,
        AggregateColumnsData & aggregate_columns,
        MutableColumns & final_aggregate_columns,
        bool final_)
    {
        if (data_variants.type == AggregatedDataVariants::Type::without_key || params.overflow_row)
        {
            AggregatedDataWithoutKey & data = data_variants.without_key;

            if (!data)
                throw Exception("Wrong data variant passed.", ErrorCodes::LOGICAL_ERROR);

            if (!final_)
            {
                for (size_t i = 0; i < params.aggregates_size; ++i)
                    aggregate_columns[i]->push_back(data + offsets_of_aggregate_states[i]);
                data = nullptr;
            }
            else
            {
                /// Always single-thread. It's safe to pass current arena from 'aggregates_pool'.
                insertAggregatesIntoColumns(data, final_aggregate_columns, data_variants.aggregates_pool);
            }

            if (params.overflow_row)
                for (size_t i = 0; i < params.keys_size; ++i)
                    key_columns[i]->insertDefault();
        }
    };

    Block block = prepareBlockAndFill(data_variants, final, rows, filler);

    if (is_overflows)
        block.info.is_overflows = true;

    if (final)
        destroyWithoutKey(data_variants);

    return block;
}

Block Aggregator::prepareBlockAndFillSingleLevel(AggregatedDataVariants & data_variants, bool final) const
{
    size_t rows = data_variants.sizeWithoutOverflowRow();

    auto filler = [&data_variants, this](
        MutableColumns & key_columns,
        AggregateColumnsData & aggregate_columns,
        MutableColumns & final_aggregate_columns,
        bool final_)
    {
    #define M(NAME) \
        else if (data_variants.type == AggregatedDataVariants::Type::NAME) \
            convertToBlockImpl(*data_variants.NAME, data_variants.NAME->data, \
                key_columns, aggregate_columns, final_aggregate_columns, data_variants.aggregates_pool, final_);

        if (false) {} // NOLINT
        APPLY_FOR_VARIANTS_SINGLE_LEVEL(M)
    #undef M
        else
            throw Exception("Unknown aggregated data variant.", ErrorCodes::UNKNOWN_AGGREGATED_DATA_VARIANT);
    };

    return prepareBlockAndFill(data_variants, final, rows, filler);
}


BlocksList Aggregator::prepareBlocksAndFillTwoLevel(AggregatedDataVariants & data_variants, bool final, ThreadPool * thread_pool) const
{
#define M(NAME) \
    else if (data_variants.type == AggregatedDataVariants::Type::NAME) \
        return prepareBlocksAndFillTwoLevelImpl(data_variants, *data_variants.NAME, final, thread_pool);

    if (false) {} // NOLINT
    APPLY_FOR_VARIANTS_TWO_LEVEL(M)
#undef M
    else
        throw Exception("Unknown aggregated data variant.", ErrorCodes::UNKNOWN_AGGREGATED_DATA_VARIANT);
}


template <typename Method>
BlocksList Aggregator::prepareBlocksAndFillTwoLevelImpl(
    AggregatedDataVariants & data_variants,
    Method & method,
    bool final,
    ThreadPool * thread_pool) const
{
    size_t max_threads = thread_pool ? thread_pool->getMaxThreads() : 1;
    if (max_threads > data_variants.aggregates_pools.size())
        for (size_t i = data_variants.aggregates_pools.size(); i < max_threads; ++i)
            data_variants.aggregates_pools.push_back(std::make_shared<Arena>());

    std::atomic<UInt32> next_bucket_to_merge = 0;

    auto converter = [&](size_t thread_id, ThreadGroupStatusPtr thread_group)
    {
        if (thread_group)
            CurrentThread::attachToIfDetached(thread_group);

        BlocksList blocks;
        while (true)
        {
            UInt32 bucket = next_bucket_to_merge.fetch_add(1);

            if (bucket >= Method::Data::NUM_BUCKETS)
                break;

            if (method.data.impls[bucket].empty())
                continue;

            /// Select Arena to avoid race conditions
            Arena * arena = data_variants.aggregates_pools.at(thread_id).get();
            blocks.emplace_back(convertOneBucketToBlock(data_variants, method, arena, final, bucket));
        }
        return blocks;
    };

    /// packaged_task is used to ensure that exceptions are automatically thrown into the main stream.

    std::vector<std::packaged_task<BlocksList()>> tasks(max_threads);

    try
    {
        for (size_t thread_id = 0; thread_id < max_threads; ++thread_id)
        {
            tasks[thread_id] = std::packaged_task<BlocksList()>(
                [group = CurrentThread::getGroup(), thread_id, &converter] { return converter(thread_id, group); });

            if (thread_pool)
                thread_pool->scheduleOrThrowOnError([thread_id, &tasks] { tasks[thread_id](); });
            else
                tasks[thread_id]();
        }
    }
    catch (...)
    {
        /// If this is not done, then in case of an exception, tasks will be destroyed before the threads are completed, and it will be bad.
        if (thread_pool)
            thread_pool->wait();

        throw;
    }

    if (thread_pool)
        thread_pool->wait();

    BlocksList blocks;

    for (auto & task : tasks)
    {
        if (!task.valid())
            continue;

        blocks.splice(blocks.end(), task.get_future().get());
    }

    return blocks;
}


BlocksList Aggregator::convertToBlocks(AggregatedDataVariants & data_variants, bool final, size_t max_threads) const
{
    LOG_TRACE(log, "Converting aggregated data to blocks");

    Stopwatch watch;

    BlocksList blocks;

    /// In what data structure is the data aggregated?
    if (data_variants.empty())
        return blocks;

    std::unique_ptr<ThreadPool> thread_pool;
    if (max_threads > 1 && data_variants.sizeWithoutOverflowRow() > 100000  /// TODO Make a custom threshold.
        && data_variants.isTwoLevel())                      /// TODO Use the shared thread pool with the `merge` function.
        thread_pool = std::make_unique<ThreadPool>(max_threads);

    if (data_variants.without_key)
        blocks.emplace_back(prepareBlockAndFillWithoutKey(
            data_variants, final, data_variants.type != AggregatedDataVariants::Type::without_key));

    if (data_variants.type != AggregatedDataVariants::Type::without_key)
    {
        if (!data_variants.isTwoLevel())
            blocks.emplace_back(prepareBlockAndFillSingleLevel(data_variants, final));
        else
            blocks.splice(blocks.end(), prepareBlocksAndFillTwoLevel(data_variants, final, thread_pool.get()));
    }

    if (!final)
    {
        /// data_variants will not destroy the states of aggregate functions in the destructor.
        /// Now ColumnAggregateFunction owns the states.
        data_variants.aggregator = nullptr;
    }

    size_t rows = 0;
    size_t bytes = 0;

    for (const auto & block : blocks)
    {
        rows += block.rows();
        bytes += block.bytes();
    }

    double elapsed_seconds = watch.elapsedSeconds();
    LOG_DEBUG(log,
        "Converted aggregated data to blocks. {} rows, {} in {} sec. ({:.3f} rows/sec., {}/sec.)",
        rows, ReadableSize(bytes),
        elapsed_seconds, rows / elapsed_seconds,
        ReadableSize(bytes / elapsed_seconds));

    return blocks;
}


template <typename Method, typename Table>
void NO_INLINE Aggregator::mergeDataNullKey(
    Table & table_dst,
    Table & table_src,
    Arena * arena) const
{
    if constexpr (Method::low_cardinality_optimization)
    {
        if (table_src.hasNullKeyData())
        {
            if (!table_dst.hasNullKeyData())
            {
                table_dst.hasNullKeyData() = true;
                table_dst.getNullKeyData() = table_src.getNullKeyData();
            }
            else
            {
                for (size_t i = 0; i < params.aggregates_size; ++i)
                    aggregate_functions[i]->merge(
                            table_dst.getNullKeyData() + offsets_of_aggregate_states[i],
                            table_src.getNullKeyData() + offsets_of_aggregate_states[i],
                            arena);

                for (size_t i = 0; i < params.aggregates_size; ++i)
                    aggregate_functions[i]->destroy(
                            table_src.getNullKeyData() + offsets_of_aggregate_states[i]);
            }

            table_src.hasNullKeyData() = false;
            table_src.getNullKeyData() = nullptr;
        }
    }
}


template <typename Method, bool use_compiled_functions, typename Table>
void NO_INLINE Aggregator::mergeDataImpl(
    Table & table_dst,
    Table & table_src,
    Arena * arena) const
{
    if constexpr (Method::low_cardinality_optimization)
        mergeDataNullKey<Method, Table>(table_dst, table_src, arena);

    table_src.mergeToViaEmplace(table_dst, [&](AggregateDataPtr & __restrict dst, AggregateDataPtr & __restrict src, bool inserted)
    {
        if (!inserted)
        {
#if USE_EMBEDDED_COMPILER
            if constexpr (use_compiled_functions)
            {
                const auto & compiled_functions = compiled_aggregate_functions_holder->compiled_aggregate_functions;
                compiled_functions.merge_aggregate_states_function(dst, src);

                if (compiled_aggregate_functions_holder->compiled_aggregate_functions.functions_count != params.aggregates_size)
                {
                    for (size_t i = 0; i < params.aggregates_size; ++i)
                    {
                        if (!is_aggregate_function_compiled[i])
                            aggregate_functions[i]->merge(dst + offsets_of_aggregate_states[i], src + offsets_of_aggregate_states[i], arena);
                    }

                    for (size_t i = 0; i < params.aggregates_size; ++i)
                    {
                        if (!is_aggregate_function_compiled[i])
                            aggregate_functions[i]->destroy(src + offsets_of_aggregate_states[i]);
                    }
                }
            }
            else
#endif
            {
                for (size_t i = 0; i < params.aggregates_size; ++i)
                    aggregate_functions[i]->merge(dst + offsets_of_aggregate_states[i], src + offsets_of_aggregate_states[i], arena);

                for (size_t i = 0; i < params.aggregates_size; ++i)
                    aggregate_functions[i]->destroy(src + offsets_of_aggregate_states[i]);
            }
        }
        else
        {
            dst = src;
        }

        src = nullptr;
    });

    table_src.clearAndShrink();
}


template <typename Method, typename Table>
void NO_INLINE Aggregator::mergeDataNoMoreKeysImpl(
    Table & table_dst,
    AggregatedDataWithoutKey & overflows,
    Table & table_src,
    Arena * arena) const
{
    /// Note : will create data for NULL key if not exist
    if constexpr (Method::low_cardinality_optimization)
        mergeDataNullKey<Method, Table>(table_dst, table_src, arena);

    table_src.mergeToViaFind(table_dst, [&](AggregateDataPtr dst, AggregateDataPtr & src, bool found)
    {
        AggregateDataPtr res_data = found ? dst : overflows;

        for (size_t i = 0; i < params.aggregates_size; ++i)
            aggregate_functions[i]->merge(
                res_data + offsets_of_aggregate_states[i],
                src + offsets_of_aggregate_states[i],
                arena);

        for (size_t i = 0; i < params.aggregates_size; ++i)
            aggregate_functions[i]->destroy(src + offsets_of_aggregate_states[i]);

        src = nullptr;
    });
    table_src.clearAndShrink();
}

template <typename Method, typename Table>
void NO_INLINE Aggregator::mergeDataOnlyExistingKeysImpl(
    Table & table_dst,
    Table & table_src,
    Arena * arena) const
{
    /// Note : will create data for NULL key if not exist
    if constexpr (Method::low_cardinality_optimization)
        mergeDataNullKey<Method, Table>(table_dst, table_src, arena);

    table_src.mergeToViaFind(table_dst,
        [&](AggregateDataPtr dst, AggregateDataPtr & src, bool found)
    {
        if (!found)
            return;

        for (size_t i = 0; i < params.aggregates_size; ++i)
            aggregate_functions[i]->merge(
                dst + offsets_of_aggregate_states[i],
                src + offsets_of_aggregate_states[i],
                arena);

        for (size_t i = 0; i < params.aggregates_size; ++i)
            aggregate_functions[i]->destroy(src + offsets_of_aggregate_states[i]);

        src = nullptr;
    });
    table_src.clearAndShrink();
}


void NO_INLINE Aggregator::mergeWithoutKeyDataImpl(
    ManyAggregatedDataVariants & non_empty_data) const
{
    AggregatedDataVariantsPtr & res = non_empty_data[0];

    /// We merge all aggregation results to the first.
    for (size_t result_num = 1, size = non_empty_data.size(); result_num < size; ++result_num)
    {
        AggregatedDataWithoutKey & res_data = res->without_key;
        AggregatedDataWithoutKey & current_data = non_empty_data[result_num]->without_key;

        for (size_t i = 0; i < params.aggregates_size; ++i)
            aggregate_functions[i]->merge(res_data + offsets_of_aggregate_states[i], current_data + offsets_of_aggregate_states[i], res->aggregates_pool);

        for (size_t i = 0; i < params.aggregates_size; ++i)
            aggregate_functions[i]->destroy(current_data + offsets_of_aggregate_states[i]);

        current_data = nullptr;
    }
}


template <typename Method>
void NO_INLINE Aggregator::mergeSingleLevelDataImpl(
    ManyAggregatedDataVariants & non_empty_data) const
{
    AggregatedDataVariantsPtr & res = non_empty_data[0];
    bool no_more_keys = false;

    /// We merge all aggregation results to the first.
    for (size_t result_num = 1, size = non_empty_data.size(); result_num < size; ++result_num)
    {
        if (!checkLimits(res->sizeWithoutOverflowRow(), no_more_keys))
            break;

        AggregatedDataVariants & current = *non_empty_data[result_num];

        if (!no_more_keys)
        {
#if USE_EMBEDDED_COMPILER
            if (compiled_aggregate_functions_holder)
            {
                mergeDataImpl<Method, true>(
                    getDataVariant<Method>(*res).data,
                    getDataVariant<Method>(current).data,
                    res->aggregates_pool);
            }
            else
#endif
            {
                mergeDataImpl<Method, false>(
                    getDataVariant<Method>(*res).data,
                    getDataVariant<Method>(current).data,
                    res->aggregates_pool);
            }
        }
        else if (res->without_key)
        {
            mergeDataNoMoreKeysImpl<Method>(
                getDataVariant<Method>(*res).data,
                res->without_key,
                getDataVariant<Method>(current).data,
                res->aggregates_pool);
        }
        else
        {
            mergeDataOnlyExistingKeysImpl<Method>(
                getDataVariant<Method>(*res).data,
                getDataVariant<Method>(current).data,
                res->aggregates_pool);
        }

        /// `current` will not destroy the states of aggregate functions in the destructor
        current.aggregator = nullptr;
    }
}

#define M(NAME) \
    template void NO_INLINE Aggregator::mergeSingleLevelDataImpl<decltype(AggregatedDataVariants::NAME)::element_type>( \
        ManyAggregatedDataVariants & non_empty_data) const;
    APPLY_FOR_VARIANTS_SINGLE_LEVEL(M)
#undef M

template <typename Method>
void NO_INLINE Aggregator::mergeBucketImpl(
    ManyAggregatedDataVariants & data, Int32 bucket, Arena * arena, std::atomic<bool> * is_cancelled) const
{
    /// We merge all aggregation results to the first.
    AggregatedDataVariantsPtr & res = data[0];
    for (size_t result_num = 1, size = data.size(); result_num < size; ++result_num)
    {
        if (is_cancelled && is_cancelled->load(std::memory_order_seq_cst))
            return;

        AggregatedDataVariants & current = *data[result_num];
#if USE_EMBEDDED_COMPILER
        if (compiled_aggregate_functions_holder)
        {
            mergeDataImpl<Method, true>(
                getDataVariant<Method>(*res).data.impls[bucket],
                getDataVariant<Method>(current).data.impls[bucket],
                arena);
        }
        else
#endif
        {
            mergeDataImpl<Method, false>(
                getDataVariant<Method>(*res).data.impls[bucket],
                getDataVariant<Method>(current).data.impls[bucket],
                arena);
        }
    }
}

ManyAggregatedDataVariants Aggregator::prepareVariantsToMerge(ManyAggregatedDataVariants & data_variants) const
{
    if (data_variants.empty())
        throw Exception("Empty data passed to Aggregator::mergeAndConvertToBlocks.", ErrorCodes::EMPTY_DATA_PASSED);

    LOG_TRACE(log, "Merging aggregated data");

    ManyAggregatedDataVariants non_empty_data;
    non_empty_data.reserve(data_variants.size());
    for (auto & data : data_variants)
        if (!data->empty())
            non_empty_data.push_back(data);

    if (non_empty_data.empty())
        return {};

    if (non_empty_data.size() > 1)
    {
        /// Sort the states in descending order so that the merge is more efficient (since all states are merged into the first).
        std::sort(non_empty_data.begin(), non_empty_data.end(),
            [](const AggregatedDataVariantsPtr & lhs, const AggregatedDataVariantsPtr & rhs)
            {
                return lhs->sizeWithoutOverflowRow() > rhs->sizeWithoutOverflowRow();
            });
    }

    /// If at least one of the options is two-level, then convert all the options into two-level ones, if there are not such.
    /// Note - perhaps it would be more optimal not to convert single-level versions before the merge, but merge them separately, at the end.

    bool has_at_least_one_two_level = false;
    for (const auto & variant : non_empty_data)
    {
        if (variant->isTwoLevel())
        {
            has_at_least_one_two_level = true;
            break;
        }
    }

    if (has_at_least_one_two_level)
        for (auto & variant : non_empty_data)
            if (!variant->isTwoLevel())
                variant->convertToTwoLevel();

    AggregatedDataVariantsPtr & first = non_empty_data[0];

    for (size_t i = 1, size = non_empty_data.size(); i < size; ++i)
    {
        if (first->type != non_empty_data[i]->type)
            throw Exception("Cannot merge different aggregated data variants.", ErrorCodes::CANNOT_MERGE_DIFFERENT_AGGREGATED_DATA_VARIANTS);

        /** Elements from the remaining sets can be moved to the first data set.
          * Therefore, it must own all the arenas of all other sets.
          */
        first->aggregates_pools.insert(first->aggregates_pools.end(),
            non_empty_data[i]->aggregates_pools.begin(), non_empty_data[i]->aggregates_pools.end());
    }

    return non_empty_data;
}

template <bool no_more_keys, typename Method, typename Table>
void NO_INLINE Aggregator::mergeStreamsImplCase(
    Block & block,
    Arena * aggregates_pool,
    Method & method [[maybe_unused]],
    Table & data,
    AggregateDataPtr overflow_row) const
{
    ColumnRawPtrs key_columns(params.keys_size);
    AggregateColumnsConstData aggregate_columns(params.aggregates_size);

    /// Remember the columns we will work with
    for (size_t i = 0; i < params.keys_size; ++i)
        key_columns[i] = block.safeGetByPosition(i).column.get();

    for (size_t i = 0; i < params.aggregates_size; ++i)
    {
        const auto & aggregate_column_name = params.aggregates[i].column_name;
        aggregate_columns[i] = &typeid_cast<const ColumnAggregateFunction &>(*block.getByName(aggregate_column_name).column).getData();
    }

    typename Method::State state(key_columns, key_sizes, aggregation_state_cache);

    /// For all rows.
    size_t rows = block.rows();
    std::unique_ptr<AggregateDataPtr[]> places(new AggregateDataPtr[rows]);

    for (size_t i = 0; i < rows; ++i)
    {
        AggregateDataPtr aggregate_data = nullptr;

        if (!no_more_keys)
        {
            auto emplace_result = state.emplaceKey(data, i, *aggregates_pool);
            if (emplace_result.isInserted())
            {
                emplace_result.setMapped(nullptr);

                aggregate_data = aggregates_pool->alignedAlloc(total_size_of_aggregate_states, align_aggregate_states);
                createAggregateStates(aggregate_data);

                emplace_result.setMapped(aggregate_data);
            }
            else
                aggregate_data = emplace_result.getMapped();
        }
        else
        {
            auto find_result = state.findKey(data, i, *aggregates_pool);
            if (find_result.isFound())
                aggregate_data = find_result.getMapped();
        }

        /// aggregate_date == nullptr means that the new key did not fit in the hash table because of no_more_keys.

        AggregateDataPtr value = aggregate_data ? aggregate_data : overflow_row;
        places[i] = value;
    }

    for (size_t j = 0; j < params.aggregates_size; ++j)
    {
        /// Merge state of aggregate functions.
        aggregate_functions[j]->mergeBatch(
            rows, places.get(), offsets_of_aggregate_states[j],
            aggregate_columns[j]->data(),
            aggregates_pool);
    }

    /// Early release memory.
    block.clear();
}

template <typename Method, typename Table>
void NO_INLINE Aggregator::mergeStreamsImpl(
    Block & block,
    Arena * aggregates_pool,
    Method & method,
    Table & data,
    AggregateDataPtr overflow_row,
    bool no_more_keys) const
{
    if (!no_more_keys)
        mergeStreamsImplCase<false>(block, aggregates_pool, method, data, overflow_row);
    else
        mergeStreamsImplCase<true>(block, aggregates_pool, method, data, overflow_row);
}


void NO_INLINE Aggregator::mergeWithoutKeyStreamsImpl(
    Block & block,
    AggregatedDataVariants & result) const
{
    AggregateColumnsConstData aggregate_columns(params.aggregates_size);

    /// Remember the columns we will work with
    for (size_t i = 0; i < params.aggregates_size; ++i)
    {
        const auto & aggregate_column_name = params.aggregates[i].column_name;
        aggregate_columns[i] = &typeid_cast<const ColumnAggregateFunction &>(*block.getByName(aggregate_column_name).column).getData();
    }

    AggregatedDataWithoutKey & res = result.without_key;
    if (!res)
    {
        AggregateDataPtr place = result.aggregates_pool->alignedAlloc(total_size_of_aggregate_states, align_aggregate_states);
        createAggregateStates(place);
        res = place;
    }

    for (size_t row = 0, rows = block.rows(); row < rows; ++row)
    {
        /// Adding Values
        for (size_t i = 0; i < params.aggregates_size; ++i)
            aggregate_functions[i]->merge(res + offsets_of_aggregate_states[i], (*aggregate_columns[i])[row], result.aggregates_pool);
    }

    /// Early release memory.
    block.clear();
}

bool Aggregator::mergeOnBlock(Block block, AggregatedDataVariants & result, bool & no_more_keys) const
{
    /// `result` will destroy the states of aggregate functions in the destructor
    result.aggregator = this;

    /// How to perform the aggregation?
    if (result.empty())
    {
        result.init(method_chosen);
        result.keys_size = params.keys_size;
        result.key_sizes = key_sizes;
        LOG_TRACE(log, "Aggregation method: {}", result.getMethodName());
    }

    if (result.type == AggregatedDataVariants::Type::without_key || block.info.is_overflows)
        mergeWithoutKeyStreamsImpl(block, result);

#define M(NAME, IS_TWO_LEVEL) \
    else if (result.type == AggregatedDataVariants::Type::NAME) \
        mergeStreamsImpl(block, result.aggregates_pool, *result.NAME, result.NAME->data, result.without_key, no_more_keys);

    APPLY_FOR_AGGREGATED_VARIANTS(M)
#undef M
    else if (result.type != AggregatedDataVariants::Type::without_key)
        throw Exception("Unknown aggregated data variant.", ErrorCodes::UNKNOWN_AGGREGATED_DATA_VARIANT);

    size_t result_size = result.sizeWithoutOverflowRow();
    Int64 current_memory_usage = 0;
    if (auto * memory_tracker_child = CurrentThread::getMemoryTracker())
        if (auto * memory_tracker = memory_tracker_child->getParent())
            current_memory_usage = memory_tracker->get();

    /// Here all the results in the sum are taken into account, from different threads.
    auto result_size_bytes = current_memory_usage - memory_usage_before_aggregation;

    bool worth_convert_to_two_level
        = (params.group_by_two_level_threshold && result_size >= params.group_by_two_level_threshold)
        || (params.group_by_two_level_threshold_bytes && result_size_bytes >= static_cast<Int64>(params.group_by_two_level_threshold_bytes));

    /** Converting to a two-level data structure.
      * It allows you to make, in the subsequent, an effective merge - either economical from memory or parallel.
      */
    if (result.isConvertibleToTwoLevel() && worth_convert_to_two_level)
        result.convertToTwoLevel();

    /// Checking the constraints.
    if (!checkLimits(result_size, no_more_keys))
        return false;

    /** Flush data to disk if too much RAM is consumed.
      * Data can only be flushed to disk if a two-level aggregation structure is used.
      */
    if (params.max_bytes_before_external_group_by
        && result.isTwoLevel()
        && current_memory_usage > static_cast<Int64>(params.max_bytes_before_external_group_by)
        && worth_convert_to_two_level)
    {
        size_t size = current_memory_usage + params.min_free_disk_space;

        std::string tmp_path = params.tmp_volume->getDisk()->getPath();

        // enoughSpaceInDirectory() is not enough to make it right, since
        // another process (or another thread of aggregator) can consume all
        // space.
        //
        // But true reservation (IVolume::reserve()) cannot be used here since
        // current_memory_usage does not takes compression into account and
        // will reserve way more that actually will be used.
        //
        // Hence let's do a simple check.
        if (!enoughSpaceInDirectory(tmp_path, size))
            throw Exception("Not enough space for external aggregation in " + tmp_path, ErrorCodes::NOT_ENOUGH_SPACE);

        writeToTemporaryFile(result, tmp_path);
    }

    return true;
}


void Aggregator::mergeBlocks(BucketToBlocks bucket_to_blocks, AggregatedDataVariants & result, size_t max_threads)
{
    if (bucket_to_blocks.empty())
        return;

    UInt64 total_input_rows = 0;
    for (auto & bucket : bucket_to_blocks)
        for (auto & block : bucket.second)
            total_input_rows += block.rows();

    /** `minus one` means the absence of information about the bucket
      * - in the case of single-level aggregation, as well as for blocks with "overflowing" values.
      * If there is at least one block with a bucket number greater or equal than zero, then there was a two-level aggregation.
      */
    auto max_bucket = bucket_to_blocks.rbegin()->first;
    bool has_two_level = max_bucket >= 0;

    if (has_two_level)
    {
    #define M(NAME) \
        if (method_chosen == AggregatedDataVariants::Type::NAME) \
            method_chosen = AggregatedDataVariants::Type::NAME ## _two_level;

        APPLY_FOR_VARIANTS_CONVERTIBLE_TO_TWO_LEVEL(M)

    #undef M
    }

    /// result will destroy the states of aggregate functions in the destructor
    result.aggregator = this;

    result.init(method_chosen);
    result.keys_size = params.keys_size;
    result.key_sizes = key_sizes;

    bool has_blocks_with_unknown_bucket = bucket_to_blocks.count(-1);

    /// First, parallel the merge for the individual buckets. Then we continue merge the data not allocated to the buckets.
    if (has_two_level)
    {
        /** In this case, no_more_keys is not supported due to the fact that
          *  from different threads it is difficult to update the general state for "other" keys (overflows).
          * That is, the keys in the end can be significantly larger than max_rows_to_group_by.
          */

        LOG_TRACE(log, "Merging partially aggregated two-level data.");

        auto merge_bucket = [&bucket_to_blocks, &result, this](Int32 bucket, Arena * aggregates_pool, ThreadGroupStatusPtr thread_group)
        {
            if (thread_group)
                CurrentThread::attachToIfDetached(thread_group);

            for (Block & block : bucket_to_blocks[bucket])
            {
            #define M(NAME) \
                else if (result.type == AggregatedDataVariants::Type::NAME) \
                    mergeStreamsImpl(block, aggregates_pool, *result.NAME, result.NAME->data.impls[bucket], nullptr, false);

                if (false) {} // NOLINT
                    APPLY_FOR_VARIANTS_TWO_LEVEL(M)
            #undef M
                else
                    throw Exception("Unknown aggregated data variant.", ErrorCodes::UNKNOWN_AGGREGATED_DATA_VARIANT);
            }
        };

        std::unique_ptr<ThreadPool> thread_pool;
        if (max_threads > 1 && total_input_rows > 100000)    /// TODO Make a custom threshold.
            thread_pool = std::make_unique<ThreadPool>(max_threads);

        for (const auto & bucket_blocks : bucket_to_blocks)
        {
            const auto bucket = bucket_blocks.first;

            if (bucket == -1)
                continue;

            result.aggregates_pools.push_back(std::make_shared<Arena>());
            Arena * aggregates_pool = result.aggregates_pools.back().get();

            auto task = [group = CurrentThread::getGroup(), bucket, &merge_bucket, aggregates_pool]{ return merge_bucket(bucket, aggregates_pool, group); };

            if (thread_pool)
                thread_pool->scheduleOrThrowOnError(task);
            else
                task();
        }

        if (thread_pool)
            thread_pool->wait();

        LOG_TRACE(log, "Merged partially aggregated two-level data.");
    }

    if (has_blocks_with_unknown_bucket)
    {
        LOG_TRACE(log, "Merging partially aggregated single-level data.");

        bool no_more_keys = false;

        BlocksList & blocks = bucket_to_blocks[-1];
        for (Block & block : blocks)
        {
            if (!checkLimits(result.sizeWithoutOverflowRow(), no_more_keys))
                break;

            if (result.type == AggregatedDataVariants::Type::without_key || block.info.is_overflows)
                mergeWithoutKeyStreamsImpl(block, result);

        #define M(NAME, IS_TWO_LEVEL) \
            else if (result.type == AggregatedDataVariants::Type::NAME) \
                mergeStreamsImpl(block, result.aggregates_pool, *result.NAME, result.NAME->data, result.without_key, no_more_keys);

            APPLY_FOR_AGGREGATED_VARIANTS(M)
        #undef M
            else if (result.type != AggregatedDataVariants::Type::without_key)
                throw Exception("Unknown aggregated data variant.", ErrorCodes::UNKNOWN_AGGREGATED_DATA_VARIANT);
        }

        LOG_TRACE(log, "Merged partially aggregated single-level data.");
    }
}


Block Aggregator::mergeBlocks(BlocksList & blocks, bool final)
{
    if (blocks.empty())
        return {};

    auto bucket_num = blocks.front().info.bucket_num;
    bool is_overflows = blocks.front().info.is_overflows;

    LOG_TRACE(log, "Merging partially aggregated blocks (bucket = {}).", bucket_num);
    Stopwatch watch;

    /** If possible, change 'method' to some_hash64. Otherwise, leave as is.
      * Better hash function is needed because during external aggregation,
      *  we may merge partitions of data with total number of keys far greater than 4 billion.
      */
    auto merge_method = method_chosen;

#define APPLY_FOR_VARIANTS_THAT_MAY_USE_BETTER_HASH_FUNCTION(M) \
        M(key64)            \
        M(key_string)       \
        M(key_fixed_string) \
        M(keys128)          \
        M(keys256)          \
        M(serialized)       \

#define M(NAME) \
    if (merge_method == AggregatedDataVariants::Type::NAME) \
        merge_method = AggregatedDataVariants::Type::NAME ## _hash64; \

    APPLY_FOR_VARIANTS_THAT_MAY_USE_BETTER_HASH_FUNCTION(M)
#undef M

#undef APPLY_FOR_VARIANTS_THAT_MAY_USE_BETTER_HASH_FUNCTION

    /// Temporary data for aggregation.
    AggregatedDataVariants result;

    /// result will destroy the states of aggregate functions in the destructor
    result.aggregator = this;

    result.init(merge_method);
    result.keys_size = params.keys_size;
    result.key_sizes = key_sizes;

    for (Block & block : blocks)
    {
        if (bucket_num >= 0 && block.info.bucket_num != bucket_num)
            bucket_num = -1;

        if (result.type == AggregatedDataVariants::Type::without_key || is_overflows)
            mergeWithoutKeyStreamsImpl(block, result);

    #define M(NAME, IS_TWO_LEVEL) \
        else if (result.type == AggregatedDataVariants::Type::NAME) \
            mergeStreamsImpl(block, result.aggregates_pool, *result.NAME, result.NAME->data, nullptr, false);

        APPLY_FOR_AGGREGATED_VARIANTS(M)
    #undef M
        else if (result.type != AggregatedDataVariants::Type::without_key)
            throw Exception("Unknown aggregated data variant.", ErrorCodes::UNKNOWN_AGGREGATED_DATA_VARIANT);
    }

    Block block;
    if (result.type == AggregatedDataVariants::Type::without_key || is_overflows)
        block = prepareBlockAndFillWithoutKey(result, final, is_overflows);
    else
        block = prepareBlockAndFillSingleLevel(result, final);
    /// NOTE: two-level data is not possible here - chooseAggregationMethod chooses only among single-level methods.

    if (!final)
    {
        /// Pass ownership of aggregate function states from result to ColumnAggregateFunction objects in the resulting block.
        result.aggregator = nullptr;
    }

    size_t rows = block.rows();
    size_t bytes = block.bytes();
    double elapsed_seconds = watch.elapsedSeconds();
    LOG_DEBUG(log, "Merged partially aggregated blocks. {} rows, {}. in {} sec. ({:.3f} rows/sec., {}/sec.)",
        rows, ReadableSize(bytes),
        elapsed_seconds, rows / elapsed_seconds,
        ReadableSize(bytes / elapsed_seconds));

    block.info.bucket_num = bucket_num;
    return block;
}

template <typename Method>
void NO_INLINE Aggregator::convertBlockToTwoLevelImpl(
    Method & method,
    Arena * pool,
    ColumnRawPtrs & key_columns,
    const Block & source,
    std::vector<Block> & destinations) const
{
    typename Method::State state(key_columns, key_sizes, aggregation_state_cache);

    size_t rows = source.rows();
    size_t columns = source.columns();

    /// Create a 'selector' that will contain bucket index for every row. It will be used to scatter rows to buckets.
    IColumn::Selector selector(rows);

    /// For every row.
    for (size_t i = 0; i < rows; ++i)
    {
        if constexpr (Method::low_cardinality_optimization)
        {
            if (state.isNullAt(i))
            {
                selector[i] = 0;
                continue;
            }
        }

        /// Calculate bucket number from row hash.
        auto hash = state.getHash(method.data, i, *pool);
        auto bucket = method.data.getBucketFromHash(hash);

        selector[i] = bucket;
    }

    size_t num_buckets = destinations.size();

    for (size_t column_idx = 0; column_idx < columns; ++column_idx)
    {
        const ColumnWithTypeAndName & src_col = source.getByPosition(column_idx);
        MutableColumns scattered_columns = src_col.column->scatter(num_buckets, selector);

        for (size_t bucket = 0, size = num_buckets; bucket < size; ++bucket)
        {
            if (!scattered_columns[bucket]->empty())
            {
                Block & dst = destinations[bucket];
                dst.info.bucket_num = bucket;
                dst.insert({std::move(scattered_columns[bucket]), src_col.type, src_col.name});
            }

            /** Inserted columns of type ColumnAggregateFunction will own states of aggregate functions
              *  by holding shared_ptr to source column. See ColumnAggregateFunction.h
              */
        }
    }
}


std::vector<Block> Aggregator::convertBlockToTwoLevel(const Block & block) const
{
    if (!block)
        return {};

    AggregatedDataVariants data;

    ColumnRawPtrs key_columns(params.keys_size);

    /// Remember the columns we will work with
    for (size_t i = 0; i < params.keys_size; ++i)
        key_columns[i] = block.safeGetByPosition(i).column.get();

    AggregatedDataVariants::Type type = method_chosen;
    data.keys_size = params.keys_size;
    data.key_sizes = key_sizes;

#define M(NAME) \
    else if (type == AggregatedDataVariants::Type::NAME) \
        type = AggregatedDataVariants::Type::NAME ## _two_level;

    if (false) {} // NOLINT
    APPLY_FOR_VARIANTS_CONVERTIBLE_TO_TWO_LEVEL(M)
#undef M
    else
        throw Exception("Unknown aggregated data variant.", ErrorCodes::UNKNOWN_AGGREGATED_DATA_VARIANT);

    data.init(type);

    size_t num_buckets = 0;

#define M(NAME) \
    else if (data.type == AggregatedDataVariants::Type::NAME) \
        num_buckets = data.NAME->data.NUM_BUCKETS;

    if (false) {} // NOLINT
    APPLY_FOR_VARIANTS_TWO_LEVEL(M)
#undef M
    else
        throw Exception("Unknown aggregated data variant.", ErrorCodes::UNKNOWN_AGGREGATED_DATA_VARIANT);

    std::vector<Block> splitted_blocks(num_buckets);

#define M(NAME) \
    else if (data.type == AggregatedDataVariants::Type::NAME) \
        convertBlockToTwoLevelImpl(*data.NAME, data.aggregates_pool, \
            key_columns, block, splitted_blocks);

    if (false) {} // NOLINT
    APPLY_FOR_VARIANTS_TWO_LEVEL(M)
#undef M
    else
        throw Exception("Unknown aggregated data variant.", ErrorCodes::UNKNOWN_AGGREGATED_DATA_VARIANT);

    return splitted_blocks;
}


template <typename Method, typename Table>
void NO_INLINE Aggregator::destroyImpl(Table & table) const
{
    table.forEachMapped([&](AggregateDataPtr & data)
    {
        /** If an exception (usually a lack of memory, the MemoryTracker throws) arose
          *  after inserting the key into a hash table, but before creating all states of aggregate functions,
          *  then data will be equal nullptr.
          */
        if (nullptr == data)
            return;

        for (size_t i = 0; i < params.aggregates_size; ++i)
            aggregate_functions[i]->destroy(data + offsets_of_aggregate_states[i]);

        data = nullptr;
    });
}


void Aggregator::destroyWithoutKey(AggregatedDataVariants & result) const
{
    AggregatedDataWithoutKey & res_data = result.without_key;

    if (nullptr != res_data)
    {
        for (size_t i = 0; i < params.aggregates_size; ++i)
            aggregate_functions[i]->destroy(res_data + offsets_of_aggregate_states[i]);

        res_data = nullptr;
    }
}


void Aggregator::destroyAllAggregateStates(AggregatedDataVariants & result) const
{
    if (result.empty())
        return;

    LOG_TRACE(log, "Destroying aggregate states");

    /// In what data structure is the data aggregated?
    if (result.type == AggregatedDataVariants::Type::without_key || params.overflow_row)
        destroyWithoutKey(result);

#define M(NAME, IS_TWO_LEVEL) \
    else if (result.type == AggregatedDataVariants::Type::NAME) \
        destroyImpl<decltype(result.NAME)::element_type>(result.NAME->data);

    if (false) {} // NOLINT
    APPLY_FOR_AGGREGATED_VARIANTS(M)
#undef M
    else if (result.type != AggregatedDataVariants::Type::without_key)
        throw Exception("Unknown aggregated data variant.", ErrorCodes::UNKNOWN_AGGREGATED_DATA_VARIANT);
}


}<|MERGE_RESOLUTION|>--- conflicted
+++ resolved
@@ -1192,11 +1192,7 @@
 void Aggregator::writeToTemporaryFileImpl(
     AggregatedDataVariants & data_variants,
     Method & method,
-<<<<<<< HEAD
-    IBlockOutputStream & out) const
-=======
     NativeWriter & out) const
->>>>>>> 59c8ed9b
 {
     size_t max_temporary_block_size_rows = 0;
     size_t max_temporary_block_size_bytes = 0;
