#pragma once

#include <memory>

#include <Core/QueryProcessingStage.h>
#include <Parsers/ASTSelectQuery.h>
#include <DataStreams/IBlockStream_fwd.h>
#include <Interpreters/ExpressionActions.h>
#include <Interpreters/ExpressionAnalyzer.h>
#include <Interpreters/IInterpreter.h>
#include <Interpreters/SelectQueryOptions.h>
#include <Storages/SelectQueryInfo.h>
#include <Storages/TableLockHolder.h>
#include <Storages/ReadInOrderOptimizer.h>
#include <Interpreters/StorageID.h>

#include <Columns/FilterDescription.h>

namespace Poco { class Logger; }

namespace DB
{

struct SubqueryForSet;
class InterpreterSelectWithUnionQuery;
class Context;
class QueryPlan;

struct SyntaxAnalyzerResult;
using SyntaxAnalyzerResultPtr = std::shared_ptr<const SyntaxAnalyzerResult>;


/** Interprets the SELECT query. Returns the stream of blocks with the results of the query before `to_stage` stage.
  */
class InterpreterSelectQuery : public IInterpreter
{
public:
    /**
     * query_ptr
     * - A query AST to interpret.
     *
     * required_result_column_names
     * - don't calculate all columns except the specified ones from the query
     *  - it is used to remove calculation (and reading) of unnecessary columns from subqueries.
     *   empty means - use all columns.
     */

    InterpreterSelectQuery(
        const ASTPtr & query_ptr_,
        const Context & context_,
        const SelectQueryOptions &,
        const Names & required_result_column_names_ = Names{});

    /// Read data not from the table specified in the query, but from the prepared source `input`.
    InterpreterSelectQuery(
        const ASTPtr & query_ptr_,
        const Context & context_,
        const BlockInputStreamPtr & input_,
        const SelectQueryOptions & = {});

    /// Read data not from the table specified in the query, but from the prepared pipe `input`.
    InterpreterSelectQuery(
            const ASTPtr & query_ptr_,
            const Context & context_,
            Pipe input_pipe_,
            const SelectQueryOptions & = {});

    /// Read data not from the table specified in the query, but from the specified `storage_`.
    InterpreterSelectQuery(
        const ASTPtr & query_ptr_,
        const Context & context_,
        const StoragePtr & storage_,
        const StorageMetadataPtr & metadata_snapshot_ = nullptr,
        const SelectQueryOptions & = {});

    ~InterpreterSelectQuery() override;

    /// Execute a query. Get the stream of blocks to read.
    BlockIO execute() override;

    /// Builds QueryPlan for current query.
    void buildQueryPlan(QueryPlan & query_plan);

    bool ignoreLimits() const override { return options.ignore_limits; }
    bool ignoreQuota() const override { return options.ignore_quota; }

    Block getSampleBlock();

    void ignoreWithTotals();

    ASTPtr getQuery() const { return query_ptr; }

    size_t getMaxStreams() const { return max_streams; }

    const SelectQueryInfo & getQueryInfo() const { return query_info; }

private:
    InterpreterSelectQuery(
        const ASTPtr & query_ptr_,
        const Context & context_,
        const BlockInputStreamPtr & input_,
        std::optional<Pipe> input_pipe,
        const StoragePtr & storage_,
        const SelectQueryOptions &,
        const Names & required_result_column_names = {},
        const StorageMetadataPtr & metadata_snapshot_= nullptr);

    ASTSelectQuery & getSelectQuery() { return query_ptr->as<ASTSelectQuery &>(); }

    Block getSampleBlockImpl();

    void executeImpl(QueryPlan & query_plan, const BlockInputStreamPtr & prepared_input, std::optional<Pipe> prepared_pipe);

    /// Different stages of query execution.

    void executeFetchColumns(
        QueryProcessingStage::Enum processing_stage,
        QueryPlan & query_plan,
        const PrewhereInfoPtr & prewhere_info,
        const Names & columns_to_remove_after_prewhere);

<<<<<<< HEAD
    void executeWhere(QueryPipeline & pipeline, const ExpressionActionsPtr & expression, bool remove_filter);
    void executeAggregation(QueryPipeline & pipeline, const ExpressionActionsPtr & expression, bool overflow_row, bool final, InputOrderInfoPtr group_by_info);
    void executeMergeAggregated(QueryPipeline & pipeline, bool overflow_row, bool final);
    void executeTotalsAndHaving(QueryPipeline & pipeline, bool has_having, const ExpressionActionsPtr & expression, bool overflow_row, bool final);
    void executeHaving(QueryPipeline & pipeline, const ExpressionActionsPtr & expression);
    static void executeExpression(QueryPipeline & pipeline, const ExpressionActionsPtr & expression);
    void executeOrder(QueryPipeline & pipeline, InputOrderInfoPtr sorting_info);
    void executeOrderOptimized(QueryPipeline & pipeline, InputOrderInfoPtr sorting_info, UInt64 limit, SortDescription & output_order_descr);
    void executeWithFill(QueryPipeline & pipeline);
    void executeMergeSorted(QueryPipeline & pipeline);
    void executePreLimit(QueryPipeline & pipeline, bool do_not_skip_offset);
    void executeLimitBy(QueryPipeline & pipeline);
    void executeLimit(QueryPipeline & pipeline);
    void executeOffset(QueryPipeline & pipeline);
    static void executeProjection(QueryPipeline & pipeline, const ExpressionActionsPtr & expression);
    void executeDistinct(QueryPipeline & pipeline, bool before_order, Names columns, InputOrderInfoPtr input_order);
    void executeExtremes(QueryPipeline & pipeline);
    void executeSubqueriesInSetsAndJoins(QueryPipeline & pipeline, const std::unordered_map<String, SubqueryForSet> & subqueries_for_sets);
    void executeMergeSorted(QueryPipeline & pipeline, const SortDescription & sort_description, UInt64 limit);

    String generateFilterActions(ExpressionActionsPtr & actions, const ASTPtr & row_policy_filter, const Names & prerequisite_columns = {}) const;
=======
    void executeWhere(QueryPlan & query_plan, const ExpressionActionsPtr & expression, bool remove_filter);
    void executeAggregation(QueryPlan & query_plan, const ExpressionActionsPtr & expression, bool overflow_row, bool final, InputOrderInfoPtr group_by_info);
    void executeMergeAggregated(QueryPlan & query_plan, bool overflow_row, bool final);
    void executeTotalsAndHaving(QueryPlan & query_plan, bool has_having, const ExpressionActionsPtr & expression, bool overflow_row, bool final);
    void executeHaving(QueryPlan & query_plan, const ExpressionActionsPtr & expression);
    static void executeExpression(QueryPlan & query_plan, const ExpressionActionsPtr & expression, const std::string & description);
    void executeOrder(QueryPlan & query_plan, InputOrderInfoPtr sorting_info);
    void executeOrderOptimized(QueryPlan & query_plan, InputOrderInfoPtr sorting_info, UInt64 limit, SortDescription & output_order_descr);
    void executeWithFill(QueryPlan & query_plan);
    void executeMergeSorted(QueryPlan & query_plan, const std::string & description);
    void executePreLimit(QueryPlan & query_plan, bool do_not_skip_offset);
    void executeLimitBy(QueryPlan & query_plan);
    void executeLimit(QueryPlan & query_plan);
    void executeOffset(QueryPlan & query_plan);
    static void executeProjection(QueryPlan & query_plan, const ExpressionActionsPtr & expression);
    void executeDistinct(QueryPlan & query_plan, bool before_order, Names columns, bool pre_distinct);
    void executeExtremes(QueryPlan & query_plan);
    void executeSubqueriesInSetsAndJoins(QueryPlan & query_plan, const std::unordered_map<String, SubqueryForSet> & subqueries_for_sets);
    void executeMergeSorted(QueryPlan & query_plan, const SortDescription & sort_description, UInt64 limit, const std::string & description);

    String generateFilterActions(
        ExpressionActionsPtr & actions, const ASTPtr & row_policy_filter, const Names & prerequisite_columns = {}) const;
>>>>>>> a2047de4

    enum class Modificator
    {
        ROLLUP = 0,
        CUBE = 1
    };

    void executeRollupOrCube(QueryPlan & query_plan, Modificator modificator);

    /** If there is a SETTINGS section in the SELECT query, then apply settings from it.
      *
      * Section SETTINGS - settings for a specific query.
      * Normally, the settings can be passed in other ways, not inside the query.
      * But the use of this section is justified if you need to set the settings for one subquery.
      */
    void initSettings();

    SelectQueryOptions options;
    ASTPtr query_ptr;
    std::shared_ptr<Context> context;
    SyntaxAnalyzerResultPtr syntax_analyzer_result;
    std::unique_ptr<SelectQueryExpressionAnalyzer> query_analyzer;
    SelectQueryInfo query_info;

    /// Is calculated in getSampleBlock. Is used later in readImpl.
    ExpressionAnalysisResult analysis_result;
    /// For row-level security.
    FilterInfoPtr filter_info;

    QueryProcessingStage::Enum from_stage = QueryProcessingStage::FetchColumns;

    /// How many streams we ask for storage to produce, and in how many threads we will do further processing.
    size_t max_streams = 1;

    /// List of columns to read to execute the query.
    Names required_columns;
    /// Structure of query source (table, subquery, etc).
    Block source_header;
    /// Structure of query result.
    Block result_header;

    /// The subquery interpreter, if the subquery
    std::unique_ptr<InterpreterSelectWithUnionQuery> interpreter_subquery;

    /// Table from where to read data, if not subquery.
    StoragePtr storage;
    StorageID table_id = StorageID::createEmpty();  /// Will be initialized if storage is not nullptr
    TableLockHolder table_lock;

    /// Used when we read from prepared input, not table or subquery.
    BlockInputStreamPtr input;
    std::optional<Pipe> input_pipe;

    Poco::Logger * log;
    StorageMetadataPtr metadata_snapshot;
};

}<|MERGE_RESOLUTION|>--- conflicted
+++ resolved
@@ -119,29 +119,6 @@
         const PrewhereInfoPtr & prewhere_info,
         const Names & columns_to_remove_after_prewhere);
 
-<<<<<<< HEAD
-    void executeWhere(QueryPipeline & pipeline, const ExpressionActionsPtr & expression, bool remove_filter);
-    void executeAggregation(QueryPipeline & pipeline, const ExpressionActionsPtr & expression, bool overflow_row, bool final, InputOrderInfoPtr group_by_info);
-    void executeMergeAggregated(QueryPipeline & pipeline, bool overflow_row, bool final);
-    void executeTotalsAndHaving(QueryPipeline & pipeline, bool has_having, const ExpressionActionsPtr & expression, bool overflow_row, bool final);
-    void executeHaving(QueryPipeline & pipeline, const ExpressionActionsPtr & expression);
-    static void executeExpression(QueryPipeline & pipeline, const ExpressionActionsPtr & expression);
-    void executeOrder(QueryPipeline & pipeline, InputOrderInfoPtr sorting_info);
-    void executeOrderOptimized(QueryPipeline & pipeline, InputOrderInfoPtr sorting_info, UInt64 limit, SortDescription & output_order_descr);
-    void executeWithFill(QueryPipeline & pipeline);
-    void executeMergeSorted(QueryPipeline & pipeline);
-    void executePreLimit(QueryPipeline & pipeline, bool do_not_skip_offset);
-    void executeLimitBy(QueryPipeline & pipeline);
-    void executeLimit(QueryPipeline & pipeline);
-    void executeOffset(QueryPipeline & pipeline);
-    static void executeProjection(QueryPipeline & pipeline, const ExpressionActionsPtr & expression);
-    void executeDistinct(QueryPipeline & pipeline, bool before_order, Names columns, InputOrderInfoPtr input_order);
-    void executeExtremes(QueryPipeline & pipeline);
-    void executeSubqueriesInSetsAndJoins(QueryPipeline & pipeline, const std::unordered_map<String, SubqueryForSet> & subqueries_for_sets);
-    void executeMergeSorted(QueryPipeline & pipeline, const SortDescription & sort_description, UInt64 limit);
-
-    String generateFilterActions(ExpressionActionsPtr & actions, const ASTPtr & row_policy_filter, const Names & prerequisite_columns = {}) const;
-=======
     void executeWhere(QueryPlan & query_plan, const ExpressionActionsPtr & expression, bool remove_filter);
     void executeAggregation(QueryPlan & query_plan, const ExpressionActionsPtr & expression, bool overflow_row, bool final, InputOrderInfoPtr group_by_info);
     void executeMergeAggregated(QueryPlan & query_plan, bool overflow_row, bool final);
@@ -157,14 +134,13 @@
     void executeLimit(QueryPlan & query_plan);
     void executeOffset(QueryPlan & query_plan);
     static void executeProjection(QueryPlan & query_plan, const ExpressionActionsPtr & expression);
-    void executeDistinct(QueryPlan & query_plan, bool before_order, Names columns, bool pre_distinct);
+    void executeDistinct(QueryPlan & query_plan, bool before_order, Names columns, bool pre_distinct, InputOrderInfoPtr input_order);
     void executeExtremes(QueryPlan & query_plan);
     void executeSubqueriesInSetsAndJoins(QueryPlan & query_plan, const std::unordered_map<String, SubqueryForSet> & subqueries_for_sets);
     void executeMergeSorted(QueryPlan & query_plan, const SortDescription & sort_description, UInt64 limit, const std::string & description);
 
     String generateFilterActions(
         ExpressionActionsPtr & actions, const ASTPtr & row_policy_filter, const Names & prerequisite_columns = {}) const;
->>>>>>> a2047de4
 
     enum class Modificator
     {
