#pragma once

#include <memory>

#include <Core/QueryProcessingStage.h>
#include <DataStreams/IBlockStream_fwd.h>
#include <Interpreters/ExpressionActions.h>
#include <Interpreters/ExpressionAnalyzer.h>
#include <Interpreters/IInterpreterUnionOrSelectQuery.h>
#include <Interpreters/StorageID.h>
#include <Parsers/ASTSelectQuery.h>
#include <Storages/ReadInOrderOptimizer.h>
#include <Storages/SelectQueryInfo.h>
#include <Storages/TableLockHolder.h>

#include <Columns/FilterDescription.h>

<<<<<<< HEAD
#include <Storages/QueryCache.h>

namespace Poco 
{ 
    class Logger; 
=======
namespace Poco
{
class Logger;
>>>>>>> 3cca5e83
}

namespace DB
{
struct SubqueryForSet;
class InterpreterSelectWithUnionQuery;
class Context;
class QueryPlan;

struct TreeRewriterResult;
using TreeRewriterResultPtr = std::shared_ptr<const TreeRewriterResult>;


/** Interprets the SELECT query. Returns the stream of blocks with the results of the query before `to_stage` stage.
  */
class InterpreterSelectQuery : public IInterpreterUnionOrSelectQuery
{
public:
    /**
     * query_ptr
     * - A query AST to interpret.
     *
     * required_result_column_names
     * - don't calculate all columns except the specified ones from the query
     *  - it is used to remove calculation (and reading) of unnecessary columns from subqueries.
     *   empty means - use all columns.
     */

    InterpreterSelectQuery(
        const ASTPtr & query_ptr_,
        ContextPtr context_,
        const SelectQueryOptions &,
        const Names & required_result_column_names_ = Names{});

    /// Read data not from the table specified in the query, but from the prepared source `input`.
    InterpreterSelectQuery(
        const ASTPtr & query_ptr_,
        ContextPtr context_,
        const BlockInputStreamPtr & input_,
        const SelectQueryOptions & = {});

    /// Read data not from the table specified in the query, but from the prepared pipe `input`.
    InterpreterSelectQuery(
            const ASTPtr & query_ptr_,
            ContextPtr context_,
            Pipe input_pipe_,
            const SelectQueryOptions & = {});

    /// Read data not from the table specified in the query, but from the specified `storage_`.
    InterpreterSelectQuery(
        const ASTPtr & query_ptr_,
        ContextPtr context_,
        const StoragePtr & storage_,
        const StorageMetadataPtr & metadata_snapshot_ = nullptr,
        const SelectQueryOptions & = {});

    ~InterpreterSelectQuery() override;

    /// Execute a query. Get the stream of blocks to read.
    BlockIO execute() override;
    BlockIO execute_new();

    /// Builds QueryPlan for current query.
    virtual void buildQueryPlan(QueryPlan & query_plan) override;

    bool ignoreLimits() const override { return options.ignore_limits; }
    bool ignoreQuota() const override { return options.ignore_quota; }

    virtual void ignoreWithTotals() override;

    ASTPtr getQuery() const { return query_ptr; }

    const SelectQueryInfo & getQueryInfo() const { return query_info; }

    const SelectQueryExpressionAnalyzer * getQueryAnalyzer() const { return query_analyzer.get(); }

    const ExpressionAnalysisResult & getAnalysisResult() const { return analysis_result; }

    const Names & getRequiredColumns() const { return required_columns; }

    bool hasAggregation() const { return query_analyzer->hasAggregation(); }

    static void addEmptySourceToQueryPlan(
        QueryPlan & query_plan, const Block & source_header, const SelectQueryInfo & query_info, ContextPtr context_);

    Names getRequiredColumns() { return required_columns; }

private:
    InterpreterSelectQuery(
        const ASTPtr & query_ptr_,
        ContextPtr context_,
        const BlockInputStreamPtr & input_,
        std::optional<Pipe> input_pipe,
        const StoragePtr & storage_,
        const SelectQueryOptions &,
        const Names & required_result_column_names = {},
        const StorageMetadataPtr & metadata_snapshot_ = nullptr);

    ASTSelectQuery & getSelectQuery() { return query_ptr->as<ASTSelectQuery &>(); }

    void addPrewhereAliasActions();

    Block getSampleBlockImpl();

    void executeImpl(QueryPlan & query_plan, const BlockInputStreamPtr & prepared_input, std::optional<Pipe> prepared_pipe);

    /// Different stages of query execution.

    void executeFetchColumns(QueryProcessingStage::Enum processing_stage, QueryPlan & query_plan);
    void executeWhere(QueryPlan & query_plan, const ActionsDAGPtr & expression, bool remove_filter);
    void executeAggregation(
        QueryPlan & query_plan, const ActionsDAGPtr & expression, bool overflow_row, bool final, InputOrderInfoPtr group_by_info);
    void executeMergeAggregated(QueryPlan & query_plan, bool overflow_row, bool final);
    void executeTotalsAndHaving(QueryPlan & query_plan, bool has_having, const ActionsDAGPtr & expression, bool overflow_row, bool final);
    void executeHaving(QueryPlan & query_plan, const ActionsDAGPtr & expression);
    static void executeExpression(QueryPlan & query_plan, const ActionsDAGPtr & expression, const std::string & description);
    /// FIXME should go through ActionsDAG to behave as a proper function
    void executeWindow(QueryPlan & query_plan);
    void executeOrder(QueryPlan & query_plan, InputOrderInfoPtr sorting_info);
    void executeOrderOptimized(QueryPlan & query_plan, InputOrderInfoPtr sorting_info, UInt64 limit, SortDescription & output_order_descr);
    void executeWithFill(QueryPlan & query_plan);
    void executeMergeSorted(QueryPlan & query_plan, const std::string & description);
    void executePreLimit(QueryPlan & query_plan, bool do_not_skip_offset);
    void executeLimitBy(QueryPlan & query_plan);
    void executeLimit(QueryPlan & query_plan);
    void executeOffset(QueryPlan & query_plan);
    static void executeProjection(QueryPlan & query_plan, const ActionsDAGPtr & expression);
    void executeDistinct(QueryPlan & query_plan, bool before_order, Names columns, bool pre_distinct);
    void executeExtremes(QueryPlan & query_plan);
    void executeSubqueriesInSetsAndJoins(QueryPlan & query_plan, std::unordered_map<String, SubqueryForSet> & subqueries_for_sets);
    void
    executeMergeSorted(QueryPlan & query_plan, const SortDescription & sort_description, UInt64 limit, const std::string & description);

    String generateFilterActions(ActionsDAGPtr & actions, const Names & prerequisite_columns = {}) const;

    enum class Modificator
    {
        ROLLUP = 0,
        CUBE = 1
    };

    void executeRollupOrCube(QueryPlan & query_plan, Modificator modificator);

    /** If there is a SETTINGS section in the SELECT query, then apply settings from it.
      *
      * Section SETTINGS - settings for a specific query.
      * Normally, the settings can be passed in other ways, not inside the query.
      * But the use of this section is justified if you need to set the settings for one subquery.
      */
    void initSettings();

    TreeRewriterResultPtr syntax_analyzer_result;
    std::unique_ptr<SelectQueryExpressionAnalyzer> query_analyzer;
    SelectQueryInfo query_info;

    /// Is calculated in getSampleBlock. Is used later in readImpl.
    ExpressionAnalysisResult analysis_result;
    /// For row-level security.
    ASTPtr row_policy_filter;
    FilterDAGInfoPtr filter_info;

    QueryProcessingStage::Enum from_stage = QueryProcessingStage::FetchColumns;

    /// List of columns to read to execute the query.
    Names required_columns;
    /// Structure of query source (table, subquery, etc).
    Block source_header;

    /// Actions to calculate ALIAS if required.
    ActionsDAGPtr alias_actions;

    /// The subquery interpreter, if the subquery
    std::unique_ptr<InterpreterSelectWithUnionQuery> interpreter_subquery;

    /// Table from where to read data, if not subquery.
    StoragePtr storage;
    StorageID table_id = StorageID::createEmpty(); /// Will be initialized if storage is not nullptr
    TableLockHolder table_lock;

    /// Used when we read from prepared input, not table or subquery.
    
    BlockInputStreamPtr input;
    std::optional<Pipe> input_pipe;

    Poco::Logger * log;
    StorageMetadataPtr metadata_snapshot;
};

}<|MERGE_RESOLUTION|>--- conflicted
+++ resolved
@@ -15,17 +15,12 @@
 
 #include <Columns/FilterDescription.h>
 
-<<<<<<< HEAD
+
 #include <Storages/QueryCache.h>
 
 namespace Poco 
 { 
-    class Logger; 
-=======
-namespace Poco
-{
-class Logger;
->>>>>>> 3cca5e83
+class Logger; 
 }
 
 namespace DB
