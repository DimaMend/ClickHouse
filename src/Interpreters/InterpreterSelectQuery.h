--- conflicted
+++ resolved
@@ -190,13 +190,8 @@
     void executeDistinct(QueryPlan & query_plan, bool before_order, Names columns, bool pre_distinct);
     void executeExtremes(QueryPlan & query_plan);
     void executeSubqueriesInSetsAndJoins(QueryPlan & query_plan);
-<<<<<<< HEAD
-    void
-    executeMergeSorted(QueryPlan & query_plan, const SortDescription & sort_description, UInt64 limit, const std::string & description);
     void executePutInCache(QueryPlan & query_plan);
     bool executeReadFromCache(QueryPlan & query_plan);
-=======
->>>>>>> dc17dc84
 
     enum class Modificator
     {
