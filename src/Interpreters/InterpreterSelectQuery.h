#pragma once

#include <memory>

#include <Core/QueryProcessingStage.h>
#include <DataStreams/IBlockStream_fwd.h>
#include <Interpreters/ExpressionActions.h>
#include <Interpreters/ExpressionAnalyzer.h>
#include <Interpreters/IInterpreterUnionOrSelectQuery.h>
#include <Interpreters/StorageID.h>
#include <Parsers/ASTSelectQuery.h>
#include <Storages/ReadInOrderOptimizer.h>
#include <Storages/SelectQueryInfo.h>
#include <Storages/TableLockHolder.h>

#include <Columns/FilterDescription.h>

namespace Poco { class Logger; }

namespace DB
{

struct SubqueryForSet;
class InterpreterSelectWithUnionQuery;
class Context;
class QueryPlan;

struct TreeRewriterResult;
using TreeRewriterResultPtr = std::shared_ptr<const TreeRewriterResult>;


/** Interprets the SELECT query. Returns the stream of blocks with the results of the query before `to_stage` stage.
  */
class InterpreterSelectQuery : public IInterpreterUnionOrSelectQuery
{
public:
    /**
     * query_ptr
     * - A query AST to interpret.
     *
     * required_result_column_names
     * - don't calculate all columns except the specified ones from the query
     *  - it is used to remove calculation (and reading) of unnecessary columns from subqueries.
     *   empty means - use all columns.
     */

    InterpreterSelectQuery(
        const ASTPtr & query_ptr_,
        ContextPtr context_,
        const SelectQueryOptions &,
        const Names & required_result_column_names_ = Names{});

    /// Read data not from the table specified in the query, but from the prepared source `input`.
    InterpreterSelectQuery(
        const ASTPtr & query_ptr_,
        ContextPtr context_,
        const BlockInputStreamPtr & input_,
        const SelectQueryOptions & = {});

    /// Read data not from the table specified in the query, but from the prepared pipe `input`.
    InterpreterSelectQuery(
<<<<<<< HEAD
        const ASTPtr & query_ptr_,
        const Context & context_,
        Pipe input_pipe_,
        const SelectQueryOptions & = {});
=======
            const ASTPtr & query_ptr_,
            ContextPtr context_,
            Pipe input_pipe_,
            const SelectQueryOptions & = {});
>>>>>>> adc103e3

    /// Read data not from the table specified in the query, but from the specified `storage_`.
    InterpreterSelectQuery(
        const ASTPtr & query_ptr_,
        ContextPtr context_,
        const StoragePtr & storage_,
        const StorageMetadataPtr & metadata_snapshot_ = nullptr,
        const SelectQueryOptions & = {});

    ~InterpreterSelectQuery() override;

    /// Execute a query. Get the stream of blocks to read.
    BlockIO execute() override;

    /// Builds QueryPlan for current query.
    virtual void buildQueryPlan(QueryPlan & query_plan) override;

    bool ignoreLimits() const override { return options.ignore_limits; }
    bool ignoreQuota() const override { return options.ignore_quota; }

    virtual void ignoreWithTotals() override;

    const SelectQueryInfo & getQueryInfo() const { return query_info; }

    static void addEmptySourceToQueryPlan(QueryPlan & query_plan, const Block & source_header, const SelectQueryInfo & query_info);

    Names getRequiredColumns() { return required_columns; }

private:
    InterpreterSelectQuery(
        const ASTPtr & query_ptr_,
        ContextPtr context_,
        const BlockInputStreamPtr & input_,
        std::optional<Pipe> input_pipe,
        const StoragePtr & storage_,
        const SelectQueryOptions &,
        const Names & required_result_column_names = {},
        const StorageMetadataPtr & metadata_snapshot_= nullptr);

    ASTSelectQuery & getSelectQuery() { return query_ptr->as<ASTSelectQuery &>(); }

    Block getSampleBlockImpl();

    void executeImpl(QueryPlan & query_plan, const BlockInputStreamPtr & prepared_input, std::optional<Pipe> prepared_pipe);

    /// Different stages of query execution.

    void executeFetchColumns(QueryProcessingStage::Enum processing_stage, QueryPlan & query_plan);
    void executeWhere(QueryPlan & query_plan, const ActionsDAGPtr & expression, bool remove_filter);
    void executeAggregation(QueryPlan & query_plan, const ActionsDAGPtr & expression, bool overflow_row, bool final, InputOrderInfoPtr group_by_info);
    void executeMergeAggregated(QueryPlan & query_plan, bool overflow_row, bool final);
    void executeTotalsAndHaving(QueryPlan & query_plan, bool has_having, const ActionsDAGPtr & expression, bool overflow_row, bool final);
    void executeHaving(QueryPlan & query_plan, const ActionsDAGPtr & expression);
    static void executeExpression(QueryPlan & query_plan, const ActionsDAGPtr & expression, const std::string & description);
    /// FIXME should go through ActionsDAG to behave as a proper function
    void executeWindow(QueryPlan & query_plan);
    void executeOrder(QueryPlan & query_plan, InputOrderInfoPtr sorting_info);
    void executeOrderOptimized(QueryPlan & query_plan, InputOrderInfoPtr sorting_info, UInt64 limit, SortDescription & output_order_descr);
    void executeWithFill(QueryPlan & query_plan);
    void executeMergeSorted(QueryPlan & query_plan, const std::string & description);
    void executePreLimit(QueryPlan & query_plan, bool do_not_skip_offset);
    void executeLimitBy(QueryPlan & query_plan);
    void executeLimit(QueryPlan & query_plan);
    void executeOffset(QueryPlan & query_plan);
    static void executeProjection(QueryPlan & query_plan, const ActionsDAGPtr & expression);
    void executeDistinct(QueryPlan & query_plan, bool before_order, Names columns, bool pre_distinct);
    void executeExtremes(QueryPlan & query_plan);
    void executeSubqueriesInSetsAndJoins(QueryPlan & query_plan, std::unordered_map<String, SubqueryForSet> & subqueries_for_sets);
    void executeMergeSorted(QueryPlan & query_plan, const SortDescription & sort_description, UInt64 limit, const std::string & description);

    String generateFilterActions(ActionsDAGPtr & actions, const Names & prerequisite_columns = {}) const;

    enum class Modificator
    {
        ROLLUP = 0,
        CUBE = 1
    };

    void executeRollupOrCube(QueryPlan & query_plan, Modificator modificator);

    /** If there is a SETTINGS section in the SELECT query, then apply settings from it.
      *
      * Section SETTINGS - settings for a specific query.
      * Normally, the settings can be passed in other ways, not inside the query.
      * But the use of this section is justified if you need to set the settings for one subquery.
      */
    void initSettings();

    TreeRewriterResultPtr syntax_analyzer_result;
    std::unique_ptr<SelectQueryExpressionAnalyzer> query_analyzer;
    SelectQueryInfo query_info;

    /// Is calculated in getSampleBlock. Is used later in readImpl.
    ExpressionAnalysisResult analysis_result;
    /// For row-level security.
    ASTPtr row_policy_filter;
    FilterDAGInfoPtr filter_info;

    QueryProcessingStage::Enum from_stage = QueryProcessingStage::FetchColumns;

    /// List of columns to read to execute the query.
    Names required_columns;
    /// Structure of query source (table, subquery, etc).
    Block source_header;

    /// The subquery interpreter, if the subquery
    std::unique_ptr<InterpreterSelectWithUnionQuery> interpreter_subquery;

    /// Table from where to read data, if not subquery.
    StoragePtr storage;
    StorageID table_id = StorageID::createEmpty();  /// Will be initialized if storage is not nullptr
    TableLockHolder table_lock;

    /// Used when we read from prepared input, not table or subquery.
    BlockInputStreamPtr input;
    std::optional<Pipe> input_pipe;

    Poco::Logger * log;
    StorageMetadataPtr metadata_snapshot;
};

}<|MERGE_RESOLUTION|>--- conflicted
+++ resolved
@@ -59,17 +59,10 @@
 
     /// Read data not from the table specified in the query, but from the prepared pipe `input`.
     InterpreterSelectQuery(
-<<<<<<< HEAD
         const ASTPtr & query_ptr_,
-        const Context & context_,
+        ContextPtr context_,
         Pipe input_pipe_,
         const SelectQueryOptions & = {});
-=======
-            const ASTPtr & query_ptr_,
-            ContextPtr context_,
-            Pipe input_pipe_,
-            const SelectQueryOptions & = {});
->>>>>>> adc103e3
 
     /// Read data not from the table specified in the query, but from the specified `storage_`.
     InterpreterSelectQuery(
