--- conflicted
+++ resolved
@@ -74,32 +74,14 @@
     }
     else if (table_expression.table_function)
     {
-        TableFunctionPtr table_function_ptr = TableFunctionFactory::instance().get(table_expression.table_function, context);
+        auto table_function_ptr = TableFunctionFactory::instance().get(table_expression.table_function->as<ASTFunction &>(), context);
         columns = table_function_ptr->getActualTableStructure(context);
     }
     else
     {
-<<<<<<< HEAD
-        StoragePtr table;
-        if (table_expression.table_function)
-        {
-            const auto & table_function = table_expression.table_function->as<ASTFunction &>();
-            TableFunctionPtr table_function_ptr = TableFunctionFactory::instance().get(table_function.name, context);
-            /// Run the table function and remember the result
-            table = table_function_ptr->execute(table_function, context, table_function_ptr->getName());
-        }
-        else
-        {
-            auto table_id = context.resolveStorageID(table_expression.database_and_table_name);
-            context.checkAccess(AccessType::SHOW_COLUMNS, table_id);
-            table = DatabaseCatalog::instance().getTable(table_id, context);
-        }
-
-=======
         auto table_id = context.resolveStorageID(table_expression.database_and_table_name);
         context.checkAccess(AccessType::SHOW_COLUMNS, table_id);
         auto table = DatabaseCatalog::instance().getTable(table_id, context);
->>>>>>> 22381685
         auto table_lock = table->lockForShare(context.getInitialQueryId(), context.getSettingsRef().lock_acquire_timeout);
         auto metadata_snapshot = table->getInMemoryMetadataPtr();
         columns = metadata_snapshot->getColumns();
