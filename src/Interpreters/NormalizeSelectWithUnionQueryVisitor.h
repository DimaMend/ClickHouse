--- conflicted
+++ resolved
@@ -5,11 +5,8 @@
 #include <Interpreters/InDepthNodeVisitor.h>
 #include <Parsers/IAST_fwd.h>
 
-<<<<<<< HEAD
-=======
 #include <Core/Settings.h>
 
->>>>>>> 660ba154
 namespace DB
 {
 
