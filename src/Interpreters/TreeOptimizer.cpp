--- conflicted
+++ resolved
@@ -646,18 +646,13 @@
         optimizeInjectiveFunctionsInsideUniq(query, context);
 
     /// Eliminate min/max/any aggregators of functions of GROUP BY keys
-<<<<<<< HEAD
     if (settings.optimize_aggregators_of_group_by_keys
         && !select_query->group_by_with_totals
         && !select_query->group_by_with_rollup
         && !select_query->group_by_with_cube)
     {
-        optimizeAggregateFunctionsOfGroupByKeys(select_query, query);
-    }
-=======
-    if (settings.optimize_aggregators_of_group_by_keys)
         optimizeAggregateFunctionsOfGroupByKeys(select_query);
->>>>>>> 794de220
+    }
 
     /// Remove duplicate items from ORDER BY.
     optimizeDuplicatesInOrderBy(select_query);
