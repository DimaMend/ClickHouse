#include <Core/Settings.h>

#include <Interpreters/TreeOptimizer.h>
#include <Interpreters/OptimizeIfChains.h>
#include <Interpreters/OptimizeIfWithConstantConditionVisitor.h>
#include <Interpreters/ArithmeticOperationsInAgrFuncOptimize.h>
#include <Interpreters/DuplicateOrderByVisitor.h>
#include <Interpreters/GroupByFunctionKeysVisitor.h>
#include <Interpreters/AggregateFunctionOfGroupByKeysVisitor.h>
#include <Interpreters/RewriteAnyFunctionVisitor.h>
#include <Interpreters/RemoveInjectiveFunctionsVisitor.h>
#include <Interpreters/RedundantFunctionsInOrderByVisitor.h>
#include <Interpreters/RewriteCountVariantsVisitor.h>
#include <Interpreters/MonotonicityCheckVisitor.h>
#include <Interpreters/ConvertStringsToEnumVisitor.h>
#include <Interpreters/PredicateExpressionsOptimizer.h>
#include <Interpreters/Context.h>
#include <Interpreters/ExternalDictionariesLoader.h>

#include <Parsers/ASTExpressionList.h>
#include <Parsers/ASTFunction.h>
#include <Parsers/ASTLiteral.h>
#include <Parsers/ASTOrderByElement.h>
#include <Parsers/ASTSelectQuery.h>
#include <Parsers/ASTSubquery.h>
#include <Parsers/ASTSelectWithUnionQuery.h>
#include <Parsers/ASTTablesInSelectQuery.h>

#include <Functions/FunctionFactory.h>
#include <Storages/StorageInMemoryMetadata.h>

#include <Interpreters/RewriteSumIfFunctionVisitor.h>

namespace DB
{

namespace ErrorCodes
{
    extern const int LOGICAL_ERROR;
}

namespace
{

const std::unordered_set<String> possibly_injective_function_names
{
        "dictGet",
        "dictGetString",
        "dictGetUInt8",
        "dictGetUInt16",
        "dictGetUInt32",
        "dictGetUInt64",
        "dictGetInt8",
        "dictGetInt16",
        "dictGetInt32",
        "dictGetInt64",
        "dictGetFloat32",
        "dictGetFloat64",
        "dictGetDate",
        "dictGetDateTime"
};

/** You can not completely remove GROUP BY. Because if there were no aggregate functions, then it turns out that there will be no aggregation.
  * Instead, leave `GROUP BY const`.
  * Next, see deleting the constants in the analyzeAggregation method.
  */
void appendUnusedGroupByColumn(ASTSelectQuery * select_query, const NameSet & source_columns)
{
    /// You must insert a constant that is not the name of the column in the table. Such a case is rare, but it happens.
    UInt64 unused_column = 0;
    String unused_column_name = toString(unused_column);

    while (source_columns.count(unused_column_name))
    {
        ++unused_column;
        unused_column_name = toString(unused_column);
    }

    select_query->setExpression(ASTSelectQuery::Expression::GROUP_BY, std::make_shared<ASTExpressionList>());
    select_query->groupBy()->children.emplace_back(std::make_shared<ASTLiteral>(UInt64(unused_column)));
}

/// Eliminates injective function calls and constant expressions from group by statement.
void optimizeGroupBy(ASTSelectQuery * select_query, const NameSet & source_columns, ContextPtr context)
{
    const FunctionFactory & function_factory = FunctionFactory::instance();

    if (!select_query->groupBy())
    {
        // If there is a HAVING clause without GROUP BY, make sure we have some aggregation happen.
        if (select_query->having())
            appendUnusedGroupByColumn(select_query, source_columns);
        return;
    }

    const auto is_literal = [] (const ASTPtr & ast) -> bool
    {
        return ast->as<ASTLiteral>();
    };

    auto & group_exprs = select_query->groupBy()->children;

    /// removes expression at index idx by making it last one and calling .pop_back()
    const auto remove_expr_at_index = [&group_exprs] (const size_t idx)
    {
        if (idx < group_exprs.size() - 1)
            std::swap(group_exprs[idx], group_exprs.back());

        group_exprs.pop_back();
    };

    /// iterate over each GROUP BY expression, eliminate injective function calls and literals
    for (size_t i = 0; i < group_exprs.size();)
    {
        if (const auto * function = group_exprs[i]->as<ASTFunction>())
        {
            /// assert function is injective
            if (possibly_injective_function_names.count(function->name))
            {
                /// do not handle semantic errors here
                if (function->arguments->children.size() < 2)
                {
                    ++i;
                    continue;
                }

                const auto * dict_name_ast = function->arguments->children[0]->as<ASTLiteral>();
                const auto * attr_name_ast = function->arguments->children[1]->as<ASTLiteral>();
                if (!dict_name_ast || !attr_name_ast)
                {
                    ++i;
                    continue;
                }

                const auto & dict_name = dict_name_ast->value.safeGet<String>();
                const auto & attr_name = attr_name_ast->value.safeGet<String>();

<<<<<<< HEAD
                String resolved_name = DatabaseCatalog::instance().resolveDictionaryName(dict_name);
                const auto & dict_ptr = context->getExternalDictionariesLoader().getDictionary(resolved_name);
=======
                const auto & dict_ptr = context.getExternalDictionariesLoader().getDictionary(dict_name, context);
>>>>>>> e6c755ca
                if (!dict_ptr->isInjective(attr_name))
                {
                    ++i;
                    continue;
                }
            }
            else if (!function_factory.get(function->name, context)->isInjective({}))
            {
                ++i;
                continue;
            }

            /// copy shared pointer to args in order to ensure lifetime
            auto args_ast = function->arguments;

            /** remove function call and take a step back to ensure
              * next iteration does not skip not yet processed data
              */
            remove_expr_at_index(i);

            /// copy non-literal arguments
            std::remove_copy_if(
                    std::begin(args_ast->children), std::end(args_ast->children),
                    std::back_inserter(group_exprs), is_literal
            );
        }
        else if (is_literal(group_exprs[i]))
        {
            remove_expr_at_index(i);
        }
        else
        {
            /// if neither a function nor literal - advance to next expression
            ++i;
        }
    }

    if (group_exprs.empty())
        appendUnusedGroupByColumn(select_query, source_columns);
}

struct GroupByKeysInfo
{
    NameSet key_names; ///set of keys' short names
    bool has_function = false;
};

GroupByKeysInfo getGroupByKeysInfo(const ASTs & group_by_keys)
{
    GroupByKeysInfo data;

    /// filling set with short names of keys
    for (const auto & group_key : group_by_keys)
    {
        if (group_key->as<ASTFunction>())
            data.has_function = true;

        data.key_names.insert(group_key->getColumnName());
    }

    return data;
}

///eliminate functions of other GROUP BY keys
void optimizeGroupByFunctionKeys(ASTSelectQuery * select_query)
{
    if (!select_query->groupBy())
        return;

    auto group_by = select_query->groupBy();
    const auto & group_by_keys = group_by->children;

    ASTs modified; ///result

    GroupByKeysInfo group_by_keys_data = getGroupByKeysInfo(group_by_keys);

    if (!group_by_keys_data.has_function)
        return;

    GroupByFunctionKeysVisitor::Data visitor_data{group_by_keys_data.key_names};
    GroupByFunctionKeysVisitor(visitor_data).visit(group_by);

    modified.reserve(group_by_keys.size());

    /// filling the result
    for (const auto & group_key : group_by_keys)
        if (group_by_keys_data.key_names.count(group_key->getColumnName()))
            modified.push_back(group_key);

    /// modifying the input
    group_by->children = modified;
}

/// Eliminates min/max/any-aggregators of functions of GROUP BY keys
void optimizeAggregateFunctionsOfGroupByKeys(ASTSelectQuery * select_query, ASTPtr & node)
{
    if (!select_query->groupBy())
        return;

    const auto & group_by_keys = select_query->groupBy()->children;
    GroupByKeysInfo group_by_keys_data = getGroupByKeysInfo(group_by_keys);

    SelectAggregateFunctionOfGroupByKeysVisitor::Data visitor_data{group_by_keys_data.key_names};
    SelectAggregateFunctionOfGroupByKeysVisitor(visitor_data).visit(node);
}

/// Remove duplicate items from ORDER BY.
void optimizeDuplicatesInOrderBy(const ASTSelectQuery * select_query)
{
    if (!select_query->orderBy())
        return;

    /// Make unique sorting conditions.
    using NameAndLocale = std::pair<String, String>;
    std::set<NameAndLocale> elems_set;

    ASTs & elems = select_query->orderBy()->children;
    ASTs unique_elems;
    unique_elems.reserve(elems.size());

    for (const auto & elem : elems)
    {
        String name = elem->children.front()->getColumnName();
        const auto & order_by_elem = elem->as<ASTOrderByElement &>();

        if (elems_set.emplace(name, order_by_elem.collation ? order_by_elem.collation->getColumnName() : "").second)
            unique_elems.emplace_back(elem);
    }

    if (unique_elems.size() < elems.size())
        elems = std::move(unique_elems);
}

/// Optimize duplicate ORDER BY
void optimizeDuplicateOrderBy(ASTPtr & query, ContextPtr context)
{
    DuplicateOrderByVisitor::Data order_by_data{context};
    DuplicateOrderByVisitor(order_by_data).visit(query);
}

/// Return simple subselect (without UNIONs or JOINs or SETTINGS) if any
const ASTSelectQuery * getSimpleSubselect(const ASTSelectQuery & select)
{
    if (!select.tables())
        return nullptr;

    const auto & tables = select.tables()->children;
    if (tables.empty() || tables.size() != 1)
        return nullptr;

    const auto & ast_table_expression = tables[0]->as<ASTTablesInSelectQueryElement>()->table_expression;
    if (!ast_table_expression)
        return nullptr;

    const auto & table_expression = ast_table_expression->as<ASTTableExpression>();
    if (!table_expression->subquery)
        return nullptr;

    const auto & subquery = table_expression->subquery->as<ASTSubquery>();
    if (!subquery || subquery->children.size() != 1)
        return nullptr;

    const auto & subselect_union = subquery->children[0]->as<ASTSelectWithUnionQuery>();
    if (!subselect_union || !subselect_union->list_of_selects ||
        subselect_union->list_of_selects->children.size() != 1)
        return nullptr;

    const auto & subselect = subselect_union->list_of_selects->children[0]->as<ASTSelectQuery>();
    if (subselect && subselect->settings())
        return nullptr;

    return subselect;
}

std::unordered_set<String> getDistinctNames(const ASTSelectQuery & select)
{
    if (!select.select() || select.select()->children.empty())
        return {};

    std::unordered_set<String> names;
    std::unordered_set<String> implicit_distinct;

    if (!select.distinct)
    {
        /// SELECT a, b FROM (SELECT DISTINCT a FROM ...)
        if (const ASTSelectQuery * subselect = getSimpleSubselect(select))
            implicit_distinct = getDistinctNames(*subselect);

        if (implicit_distinct.empty())
            return {};
    }

    /// Extract result column names (prefer aliases, ignore table name)
    for (const auto & id : select.select()->children)
    {
        String alias = id->tryGetAlias();

        if (const auto * identifier = id->as<ASTIdentifier>())
        {
            const String & name = identifier->shortName();

            if (select.distinct || implicit_distinct.count(name))
            {
                if (alias.empty())
                    names.insert(name);
                else
                    names.insert(alias);
            }
        }
        else if (select.distinct && !alias.empty())
        {
            /// It's not possible to use getAliasOrColumnName() cause name is context specific (function arguments)
            names.insert(alias);
        }
    }

    /// SELECT a FROM (SELECT DISTINCT a, b FROM ...)
    if (!select.distinct && names.size() != implicit_distinct.size())
        return {};

    return names;
}

/// Remove DISTINCT from query if columns are known as DISTINCT from subquery
void optimizeDuplicateDistinct(ASTSelectQuery & select)
{
    if (!select.select() || select.select()->children.empty())
        return;

    const ASTSelectQuery * subselect = getSimpleSubselect(select);
    if (!subselect)
        return;

    std::unordered_set<String> distinct_names = getDistinctNames(*subselect);
    std::unordered_set<String> selected_names;

    /// Check source column names from select list (ignore aliases and table names)
    for (const auto & id : select.select()->children)
    {
        const auto * identifier = id->as<ASTIdentifier>();
        if (!identifier)
            return;

        String name = identifier->shortName();
        if (!distinct_names.count(name))
            return; /// Not a distinct column, keep DISTINCT for it.

        selected_names.insert(name);
    }

    /// select columns list != distinct columns list
    /// SELECT DISTINCT a FROM (SELECT DISTINCT a, b FROM ...)) -- cannot remove DISTINCT
    if (selected_names.size() != distinct_names.size())
        return;

    select.distinct = false;
}

/// Replace monotonous functions in ORDER BY if they don't participate in GROUP BY expression,
/// has a single argument and not an aggregate functions.
void optimizeMonotonousFunctionsInOrderBy(ASTSelectQuery * select_query, ContextPtr context,
                                          const TablesWithColumns & tables_with_columns,
                                          const Names & sorting_key_columns)
{
    auto order_by = select_query->orderBy();
    if (!order_by)
        return;

    std::unordered_set<String> group_by_hashes;
    if (auto group_by = select_query->groupBy())
    {
        for (auto & elem : group_by->children)
        {
            auto hash = elem->getTreeHash();
            String key = toString(hash.first) + '_' + toString(hash.second);
            group_by_hashes.insert(key);
        }
    }

    bool is_sorting_key_prefix = true;
    for (size_t i = 0; i < order_by->children.size(); ++i)
    {
        auto * order_by_element = order_by->children[i]->as<ASTOrderByElement>();
        auto & ast_func = order_by_element->children[0];
        if (!ast_func->as<ASTFunction>())
            continue;

        if (i >= sorting_key_columns.size() || ast_func->getColumnName() != sorting_key_columns[i])
            is_sorting_key_prefix = false;

        /// If order by expression matches the sorting key, do not remove
        /// functions to allow execute reading in order of key.
        if (is_sorting_key_prefix)
            continue;

        MonotonicityCheckVisitor::Data data{tables_with_columns, context, group_by_hashes};
        MonotonicityCheckVisitor(data).visit(ast_func);

        if (!data.isRejected())
        {
            ast_func = data.identifier->clone();
            ast_func->setAlias("");
            if (!data.monotonicity.is_positive)
                order_by_element->direction *= -1;
        }
    }
}

/// If ORDER BY has argument x followed by f(x) transforms it to ORDER BY x.
/// Optimize ORDER BY x, y, f(x), g(x, y), f(h(x)), t(f(x), g(x)) into ORDER BY x, y
/// in case if f(), g(), h(), t() are deterministic (in scope of query).
/// Don't optimize ORDER BY f(x), g(x), x even if f(x) is bijection for x or g(x).
void optimizeRedundantFunctionsInOrderBy(const ASTSelectQuery * select_query, ContextPtr context)
{
    const auto & order_by = select_query->orderBy();
    if (!order_by)
        return;

    std::unordered_set<String> prev_keys;
    ASTs modified;
    modified.reserve(order_by->children.size());

    for (auto & order_by_element : order_by->children)
    {
        /// Order by contains ASTOrderByElement as children and meaning item only as a grand child.
        ASTPtr & name_or_function = order_by_element->children[0];

        if (name_or_function->as<ASTFunction>())
        {
            if (!prev_keys.empty())
            {
                RedundantFunctionsInOrderByVisitor::Data data{prev_keys, context};
                RedundantFunctionsInOrderByVisitor(data).visit(name_or_function);
                if (data.redundant)
                    continue;
            }
        }

        /// @note Leave duplicate keys unchanged. They would be removed in optimizeDuplicatesInOrderBy()
        if (auto * identifier = name_or_function->as<ASTIdentifier>())
            prev_keys.emplace(getIdentifierName(identifier));

        modified.push_back(order_by_element);
    }

    if (modified.size() < order_by->children.size())
        order_by->children = std::move(modified);
}

/// Remove duplicate items from LIMIT BY.
void optimizeLimitBy(const ASTSelectQuery * select_query)
{
    if (!select_query->limitBy())
        return;

    std::set<String> elems_set;

    ASTs & elems = select_query->limitBy()->children;
    ASTs unique_elems;
    unique_elems.reserve(elems.size());

    for (const auto & elem : elems)
    {
        if (elems_set.emplace(elem->getColumnName()).second)
            unique_elems.emplace_back(elem);
    }

    if (unique_elems.size() < elems.size())
        elems = std::move(unique_elems);
}

/// Remove duplicated columns from USING(...).
void optimizeUsing(const ASTSelectQuery * select_query)
{
    if (!select_query->join())
        return;

    const auto * table_join = select_query->join()->table_join->as<ASTTableJoin>();
    if (!(table_join && table_join->using_expression_list))
        return;

    ASTs & expression_list = table_join->using_expression_list->children;
    ASTs uniq_expressions_list;

    std::set<String> expressions_names;

    for (const auto & expression : expression_list)
    {
        auto expression_name = expression->getAliasOrColumnName();
        if (expressions_names.find(expression_name) == expressions_names.end())
        {
            uniq_expressions_list.push_back(expression);
            expressions_names.insert(expression_name);
        }
    }

    if (uniq_expressions_list.size() < expression_list.size())
        expression_list = uniq_expressions_list;
}

void optimizeAggregationFunctions(ASTPtr & query)
{
    /// Move arithmetic operations out of aggregation functions
    ArithmeticOperationsInAgrFuncVisitor::Data data;
    ArithmeticOperationsInAgrFuncVisitor(data).visit(query);
}

void optimizeAnyFunctions(ASTPtr & query)
{
    RewriteAnyFunctionVisitor::Data data = {};
    RewriteAnyFunctionVisitor(data).visit(query);
}

void optimizeSumIfFunctions(ASTPtr & query)
{
    RewriteSumIfFunctionVisitor::Data data = {};
    RewriteSumIfFunctionVisitor(data).visit(query);
}

void optimizeCountConstantAndSumOne(ASTPtr & query)
{
    RewriteCountVariantsVisitor::visit(query);
}


void optimizeInjectiveFunctionsInsideUniq(ASTPtr & query, ContextPtr context)
{
    RemoveInjectiveFunctionsVisitor::Data data(context);
    RemoveInjectiveFunctionsVisitor(data).visit(query);
}

void transformIfStringsIntoEnum(ASTPtr & query)
{
    std::unordered_set<String> function_names = {"if", "transform"};
    std::unordered_set<String> used_as_argument;

    FindUsedFunctionsVisitor::Data used_data{function_names, used_as_argument};
    FindUsedFunctionsVisitor(used_data).visit(query);

    ConvertStringsToEnumVisitor::Data convert_data{used_as_argument};
    ConvertStringsToEnumVisitor(convert_data).visit(query);
}

}

void TreeOptimizer::optimizeIf(ASTPtr & query, Aliases & aliases, bool if_chain_to_multiif)
{
    /// Optimize if with constant condition after constants was substituted instead of scalar subqueries.
    OptimizeIfWithConstantConditionVisitor(aliases).visit(query);

    if (if_chain_to_multiif)
        OptimizeIfChainsVisitor().visit(query);
}

void TreeOptimizer::apply(ASTPtr & query, Aliases & aliases, const NameSet & source_columns_set,
                          const std::vector<TableWithColumnNamesAndTypes> & tables_with_columns,
                          ContextPtr context, const StorageMetadataPtr & metadata_snapshot,
                          bool & rewrite_subqueries)
{
    const auto & settings = context->getSettingsRef();

    auto * select_query = query->as<ASTSelectQuery>();
    if (!select_query)
        throw Exception("Select analyze for not select asts.", ErrorCodes::LOGICAL_ERROR);

    optimizeIf(query, aliases, settings.optimize_if_chain_to_multiif);

    /// Move arithmetic operations out of aggregation functions
    if (settings.optimize_arithmetic_operations_in_aggregate_functions)
        optimizeAggregationFunctions(query);

    /// Push the predicate expression down to the subqueries.
    rewrite_subqueries = PredicateExpressionsOptimizer(context, tables_with_columns, settings).optimize(*select_query);

    /// GROUP BY injective function elimination.
    optimizeGroupBy(select_query, source_columns_set, context);

    /// GROUP BY functions of other keys elimination.
    if (settings.optimize_group_by_function_keys)
        optimizeGroupByFunctionKeys(select_query);

    /// Move all operations out of any function
    if (settings.optimize_move_functions_out_of_any)
        optimizeAnyFunctions(query);

    if (settings.optimize_normalize_count_variants)
        optimizeCountConstantAndSumOne(query);

    if (settings.optimize_rewrite_sum_if_to_count_if)
        optimizeSumIfFunctions(query);

    /// Remove injective functions inside uniq
    if (settings.optimize_injective_functions_inside_uniq)
        optimizeInjectiveFunctionsInsideUniq(query, context);

    /// Eliminate min/max/any aggregators of functions of GROUP BY keys
    if (settings.optimize_aggregators_of_group_by_keys
        && !select_query->group_by_with_totals
        && !select_query->group_by_with_rollup
        && !select_query->group_by_with_cube)
    {
        optimizeAggregateFunctionsOfGroupByKeys(select_query, query);
    }

    /// Remove duplicate ORDER BY and DISTINCT from subqueries.
    if (settings.optimize_duplicate_order_by_and_distinct)
    {
        optimizeDuplicateOrderBy(query, context);

        /// DISTINCT has special meaning in Distributed query with enabled distributed_group_by_no_merge
        /// TODO: disable Distributed/remote() tables only
        if (!settings.distributed_group_by_no_merge)
            optimizeDuplicateDistinct(*select_query);
    }

    /// Remove functions from ORDER BY if its argument is also in ORDER BY
    if (settings.optimize_redundant_functions_in_order_by)
        optimizeRedundantFunctionsInOrderBy(select_query, context);

    /// Replace monotonous functions with its argument
    if (settings.optimize_monotonous_functions_in_order_by)
        optimizeMonotonousFunctionsInOrderBy(select_query, context, tables_with_columns,
            metadata_snapshot ? metadata_snapshot->getSortingKeyColumns() : Names{});

    /// Remove duplicate items from ORDER BY.
    /// Execute it after all order by optimizations,
    /// because they can produce duplicated columns.
    optimizeDuplicatesInOrderBy(select_query);

    /// If function "if" has String-type arguments, transform them into enum
    if (settings.optimize_if_transform_strings_to_enum)
        transformIfStringsIntoEnum(query);

    /// Remove duplicated elements from LIMIT BY clause.
    optimizeLimitBy(select_query);

    /// Remove duplicated columns from USING(...).
    optimizeUsing(select_query);
}

}<|MERGE_RESOLUTION|>--- conflicted
+++ resolved
@@ -135,12 +135,7 @@
                 const auto & dict_name = dict_name_ast->value.safeGet<String>();
                 const auto & attr_name = attr_name_ast->value.safeGet<String>();
 
-<<<<<<< HEAD
-                String resolved_name = DatabaseCatalog::instance().resolveDictionaryName(dict_name);
-                const auto & dict_ptr = context->getExternalDictionariesLoader().getDictionary(resolved_name);
-=======
-                const auto & dict_ptr = context.getExternalDictionariesLoader().getDictionary(dict_name, context);
->>>>>>> e6c755ca
+                const auto & dict_ptr = context->getExternalDictionariesLoader().getDictionary(dict_name, context);
                 if (!dict_ptr->isInjective(attr_name))
                 {
                     ++i;
