--- conflicted
+++ resolved
@@ -740,11 +740,8 @@
 
 void ActionsMatcher::visit(const ASTIdentifier & identifier, const ASTPtr &, Data & data)
 {
-<<<<<<< HEAD
-    auto column_name = ast->getColumnName(data.getContext()->getSettingsRef());
-=======
+
     auto column_name = identifier.getColumnName();
->>>>>>> c56b011f
     if (data.hasColumn(column_name))
         return;
 
