#pragma once

#include <Core/Block.h>
#include <Core/NamesAndTypes.h>
#include <Databases/IDatabase.h>
#include <IO/WriteHelpers.h>
#include <Interpreters/Context.h>
#include <Interpreters/IdentifierSemantic.h>
#include <Interpreters/InDepthNodeVisitor.h>
#include <Interpreters/interpretSubquery.h>
#include <Interpreters/SubqueryForSet.h>
#include <Parsers/ASTFunction.h>
#include <Parsers/ASTIdentifier.h>
#include <Parsers/ASTLiteral.h>
#include <Parsers/ASTSelectQuery.h>
#include <Parsers/ASTSubquery.h>
#include <Parsers/ASTTablesInSelectQuery.h>
#include <Parsers/IAST.h>
#include <Processors/Executors/CompletedPipelineExecutor.h>
#include <Processors/Sinks/SinkToStorage.h>
#include <Common/typeid_cast.h>

namespace DB
{

namespace ErrorCodes
{
    extern const int WRONG_GLOBAL_SUBQUERY;
}

class GlobalSubqueriesMatcher
{
public:
    struct Data : WithContext
    {
        size_t subquery_depth;
        bool is_remote;
        size_t external_table_id;
        TemporaryTablesMapping & external_tables;
        SubqueriesForSets & subqueries_for_sets;
        bool & has_global_subqueries;

        Data(
            ContextPtr context_,
            size_t subquery_depth_,
            bool is_remote_,
            TemporaryTablesMapping & tables,
            SubqueriesForSets & subqueries_for_sets_,
            bool & has_global_subqueries_)
            : WithContext(context_)
            , subquery_depth(subquery_depth_)
            , is_remote(is_remote_)
            , external_table_id(1)
            , external_tables(tables)
            , subqueries_for_sets(subqueries_for_sets_)
            , has_global_subqueries(has_global_subqueries_)
        {
        }

        void addExternalStorage(ASTPtr & ast, bool set_alias = false)
        {
            /// With nondistributed queries, creating temporary tables does not make sense.
            if (!is_remote)
                return;

            bool is_table = false;
            ASTPtr subquery_or_table_name; /// ASTTableIdentifier | ASTSubquery | ASTTableExpression

            if (const auto * ast_table_expr = ast->as<ASTTableExpression>())
            {
                subquery_or_table_name = ast_table_expr->subquery;

                if (ast_table_expr->database_and_table_name)
                {
                    subquery_or_table_name = ast_table_expr->database_and_table_name;
                    is_table = true;
                }
            }
            else if (ast->as<ASTTableIdentifier>())
            {
                subquery_or_table_name = ast;
                is_table = true;
            }
            else if (ast->as<ASTSubquery>())
            {
                subquery_or_table_name = ast;
            }

            if (!subquery_or_table_name)
                throw Exception("Global subquery requires subquery or table name", ErrorCodes::WRONG_GLOBAL_SUBQUERY);

            if (is_table)
            {
                /// If this is already an external table, you do not need to add anything. Just remember its presence.
                auto temporary_table_name = getIdentifierName(subquery_or_table_name);
                bool exists_in_local_map = external_tables.end() != external_tables.find(temporary_table_name);
                bool exists_in_context = static_cast<bool>(getContext()->tryResolveStorageID(
                    StorageID("", temporary_table_name), Context::ResolveExternal));
                if (exists_in_local_map || exists_in_context)
                    return;
            }

            String external_table_name = subquery_or_table_name->tryGetAlias();
            if (external_table_name.empty())
            {
                /// Generate the name for the external table.
                external_table_name = "_data" + toString(external_table_id);
                while (external_tables.count(external_table_name))
                {
                    ++external_table_id;
                    external_table_name = "_data" + toString(external_table_id);
                }
            }

            auto interpreter = interpretSubquery(subquery_or_table_name, getContext(), subquery_depth, {});

            Block sample = interpreter->getSampleBlock();
            NamesAndTypesList columns = sample.getNamesAndTypesList();

            auto external_storage_holder = std::make_shared<TemporaryTableHolder>(
                getContext(),
                ColumnsDescription{columns},
                ConstraintsDescription{},
                nullptr,
                /*create_for_global_subquery*/ true);
            StoragePtr external_storage = external_storage_holder->getTable();

            /** We replace the subquery with the name of the temporary table.
                * It is in this form, the request will go to the remote server.
                * This temporary table will go to the remote server, and on its side,
                *  instead of doing a subquery, you just need to read it.
                */

            auto database_and_table_name = std::make_shared<ASTTableIdentifier>(external_table_name);
            if (set_alias)
            {
                String alias = subquery_or_table_name->tryGetAlias();
                if (auto * table_name = subquery_or_table_name->as<ASTTableIdentifier>())
                    if (alias.empty())
                        alias = table_name->shortName();
                database_and_table_name->setAlias(alias);
            }

            if (auto * ast_table_expr = ast->as<ASTTableExpression>())
            {
                ast_table_expr->subquery.reset();
                ast_table_expr->database_and_table_name = database_and_table_name;

                ast_table_expr->children.clear();
                ast_table_expr->children.emplace_back(database_and_table_name);
            }
            else
                ast = database_and_table_name;

            external_tables[external_table_name] = external_storage_holder;

            if (getContext()->getSettingsRef().use_index_for_in_with_subqueries)
            {
                auto external_table = external_storage_holder->getTable();
                auto table_out = external_table->write({}, external_table->getInMemoryMetadataPtr(), getContext());
                auto io = interpreter->execute();
<<<<<<< HEAD
                io.pipeline.resize(1);
                io.pipeline.setSinks([&](const Block &, Pipe::StreamType) -> ProcessorPtr
                {
                    return table_out;
                });
                auto executor = io.pipeline.execute();
                executor->execute(io.pipeline.getNumThreads());
=======
                io.pipeline.complete(std::move(table_out));
                CompletedPipelineExecutor executor(io.pipeline);
                executor.execute();
>>>>>>> 59c8ed9b
            }
            else
            {
                subqueries_for_sets[external_table_name].source = std::make_unique<QueryPlan>();
                interpreter->buildQueryPlan(*subqueries_for_sets[external_table_name].source);
                subqueries_for_sets[external_table_name].table = external_storage;
            }

            /** NOTE If it was written IN tmp_table - the existing temporary (but not external) table,
            *  then a new temporary table will be created (for example, _data1),
            *  and the data will then be copied to it.
            * Maybe this can be avoided.
            */
        }
    };

    static void visit(ASTPtr & ast, Data & data)
    {
        if (auto * t = ast->as<ASTFunction>())
            visit(*t, ast, data);
        if (auto * t = ast->as<ASTTablesInSelectQueryElement>())
            visit(*t, ast, data);
    }

    static bool needChildVisit(ASTPtr &, const ASTPtr & child)
    {
        /// We do not go into subqueries.
        return !child->as<ASTSelectQuery>();
    }

private:
    /// GLOBAL IN
    static void visit(ASTFunction & func, ASTPtr &, Data & data)
    {
        if ((data.getContext()->getSettingsRef().prefer_global_in_and_join
             && (func.name == "in" || func.name == "notIn" || func.name == "nullIn" || func.name == "notNullIn"))
            || func.name == "globalIn" || func.name == "globalNotIn" || func.name == "globalNullIn" || func.name == "globalNotNullIn")
        {
            ASTPtr & ast = func.arguments->children[1];

            /// Literal or function can use regular IN.
            /// NOTE: We don't support passing table functions to IN.
            if (ast->as<ASTLiteral>() || ast->as<ASTFunction>())
            {
                if (func.name == "globalIn")
                    func.name = "in";
                else if (func.name == "globalNotIn")
                    func.name = "notIn";
                else if (func.name == "globalNullIn")
                    func.name = "nullIn";
                else if (func.name == "globalNotNullIn")
                    func.name = "notNullIn";
                return;
            }

            data.addExternalStorage(ast);
            data.has_global_subqueries = true;
        }
    }

    /// GLOBAL JOIN
    static void visit(ASTTablesInSelectQueryElement & table_elem, ASTPtr &, Data & data)
    {
        if (table_elem.table_join
            && (table_elem.table_join->as<ASTTableJoin &>().locality == ASTTableJoin::Locality::Global
                || data.getContext()->getSettingsRef().prefer_global_in_and_join))
        {
            data.addExternalStorage(table_elem.table_expression, true);
            data.has_global_subqueries = true;
        }
    }
};

/// Converts GLOBAL subqueries to external tables; Puts them into the external_tables dictionary: name -> StoragePtr.
using GlobalSubqueriesVisitor = InDepthNodeVisitor<GlobalSubqueriesMatcher, false>;

}<|MERGE_RESOLUTION|>--- conflicted
+++ resolved
@@ -159,19 +159,9 @@
                 auto external_table = external_storage_holder->getTable();
                 auto table_out = external_table->write({}, external_table->getInMemoryMetadataPtr(), getContext());
                 auto io = interpreter->execute();
-<<<<<<< HEAD
-                io.pipeline.resize(1);
-                io.pipeline.setSinks([&](const Block &, Pipe::StreamType) -> ProcessorPtr
-                {
-                    return table_out;
-                });
-                auto executor = io.pipeline.execute();
-                executor->execute(io.pipeline.getNumThreads());
-=======
                 io.pipeline.complete(std::move(table_out));
                 CompletedPipelineExecutor executor(io.pipeline);
                 executor.execute();
->>>>>>> 59c8ed9b
             }
             else
             {
