#include <Interpreters/DatabaseCatalog.h>
#include <Interpreters/Context.h>
#include <Interpreters/loadMetadata.h>
#include <Storages/IStorage.h>
#include <Databases/IDatabase.h>
#include <Databases/DatabaseMemory.h>
#include <Databases/DatabaseOnDisk.h>
#include <Disks/IDisk.h>
#include <Common/quoteString.h>
#include <Storages/StorageMemory.h>
#include <Storages/LiveView/TemporaryLiveViewCleaner.h>
#include <Core/BackgroundSchedulePool.h>
#include <Parsers/formatAST.h>
#include <IO/ReadHelpers.h>
#include <Poco/DirectoryIterator.h>
#include <Common/atomicRename.h>
#include <Common/CurrentMetrics.h>
#include <Common/logger_useful.h>
#include <Poco/Util/AbstractConfiguration.h>
#include <Common/filesystemHelpers.h>
#include <Common/noexcept_scope.h>

#include "config_core.h"

#if USE_MYSQL
#    include <Databases/MySQL/MaterializedMySQLSyncThread.h>
#    include <Storages/StorageMaterializedMySQL.h>
#endif

#if USE_LIBPQXX
#    include <Databases/PostgreSQL/DatabaseMaterializedPostgreSQL.h>
#    include <Storages/PostgreSQL/StorageMaterializedPostgreSQL.h>
#endif

namespace CurrentMetrics
{
    extern const Metric TablesToDropQueueSize;
}

namespace DB
{

namespace ErrorCodes
{
    extern const int UNKNOWN_DATABASE;
    extern const int UNKNOWN_TABLE;
    extern const int TABLE_ALREADY_EXISTS;
    extern const int DATABASE_ALREADY_EXISTS;
    extern const int DATABASE_NOT_EMPTY;
    extern const int DATABASE_ACCESS_DENIED;
    extern const int LOGICAL_ERROR;
    extern const int HAVE_DEPENDENT_OBJECTS;
    extern const int UNFINISHED;
}

TemporaryTableHolder::TemporaryTableHolder(ContextPtr context_, const TemporaryTableHolder::Creator & creator, const ASTPtr & query)
    : WithContext(context_->getGlobalContext())
    , temporary_tables(DatabaseCatalog::instance().getDatabaseForTemporaryTables().get())
{
    ASTPtr original_create;
    ASTCreateQuery * create = dynamic_cast<ASTCreateQuery *>(query.get());
    String global_name;
    if (create)
    {
        original_create = create->clone();
        if (create->uuid == UUIDHelpers::Nil)
            create->uuid = UUIDHelpers::generateV4();
        id = create->uuid;
        create->setTable("_tmp_" + toString(id));
        global_name = create->getTable();
        create->setDatabase(DatabaseCatalog::TEMPORARY_DATABASE);
    }
    else
    {
        id = UUIDHelpers::generateV4();
        global_name = "_tmp_" + toString(id);
    }
    auto table_id = StorageID(DatabaseCatalog::TEMPORARY_DATABASE, global_name, id);
    auto table = creator(table_id);
    DatabaseCatalog::instance().addUUIDMapping(id);
    temporary_tables->createTable(getContext(), global_name, table, original_create);
    table->startup();
}


TemporaryTableHolder::TemporaryTableHolder(
    ContextPtr context_,
    const ColumnsDescription & columns,
    const ConstraintsDescription & constraints,
    const ASTPtr & query,
    bool create_for_global_subquery)
    : TemporaryTableHolder(
        context_,
        [&](const StorageID & table_id)
        {
            auto storage = std::make_shared<StorageMemory>(table_id, ColumnsDescription{columns}, ConstraintsDescription{constraints}, String{});

            if (create_for_global_subquery)
                storage->delayReadForGlobalSubqueries();

            return storage;
        },
        query)
{
}

TemporaryTableHolder::TemporaryTableHolder(TemporaryTableHolder && rhs) noexcept
        : WithContext(rhs.context), temporary_tables(rhs.temporary_tables), id(rhs.id)
{
    rhs.id = UUIDHelpers::Nil;
}

TemporaryTableHolder & TemporaryTableHolder::operator=(TemporaryTableHolder && rhs) noexcept
{
    id = rhs.id;
    rhs.id = UUIDHelpers::Nil;
    return *this;
}

TemporaryTableHolder::~TemporaryTableHolder()
{
    if (id != UUIDHelpers::Nil)
    {
        auto table = getTable();
        table->flushAndShutdown();
        temporary_tables->dropTable(getContext(), "_tmp_" + toString(id));
    }
}

StorageID TemporaryTableHolder::getGlobalTableID() const
{
    return StorageID{DatabaseCatalog::TEMPORARY_DATABASE, "_tmp_" + toString(id), id};
}

StoragePtr TemporaryTableHolder::getTable() const
{
    auto table = temporary_tables->tryGetTable("_tmp_" + toString(id), getContext());
    if (!table)
        throw Exception("Temporary table " + getGlobalTableID().getNameForLogs() + " not found", ErrorCodes::LOGICAL_ERROR);
    return table;
}


void DatabaseCatalog::initializeAndLoadTemporaryDatabase()
{
    drop_delay_sec = getContext()->getConfigRef().getInt("database_atomic_delay_before_drop_table_sec", default_drop_delay_sec);
    unused_dir_hide_timeout_sec = getContext()->getConfigRef().getInt("database_catalog_unused_dir_hide_timeout_sec", unused_dir_hide_timeout_sec);
    unused_dir_rm_timeout_sec = getContext()->getConfigRef().getInt("database_catalog_unused_dir_rm_timeout_sec", unused_dir_rm_timeout_sec);
    unused_dir_cleanup_period_sec = getContext()->getConfigRef().getInt("database_catalog_unused_dir_cleanup_period_sec", unused_dir_cleanup_period_sec);

    auto db_for_temporary_and_external_tables = std::make_shared<DatabaseMemory>(TEMPORARY_DATABASE, getContext());
    attachDatabase(TEMPORARY_DATABASE, db_for_temporary_and_external_tables);
}

void DatabaseCatalog::loadDatabases()
{
    if (Context::getGlobalContextInstance()->getApplicationType() == Context::ApplicationType::SERVER && unused_dir_cleanup_period_sec)
    {
        auto cleanup_task_holder
            = getContext()->getSchedulePool().createTask("DatabaseCatalog", [this]() { this->cleanupStoreDirectoryTask(); });
        cleanup_task = std::make_unique<BackgroundSchedulePoolTaskHolder>(std::move(cleanup_task_holder));
        (*cleanup_task)->activate();
        /// Do not start task immediately on server startup, it's not urgent.
        (*cleanup_task)->scheduleAfter(unused_dir_hide_timeout_sec * 1000);
    }

    auto task_holder = getContext()->getSchedulePool().createTask("DatabaseCatalog", [this](){ this->dropTableDataTask(); });
    drop_task = std::make_unique<BackgroundSchedulePoolTaskHolder>(std::move(task_holder));
    (*drop_task)->activate();
    std::lock_guard lock{tables_marked_dropped_mutex};
    if (!tables_marked_dropped.empty())
        (*drop_task)->schedule();

    /// Another background thread which drops temporary LiveViews.
    /// We should start it after loadMarkedAsDroppedTables() to avoid race condition.
    TemporaryLiveViewCleaner::instance().startup();
}

void DatabaseCatalog::shutdownImpl()
{
<<<<<<< HEAD
    is_shutting_down = true;
    wait_table_finally_dropped.notify_all();
=======
    TemporaryLiveViewCleaner::shutdown();
>>>>>>> d65a996a

    if (cleanup_task)
        (*cleanup_task)->deactivate();

    if (drop_task)
        (*drop_task)->deactivate();

    /** At this point, some tables may have threads that block our mutex.
      * To shutdown them correctly, we will copy the current list of tables,
      *  and ask them all to finish their work.
      * Then delete all objects with tables.
      */

    Databases current_databases;
    {
        std::lock_guard lock(databases_mutex);
        current_databases = databases;
    }

    /// We still hold "databases" (instead of std::move) for Buffer tables to flush data correctly.

    for (auto & database : current_databases)
        database.second->shutdown();

    {
        std::lock_guard lock(tables_marked_dropped_mutex);
        tables_marked_dropped.clear();
    }

    std::lock_guard lock(databases_mutex);
    for (const auto & db : databases)
    {
        UUID db_uuid = db.second->getUUID();
        if (db_uuid != UUIDHelpers::Nil)
            removeUUIDMapping(db_uuid);
    }
    assert(std::find_if(uuid_map.begin(), uuid_map.end(), [](const auto & elem)
    {
        /// Ensure that all UUID mappings are empty (i.e. all mappings contain nullptr instead of a pointer to storage)
        const auto & not_empty_mapping = [] (const auto & mapping)
        {
            auto & db = mapping.second.first;
            auto & table = mapping.second.second;
            return db || table;
        };
        std::lock_guard map_lock{elem.mutex};
        auto it = std::find_if(elem.map.begin(), elem.map.end(), not_empty_mapping);
        return it != elem.map.end();
    }) == uuid_map.end());
    databases.clear();
    view_dependencies.clear();
}

bool DatabaseCatalog::isPredefinedDatabase(std::string_view database_name)
{
    return database_name == TEMPORARY_DATABASE || database_name == SYSTEM_DATABASE || database_name == INFORMATION_SCHEMA
        || database_name == INFORMATION_SCHEMA_UPPERCASE;
}


DatabaseAndTable DatabaseCatalog::tryGetByUUID(const UUID & uuid) const
{
    assert(uuid != UUIDHelpers::Nil && getFirstLevelIdx(uuid) < uuid_map.size());
    const UUIDToStorageMapPart & map_part = uuid_map[getFirstLevelIdx(uuid)];
    std::lock_guard lock{map_part.mutex};
    auto it = map_part.map.find(uuid);
    if (it == map_part.map.end())
        return {};
    return it->second;
}


DatabaseAndTable DatabaseCatalog::getTableImpl(
    const StorageID & table_id,
    ContextPtr context_,
    std::optional<Exception> * exception) const
{
    if (!table_id)
    {
        if (exception)
            exception->emplace(ErrorCodes::UNKNOWN_TABLE, "Cannot find table: StorageID is empty");
        return {};
    }

    if (table_id.hasUUID())
    {
        /// Shortcut for tables which have persistent UUID
        auto db_and_table = tryGetByUUID(table_id.uuid);
        if (!db_and_table.first || !db_and_table.second)
        {
            assert(!db_and_table.first && !db_and_table.second);
            if (exception)
                exception->emplace(fmt::format("Table {} doesn't exist", table_id.getNameForLogs()), ErrorCodes::UNKNOWN_TABLE);
            return {};
        }

#if USE_LIBPQXX
        if (!context_->isInternalQuery() && (db_and_table.first->getEngineName() == "MaterializedPostgreSQL"))
        {
            db_and_table.second = std::make_shared<StorageMaterializedPostgreSQL>(std::move(db_and_table.second), getContext(),
                                        assert_cast<const DatabaseMaterializedPostgreSQL *>(db_and_table.first.get())->getPostgreSQLDatabaseName(),
                                        db_and_table.second->getStorageID().table_name);
        }
#endif

#if USE_MYSQL
        /// It's definitely not the best place for this logic, but behaviour must be consistent with DatabaseMaterializedMySQL::tryGetTable(...)
        if (!context_->isInternalQuery() && db_and_table.first->getEngineName() == "MaterializedMySQL")
        {
            db_and_table.second = std::make_shared<StorageMaterializedMySQL>(std::move(db_and_table.second), db_and_table.first.get());
        }
#endif
        return db_and_table;
    }


    if (table_id.database_name == TEMPORARY_DATABASE)
    {
        /// For temporary tables UUIDs are set in Context::resolveStorageID(...).
        /// If table_id has no UUID, then the name of database was specified by user and table_id was not resolved through context.
        /// Do not allow access to TEMPORARY_DATABASE because it contains all temporary tables of all contexts and users.
        if (exception)
            exception->emplace(fmt::format("Direct access to `{}` database is not allowed", TEMPORARY_DATABASE), ErrorCodes::DATABASE_ACCESS_DENIED);
        return {};
    }

    DatabasePtr database;
    {
        std::lock_guard lock{databases_mutex};
        auto it = databases.find(table_id.getDatabaseName());
        if (databases.end() == it)
        {
            if (exception)
                exception->emplace(fmt::format("Database {} doesn't exist", backQuoteIfNeed(table_id.getDatabaseName())), ErrorCodes::UNKNOWN_DATABASE);
            return {};
        }
        database = it->second;
    }

    auto table = database->tryGetTable(table_id.table_name, context_);
    if (!table && exception)
            exception->emplace(fmt::format("Table {} doesn't exist", table_id.getNameForLogs()), ErrorCodes::UNKNOWN_TABLE);
    if (!table)
        database = nullptr;

    return {database, table};
}

bool DatabaseCatalog::isPredefinedTable(const StorageID & table_id) const
{
    static const char * information_schema_views[] = {"schemata", "tables", "views", "columns"};
    static const char * information_schema_views_uppercase[] = {"SCHEMATA", "TABLES", "VIEWS", "COLUMNS"};

    auto check_database_and_table_name = [&](const String & database_name, const String & table_name)
    {
        if (database_name == SYSTEM_DATABASE)
        {
            auto storage = getSystemDatabase()->tryGetTable(table_name, getContext());
            return storage && storage->isSystemStorage();
        }
        if (database_name == INFORMATION_SCHEMA)
        {
            return std::find(std::begin(information_schema_views), std::end(information_schema_views), table_name)
                != std::end(information_schema_views);
        }
        if (database_name == INFORMATION_SCHEMA_UPPERCASE)
        {
            return std::find(std::begin(information_schema_views_uppercase), std::end(information_schema_views_uppercase), table_name)
                != std::end(information_schema_views_uppercase);
        }
        return false;
    };

    if (table_id.hasUUID())
    {
        if (auto storage = tryGetByUUID(table_id.uuid).second)
        {
            if (storage->isSystemStorage())
                return true;
            auto res_id = storage->getStorageID();
            String database_name = res_id.getDatabaseName();
            if (database_name != SYSTEM_DATABASE) /// If (database_name == SYSTEM_DATABASE) then we have already checked it (see isSystemStorage() above).
                return check_database_and_table_name(database_name, res_id.getTableName());
        }
        return false;
    }

    return check_database_and_table_name(table_id.getDatabaseName(), table_id.getTableName());
}

void DatabaseCatalog::assertDatabaseExists(const String & database_name) const
{
    std::lock_guard lock{databases_mutex};
    assertDatabaseExistsUnlocked(database_name);
}

void DatabaseCatalog::assertDatabaseDoesntExist(const String & database_name) const
{
    std::lock_guard lock{databases_mutex};
    assertDatabaseDoesntExistUnlocked(database_name);
}

void DatabaseCatalog::assertDatabaseExistsUnlocked(const String & database_name) const
{
    assert(!database_name.empty());
    if (databases.end() == databases.find(database_name))
        throw Exception("Database " + backQuoteIfNeed(database_name) + " doesn't exist", ErrorCodes::UNKNOWN_DATABASE);
}


void DatabaseCatalog::assertDatabaseDoesntExistUnlocked(const String & database_name) const
{
    assert(!database_name.empty());
    if (databases.end() != databases.find(database_name))
        throw Exception("Database " + backQuoteIfNeed(database_name) + " already exists.", ErrorCodes::DATABASE_ALREADY_EXISTS);
}

void DatabaseCatalog::attachDatabase(const String & database_name, const DatabasePtr & database)
{
    std::lock_guard lock{databases_mutex};
    assertDatabaseDoesntExistUnlocked(database_name);
    databases.emplace(database_name, database);
    NOEXCEPT_SCOPE({
        UUID db_uuid = database->getUUID();
        if (db_uuid != UUIDHelpers::Nil)
            addUUIDMapping(db_uuid, database, nullptr);
    });
}


DatabasePtr DatabaseCatalog::detachDatabase(ContextPtr local_context, const String & database_name, bool drop, bool check_empty)
{
    if (database_name == TEMPORARY_DATABASE)
        throw Exception("Cannot detach database with temporary tables.", ErrorCodes::DATABASE_ACCESS_DENIED);

    DatabasePtr db;
    {
        std::lock_guard lock{databases_mutex};
        assertDatabaseExistsUnlocked(database_name);
        db = databases.find(database_name)->second;
        UUID db_uuid = db->getUUID();
        if (db_uuid != UUIDHelpers::Nil)
            removeUUIDMapping(db_uuid);
        databases.erase(database_name);
    }

    if (check_empty)
    {
        try
        {
            if (!db->empty())
                throw Exception("New table appeared in database being dropped or detached. Try again.",
                                ErrorCodes::DATABASE_NOT_EMPTY);
            if (!drop)
                db->assertCanBeDetached(false);
        }
        catch (...)
        {
            attachDatabase(database_name, db);
            throw;
        }
    }

    db->shutdown();

    if (drop)
    {
        UUID db_uuid = db->getUUID();

        /// Delete the database.
        db->drop(local_context);

        /// Old ClickHouse versions did not store database.sql files
        /// Remove metadata dir (if exists) to avoid recreation of .sql file on server startup
        fs::path database_metadata_dir = fs::path(getContext()->getPath()) / "metadata" / escapeForFileName(database_name);
        fs::remove(database_metadata_dir);
        fs::path database_metadata_file = fs::path(getContext()->getPath()) / "metadata" / (escapeForFileName(database_name) + ".sql");
        fs::remove(database_metadata_file);

        if (db_uuid != UUIDHelpers::Nil)
            removeUUIDMappingFinally(db_uuid);
    }

    return db;
}

void DatabaseCatalog::updateDatabaseName(const String & old_name, const String & new_name, const Strings & tables_in_database)
{
    std::lock_guard lock{databases_mutex};
    assert(databases.find(new_name) == databases.end());
    auto it = databases.find(old_name);
    assert(it != databases.end());
    auto db = it->second;
    databases.erase(it);
    databases.emplace(new_name, db);

    for (const auto & table_name : tables_in_database)
    {
        QualifiedTableName new_table_name{new_name, table_name};
        auto dependencies = tryRemoveLoadingDependenciesUnlocked(QualifiedTableName{old_name, table_name}, /* check_dependencies */ false);
        DependenciesInfos new_info;
        for (const auto & dependency : dependencies)
            new_info[dependency].dependent_database_objects.insert(new_table_name);
        new_info[new_table_name].dependencies = std::move(dependencies);
        mergeDependenciesGraphs(loading_dependencies, new_info);
    }
}

DatabasePtr DatabaseCatalog::getDatabase(const String & database_name) const
{
    std::lock_guard lock{databases_mutex};
    assertDatabaseExistsUnlocked(database_name);
    return databases.find(database_name)->second;
}

DatabasePtr DatabaseCatalog::tryGetDatabase(const String & database_name) const
{
    assert(!database_name.empty());
    std::lock_guard lock{databases_mutex};
    auto it = databases.find(database_name);
    if (it == databases.end())
        return {};
    return it->second;
}

DatabasePtr DatabaseCatalog::getDatabase(const UUID & uuid) const
{
    auto db_and_table = tryGetByUUID(uuid);
    if (!db_and_table.first || db_and_table.second)
        throw Exception(ErrorCodes::UNKNOWN_DATABASE, "Database UUID {} does not exist", toString(uuid));
    return db_and_table.first;
}

DatabasePtr DatabaseCatalog::tryGetDatabase(const UUID & uuid) const
{
    assert(uuid != UUIDHelpers::Nil);
    auto db_and_table = tryGetByUUID(uuid);
    if (!db_and_table.first || db_and_table.second)
        return {};
    return db_and_table.first;
}

bool DatabaseCatalog::isDatabaseExist(const String & database_name) const
{
    assert(!database_name.empty());
    std::lock_guard lock{databases_mutex};
    return databases.end() != databases.find(database_name);
}

Databases DatabaseCatalog::getDatabases() const
{
    std::lock_guard lock{databases_mutex};
    return databases;
}

bool DatabaseCatalog::isTableExist(const DB::StorageID & table_id, ContextPtr context_) const
{
    if (table_id.hasUUID())
        return tryGetByUUID(table_id.uuid).second != nullptr;

    DatabasePtr db;
    {
        std::lock_guard lock{databases_mutex};
        auto iter = databases.find(table_id.database_name);
        if (iter != databases.end())
            db = iter->second;
    }
    return db && db->isTableExist(table_id.table_name, context_);
}

void DatabaseCatalog::assertTableDoesntExist(const StorageID & table_id, ContextPtr context_) const
{
    if (isTableExist(table_id, context_))
        throw Exception("Table " + table_id.getNameForLogs() + " already exists.", ErrorCodes::TABLE_ALREADY_EXISTS);
}

DatabasePtr DatabaseCatalog::getDatabaseForTemporaryTables() const
{
    return getDatabase(TEMPORARY_DATABASE);
}

DatabasePtr DatabaseCatalog::getSystemDatabase() const
{
    return getDatabase(SYSTEM_DATABASE);
}

void DatabaseCatalog::addUUIDMapping(const UUID & uuid)
{
    addUUIDMapping(uuid, nullptr, nullptr);
}

void DatabaseCatalog::addUUIDMapping(const UUID & uuid, const DatabasePtr & database, const StoragePtr & table)
{
    assert(uuid != UUIDHelpers::Nil && getFirstLevelIdx(uuid) < uuid_map.size());
    assert(database || !table);
    UUIDToStorageMapPart & map_part = uuid_map[getFirstLevelIdx(uuid)];
    std::lock_guard lock{map_part.mutex};
    auto [it, inserted] = map_part.map.try_emplace(uuid, database, table);
    if (inserted)
    {
        /// Mapping must be locked before actually inserting something
        chassert((!database && !table));
        return;
    }

    auto & prev_database = it->second.first;
    auto & prev_table = it->second.second;
    assert(prev_database || !prev_table);

    if (!prev_database && database)
    {
        /// It's empty mapping, it was created to "lock" UUID and prevent collision. Just update it.
        prev_database = database;
        prev_table = table;
        return;
    }

    /// We are trying to replace existing mapping (prev_database != nullptr), it's logical error
    if (database || table)
        throw Exception(ErrorCodes::LOGICAL_ERROR, "Mapping for table with UUID={} already exists", toString(uuid));
    /// Normally this should never happen, but it's possible when the same UUIDs are explicitly specified in different CREATE queries,
    /// so it's not LOGICAL_ERROR
    throw Exception(ErrorCodes::TABLE_ALREADY_EXISTS, "Mapping for table with UUID={} already exists. It happened due to UUID collision, "
                    "most likely because some not random UUIDs were manually specified in CREATE queries.", toString(uuid));
}

void DatabaseCatalog::removeUUIDMapping(const UUID & uuid)
{
    assert(uuid != UUIDHelpers::Nil && getFirstLevelIdx(uuid) < uuid_map.size());
    UUIDToStorageMapPart & map_part = uuid_map[getFirstLevelIdx(uuid)];
    std::lock_guard lock{map_part.mutex};
    auto it = map_part.map.find(uuid);
    if (it == map_part.map.end())
        throw Exception(ErrorCodes::LOGICAL_ERROR, "Mapping for table with UUID={} doesn't exist", toString(uuid));
    it->second = {};
}

void DatabaseCatalog::removeUUIDMappingFinally(const UUID & uuid)
{
    assert(uuid != UUIDHelpers::Nil && getFirstLevelIdx(uuid) < uuid_map.size());
    UUIDToStorageMapPart & map_part = uuid_map[getFirstLevelIdx(uuid)];
    std::lock_guard lock{map_part.mutex};
    if (!map_part.map.erase(uuid))
        throw Exception(ErrorCodes::LOGICAL_ERROR, "Mapping for table with UUID={} doesn't exist", toString(uuid));
}

void DatabaseCatalog::updateUUIDMapping(const UUID & uuid, DatabasePtr database, StoragePtr table)
{
    assert(uuid != UUIDHelpers::Nil && getFirstLevelIdx(uuid) < uuid_map.size());
    assert(database && table);
    UUIDToStorageMapPart & map_part = uuid_map[getFirstLevelIdx(uuid)];
    std::lock_guard lock{map_part.mutex};
    auto it = map_part.map.find(uuid);
    if (it == map_part.map.end())
        throw Exception(ErrorCodes::LOGICAL_ERROR, "Mapping for table with UUID={} doesn't exist", toString(uuid));
    auto & prev_database = it->second.first;
    auto & prev_table = it->second.second;
    assert(prev_database && prev_table);
    prev_database = std::move(database);
    prev_table = std::move(table);
}

bool DatabaseCatalog::hasUUIDMapping(const UUID & uuid)
{
    assert(uuid != UUIDHelpers::Nil && getFirstLevelIdx(uuid) < uuid_map.size());
    UUIDToStorageMapPart & map_part = uuid_map[getFirstLevelIdx(uuid)];
    std::lock_guard lock{map_part.mutex};
    return map_part.map.contains(uuid);
}

std::unique_ptr<DatabaseCatalog> DatabaseCatalog::database_catalog;

DatabaseCatalog::DatabaseCatalog(ContextMutablePtr global_context_)
    : WithMutableContext(global_context_), log(&Poco::Logger::get("DatabaseCatalog"))
{
    TemporaryLiveViewCleaner::init(global_context_);
}

DatabaseCatalog & DatabaseCatalog::init(ContextMutablePtr global_context_)
{
    if (database_catalog)
    {
        throw Exception("Database catalog is initialized twice. This is a bug.",
            ErrorCodes::LOGICAL_ERROR);
    }

    database_catalog.reset(new DatabaseCatalog(global_context_));

    return *database_catalog;
}

DatabaseCatalog & DatabaseCatalog::instance()
{
    if (!database_catalog)
    {
        throw Exception("Database catalog is not initialized. This is a bug.",
            ErrorCodes::LOGICAL_ERROR);
    }

    return *database_catalog;
}

void DatabaseCatalog::shutdown()
{
    // The catalog might not be initialized yet by init(global_context). It can
    // happen if some exception was thrown on first steps of startup.
    if (database_catalog)
    {
        database_catalog->shutdownImpl();
    }
}

DatabasePtr DatabaseCatalog::getDatabase(const String & database_name, ContextPtr local_context) const
{
    String resolved_database = local_context->resolveDatabase(database_name);
    return getDatabase(resolved_database);
}

void DatabaseCatalog::addDependency(const StorageID & from, const StorageID & where)
{
    std::lock_guard lock{databases_mutex};
    // FIXME when loading metadata storage may not know UUIDs of it's dependencies, because they are not loaded yet,
    // so UUID of `from` is not used here. (same for remove, get and update)
    view_dependencies[{from.getDatabaseName(), from.getTableName()}].insert(where);

}

void DatabaseCatalog::removeDependency(const StorageID & from, const StorageID & where)
{
    std::lock_guard lock{databases_mutex};
    view_dependencies[{from.getDatabaseName(), from.getTableName()}].erase(where);
}

Dependencies DatabaseCatalog::getDependencies(const StorageID & from) const
{
    std::lock_guard lock{databases_mutex};
    auto iter = view_dependencies.find({from.getDatabaseName(), from.getTableName()});
    if (iter == view_dependencies.end())
        return {};
    return Dependencies(iter->second.begin(), iter->second.end());
}

void
DatabaseCatalog::updateDependency(const StorageID & old_from, const StorageID & old_where, const StorageID & new_from,
                                  const StorageID & new_where)
{
    std::lock_guard lock{databases_mutex};
    if (!old_from.empty())
        view_dependencies[{old_from.getDatabaseName(), old_from.getTableName()}].erase(old_where);
    if (!new_from.empty())
        view_dependencies[{new_from.getDatabaseName(), new_from.getTableName()}].insert(new_where);
}

DDLGuardPtr DatabaseCatalog::getDDLGuard(const String & database, const String & table)
{
    std::unique_lock lock(ddl_guards_mutex);
    /// TSA does not support unique_lock
    auto db_guard_iter = TSA_SUPPRESS_WARNING_FOR_WRITE(ddl_guards).try_emplace(database).first;
    DatabaseGuard & db_guard = db_guard_iter->second;
    return std::make_unique<DDLGuard>(db_guard.first, db_guard.second, std::move(lock), table, database);
}

std::unique_lock<std::shared_mutex> DatabaseCatalog::getExclusiveDDLGuardForDatabase(const String & database)
{
    DDLGuards::iterator db_guard_iter;
    {
        std::lock_guard lock(ddl_guards_mutex);
        db_guard_iter = ddl_guards.try_emplace(database).first;
        assert(db_guard_iter->second.first.contains(""));
    }
    DatabaseGuard & db_guard = db_guard_iter->second;
    return std::unique_lock{db_guard.second};
}

bool DatabaseCatalog::isDictionaryExist(const StorageID & table_id) const
{
    auto storage = tryGetTable(table_id, getContext());
    bool storage_is_dictionary = storage && storage->isDictionary();

    return storage_is_dictionary;
}

StoragePtr DatabaseCatalog::getTable(const StorageID & table_id, ContextPtr local_context) const
{
    std::optional<Exception> exc;
    auto res = getTableImpl(table_id, local_context, &exc);
    if (!res.second)
        throw Exception(*exc);
    return res.second;
}

StoragePtr DatabaseCatalog::tryGetTable(const StorageID & table_id, ContextPtr local_context) const
{
    return getTableImpl(table_id, local_context, nullptr).second;
}

DatabaseAndTable DatabaseCatalog::getDatabaseAndTable(const StorageID & table_id, ContextPtr local_context) const
{
    std::optional<Exception> exc;
    auto res = getTableImpl(table_id, local_context, &exc);
    if (!res.second)
        throw Exception(*exc);
    return res;
}

DatabaseAndTable DatabaseCatalog::tryGetDatabaseAndTable(const StorageID & table_id, ContextPtr local_context) const
{
    return getTableImpl(table_id, local_context, nullptr);
}

void DatabaseCatalog::loadMarkedAsDroppedTables()
{
    assert(!cleanup_task);

    /// /clickhouse_root/metadata_dropped/ contains files with metadata of tables,
    /// which where marked as dropped by Atomic databases.
    /// Data directories of such tables still exists in store/
    /// and metadata still exists in ZooKeeper for ReplicatedMergeTree tables.
    /// If server restarts before such tables was completely dropped,
    /// we should load them and enqueue cleanup to remove data from store/ and metadata from ZooKeeper

    std::map<String, StorageID> dropped_metadata;
    String path = getContext()->getPath() + "metadata_dropped/";

    if (!std::filesystem::exists(path))
    {
        return;
    }

    Poco::DirectoryIterator dir_end;
    for (Poco::DirectoryIterator it(path); it != dir_end; ++it)
    {
        /// File name has the following format:
        /// database_name.table_name.uuid.sql

        /// Ignore unexpected files
        if (!it.name().ends_with(".sql"))
            continue;

        /// Process .sql files with metadata of tables which were marked as dropped
        StorageID dropped_id = StorageID::createEmpty();
        size_t dot_pos = it.name().find('.');
        if (dot_pos == std::string::npos)
            continue;
        dropped_id.database_name = unescapeForFileName(it.name().substr(0, dot_pos));

        size_t prev_dot_pos = dot_pos;
        dot_pos = it.name().find('.', prev_dot_pos + 1);
        if (dot_pos == std::string::npos)
            continue;
        dropped_id.table_name = unescapeForFileName(it.name().substr(prev_dot_pos + 1, dot_pos - prev_dot_pos - 1));

        prev_dot_pos = dot_pos;
        dot_pos = it.name().find('.', prev_dot_pos + 1);
        if (dot_pos == std::string::npos)
            continue;
        dropped_id.uuid = parse<UUID>(it.name().substr(prev_dot_pos + 1, dot_pos - prev_dot_pos - 1));

        String full_path = path + it.name();
        dropped_metadata.emplace(std::move(full_path), std::move(dropped_id));
    }

    LOG_INFO(log, "Found {} partially dropped tables. Will load them and retry removal.", dropped_metadata.size());

    ThreadPool pool;
    for (const auto & elem : dropped_metadata)
    {
        pool.scheduleOrThrowOnError([&]()
        {
            this->enqueueDroppedTableCleanup(elem.second, nullptr, elem.first);
        });
    }
    pool.wait();
}

String DatabaseCatalog::getPathForDroppedMetadata(const StorageID & table_id) const
{
    return getContext()->getPath() + "metadata_dropped/" +
           escapeForFileName(table_id.getDatabaseName()) + "." +
           escapeForFileName(table_id.getTableName()) + "." +
           toString(table_id.uuid) + ".sql";
}

void DatabaseCatalog::enqueueDroppedTableCleanup(StorageID table_id, StoragePtr table, String dropped_metadata_path, bool ignore_delay)
{
    assert(table_id.hasUUID());
    assert(!table || table->getStorageID().uuid == table_id.uuid);
    assert(dropped_metadata_path == getPathForDroppedMetadata(table_id));

    /// Table was removed from database. Enqueue removal of its data from disk.
    time_t drop_time;
    if (table)
    {
        chassert(hasUUIDMapping(table_id.uuid));
        drop_time = std::chrono::system_clock::to_time_t(std::chrono::system_clock::now());
        table->is_dropped = true;
    }
    else
    {
        /// Try load table from metadata to drop it correctly (e.g. remove metadata from zk or remove data from all volumes)
        LOG_INFO(log, "Trying load partially dropped table {} from {}", table_id.getNameForLogs(), dropped_metadata_path);
        ASTPtr ast = DatabaseOnDisk::parseQueryFromMetadata(
            log, getContext(), dropped_metadata_path, /*throw_on_error*/ false, /*remove_empty*/ false);
        auto * create = typeid_cast<ASTCreateQuery *>(ast.get());
        assert(!create || create->uuid == table_id.uuid);

        if (create)
        {
            String data_path = "store/" + getPathForUUID(table_id.uuid);
            create->setDatabase(table_id.database_name);
            create->setTable(table_id.table_name);
            try
            {
                table = createTableFromAST(*create, table_id.getDatabaseName(), data_path, getContext(), /* force_restore */ true).second;
                table->is_dropped = true;
            }
            catch (...)
            {
                tryLogCurrentException(log, "Cannot load partially dropped table " + table_id.getNameForLogs() +
                                            " from: " + dropped_metadata_path +
                                            ". Parsed query: " + serializeAST(*create) +
                                            ". Will remove metadata and " + data_path +
                                            ". Garbage may be left in ZooKeeper.");
            }
        }
        else
        {
            LOG_WARNING(log, "Cannot parse metadata of partially dropped table {} from {}. Will remove metadata file and data directory. Garbage may be left in /store directory and ZooKeeper.", table_id.getNameForLogs(), dropped_metadata_path);
        }

        addUUIDMapping(table_id.uuid);
        drop_time = FS::getModificationTime(dropped_metadata_path);
    }

    std::lock_guard lock(tables_marked_dropped_mutex);
    if (ignore_delay)
        tables_marked_dropped.push_front({table_id, table, dropped_metadata_path, drop_time});
    else
        tables_marked_dropped.push_back({table_id, table, dropped_metadata_path, drop_time + drop_delay_sec});
    tables_marked_dropped_ids.insert(table_id.uuid);
    CurrentMetrics::add(CurrentMetrics::TablesToDropQueueSize, 1);

    /// If list of dropped tables was empty, start a drop task.
    /// If ignore_delay is set, schedule drop task as soon as possible.
    if (drop_task && (tables_marked_dropped.size() == 1 || ignore_delay))
        (*drop_task)->schedule();
}

void DatabaseCatalog::dropTableDataTask()
{
    /// Background task that removes data of tables which were marked as dropped by Atomic databases.
    /// Table can be removed when it's not used by queries and drop_delay_sec elapsed since it was marked as dropped.

    bool need_reschedule = true;
    /// Default reschedule time for the case when we are waiting for reference count to become 1.
    size_t schedule_after_ms = reschedule_time_ms;
    TableMarkedAsDropped table;
    try
    {
        std::lock_guard lock(tables_marked_dropped_mutex);
        assert(!tables_marked_dropped.empty());
        time_t current_time = std::chrono::system_clock::to_time_t(std::chrono::system_clock::now());
        time_t min_drop_time = std::numeric_limits<time_t>::max();
        size_t tables_in_use_count = 0;
        auto it = std::find_if(tables_marked_dropped.begin(), tables_marked_dropped.end(), [&](const auto & elem)
        {
            bool not_in_use = !elem.table || elem.table.unique();
            bool old_enough = elem.drop_time <= current_time;
            min_drop_time = std::min(min_drop_time, elem.drop_time);
            tables_in_use_count += !not_in_use;
            return not_in_use && old_enough;
        });
        if (it != tables_marked_dropped.end())
        {
            table = std::move(*it);
            LOG_INFO(log, "Have {} tables in drop queue ({} of them are in use), will try drop {}",
                     tables_marked_dropped.size(), tables_in_use_count, table.table_id.getNameForLogs());
            tables_marked_dropped.erase(it);
            /// Schedule the task as soon as possible, while there are suitable tables to drop.
            schedule_after_ms = 0;
        }
        else if (current_time < min_drop_time)
        {
            /// We are waiting for drop_delay_sec to exceed, no sense to wakeup until min_drop_time.
            /// If new table is added to the queue with ignore_delay flag, schedule() is called to wakeup the task earlier.
            schedule_after_ms = (min_drop_time - current_time) * 1000;
            LOG_TRACE(log, "Not found any suitable tables to drop, still have {} tables in drop queue ({} of them are in use). "
                           "Will check again after {} seconds", tables_marked_dropped.size(), tables_in_use_count, min_drop_time - current_time);
        }
        need_reschedule = !tables_marked_dropped.empty();
    }
    catch (...)
    {
        tryLogCurrentException(log, __PRETTY_FUNCTION__);
    }

    if (table.table_id)
    {
        try
        {
            dropTableFinally(table);
            std::lock_guard lock(tables_marked_dropped_mutex);
            [[maybe_unused]] auto removed = tables_marked_dropped_ids.erase(table.table_id.uuid);
            assert(removed);
        }
        catch (...)
        {
            tryLogCurrentException(log, "Cannot drop table " + table.table_id.getNameForLogs() +
                                        ". Will retry later.");
            {
                table.drop_time = std::chrono::system_clock::to_time_t(std::chrono::system_clock::now()) + drop_error_cooldown_sec;
                std::lock_guard lock(tables_marked_dropped_mutex);
                tables_marked_dropped.emplace_back(std::move(table));
                /// If list of dropped tables was empty, schedule a task to retry deletion.
                if (tables_marked_dropped.size() == 1)
                {
                    need_reschedule = true;
                    schedule_after_ms = drop_error_cooldown_sec * 1000;
                }
            }
        }

        wait_table_finally_dropped.notify_all();
    }

    /// Do not schedule a task if there is no tables to drop
    if (need_reschedule)
        (*drop_task)->scheduleAfter(schedule_after_ms);
}

void DatabaseCatalog::dropTableFinally(const TableMarkedAsDropped & table)
{
    if (table.table)
    {
        table.table->drop();
    }

    /// Even if table is not loaded, try remove its data from disks.
    for (const auto & [disk_name, disk] : getContext()->getDisksMap())
    {
        String data_path = "store/" + getPathForUUID(table.table_id.uuid);
        if (!disk->exists(data_path) || disk->isReadOnly())
            continue;

        LOG_INFO(log, "Removing data directory {} of dropped table {} from disk {}", data_path, table.table_id.getNameForLogs(), disk_name);
        disk->removeRecursive(data_path);
    }

    LOG_INFO(log, "Removing metadata {} of dropped table {}", table.metadata_path, table.table_id.getNameForLogs());
    fs::remove(fs::path(table.metadata_path));

    removeUUIDMappingFinally(table.table_id.uuid);
    CurrentMetrics::sub(CurrentMetrics::TablesToDropQueueSize, 1);
}

String DatabaseCatalog::getPathForUUID(const UUID & uuid)
{
    const size_t uuid_prefix_len = 3;
    return toString(uuid).substr(0, uuid_prefix_len) + '/' + toString(uuid) + '/';
}

void DatabaseCatalog::waitTableFinallyDropped(const UUID & uuid)
{
    if (uuid == UUIDHelpers::Nil)
        return;

    LOG_DEBUG(log, "Waiting for table {} to be finally dropped", toString(uuid));
    std::unique_lock lock{tables_marked_dropped_mutex};
    wait_table_finally_dropped.wait(lock, [&]() TSA_REQUIRES(tables_marked_dropped_mutex) -> bool
    {
        return !tables_marked_dropped_ids.contains(uuid) || is_shutting_down;
    });

    /// TSA doesn't support unique_lock
    if (TSA_SUPPRESS_WARNING_FOR_READ(tables_marked_dropped_ids).contains(uuid))
        throw Exception(ErrorCodes::UNFINISHED, "Did not finish dropping the table with UUID {} because the server is shutting down, "
                                                "will finish after restart", uuid);
}

void DatabaseCatalog::addLoadingDependencies(const QualifiedTableName & table, TableNamesSet && dependencies)
{
    DependenciesInfos new_info;
    for (const auto & dependency : dependencies)
        new_info[dependency].dependent_database_objects.insert(table);
    new_info[table].dependencies = std::move(dependencies);
    addLoadingDependencies(new_info);
}

void DatabaseCatalog::addLoadingDependencies(const DependenciesInfos & new_infos)
{
    std::lock_guard lock{databases_mutex};
    mergeDependenciesGraphs(loading_dependencies, new_infos);
}

DependenciesInfo DatabaseCatalog::getLoadingDependenciesInfo(const StorageID & table_id) const
{
    std::lock_guard lock{databases_mutex};
    auto it = loading_dependencies.find(table_id.getQualifiedName());
    if (it == loading_dependencies.end())
        return {};
    return it->second;
}

TableNamesSet DatabaseCatalog::tryRemoveLoadingDependencies(const StorageID & table_id, bool check_dependencies, bool is_drop_database)
{
    QualifiedTableName removing_table = table_id.getQualifiedName();
    std::lock_guard lock{databases_mutex};
    return tryRemoveLoadingDependenciesUnlocked(removing_table, check_dependencies, is_drop_database);
}

TableNamesSet DatabaseCatalog::tryRemoveLoadingDependenciesUnlocked(const QualifiedTableName & removing_table, bool check_dependencies, bool is_drop_database)
{
    auto it = loading_dependencies.find(removing_table);
    if (it == loading_dependencies.end())
        return {};

    TableNamesSet & dependent = it->second.dependent_database_objects;
    if (!dependent.empty())
    {
        if (check_dependencies && !is_drop_database)
            throw Exception(ErrorCodes::HAVE_DEPENDENT_OBJECTS, "Cannot drop or rename {}, because some tables depend on it: {}",
                            removing_table, fmt::join(dependent, ", "));

        /// For DROP DATABASE we should ignore dependent tables from the same database.
        /// TODO unload tables in reverse topological order and remove this code
        if (check_dependencies)
        {
            TableNames from_other_databases;
            for (const auto & table : dependent)
                if (table.database != removing_table.database)
                    from_other_databases.push_back(table);

            if (!from_other_databases.empty())
                throw Exception(ErrorCodes::HAVE_DEPENDENT_OBJECTS, "Cannot drop or rename {}, because some tables depend on it: {}",
                                removing_table, fmt::join(from_other_databases, ", "));
        }

        for (const auto & table : dependent)
        {
            [[maybe_unused]] bool removed = loading_dependencies[table].dependencies.erase(removing_table);
            assert(removed);
        }
        dependent.clear();
    }

    TableNamesSet dependencies = it->second.dependencies;
    for (const auto & table : dependencies)
    {
        [[maybe_unused]] bool removed = loading_dependencies[table].dependent_database_objects.erase(removing_table);
        assert(removed);
    }

    loading_dependencies.erase(it);
    return dependencies;
}

void DatabaseCatalog::checkTableCanBeRemovedOrRenamed(const StorageID & table_id) const
{
    QualifiedTableName removing_table = table_id.getQualifiedName();
    std::lock_guard lock{databases_mutex};
    auto it = loading_dependencies.find(removing_table);
    if (it == loading_dependencies.end())
        return;

    const TableNamesSet & dependent = it->second.dependent_database_objects;
    if (!dependent.empty())
        throw Exception(ErrorCodes::HAVE_DEPENDENT_OBJECTS, "Cannot drop or rename {}, because some tables depend on it: {}",
                            table_id.getNameForLogs(), fmt::join(dependent, ", "));
}

void DatabaseCatalog::updateLoadingDependencies(const StorageID & table_id, TableNamesSet && new_dependencies)
{
    if (new_dependencies.empty())
        return;
    QualifiedTableName table_name = table_id.getQualifiedName();
    std::lock_guard lock{databases_mutex};
    auto it = loading_dependencies.find(table_name);
    if (it == loading_dependencies.end())
        it = loading_dependencies.emplace(table_name, DependenciesInfo{}).first;

    auto & old_dependencies = it->second.dependencies;
    for (const auto & dependency : old_dependencies)
        if (!new_dependencies.contains(dependency))
            loading_dependencies[dependency].dependent_database_objects.erase(table_name);

    for (const auto & dependency : new_dependencies)
        if (!old_dependencies.contains(dependency))
            loading_dependencies[dependency].dependent_database_objects.insert(table_name);

    old_dependencies = std::move(new_dependencies);
}

void DatabaseCatalog::cleanupStoreDirectoryTask()
{
    for (const auto & [disk_name, disk] : getContext()->getDisksMap())
    {
        if (!disk->supportsStat() || !disk->supportsChmod())
            continue;

        size_t affected_dirs = 0;
        for (auto it = disk->iterateDirectory("store"); it->isValid(); it->next())
        {
            String prefix = it->name();
            bool expected_prefix_dir = disk->isDirectory(it->path()) && prefix.size() == 3 && isHexDigit(prefix[0]) && isHexDigit(prefix[1])
                && isHexDigit(prefix[2]);

            if (!expected_prefix_dir)
            {
                LOG_WARNING(log, "Found invalid directory {} on disk {}, will try to remove it", it->path(), disk_name);
                affected_dirs += maybeRemoveDirectory(disk_name, disk, it->path());
                continue;
            }

            for (auto jt = disk->iterateDirectory(it->path()); jt->isValid(); jt->next())
            {
                String uuid_str = jt->name();
                UUID uuid;
                bool parsed = tryParse(uuid, uuid_str);

                bool expected_dir = disk->isDirectory(jt->path()) && parsed && uuid != UUIDHelpers::Nil && uuid_str.starts_with(prefix);

                if (!expected_dir)
                {
                    LOG_WARNING(log, "Found invalid directory {} on disk {}, will try to remove it", jt->path(), disk_name);
                    affected_dirs += maybeRemoveDirectory(disk_name, disk, jt->path());
                    continue;
                }

                /// Order is important
                if (!hasUUIDMapping(uuid))
                {
                    /// We load uuids even for detached and permanently detached tables,
                    /// so it looks safe enough to remove directory if we don't have uuid mapping for it.
                    /// No table or database using this directory should concurrently appear,
                    /// because creation of new table would fail with "directory already exists".
                    affected_dirs += maybeRemoveDirectory(disk_name, disk, jt->path());
                }
            }
        }

        if (affected_dirs)
            LOG_INFO(log, "Cleaned up {} directories from store/ on disk {}", affected_dirs, disk_name);
    }

    (*cleanup_task)->scheduleAfter(unused_dir_cleanup_period_sec * 1000);
}

bool DatabaseCatalog::maybeRemoveDirectory(const String & disk_name, const DiskPtr & disk, const String & unused_dir)
{
    /// "Safe" automatic removal of some directory.
    /// At first we do not remove anything and only revoke all access right.
    /// And remove only if nobody noticed it after, for example, one month.

    try
    {
        struct stat st = disk->stat(unused_dir);

        if (st.st_uid != geteuid())
        {
            /// Directory is not owned by clickhouse, it's weird, let's ignore it (chmod will likely fail anyway).
            LOG_WARNING(log, "Found directory {} with unexpected owner (uid={}) on disk {}", unused_dir, st.st_uid, disk_name);
            return false;
        }

        time_t max_modification_time = std::max(st.st_atime, std::max(st.st_mtime, st.st_ctime));
        time_t current_time = time(nullptr);
        if (st.st_mode & (S_IRWXU | S_IRWXG | S_IRWXO))
        {
            if (current_time <= max_modification_time + unused_dir_hide_timeout_sec)
                return false;

            LOG_INFO(log, "Removing access rights for unused directory {} from disk {} (will remove it when timeout exceed)", unused_dir, disk_name);

            /// Explicitly update modification time just in case

            disk->setLastModified(unused_dir, Poco::Timestamp::fromEpochTime(current_time));

            /// Remove all access right
            disk->chmod(unused_dir, 0);

            return true;
        }
        else
        {
            if (!unused_dir_rm_timeout_sec)
                return false;

            if (current_time <= max_modification_time + unused_dir_rm_timeout_sec)
                return false;

            LOG_INFO(log, "Removing unused directory {} from disk {}", unused_dir, disk_name);

            /// We have to set these access rights to make recursive removal work
            disk->chmod(unused_dir, S_IRWXU);

            disk->removeRecursive(unused_dir);

            return true;
        }
    }
    catch (...)
    {
        tryLogCurrentException(log, fmt::format("Failed to remove unused directory {} from disk {} ({})",
                                                unused_dir, disk->getName(), disk->getPath()));
        return false;
    }
}

static void maybeUnlockUUID(UUID uuid)
{
    if (uuid == UUIDHelpers::Nil)
        return;

    chassert(DatabaseCatalog::instance().hasUUIDMapping(uuid));
    auto db_and_table = DatabaseCatalog::instance().tryGetByUUID(uuid);
    if (!db_and_table.first && !db_and_table.second)
    {
        DatabaseCatalog::instance().removeUUIDMappingFinally(uuid);
        return;
    }
    chassert(db_and_table.first || !db_and_table.second);
}

TemporaryLockForUUIDDirectory::TemporaryLockForUUIDDirectory(UUID uuid_)
    : uuid(uuid_)
{
    if (uuid != UUIDHelpers::Nil)
        DatabaseCatalog::instance().addUUIDMapping(uuid);
}

TemporaryLockForUUIDDirectory::~TemporaryLockForUUIDDirectory()
{
    maybeUnlockUUID(uuid);
}

TemporaryLockForUUIDDirectory::TemporaryLockForUUIDDirectory(TemporaryLockForUUIDDirectory && rhs) noexcept
    : uuid(rhs.uuid)
{
    rhs.uuid = UUIDHelpers::Nil;
}

TemporaryLockForUUIDDirectory & TemporaryLockForUUIDDirectory::operator = (TemporaryLockForUUIDDirectory && rhs) noexcept
{
    maybeUnlockUUID(uuid);
    uuid = rhs.uuid;
    rhs.uuid = UUIDHelpers::Nil;
    return *this;
}


DDLGuard::DDLGuard(Map & map_, std::shared_mutex & db_mutex_, std::unique_lock<std::mutex> guards_lock_, const String & elem, const String & database_name)
        : map(map_), db_mutex(db_mutex_), guards_lock(std::move(guards_lock_))
{
    it = map.emplace(elem, Entry{std::make_unique<std::mutex>(), 0}).first;
    ++it->second.counter;
    guards_lock.unlock();
    table_lock = std::unique_lock(*it->second.mutex);
    is_database_guard = elem.empty();
    if (!is_database_guard)
    {

        bool locked_database_for_read = db_mutex.try_lock_shared();
        if (!locked_database_for_read)
        {
            releaseTableLock();
            throw Exception(ErrorCodes::UNKNOWN_DATABASE, "Database {} is currently dropped or renamed", database_name);
        }
    }
}

void DDLGuard::releaseTableLock() noexcept
{
    if (table_lock_removed)
        return;

    table_lock_removed = true;
    guards_lock.lock();
    UInt32 counter = --it->second.counter;
    table_lock.unlock();
    if (counter == 0)
        map.erase(it);
    guards_lock.unlock();
}

DDLGuard::~DDLGuard()
{
    if (!is_database_guard)
        db_mutex.unlock_shared();
    releaseTableLock();
}

}<|MERGE_RESOLUTION|>--- conflicted
+++ resolved
@@ -178,12 +178,10 @@
 
 void DatabaseCatalog::shutdownImpl()
 {
-<<<<<<< HEAD
     is_shutting_down = true;
     wait_table_finally_dropped.notify_all();
-=======
+
     TemporaryLiveViewCleaner::shutdown();
->>>>>>> d65a996a
 
     if (cleanup_task)
         (*cleanup_task)->deactivate();
