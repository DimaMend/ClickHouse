--- conflicted
+++ resolved
@@ -83,13 +83,9 @@
 
     static bool needChildVisit(const ASTPtr & node, const ASTPtr &)
     {
-<<<<<<< HEAD
         /// Don't descent into table functions and subqueries and special case for ArrayJoin.
         return !node->as<ASTSubquery>() && !node->as<ASTTableExpression>()
             && !node->as<ASTSelectWithUnionQuery>() && !node->as<ASTArrayJoin>();
-=======
-        return !(node->as<ASTFunction>());
->>>>>>> a5f6878c
     }
 
     static void visit(ASTPtr & ast, Data & data)
