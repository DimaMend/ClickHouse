#pragma once

#include <Interpreters/Context_fwd.h>
#include <Core/QueryProcessingStage.h>
#include <Parsers/IAST.h>

namespace DB
{

struct Settings;
struct DistributedSettings;
class Cluster;
using ClusterPtr = std::shared_ptr<Cluster>;
struct SelectQueryInfo;

class Pipe;
class QueryPlan;

class ExpressionActions;
using ExpressionActionsPtr = std::shared_ptr<ExpressionActions>;

struct StorageID;

struct StorageLimits;
using StorageLimitsList = std::list<StorageLimits>;

<<<<<<< HEAD
class ReplicatedMergeTreeCluster;
=======
class IQueryTreeNode;
using QueryTreeNodePtr = std::shared_ptr<IQueryTreeNode>;

class PlannerContext;
using PlannerContextPtr = std::shared_ptr<PlannerContext>;
>>>>>>> 7892e77d

namespace ClusterProxy
{

class SelectStreamFactory;

/// Update settings for Distributed query.
///
/// - Removes different restrictions (like max_concurrent_queries_for_user, max_memory_usage_for_user, etc.)
///   (but only if cluster does not have secret, since if it has, the user is the same)
/// - Update some settings depends on force_optimize_skip_unused_shards and:
///   - force_optimize_skip_unused_shards_nesting
///   - optimize_skip_unused_shards_nesting
///
/// @return new Context with adjusted settings
ContextMutablePtr updateSettingsForCluster(const Cluster & cluster, ContextPtr context, const Settings & settings, const StorageID & main_table);

using AdditionalShardFilterGenerator = std::function<ASTPtr(uint64_t)>;
/// Execute a distributed query, creating a query plan, from which the query pipeline can be built.
/// `stream_factory` object encapsulates the logic of creating plans for a different type of query
/// (currently SELECT, DESCRIBE).
void executeQuery(
    QueryPlan & query_plan,
    const Block & header,
    QueryProcessingStage::Enum processed_stage,
    const StorageID & main_table,
    const ASTPtr & table_func_ptr,
    SelectStreamFactory & stream_factory,
    LoggerPtr log,
    ContextPtr context,
    const SelectQueryInfo & query_info,
    const ExpressionActionsPtr & sharding_key_expr,
    const std::string & sharding_key_column_name,
    const DistributedSettings & distributed_settings,
    AdditionalShardFilterGenerator shard_filter_generator,
    bool is_remote_function);

void executeQueryWithParallelReplicas(
    QueryPlan & query_plan,
    const StorageID & storage_id,
    const Block & header,
    QueryProcessingStage::Enum processed_stage,
    const ASTPtr & query_ast,
    ContextPtr context,
    std::shared_ptr<const StorageLimitsList> storage_limits);

void executeQueryWithParallelReplicas(
    QueryPlan & query_plan,
    const StorageID & storage_id,
    QueryProcessingStage::Enum processed_stage,
    const ASTPtr & query_ast,
    ContextPtr context,
    std::shared_ptr<const StorageLimitsList> storage_limits);

<<<<<<< HEAD

/// TODO(cluster):
/// -- sharding key and CLUSTER BY optimization
void executeQueryForReplicatedMergeTreeCluster(
    QueryPlan & query_plan,
    SelectStreamFactory & stream_factory,
    LoggerPtr log,
    const ASTPtr & query_ast,
    ContextPtr context,
    const SelectQueryInfo & query_info,
    const ReplicatedMergeTreeCluster & cluster);

=======
void executeQueryWithParallelReplicas(
    QueryPlan & query_plan,
    const StorageID & storage_id,
    QueryProcessingStage::Enum processed_stage,
    const QueryTreeNodePtr & query_tree,
    const PlannerContextPtr & planner_context,
    ContextPtr context,
    std::shared_ptr<const StorageLimitsList> storage_limits);
>>>>>>> 7892e77d
}

}<|MERGE_RESOLUTION|>--- conflicted
+++ resolved
@@ -24,15 +24,13 @@
 struct StorageLimits;
 using StorageLimitsList = std::list<StorageLimits>;
 
-<<<<<<< HEAD
 class ReplicatedMergeTreeCluster;
-=======
+
 class IQueryTreeNode;
 using QueryTreeNodePtr = std::shared_ptr<IQueryTreeNode>;
 
 class PlannerContext;
 using PlannerContextPtr = std::shared_ptr<PlannerContext>;
->>>>>>> 7892e77d
 
 namespace ClusterProxy
 {
@@ -79,16 +77,6 @@
     ContextPtr context,
     std::shared_ptr<const StorageLimitsList> storage_limits);
 
-void executeQueryWithParallelReplicas(
-    QueryPlan & query_plan,
-    const StorageID & storage_id,
-    QueryProcessingStage::Enum processed_stage,
-    const ASTPtr & query_ast,
-    ContextPtr context,
-    std::shared_ptr<const StorageLimitsList> storage_limits);
-
-<<<<<<< HEAD
-
 /// TODO(cluster):
 /// -- sharding key and CLUSTER BY optimization
 void executeQueryForReplicatedMergeTreeCluster(
@@ -100,7 +88,14 @@
     const SelectQueryInfo & query_info,
     const ReplicatedMergeTreeCluster & cluster);
 
-=======
+void executeQueryWithParallelReplicas(
+    QueryPlan & query_plan,
+    const StorageID & storage_id,
+    QueryProcessingStage::Enum processed_stage,
+    const ASTPtr & query_ast,
+    ContextPtr context,
+    std::shared_ptr<const StorageLimitsList> storage_limits);
+
 void executeQueryWithParallelReplicas(
     QueryPlan & query_plan,
     const StorageID & storage_id,
@@ -109,7 +104,6 @@
     const PlannerContextPtr & planner_context,
     ContextPtr context,
     std::shared_ptr<const StorageLimitsList> storage_limits);
->>>>>>> 7892e77d
 }
 
 }