#pragma once

#include <Core/Block.h>
#include <Core/NamesAndTypes.h>
#include <Interpreters/Aliases.h>
#include <Interpreters/SelectQueryOptions.h>
#include <Interpreters/DatabaseAndTableWithAlias.h>
#include <Storages/IStorage_fwd.h>

namespace DB
{

class ASTFunction;
struct ASTTablesInSelectQueryElement;
class TableJoin;
class Context;
struct Settings;
struct SelectQueryOptions;
using Scalars = std::map<String, Block>;
struct StorageInMemoryMetadata;
using StorageMetadataPtr = std::shared_ptr<const StorageInMemoryMetadata>;

struct SyntaxAnalyzerResult
{
    ConstStoragePtr storage;
    StorageMetadataPtr metadata_snapshot;
    std::shared_ptr<TableJoin> analyzed_join;
    const ASTTablesInSelectQueryElement * ast_join = nullptr;

    NamesAndTypesList source_columns;
    NameSet source_columns_set; /// Set of names of source_columns.
    /// Set of columns that are enough to read from the table to evaluate the expression. It does not include joined columns.
    NamesAndTypesList required_source_columns;

    Aliases aliases;
    std::vector<const ASTFunction *> aggregates;

    /// Which column is needed to be ARRAY-JOIN'ed to get the specified.
    /// For example, for `SELECT s.v ... ARRAY JOIN a AS s` will get "s.v" -> "a.v".
    NameToNameMap array_join_result_to_source;

    /// For the ARRAY JOIN section, mapping from the alias to the full column name.
    /// For example, for `ARRAY JOIN [1,2] AS b` "b" -> "array(1,2)" will enter here.
    /// Note: not used further.
    NameToNameMap array_join_alias_to_name;

    /// The backward mapping for array_join_alias_to_name.
    /// Note: not used further.
    NameToNameMap array_join_name_to_alias;

    /// Predicate optimizer overrides the sub queries
    bool rewrite_subqueries = false;

    bool optimize_trivial_count = false;

    /// Results of scalar sub queries
    Scalars scalars;

<<<<<<< HEAD
    bool maybe_optimize_trivial_count = false;

    SyntaxAnalyzerResult(const NamesAndTypesList & source_columns_, ConstStoragePtr storage_ = {}, bool add_virtuals = true)
=======
    SyntaxAnalyzerResult(
        const NamesAndTypesList & source_columns_,
        ConstStoragePtr storage_ = {},
        const StorageMetadataPtr & metadata_snapshot_ = {},
        bool add_special = true)
>>>>>>> 811d124a
        : storage(storage_)
        , metadata_snapshot(metadata_snapshot_)
        , source_columns(source_columns_)
    {
        collectSourceColumns(add_virtuals);
    }

<<<<<<< HEAD
    void collectSourceColumns(bool add_virtuals);
    void collectUsedColumns(const ASTPtr & query);
=======
    void collectSourceColumns(bool add_special);
    void collectUsedColumns(const ASTPtr & query, bool is_select);
>>>>>>> 811d124a
    Names requiredSourceColumns() const { return required_source_columns.getNames(); }
    const Scalars & getScalars() const { return scalars; }
};

using SyntaxAnalyzerResultPtr = std::shared_ptr<const SyntaxAnalyzerResult>;

/// AST syntax analysis.
/// Optimises AST tree and collect information for further expression analysis.
/// Result AST has the following invariants:
///  * all aliases are substituted
///  * qualified names are translated
///  * scalar subqueries are executed replaced with constants
///  * unneeded columns are removed from SELECT clause
///  * duplicated columns are removed from ORDER BY, LIMIT BY, USING(...).
/// Motivation:
///  * group most of the AST-changing operations in single place
///  * avoid AST rewriting in ExpressionAnalyzer
///  * decompose ExpressionAnalyzer
class SyntaxAnalyzer
{
public:
    SyntaxAnalyzer(const Context & context_)
        : context(context_)
    {}

    /// Analyze and rewrite not select query
    SyntaxAnalyzerResultPtr analyze(
        ASTPtr & query,
        const NamesAndTypesList & source_columns_,
        ConstStoragePtr storage = {},
        const StorageMetadataPtr & metadata_snapshot = {},
        bool allow_aggregations = false) const;

    /// Analyze and rewrite select query
    SyntaxAnalyzerResultPtr analyzeSelect(
        ASTPtr & query,
        SyntaxAnalyzerResult && result,
        const SelectQueryOptions & select_options = {},
        const std::vector<TableWithColumnNamesAndTypes> & tables_with_columns = {},
        const Names & required_result_columns = {},
        std::shared_ptr<TableJoin> table_join = {}) const;

private:
    const Context & context;

    static void normalize(ASTPtr & query, Aliases & aliases, const Settings & settings);
};

}<|MERGE_RESOLUTION|>--- conflicted
+++ resolved
@@ -56,31 +56,20 @@
     /// Results of scalar sub queries
     Scalars scalars;
 
-<<<<<<< HEAD
-    bool maybe_optimize_trivial_count = false;
-
-    SyntaxAnalyzerResult(const NamesAndTypesList & source_columns_, ConstStoragePtr storage_ = {}, bool add_virtuals = true)
-=======
     SyntaxAnalyzerResult(
         const NamesAndTypesList & source_columns_,
         ConstStoragePtr storage_ = {},
         const StorageMetadataPtr & metadata_snapshot_ = {},
         bool add_special = true)
->>>>>>> 811d124a
         : storage(storage_)
         , metadata_snapshot(metadata_snapshot_)
         , source_columns(source_columns_)
     {
-        collectSourceColumns(add_virtuals);
+        collectSourceColumns(add_special);
     }
 
-<<<<<<< HEAD
-    void collectSourceColumns(bool add_virtuals);
-    void collectUsedColumns(const ASTPtr & query);
-=======
     void collectSourceColumns(bool add_special);
     void collectUsedColumns(const ASTPtr & query, bool is_select);
->>>>>>> 811d124a
     Names requiredSourceColumns() const { return required_source_columns.getNames(); }
     const Scalars & getScalars() const { return scalars; }
 };
