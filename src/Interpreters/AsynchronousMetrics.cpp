--- conflicted
+++ resolved
@@ -171,26 +171,16 @@
     {
         if (auto mark_cache = context.getMarkCache())
         {
-<<<<<<< HEAD
-            set("MarkCacheBytes", mark_cache->getSizeInUse());
-            set("MarkCacheFiles", mark_cache->getUsedRegionsCount());
-=======
             new_values["MarkCacheBytes"] = mark_cache->weight();
             new_values["MarkCacheFiles"] = mark_cache->count();
->>>>>>> 811d124a
         }
     }
 
     {
         if (auto uncompressed_cache = context.getUncompressedCache())
         {
-<<<<<<< HEAD
-            set("UncompressedCacheBytes", uncompressed_cache->getSizeInUse());
-            set("UncompressedCacheCells", uncompressed_cache->getUsedRegionsCount());
-=======
             new_values["UncompressedCacheBytes"] = uncompressed_cache->weight();
             new_values["UncompressedCacheCells"] = uncompressed_cache->count();
->>>>>>> 811d124a
         }
     }
 
