--- conflicted
+++ resolved
@@ -188,7 +188,7 @@
     }
 
     {
-        if (auto mmap_cache = global_context.getMMappedFileCache())
+        if (auto mmap_cache = getContext()->getMMappedFileCache())
         {
             new_values["MMapCacheCells"] = mmap_cache->count();
         }
@@ -196,11 +196,7 @@
 
 #if USE_EMBEDDED_COMPILER
     {
-<<<<<<< HEAD
-        if (auto compiled_expression_cache = getContext()->getCompiledExpressionCache())
-=======
         if (auto * compiled_expression_cache = CompiledExpressionCacheFactory::instance().tryGetCache())
->>>>>>> e6c755ca
             new_values["CompiledExpressionCacheCount"]  = compiled_expression_cache->count();
     }
 #endif
