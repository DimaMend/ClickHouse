#include <Interpreters/AsynchronousMetrics.h>
#include <Interpreters/AsynchronousMetricLog.h>
#include <Interpreters/ExpressionJIT.h>
#include <Interpreters/DatabaseCatalog.h>
#include <Interpreters/Context.h>
#include <Common/Exception.h>
#include <Common/setThreadName.h>
#include <Common/CurrentMetrics.h>
#include <Common/typeid_cast.h>
#include <Storages/MarkCache.h>
#include <Storages/StorageMergeTree.h>
#include <Storages/StorageReplicatedMergeTree.h>
#include <IO/UncompressedCache.h>
#include <Databases/IDatabase.h>
#include <chrono>


#if !defined(ARCADIA_BUILD)
#    include "config_core.h"
#endif

#if USE_JEMALLOC
#    include <jemalloc/jemalloc.h>
#endif


namespace CurrentMetrics
{
    extern const Metric MemoryTracking;
}


namespace DB
{

AsynchronousMetrics::~AsynchronousMetrics()
{
    try
    {
        {
            std::lock_guard lock{mutex};
            quit = true;
        }

        wait_cond.notify_one();
        thread.join();
    }
    catch (...)
    {
        DB::tryLogCurrentException(__PRETTY_FUNCTION__);
    }
}


AsynchronousMetricValues AsynchronousMetrics::getValues() const
{
    std::lock_guard lock{mutex};
    return values;
}


void AsynchronousMetrics::run()
{
    setThreadName("AsyncMetrics");

    const auto get_next_update_time = []
    {
        using namespace std::chrono;

        // The period doesn't really have to be configurable, but sometimes you
        // need to change it by recompilation to debug something. The generic
        // code is left here so that you don't have to ruin your mood by touching
        // std::chrono.
        const seconds period(60);

        const auto now = time_point_cast<seconds>(system_clock::now());

<<<<<<< HEAD
        // Use seconds since the start of the day, because who knows when the
        // epoch started, maybe it's on fractional minute or something.
        const auto start_of_day = time_point_cast<seconds>(time_point_cast<days>(now));
        const auto seconds_passed = now - start_of_day;
=======
        // Use seconds since the start of the hour, because we don't know when
        // the epoch started, maybe on some weird fractional time.
        const auto start_of_hour = time_point_cast<seconds>(time_point_cast<hours>(now));
        const auto seconds_passed = now - start_of_hour;
>>>>>>> 730c22f7

        // Rotate time forward by half a period -- e.g. if a period is a minute,
        // we'll collect metrics on start of minute + 30 seconds. This is to
        // achieve temporal separation with MetricTransmitter. Don't forget to
        // rotate it back.
        const auto rotation = period / 2;

        const auto periods_passed = (seconds_passed + rotation) / period;
        const auto seconds_next = (periods_passed + 1) * period - rotation;
<<<<<<< HEAD
        const auto time_next = start_of_day + seconds_next;
=======
        const auto time_next = start_of_hour + seconds_next;
>>>>>>> 730c22f7

        return time_next;
    };

    while (true)
    {
        {
            // Wait first, so that the first metric collection is also on even time.
            std::unique_lock lock{mutex};
            if (wait_cond.wait_until(lock, get_next_update_time(), [this] { return quit; }))
                break;
        }

        try
        {
            update();
        }
        catch (...)
        {
            tryLogCurrentException(__PRETTY_FUNCTION__);
        }
    }
}


template <typename Max, typename T>
static void calculateMax(Max & max, T x)
{
    if (Max(x) > max)
        max = x;
}

template <typename Max, typename Sum, typename T>
static void calculateMaxAndSum(Max & max, Sum & sum, T x)
{
    sum += x;
    if (Max(x) > max)
        max = x;
}

#if USE_JEMALLOC && JEMALLOC_VERSION_MAJOR >= 4
uint64_t updateJemallocEpoch()
{
    uint64_t value = 0;
    size_t size = sizeof(value);
    mallctl("epoch", &value, &size, &value, size);
    return value;
}

template <typename Value>
static void saveJemallocMetricImpl(AsynchronousMetricValues & values,
    const std::string & jemalloc_full_name,
    const std::string & clickhouse_full_name)
{
    Value value{};
    size_t size = sizeof(value);
    mallctl(jemalloc_full_name.c_str(), &value, &size, nullptr, 0);
    values[clickhouse_full_name] = value;
}

template<typename Value>
static void saveJemallocMetric(AsynchronousMetricValues & values,
    const std::string & metric_name)
{
    saveJemallocMetricImpl<Value>(values,
        fmt::format("stats.{}", metric_name),
        fmt::format("jemalloc.{}", metric_name));
}

template<typename Value>
static void saveAllArenasMetric(AsynchronousMetricValues & values,
    const std::string & metric_name)
{
    saveJemallocMetricImpl<Value>(values,
        fmt::format("stats.arenas.{}.{}", MALLCTL_ARENAS_ALL, metric_name),
        fmt::format("jemalloc.arenas.all.{}", metric_name));
}
#endif

void AsynchronousMetrics::update()
{
    AsynchronousMetricValues new_values;

    {
        if (auto mark_cache = context.getMarkCache())
        {
            new_values["MarkCacheBytes"] = mark_cache->weight();
            new_values["MarkCacheFiles"] = mark_cache->count();
        }
    }

    {
        if (auto uncompressed_cache = context.getUncompressedCache())
        {
            new_values["UncompressedCacheBytes"] = uncompressed_cache->weight();
            new_values["UncompressedCacheCells"] = uncompressed_cache->count();
        }
    }

#if USE_EMBEDDED_COMPILER
    {
        if (auto compiled_expression_cache = context.getCompiledExpressionCache())
            new_values["CompiledExpressionCacheCount"]  = compiled_expression_cache->count();
    }
#endif

    new_values["Uptime"] = context.getUptimeSeconds();

    /// Process memory usage according to OS
#if defined(OS_LINUX)
    {
        MemoryStatisticsOS::Data data = memory_stat.get();

        new_values["MemoryVirtual"] = data.virt;
        new_values["MemoryResident"] = data.resident;
        new_values["MemoryShared"] = data.shared;
        new_values["MemoryCode"] = data.code;
        new_values["MemoryDataAndStack"] = data.data_and_stack;

        /// We must update the value of total_memory_tracker periodically.
        /// Otherwise it might be calculated incorrectly - it can include a "drift" of memory amount.
        /// See https://github.com/ClickHouse/ClickHouse/issues/10293
        total_memory_tracker.set(data.resident);
        CurrentMetrics::set(CurrentMetrics::MemoryTracking, data.resident);
    }
#endif

    {
        auto databases = DatabaseCatalog::instance().getDatabases();

        size_t max_queue_size = 0;
        size_t max_inserts_in_queue = 0;
        size_t max_merges_in_queue = 0;

        size_t sum_queue_size = 0;
        size_t sum_inserts_in_queue = 0;
        size_t sum_merges_in_queue = 0;

        size_t max_absolute_delay = 0;
        size_t max_relative_delay = 0;

        size_t max_part_count_for_partition = 0;

        size_t number_of_databases = databases.size();
        size_t total_number_of_tables = 0;

        for (const auto & db : databases)
        {
            /// Lazy database can not contain MergeTree tables
            if (db.second->getEngineName() == "Lazy")
                continue;
            for (auto iterator = db.second->getTablesIterator(context); iterator->isValid(); iterator->next())
            {
                ++total_number_of_tables;
                const auto & table = iterator->table();
                if (!table)
                    continue;

                StorageMergeTree * table_merge_tree = dynamic_cast<StorageMergeTree *>(table.get());
                StorageReplicatedMergeTree * table_replicated_merge_tree = dynamic_cast<StorageReplicatedMergeTree *>(table.get());

                if (table_replicated_merge_tree)
                {
                    StorageReplicatedMergeTree::Status status;
                    table_replicated_merge_tree->getStatus(status, false);

                    calculateMaxAndSum(max_queue_size, sum_queue_size, status.queue.queue_size);
                    calculateMaxAndSum(max_inserts_in_queue, sum_inserts_in_queue, status.queue.inserts_in_queue);
                    calculateMaxAndSum(max_merges_in_queue, sum_merges_in_queue, status.queue.merges_in_queue);

                    if (!status.is_readonly)
                    {
                        try
                        {
                            time_t absolute_delay = 0;
                            time_t relative_delay = 0;
                            table_replicated_merge_tree->getReplicaDelays(absolute_delay, relative_delay);

                            calculateMax(max_absolute_delay, absolute_delay);
                            calculateMax(max_relative_delay, relative_delay);
                        }
                        catch (...)
                        {
                            tryLogCurrentException(__PRETTY_FUNCTION__,
                                "Cannot get replica delay for table: " + backQuoteIfNeed(db.first) + "." + backQuoteIfNeed(iterator->name()));
                        }
                    }

                    calculateMax(max_part_count_for_partition, table_replicated_merge_tree->getMaxPartsCountForPartition());
                }

                if (table_merge_tree)
                {
                    calculateMax(max_part_count_for_partition, table_merge_tree->getMaxPartsCountForPartition());
                }
            }
        }

        new_values["ReplicasMaxQueueSize"] = max_queue_size;
        new_values["ReplicasMaxInsertsInQueue"] = max_inserts_in_queue;
        new_values["ReplicasMaxMergesInQueue"] = max_merges_in_queue;

        new_values["ReplicasSumQueueSize"] = sum_queue_size;
        new_values["ReplicasSumInsertsInQueue"] = sum_inserts_in_queue;
        new_values["ReplicasSumMergesInQueue"] = sum_merges_in_queue;

        new_values["ReplicasMaxAbsoluteDelay"] = max_absolute_delay;
        new_values["ReplicasMaxRelativeDelay"] = max_relative_delay;

        new_values["MaxPartCountForPartition"] = max_part_count_for_partition;

        new_values["NumberOfDatabases"] = number_of_databases;
        new_values["NumberOfTables"] = total_number_of_tables;
    }

#if USE_JEMALLOC && JEMALLOC_VERSION_MAJOR >= 4
    // 'epoch' is a special mallctl -- it updates the statistics. Without it, all
    // the following calls will return stale values. It increments and returns
    // the current epoch number, which might be useful to log as a sanity check.
    auto epoch = updateJemallocEpoch();
    new_values["jemalloc.epoch"] = epoch;

    // Collect the statistics themselves.
    saveJemallocMetric<size_t>(new_values, "allocated");
    saveJemallocMetric<size_t>(new_values, "active");
    saveJemallocMetric<size_t>(new_values, "metadata");
    saveJemallocMetric<size_t>(new_values, "metadata_thp");
    saveJemallocMetric<size_t>(new_values, "resident");
    saveJemallocMetric<size_t>(new_values, "mapped");
    saveJemallocMetric<size_t>(new_values, "retained");
    saveJemallocMetric<size_t>(new_values, "background_thread.num_threads");
    saveJemallocMetric<uint64_t>(new_values, "background_thread.num_runs");
    saveJemallocMetric<uint64_t>(new_values, "background_thread.run_intervals");
    saveAllArenasMetric<size_t>(new_values, "pactive");
    saveAllArenasMetric<size_t>(new_values, "pdirty");
    saveAllArenasMetric<size_t>(new_values, "pmuzzy");
    saveAllArenasMetric<size_t>(new_values, "dirty_purged");
    saveAllArenasMetric<size_t>(new_values, "muzzy_purged");
#endif

    /// Add more metrics as you wish.

    // Log the new metrics.
    if (auto log = context.getAsynchronousMetricLog())
    {
        log->addValues(new_values);
    }

    // Finally, update the current metrics.
    std::lock_guard lock(mutex);
    values = new_values;
}

}<|MERGE_RESOLUTION|>--- conflicted
+++ resolved
@@ -75,17 +75,10 @@
 
         const auto now = time_point_cast<seconds>(system_clock::now());
 
-<<<<<<< HEAD
-        // Use seconds since the start of the day, because who knows when the
-        // epoch started, maybe it's on fractional minute or something.
-        const auto start_of_day = time_point_cast<seconds>(time_point_cast<days>(now));
-        const auto seconds_passed = now - start_of_day;
-=======
         // Use seconds since the start of the hour, because we don't know when
         // the epoch started, maybe on some weird fractional time.
         const auto start_of_hour = time_point_cast<seconds>(time_point_cast<hours>(now));
         const auto seconds_passed = now - start_of_hour;
->>>>>>> 730c22f7
 
         // Rotate time forward by half a period -- e.g. if a period is a minute,
         // we'll collect metrics on start of minute + 30 seconds. This is to
@@ -95,11 +88,7 @@
 
         const auto periods_passed = (seconds_passed + rotation) / period;
         const auto seconds_next = (periods_passed + 1) * period - rotation;
-<<<<<<< HEAD
-        const auto time_next = start_of_day + seconds_next;
-=======
         const auto time_next = start_of_hour + seconds_next;
->>>>>>> 730c22f7
 
         return time_next;
     };
