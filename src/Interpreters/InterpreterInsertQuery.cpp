--- conflicted
+++ resolved
@@ -68,13 +68,8 @@
     if (query.table_function)
     {
         const auto & factory = TableFunctionFactory::instance();
-<<<<<<< HEAD
-        TableFunctionPtr table_function_ptr = factory.get(table_function->name, context);
-        return table_function_ptr->execute(query.table_function->as<ASTFunction&>(), context, table_function_ptr->getName());
-=======
-        TableFunctionPtr table_function_ptr = factory.get(query.table_function, context);
-        return table_function_ptr->execute(query.table_function, context, table_function_ptr->getName());
->>>>>>> 22381685
+        auto table_function_ptr = factory.get(query.table_function->as<ASTFunction &>(), context);
+        return table_function_ptr->execute(query.table_function->as<ASTFunction &>(), context, table_function_ptr->getName());
     }
 
     query.table_id = context.resolveStorageID(query.table_id);
