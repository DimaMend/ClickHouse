#include <Interpreters/InterpreterInsertQuery.h>

#include <Access/Common/AccessFlags.h>
#include <Columns/ColumnNullable.h>
#include <Processors/Transforms/buildPushingToViewsChain.h>
#include <DataTypes/DataTypeNullable.h>
#include <IO/ConnectionTimeoutsContext.h>
#include <Interpreters/InterpreterSelectWithUnionQuery.h>
#include <Interpreters/InterpreterWatchQuery.h>
#include <Interpreters/QueryLog.h>
#include <Interpreters/TranslateQualifiedNamesVisitor.h>
#include <Interpreters/addMissingDefaults.h>
#include <Interpreters/getTableExpressions.h>
#include <Interpreters/processColumnTransformers.h>
#include <Parsers/ASTFunction.h>
#include <Parsers/ASTInsertQuery.h>
#include <Parsers/ASTSelectQuery.h>
#include <Parsers/ASTSelectWithUnionQuery.h>
#include <Parsers/ASTTablesInSelectQuery.h>
#include <Processors/Sinks/EmptySink.h>
#include <Processors/Transforms/CheckConstraintsTransform.h>
#include <Processors/Transforms/CountingTransform.h>
#include <Processors/Transforms/ExpressionTransform.h>
<<<<<<< HEAD
#include <Processors/Transforms/MaterializingTransform.h>
#include <Processors/Transforms/SquashingChunksTransform.h>
#include <Processors/Transforms/getSourceFromASTInsertQuery.h>
=======
#include <Storages/StorageAggregatingMemory.h>
>>>>>>> 5e8e7b89
#include <Storages/StorageDistributed.h>
#include <Storages/StorageMaterializedView.h>
#include <TableFunctions/TableFunctionFactory.h>
#include <Common/checkStackSize.h>


namespace DB
{

namespace ErrorCodes
{
    extern const int NOT_IMPLEMENTED;
    extern const int NO_SUCH_COLUMN_IN_TABLE;
    extern const int ILLEGAL_COLUMN;
    extern const int DUPLICATE_COLUMN;
}

InterpreterInsertQuery::InterpreterInsertQuery(
    const ASTPtr & query_ptr_, ContextPtr context_, bool allow_materialized_, bool no_squash_, bool no_destination_, bool async_insert_)
    : WithContext(context_)
    , query_ptr(query_ptr_)
    , allow_materialized(allow_materialized_)
    , no_squash(no_squash_)
    , no_destination(no_destination_)
    , async_insert(async_insert_)
{
    checkStackSize();
}


StoragePtr InterpreterInsertQuery::getTable(ASTInsertQuery & query)
{
    if (query.table_function)
    {
        const auto & factory = TableFunctionFactory::instance();
        TableFunctionPtr table_function_ptr = factory.get(query.table_function, getContext());

        /// If table function needs structure hint from select query
        /// we can create a temporary pipeline and get the header.
        if (query.select && table_function_ptr->needStructureHint())
        {
            InterpreterSelectWithUnionQuery interpreter_select{
                query.select, getContext(), SelectQueryOptions(QueryProcessingStage::Complete, 1)};
            QueryPipelineBuilder tmp_pipeline = interpreter_select.buildQueryPipeline();
            ColumnsDescription structure_hint{tmp_pipeline.getHeader().getNamesAndTypesList()};
            table_function_ptr->setStructureHint(structure_hint);
        }

        return table_function_ptr->execute(query.table_function, getContext(), table_function_ptr->getName());
    }

    if (query.table_id)
    {
        query.table_id = getContext()->resolveStorageID(query.table_id);
    }
    else
    {
        /// Insert query parser does not fill table_id because table and
        /// database can be parameters and be filled after parsing.
        StorageID local_table_id(query.getDatabase(), query.getTable());
        query.table_id = getContext()->resolveStorageID(local_table_id);
    }

    return DatabaseCatalog::instance().getTable(query.table_id, getContext());
}

Block InterpreterInsertQuery::getSampleBlock(
    const ASTInsertQuery & query,
    const StoragePtr & table,
    const StorageMetadataPtr & metadata_snapshot) const
{
    /// If the query does not include information about columns
    if (!query.columns)
    {
        if (no_destination)
            return metadata_snapshot->getSampleBlockWithVirtuals(table->getVirtuals());
        else
            return metadata_snapshot->getSampleBlockNonMaterialized();
    }

    /// Form the block based on the column names from the query
    Names names;
    const auto columns_ast = processColumnTransformers(getContext()->getCurrentDatabase(), table, metadata_snapshot, query.columns);
    for (const auto & identifier : columns_ast->children)
    {
        std::string current_name = identifier->getColumnName();
        names.emplace_back(std::move(current_name));
    }

    return getSampleBlock(names, table, metadata_snapshot);
}

Block InterpreterInsertQuery::getSampleBlock(
    const Names & names,
    const StoragePtr & table,
    const StorageMetadataPtr & metadata_snapshot) const
{
    Block table_sample_physical = metadata_snapshot->getSampleBlock();
    Block table_sample_insertable = metadata_snapshot->getSampleBlockInsertable();
    Block res;
    for (const auto & current_name : names)
    {
        if (res.has(current_name))
            throw Exception("Column " + current_name + " specified more than once", ErrorCodes::DUPLICATE_COLUMN);

        /// Column is not ordinary or ephemeral
        if (!table_sample_insertable.has(current_name))
        {
            /// Column is materialized
            if (table_sample_physical.has(current_name))
            {
                if (!allow_materialized)
                    throw Exception("Cannot insert column " + current_name + ", because it is MATERIALIZED column.",
                        ErrorCodes::ILLEGAL_COLUMN);
                res.insert(ColumnWithTypeAndName(table_sample_physical.getByName(current_name).type, current_name));
            }
            else /// The table does not have a column with that name
                throw Exception("No such column " + current_name + " in table " + table->getStorageID().getNameForLogs(),
                    ErrorCodes::NO_SUCH_COLUMN_IN_TABLE);
        }
        else
            res.insert(ColumnWithTypeAndName(table_sample_insertable.getByName(current_name).type, current_name));
    }
    return res;
}


/** A query that just reads all data without any complex computations or filetering.
  * If we just pipe the result to INSERT, we don't have to use too many threads for read.
  */
static bool isTrivialSelect(const ASTPtr & select)
{
    if (auto * select_query = select->as<ASTSelectQuery>())
    {
        const auto & tables = select_query->tables();

        if (!tables)
            return false;

        const auto & tables_in_select_query = tables->as<ASTTablesInSelectQuery &>();

        if (tables_in_select_query.children.size() != 1)
            return false;

        const auto & child = tables_in_select_query.children.front();
        const auto & table_element = child->as<ASTTablesInSelectQueryElement &>();
        const auto & table_expr = table_element.table_expression->as<ASTTableExpression &>();

        if (table_expr.subquery)
            return false;

        /// Note: how to write it in more generic way?
        return (!select_query->distinct
            && !select_query->limit_with_ties
            && !select_query->prewhere()
            && !select_query->where()
            && !select_query->groupBy()
            && !select_query->having()
            && !select_query->orderBy()
            && !select_query->limitBy());
    }
    /// This query is ASTSelectWithUnionQuery subquery
    return false;
};

Chain InterpreterInsertQuery::buildChain(
    const StoragePtr & table,
    const StorageMetadataPtr & metadata_snapshot,
    const Names & columns,
    ThreadStatus * thread_status,
    std::atomic_uint64_t * elapsed_counter_ms)
{
    auto sample = getSampleBlock(columns, table, metadata_snapshot);
    return buildChainImpl(table, metadata_snapshot, sample, thread_status, elapsed_counter_ms);
}

Chain InterpreterInsertQuery::buildChainImpl(
    const StoragePtr & table,
    const StorageMetadataPtr & metadata_snapshot,
    const Block & query_sample_block,
    ThreadStatus * thread_status,
    std::atomic_uint64_t * elapsed_counter_ms)
{
    auto context_ptr = getContext();
    const ASTInsertQuery * query = nullptr;
    if (query_ptr)
        query = query_ptr->as<ASTInsertQuery>();

    const Settings & settings = context_ptr->getSettingsRef();
    bool null_as_default = query && query->select && context_ptr->getSettingsRef().insert_null_as_default;

    /// We create a pipeline of several streams, into which we will write data.
    Chain out;

    /// Keep a reference to the context to make sure it stays alive until the chain is executed and destroyed
    out.addInterpreterContext(context_ptr);

    /// NOTE: we explicitly ignore bound materialized views when inserting into Kafka Storage.
    ///       Otherwise we'll get duplicates when MV reads same rows again from Kafka.
    if (table->noPushingToViews() && !no_destination)
    {
        auto sink = table->write(query_ptr, metadata_snapshot, context_ptr);
        sink->setRuntimeData(thread_status, elapsed_counter_ms);
        out.addSource(std::move(sink));
    }
    else
    {
        out = buildPushingToViewsChain(table, metadata_snapshot, context_ptr, query_ptr, no_destination, thread_status, elapsed_counter_ms);
    }

    /// Note that we wrap transforms one on top of another, so we write them in reverse of data processing order.

    /// Checking constraints. It must be done after calculation of all defaults, so we can check them on calculated columns.
    if (const auto & constraints = metadata_snapshot->getConstraints(); !constraints.empty())
        out.addSource(std::make_shared<CheckConstraintsTransform>(
            table->getStorageID(), out.getInputHeader(), metadata_snapshot->getConstraints(), context_ptr));

    auto adding_missing_defaults_dag = addMissingDefaults(
        query_sample_block,
        out.getInputHeader().getNamesAndTypesList(),
        metadata_snapshot->getColumns(),
        context_ptr,
        null_as_default);

    auto adding_missing_defaults_actions = std::make_shared<ExpressionActions>(adding_missing_defaults_dag);

    /// Actually we don't know structure of input blocks from query/table,
    /// because some clients break insertion protocol (columns != header)
    out.addSource(std::make_shared<ConvertingTransform>(query_sample_block, adding_missing_defaults_actions));

    /// It's important to squash blocks as early as possible (before other transforms),
    ///  because other transforms may work inefficient if block size is small.

    /// Do not squash blocks if it is a sync INSERT into Distributed, since it lead to double bufferization on client and server side.
    /// Client-side bufferization might cause excessive timeouts (especially in case of big blocks).
    if (!(settings.insert_distributed_sync && table->isRemote()) && !no_squash && !(query && query->watch))
    {
        bool table_prefers_large_blocks = table->prefersLargeBlocks();

        out.addSource(std::make_shared<SquashingChunksTransform>(
            out.getInputHeader(),
            table_prefers_large_blocks ? settings.min_insert_block_size_rows : settings.max_block_size,
            table_prefers_large_blocks ? settings.min_insert_block_size_bytes : 0));
    }

    auto counting = std::make_shared<CountingTransform>(out.getInputHeader(), thread_status);
    counting->setProcessListElement(context_ptr->getProcessListElement());
    out.addSource(std::move(counting));

    return out;
}

BlockIO InterpreterInsertQuery::execute()
{
    const Settings & settings = getContext()->getSettingsRef();
    auto & query = query_ptr->as<ASTInsertQuery &>();

    QueryPipelineBuilder pipeline;

    StoragePtr table = getTable(query);
    StoragePtr inner_table;
    if (const auto * mv = dynamic_cast<const StorageMaterializedView *>(table.get()))
        inner_table = mv->getTargetTable();

    if (query.partition_by && !table->supportsPartitionBy())
        throw Exception(ErrorCodes::NOT_IMPLEMENTED, "PARTITION BY clause is not supported by storage");

    auto table_lock = table->lockForShare(getContext()->getInitialQueryId(), settings.lock_acquire_timeout);
    auto metadata_snapshot = table->getInMemoryMetadataPtrForInsert();

    auto query_sample_block = getSampleBlock(query, table, metadata_snapshot);

    /// For table functions we check access while executing
    /// getTable() -> ITableFunction::execute().
    if (!query.table_function)
        getContext()->checkAccess(AccessType::INSERT, query.table_id, query_sample_block.getNames());

    bool is_distributed_insert_select = false;

    if (query.select && table->isRemote() && settings.parallel_distributed_insert_select)
    {
        // Distributed INSERT SELECT
        if (auto maybe_pipeline = table->distributedWrite(query, getContext()))
        {
            pipeline = std::move(*maybe_pipeline);
            is_distributed_insert_select = true;
        }
    }

    std::vector<Chain> out_chains;
    if (!is_distributed_insert_select || query.watch)
    {
        size_t out_streams_size = 1;

        if (query.select)
        {
            bool is_trivial_insert_select = false;

            if (settings.optimize_trivial_insert_select)
            {
                const auto & select_query = query.select->as<ASTSelectWithUnionQuery &>();
                const auto & selects = select_query.list_of_selects->children;
                const auto & union_modes = select_query.list_of_modes;

                /// ASTSelectWithUnionQuery is not normalized now, so it may pass some queries which can be Trivial select queries
                const auto mode_is_all = [](const auto & mode) { return mode == SelectUnionMode::ALL; };

                is_trivial_insert_select =
                    std::all_of(union_modes.begin(), union_modes.end(), std::move(mode_is_all))
                    && std::all_of(selects.begin(), selects.end(), isTrivialSelect);
            }

            if (is_trivial_insert_select)
            {
                /** When doing trivial INSERT INTO ... SELECT ... FROM table,
                  * don't need to process SELECT with more than max_insert_threads
                  * and it's reasonable to set block size for SELECT to the desired block size for INSERT
                  * to avoid unnecessary squashing.
                  */

                Settings new_settings = getContext()->getSettings();

                new_settings.max_threads = std::max<UInt64>(1, settings.max_insert_threads);

                if (table->prefersLargeBlocks())
                {
                    if (settings.min_insert_block_size_rows)
                        new_settings.max_block_size = settings.min_insert_block_size_rows;
                    if (settings.min_insert_block_size_bytes)
                        new_settings.preferred_block_size_bytes = settings.min_insert_block_size_bytes;
                }

                auto new_context = Context::createCopy(context);
                new_context->setSettings(new_settings);

                InterpreterSelectWithUnionQuery interpreter_select{
                    query.select, new_context, SelectQueryOptions(QueryProcessingStage::Complete, 1)};
                pipeline = interpreter_select.buildQueryPipeline();
            }
            else
            {
                /// Passing 1 as subquery_depth will disable limiting size of intermediate result.
                InterpreterSelectWithUnionQuery interpreter_select{
                    query.select, getContext(), SelectQueryOptions(QueryProcessingStage::Complete, 1)};
                pipeline = interpreter_select.buildQueryPipeline();
            }

            pipeline.dropTotalsAndExtremes();

            if (table->supportsParallelInsert() && settings.max_insert_threads > 1)
                out_streams_size = std::min(size_t(settings.max_insert_threads), pipeline.getNumStreams());

            pipeline.resize(out_streams_size);

            /// Allow to insert Nullable into non-Nullable columns, NULL values will be added as defaults values.
            if (getContext()->getSettingsRef().insert_null_as_default)
            {
                const auto & input_columns = pipeline.getHeader().getColumnsWithTypeAndName();
                const auto & query_columns = query_sample_block.getColumnsWithTypeAndName();
                const auto & output_columns = metadata_snapshot->getColumns();

                if (input_columns.size() == query_columns.size())
                {
                    for (size_t col_idx = 0; col_idx < query_columns.size(); ++col_idx)
                    {
                        /// Change query sample block columns to Nullable to allow inserting nullable columns, where NULL values will be substituted with
                        /// default column values (in AddingDefaultBlockOutputStream), so all values will be cast correctly.
                        if (input_columns[col_idx].type->isNullable() && !query_columns[col_idx].type->isNullable() && output_columns.hasDefault(query_columns[col_idx].name))
                            query_sample_block.setColumn(col_idx, ColumnWithTypeAndName(makeNullable(query_columns[col_idx].column), makeNullable(query_columns[col_idx].type), query_columns[col_idx].name));
                    }
                }
            }
        }
        else if (query.watch)
        {
            InterpreterWatchQuery interpreter_watch{ query.watch, getContext() };
            pipeline = interpreter_watch.buildQueryPipeline();
        }

        for (size_t i = 0; i < out_streams_size; ++i)
        {
<<<<<<< HEAD
            auto out = buildChainImpl(table, metadata_snapshot, query_sample_block, nullptr, nullptr);
            out_chains.emplace_back(std::move(out));
=======
            /// We create a pipeline of several streams, into which we will write data.
            BlockOutputStreamPtr out;

            /// NOTE: we explicitly ignore bound materialized views when inserting into Kafka Storage.
            ///       Otherwise we'll get duplicates when MV reads same rows again from Kafka.
            if (table->noPushingToViews() && !no_destination)
                out = std::make_shared<PushingToSinkBlockOutputStream>(table->write(query_ptr, metadata_snapshot, getContext()));
            else
                out = std::make_shared<PushingToViewsBlockOutputStream>(table, metadata_snapshot, getContext(), query_ptr, no_destination);

            /// Note that we wrap transforms one on top of another, so we write them in reverse of data processing order.

            /// Checking constraints. It must be done after calculation of all defaults, so we can check them on calculated columns.
            if (const auto & constraints = metadata_snapshot->getConstraints(); !constraints.empty())
                out = std::make_shared<CheckConstraintsBlockOutputStream>(
                    query.table_id, out, out->getHeader(), metadata_snapshot->getConstraints(), getContext());

            bool null_as_default = query.select && getContext()->getSettingsRef().insert_null_as_default;

            // /// Actually we don't know structure of input blocks from query/table,
            // /// because some clients break insertion protocol (columns != header)
            // bool allow_cast_to_metadata = true;

            // /// StorageAggregatingMemory has special structure, in which read and writes have different structure.
            // /// In this case metadata_snapshot contains read structure, and should not be used for INSERT.
            // if (dynamic_cast<StorageAggregatingMemory *>(table.get()))
            //     allow_cast_to_metadata = false;

            // if (allow_cast_to_metadata)
            out = std::make_shared<AddingDefaultBlockOutputStream>(
                out, query_sample_block, metadata_snapshot->getColumns(), getContext(), null_as_default);

            /// It's important to squash blocks as early as possible (before other transforms),
            ///  because other transforms may work inefficient if block size is small.

            /// Do not squash blocks if it is a sync INSERT into Distributed, since it lead to double bufferization on client and server side.
            /// Client-side bufferization might cause excessive timeouts (especially in case of big blocks).
            if (!(settings.insert_distributed_sync && table->isRemote()) && !no_squash && !query.watch)
            {
                bool table_prefers_large_blocks = table->prefersLargeBlocks();

                out = std::make_shared<SquashingBlockOutputStream>(
                    out,
                    out->getHeader(),
                    table_prefers_large_blocks ? settings.min_insert_block_size_rows : settings.max_block_size,
                    table_prefers_large_blocks ? settings.min_insert_block_size_bytes : 0);
            }

            auto out_wrapper = std::make_shared<CountingBlockOutputStream>(out);
            out_wrapper->setProcessListElement(getContext()->getProcessListElement());
            out_streams.emplace_back(std::move(out_wrapper));
>>>>>>> 5e8e7b89
        }
    }

    BlockIO res;

    /// What type of query: INSERT or INSERT SELECT or INSERT WATCH?
    if (is_distributed_insert_select)
    {
        res.pipeline = QueryPipelineBuilder::getPipeline(std::move(pipeline));
    }
    else if (query.select || query.watch)
    {
        const auto & header = out_chains.at(0).getInputHeader();
        auto actions_dag = ActionsDAG::makeConvertingActions(
                pipeline.getHeader().getColumnsWithTypeAndName(),
                header.getColumnsWithTypeAndName(),
                ActionsDAG::MatchColumnsMode::Position);
        auto actions = std::make_shared<ExpressionActions>(actions_dag, ExpressionActionsSettings::fromContext(getContext(), CompileExpressions::yes));

        pipeline.addSimpleTransform([&](const Block & in_header) -> ProcessorPtr
        {
            return std::make_shared<ExpressionTransform>(in_header, actions);
        });

        /// We need to convert Sparse columns to full, because it's destination storage
        /// may not support it may have different settings for applying Sparse serialization.
        pipeline.addSimpleTransform([&](const Block & in_header) -> ProcessorPtr
        {
            return std::make_shared<MaterializingTransform>(in_header);
        });

        size_t num_select_threads = pipeline.getNumThreads();
        size_t num_insert_threads = std::max_element(out_chains.begin(), out_chains.end(), [&](const auto &a, const auto &b)
        {
            return a.getNumThreads() < b.getNumThreads();
        })->getNumThreads();
        pipeline.addChains(std::move(out_chains));

        pipeline.setMaxThreads(num_insert_threads);
        /// Don't use more threads for insert then for select to reduce memory consumption.
        if (!settings.parallel_view_processing && pipeline.getNumThreads() > num_select_threads)
            pipeline.setMaxThreads(num_select_threads);

        pipeline.setSinks([&](const Block & cur_header, QueryPipelineBuilder::StreamType) -> ProcessorPtr
        {
            return std::make_shared<EmptySink>(cur_header);
        });

        if (!allow_materialized)
        {
            for (const auto & column : metadata_snapshot->getColumns())
                if (column.default_desc.kind == ColumnDefaultKind::Materialized && header.has(column.name))
                    throw Exception("Cannot insert column " + column.name + ", because it is MATERIALIZED column.", ErrorCodes::ILLEGAL_COLUMN);
        }

        res.pipeline = QueryPipelineBuilder::getPipeline(std::move(pipeline));
    }
    else
    {
        res.pipeline = QueryPipeline(std::move(out_chains.at(0)));
        res.pipeline.setNumThreads(std::min<size_t>(res.pipeline.getNumThreads(), settings.max_threads));

        if (query.hasInlinedData() && !async_insert)
        {
            /// can execute without additional data
            auto pipe = getSourceFromASTInsertQuery(query_ptr, true, query_sample_block, getContext(), nullptr);
            res.pipeline.complete(std::move(pipe));
        }
    }

    res.pipeline.addStorageHolder(table);
    if (inner_table)
        res.pipeline.addStorageHolder(inner_table);

    return res;
}


StorageID InterpreterInsertQuery::getDatabaseTable() const
{
    return query_ptr->as<ASTInsertQuery &>().table_id;
}


void InterpreterInsertQuery::extendQueryLogElemImpl(QueryLogElement & elem, ContextPtr context_)
{
    elem.query_kind = "Insert";
    const auto & insert_table = context_->getInsertionTable();
    if (!insert_table.empty())
    {
        elem.query_databases.insert(insert_table.getDatabaseName());
        elem.query_tables.insert(insert_table.getFullNameNotQuoted());
    }
}

void InterpreterInsertQuery::extendQueryLogElemImpl(QueryLogElement & elem, const ASTPtr &, ContextPtr context_) const
{
    extendQueryLogElemImpl(elem, context_);
}

}<|MERGE_RESOLUTION|>--- conflicted
+++ resolved
@@ -21,13 +21,10 @@
 #include <Processors/Transforms/CheckConstraintsTransform.h>
 #include <Processors/Transforms/CountingTransform.h>
 #include <Processors/Transforms/ExpressionTransform.h>
-<<<<<<< HEAD
 #include <Processors/Transforms/MaterializingTransform.h>
 #include <Processors/Transforms/SquashingChunksTransform.h>
 #include <Processors/Transforms/getSourceFromASTInsertQuery.h>
-=======
 #include <Storages/StorageAggregatingMemory.h>
->>>>>>> 5e8e7b89
 #include <Storages/StorageDistributed.h>
 #include <Storages/StorageMaterializedView.h>
 #include <TableFunctions/TableFunctionFactory.h>
@@ -409,62 +406,8 @@
 
         for (size_t i = 0; i < out_streams_size; ++i)
         {
-<<<<<<< HEAD
             auto out = buildChainImpl(table, metadata_snapshot, query_sample_block, nullptr, nullptr);
             out_chains.emplace_back(std::move(out));
-=======
-            /// We create a pipeline of several streams, into which we will write data.
-            BlockOutputStreamPtr out;
-
-            /// NOTE: we explicitly ignore bound materialized views when inserting into Kafka Storage.
-            ///       Otherwise we'll get duplicates when MV reads same rows again from Kafka.
-            if (table->noPushingToViews() && !no_destination)
-                out = std::make_shared<PushingToSinkBlockOutputStream>(table->write(query_ptr, metadata_snapshot, getContext()));
-            else
-                out = std::make_shared<PushingToViewsBlockOutputStream>(table, metadata_snapshot, getContext(), query_ptr, no_destination);
-
-            /// Note that we wrap transforms one on top of another, so we write them in reverse of data processing order.
-
-            /// Checking constraints. It must be done after calculation of all defaults, so we can check them on calculated columns.
-            if (const auto & constraints = metadata_snapshot->getConstraints(); !constraints.empty())
-                out = std::make_shared<CheckConstraintsBlockOutputStream>(
-                    query.table_id, out, out->getHeader(), metadata_snapshot->getConstraints(), getContext());
-
-            bool null_as_default = query.select && getContext()->getSettingsRef().insert_null_as_default;
-
-            // /// Actually we don't know structure of input blocks from query/table,
-            // /// because some clients break insertion protocol (columns != header)
-            // bool allow_cast_to_metadata = true;
-
-            // /// StorageAggregatingMemory has special structure, in which read and writes have different structure.
-            // /// In this case metadata_snapshot contains read structure, and should not be used for INSERT.
-            // if (dynamic_cast<StorageAggregatingMemory *>(table.get()))
-            //     allow_cast_to_metadata = false;
-
-            // if (allow_cast_to_metadata)
-            out = std::make_shared<AddingDefaultBlockOutputStream>(
-                out, query_sample_block, metadata_snapshot->getColumns(), getContext(), null_as_default);
-
-            /// It's important to squash blocks as early as possible (before other transforms),
-            ///  because other transforms may work inefficient if block size is small.
-
-            /// Do not squash blocks if it is a sync INSERT into Distributed, since it lead to double bufferization on client and server side.
-            /// Client-side bufferization might cause excessive timeouts (especially in case of big blocks).
-            if (!(settings.insert_distributed_sync && table->isRemote()) && !no_squash && !query.watch)
-            {
-                bool table_prefers_large_blocks = table->prefersLargeBlocks();
-
-                out = std::make_shared<SquashingBlockOutputStream>(
-                    out,
-                    out->getHeader(),
-                    table_prefers_large_blocks ? settings.min_insert_block_size_rows : settings.max_block_size,
-                    table_prefers_large_blocks ? settings.min_insert_block_size_bytes : 0);
-            }
-
-            auto out_wrapper = std::make_shared<CountingBlockOutputStream>(out);
-            out_wrapper->setProcessListElement(getContext()->getProcessListElement());
-            out_streams.emplace_back(std::move(out_wrapper));
->>>>>>> 5e8e7b89
         }
     }
 
