--- conflicted
+++ resolved
@@ -236,6 +236,8 @@
             table_prefers_large_blocks ? settings.min_insert_block_size_rows : settings.max_block_size,
             table_prefers_large_blocks ? settings.min_insert_block_size_bytes : 0));
     }
+  
+    out = std::make_shared<ConvertUserDefinedTypeOutputStream>(out);
 
     auto counting = std::make_shared<CountingTransform>(out.getInputHeader(), thread_status);
     counting->setProcessListElement(context_ptr->getProcessListElement());
@@ -366,56 +368,8 @@
 
         for (size_t i = 0; i < out_streams_size; i++)
         {
-<<<<<<< HEAD
-            /// We create a pipeline of several streams, into which we will write data.
-            BlockOutputStreamPtr out;
-
-            /// NOTE: we explicitly ignore bound materialized views when inserting into Kafka Storage.
-            ///       Otherwise we'll get duplicates when MV reads same rows again from Kafka.
-            if (table->noPushingToViews() && !no_destination)
-                out = std::make_shared<PushingToSinkBlockOutputStream>(table->write(query_ptr, metadata_snapshot, getContext()));
-            else
-                out = std::make_shared<PushingToViewsBlockOutputStream>(table, metadata_snapshot, getContext(), query_ptr, no_destination);
-
-            /// Note that we wrap transforms one on top of another, so we write them in reverse of data processing order.
-
-            /// Checking constraints. It must be done after calculation of all defaults, so we can check them on calculated columns.
-            if (const auto & constraints = metadata_snapshot->getConstraints(); !constraints.empty())
-                out = std::make_shared<CheckConstraintsBlockOutputStream>(
-                    query.table_id, out, out->getHeader(), metadata_snapshot->getConstraints(), getContext());
-
-            bool null_as_default = query.select && getContext()->getSettingsRef().insert_null_as_default;
-
-            /// Actually we don't know structure of input blocks from query/table,
-            /// because some clients break insertion protocol (columns != header)
-            out = std::make_shared<AddingDefaultBlockOutputStream>(
-                out, sample_block, metadata_snapshot->getColumns(), getContext(), null_as_default);
-
-            /// It's important to squash blocks as early as possible (before other transforms),
-            ///  because other transforms may work inefficient if block size is small.
-
-            /// Do not squash blocks if it is a sync INSERT into Distributed, since it lead to double bufferization on client and server side.
-            /// Client-side bufferization might cause excessive timeouts (especially in case of big blocks).
-            if (!(settings.insert_distributed_sync && table->isRemote()) && !no_squash && !query.watch)
-            {
-                bool table_prefers_large_blocks = table->prefersLargeBlocks();
-
-                out = std::make_shared<SquashingBlockOutputStream>(
-                    out,
-                    out->getHeader(),
-                    table_prefers_large_blocks ? settings.min_insert_block_size_rows : settings.max_block_size,
-                    table_prefers_large_blocks ? settings.min_insert_block_size_bytes : 0);
-            }
-
-            out = std::make_shared<ConvertUserDefinedTypeOutputStream>(out);
-
-            auto out_wrapper = std::make_shared<CountingBlockOutputStream>(out);
-            out_wrapper->setProcessListElement(getContext()->getProcessListElement());
-            out_streams.emplace_back(std::move(out_wrapper));
-=======
             auto out = buildChainImpl(table, metadata_snapshot, query_sample_block, nullptr, nullptr);
             out_chains.emplace_back(std::move(out));
->>>>>>> 365296ee
         }
     }
 
