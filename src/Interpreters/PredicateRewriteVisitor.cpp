--- conflicted
+++ resolved
@@ -15,18 +15,18 @@
 
 namespace DB
 {
+
 PredicateRewriteVisitorData::PredicateRewriteVisitorData(
-<<<<<<< HEAD
-    ContextPtr context_, const ASTs & predicates_, Names && column_names_, bool optimize_final_, bool optimize_with_)
+    ContextPtr context_,
+    const ASTs & predicates_,
+    const TableWithColumnNamesAndTypes & table_columns_,
+    bool optimize_final_,
+    bool optimize_with_)
     : WithContext(context_)
     , predicates(predicates_)
-    , column_names(column_names_)
+    , table_columns(table_columns_)
     , optimize_final(optimize_final_)
     , optimize_with(optimize_with_)
-=======
-    const Context & context_, const ASTs & predicates_, const TableWithColumnNamesAndTypes & table_columns_, bool optimize_final_, bool optimize_with_)
-    : context(context_), predicates(predicates_), table_columns(table_columns_), optimize_final(optimize_final_), optimize_with(optimize_with_)
->>>>>>> 6fb70cfd
 {
 }
 
