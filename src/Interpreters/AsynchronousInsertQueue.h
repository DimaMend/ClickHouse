#pragma once

#include <Parsers/IAST_fwd.h>
<<<<<<< HEAD
#include <Common/CurrentThread.h>
=======
#include <Common/RWLock.h>
>>>>>>> ef1165c5
#include <Common/ThreadPool.h>
#include <Core/Settings.h>
#include <Poco/Logger.h>

#include <unordered_map>


namespace DB
{

/// A queue, that stores data for insert queries and periodically flushes it to tables.
/// The data is grouped by table, format and settings of insert query.
class AsynchronousInsertQueue : public WithContext
{
public:
    using Milliseconds = std::chrono::milliseconds;

    /// Using structure to allow and benefit from designated initialization and not mess with a positional arguments in ctor.
    struct Timeout
    {
        Milliseconds busy;
        Milliseconds stale;
    };

    AsynchronousInsertQueue(ContextPtr context_, size_t pool_size, size_t max_data_size, const Timeout & timeouts);
    ~AsynchronousInsertQueue();

    void push(ASTPtr query, ContextPtr query_context);
    void waitForProcessingQuery(const String & query_id, const Milliseconds & timeout);

private:

    struct InsertQuery
    {
        ASTPtr query;
        Settings settings;

        InsertQuery(const ASTPtr & query_, const Settings & settings_);
        InsertQuery(const InsertQuery & other);
        InsertQuery & operator=(const InsertQuery & other);

        bool operator==(const InsertQuery & other) const;
        struct Hash { UInt64 operator()(const InsertQuery & insert_query) const; };
    };

    struct UserMemoryTrackerSwitcher
    {
        explicit UserMemoryTrackerSwitcher(MemoryTracker * new_tracker)
        {
            auto * thread_tracker = CurrentThread::getMemoryTracker();
            prev_untracked_memory = current_thread->untracked_memory;
            prev_memory_tracker_parent = thread_tracker->getParent();

            current_thread->untracked_memory = 0;
            thread_tracker->setParent(new_tracker);
        }

        ~UserMemoryTrackerSwitcher()
        {
            CurrentThread::flushUntrackedMemory();
            auto * thread_tracker = CurrentThread::getMemoryTracker();

            current_thread->untracked_memory = prev_untracked_memory;
            thread_tracker->setParent(prev_memory_tracker_parent);
        }

        MemoryTracker * prev_memory_tracker_parent;
        Int64 prev_untracked_memory;
    };

    struct InsertData
    {
        struct Entry
        {
        public:
            const String bytes;
            const String query_id;
<<<<<<< HEAD
            MemoryTracker * const user_memory_tracker;
            const std::chrono::time_point<std::chrono::system_clock> create_time;
=======
>>>>>>> ef1165c5

            Entry(String && bytes_, String && query_id_, MemoryTracker * user_memory_tracker_);

            void finish(std::exception_ptr exception_ = nullptr);
            bool wait(const Milliseconds & timeout) const;
            bool isFinished() const;
            std::exception_ptr getException() const;

        private:
            mutable std::mutex mutex;
            mutable std::condition_variable cv;

            bool finished = false;
            std::exception_ptr exception;
        };

        ~InsertData()
        {
            auto it = entries.begin();
            // Entries must be destroyed in context of user who runs async insert.
            // Each entry in the list may correspond to a different user,
            // so we need to switch current thread's MemoryTracker parent on each iteration.
            while (it != entries.end())
            {
                UserMemoryTrackerSwitcher switcher((*it)->user_memory_tracker);
                it = entries.erase(it);
            }
        }

        using EntryPtr = std::shared_ptr<Entry>;

        std::list<EntryPtr> entries;
        size_t size = 0;

        /// Timestamp of the first insert into queue, or after the last queue dump.
        /// Used to detect for how long the queue is active, so we can dump it by timer.
        std::chrono::time_point<std::chrono::steady_clock> first_update = std::chrono::steady_clock::now();

        /// Timestamp of the last insert into queue.
        /// Used to detect for how long the queue is stale, so we can dump it by another timer.
        std::chrono::time_point<std::chrono::steady_clock> last_update;
    };

    using InsertDataPtr = std::unique_ptr<InsertData>;

    /// A separate container, that holds a data and a mutex for it.
    /// When it's needed to process current chunk of data, it can be moved for processing
    /// and new data can be recreated without holding a lock during processing.
    struct Container
    {
        std::mutex mutex;
        InsertDataPtr data;
    };

    using Queue = std::unordered_map<InsertQuery, std::shared_ptr<Container>, InsertQuery::Hash>;
    using QueueIterator = Queue::iterator;

    mutable std::shared_mutex rwlock;
    Queue queue;

    using QueryIdToEntry = std::unordered_map<String, InsertData::EntryPtr>;
    mutable std::mutex currently_processing_mutex;
    QueryIdToEntry currently_processing_queries;

    /// Logic and events behind queue are as follows:
    ///  - busy_timeout:   if queue is active for too long and there are a lot of rapid inserts, then we dump the data, so it doesn't
    ///                    grow for a long period of time and users will be able to select new data in deterministic manner.
    ///  - stale_timeout:  if queue is stale for too long, then we dump the data too, so that users will be able to select the last
    ///                    piece of inserted data.
    ///  - max_data_size:  if the maximum size of data is reached, then again we dump the data.

    const size_t max_data_size;  /// in bytes
    const Milliseconds busy_timeout;
    const Milliseconds stale_timeout;

    std::atomic<bool> shutdown{false};
    ThreadPool pool;  /// dump the data only inside this pool.
    ThreadFromGlobalPool dump_by_first_update_thread;  /// uses busy_timeout and busyCheck()
    ThreadFromGlobalPool dump_by_last_update_thread;   /// uses stale_timeout and staleCheck()
    ThreadFromGlobalPool cleanup_thread;               /// uses busy_timeout and cleanup()

    Poco::Logger * log = &Poco::Logger::get("AsynchronousInsertQueue");

    void busyCheck();
    void staleCheck();
    void cleanup();

    /// Should be called with shared or exclusively locked 'rwlock'.
    void pushImpl(InsertData::EntryPtr entry, QueueIterator it);

    void scheduleDataProcessingJob(const InsertQuery & key, InsertDataPtr data, ContextPtr global_context);
    static void processData(InsertQuery key, InsertDataPtr data, ContextPtr global_context);

    template <typename E>
    static void finishWithException(const ASTPtr & query, const std::list<InsertData::EntryPtr> & entries, const E & exception);

public:
    auto getQueueLocked() const
    {
        std::shared_lock lock(rwlock);
        return std::make_pair(std::ref(queue), std::move(lock));
    }
};

}<|MERGE_RESOLUTION|>--- conflicted
+++ resolved
@@ -1,11 +1,8 @@
 #pragma once
 
 #include <Parsers/IAST_fwd.h>
-<<<<<<< HEAD
 #include <Common/CurrentThread.h>
-=======
 #include <Common/RWLock.h>
->>>>>>> ef1165c5
 #include <Common/ThreadPool.h>
 #include <Core/Settings.h>
 #include <Poco/Logger.h>
@@ -83,11 +80,7 @@
         public:
             const String bytes;
             const String query_id;
-<<<<<<< HEAD
             MemoryTracker * const user_memory_tracker;
-            const std::chrono::time_point<std::chrono::system_clock> create_time;
-=======
->>>>>>> ef1165c5
 
             Entry(String && bytes_, String && query_id_, MemoryTracker * user_memory_tracker_);
 
