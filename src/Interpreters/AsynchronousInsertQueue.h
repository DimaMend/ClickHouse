#pragma once

#include <Core/Block.h>
#include <Core/Settings.h>
#include <Parsers/IAST_fwd.h>
#include <Poco/Logger.h>
#include <Common/CurrentThread.h>
#include <Common/MemoryTrackerSwitcher.h>
#include <Common/ThreadPool.h>
#include <Processors/Chunk.h>

#include <future>
#include <variant>

namespace DB
{

/// A queue, that stores data for insert queries and periodically flushes it to tables.
/// The data is grouped by table, format and settings of insert query.
class AsynchronousInsertQueue : public WithContext
{
public:
    using Milliseconds = std::chrono::milliseconds;

    AsynchronousInsertQueue(ContextPtr context_, size_t pool_size_, bool flush_on_shutdown_);
    ~AsynchronousInsertQueue();

    struct PushResult
    {
        enum Status
        {
            OK,
            TOO_MUCH_DATA,
        };

        Status status;

        /// Future that allows to wait until the query is flushed.
        std::future<void> future;

        /// Read buffer that contains extracted
        /// from query data in case of too much data.
        std::unique_ptr<ReadBuffer> insert_data_buffer;

        /// Block that contains received by Native
        /// protocol data in case of too much data.
        Block insert_block;
    };

    enum class DataKind
    {
        Parsed = 0,
        Preprocessed = 1,
    };

    /// Force flush the whole queue.
    void flushAll();

    PushResult pushQueryWithInlinedData(ASTPtr query, ContextPtr query_context);
    PushResult pushQueryWithBlock(ASTPtr query, Block block, ContextPtr query_context);
    size_t getPoolSize() const { return pool_size; }

private:

    struct InsertQuery
    {
    public:
        ASTPtr query;
        String query_str;
        Settings settings;
<<<<<<< HEAD
        DataKind data_kind;
        UInt128 hash;

        InsertQuery(const ASTPtr & query_, const Settings & settings_, DataKind data_kind_);
        InsertQuery(const InsertQuery & other) { *this = other; }
=======
        std::optional<UUID> user_id;
        std::vector<UUID> current_roles;
        UInt128 hash;

        InsertQuery(const ASTPtr & query_, const Settings & settings_, const std::optional<UUID> & user_id_, const std::vector<UUID> & current_roles_);
        InsertQuery(const InsertQuery & other);
>>>>>>> df037e07
        InsertQuery & operator=(const InsertQuery & other);
        bool operator==(const InsertQuery & other) const;

    private:
        std::vector<SettingChange> setting_changes;
    };

    struct DataChunk : public std::variant<String, Block>
    {
        using std::variant<String, Block>::variant;

        size_t byteSize() const
        {
            return std::visit([]<typename T>(const T & arg)
            {
                if constexpr (std::is_same_v<T, Block>)
                    return arg.bytes();
                else
                    return arg.size();
            }, *this);
        }

        DataKind getDataKind() const
        {
            if (std::holds_alternative<Block>(*this))
                return DataKind::Preprocessed;
            else
                return DataKind::Parsed;
        }

        const String * asString() const { return std::get_if<String>(this); }
        const Block * asBlock() const { return std::get_if<Block>(this); }
    };

    struct InsertData
    {
        struct Entry
        {
        public:
            DataChunk chunk;
            const String query_id;
            const String async_dedup_token;
            const String format;
            MemoryTracker * const user_memory_tracker;
            const std::chrono::time_point<std::chrono::system_clock> create_time;

            Entry(
                DataChunk && chunk_,
                String && query_id_,
                const String & async_dedup_token_,
                const String & format_,
                MemoryTracker * user_memory_tracker_);

            void finish(std::exception_ptr exception_ = nullptr);
            std::future<void> getFuture() { return promise.get_future(); }
            bool isFinished() const { return finished; }

        private:
            std::promise<void> promise;
            std::atomic_bool finished = false;
        };

        ~InsertData()
        {
            auto it = entries.begin();
            // Entries must be destroyed in context of user who runs async insert.
            // Each entry in the list may correspond to a different user,
            // so we need to switch current thread's MemoryTracker parent on each iteration.
            while (it != entries.end())
            {
                MemoryTrackerSwitcher switcher((*it)->user_memory_tracker);
                it = entries.erase(it);
            }
        }

        using EntryPtr = std::shared_ptr<Entry>;

        std::list<EntryPtr> entries;
        size_t size_in_bytes = 0;
    };

    using InsertDataPtr = std::unique_ptr<InsertData>;

    struct Container
    {
        InsertQuery key;
        InsertDataPtr data;
    };

    /// Ordered container
    /// Key is a timestamp of the first insert into batch.
    /// Used to detect for how long the batch is active, so we can dump it by timer.
    using Queue = std::map<std::chrono::steady_clock::time_point, Container>;
    using QueueIterator = Queue::iterator;
    using QueueIteratorByKey = std::unordered_map<UInt128, QueueIterator>;

    struct QueueShard
    {
        mutable std::mutex mutex;
        mutable std::condition_variable are_tasks_available;

        Queue queue;
        QueueIteratorByKey iterators;
    };

    const size_t pool_size;
    const bool flush_on_shutdown;

    std::vector<QueueShard> queue_shards;

    /// Logic and events behind queue are as follows:
    ///  - async_insert_busy_timeout_ms:
    ///   if queue is active for too long and there are a lot of rapid inserts, then we dump the data, so it doesn't
    ///   grow for a long period of time and users will be able to select new data in deterministic manner.
    ///
    /// During processing incoming INSERT queries we can also check whether the maximum size of data in buffer is reached
    /// (async_insert_max_data_size setting). If so, then again we dump the data.

    std::atomic<bool> shutdown{false};
    std::atomic<bool> flush_stopped{false};

    /// A mutex that prevents concurrent forced flushes of queue.
    mutable std::mutex flush_mutex;

    /// Dump the data only inside this pool.
    ThreadPool pool;

    /// Uses async_insert_busy_timeout_ms and processBatchDeadlines()
    std::vector<ThreadFromGlobalPool> dump_by_first_update_threads;

    Poco::Logger * log = &Poco::Logger::get("AsynchronousInsertQueue");

    PushResult pushDataChunk(ASTPtr query, DataChunk chunk, ContextPtr query_context);
    void preprocessInsertQuery(const ASTPtr & query, const ContextPtr & query_context);

    void processBatchDeadlines(size_t shard_num);
    void scheduleDataProcessingJob(const InsertQuery & key, InsertDataPtr data, ContextPtr global_context);

    static void processData(InsertQuery key, InsertDataPtr data, ContextPtr global_context);

    template <typename LogFunc>
    static Chunk processEntriesWithParsing(
        const InsertQuery & key,
        const std::list<InsertData::EntryPtr> & entries,
        const Block & header,
        const ContextPtr & insert_context,
        const Poco::Logger * logger,
        LogFunc && add_to_async_insert_log);

    template <typename LogFunc>
    static Chunk processPreprocessedEntries(
        const InsertQuery & key,
        const std::list<InsertData::EntryPtr> & entries,
        const Block & header,
        const ContextPtr & insert_context,
        LogFunc && add_to_async_insert_log);

    template <typename E>
    static void finishWithException(const ASTPtr & query, const std::list<InsertData::EntryPtr> & entries, const E & exception);

public:
    auto getQueueLocked(size_t shard_num) const
    {
        auto & shard = queue_shards[shard_num];
        std::unique_lock lock(shard.mutex);
        return std::make_pair(std::ref(shard.queue), std::move(lock));
    }
};

}<|MERGE_RESOLUTION|>--- conflicted
+++ resolved
@@ -67,25 +67,27 @@
     public:
         ASTPtr query;
         String query_str;
+        std::optional<UUID> user_id;
+        std::vector<UUID> current_roles;
         Settings settings;
-<<<<<<< HEAD
+
         DataKind data_kind;
         UInt128 hash;
 
-        InsertQuery(const ASTPtr & query_, const Settings & settings_, DataKind data_kind_);
+        InsertQuery(
+            const ASTPtr & query_,
+            const std::optional<UUID> & user_id_,
+            const std::vector<UUID> & current_roles_,
+            const Settings & settings_,
+            DataKind data_kind_);
+
         InsertQuery(const InsertQuery & other) { *this = other; }
-=======
-        std::optional<UUID> user_id;
-        std::vector<UUID> current_roles;
-        UInt128 hash;
-
-        InsertQuery(const ASTPtr & query_, const Settings & settings_, const std::optional<UUID> & user_id_, const std::vector<UUID> & current_roles_);
-        InsertQuery(const InsertQuery & other);
->>>>>>> df037e07
         InsertQuery & operator=(const InsertQuery & other);
         bool operator==(const InsertQuery & other) const;
 
     private:
+        auto toTupleCmp() const { return std::tie(data_kind, query_str, user_id, current_roles, setting_changes); }
+
         std::vector<SettingChange> setting_changes;
     };
 
