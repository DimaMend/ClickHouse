#include <Columns/ColumnSparse.h>
#include <Columns/FilterDescription.h>
#include <Columns/IColumn.h>
#include <Core/ColumnsWithTypeAndName.h>
#include <Core/Names.h>
#include <Core/NamesAndTypes.h>
#include <DataTypes/DataTypeLowCardinality.h>
#include <DataTypes/IDataType.h>
#include <DataTypes/Serializations/ISerialization.h>
#include <Interpreters/ConcurrentHashJoin.h>
#include <Interpreters/HashJoin/ScatteredBlock.h>
#include <Interpreters/HashJoin/JoinUsedFlags.h>
#include <Interpreters/PreparedSets.h>
#include <Interpreters/TableJoin.h>
#include <Interpreters/createBlockSelector.h>
#include <Parsers/ASTSelectQuery.h>
#include <Parsers/DumpASTNode.h>
#include <Parsers/ExpressionListParsers.h>
#include <Parsers/IAST_fwd.h>
#include <Parsers/parseQuery.h>
#include <Storages/SelectQueryInfo.h>
#include <Common/BitHelpers.h>
#include <Common/CurrentThread.h>
#include <Common/Exception.h>
#include <Common/ProfileEvents.h>
#include <Common/ThreadPool.h>
#include <Common/WeakHash.h>
#include <Common/scope_guard_safe.h>
#include <Common/setThreadName.h>
#include <Common/typeid_cast.h>

#include <Interpreters/HashJoin/HashJoin.h>
#include <Interpreters/HashJoin/KeyGetter.h>
#include <DataTypes/NullableUtils.h>
#include <base/defines.h>
#include <base/types.h>

#include <algorithm>
#include <numeric>

using namespace DB;

#define INVOKE_WITH_MAP(TYPE, maps, f) \
    case HashJoin::Type::TYPE:         \
        return f(*(maps).TYPE);

#define INVOKE_WITH_MAPS(TYPE, lhs_maps, rhs_maps, f) \
    case HashJoin::Type::TYPE:                        \
        return f(*(lhs_maps).TYPE, *(rhs_maps).TYPE);

#define APPLY_TO_MAP(M, type, ...)                        \
    switch (type)                                         \
    {                                                     \
        APPLY_FOR_TWO_LEVEL_JOIN_VARIANTS(M, __VA_ARGS__) \
                                                          \
        default:                                          \
            UNREACHABLE();                                \
    }

namespace ProfileEvents
{
extern const Event HashJoinPreallocatedElementsInHashTables;
}

namespace CurrentMetrics
{
extern const Metric ConcurrentHashJoinPoolThreads;
extern const Metric ConcurrentHashJoinPoolThreadsActive;
extern const Metric ConcurrentHashJoinPoolThreadsScheduled;
}

namespace
{

using BlockHashes = std::vector<UInt64>;

void updateStatistics(const auto & hash_joins, const DB::StatsCollectingParams & params)
{
    if (!params.isCollectionAndUseEnabled())
        return;

    const auto ht_size = hash_joins.at(0)->data->getTotalRowCount();
    if (!std::ranges::all_of(hash_joins, [&](const auto & hash_join) { return hash_join->data->getTotalRowCount() == ht_size; }))
        throw DB::Exception(DB::ErrorCodes::LOGICAL_ERROR, "HashJoin instances have different sizes");

    const auto source_rows = std::accumulate(
        hash_joins.begin(),
        hash_joins.end(),
        0ull,
        [](auto acc, const auto & hash_join) { return acc + hash_join->data->getJoinedData()->rows_to_join; });
    if (ht_size)
        DB::getHashTablesStatistics<DB::HashJoinEntry>().update({.ht_size = ht_size, .source_rows = source_rows}, params);
}

UInt32 toPowerOfTwo(UInt32 x)
{
    if (x <= 1)
        return 1;
    return static_cast<UInt32>(1) << (32 - std::countl_zero(x - 1));
}

HashJoin::RightTableDataPtr getData(const std::shared_ptr<ConcurrentHashJoin::InternalHashJoin> & join)
{
    return join->data->getJoinedData();
}

void reserveSpaceInHashMaps(HashJoin & hash_join, size_t ind, const StatsCollectingParams & stats_collecting_params, size_t slots)
{
    if (auto hint = getSizeHint(stats_collecting_params))
    {
        /// Hash map is shared between all `HashJoin` instances, so the `median_size` is actually the total size
        /// we need to preallocate in all buckets of all hash maps.
        const size_t reserve_size = hint->ht_size;

        /// Each `HashJoin` instance will "own" a subset of buckets during the build phase. Because of that
        /// we preallocate space only in the specific buckets of each `HashJoin` instance.
        auto reserve_space_in_buckets = [&](auto & maps, HashJoin::Type type, size_t idx)
        {
            APPLY_TO_MAP(
                INVOKE_WITH_MAP,
                type,
                maps,
                [&](auto & map)
                {
                    for (size_t j = idx; j < map.NUM_BUCKETS; j += slots)
                        map.impls[j].reserve(reserve_size / map.NUM_BUCKETS);
                })
        };

        const auto & right_data = hash_join.getJoinedData();
        std::visit([&](auto & maps) { return reserve_space_in_buckets(maps, right_data->type, ind); }, right_data->maps.at(0));
        ProfileEvents::increment(ProfileEvents::HashJoinPreallocatedElementsInHashTables, reserve_size / slots);
    }
}

template <typename HashTable>
concept HasGetBucketFromHashMemberFunc = requires {
    { std::declval<HashTable>().getBucketFromHash(static_cast<size_t>(0)) };
};
}

namespace DB
{

namespace ErrorCodes
{
    extern const int LOGICAL_ERROR;
    extern const int SET_SIZE_LIMIT_EXCEEDED;
}


ConcurrentHashJoin::ConcurrentHashJoin(
    std::shared_ptr<TableJoin> table_join_,
    size_t slots_,
    const Block & right_sample_block,
    const StatsCollectingParams & stats_collecting_params_,
    bool any_take_last_row_)
    : table_join(table_join_)
    , slots(toPowerOfTwo(std::min<UInt32>(static_cast<UInt32>(slots_), 256)))
    , pool(std::make_unique<ThreadPool>(
          CurrentMetrics::ConcurrentHashJoinPoolThreads,
          CurrentMetrics::ConcurrentHashJoinPoolThreadsActive,
          CurrentMetrics::ConcurrentHashJoinPoolThreadsScheduled,
          /*max_threads_*/ slots,
          /*max_free_threads_*/ 0,
          /*queue_size_*/ slots))
    , stats_collecting_params(stats_collecting_params_)
{
    hash_joins.resize(slots);

    try
    {
        for (size_t i = 0; i < slots; ++i)
        {
            pool->scheduleOrThrow(
                [&, i, thread_group = CurrentThread::getGroup()]()
                {
                    ThreadGroupSwitcher switcher(thread_group, "ConcurrentJoin");

                    /// reserve is not needed anyway - either we will use fixed-size hash map or shared two-level map (then reserve will be done in a special way below)
                    const size_t reserve_size = 0;

                    auto inner_hash_join = std::make_shared<InternalHashJoin>();
                    inner_hash_join->data = std::make_unique<HashJoin>(
                        table_join_,
                        right_sample_block,
                        any_take_last_row_,
                        reserve_size,
                        fmt::format("concurrent{}", i),
                        /*use_two_level_maps*/ true);
                    inner_hash_join->data->setMaxJoinedBlockRows(table_join->maxJoinedBlockRows());
                    hash_joins[i] = std::move(inner_hash_join);
                });
        }
        pool->wait();
    }
    catch (...)
    {
        tryLogCurrentException(__PRETTY_FUNCTION__);
        pool->wait();
        throw;
    }
}

ConcurrentHashJoin::~ConcurrentHashJoin()
{
    try
    {
        if (!hash_joins[0]->data->twoLevelMapIsUsed())
            return;

        if (build_phase_finished)
            updateStatistics(hash_joins, stats_collecting_params);

        for (size_t i = 0; i < slots; ++i)
        {
            // Hash tables destruction may be very time-consuming.
            // Without the following code, they would be destroyed in the current thread (i.e. sequentially).
            pool->scheduleOrThrow(
                [join = hash_joins[0], i, this, thread_group = CurrentThread::getGroup()]()
                {
                    ThreadGroupSwitcher switcher(thread_group, "ConcurrentJoin");

                    auto clear_space_in_buckets = [&](auto & maps, HashJoin::Type type, size_t idx)
                    {
                        APPLY_TO_MAP(
                            INVOKE_WITH_MAP,
                            type,
                            maps,
                            [&](auto & map)
                            {
                                for (size_t j = idx; j < map.NUM_BUCKETS; j += slots)
                                    map.impls[j].clearAndShrink();
                            })
                    };
                    const auto & right_data = getData(join);
                    std::visit([&](auto & maps) { return clear_space_in_buckets(maps, right_data->type, i); }, right_data->maps.at(0));
                });
        }
        pool->wait();
    }
    catch (...)
    {
        tryLogCurrentException(__PRETTY_FUNCTION__);
        pool->wait();
    }
}

bool ConcurrentHashJoin::addBlockToJoin(const Block & right_block_, bool check_limits)
{
    /// We materialize columns here to avoid materializing them multiple times on different threads
    /// (inside different `hash_join`-s) because the block will be shared.
    Block right_block = hash_joins[0]->data->materializeColumnsFromRightBlock(right_block_);

    auto dispatched_blocks = dispatchBlock(table_join->getOnlyClause().key_names_right, std::move(right_block));
    size_t blocks_left = 0;
    for (const auto & block : dispatched_blocks)
    {
        if (block.rows())
        {
            ++blocks_left;
        }
    }

    while (blocks_left > 0)
    {
        /// insert blocks into corresponding HashJoin instances
        for (size_t i = 0; i < dispatched_blocks.size(); ++i)
        {
            auto & hash_join = hash_joins[i];
            auto & dispatched_block = dispatched_blocks[i];

            if (dispatched_block.rows())
            {
                /// if current hash_join is already processed by another thread, skip it and try later
                std::unique_lock<std::mutex> lock(hash_join->mutex, std::try_to_lock);
                if (!lock.owns_lock())
                    continue;

                if (!hash_join->space_was_preallocated && hash_join->data->twoLevelMapIsUsed())
                {
                    reserveSpaceInHashMaps(*hash_join->data, i, stats_collecting_params, slots);
                    hash_join->space_was_preallocated = true;
                }

                bool limit_exceeded = !hash_join->data->addBlockToJoin(dispatched_block, check_limits);

                dispatched_block = {};
                blocks_left--;

                if (limit_exceeded)
                    return false;
            }
        }
    }

    if (check_limits && table_join->sizeLimits().hasLimits())
        return table_join->sizeLimits().check(getTotalRowCount(), getTotalByteCount(), "JOIN", ErrorCodes::SET_SIZE_LIMIT_EXCEEDED);
    return true;
}

void ConcurrentHashJoin::joinBlock(Block & block, std::shared_ptr<ExtraBlock> & /*not_processed*/)
{
    Blocks res;
    ExtraScatteredBlocks extra_blocks;
    joinBlock(block, extra_blocks, res);
    chassert(!extra_blocks.rows());
    block = concatenateBlocks(res);
}

void ConcurrentHashJoin::joinBlock(Block & block, ExtraScatteredBlocks & extra_blocks, std::vector<Block> & res)
{
    ScatteredBlocks dispatched_blocks;
    auto & remaining_blocks = extra_blocks.remaining_blocks;
    if (extra_blocks.rows())
    {
        dispatched_blocks.swap(remaining_blocks);
    }
    else
    {
        hash_joins[0]->data->materializeColumnsFromLeftBlock(block);
        if (hash_joins[0]->data->twoLevelMapIsUsed())
            dispatched_blocks.emplace_back(std::move(block));
        else
            dispatched_blocks = dispatchBlock(table_join->getOnlyClause().key_names_left, std::move(block));
    }

    chassert(dispatched_blocks.size() == (hash_joins[0]->data->twoLevelMapIsUsed() ? 1 : slots));

    block = {};

    /// Just in case, should be no-op always
    remaining_blocks.resize(dispatched_blocks.size());

    chassert(res.empty());
    res.clear();
    res.reserve(dispatched_blocks.size());

    /// Might be zero, which means unlimited
    size_t remaining_rows_before_limit = table_join->maxJoinedBlockRows();

    for (size_t i = 0; i < dispatched_blocks.size(); ++i)
    {
        if (table_join->maxJoinedBlockRows() && remaining_rows_before_limit == 0)
        {
            /// Joining previous blocks produced enough rows already, skipping the rest of the blocks until the next call
            remaining_blocks[i] = std::move(dispatched_blocks[i]);
            continue;
        }
        auto & hash_join = hash_joins[i];
        auto & current_block = dispatched_blocks[i];
        if (current_block && (i == 0 || current_block.rows()))
            hash_join->data->joinBlock(current_block, remaining_blocks[i]);
        remaining_rows_before_limit -= std::min(current_block.rows(), remaining_rows_before_limit);
    }
    for (size_t i = 0; i < dispatched_blocks.size(); ++i)
    {
        auto & dispatched_block = dispatched_blocks[i];
        if (dispatched_block && (i == 0 || dispatched_block.rows()))
            res.emplace_back(std::move(dispatched_block).getSourceBlock());
    }
}

void ConcurrentHashJoin::checkTypesOfKeys(const Block & block) const
{
    hash_joins[0]->data->checkTypesOfKeys(block);
}

void ConcurrentHashJoin::setTotals(const Block & block)
{
    if (block)
    {
        std::lock_guard lock(totals_mutex);
        totals = block;
    }
}

const Block & ConcurrentHashJoin::getTotals() const
{
    return totals;
}

size_t ConcurrentHashJoin::getTotalRowCount() const
{
    size_t res = 0;
    for (const auto & hash_join : hash_joins)
    {
        std::lock_guard lock(hash_join->mutex);
        res += hash_join->data->getTotalRowCount();
    }
    return res;
}

size_t ConcurrentHashJoin::getTotalByteCount() const
{
    size_t res = 0;
    for (const auto & hash_join : hash_joins)
    {
        std::lock_guard lock(hash_join->mutex);
        res += hash_join->data->getTotalByteCount();
    }
    return res;
}

bool ConcurrentHashJoin::alwaysReturnsEmptySet() const
{
    for (const auto & hash_join : hash_joins)
    {
        std::lock_guard lock(hash_join->mutex);
        if (!hash_join->data->alwaysReturnsEmptySet())
            return false;
    }
    return true;
}

bool ConcurrentHashJoin::hasNonJoinedRows() const
{
    if (has_non_joined_rows_checked.load(std::memory_order_acquire))
        return has_non_joined_rows.load(std::memory_order_acquire);

    if (!isRightOrFull(table_join->kind()))
        return false;

    // Check if any shard has non-joined rows
    bool found_non_joined = false;
    for (const auto & hash_join_ptr : hash_joins)
    {
        std::lock_guard lock(hash_join_ptr->mutex);
        if (hash_join_ptr->data->hasNonJoinedRows() || hash_join_ptr->has_non_joined_rows.load(std::memory_order_relaxed))
        {
            found_non_joined = true;
            break;
        }
    }

    has_non_joined_rows.store(found_non_joined, std::memory_order_release);
    has_non_joined_rows_checked.store(true, std::memory_order_release);
    return found_non_joined;
}

bool ConcurrentHashJoin::slotHasNonJoinedRows(size_t slot_index) const
{
    if (slot_index >= hash_joins.size())
        return false;

    // Check if the specific slot has non-joined rows
    const auto & hash_join_ptr = hash_joins[slot_index];
    std::lock_guard lock(hash_join_ptr->mutex);
    return hash_join_ptr->data->hasNonJoinedRows() || hash_join_ptr->has_non_joined_rows.load(std::memory_order_relaxed);
}

void ConcurrentHashJoin::markSlotHasNonJoinedRows(size_t slot_index)
{
    if (slot_index >= hash_joins.size())
        return;

    // Set both global flag and slot-specific flag
    has_non_joined_rows.store(true, std::memory_order_release);
    has_non_joined_rows_checked.store(true, std::memory_order_release);
    hash_joins[slot_index]->has_non_joined_rows.store(true, std::memory_order_release);
}

bool ConcurrentHashJoin::isUsedByAnotherAlgorithm() const
{
    return table_join->isEnabledAlgorithm(JoinAlgorithm::AUTO) || table_join->isEnabledAlgorithm(JoinAlgorithm::GRACE_HASH);
}

bool ConcurrentHashJoin::canRemoveColumnsFromLeftBlock() const
{
    return table_join->enableAnalyzer() && !table_join->hasUsing() && !isUsedByAnotherAlgorithm() && table_join->strictness() != JoinStrictness::RightAny;
}

bool ConcurrentHashJoin::needUsedFlagsForPerRightTableRow(std::shared_ptr<TableJoin> table_join_) const
{
    if (!table_join_->oneDisjunct())
        return true;
    /// If it'a a all right join with inequal conditions, we need to mark each row
    if (table_join_->getMixedJoinExpression() && isRightOrFull(table_join_->kind()))
        return true;
    return false;
}

/// A simple stream that concatenates multiple child IBlocksStreams
/// (blocks of not-joined data) into one sequential stream.
class ConcatNotJoinedStreams final : public IBlocksStream
{
public:
    /// The constructor takes a list of child streams.
    explicit ConcatNotJoinedStreams(std::vector<IBlocksStreamPtr> children_)
        : children(std::move(children_))
    {
    }

    /// The required override for nextImpl() (pure virtual in IBlocksStream).
    Block nextImpl() override
    {
        /// If the current child is exhausted, move to the next child, etc.
        while (current_child < children.size())
        {
            IBlocksStreamPtr & child = children[current_child];
            if (!child)
            {
                ++current_child;
                continue;
            }

            Block block = child->next();
            if (block) // got a non-empty block
                return block;

            /// child is done
            ++current_child;
        }

        /// All children are done
        return {};
    }

private:
    std::vector<IBlocksStreamPtr> children;
    size_t current_child = 0;
};

IBlocksStreamPtr ConcurrentHashJoin::getNonJoinedBlocks(
    const Block & left_sample_block,
    const Block & result_sample_block,
    UInt64 max_block_size) const
{
    if (!JoinCommon::hasNonJoinedBlocks(*table_join))
        return {};

    // Only for RIGHT or FULL joins
    if (table_join->kind() != JoinKind::Right && table_join->kind() != JoinKind::Full)
        throw Exception(ErrorCodes::LOGICAL_ERROR,
            "Invalid join type. join kind: {}, strictness: {}",
            table_join->kind(), table_join->strictness());

    std::vector<IBlocksStreamPtr> child_streams;
    child_streams.reserve(hash_joins.size());

    // Collect non-joined blocks from each slot
    for (size_t i = 0; i < hash_joins.size(); ++i)
    {
        const auto & slot = hash_joins[i];
        std::lock_guard lock(slot->mutex);
        // Check if this slot has any non-joined rows
        if (!slot->data->hasNonJoinedRows() && !slot->has_non_joined_rows.load(std::memory_order_relaxed))
            continue;
        auto stream = slot->data->getNonJoinedBlocks(
            left_sample_block, result_sample_block, max_block_size);
        if (stream)
            child_streams.push_back(std::move(stream));
    }

    if (child_streams.empty())
        return {};
    if (child_streams.size() == 1)
        return child_streams[0];
    return std::make_shared<ConcatNotJoinedStreams>(std::move(child_streams));
}

template <typename HashTable>
static IColumn::Selector hashToSelector(const HashTable & hash_table, const BlockHashes & hashes, size_t num_shards)
{
    assert(isPowerOf2(num_shards));
    const size_t num_rows = hashes.size();
    IColumn::Selector selector(num_rows);
    for (size_t i = 0; i < num_rows; ++i)
    {
        if constexpr (HasGetBucketFromHashMemberFunc<HashTable>)
            selector[i] = hash_table.getBucketFromHash(hashes[i]) & (num_shards - 1);
        else
            selector[i] = hashes[i] & (num_shards - 1);
    }
    return selector;
}

template <typename KeyGetter, typename HashTable>
BlockHashes calculateHashes(const HashTable & hash_table, const ColumnRawPtrs & key_columns, const Sizes & key_sizes)
{
    const size_t num_rows = key_columns[0]->size();
    Arena pool;
    auto key_getter = KeyGetter(key_columns, key_sizes, nullptr);
    BlockHashes hash(num_rows);
    for (size_t i = 0; i < num_rows; ++i)
        hash[i] = key_getter.getHash(hash_table, i, pool);
    return hash;
}

IColumn::Selector selectDispatchBlock(const HashJoin & join, size_t num_shards, const Strings & key_columns_names, const Block & from_block)
{
    std::vector<ColumnPtr> key_column_holders;
    ColumnRawPtrs key_columns;
    key_columns.reserve(key_columns_names.size());
    for (const auto & key_name : key_columns_names)
    {
        const auto & key_col = from_block.getByName(key_name).column->convertToFullColumnIfConst();
        const auto & key_col_no_lc = recursiveRemoveLowCardinality(recursiveRemoveSparse(key_col));
        key_column_holders.push_back(key_col_no_lc);
        key_columns.push_back(key_col_no_lc.get());
    }
    ConstNullMapPtr null_map{};
    ColumnPtr null_map_holder = extractNestedColumnsAndNullMap(key_columns, null_map);

    auto calculate_selector = [&](auto & maps)
    {
        BlockHashes hash;

        switch (join.getJoinedData()->type)
        {
        #define M(TYPE)                                                                                                                       \
            case HashJoin::Type::TYPE:                                                                                                        \
                hash = calculateHashes<typename KeyGetterForType<HashJoin::Type::TYPE, std::remove_reference_t<decltype(*maps.TYPE)>>::Type>( \
                    *maps.TYPE, key_columns, join.getKeySizes().at(0));                                                                       \
                return hashToSelector(*maps.TYPE, hash, num_shards);

                APPLY_FOR_JOIN_VARIANTS(M)
        #undef M

            default:
                UNREACHABLE();
        }
    };

    /// CHJ supports only one join clause for now
    chassert(join.getJoinedData()->maps.size() == 1, "Expected to have only one join clause");

    return std::visit([&](auto & maps) { return calculate_selector(maps); }, join.getJoinedData()->maps.at(0));
}

ScatteredBlocks scatterBlocksByCopying(size_t num_shards, const IColumn::Selector & selector, const Block & from_block)
{
    Blocks blocks(num_shards);
    for (size_t i = 0; i < num_shards; ++i)
        blocks[i] = from_block.cloneEmpty();

    for (size_t i = 0; i < from_block.columns(); ++i)
    {
        auto dispatched_columns = from_block.getByPosition(i).column->scatter(num_shards, selector);
        chassert(blocks.size() == dispatched_columns.size());
        for (size_t block_index = 0; block_index < num_shards; ++block_index)
        {
            blocks[block_index].getByPosition(i).column = std::move(dispatched_columns[block_index]);
        }
    }

    ScatteredBlocks result;
    result.reserve(num_shards);
    for (size_t i = 0; i < num_shards; ++i)
        result.emplace_back(std::move(blocks[i]));
    return result;
}

ScatteredBlocks scatterBlocksWithSelector(size_t num_shards, const IColumn::Selector & selector, const Block & from_block)
{
    std::vector<ScatteredBlock::IndexesPtr> selectors(num_shards);
    for (size_t i = 0; i < num_shards; ++i)
    {
        selectors[i] = ScatteredBlock::Indexes::create();
        selectors[i]->reserve(selector.size() / num_shards + 1);
    }
    for (size_t i = 0; i < selector.size(); ++i)
    {
        const size_t shard = selector[i];
        selectors[shard]->getData().push_back(i);
    }
    ScatteredBlocks result;
    result.reserve(num_shards);
    for (size_t i = 0; i < num_shards; ++i)
        result.emplace_back(from_block, std::move(selectors[i]));
    return result;
}

ScatteredBlocks ConcurrentHashJoin::dispatchBlock(const Strings & key_columns_names, Block && from_block)
{
    const size_t num_shards = hash_joins.size();
    if (num_shards == 1)
    {
        ScatteredBlocks res;
        res.emplace_back(std::move(from_block));
        return res;
    }

    IColumn::Selector selector = selectDispatchBlock(*hash_joins[0]->data, num_shards, key_columns_names, from_block);

    /// With zero-copy approach we won't copy the source columns, but will create a new one with indices.
    /// This is not beneficial when the whole set of columns is e.g. a single small column.
    constexpr auto threshold = sizeof(IColumn::Selector::value_type);
    const auto & data_types = from_block.getDataTypes();
    const bool use_zero_copy_approach
        = std::accumulate(
              data_types.begin(),
              data_types.end(),
              0u,
              [](size_t sum, const DataTypePtr & type)
              { return sum + (type->haveMaximumSizeOfValue() ? type->getMaximumSizeOfValueInMemory() : threshold + 1); })
        > threshold;

    return use_zero_copy_approach ? scatterBlocksWithSelector(num_shards, selector, from_block)
                                  : scatterBlocksByCopying(num_shards, selector, from_block);
}

IQueryTreeNode::HashState preCalculateCacheKey(const QueryTreeNodePtr & right_table_expression, const SelectQueryInfo & select_query_info)
{
    IQueryTreeNode::HashState hash;

    const auto * select = select_query_info.query->as<DB::ASTSelectQuery>();
    if (!select)
        return hash;

    if (const auto prewhere = select->prewhere())
        hash.update(prewhere->getTreeHash(/*ignore_aliases=*/true));
    if (const auto where = select->where())
        hash.update(where->getTreeHash(/*ignore_aliases=*/true));

    chassert(right_table_expression);
    hash.update(right_table_expression->getTreeHash());
    return hash;
}

UInt64 calculateCacheKey(std::shared_ptr<TableJoin> & table_join, IQueryTreeNode::HashState hash)
{
    // This condition is always true for ConcurrentHashJoin (see `TableJoin::allowParallelHashJoin()`),
    // but this method is called from generic code.
    if (!table_join || !table_join->oneDisjunct())
        return 0;

    const auto keys
        = NameOrderedSet{table_join->getClauses().at(0).key_names_right.begin(), table_join->getClauses().at(0).key_names_right.end()};
    for (const auto & name : keys)
        hash.update(name);

    return hash.get64();
}

void ConcurrentHashJoin::onBuildPhaseFinish()
{
    if (hash_joins[0]->data->twoLevelMapIsUsed())
    {
        // 1) Move sub-buckets from slot i => slot 0
        for (size_t i = 1; i < slots; ++i)
        {
            auto move_buckets = [&](auto & lhs_maps, HashJoin::Type type, auto & rhs_maps, size_t idx)
            {
                APPLY_TO_MAP(
                    INVOKE_WITH_MAPS,
                    type,
                    lhs_maps,
                    rhs_maps,
                    [&](auto & lhs_map, auto & rhs_map)
                    {
                        for (size_t j = idx; j < lhs_map.NUM_BUCKETS; j += slots)
                        {
                            if (!lhs_map.impls[j].empty())
                                throw Exception(ErrorCodes::LOGICAL_ERROR,
                                    "Unexpected non-empty map while merging buckets");
                            lhs_map.impls[j] = std::move(rhs_map.impls[j]);
                        }
                    })
            };

            std::visit(
                [&](auto & lhs_maps)
                {
                    using T = std::decay_t<decltype(lhs_maps)>;
                    move_buckets(lhs_maps,
                                 getData(hash_joins[0])->type,
                                 std::get<T>(getData(hash_joins[i])->maps.at(0)),
                                 i);
                },
                getData(hash_joins[0])->maps.at(0));
        }

        // 2) Merge usage flags from all slots into slot 0 by OR - critical for RIGHT JOIN
        auto & slot0_flags_map = hash_joins[0]->data->getUsedFlags()->getFlagsMap();
        for (size_t i = 1; i < slots; ++i)
        {
            auto & slot_i_flags_map = hash_joins[i]->data->getUsedFlags()->getFlagsMap();
            for (auto & [block_ptr_i, flags_vec_i] : slot_i_flags_map)
            {
                auto & flags_vec_0 = slot0_flags_map[block_ptr_i];
                while (flags_vec_0.size() < flags_vec_i.size())
                    flags_vec_0.emplace_back(); // default false

                // OR them
                for (size_t row = 0; row < flags_vec_i.size(); ++row)
                {
                    bool old_val = flags_vec_0[row].value.load(std::memory_order_relaxed);
                    bool new_val = flags_vec_i[row].value.load(std::memory_order_relaxed);
                    flags_vec_0[row].value.store(old_val || new_val, std::memory_order_relaxed);
                }
            }
        }

        // Also propagate non-joined rows information from all slots to slot 0
        bool has_non_joined = false;
        for (const auto & hash_join : hash_joins)
        {
            std::lock_guard lock(hash_join->mutex);
            if (hash_join->has_non_joined_rows.load(std::memory_order_relaxed))
            {
                has_non_joined = true;
                break;
            }
        }

        if (has_non_joined)
            hash_joins[0]->has_non_joined_rows.store(true, std::memory_order_release);
    }
    else
    {
        // Single-level concurrency: no bucket merge needed.  Just unify usage flags.
        auto & slot0_flags_map = hash_joins[0]->data->getUsedFlags()->getFlagsMap();
        for (size_t i = 1; i < slots; ++i)
        {
            auto & slot_i_flags_map = hash_joins[i]->data->getUsedFlags()->getFlagsMap();
            for (auto & [block_ptr_i, flags_vec_i] : slot_i_flags_map)
            {
                auto & flags_vec_0 = slot0_flags_map[block_ptr_i];
                while (flags_vec_0.size() < flags_vec_i.size())
                    flags_vec_0.emplace_back();

                for (size_t row = 0; row < flags_vec_i.size(); ++row)
                {
                    bool old_val = flags_vec_0[row].value.load(std::memory_order_relaxed);
                    bool new_val = flags_vec_i[row].value.load(std::memory_order_relaxed);
                    flags_vec_0[row].value.store(old_val || new_val, std::memory_order_relaxed);
                }
            }
        }

        // Also propagate non-joined rows information in single-level mode
        bool has_non_joined = false;
        for (const auto & hash_join : hash_joins)
        {
            std::lock_guard lock(hash_join->mutex);
            if (hash_join->has_non_joined_rows.load(std::memory_order_relaxed))
            {
                has_non_joined = true;
                break;
            }
        }

        if (has_non_joined)
            hash_joins[0]->has_non_joined_rows.store(true, std::memory_order_release);
    }

    // 3) Let each slot finalize
    for (size_t i = 0; i < slots; ++i)
    {
        pool->scheduleOrThrow(
            [hash_join = hash_joins[i], thread_group = CurrentThread::getGroup()]()
            {
                ThreadGroupSwitcher switcher(thread_group, "ConcurrentJoin");
                std::lock_guard lock(hash_join->mutex);
                hash_join->data->onBuildPhaseFinish();
            });
    }
<<<<<<< HEAD
    pool->wait();
=======

    build_phase_finished = true;
>>>>>>> fbf035db
}
}

#undef INVOKE_WITH_MAP
#undef INVOKE_WITH_MAPS
#undef APPLY_TO_MAP<|MERGE_RESOLUTION|>--- conflicted
+++ resolved
@@ -856,12 +856,8 @@
                 hash_join->data->onBuildPhaseFinish();
             });
     }
-<<<<<<< HEAD
     pool->wait();
-=======
-
     build_phase_finished = true;
->>>>>>> fbf035db
 }
 }
 
