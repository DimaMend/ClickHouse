#include <Columns/ColumnSparse.h>
#include <Columns/FilterDescription.h>
#include <Columns/IColumn.h>
#include <Core/ColumnsWithTypeAndName.h>
#include <Core/Names.h>
#include <Core/NamesAndTypes.h>
#include <DataTypes/DataTypeLowCardinality.h>
#include <DataTypes/IDataType.h>
#include <DataTypes/Serializations/ISerialization.h>
#include <Interpreters/ConcurrentHashJoin.h>
#include <Interpreters/Context.h>
#include <Interpreters/ExpressionActions.h>
#include <Interpreters/HashJoin/ScatteredBlock.h>
#include <Interpreters/PreparedSets.h>
#include <Interpreters/TableJoin.h>
#include <Interpreters/createBlockSelector.h>
#include <Parsers/ASTSelectQuery.h>
#include <Parsers/DumpASTNode.h>
#include <Parsers/ExpressionListParsers.h>
#include <Parsers/IAST_fwd.h>
#include <Parsers/parseQuery.h>
#include <Storages/SelectQueryInfo.h>
#include <Common/BitHelpers.h>
#include <Common/CurrentThread.h>
#include <Common/Exception.h>
#include <Common/ProfileEvents.h>
#include <Common/ThreadPool.h>
#include <Common/WeakHash.h>
#include <Common/scope_guard_safe.h>
#include <Common/setThreadName.h>
#include <Common/typeid_cast.h>

#include <Interpreters/HashJoin/HashJoin.h>
#include <Interpreters/HashJoin/KeyGetter.h>
#include <Interpreters/NullableUtils.h>
#include <base/defines.h>
#include <base/types.h>

#include <algorithm>
#include <numeric>

using namespace DB;

#define INVOKE_WITH_MAP(TYPE, maps, f) \
    case HashJoin::Type::TYPE:         \
        return f(*(maps).TYPE);

#define INVOKE_WITH_MAPS(TYPE, lhs_maps, rhs_maps, f) \
    case HashJoin::Type::TYPE:                        \
        return f(*(lhs_maps).TYPE, *(rhs_maps).TYPE);

#define APPLY_TO_MAP(M, type, ...)                        \
    switch (type)                                         \
    {                                                     \
        APPLY_FOR_TWO_LEVEL_JOIN_VARIANTS(M, __VA_ARGS__) \
                                                          \
        default:                                          \
            UNREACHABLE();                                \
    }

namespace ProfileEvents
{
extern const Event HashJoinPreallocatedElementsInHashTables;
}

namespace CurrentMetrics
{
extern const Metric ConcurrentHashJoinPoolThreads;
extern const Metric ConcurrentHashJoinPoolThreadsActive;
extern const Metric ConcurrentHashJoinPoolThreadsScheduled;
}

namespace
{

using BlockHashes = std::vector<UInt64>;

void updateStatistics(const auto & hash_joins, const DB::StatsCollectingParams & params)
{
    if (!params.isCollectionAndUseEnabled())
        return;

    std::vector<size_t> sizes(hash_joins.size());
    for (size_t i = 0; i < hash_joins.size(); ++i)
        sizes[i] = hash_joins[i]->data->getTotalRowCount();
    const auto median_size = sizes.begin() + sizes.size() / 2; // not precisely though...
    std::nth_element(sizes.begin(), median_size, sizes.end());
    if (auto sum_of_sizes = std::accumulate(sizes.begin(), sizes.end(), 0ull))
        DB::getHashTablesStatistics().update(sum_of_sizes, *median_size, params);
}

UInt32 toPowerOfTwo(UInt32 x)
{
    if (x <= 1)
        return 1;
    return static_cast<UInt32>(1) << (32 - std::countl_zero(x - 1));
}

HashJoin::RightTableDataPtr getData(const std::shared_ptr<ConcurrentHashJoin::InternalHashJoin> & join)
{
    return join->data->getJoinedData();
}

void reserveSpaceInHashMaps(
    const std::vector<std::shared_ptr<ConcurrentHashJoin::InternalHashJoin>> & hash_joins,
    ThreadPool * pool,
    const StatsCollectingParams & stats_collecting_params,
    size_t slots)
{
    if (auto hint = getSizeHint(stats_collecting_params, slots))
    {
        /// Hash map is shared between all `HashJoin` instances, so the `median_size` is actually the total size
        /// we need to preallocate in all buckets of all hash maps.
        const size_t reserve_size = hint->median_size;
        ProfileEvents::increment(ProfileEvents::HashJoinPreallocatedElementsInHashTables, reserve_size);

        /// Each `HashJoin` instance will "own" a subset of buckets during the build phase. Because of that
        /// we preallocate space only in the specific buckets of each `HashJoin` instance.
        auto reserve_space_in_buckets = [&](auto & maps, HashJoin::Type type, size_t idx)
        {
            APPLY_TO_MAP(
                INVOKE_WITH_MAP,
                type,
                maps,
                [&](auto & map)
                {
                    for (size_t j = idx; j < map.NUM_BUCKETS; j += slots)
                        map.impls[j].reserve(reserve_size / map.NUM_BUCKETS);
                })
        };

        for (size_t i = 0; i < slots; ++i)
        {
            pool->scheduleOrThrow(
                [&, i, thread_group = CurrentThread::getGroup()]()
                {
                    SCOPE_EXIT_SAFE({
                        if (thread_group)
                            CurrentThread::detachFromGroupIfNotDetached();
                    });

                    if (thread_group)
                        CurrentThread::attachToGroupIfDetached(thread_group);
                    setThreadName("ConcurrentJoin");

                    const auto & right_data = getData(hash_joins[i]);
                    std::visit([&](auto & maps) { return reserve_space_in_buckets(maps, right_data->type, i); }, right_data->maps.at(0));
                });
        }
        pool->wait();
    }
}

template <typename HashTable>
concept HasGetBucketFromHashMemberFunc = requires {
    { std::declval<HashTable>().getBucketFromHash(static_cast<size_t>(0)) };
};
}

namespace DB
{

namespace ErrorCodes
{
    extern const int LOGICAL_ERROR;
    extern const int SET_SIZE_LIMIT_EXCEEDED;
}


ConcurrentHashJoin::ConcurrentHashJoin(
    ContextPtr context_,
    std::shared_ptr<TableJoin> table_join_,
    size_t slots_,
    const Block & right_sample_block,
    const StatsCollectingParams & stats_collecting_params_,
    bool any_take_last_row_)
    : context(context_)
    , table_join(table_join_)
    , slots(toPowerOfTwo(std::min<UInt32>(static_cast<UInt32>(slots_), 256)))
    , pool(std::make_unique<ThreadPool>(
          CurrentMetrics::ConcurrentHashJoinPoolThreads,
          CurrentMetrics::ConcurrentHashJoinPoolThreadsActive,
          CurrentMetrics::ConcurrentHashJoinPoolThreadsScheduled,
          /*max_threads_*/ slots,
          /*max_free_threads_*/ 0,
          /*queue_size_*/ slots))
    , stats_collecting_params(stats_collecting_params_)
{
    hash_joins.resize(slots);

    try
    {
        for (size_t i = 0; i < slots; ++i)
        {
            pool->scheduleOrThrow(
                [&, i, thread_group = CurrentThread::getGroup()]()
                {
                    SCOPE_EXIT_SAFE({
                        if (thread_group)
                            CurrentThread::detachFromGroupIfNotDetached();
                    });

                    if (thread_group)
                        CurrentThread::attachToGroupIfDetached(thread_group);
                    setThreadName("ConcurrentJoin");

                    /// reserve is not needed anyway - either we will use fixed-size hash map or shared two-level map (then reserve will be done in a special way below)
                    const size_t reserve_size = 0;

                    auto inner_hash_join = std::make_shared<InternalHashJoin>();
                    inner_hash_join->data = std::make_unique<HashJoin>(
                        table_join_,
                        right_sample_block,
                        any_take_last_row_,
                        reserve_size,
                        fmt::format("concurrent{}", i),
                        /*use_two_level_maps*/ true);
                    inner_hash_join->data->setMaxJoinedBlockRows(table_join->maxJoinedBlockRows());
                    hash_joins[i] = std::move(inner_hash_join);
                });
        }
        pool->wait();

        if (!hash_joins[0]->data->twoLevelMapIsUsed())
            /// Means fixed-size hash map is used
            return;

        reserveSpaceInHashMaps(hash_joins, pool.get(), stats_collecting_params, slots);
    }
    catch (...)
    {
        tryLogCurrentException(__PRETTY_FUNCTION__);
        pool->wait();
        throw;
    }
}

ConcurrentHashJoin::~ConcurrentHashJoin()
{
    try
    {
        if (!hash_joins[0]->data->twoLevelMapIsUsed())
            return;

        updateStatistics(hash_joins, stats_collecting_params);

        for (size_t i = 0; i < slots; ++i)
        {
            // Hash tables destruction may be very time-consuming.
            // Without the following code, they would be destroyed in the current thread (i.e. sequentially).
            pool->scheduleOrThrow(
                [join = hash_joins[0], i, this, thread_group = CurrentThread::getGroup()]()
                {
                    SCOPE_EXIT_SAFE({
                        if (thread_group)
                            CurrentThread::detachFromGroupIfNotDetached();
                    });

                    if (thread_group)
                        CurrentThread::attachToGroupIfDetached(thread_group);
                    setThreadName("ConcurrentJoin");

                    auto clear_space_in_buckets = [&](auto & maps, HashJoin::Type type, size_t idx)
                    {
                        APPLY_TO_MAP(
                            INVOKE_WITH_MAP,
                            type,
                            maps,
                            [&](auto & map)
                            {
                                for (size_t j = idx; j < map.NUM_BUCKETS; j += slots)
                                    map.impls[j].clearAndShrink();
                            })
                    };
                    const auto & right_data = getData(join);
                    std::visit([&](auto & maps) { return clear_space_in_buckets(maps, right_data->type, i); }, right_data->maps.at(0));
                });
        }
        pool->wait();
    }
    catch (...)
    {
        tryLogCurrentException(__PRETTY_FUNCTION__);
        pool->wait();
    }
}

bool ConcurrentHashJoin::addBlockToJoin(const Block & right_block_, bool check_limits)
{
    /// We materialize columns here to avoid materializing them multiple times on different threads
    /// (inside different `hash_join`-s) because the block will be shared.
    Block right_block = hash_joins[0]->data->materializeColumnsFromRightBlock(right_block_);

    auto dispatched_blocks = dispatchBlock(table_join->getOnlyClause().key_names_right, std::move(right_block));
    size_t blocks_left = 0;
    for (const auto & block : dispatched_blocks)
    {
        if (block)
        {
            ++blocks_left;
        }
    }

    while (blocks_left > 0)
    {
        /// insert blocks into corresponding HashJoin instances
        for (size_t i = 0; i < dispatched_blocks.size(); ++i)
        {
            auto & hash_join = hash_joins[i];
            auto & dispatched_block = dispatched_blocks[i];

            if (dispatched_block)
            {
                /// if current hash_join is already processed by another thread, skip it and try later
                std::unique_lock<std::mutex> lock(hash_join->mutex, std::try_to_lock);
                if (!lock.owns_lock())
                    continue;

                bool limit_exceeded = !hash_join->data->addBlockToJoin(dispatched_block, check_limits);

                dispatched_block = {};
                blocks_left--;

                if (limit_exceeded)
                    return false;
            }
        }
    }

    if (check_limits)
        return table_join->sizeLimits().check(getTotalRowCount(), getTotalByteCount(), "JOIN", ErrorCodes::SET_SIZE_LIMIT_EXCEEDED);
    return true;
}

void ConcurrentHashJoin::joinBlock(Block & block, std::shared_ptr<ExtraBlock> & /*not_processed*/)
{
    Blocks res;
    ExtraScatteredBlocks extra_blocks;
    joinBlock(block, extra_blocks, res);
    chassert(!extra_blocks.rows());
    block = concatenateBlocks(res);
}

void ConcurrentHashJoin::joinBlock(Block & block, ExtraScatteredBlocks & extra_blocks, std::vector<Block> & res)
{
    ScatteredBlocks dispatched_blocks;
    auto & remaining_blocks = extra_blocks.remaining_blocks;
    if (extra_blocks.rows())
    {
        dispatched_blocks.swap(remaining_blocks);
    }
    else
    {
        hash_joins[0]->data->materializeColumnsFromLeftBlock(block);
        if (hash_joins[0]->data->twoLevelMapIsUsed())
            dispatched_blocks.emplace_back(std::move(block));
        else
            dispatched_blocks = dispatchBlock(table_join->getOnlyClause().key_names_left, std::move(block));
    }

    chassert(dispatched_blocks.size() == (hash_joins[0]->data->twoLevelMapIsUsed() ? 1 : slots));

    block = {};

    /// Just in case, should be no-op always
    remaining_blocks.resize(dispatched_blocks.size());

    chassert(res.empty());
    res.clear();
    res.reserve(dispatched_blocks.size());

    /// Might be zero, which means unlimited
    size_t remaining_rows_before_limit = table_join->maxJoinedBlockRows();

    for (size_t i = 0; i < dispatched_blocks.size(); ++i)
    {
        if (table_join->maxJoinedBlockRows() && remaining_rows_before_limit == 0)
        {
            /// Joining previous blocks produced enough rows already, skipping the rest of the blocks until the next call
            remaining_blocks[i] = std::move(dispatched_blocks[i]);
            continue;
        }
        auto & hash_join = hash_joins[i];
        auto & current_block = dispatched_blocks[i];
        if (current_block && (i == 0 || current_block.rows()))
            hash_join->data->joinBlock(current_block, remaining_blocks[i]);
        remaining_rows_before_limit -= std::min(current_block.rows(), remaining_rows_before_limit);
    }
    for (size_t i = 0; i < dispatched_blocks.size(); ++i)
    {
        auto & dispatched_block = dispatched_blocks[i];
        if (dispatched_block && (i == 0 || dispatched_block.rows()))
            res.emplace_back(std::move(dispatched_block).getSourceBlock());
    }
}

void ConcurrentHashJoin::checkTypesOfKeys(const Block & block) const
{
    hash_joins[0]->data->checkTypesOfKeys(block);
}

void ConcurrentHashJoin::setTotals(const Block & block)
{
    if (block)
    {
        std::lock_guard lock(totals_mutex);
        totals = block;
    }
}

const Block & ConcurrentHashJoin::getTotals() const
{
    return totals;
}

size_t ConcurrentHashJoin::getTotalRowCount() const
{
    size_t res = 0;
    for (const auto & hash_join : hash_joins)
    {
        std::lock_guard lock(hash_join->mutex);
        res += hash_join->data->getTotalRowCount();
    }
    return res;
}

size_t ConcurrentHashJoin::getTotalByteCount() const
{
    size_t res = 0;
    for (const auto & hash_join : hash_joins)
    {
        std::lock_guard lock(hash_join->mutex);
        res += hash_join->data->getTotalByteCount();
    }
    return res;
}

bool ConcurrentHashJoin::alwaysReturnsEmptySet() const
{
    for (const auto & hash_join : hash_joins)
    {
        std::lock_guard lock(hash_join->mutex);
        if (!hash_join->data->alwaysReturnsEmptySet())
            return false;
    }
    return true;
}

IBlocksStreamPtr ConcurrentHashJoin::getNonJoinedBlocks(
        const Block & /*left_sample_block*/, const Block & /*result_sample_block*/, UInt64 /*max_block_size*/) const
{
    if (!JoinCommon::hasNonJoinedBlocks(*table_join))
        return {};

    throw Exception(ErrorCodes::LOGICAL_ERROR, "Invalid join type. join kind: {}, strictness: {}",
                    table_join->kind(), table_join->strictness());
}

template <typename HashTable>
static IColumn::Selector hashToSelector(const HashTable & hash_table, const BlockHashes & hashes, size_t num_shards)
{
    assert(isPowerOf2(num_shards));
    const size_t num_rows = hashes.size();
    IColumn::Selector selector(num_rows);
    for (size_t i = 0; i < num_rows; ++i)
    {
        if constexpr (HasGetBucketFromHashMemberFunc<HashTable>)
            selector[i] = hash_table.getBucketFromHash(hashes[i]) & (num_shards - 1);
        else
            selector[i] = hashes[i] & (num_shards - 1);
    }
    return selector;
}

template <typename KeyGetter, typename HashTable>
BlockHashes calculateHashes(const HashTable & hash_table, const ColumnRawPtrs & key_columns, const Sizes & key_sizes)
{
    const size_t num_rows = key_columns[0]->size();
    Arena pool;
    auto key_getter = KeyGetter(key_columns, key_sizes, nullptr);
    BlockHashes hash(num_rows);
    for (size_t i = 0; i < num_rows; ++i)
        hash[i] = key_getter.getHash(hash_table, i, pool);
    return hash;
}

IColumn::Selector selectDispatchBlock(const HashJoin & join, size_t num_shards, const Strings & key_columns_names, const Block & from_block)
{
    std::vector<ColumnPtr> key_column_holders;
    ColumnRawPtrs key_columns;
    key_columns.reserve(key_columns_names.size());
    for (const auto & key_name : key_columns_names)
    {
        const auto & key_col = from_block.getByName(key_name).column->convertToFullColumnIfConst();
        const auto & key_col_no_lc = recursiveRemoveLowCardinality(recursiveRemoveSparse(key_col));
        key_column_holders.push_back(key_col_no_lc);
        key_columns.push_back(key_col_no_lc.get());
    }
    ConstNullMapPtr null_map{};
    ColumnPtr null_map_holder = extractNestedColumnsAndNullMap(key_columns, null_map);

    auto calculate_selector = [&](auto & maps)
    {
        BlockHashes hash;

        switch (join.getJoinedData()->type)
        {
        #define M(TYPE)                                                                                                                       \
            case HashJoin::Type::TYPE:                                                                                                        \
                hash = calculateHashes<typename KeyGetterForType<HashJoin::Type::TYPE, std::remove_reference_t<decltype(*maps.TYPE)>>::Type>( \
                    *maps.TYPE, key_columns, join.getKeySizes().at(0));                                                                       \
                return hashToSelector(*maps.TYPE, hash, num_shards);

                APPLY_FOR_JOIN_VARIANTS(M)
        #undef M

            default:
                UNREACHABLE();
        }
    };

    /// CHJ supports only one join clause for now
    chassert(join.getJoinedData()->maps.size() == 1, "Expected to have only one join clause");

    return std::visit([&](auto & maps) { return calculate_selector(maps); }, join.getJoinedData()->maps.at(0));
}

ScatteredBlocks scatterBlocksByCopying(size_t num_shards, const IColumn::Selector & selector, const Block & from_block)
{
    Blocks blocks(num_shards);
    for (size_t i = 0; i < num_shards; ++i)
        blocks[i] = from_block.cloneEmpty();

    for (size_t i = 0; i < from_block.columns(); ++i)
    {
        auto dispatched_columns = from_block.getByPosition(i).column->scatter(num_shards, selector);
        chassert(blocks.size() == dispatched_columns.size());
        for (size_t block_index = 0; block_index < num_shards; ++block_index)
        {
            blocks[block_index].getByPosition(i).column = std::move(dispatched_columns[block_index]);
        }
    }

    ScatteredBlocks result;
    result.reserve(num_shards);
    for (size_t i = 0; i < num_shards; ++i)
        result.emplace_back(std::move(blocks[i]));
    return result;
}

ScatteredBlocks scatterBlocksWithSelector(size_t num_shards, const IColumn::Selector & selector, const Block & from_block)
{
    std::vector<ScatteredBlock::IndexesPtr> selectors(num_shards);
    for (size_t i = 0; i < num_shards; ++i)
    {
        selectors[i] = ScatteredBlock::Indexes::create();
        selectors[i]->reserve(selector.size() / num_shards + 1);
    }
    for (size_t i = 0; i < selector.size(); ++i)
    {
        const size_t shard = selector[i];
        selectors[shard]->getData().push_back(i);
    }
    ScatteredBlocks result;
    result.reserve(num_shards);
    for (size_t i = 0; i < num_shards; ++i)
        result.emplace_back(from_block, std::move(selectors[i]));
    return result;
}

ScatteredBlocks ConcurrentHashJoin::dispatchBlock(const Strings & key_columns_names, Block && from_block)
{
    const size_t num_shards = hash_joins.size();
    if (num_shards == 1)
    {
        ScatteredBlocks res;
        res.emplace_back(std::move(from_block));
        return res;
    }

    IColumn::Selector selector = selectDispatchBlock(*hash_joins[0]->data, num_shards, key_columns_names, from_block);

    /// With zero-copy approach we won't copy the source columns, but will create a new one with indices.
    /// This is not beneficial when the whole set of columns is e.g. a single small column.
    constexpr auto threshold = sizeof(IColumn::Selector::value_type);
    const auto & data_types = from_block.getDataTypes();
    const bool use_zero_copy_approach
        = std::accumulate(
              data_types.begin(),
              data_types.end(),
              0u,
              [](size_t sum, const DataTypePtr & type)
              { return sum + (type->haveMaximumSizeOfValue() ? type->getMaximumSizeOfValueInMemory() : threshold + 1); })
        > threshold;

    return use_zero_copy_approach ? scatterBlocksWithSelector(num_shards, selector, from_block)
                                  : scatterBlocksByCopying(num_shards, selector, from_block);
}

IQueryTreeNode::HashState preCalculateCacheKey(const QueryTreeNodePtr & right_table_expression, const SelectQueryInfo & select_query_info)
{
    IQueryTreeNode::HashState hash;

    const auto * select = select_query_info.query->as<DB::ASTSelectQuery>();
    if (!select)
        return hash;

    if (const auto prewhere = select->prewhere())
        hash.update(prewhere->getTreeHash(/*ignore_aliases=*/true));
    if (const auto where = select->where())
        hash.update(where->getTreeHash(/*ignore_aliases=*/true));

    chassert(right_table_expression);
    hash.update(right_table_expression->getTreeHash());
    return hash;
}

UInt64 calculateCacheKey(
    std::shared_ptr<TableJoin> & table_join, const QueryTreeNodePtr & right_table_expression, const SelectQueryInfo & select_query_info)
{
    return calculateCacheKey(table_join, preCalculateCacheKey(right_table_expression, select_query_info));
}

UInt64 calculateCacheKey(std::shared_ptr<TableJoin> & table_join, IQueryTreeNode::HashState hash)
{
    chassert(table_join && table_join->oneDisjunct());
    const auto keys
        = NameOrderedSet{table_join->getClauses().at(0).key_names_right.begin(), table_join->getClauses().at(0).key_names_right.end()};
    for (const auto & name : keys)
        hash.update(name);

    return hash.get64();
}

void ConcurrentHashJoin::onBuildPhaseFinish()
{
    if (hash_joins[0]->data->twoLevelMapIsUsed())
    {
<<<<<<< HEAD
        // At this point, the build phase is finished. We need to build a shared common hash map to be used in the probe phase.
        // It is done in two steps:
        //     1. Merge hash maps into a single one. For that, we iterate over all sub-maps and move buckets from the current `HashJoin` instance to the common map.
        for (size_t i = 1; i < slots; ++i)
=======
        // It cannot be called concurrently with other IJoin methods
        hash_join->data->onBuildPhaseFinish();
    }

    if (!hash_joins[0]->data->twoLevelMapIsUsed())
        return;

    // At this point, the build phase is finished. We need to build a shared common hash map to be used in the probe phase.
    // It is done in two steps:
    //     1. Merge hash maps into a single one. For that, we iterate over all sub-maps and move buckets from the current `HashJoin` instance to the common map.
    for (size_t i = 1; i < slots; ++i)
    {
        auto move_buckets = [&](auto & lhs_maps, HashJoin::Type type, auto & rhs_maps, size_t idx)
>>>>>>> bba55a78
        {
            auto move_buckets = [&](auto & lhs_maps, HashJoin::Type type, auto & rhs_maps, size_t idx)
            {
                APPLY_TO_MAP(
                    INVOKE_WITH_MAPS,
                    type,
                    lhs_maps,
                    rhs_maps,
                    [&](auto & lhs_map, auto & rhs_map)
                    {
                        for (size_t j = idx; j < lhs_map.NUM_BUCKETS; j += slots)
                        {
                            if (!lhs_map.impls[j].empty())
                                throw Exception(ErrorCodes::LOGICAL_ERROR, "Unexpected non-empty map");
                            lhs_map.impls[j] = std::move(rhs_map.impls[j]);
                        }
                    })
            };

            std::visit(
                [&](auto & lhs_map)
                {
                    using T = std::decay_t<decltype(lhs_map)>;
                    move_buckets(lhs_map, getData(hash_joins[0])->type, std::get<T>(getData(hash_joins[i])->maps.at(0)), i);
                },
                getData(hash_joins[0])->maps.at(0));
        }
    }

    // `onBuildPhaseFinish` cannot be called concurrently with other IJoin methods, so we don't need a lock to access internal joins.
    // The following calls must be done after the final common map is constructed, otherwise we will incorrectly initialize `used_flags`.
    for (const auto & hash_join : hash_joins)
        hash_join->data->onBuildPhaseFinish();

    if (hash_joins[0]->data->twoLevelMapIsUsed())
    {
        //     2. Copy this common map to all the `HashJoin` instances along with the `used_flags` data structure.
        for (size_t i = 1; i < slots; ++i)
        {
            getData(hash_joins[i])->maps = getData(hash_joins[0])->maps;
            hash_joins[i]->data->getUsedFlags() = hash_joins[0]->data->getUsedFlags();
        }
    }
}
}

#undef INVOKE_WITH_MAP
#undef INVOKE_WITH_MAPS
#undef APPLY_TO_MAP<|MERGE_RESOLUTION|>--- conflicted
+++ resolved
@@ -636,26 +636,10 @@
 {
     if (hash_joins[0]->data->twoLevelMapIsUsed())
     {
-<<<<<<< HEAD
         // At this point, the build phase is finished. We need to build a shared common hash map to be used in the probe phase.
         // It is done in two steps:
         //     1. Merge hash maps into a single one. For that, we iterate over all sub-maps and move buckets from the current `HashJoin` instance to the common map.
         for (size_t i = 1; i < slots; ++i)
-=======
-        // It cannot be called concurrently with other IJoin methods
-        hash_join->data->onBuildPhaseFinish();
-    }
-
-    if (!hash_joins[0]->data->twoLevelMapIsUsed())
-        return;
-
-    // At this point, the build phase is finished. We need to build a shared common hash map to be used in the probe phase.
-    // It is done in two steps:
-    //     1. Merge hash maps into a single one. For that, we iterate over all sub-maps and move buckets from the current `HashJoin` instance to the common map.
-    for (size_t i = 1; i < slots; ++i)
-    {
-        auto move_buckets = [&](auto & lhs_maps, HashJoin::Type type, auto & rhs_maps, size_t idx)
->>>>>>> bba55a78
         {
             auto move_buckets = [&](auto & lhs_maps, HashJoin::Type type, auto & rhs_maps, size_t idx)
             {
