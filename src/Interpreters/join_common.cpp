--- conflicted
+++ resolved
@@ -49,7 +49,6 @@
 namespace JoinCommon
 {
 
-<<<<<<< HEAD
 void changeLowCardinalityInplace(ColumnWithTypeAndName & column)
 {
     if (column.type->lowCardinality())
@@ -87,10 +86,7 @@
     return makeNullable(type);
 }
 
-void convertColumnToNullable(ColumnWithTypeAndName & column, bool remove_low_card)
-=======
 void convertColumnToNullable(ColumnWithTypeAndName & column, bool low_card_nullability)
->>>>>>> 5567d907
 {
     if (low_card_nullability && column.type->lowCardinality())
     {
@@ -103,7 +99,6 @@
 
     column.type = makeNullable(column.type);
     if (column.column)
-<<<<<<< HEAD
     {
         if (column.column->lowCardinality())
         {
@@ -117,9 +112,6 @@
         else
             column.column = makeNullable(column.column);
     }
-=======
-        column.column = makeNullable(column.column);
->>>>>>> 5567d907
 }
 
 void convertColumnsToNullable(Block & block, size_t starting_pos)
