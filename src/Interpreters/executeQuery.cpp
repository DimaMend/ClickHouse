#include <Common/formatReadable.h>
#include <Common/PODArray.h>
#include <Common/typeid_cast.h>
#include <Common/ThreadProfileEvents.h>
#include <Common/MemoryTrackerBlockerInThread.h>
#include <Common/SensitiveDataMasker.h>
#include <Common/FailPoint.h>

#include <Interpreters/AsynchronousInsertQueue.h>
#include <Interpreters/Cache/QueryCache.h>
#include <IO/WriteBufferFromFile.h>
#include <IO/WriteBufferFromVector.h>
#include <IO/LimitReadBuffer.h>
#include <IO/copyData.h>

#include <QueryPipeline/BlockIO.h>
#include <Processors/Transforms/CountingTransform.h>
#include <Processors/Transforms/getSourceFromASTInsertQuery.h>

#include <Parsers/ASTIdentifier.h>
#include <Parsers/ASTInsertQuery.h>
#include <Parsers/ASTLiteral.h>
#include <Parsers/ASTSelectQuery.h>
#include <Parsers/ASTDropQuery.h>
#include <Parsers/ASTCreateQuery.h>
#include <Parsers/ASTRenameQuery.h>
#include <Parsers/ASTAlterQuery.h>
#include <Parsers/ASTSelectWithUnionQuery.h>
#include <Parsers/ASTShowProcesslistQuery.h>
#include <Parsers/ASTWatchQuery.h>
#include <Parsers/ASTTransactionControl.h>
#include <Parsers/ASTExplainQuery.h>
#include <Parsers/Lexer.h>
#include <Parsers/parseQuery.h>
#include <Parsers/ParserQuery.h>
#include <Parsers/queryNormalization.h>
#include <Parsers/queryToString.h>
#include <Parsers/formatAST.h>
#include <Parsers/toOneLineQuery.h>
#include <Parsers/Kusto/ParserKQLStatement.h>
#include <Parsers/PRQL/ParserPRQLQuery.h>
#include <Parsers/Kusto/parseKQLQuery.h>

#include <Formats/FormatFactory.h>
#include <Storages/StorageInput.h>

#include <Access/ContextAccess.h>
#include <Access/EnabledQuota.h>
#include <Interpreters/ApplyWithGlobalVisitor.h>
#include <Interpreters/Context.h>
#include <Interpreters/InterpreterFactory.h>
#include <Interpreters/InterpreterInsertQuery.h>
#include <Interpreters/InterpreterCreateQuery.h>
#include <Interpreters/InterpreterSelectQueryAnalyzer.h>
#include <Interpreters/InterpreterSetQuery.h>
#include <Interpreters/InterpreterTransactionControlQuery.h>
#include <Interpreters/NormalizeSelectWithUnionQueryVisitor.h>
#include <Interpreters/OpenTelemetrySpanLog.h>
#include <Interpreters/ProcessList.h>
#include <Interpreters/ProcessorsProfileLog.h>
#include <Interpreters/QueryLog.h>
#include <Interpreters/ReplaceQueryParameterVisitor.h>
#include <Interpreters/SelectIntersectExceptQueryVisitor.h>
#include <Interpreters/SelectQueryOptions.h>
#include <Interpreters/TransactionLog.h>
#include <Interpreters/executeQuery.h>
#include <Interpreters/DatabaseCatalog.h>
#include <Common/ProfileEvents.h>

#include <IO/CompressionMethod.h>

#include <Processors/Transforms/LimitsCheckingTransform.h>
#include <Processors/Transforms/MaterializingTransform.h>
#include <Processors/Formats/IOutputFormat.h>
#include <Processors/Executors/CompletedPipelineExecutor.h>
#include <Processors/Sources/WaitForAsyncInsertSource.h>

#include <base/EnumReflection.h>
#include <base/demangle.h>

#include <memory>
#include <random>

namespace ProfileEvents
{
    extern const Event FailedQuery;
    extern const Event FailedInsertQuery;
    extern const Event FailedSelectQuery;
    extern const Event QueryTimeMicroseconds;
    extern const Event SelectQueryTimeMicroseconds;
    extern const Event InsertQueryTimeMicroseconds;
    extern const Event OtherQueryTimeMicroseconds;
}

namespace DB
{
namespace Setting
{
    extern const SettingsBool allow_experimental_analyzer;
    extern const SettingsBool allow_settings_after_format_in_insert;
    extern const SettingsBool async_insert;
    extern const SettingsBool calculate_text_stack_trace;
    extern const SettingsBool deduplicate_blocks_in_dependent_materialized_views;
    extern const SettingsDialect dialect;
    extern const SettingsOverflowMode distinct_overflow_mode;
    extern const SettingsBool enable_global_with_statement;
    extern const SettingsBool enable_reads_from_query_cache;
    extern const SettingsBool enable_writes_to_query_cache;
    extern const SettingsSetOperationMode except_default_mode;
    extern const SettingsOverflowModeGroupBy group_by_overflow_mode;
    extern const SettingsBool implicit_transaction;
    extern const SettingsSetOperationMode intersect_default_mode;
    extern const SettingsOverflowMode join_overflow_mode;
    extern const SettingsString log_comment;
    extern const SettingsBool log_formatted_queries;
    extern const SettingsBool log_processors_profiles;
    extern const SettingsBool log_profile_events;
    extern const SettingsUInt64 log_queries_cut_to_length;
    extern const SettingsBool log_queries;
    extern const SettingsMilliseconds log_queries_min_query_duration_ms;
    extern const SettingsLogQueriesType log_queries_min_type;
    extern const SettingsFloat log_queries_probability;
    extern const SettingsBool log_query_settings;
    extern const SettingsUInt64 max_ast_depth;
    extern const SettingsUInt64 max_ast_elements;
    extern const SettingsUInt64 max_block_size;
    extern const SettingsUInt64 max_parser_backtracks;
    extern const SettingsUInt64 max_parser_depth;
    extern const SettingsUInt64 max_query_size;
    extern const SettingsUInt64 max_result_bytes;
    extern const SettingsUInt64 max_result_rows;
    extern const SettingsUInt64 output_format_compression_level;
    extern const SettingsUInt64 output_format_compression_zstd_window_log;
    extern const SettingsBool query_cache_compress_entries;
    extern const SettingsUInt64 query_cache_max_entries;
    extern const SettingsUInt64 query_cache_max_size_in_bytes;
    extern const SettingsMilliseconds query_cache_min_query_duration;
    extern const SettingsUInt64 query_cache_min_query_runs;
    extern const SettingsQueryCacheNondeterministicFunctionHandling query_cache_nondeterministic_function_handling;
    extern const SettingsBool query_cache_share_between_users;
    extern const SettingsBool query_cache_squash_partial_results;
    extern const SettingsQueryCacheSystemTableHandling query_cache_system_table_handling;
    extern const SettingsSeconds query_cache_ttl;
    extern const SettingsOverflowMode read_overflow_mode;
    extern const SettingsOverflowMode read_overflow_mode_leaf;
    extern const SettingsOverflowMode result_overflow_mode;
    extern const SettingsOverflowMode set_overflow_mode;
    extern const SettingsOverflowMode sort_overflow_mode;
    extern const SettingsBool throw_if_deduplication_in_dependent_materialized_views_enabled_with_async_insert;
    extern const SettingsBool throw_on_unsupported_query_inside_transaction;
    extern const SettingsOverflowMode timeout_overflow_mode;
    extern const SettingsOverflowMode transfer_overflow_mode;
    extern const SettingsSetOperationMode union_default_mode;
    extern const SettingsBool use_query_cache;
    extern const SettingsBool wait_for_async_insert;
    extern const SettingsSeconds wait_for_async_insert_timeout;
}

namespace ErrorCodes
{
    extern const int QUERY_CACHE_USED_WITH_NONDETERMINISTIC_FUNCTIONS;
    extern const int QUERY_CACHE_USED_WITH_NON_THROW_OVERFLOW_MODE;
    extern const int QUERY_CACHE_USED_WITH_SYSTEM_TABLE;
    extern const int INTO_OUTFILE_NOT_ALLOWED;
    extern const int INVALID_TRANSACTION;
    extern const int LOGICAL_ERROR;
    extern const int NOT_IMPLEMENTED;
    extern const int QUERY_WAS_CANCELLED;
    extern const int SYNTAX_ERROR;
    extern const int SUPPORT_IS_DISABLED;
    extern const int INCORRECT_QUERY;
}

namespace FailPoints
{
    extern const char execute_query_calling_empty_set_result_func_on_exception[];
}

static void checkASTSizeLimits(const IAST & ast, const Settings & settings)
{
    if (settings[Setting::max_ast_depth])
        ast.checkDepth(settings[Setting::max_ast_depth]);
    if (settings[Setting::max_ast_elements])
        ast.checkSize(settings[Setting::max_ast_elements]);
}


/// Log query into text log (not into system table).
static void logQuery(const String & query, ContextPtr context, bool internal, QueryProcessingStage::Enum stage)
{
    if (internal)
    {
        LOG_DEBUG(getLogger("executeQuery"), "(internal) {} (stage: {})", toOneLineQuery(query), QueryProcessingStage::toString(stage));
    }
    else
    {
        const auto & client_info = context->getClientInfo();

        const auto & current_query_id = client_info.current_query_id;
        const auto & initial_query_id = client_info.initial_query_id;
        const auto & current_user = client_info.current_user;

        String comment = context->getSettingsRef()[Setting::log_comment];
        size_t max_query_size = context->getSettingsRef()[Setting::max_query_size];

        if (comment.size() > max_query_size)
            comment.resize(max_query_size);

        if (!comment.empty())
            comment = fmt::format(" (comment: {})", comment);

        String transaction_info;
        if (auto txn = context->getCurrentTransaction())
            transaction_info = fmt::format(" (TID: {}, TIDH: {})", txn->tid, txn->tid.getHash());

        LOG_DEBUG(getLogger("executeQuery"), "(from {}{}{}){}{} {} (stage: {})",
            client_info.current_address.toString(),
            (current_user != "default" ? ", user: " + current_user : ""),
            (!initial_query_id.empty() && current_query_id != initial_query_id ? ", initial_query_id: " + initial_query_id : std::string()),
            transaction_info,
            comment,
            toOneLineQuery(query),
            QueryProcessingStage::toString(stage));

        if (client_info.client_trace_context.trace_id != UUID())
        {
            LOG_TRACE(getLogger("executeQuery"),
                "OpenTelemetry traceparent '{}'",
                client_info.client_trace_context.composeTraceparentHeader());
        }
    }
}

/// Call this inside catch block.
static void setExceptionStackTrace(QueryLogElement & elem)
{
    /// Disable memory tracker for stack trace.
    /// Because if exception is "Memory limit (for query) exceed", then we probably can't allocate another one string.

    LockMemoryExceptionInThread lock(VariableContext::Global);

    try
    {
        throw;
    }
    catch (const std::exception & e)
    {
        elem.stack_trace = getExceptionStackTraceString(e);
    }
    catch (...) {} // NOLINT(bugprone-empty-catch)
}


/// Log exception (with query info) into text log (not into system table).
static void logException(ContextPtr context, QueryLogElement & elem, bool log_error = true)
{
    String comment;
    if (!elem.log_comment.empty())
        comment = fmt::format(" (comment: {})", elem.log_comment);

    /// Message patterns like "{} (from {}){} (in query: {})" are not really informative,
    /// so we pass elem.exception_format_string as format string instead.
    PreformattedMessage message;
    message.format_string = elem.exception_format_string;
    message.format_string_args = elem.exception_format_string_args;

    if (elem.stack_trace.empty() || !log_error)
        message.text = fmt::format("{} (from {}){} (in query: {})", elem.exception,
                        context->getClientInfo().current_address.toString(),
                        comment,
                        toOneLineQuery(elem.query));
    else
        message.text = fmt::format(
            "{} (from {}){} (in query: {}), Stack trace (when copying this message, always include the lines below):\n\n{}",
            elem.exception,
            context->getClientInfo().current_address.toString(),
            comment,
            toOneLineQuery(elem.query),
            elem.stack_trace);

    if (log_error)
        LOG_ERROR(getLogger("executeQuery"), message);
    else
        LOG_INFO(getLogger("executeQuery"), message);
}

static void
addPrivilegesInfoToQueryLogElement(QueryLogElement & element, const ContextPtr context_ptr)
{
    const auto & privileges_info = context_ptr->getQueryPrivilegesInfo();
    {
        std::lock_guard lock(privileges_info.mutex);
        element.used_privileges = privileges_info.used_privileges;
        element.missing_privileges = privileges_info.missing_privileges;
    }
}

static void
addStatusInfoToQueryLogElement(QueryLogElement & element, const QueryStatusInfo & info, const ASTPtr query_ast, const ContextPtr context_ptr)
{
    const auto time_now = std::chrono::system_clock::now();
    UInt64 elapsed_microseconds = info.elapsed_microseconds;
    element.event_time = timeInSeconds(time_now);
    element.event_time_microseconds = timeInMicroseconds(time_now);
    element.query_duration_ms = elapsed_microseconds / 1000;

    ProfileEvents::increment(ProfileEvents::QueryTimeMicroseconds, elapsed_microseconds);
    if (query_ast->as<ASTSelectQuery>() || query_ast->as<ASTSelectWithUnionQuery>())
    {
        ProfileEvents::increment(ProfileEvents::SelectQueryTimeMicroseconds, elapsed_microseconds);
    }
    else if (query_ast->as<ASTInsertQuery>())
    {
        ProfileEvents::increment(ProfileEvents::InsertQueryTimeMicroseconds, elapsed_microseconds);
    }
    else
    {
        ProfileEvents::increment(ProfileEvents::OtherQueryTimeMicroseconds, elapsed_microseconds);
    }

    element.read_rows = info.read_rows;
    element.read_bytes = info.read_bytes;

    element.written_rows = info.written_rows;
    element.written_bytes = info.written_bytes;

    element.memory_usage = info.peak_memory_usage > 0 ? info.peak_memory_usage : 0;

    element.thread_ids = info.thread_ids;
    element.peak_threads_usage = info.peak_threads_usage;
    element.profile_counters = info.profile_counters;

    /// We need to refresh the access info since dependent views might have added extra information, either during
    /// creation of the view (PushingToViews chain) or while executing its internal SELECT
    const auto & access_info = context_ptr->getQueryAccessInfo();
    {
        std::lock_guard lock(access_info.mutex);
        element.query_databases.insert(access_info.databases.begin(), access_info.databases.end());
        element.query_tables.insert(access_info.tables.begin(), access_info.tables.end());
        element.query_columns.insert(access_info.columns.begin(), access_info.columns.end());
        element.query_partitions.insert(access_info.partitions.begin(), access_info.partitions.end());
        element.query_projections.insert(access_info.projections.begin(), access_info.projections.end());
        element.query_views.insert(access_info.views.begin(), access_info.views.end());
    }

    /// We copy QueryFactoriesInfo for thread-safety, because it is possible that query context can be modified by some processor even
    /// after query is finished
    const auto & factories_info(context_ptr->getQueryFactoriesInfo());
    {
        std::lock_guard lock(factories_info.mutex);
        element.used_aggregate_functions = factories_info.aggregate_functions;
        element.used_aggregate_function_combinators = factories_info.aggregate_function_combinators;
        element.used_database_engines = factories_info.database_engines;
        element.used_data_type_families = factories_info.data_type_families;
        element.used_dictionaries = factories_info.dictionaries;
        element.used_formats = factories_info.formats;
        element.used_functions = factories_info.functions;
        element.used_storages = factories_info.storages;
        element.used_table_functions = factories_info.table_functions;
    }

    element.async_read_counters = context_ptr->getAsyncReadCounters();
    addPrivilegesInfoToQueryLogElement(element, context_ptr);
}


QueryLogElement logQueryStart(
    const std::chrono::time_point<std::chrono::system_clock> & query_start_time,
    const ContextMutablePtr & context,
    const String & query_for_logging,
    const ASTPtr & query_ast,
    const QueryPipeline & pipeline,
    const std::unique_ptr<IInterpreter> & interpreter,
    bool internal,
    const String & query_database,
    const String & query_table,
    bool async_insert)
{
    const Settings & settings = context->getSettingsRef();

    QueryLogElement elem;

    elem.type = QueryLogElementType::QUERY_START;
    elem.event_time = timeInSeconds(query_start_time);
    elem.event_time_microseconds = timeInMicroseconds(query_start_time);
    elem.query_start_time = timeInSeconds(query_start_time);
    elem.query_start_time_microseconds = timeInMicroseconds(query_start_time);

    elem.current_database = context->getCurrentDatabase();
    elem.query = query_for_logging;
    if (settings[Setting::log_formatted_queries])
        elem.formatted_query = queryToString(query_ast);
    elem.normalized_query_hash = normalizedQueryHash(query_for_logging, false);
    elem.query_kind = query_ast->getQueryKind();

    elem.client_info = context->getClientInfo();

    if (auto txn = context->getCurrentTransaction())
        elem.tid = txn->tid;

    bool log_queries = settings[Setting::log_queries] && !internal;

    /// Log into system table start of query execution, if need.
    if (log_queries)
    {
        /// This check is not obvious, but without it 01220_scalar_optimization_in_alter fails.
        if (pipeline.initialized())
        {
            const auto & info = context->getQueryAccessInfo();
            std::lock_guard lock(info.mutex);
            elem.query_databases = info.databases;
            elem.query_tables = info.tables;
            elem.query_columns = info.columns;
            elem.query_partitions = info.partitions;
            elem.query_projections = info.projections;
            elem.query_views = info.views;
        }

        if (async_insert)
            InterpreterInsertQuery::extendQueryLogElemImpl(elem, context);
        else if (interpreter)
            interpreter->extendQueryLogElem(elem, query_ast, context, query_database, query_table);

        if (settings[Setting::log_query_settings])
            elem.query_settings = std::make_shared<Settings>(context->getSettingsRef());

        elem.log_comment = settings[Setting::log_comment];
        if (elem.log_comment.size() > settings[Setting::max_query_size])
            elem.log_comment.resize(settings[Setting::max_query_size]);

        if (elem.type >= settings[Setting::log_queries_min_type] && !settings[Setting::log_queries_min_query_duration_ms].totalMilliseconds())
        {
            if (auto query_log = context->getQueryLog())
                query_log->add(elem);
        }
    }

    return elem;
}

void logQueryFinish(
    QueryLogElement & elem,
    const ContextMutablePtr & context,
    const ASTPtr & query_ast,
    const QueryPipeline & query_pipeline,
    bool pulling_pipeline,
    std::shared_ptr<OpenTelemetry::SpanHolder> query_span,
    QueryCache::Usage query_cache_usage,
    bool internal)
{
    const Settings & settings = context->getSettingsRef();
    auto log_queries = settings[Setting::log_queries] && !internal;

    QueryStatusPtr process_list_elem = context->getProcessListElement();
    if (process_list_elem)
    {
        /// Update performance counters before logging to query_log
        CurrentThread::finalizePerformanceCounters();

        QueryStatusInfo info = process_list_elem->getInfo(true, settings[Setting::log_profile_events]);
        elem.type = QueryLogElementType::QUERY_FINISH;

        addStatusInfoToQueryLogElement(elem, info, query_ast, context);

        if (pulling_pipeline)
        {
            query_pipeline.tryGetResultRowsAndBytes(elem.result_rows, elem.result_bytes);
        }
        else /// will be used only for ordinary INSERT queries
        {
            auto progress_out = process_list_elem->getProgressOut();
            elem.result_rows = progress_out.written_rows;
            elem.result_bytes = progress_out.written_bytes;
        }

        auto progress_callback = context->getProgressCallback();
        if (progress_callback)
        {
            Progress p;
            p.incrementPiecewiseAtomically(Progress{ResultProgress{elem.result_rows, elem.result_bytes}});
            progress_callback(p);
        }

        if (elem.read_rows != 0)
        {
            double elapsed_seconds = static_cast<double>(info.elapsed_microseconds) / 1000000.0;
            double rows_per_second = static_cast<double>(elem.read_rows) / elapsed_seconds;
            LOG_DEBUG(
                getLogger("executeQuery"),
                "Read {} rows, {} in {} sec., {} rows/sec., {}/sec.",
                elem.read_rows,
                ReadableSize(elem.read_bytes),
                elapsed_seconds,
                rows_per_second,
                ReadableSize(elem.read_bytes / elapsed_seconds));
        }

        elem.query_cache_usage = query_cache_usage;

        if (log_queries && elem.type >= settings[Setting::log_queries_min_type]
            && static_cast<Int64>(elem.query_duration_ms) >= settings[Setting::log_queries_min_query_duration_ms].totalMilliseconds())
        {
            if (auto query_log = context->getQueryLog())
                query_log->add(elem);
        }
        if (settings[Setting::log_processors_profiles])
        {
            if (auto processors_profile_log = context->getProcessorsProfileLog())
            {
                ProcessorProfileLogElement processor_elem;
                processor_elem.event_time = elem.event_time;
                processor_elem.event_time_microseconds = elem.event_time_microseconds;
                processor_elem.initial_query_id = elem.client_info.initial_query_id;
                processor_elem.query_id = elem.client_info.current_query_id;

                auto get_proc_id = [](const IProcessor & proc) -> UInt64 { return reinterpret_cast<std::uintptr_t>(&proc); };

                for (const auto & processor : query_pipeline.getProcessors())
                {
                    std::vector<UInt64> parents;
                    for (const auto & port : processor->getOutputs())
                    {
                        if (!port.isConnected())
                            continue;
                        const IProcessor & next = port.getInputPort().getProcessor();
                        parents.push_back(get_proc_id(next));
                    }

                    processor_elem.id = get_proc_id(*processor);
                    processor_elem.parent_ids = std::move(parents);

                    processor_elem.plan_step = reinterpret_cast<std::uintptr_t>(processor->getQueryPlanStep());
                    processor_elem.plan_step_name = processor->getPlanStepName();
                    processor_elem.plan_step_description = processor->getPlanStepDescription();
                    processor_elem.plan_group = processor->getQueryPlanStepGroup();

                    processor_elem.processor_name = processor->getName();

                    processor_elem.elapsed_us = static_cast<UInt64>(processor->getElapsedNs() / 1000U);
                    processor_elem.input_wait_elapsed_us = static_cast<UInt64>(processor->getInputWaitElapsedNs() / 1000U);
                    processor_elem.output_wait_elapsed_us = static_cast<UInt64>(processor->getOutputWaitElapsedNs() / 1000U);

                    auto stats = processor->getProcessorDataStats();
                    processor_elem.input_rows = stats.input_rows;
                    processor_elem.input_bytes = stats.input_bytes;
                    processor_elem.output_rows = stats.output_rows;
                    processor_elem.output_bytes = stats.output_bytes;

                    processors_profile_log->add(processor_elem);
                }
            }
        }
    }

    if (query_span)
    {
        query_span->addAttribute("db.statement", elem.query);
        query_span->addAttribute("clickhouse.query_id", elem.client_info.current_query_id);
        query_span->addAttribute("clickhouse.query_status", "QueryFinish");
        query_span->addAttributeIfNotEmpty("clickhouse.tracestate", OpenTelemetry::CurrentContext().tracestate);
        query_span->addAttributeIfNotZero("clickhouse.read_rows", elem.read_rows);
        query_span->addAttributeIfNotZero("clickhouse.read_bytes", elem.read_bytes);
        query_span->addAttributeIfNotZero("clickhouse.written_rows", elem.written_rows);
        query_span->addAttributeIfNotZero("clickhouse.written_bytes", elem.written_bytes);
        query_span->addAttributeIfNotZero("clickhouse.memory_usage", elem.memory_usage);
        query_span->finish();
    }
}

void logQueryException(
    QueryLogElement & elem,
    const ContextMutablePtr & context,
    const Stopwatch & start_watch,
    const ASTPtr & query_ast,
    std::shared_ptr<OpenTelemetry::SpanHolder> query_span,
    bool internal,
    bool log_error)
{
    const Settings & settings = context->getSettingsRef();
    auto log_queries = settings[Setting::log_queries] && !internal;

    elem.type = QueryLogElementType::EXCEPTION_WHILE_PROCESSING;
    elem.exception_code = getCurrentExceptionCode();
    auto exception_message = getCurrentExceptionMessageAndPattern(/* with_stacktrace */ false);
    elem.exception = std::move(exception_message.text);
    elem.exception_format_string = exception_message.format_string;
    elem.exception_format_string_args = exception_message.format_string_args;

    QueryStatusPtr process_list_elem = context->getProcessListElement();

    /// Update performance counters before logging to query_log
    CurrentThread::finalizePerformanceCounters();
    const auto time_now = std::chrono::system_clock::now();
    elem.event_time = timeInSeconds(time_now);
    elem.event_time_microseconds = timeInMicroseconds(time_now);

    if (process_list_elem)
    {
        QueryStatusInfo info = process_list_elem->getInfo(true, settings[Setting::log_profile_events], false);
        addStatusInfoToQueryLogElement(elem, info, query_ast, context);
    }
    else
    {
        elem.query_duration_ms = start_watch.elapsedMilliseconds();
    }

    elem.query_cache_usage = QueryCache::Usage::None;

    if (settings[Setting::calculate_text_stack_trace] && log_error)
        setExceptionStackTrace(elem);
    logException(context, elem, log_error);

    /// In case of exception we log internal queries also
    if (log_queries && elem.type >= settings[Setting::log_queries_min_type]
        && static_cast<Int64>(elem.query_duration_ms) >= settings[Setting::log_queries_min_query_duration_ms].totalMilliseconds())
    {
        if (auto query_log = context->getQueryLog())
            query_log->add(elem);
    }

    ProfileEvents::increment(ProfileEvents::FailedQuery);
    if (query_ast->as<ASTSelectQuery>() || query_ast->as<ASTSelectWithUnionQuery>())
        ProfileEvents::increment(ProfileEvents::FailedSelectQuery);
    else if (query_ast->as<ASTInsertQuery>())
        ProfileEvents::increment(ProfileEvents::FailedInsertQuery);

    if (query_span)
    {
        query_span->addAttribute("db.statement", elem.query);
        query_span->addAttribute("clickhouse.query_id", elem.client_info.current_query_id);
        query_span->addAttribute("clickhouse.exception", elem.exception);
        query_span->addAttribute("clickhouse.exception_code", elem.exception_code);
        query_span->finish();
    }
}

void logExceptionBeforeStart(
    const String & query_for_logging,
    ContextPtr context,
    ASTPtr ast,
    const std::shared_ptr<OpenTelemetry::SpanHolder> & query_span,
    UInt64 elapsed_millliseconds)
{
    auto query_end_time = std::chrono::system_clock::now();

    /// Exception before the query execution.
    if (auto quota = context->getQuota())
        quota->used(QuotaType::ERRORS, 1, /* check_exceeded = */ false);

    const Settings & settings = context->getSettingsRef();

    const auto & client_info = context->getClientInfo();

    /// Log the start of query execution into the table if necessary.
    QueryLogElement elem;

    elem.type = QueryLogElementType::EXCEPTION_BEFORE_START;
    elem.event_time = timeInSeconds(query_end_time);
    elem.event_time_microseconds = timeInMicroseconds(query_end_time);
    elem.query_start_time = client_info.initial_query_start_time;
    elem.query_start_time_microseconds = client_info.initial_query_start_time_microseconds;
    elem.query_duration_ms = elapsed_millliseconds;

    elem.current_database = context->getCurrentDatabase();
    elem.query = query_for_logging;
    elem.normalized_query_hash = normalizedQueryHash(query_for_logging, false);

    // Log query_kind if ast is valid
    if (ast)
    {
        elem.query_kind = ast->getQueryKind();
        if (settings[Setting::log_formatted_queries])
            elem.formatted_query = queryToString(ast);
    }

    addPrivilegesInfoToQueryLogElement(elem, context);

    // We don't calculate databases, tables and columns when the query isn't able to start

    elem.exception_code = getCurrentExceptionCode();
    auto exception_message = getCurrentExceptionMessageAndPattern(/* with_stacktrace */ false);
    elem.exception = std::move(exception_message.text);
    elem.exception_format_string = exception_message.format_string;
    elem.exception_format_string_args = exception_message.format_string_args;

    elem.client_info = context->getClientInfo();

    elem.log_comment = settings[Setting::log_comment];
    if (elem.log_comment.size() > settings[Setting::max_query_size])
        elem.log_comment.resize(settings[Setting::max_query_size]);

    if (auto txn = context->getCurrentTransaction())
        elem.tid = txn->tid;

    if (settings[Setting::log_query_settings])
        elem.query_settings = std::make_shared<Settings>(settings);

    if (settings[Setting::calculate_text_stack_trace])
        setExceptionStackTrace(elem);
    logException(context, elem);

    /// Update performance counters before logging to query_log
    CurrentThread::finalizePerformanceCounters();

    if (settings[Setting::log_queries] && elem.type >= settings[Setting::log_queries_min_type]
        && !settings[Setting::log_queries_min_query_duration_ms].totalMilliseconds())
        if (auto query_log = context->getQueryLog())
            query_log->add(elem);

    if (query_span)
    {
        query_span->addAttribute("clickhouse.exception_code", elem.exception_code);
        query_span->addAttribute("clickhouse.exception", elem.exception);
        query_span->addAttribute("db.statement", elem.query);
        query_span->addAttribute("clickhouse.query_id", elem.client_info.current_query_id);
        query_span->finish();
    }

    ProfileEvents::increment(ProfileEvents::FailedQuery);

    if (ast)
    {
        if (ast->as<ASTSelectQuery>() || ast->as<ASTSelectWithUnionQuery>())
        {
            ProfileEvents::increment(ProfileEvents::FailedSelectQuery);
        }
        else if (ast->as<ASTInsertQuery>())
        {
            ProfileEvents::increment(ProfileEvents::FailedInsertQuery);
        }
    }
}

void validateAnalyzerSettings(ASTPtr ast, bool context_value)
{
    if (ast->as<ASTSetQuery>())
        return;

    bool top_level = context_value;

    std::vector<ASTPtr> nodes_to_process{ ast };
    while (!nodes_to_process.empty())
    {
        auto node = nodes_to_process.back();
        nodes_to_process.pop_back();

        if (auto * set_query = node->as<ASTSetQuery>())
        {
            if (auto * value = set_query->changes.tryGet("allow_experimental_analyzer"))
            {
                if (top_level != value->safeGet<bool>())
                    throw Exception(ErrorCodes::INCORRECT_QUERY, "Setting 'allow_experimental_analyzer' is changed in the subquery. Top level value: {}", top_level);
            }

            if (auto * value = set_query->changes.tryGet("enable_analyzer"))
            {
                if (top_level != value->safeGet<bool>())
                    throw Exception(ErrorCodes::INCORRECT_QUERY, "Setting 'enable_analyzer' is changed in the subquery. Top level value: {}", top_level);
            }
        }

        for (auto child : node->children)
        {
            if (child)
                nodes_to_process.push_back(std::move(child));
        }
    }
}

static std::tuple<ASTPtr, BlockIO> executeQueryImpl(
    const char * begin,
    const char * end,
    ContextMutablePtr context,
    QueryFlags flags,
    QueryProcessingStage::Enum stage,
    ReadBuffer * istr)
{
    const bool internal = flags.internal;

    /// query_span is a special span, when this function exits, it's lifetime is not ended, but ends when the query finishes.
    /// Some internal queries might call this function recursively by setting 'internal' parameter to 'true',
    /// to make sure SpanHolders in current stack ends in correct order, we disable this span for these internal queries
    ///
    /// This does not have impact on the final span logs, because these internal queries are issued by external queries,
    /// we still have enough span logs for the execution of external queries.
    std::shared_ptr<OpenTelemetry::SpanHolder> query_span = internal ? nullptr : std::make_shared<OpenTelemetry::SpanHolder>("query");
    if (query_span && query_span->trace_id != UUID{})
        LOG_TRACE(getLogger("executeQuery"), "Query span trace_id for opentelemetry log: {}", query_span->trace_id);

    /// Used for logging query start time in system.query_log
    auto query_start_time = std::chrono::system_clock::now();

    /// Used for:
    /// * Setting the watch in QueryStatus (controls timeouts and progress) and the output formats
    /// * Logging query duration (system.query_log)
    Stopwatch start_watch{CLOCK_MONOTONIC};

    const auto & client_info = context->getClientInfo();

    if (!internal && client_info.initial_query_start_time == 0)
    {
        // If it's not an internal query and we don't see an initial_query_start_time yet, initialize it
        // to current time. Internal queries are those executed without an independent client context,
        // thus should not set initial_query_start_time, because it might introduce data race. It's also
        // possible to have unset initial_query_start_time for non-internal and non-initial queries. For
        // example, the query is from an initiator that is running an old version of clickhouse.
        // On the other hand, if it's initialized then take it as the start of the query
        context->setInitialQueryStartTime(query_start_time);
    }

    assert(internal || CurrentThread::get().getQueryContext());
    assert(internal || CurrentThread::get().getQueryContext()->getCurrentQueryId() == CurrentThread::getQueryId());

    const Settings & settings = context->getSettingsRef();

    size_t max_query_size = settings[Setting::max_query_size];
    /// Don't limit the size of internal queries or distributed subquery.
    if (internal || client_info.query_kind == ClientInfo::QueryKind::SECONDARY_QUERY)
        max_query_size = 0;

    ASTPtr ast;
    String query;
    String query_for_logging;
    size_t log_queries_cut_to_length = settings[Setting::log_queries_cut_to_length];

    /// Parse the query from string.
    try
    {
        if (settings[Setting::dialect] == Dialect::kusto && !internal)
        {
            ParserKQLStatement parser(end, settings[Setting::allow_settings_after_format_in_insert]);
            /// TODO: parser should fail early when max_query_size limit is reached.
            ast = parseKQLQuery(parser, begin, end, "", max_query_size, settings[Setting::max_parser_depth], settings[Setting::max_parser_backtracks]);
        }
        else if (settings[Setting::dialect] == Dialect::prql && !internal)
        {
            ParserPRQLQuery parser(max_query_size, settings[Setting::max_parser_depth], settings[Setting::max_parser_backtracks]);
            ast = parseQuery(parser, begin, end, "", max_query_size, settings[Setting::max_parser_depth], settings[Setting::max_parser_backtracks]);
        }
        else
        {
<<<<<<< HEAD
            ParserQuery parser(end, settings.allow_settings_after_format_in_insert, settings.implicit_select);
=======
            ParserQuery parser(end, settings[Setting::allow_settings_after_format_in_insert]);
>>>>>>> 7c407e10
            /// TODO: parser should fail early when max_query_size limit is reached.
            ast = parseQuery(parser, begin, end, "", max_query_size, settings[Setting::max_parser_depth], settings[Setting::max_parser_backtracks]);

#ifndef NDEBUG
            /// Verify that AST formatting is consistent:
            /// If you format AST, parse it back, and format it again, you get the same string.

            String formatted1 = ast->formatWithPossiblyHidingSensitiveData(
                /*max_length=*/0,
                /*one_line=*/true,
                /*show_secrets=*/true,
                /*print_pretty_type_names=*/false,
                /*identifier_quoting_rule=*/IdentifierQuotingRule::WhenNecessary,
                /*identifier_quoting_style=*/IdentifierQuotingStyle::Backticks);

            /// The query can become more verbose after formatting, so:
            size_t new_max_query_size = max_query_size > 0 ? (1000 + 2 * max_query_size) : 0;

            ASTPtr ast2;
            try
            {
                ast2 = parseQuery(
                    parser,
                    formatted1.data(),
                    formatted1.data() + formatted1.size(),
                    "",
                    new_max_query_size,
                    settings[Setting::max_parser_depth],
                    settings[Setting::max_parser_backtracks]);
            }
            catch (const Exception & e)
            {
                if (e.code() == ErrorCodes::SYNTAX_ERROR)
                    throw Exception(ErrorCodes::LOGICAL_ERROR,
                        "Inconsistent AST formatting: the query:\n{}\ncannot parse query back from {}",
                        formatted1, std::string_view(begin, end-begin));
                else
                    throw;
            }

            chassert(ast2);

            String formatted2 = ast2->formatWithPossiblyHidingSensitiveData(
                /*max_length=*/0,
                /*one_line=*/true,
                /*show_secrets=*/true,
                /*print_pretty_type_names=*/false,
                /*identifier_quoting_rule=*/IdentifierQuotingRule::WhenNecessary,
                /*identifier_quoting_style=*/IdentifierQuotingStyle::Backticks);

            if (formatted1 != formatted2)
                throw Exception(ErrorCodes::LOGICAL_ERROR,
                    "Inconsistent AST formatting: the query:\n{}\nWas parsed and formatted back as:\n{}",
                    formatted1, formatted2);
#endif
        }

        const char * query_end = end;
        if (const auto * insert_query = ast->as<ASTInsertQuery>(); insert_query && insert_query->data)
            query_end = insert_query->data;

        bool is_create_parameterized_view = false;
        if (const auto * create_query = ast->as<ASTCreateQuery>())
        {
            is_create_parameterized_view = create_query->isParameterizedView();
        }
        else if (const auto * explain_query = ast->as<ASTExplainQuery>())
        {
            if (!explain_query->children.empty())
                if (const auto * create_of_explain_query = explain_query->children[0]->as<ASTCreateQuery>())
                    is_create_parameterized_view = create_of_explain_query->isParameterizedView();
        }

        /// Replace ASTQueryParameter with ASTLiteral for prepared statements.
        /// Even if we don't have parameters in query_context, check that AST doesn't have unknown parameters
        bool probably_has_params = find_first_symbols<'{'>(begin, end) != end;
        if (!is_create_parameterized_view && probably_has_params)
        {
            ReplaceQueryParameterVisitor visitor(context->getQueryParameters());
            visitor.visit(ast);
            if (visitor.getNumberOfReplacedParameters())
                query = serializeAST(*ast);
            else
                query.assign(begin, query_end);
        }
        else
        {
            /// Copy query into string. It will be written to log and presented in processlist. If an INSERT query, string will not include data to insertion.
            query.assign(begin, query_end);
        }

        /// Wipe any sensitive information (e.g. passwords) from the query.
        /// MUST go before any modification (except for prepared statements,
        /// since it substitute parameters and without them query does not contain
        /// parameters), to keep query as-is in query_log and server log.
        if (ast->hasSecretParts())
        {
            /// IAST::formatForLogging() wipes secret parts in AST and then calls wipeSensitiveDataAndCutToLength().
            query_for_logging = ast->formatForLogging(log_queries_cut_to_length);
        }
        else
        {
            query_for_logging = wipeSensitiveDataAndCutToLength(query, log_queries_cut_to_length);
        }
    }
    catch (...)
    {
        /// Anyway log the query.
        if (query.empty())
            query.assign(begin, std::min(end - begin, static_cast<ptrdiff_t>(max_query_size)));

        query_for_logging = wipeSensitiveDataAndCutToLength(query, log_queries_cut_to_length);
        logQuery(query_for_logging, context, internal, stage);

        if (!internal)
            logExceptionBeforeStart(query_for_logging, context, ast, query_span, start_watch.elapsedMilliseconds());
        throw;
    }

    /// Avoid early destruction of process_list_entry if it was not saved to `res` yet (in case of exception)
    ProcessList::EntryPtr process_list_entry;
    BlockIO res;
    auto implicit_txn_control = std::make_shared<bool>(false);
    String query_database;
    String query_table;

    auto execute_implicit_tcl_query = [implicit_txn_control](const ContextMutablePtr & query_context, ASTTransactionControl::QueryType tcl_type)
    {
        /// Unset the flag on COMMIT and ROLLBACK
        SCOPE_EXIT({ if (tcl_type != ASTTransactionControl::BEGIN) *implicit_txn_control = false; });

        ASTPtr tcl_ast = std::make_shared<ASTTransactionControl>(tcl_type);
        InterpreterTransactionControlQuery tc(tcl_ast, query_context);
        tc.execute();

        /// Set the flag after successful BIGIN
        if (tcl_type == ASTTransactionControl::BEGIN)
            *implicit_txn_control = true;
    };

    try
    {
        if (auto txn = context->getCurrentTransaction())
        {
            chassert(txn->getState() != MergeTreeTransaction::COMMITTING);
            chassert(txn->getState() != MergeTreeTransaction::COMMITTED);
            if (txn->getState() == MergeTreeTransaction::ROLLED_BACK && !ast->as<ASTTransactionControl>() && !ast->as<ASTExplainQuery>())
                throw Exception(
                    ErrorCodes::INVALID_TRANSACTION,
                    "Cannot execute query because current transaction failed. Expecting ROLLBACK statement");
        }

        /// Interpret SETTINGS clauses as early as possible (before invoking the corresponding interpreter),
        /// to allow settings to take effect.
        InterpreterSetQuery::applySettingsFromQuery(ast, context);
        validateAnalyzerSettings(ast, settings[Setting::allow_experimental_analyzer]);

        if (auto * insert_query = ast->as<ASTInsertQuery>())
            insert_query->tail = istr;

        /// There is an option of probabilistic logging of queries.
        /// If it is used - do the random sampling and "collapse" the settings.
        /// It allows to consistently log queries with all the subqueries in distributed query processing
        /// (subqueries on remote nodes will receive these "collapsed" settings)
        if (!internal && settings[Setting::log_queries] && settings[Setting::log_queries_probability] < 1.0)
        {
            std::bernoulli_distribution should_write_log{settings[Setting::log_queries_probability]};

            context->setSetting("log_queries", should_write_log(thread_local_rng));
            context->setSetting("log_queries_probability", 1.0);
        }

        if (const auto * query_with_table_output = dynamic_cast<const ASTQueryWithTableAndOutput *>(ast.get()))
        {
            query_database = query_with_table_output->getDatabase();
            query_table = query_with_table_output->getTable();
        }

        logQuery(query_for_logging, context, internal, stage);

        /// Propagate WITH statement to children ASTSelect.
        if (settings[Setting::enable_global_with_statement])
        {
            ApplyWithGlobalVisitor::visit(ast);
        }

        {
            SelectIntersectExceptQueryVisitor::Data data{settings[Setting::intersect_default_mode], settings[Setting::except_default_mode]};
            SelectIntersectExceptQueryVisitor{data}.visit(ast);
        }

        {
            /// Normalize SelectWithUnionQuery
            NormalizeSelectWithUnionQueryVisitor::Data data{settings[Setting::union_default_mode]};
            NormalizeSelectWithUnionQueryVisitor{data}.visit(ast);
        }

        /// Check the limits.
        checkASTSizeLimits(*ast, settings);

        /// Put query to process list. But don't put SHOW PROCESSLIST query itself.
        if (!internal && !ast->as<ASTShowProcesslistQuery>())
        {
            /// processlist also has query masked now, to avoid secrets leaks though SHOW PROCESSLIST by other users.
            process_list_entry = context->getProcessList().insert(query_for_logging, ast.get(), context, start_watch.getStart());
            context->setProcessListElement(process_list_entry->getQueryStatus());
        }

        /// Load external tables if they were provided
        context->initializeExternalTablesIfSet();

        auto * insert_query = ast->as<ASTInsertQuery>();
        bool async_insert_enabled = settings[Setting::async_insert];

        /// Resolve database before trying to use async insert feature - to properly hash the query.
        if (insert_query)
        {
            if (insert_query->table_id)
                insert_query->table_id = context->resolveStorageID(insert_query->table_id);
            else if (auto table = insert_query->getTable(); !table.empty())
                insert_query->table_id = context->resolveStorageID(StorageID{insert_query->getDatabase(), table});

            if (insert_query->table_id)
                if (auto table = DatabaseCatalog::instance().tryGetTable(insert_query->table_id, context))
                    async_insert_enabled |= table->areAsynchronousInsertsEnabled();
        }

        if (insert_query && insert_query->select)
        {
            /// Prepare Input storage before executing interpreter if we already got a buffer with data.
            if (istr)
            {
                ASTPtr input_function;
                insert_query->tryFindInputFunction(input_function);
                if (input_function)
                {
                    StoragePtr storage = context->executeTableFunction(input_function, insert_query->select->as<ASTSelectQuery>());
                    auto & input_storage = dynamic_cast<StorageInput &>(*storage);
                    auto input_metadata_snapshot = input_storage.getInMemoryMetadataPtr();
                    auto pipe = getSourceFromASTInsertQuery(
                        ast, true, input_metadata_snapshot->getSampleBlock(), context, input_function);
                    input_storage.setPipe(std::move(pipe));
                }
            }
        }
        else
        {
            /// reset Input callbacks if query is not INSERT SELECT
            context->resetInputCallbacks();
        }

        StreamLocalLimits limits;
        std::shared_ptr<const EnabledQuota> quota;
        std::unique_ptr<IInterpreter> interpreter;

        bool async_insert = false;
        auto * queue = context->tryGetAsynchronousInsertQueue();
        auto logger = getLogger("executeQuery");

        if (insert_query && async_insert_enabled)
        {
            String reason;

            if (!queue)
                reason = "asynchronous insert queue is not configured";
            else if (insert_query->select)
                reason = "insert query has select";
            else if (insert_query->hasInlinedData())
                async_insert = true;

            if (!reason.empty())
                LOG_DEBUG(logger, "Setting async_insert=1, but INSERT query will be executed synchronously (reason: {})", reason);
        }

        bool quota_checked = false;
        std::unique_ptr<ReadBuffer> insert_data_buffer_holder;

        if (async_insert)
        {
            if (context->getCurrentTransaction() && settings[Setting::throw_on_unsupported_query_inside_transaction])
                throw Exception(ErrorCodes::NOT_IMPLEMENTED, "Async inserts inside transactions are not supported");
            if (settings[Setting::implicit_transaction] && settings[Setting::throw_on_unsupported_query_inside_transaction])
                throw Exception(ErrorCodes::NOT_IMPLEMENTED, "Async inserts with 'implicit_transaction' are not supported");

            /// Let's agree on terminology and say that a mini-INSERT is an asynchronous INSERT
            /// which typically contains not a lot of data inside and a big-INSERT in an INSERT
            /// which was formed by concatenating several mini-INSERTs together.
            /// In case when the client had to retry some mini-INSERTs then they will be properly deduplicated
            /// by the source tables. This functionality is controlled by a setting `async_insert_deduplicate`.
            /// But then they will be glued together into a block and pushed through a chain of Materialized Views if any.
            /// The process of forming such blocks is not deterministic so each time we retry mini-INSERTs the resulting
            /// block may be concatenated differently.
            /// That's why deduplication in dependent Materialized Views doesn't make sense in presence of async INSERTs.
            if (settings[Setting::throw_if_deduplication_in_dependent_materialized_views_enabled_with_async_insert]
                && settings[Setting::deduplicate_blocks_in_dependent_materialized_views])
                throw Exception(ErrorCodes::SUPPORT_IS_DISABLED,
                        "Deduplication in dependent materialized view cannot work together with async inserts. "\
                        "Please disable either `deduplicate_blocks_in_dependent_materialized_views` or `async_insert` setting.");

            quota = context->getQuota();
            if (quota)
            {
                quota_checked = true;
                quota->used(QuotaType::QUERY_INSERTS, 1);
                quota->used(QuotaType::QUERIES, 1);
                quota->checkExceeded(QuotaType::ERRORS);
            }

            auto result = queue->pushQueryWithInlinedData(ast, context);

            if (result.status == AsynchronousInsertQueue::PushResult::OK)
            {
                if (settings[Setting::wait_for_async_insert])
                {
                    auto timeout = settings[Setting::wait_for_async_insert_timeout].totalMilliseconds();
                    auto source = std::make_shared<WaitForAsyncInsertSource>(std::move(result.future), timeout);
                    res.pipeline = QueryPipeline(Pipe(std::move(source)));
                }

                const auto & table_id = insert_query->table_id;
                if (!table_id.empty())
                    context->setInsertionTable(table_id);
            }
            else if (result.status == AsynchronousInsertQueue::PushResult::TOO_MUCH_DATA)
            {
                async_insert = false;
                insert_data_buffer_holder = std::move(result.insert_data_buffer);

                if (insert_query->data)
                {
                    /// Reset inlined data because it will be
                    /// available from tail read buffer.
                    insert_query->end = insert_query->data;
                    insert_query->data = nullptr;
                }

                insert_query->tail = insert_data_buffer_holder.get();
                LOG_DEBUG(logger, "Setting async_insert=1, but INSERT query will be executed synchronously because it has too much data");
            }
        }

        QueryCachePtr query_cache = context->getQueryCache();
        const bool can_use_query_cache = query_cache != nullptr && settings[Setting::use_query_cache] && !internal
            && client_info.query_kind == ClientInfo::QueryKind::INITIAL_QUERY
            && (ast->as<ASTSelectQuery>() || ast->as<ASTSelectWithUnionQuery>());
        QueryCache::Usage query_cache_usage = QueryCache::Usage::None;

        /// Bug 67476: If the query runs with a non-THROW overflow mode and hits a limit, the query cache will store a truncated result (if
        /// enabled). This is incorrect. Unfortunately it is hard to detect from the perspective of the query cache that the query result
        /// is truncated. Therefore throw an exception, to notify the user to disable either the query cache or use another overflow mode.
        if (settings[Setting::use_query_cache] && (settings[Setting::read_overflow_mode] != OverflowMode::THROW
            || settings[Setting::read_overflow_mode_leaf] != OverflowMode::THROW
            || settings[Setting::group_by_overflow_mode] != OverflowMode::THROW
            || settings[Setting::sort_overflow_mode] != OverflowMode::THROW
            || settings[Setting::result_overflow_mode] != OverflowMode::THROW
            || settings[Setting::timeout_overflow_mode] != OverflowMode::THROW
            || settings[Setting::set_overflow_mode] != OverflowMode::THROW
            || settings[Setting::join_overflow_mode] != OverflowMode::THROW
            || settings[Setting::transfer_overflow_mode] != OverflowMode::THROW
            || settings[Setting::distinct_overflow_mode] != OverflowMode::THROW))
            throw Exception(ErrorCodes::QUERY_CACHE_USED_WITH_NON_THROW_OVERFLOW_MODE, "use_query_cache and overflow_mode != 'throw' cannot be used together");

        /// If the query runs with "use_query_cache = 1", we first probe if the query cache already contains the query result (if yes:
        /// return result from cache). If doesn't, we execute the query normally and write the result into the query cache. Both steps use a
        /// hash of the AST, the current database and the settings as cache key. Unfortunately, the settings are in some places internally
        /// modified between steps 1 and 2 (= during query execution) - this is silly but hard to forbid. As a result, the hashes no longer
        /// match and the cache is rendered ineffective. Therefore make a copy of the settings and use it for steps 1 and 2.
        std::optional<Settings> settings_copy;
        if (can_use_query_cache)
            settings_copy = settings;

        if (!async_insert)
        {
            /// If it is a non-internal SELECT, and passive (read) use of the query cache is enabled, and the cache knows the query, then set
            /// a pipeline with a source populated by the query cache.
            auto get_result_from_query_cache = [&]()
            {
                if (can_use_query_cache && settings[Setting::enable_reads_from_query_cache])
                {
                    QueryCache::Key key(ast, context->getCurrentDatabase(), *settings_copy, context->getUserID(), context->getCurrentRoles());
                    QueryCache::Reader reader = query_cache->createReader(key);
                    if (reader.hasCacheEntryForKey())
                    {
                        QueryPipeline pipeline;
                        pipeline.readFromQueryCache(reader.getSource(), reader.getSourceTotals(), reader.getSourceExtremes());
                        res.pipeline = std::move(pipeline);
                        query_cache_usage = QueryCache::Usage::Read;
                        return true;
                    }
                }
                return false;
            };

            if (!get_result_from_query_cache())
            {
                /// We need to start the (implicit) transaction before getting the interpreter as this will get links to the latest snapshots
                if (!context->getCurrentTransaction() && settings[Setting::implicit_transaction] && !ast->as<ASTTransactionControl>())
                {
                    try
                    {
                        if (context->isGlobalContext())
                            throw Exception(ErrorCodes::LOGICAL_ERROR, "Global context cannot create transactions");

                        execute_implicit_tcl_query(context, ASTTransactionControl::BEGIN);
                    }
                    catch (Exception & e)
                    {
                        e.addMessage("while starting a transaction with 'implicit_transaction'");
                        throw;
                    }
                }

                interpreter = InterpreterFactory::instance().get(ast, context, SelectQueryOptions(stage).setInternal(internal));

                const auto & query_settings = context->getSettingsRef();
                if (context->getCurrentTransaction() && query_settings[Setting::throw_on_unsupported_query_inside_transaction])
                {
                    if (!interpreter->supportsTransactions())
                        throw Exception(ErrorCodes::NOT_IMPLEMENTED, "Transactions are not supported for this type of query ({})", ast->getID());

                }

                // InterpreterSelectQueryAnalyzer does not build QueryPlan in the constructor.
                // We need to force to build it here to check if we need to ignore quota.
                if (auto * interpreter_with_analyzer = dynamic_cast<InterpreterSelectQueryAnalyzer *>(interpreter.get()))
                    interpreter_with_analyzer->getQueryPlan();

                if (!interpreter->ignoreQuota() && !quota_checked)
                {
                    quota = context->getQuota();
                    if (quota)
                    {
                        if (ast->as<ASTSelectQuery>() || ast->as<ASTSelectWithUnionQuery>())
                        {
                            quota->used(QuotaType::QUERY_SELECTS, 1);
                        }
                        else if (ast->as<ASTInsertQuery>())
                        {
                            quota->used(QuotaType::QUERY_INSERTS, 1);
                        }
                        quota->used(QuotaType::QUERIES, 1);
                        quota->checkExceeded(QuotaType::ERRORS);
                    }
                }

                if (!interpreter->ignoreLimits())
                {
                    limits.mode = LimitsMode::LIMITS_CURRENT;
                    limits.size_limits = SizeLimits(settings[Setting::max_result_rows], settings[Setting::max_result_bytes], settings[Setting::result_overflow_mode]);
                }

                if (auto * insert_interpreter = typeid_cast<InterpreterInsertQuery *>(&*interpreter))
                {
                    /// Save insertion table (not table function). TODO: support remote() table function.
                    auto table_id = insert_interpreter->getDatabaseTable();
                    if (!table_id.empty())
                        context->setInsertionTable(std::move(table_id), insert_interpreter->getInsertColumnNames());

                    if (insert_data_buffer_holder)
                        insert_interpreter->addBuffer(std::move(insert_data_buffer_holder));
                }

                if (auto * create_interpreter = typeid_cast<InterpreterCreateQuery *>(&*interpreter))
                {
                    create_interpreter->setIsRestoreFromBackup(flags.distributed_backup_restore);
                }

                {
                    std::unique_ptr<OpenTelemetry::SpanHolder> span;
                    if (OpenTelemetry::CurrentContext().isTraceEnabled())
                    {
                        auto * raw_interpreter_ptr = interpreter.get();
                        String class_name(demangle(typeid(*raw_interpreter_ptr).name()));
                        span = std::make_unique<OpenTelemetry::SpanHolder>(class_name + "::execute()");
                    }

                    res = interpreter->execute();

                    /// If it is a non-internal SELECT query, and active (write) use of the query cache is enabled, then add a processor on
                    /// top of the pipeline which stores the result in the query cache.
                    if (can_use_query_cache && settings[Setting::enable_writes_to_query_cache])
                    {
                        /// Only use the query cache if the query does not contain non-deterministic functions or system tables (which are typically non-deterministic)

                        const bool ast_contains_nondeterministic_functions = astContainsNonDeterministicFunctions(ast, context);
                        const bool ast_contains_system_tables = astContainsSystemTables(ast, context);

                        const QueryCacheNondeterministicFunctionHandling nondeterministic_function_handling
                            = settings[Setting::query_cache_nondeterministic_function_handling];
                        const QueryCacheSystemTableHandling system_table_handling = settings[Setting::query_cache_system_table_handling];

                        if (ast_contains_nondeterministic_functions && nondeterministic_function_handling == QueryCacheNondeterministicFunctionHandling::Throw)
                            throw Exception(ErrorCodes::QUERY_CACHE_USED_WITH_NONDETERMINISTIC_FUNCTIONS,
                                "The query result was not cached because the query contains a non-deterministic function."
                                " Use setting `query_cache_nondeterministic_function_handling = 'save'` or `= 'ignore'` to cache the query result regardless or to omit caching");

                        if (ast_contains_system_tables && system_table_handling == QueryCacheSystemTableHandling::Throw)
                            throw Exception(ErrorCodes::QUERY_CACHE_USED_WITH_SYSTEM_TABLE,
                                "The query result was not cached because the query contains a system table."
                                " Use setting `query_cache_system_table_handling = 'save'` or `= 'ignore'` to cache the query result regardless or to omit caching");

                        if ((!ast_contains_nondeterministic_functions || nondeterministic_function_handling == QueryCacheNondeterministicFunctionHandling::Save)
                            && (!ast_contains_system_tables || system_table_handling == QueryCacheSystemTableHandling::Save))
                        {
                            QueryCache::Key key(
                                ast, context->getCurrentDatabase(), *settings_copy, res.pipeline.getHeader(),
                                context->getUserID(), context->getCurrentRoles(),
                                settings[Setting::query_cache_share_between_users],
                                std::chrono::system_clock::now() + std::chrono::seconds(settings[Setting::query_cache_ttl]),
                                settings[Setting::query_cache_compress_entries]);

                            const size_t num_query_runs = settings[Setting::query_cache_min_query_runs] ? query_cache->recordQueryRun(key) : 1; /// try to avoid locking a mutex in recordQueryRun()
                            if (num_query_runs <= settings[Setting::query_cache_min_query_runs])
                            {
                                LOG_TRACE(getLogger("QueryCache"),
                                        "Skipped insert because the query ran {} times but the minimum required number of query runs to cache the query result is {}",
                                        num_query_runs, settings[Setting::query_cache_min_query_runs]);
                            }
                            else
                            {
                                auto query_cache_writer = std::make_shared<QueryCache::Writer>(query_cache->createWriter(
                                                 key,
                                                 std::chrono::milliseconds(settings[Setting::query_cache_min_query_duration].totalMilliseconds()),
                                                 settings[Setting::query_cache_squash_partial_results],
                                                 settings[Setting::max_block_size],
                                                 settings[Setting::query_cache_max_size_in_bytes],
                                                 settings[Setting::query_cache_max_entries]));
                                res.pipeline.writeResultIntoQueryCache(query_cache_writer);
                                query_cache_usage = QueryCache::Usage::Write;
                            }
                        }
                    }
                }
            }
        }

        if (process_list_entry)
        {
            /// Query was killed before execution
            if (process_list_entry->getQueryStatus()->isKilled())
                throw Exception(ErrorCodes::QUERY_WAS_CANCELLED,
                    "Query '{}' is killed in pending state", process_list_entry->getQueryStatus()->getInfo().client_info.current_query_id);
        }

        /// Hold element of process list till end of query execution.
        res.process_list_entry = process_list_entry;

        auto & pipeline = res.pipeline;

        if (pipeline.pulling() || pipeline.completed())
        {
            /// Limits on the result, the quota on the result, and also callback for progress.
            /// Limits apply only to the final result.
            pipeline.setProgressCallback(context->getProgressCallback());
            pipeline.setProcessListElement(context->getProcessListElement());
            if (stage == QueryProcessingStage::Complete && pipeline.pulling())
                pipeline.setLimitsAndQuota(limits, quota);
        }
        else if (pipeline.pushing())
        {
            pipeline.setProcessListElement(context->getProcessListElement());
        }

        /// Everything related to query log.
        {
            QueryLogElement elem = logQueryStart(
                query_start_time,
                context,
                query_for_logging,
                ast,
                pipeline,
                interpreter,
                internal,
                query_database,
                query_table,
                async_insert);
            /// Also make possible for caller to log successful query finish and exception during execution.
            auto finish_callback = [elem,
                                    context,
                                    ast,
                                    query_cache_usage,
                                    internal,
                                    implicit_txn_control,
                                    execute_implicit_tcl_query,
                                    pulling_pipeline = pipeline.pulling(),
                                    query_span](QueryPipeline & query_pipeline) mutable
            {
                if (query_cache_usage == QueryCache::Usage::Write)
                    /// Trigger the actual write of the buffered query result into the query cache. This is done explicitly to prevent
                    /// partial/garbage results in case of exceptions during query execution.
                    query_pipeline.finalizeWriteInQueryCache();

                logQueryFinish(elem, context, ast, query_pipeline, pulling_pipeline, query_span, query_cache_usage, internal);

                if (*implicit_txn_control)
                    execute_implicit_tcl_query(context, ASTTransactionControl::COMMIT);
            };

            auto exception_callback =
                [start_watch, elem, context, ast, internal, my_quota(quota), implicit_txn_control, execute_implicit_tcl_query, query_span](
                    bool log_error) mutable
            {
                if (*implicit_txn_control)
                    execute_implicit_tcl_query(context, ASTTransactionControl::ROLLBACK);
                else if (auto txn = context->getCurrentTransaction())
                    txn->onException();

                if (my_quota)
                    my_quota->used(QuotaType::ERRORS, 1, /* check_exceeded = */ false);

                logQueryException(elem, context, start_watch, ast, query_span, internal, log_error);
            };

            res.finish_callback = std::move(finish_callback);
            res.exception_callback = std::move(exception_callback);
        }
    }
    catch (...)
    {
        if (*implicit_txn_control)
            execute_implicit_tcl_query(context, ASTTransactionControl::ROLLBACK);
        else if (auto txn = context->getCurrentTransaction())
            txn->onException();

        if (!internal)
            logExceptionBeforeStart(query_for_logging, context, ast, query_span, start_watch.elapsedMilliseconds());

        throw;
    }

    return std::make_tuple(std::move(ast), std::move(res));
}


std::pair<ASTPtr, BlockIO> executeQuery(
    const String & query,
    ContextMutablePtr context,
    QueryFlags flags,
    QueryProcessingStage::Enum stage)
{
    ASTPtr ast;
    BlockIO res;

    std::tie(ast, res) = executeQueryImpl(query.data(), query.data() + query.size(), context, flags, stage, nullptr);

    if (const auto * ast_query_with_output = dynamic_cast<const ASTQueryWithOutput *>(ast.get()))
    {
        String format_name = ast_query_with_output->format
                ? getIdentifierName(ast_query_with_output->format)
                : context->getDefaultFormat();

        if (format_name == "Null")
            res.null_format = true;
    }

    return std::make_pair(std::move(ast), std::move(res));
}

void executeQuery(
    ReadBuffer & istr,
    WriteBuffer & ostr,
    bool allow_into_outfile,
    ContextMutablePtr context,
    SetResultDetailsFunc set_result_details,
    QueryFlags flags,
    const std::optional<FormatSettings> & output_format_settings,
    HandleExceptionInOutputFormatFunc handle_exception_in_output_format)
{
    PODArray<char> parse_buf;
    const char * begin;
    const char * end;

    try
    {
        istr.nextIfAtEnd();
    }
    catch (...)
    {
        /// If buffer contains invalid data and we failed to decompress, we still want to have some information about the query in the log.
        logQuery("<cannot parse>", context, /* internal = */ false, QueryProcessingStage::Complete);
        throw;
    }

    size_t max_query_size = context->getSettingsRef()[Setting::max_query_size];

    if (istr.buffer().end() - istr.position() > static_cast<ssize_t>(max_query_size))
    {
        /// If remaining buffer space in 'istr' is enough to parse query up to 'max_query_size' bytes, then parse inplace.
        begin = istr.position();
        end = istr.buffer().end();
        istr.position() += end - begin;
    }
    else
    {
        /// FIXME: this is an extra copy not required for async insertion.

        /// If not - copy enough data into 'parse_buf'.
        WriteBufferFromVector<PODArray<char>> out(parse_buf);
        LimitReadBuffer limit(istr, max_query_size + 1, /* trow_exception */ false, /* exact_limit */ {});
        copyData(limit, out);
        out.finalize();

        begin = parse_buf.data();
        end = begin + parse_buf.size();
    }

    QueryResultDetails result_details
    {
        .query_id = context->getClientInfo().current_query_id,
        .timezone = DateLUT::instance().getTimeZone(),
    };

    /// Set the result details in case of any exception raised during query execution
    SCOPE_EXIT({
        if (set_result_details == nullptr)
            /// Either the result_details have been set in the flow below or the caller of this function does not provide this callback
            return;

        try
        {
            set_result_details(result_details);
        }
        catch (...)
        {
            /// This exception can be ignored.
            /// because if the code goes here, it means there's already an exception raised during query execution,
            /// and that exception will be propagated to outer caller,
            /// there's no need to report the exception thrown here.
        }
    });

    ASTPtr ast;
    BlockIO streams;
    OutputFormatPtr output_format;
    String format_name;

    auto update_format_on_exception_if_needed = [&]()
    {
        if (!output_format)
        {
            try
            {
                format_name = context->getDefaultFormat();
                output_format = FormatFactory::instance().getOutputFormat(format_name, ostr, {}, context, output_format_settings);
                if (output_format && output_format->supportsWritingException())
                {
                    /// Force an update of the headers before we start writing
                    result_details.content_type = output_format->getContentType();
                    result_details.format = format_name;

                    fiu_do_on(FailPoints::execute_query_calling_empty_set_result_func_on_exception, {
                        // it will throw std::bad_function_call
                        set_result_details = nullptr;
                        set_result_details(result_details);
                    });

                    if (set_result_details)
                    {
                        /// reset set_result_details func to avoid calling in SCOPE_EXIT()
                        auto set_result_details_copy = set_result_details;
                        set_result_details = nullptr;
                        set_result_details_copy(result_details);
                    }
                }
            }
            catch (const DB::Exception & e)
            {
                /// Ignore this exception and report the original one
                LOG_WARNING(getLogger("executeQuery"), getExceptionMessageAndPattern(e, true));
            }
        }
    };

    try
    {
        std::tie(ast, streams) = executeQueryImpl(begin, end, context, flags, QueryProcessingStage::Complete, &istr);
    }
    catch (...)
    {
        if (handle_exception_in_output_format)
        {
            update_format_on_exception_if_needed();
            if (output_format)
                handle_exception_in_output_format(*output_format, format_name, context, output_format_settings);
        }
        /// The timezone was already set before query was processed,
        /// But `session_timezone` setting could be modified in the query itself, so we update the value.
        result_details.timezone = DateLUT::instance().getTimeZone();
        throw;
    }

    /// The timezone was already set before query was processed,
    /// But `session_timezone` setting could be modified in the query itself, so we update the value.
    result_details.timezone = DateLUT::instance().getTimeZone();

    auto & pipeline = streams.pipeline;

    std::unique_ptr<WriteBuffer> compressed_buffer;
    try
    {
        if (pipeline.pushing())
        {
            auto pipe = getSourceFromASTInsertQuery(ast, true, pipeline.getHeader(), context, nullptr);
            pipeline.complete(std::move(pipe));
        }
        else if (pipeline.pulling())
        {
            const ASTQueryWithOutput * ast_query_with_output = dynamic_cast<const ASTQueryWithOutput *>(ast.get());

            WriteBuffer * out_buf = &ostr;
            if (ast_query_with_output && ast_query_with_output->out_file)
            {
                if (!allow_into_outfile)
                    throw Exception(ErrorCodes::INTO_OUTFILE_NOT_ALLOWED, "INTO OUTFILE is not allowed");

                const auto & out_file = typeid_cast<const ASTLiteral &>(*ast_query_with_output->out_file).value.safeGet<std::string>();

                std::string compression_method;
                if (ast_query_with_output->compression)
                {
                    const auto & compression_method_node = ast_query_with_output->compression->as<ASTLiteral &>();
                    compression_method = compression_method_node.value.safeGet<std::string>();
                }
                const auto & settings = context->getSettingsRef();
                compressed_buffer = wrapWriteBufferWithCompressionMethod(
                    std::make_unique<WriteBufferFromFile>(out_file, DBMS_DEFAULT_BUFFER_SIZE, O_WRONLY | O_EXCL | O_CREAT),
                    chooseCompressionMethod(out_file, compression_method),
                    /* compression level = */ static_cast<int>(settings[Setting::output_format_compression_level]),
                    /* zstd_window_log = */ static_cast<int>(settings[Setting::output_format_compression_zstd_window_log]));
            }

            format_name = ast_query_with_output && (ast_query_with_output->format != nullptr)
                                    ? getIdentifierName(ast_query_with_output->format)
                                    : context->getDefaultFormat();

            output_format = FormatFactory::instance().getOutputFormatParallelIfPossible(
                format_name,
                compressed_buffer ? *compressed_buffer : *out_buf,
                materializeBlock(pipeline.getHeader()),
                context,
                output_format_settings);

            output_format->setAutoFlush();

            /// Save previous progress callback if any. TODO Do it more conveniently.
            auto previous_progress_callback = context->getProgressCallback();

            /// NOTE Progress callback takes shared ownership of 'out'.
            pipeline.setProgressCallback([output_format, previous_progress_callback] (const Progress & progress)
            {
                if (previous_progress_callback)
                    previous_progress_callback(progress);
                output_format->onProgress(progress);
            });

            result_details.content_type = output_format->getContentType();
            result_details.format = format_name;

            pipeline.complete(output_format);
        }
        else
        {
            pipeline.setProgressCallback(context->getProgressCallback());
        }

        if (set_result_details)
        {
            /// The call of set_result_details itself might throw exception,
            /// in such case there's no need to call this function again in the SCOPE_EXIT defined above.
            /// So the callback is cleared before its execution.
            auto set_result_details_copy = set_result_details;
            set_result_details = nullptr;

            set_result_details_copy(result_details);
        }

        if (pipeline.initialized())
        {
            CompletedPipelineExecutor executor(pipeline);
            executor.execute();
        }
        else
        {
            /// It's possible to have queries without input and output.
        }
    }
    catch (...)
    {
        /// first execute on exception callback, it includes updating query_log
        /// otherwise closing record ('ExceptionWhileProcessing') can be not appended in query_log
        /// due to possible exceptions in functions called below (passed as parameter here)
        streams.onException();

        if (handle_exception_in_output_format)
        {
            update_format_on_exception_if_needed();
            if (output_format)
                handle_exception_in_output_format(*output_format, format_name, context, output_format_settings);
        }
        throw;
    }

    streams.onFinish();
}

void executeTrivialBlockIO(BlockIO & streams, ContextPtr context)
{
    try
    {
        if (!streams.pipeline.initialized())
            return;

        if (!streams.pipeline.completed())
            throw Exception(ErrorCodes::LOGICAL_ERROR, "Query pipeline requires output, but no output buffer provided, it's a bug");

        streams.pipeline.setProgressCallback(context->getProgressCallback());
        CompletedPipelineExecutor executor(streams.pipeline);
        executor.execute();
    }
    catch (...)
    {
        streams.onException();
        throw;
    }

    streams.onFinish();
}

}<|MERGE_RESOLUTION|>--- conflicted
+++ resolved
@@ -154,6 +154,7 @@
     extern const SettingsBool use_query_cache;
     extern const SettingsBool wait_for_async_insert;
     extern const SettingsSeconds wait_for_async_insert_timeout;
+    extern const SettingsBool implicit_select;
 }
 
 namespace ErrorCodes
@@ -839,11 +840,7 @@
         }
         else
         {
-<<<<<<< HEAD
-            ParserQuery parser(end, settings.allow_settings_after_format_in_insert, settings.implicit_select);
-=======
-            ParserQuery parser(end, settings[Setting::allow_settings_after_format_in_insert]);
->>>>>>> 7c407e10
+            ParserQuery parser(end, settings[Setting::allow_settings_after_format_in_insert], settings[Setting::implicit_select]);
             /// TODO: parser should fail early when max_query_size limit is reached.
             ast = parseQuery(parser, begin, end, "", max_query_size, settings[Setting::max_parser_depth], settings[Setting::max_parser_backtracks]);
 
