--- conflicted
+++ resolved
@@ -704,10 +704,6 @@
         if (settings.dialect == Dialect::kusto && !internal)
         {
             ParserKQLStatement parser(end, settings.allow_settings_after_format_in_insert);
-<<<<<<< HEAD
-=======
-
->>>>>>> e793abd8
             /// TODO: parser should fail early when max_query_size limit is reached.
             ast = parseKQLQuery(parser, begin, end, "", max_query_size, settings.max_parser_depth);
         }
