#include <Core/Settings.h>
#include <Core/Defines.h>
#include <Core/NamesAndTypes.h>

#include <Interpreters/SyntaxAnalyzer.h>
#include <Interpreters/LogicalExpressionsOptimizer.h>
#include <Interpreters/QueryAliasesVisitor.h>
#include <Interpreters/InterpreterSelectWithUnionQuery.h>
#include <Interpreters/ArrayJoinedColumnsVisitor.h>
#include <Interpreters/TranslateQualifiedNamesVisitor.h>
#include <Interpreters/Context.h>
#include <Interpreters/MarkTableIdentifiersVisitor.h>
#include <Interpreters/QueryNormalizer.h>
#include <Interpreters/ExecuteScalarSubqueriesVisitor.h>
#include <Interpreters/PredicateExpressionsOptimizer.h>
#include <Interpreters/CollectJoinOnKeysVisitor.h>
#include <Interpreters/ExternalDictionariesLoader.h>
#include <Interpreters/OptimizeIfWithConstantConditionVisitor.h>
#include <Interpreters/RequiredSourceColumnsVisitor.h>
#include <Interpreters/GetAggregatesVisitor.h>
#include <Interpreters/TableJoin.h>
#include <Interpreters/ExpressionActions.h> /// getSmallestColumn()
#include <Interpreters/getTableExpressions.h>
#include <Interpreters/OptimizeIfChains.h>
#include <Interpreters/ArithmeticOperationsInAgrFuncOptimize.h>

#include <Parsers/ASTExpressionList.h>
#include <Parsers/ASTFunction.h>
#include <Parsers/ASTLiteral.h>
#include <Parsers/ASTOrderByElement.h>
#include <Parsers/ASTSelectQuery.h>
#include <Parsers/ASTTablesInSelectQuery.h>
#include <Parsers/queryToString.h>

#include <Functions/FunctionFactory.h>

#include <DataTypes/NestedUtils.h>
#include <DataTypes/DataTypeNullable.h>

#include <IO/WriteHelpers.h>
#include <Storages/IStorage.h>

#include <functional>


namespace DB
{

namespace ErrorCodes
{
    extern const int EMPTY_NESTED_TABLE;
    extern const int LOGICAL_ERROR;
    extern const int INVALID_JOIN_ON_EXPRESSION;
    extern const int EMPTY_LIST_OF_COLUMNS_QUERIED;
    extern const int NOT_IMPLEMENTED;
    extern const int UNKNOWN_IDENTIFIER;
    extern const int EXPECTED_ALL_OR_ANY;
}

namespace
{

using LogAST = DebugASTLog<false>; /// set to true to enable logs

/// Select implementation of a function based on settings.
/// Important that it is done as query rewrite. It means rewritten query
///  will be sent to remote servers during distributed query execution,
///  and on all remote servers, function implementation will be same.
template <char const * func_name>
struct CustomizeFunctionsData
{
    using TypeToVisit = ASTFunction;

    const String & customized_func_name;

    void visit(ASTFunction & func, ASTPtr &)
    {
        if (Poco::toLower(func.name) == func_name)
        {
            func.name = customized_func_name;
        }
    }
};

char countdistinct[] = "countdistinct";
using CustomizeFunctionsVisitor = InDepthNodeVisitor<OneTypeMatcher<CustomizeFunctionsData<countdistinct>>, true>;

char in[] = "in";
using CustomizeInVisitor = InDepthNodeVisitor<OneTypeMatcher<CustomizeFunctionsData<in>>, true>;

char notIn[] = "notin";
using CustomizeNotInVisitor = InDepthNodeVisitor<OneTypeMatcher<CustomizeFunctionsData<notIn>>, true>;

char globalIn[] = "globalin";
using CustomizeGlobalInVisitor = InDepthNodeVisitor<OneTypeMatcher<CustomizeFunctionsData<globalIn>>, true>;

char globalNotIn[] = "globalnotin";
using CustomizeGlobalNotInVisitor = InDepthNodeVisitor<OneTypeMatcher<CustomizeFunctionsData<globalNotIn>>, true>;


/// Translate qualified names such as db.table.column, table.column, table_alias.column to names' normal form.
/// Expand asterisks and qualified asterisks with column names.
/// There would be columns in normal form & column aliases after translation. Column & column alias would be normalized in QueryNormalizer.
void translateQualifiedNames(ASTPtr & query, const ASTSelectQuery & select_query, const NameSet & source_columns_set,
                             const TablesWithColumns & tables_with_columns)
{
    LogAST log;
    TranslateQualifiedNamesVisitor::Data visitor_data(source_columns_set, tables_with_columns);
    TranslateQualifiedNamesVisitor visitor(visitor_data, log.stream());
    visitor.visit(query);

    /// This may happen after expansion of COLUMNS('regexp').
    if (select_query.select()->children.empty())
        throw Exception("Empty list of columns in SELECT query", ErrorCodes::EMPTY_LIST_OF_COLUMNS_QUERIED);
}

bool hasArrayJoin(const ASTPtr & ast)
{
    if (const ASTFunction * function = ast->as<ASTFunction>())
        if (function->name == "arrayJoin")
            return true;

    for (const auto & child : ast->children)
        if (!child->as<ASTSelectQuery>() && hasArrayJoin(child))
            return true;

    return false;
}

/// Keep number of columns for 'GLOBAL IN (SELECT 1 AS a, a)'
void renameDuplicatedColumns(const ASTSelectQuery * select_query)
{
    ASTs & elements = select_query->select()->children;

    std::set<String> all_column_names;
    std::set<String> assigned_column_names;

    for (auto & expr : elements)
        all_column_names.insert(expr->getAliasOrColumnName());

    for (auto & expr : elements)
    {
        auto name = expr->getAliasOrColumnName();

        if (!assigned_column_names.insert(name).second)
        {
            size_t i = 1;
            while (all_column_names.end() != all_column_names.find(name + "_" + toString(i)))
                ++i;

            name = name + "_" + toString(i);
            expr = expr->clone();   /// Cancels fuse of the same expressions in the tree.
            expr->setAlias(name);

            all_column_names.insert(name);
            assigned_column_names.insert(name);
        }
    }
}

/// Sometimes we have to calculate more columns in SELECT clause than will be returned from query.
/// This is the case when we have DISTINCT or arrayJoin: we require more columns in SELECT even if we need less columns in result.
/// Also we have to remove duplicates in case of GLOBAL subqueries. Their results are placed into tables so duplicates are impossible.
void removeUnneededColumnsFromSelectClause(const ASTSelectQuery * select_query, const Names & required_result_columns, bool remove_dups)
{
    ASTs & elements = select_query->select()->children;

    std::map<String, size_t> required_columns_with_duplicate_count;

    if (!required_result_columns.empty())
    {
        /// Some columns may be queried multiple times, like SELECT x, y, y FROM table.
        for (const auto & name : required_result_columns)
        {
            if (remove_dups)
                required_columns_with_duplicate_count[name] = 1;
            else
                ++required_columns_with_duplicate_count[name];
        }
    }
    else if (remove_dups)
    {
        /// Even if we have no requirements there could be duplicates cause of asterisks. SELECT *, t.*
        for (const auto & elem : elements)
            required_columns_with_duplicate_count.emplace(elem->getAliasOrColumnName(), 1);
    }
    else
        return;

    ASTs new_elements;
    new_elements.reserve(elements.size());

    for (const auto & elem : elements)
    {
        String name = elem->getAliasOrColumnName();

        auto it = required_columns_with_duplicate_count.find(name);
        if (required_columns_with_duplicate_count.end() != it && it->second)
        {
            new_elements.push_back(elem);
            --it->second;
        }
        else if (select_query->distinct || hasArrayJoin(elem))
        {
            new_elements.push_back(elem);
        }
    }

    elements = std::move(new_elements);
}

/// Replacing scalar subqueries with constant values.
void executeScalarSubqueries(ASTPtr & query, const Context & context, size_t subquery_depth, Scalars & scalars, bool only_analyze)
{
    LogAST log;
    ExecuteScalarSubqueriesVisitor::Data visitor_data{context, subquery_depth, scalars, only_analyze};
    ExecuteScalarSubqueriesVisitor(visitor_data, log.stream()).visit(query);
}

const std::unordered_set<String> possibly_injective_function_names
{
        "dictGetString",
        "dictGetUInt8",
        "dictGetUInt16",
        "dictGetUInt32",
        "dictGetUInt64",
        "dictGetInt8",
        "dictGetInt16",
        "dictGetInt32",
        "dictGetInt64",
        "dictGetFloat32",
        "dictGetFloat64",
        "dictGetDate",
        "dictGetDateTime"
};

/** You can not completely remove GROUP BY. Because if there were no aggregate functions, then it turns out that there will be no aggregation.
  * Instead, leave `GROUP BY const`.
  * Next, see deleting the constants in the analyzeAggregation method.
  */
void appendUnusedGroupByColumn(ASTSelectQuery * select_query, const NameSet & source_columns)
{
    /// You must insert a constant that is not the name of the column in the table. Such a case is rare, but it happens.
    UInt64 unused_column = 0;
    String unused_column_name = toString(unused_column);

    while (source_columns.count(unused_column_name))
    {
        ++unused_column;
        unused_column_name = toString(unused_column);
    }

    select_query->setExpression(ASTSelectQuery::Expression::GROUP_BY, std::make_shared<ASTExpressionList>());
    select_query->groupBy()->children.emplace_back(std::make_shared<ASTLiteral>(UInt64(unused_column)));
}

/// Eliminates injective function calls and constant expressions from group by statement.
void optimizeGroupBy(ASTSelectQuery * select_query, const NameSet & source_columns, const Context & context)
{
    const FunctionFactory & function_factory = FunctionFactory::instance();

    if (!select_query->groupBy())
    {
        // If there is a HAVING clause without GROUP BY, make sure we have some aggregation happen.
        if (select_query->having())
            appendUnusedGroupByColumn(select_query, source_columns);
        return;
    }

    const auto is_literal = [] (const ASTPtr & ast) -> bool
    {
        return ast->as<ASTLiteral>();
    };

    auto & group_exprs = select_query->groupBy()->children;

    /// removes expression at index idx by making it last one and calling .pop_back()
    const auto remove_expr_at_index = [&group_exprs] (const size_t idx)
    {
        if (idx < group_exprs.size() - 1)
            std::swap(group_exprs[idx], group_exprs.back());

        group_exprs.pop_back();
    };

    /// iterate over each GROUP BY expression, eliminate injective function calls and literals
    for (size_t i = 0; i < group_exprs.size();)
    {
        if (const auto * function = group_exprs[i]->as<ASTFunction>())
        {
            /// assert function is injective
            if (possibly_injective_function_names.count(function->name))
            {
                /// do not handle semantic errors here
                if (function->arguments->children.size() < 2)
                {
                    ++i;
                    continue;
                }

                const auto & dict_name = function->arguments->children[0]->as<ASTLiteral &>().value.safeGet<String>();
                const auto & dict_ptr = context.getExternalDictionariesLoader().getDictionary(dict_name);
                const auto & attr_name = function->arguments->children[1]->as<ASTLiteral &>().value.safeGet<String>();

                if (!dict_ptr->isInjective(attr_name))
                {
                    ++i;
                    continue;
                }
            }
            else if (!function_factory.get(function->name, context)->isInjective(Block{}))
            {
                ++i;
                continue;
            }

            /// copy shared pointer to args in order to ensure lifetime
            auto args_ast = function->arguments;

            /** remove function call and take a step back to ensure
              * next iteration does not skip not yet processed data
              */
            remove_expr_at_index(i);

            /// copy non-literal arguments
            std::remove_copy_if(
                    std::begin(args_ast->children), std::end(args_ast->children),
                    std::back_inserter(group_exprs), is_literal
            );
        }
        else if (is_literal(group_exprs[i]))
        {
            remove_expr_at_index(i);
        }
        else
        {
            /// if neither a function nor literal - advance to next expression
            ++i;
        }
    }

    if (group_exprs.empty())
        appendUnusedGroupByColumn(select_query, source_columns);
}

/// Remove duplicate items from ORDER BY.
void optimizeOrderBy(const ASTSelectQuery * select_query)
{
    if (!select_query->orderBy())
        return;

    /// Make unique sorting conditions.
    using NameAndLocale = std::pair<String, String>;
    std::set<NameAndLocale> elems_set;

    ASTs & elems = select_query->orderBy()->children;
    ASTs unique_elems;
    unique_elems.reserve(elems.size());

    for (const auto & elem : elems)
    {
        String name = elem->children.front()->getColumnName();
        const auto & order_by_elem = elem->as<ASTOrderByElement &>();

        if (elems_set.emplace(name, order_by_elem.collation ? order_by_elem.collation->getColumnName() : "").second)
            unique_elems.emplace_back(elem);
    }

    if (unique_elems.size() < elems.size())
        elems = std::move(unique_elems);
}

/// Remove duplicate items from LIMIT BY.
void optimizeLimitBy(const ASTSelectQuery * select_query)
{
    if (!select_query->limitBy())
        return;

    std::set<String> elems_set;

    ASTs & elems = select_query->limitBy()->children;
    ASTs unique_elems;
    unique_elems.reserve(elems.size());

    for (const auto & elem : elems)
    {
        if (elems_set.emplace(elem->getColumnName()).second)
            unique_elems.emplace_back(elem);
    }

    if (unique_elems.size() < elems.size())
        elems = std::move(unique_elems);
}

/// Remove duplicated columns from USING(...).
void optimizeUsing(const ASTSelectQuery * select_query)
{
    if (!select_query->join())
        return;

    const auto * table_join = select_query->join()->table_join->as<ASTTableJoin>();
    if (!(table_join && table_join->using_expression_list))
        return;

    ASTs & expression_list = table_join->using_expression_list->children;
    ASTs uniq_expressions_list;

    std::set<String> expressions_names;

    for (const auto & expression : expression_list)
    {
        auto expression_name = expression->getAliasOrColumnName();
        if (expressions_names.find(expression_name) == expressions_names.end())
        {
            uniq_expressions_list.push_back(expression);
            expressions_names.insert(expression_name);
        }
    }

    if (uniq_expressions_list.size() < expression_list.size())
        expression_list = uniq_expressions_list;
}

void optimizeIf(ASTPtr & query, Aliases & aliases, bool if_chain_to_miltiif)
{
    /// Optimize if with constant condition after constants was substituted instead of scalar subqueries.
    OptimizeIfWithConstantConditionVisitor(aliases).visit(query);

    if (if_chain_to_miltiif)
        OptimizeIfChainsVisitor().visit(query);
}

void optimizeArithmeticOperationsInAgr(ASTPtr & query, bool optimize_arithmetic_operations_in_agr_func)
{
    if (optimize_arithmetic_operations_in_agr_func)
    {
        /// Removing arithmetic operations from functions
        ArithmeticOperationsInAgrFuncVisitor::Data data = {};
        ArithmeticOperationsInAgrFuncVisitor(data).visit(query);
    }
}

void getArrayJoinedColumns(ASTPtr & query, SyntaxAnalyzerResult & result, const ASTSelectQuery * select_query,
                           const NamesAndTypesList & source_columns, const NameSet & source_columns_set)
{
    if (ASTPtr array_join_expression_list = select_query->arrayJoinExpressionList())
    {
        ArrayJoinedColumnsVisitor::Data visitor_data{result.aliases,
                                                    result.array_join_name_to_alias,
                                                    result.array_join_alias_to_name,
                                                    result.array_join_result_to_source};
        ArrayJoinedColumnsVisitor(visitor_data).visit(query);

        /// If the result of ARRAY JOIN is not used, it is necessary to ARRAY-JOIN any column,
        /// to get the correct number of rows.
        if (result.array_join_result_to_source.empty())
        {
            ASTPtr expr = select_query->arrayJoinExpressionList()->children.at(0);
            String source_name = expr->getColumnName();
            String result_name = expr->getAliasOrColumnName();

            /// This is an array.
            if (!expr->as<ASTIdentifier>() || source_columns_set.count(source_name))
            {
                result.array_join_result_to_source[result_name] = source_name;
            }
            else /// This is a nested table.
            {
                bool found = false;
                for (const auto & column : source_columns)
                {
                    auto splitted = Nested::splitName(column.name);
                    if (splitted.first == source_name && !splitted.second.empty())
                    {
                        result.array_join_result_to_source[Nested::concatenateName(result_name, splitted.second)] = column.name;
                        found = true;
                        break;
                    }
                }
                if (!found)
                    throw Exception("No columns in nested table " + source_name, ErrorCodes::EMPTY_NESTED_TABLE);
            }
        }
    }
}

void setJoinStrictness(ASTSelectQuery & select_query, JoinStrictness join_default_strictness, bool old_any, ASTTableJoin & out_table_join)
{
    const ASTTablesInSelectQueryElement * node = select_query.join();
    if (!node)
        return;

    auto & table_join = const_cast<ASTTablesInSelectQueryElement *>(node)->table_join->as<ASTTableJoin &>();

    if (table_join.strictness == ASTTableJoin::Strictness::Unspecified &&
        table_join.kind != ASTTableJoin::Kind::Cross)
    {
        if (join_default_strictness == JoinStrictness::ANY)
            table_join.strictness = ASTTableJoin::Strictness::Any;
        else if (join_default_strictness == JoinStrictness::ALL)
            table_join.strictness = ASTTableJoin::Strictness::All;
        else
            throw Exception("Expected ANY or ALL in JOIN section, because setting (join_default_strictness) is empty",
                            DB::ErrorCodes::EXPECTED_ALL_OR_ANY);
    }

    if (old_any)
    {
        if (table_join.strictness == ASTTableJoin::Strictness::Any &&
            table_join.kind == ASTTableJoin::Kind::Inner)
        {
            table_join.strictness = ASTTableJoin::Strictness::Semi;
            table_join.kind = ASTTableJoin::Kind::Left;
        }

        if (table_join.strictness == ASTTableJoin::Strictness::Any)
            table_join.strictness = ASTTableJoin::Strictness::RightAny;
    }
    else
    {
        if (table_join.strictness == ASTTableJoin::Strictness::Any)
            if (table_join.kind == ASTTableJoin::Kind::Full)
                throw Exception("ANY FULL JOINs are not implemented.", ErrorCodes::NOT_IMPLEMENTED);
    }

    out_table_join = table_join;
}

/// Find the columns that are obtained by JOIN.
void collectJoinedColumns(TableJoin & analyzed_join, const ASTSelectQuery & select_query,
                          const TablesWithColumns & tables, const Aliases & aliases)
{
    const ASTTablesInSelectQueryElement * node = select_query.join();
    if (!node)
        return;

    const auto & table_join = node->table_join->as<ASTTableJoin &>();

    if (table_join.using_expression_list)
    {
        const auto & keys = table_join.using_expression_list->as<ASTExpressionList &>();
        for (const auto & key : keys.children)
            analyzed_join.addUsingKey(key);
    }
    else if (table_join.on_expression)
    {
        bool is_asof = (table_join.strictness == ASTTableJoin::Strictness::Asof);

        CollectJoinOnKeysVisitor::Data data{analyzed_join, tables[0], tables[1], aliases, is_asof};
        CollectJoinOnKeysVisitor(data).visit(table_join.on_expression);
        if (!data.has_some)
            throw Exception("Cannot get JOIN keys from JOIN ON section: " + queryToString(table_join.on_expression),
                            ErrorCodes::INVALID_JOIN_ON_EXPRESSION);
        if (is_asof)
            data.asofToJoinKeys();
    }
}

std::vector<const ASTFunction *> getAggregates(ASTPtr & query, const ASTSelectQuery & select_query)
{
    /// There can not be aggregate functions inside the WHERE and PREWHERE.
    if (select_query.where())
        assertNoAggregates(select_query.where(), "in WHERE");
    if (select_query.prewhere())
        assertNoAggregates(select_query.prewhere(), "in PREWHERE");

    GetAggregatesVisitor::Data data;
    GetAggregatesVisitor(data).visit(query);

    /// There can not be other aggregate functions within the aggregate functions.
    for (const ASTFunction * node : data.aggregates)
        for (auto & arg : node->arguments->children)
            assertNoAggregates(arg, "inside another aggregate function");
    return data.aggregates;
}

}

/// Add columns from storage to source_columns list. Deduplicate resulted list.
/// Special columns are non physical columns, for example ALIAS
void SyntaxAnalyzerResult::collectSourceColumns(bool add_special)
{
    if (storage)
    {
        const ColumnsDescription & columns = storage->getColumns();

        auto columns_from_storage = add_special ? columns.getAll() : columns.getAllPhysical();
        if (source_columns.empty())
            source_columns.swap(columns_from_storage);
        else
            source_columns.insert(source_columns.end(), columns_from_storage.begin(), columns_from_storage.end());
    }

    source_columns_set = removeDuplicateColumns(source_columns);
}


/// Calculate which columns are required to execute the expression.
/// Then, delete all other columns from the list of available columns.
/// After execution, columns will only contain the list of columns needed to read from the table.
void SyntaxAnalyzerResult::collectUsedColumns(const ASTPtr & query, bool is_select)
{
    /// We calculate required_source_columns with source_columns modifications and swap them on exit
    required_source_columns = source_columns;

    RequiredSourceColumnsVisitor::Data columns_context;
    RequiredSourceColumnsVisitor(columns_context).visit(query);

    NameSet source_column_names;
    for (const auto & column : source_columns)
        source_column_names.insert(column.name);

    NameSet required = columns_context.requiredColumns();

    if (columns_context.has_table_join)
    {
        NameSet available_columns;
        for (const auto & name : source_columns)
            available_columns.insert(name.name);

        /// Add columns obtained by JOIN (if needed).
        for (const auto & joined_column : analyzed_join->columnsFromJoinedTable())
        {
            const auto & name = joined_column.name;
            if (available_columns.count(name))
                continue;

            if (required.count(name))
            {
                /// Optimisation: do not add columns needed only in JOIN ON section.
                if (columns_context.nameInclusion(name) > analyzed_join->rightKeyInclusion(name))
                    analyzed_join->addJoinedColumn(joined_column);

                required.erase(name);
            }
        }
    }

    NameSet array_join_sources;
    if (columns_context.has_array_join)
    {
        /// Insert the columns required for the ARRAY JOIN calculation into the required columns list.
        for (const auto & result_source : array_join_result_to_source)
            array_join_sources.insert(result_source.second);

        for (const auto & column_name_type : source_columns)
            if (array_join_sources.count(column_name_type.name))
                required.insert(column_name_type.name);
    }

    /// You need to read at least one column to find the number of rows.
    if (is_select && required.empty())
    {
        optimize_trivial_count = true;

        /// We will find a column with minimum <compressed_size, type_size, uncompressed_size>.
        /// Because it is the column that is cheapest to read.
        struct ColumnSizeTuple
        {
            size_t compressed_size;
            size_t type_size;
            size_t uncompressed_size;
            String name;

            bool operator<(const ColumnSizeTuple & that) const
            {
                return std::tie(compressed_size, type_size, uncompressed_size)
                    < std::tie(that.compressed_size, that.type_size, that.uncompressed_size);
            }
        };

        std::vector<ColumnSizeTuple> columns;
        if (storage)
        {
            auto column_sizes = storage->getColumnSizes();
            for (auto & source_column : source_columns)
            {
                auto c = column_sizes.find(source_column.name);
                if (c == column_sizes.end())
                    continue;
                size_t type_size = source_column.type->haveMaximumSizeOfValue() ? source_column.type->getMaximumSizeOfValueInMemory() : 100;
                columns.emplace_back(ColumnSizeTuple{c->second.data_compressed, type_size, c->second.data_uncompressed, source_column.name});
            }
        }

        if (!columns.empty())
            required.insert(std::min_element(columns.begin(), columns.end())->name);
        else
            /// If we have no information about columns sizes, choose a column of minimum size of its data type.
            required.insert(ExpressionActions::getSmallestColumn(source_columns));
    }

    NameSet unknown_required_source_columns = required;

    for (NamesAndTypesList::iterator it = source_columns.begin(); it != source_columns.end();)
    {
        const String & column_name = it->name;
        unknown_required_source_columns.erase(column_name);

        if (!required.count(column_name))
            source_columns.erase(it++);
        else
            ++it;
    }

    /// If there are virtual columns among the unknown columns. Remove them from the list of unknown and add
    /// in columns list, so that when further processing they are also considered.
    if (storage)
    {
        const auto storage_virtuals = storage->getVirtuals();
        for (auto it = unknown_required_source_columns.begin(); it != unknown_required_source_columns.end();)
        {
            auto column = storage_virtuals.tryGetByName(*it);
            if (column)
            {
                source_columns.push_back(*column);
                unknown_required_source_columns.erase(it++);
            }
            else
                ++it;
        }
    }

    if (!unknown_required_source_columns.empty())
    {
        std::stringstream ss;
        ss << "Missing columns:";
        for (const auto & name : unknown_required_source_columns)
            ss << " '" << name << "'";
        ss << " while processing query: '" << queryToString(query) << "'";

        ss << ", required columns:";
        for (const auto & name : columns_context.requiredColumns())
            ss << " '" << name << "'";

        if (!source_column_names.empty())
        {
            ss << ", source columns:";
            for (const auto & name : source_column_names)
                ss << " '" << name << "'";
        }
        else
            ss << ", no source columns";

        if (columns_context.has_table_join)
        {
            ss << ", joined columns:";
            for (const auto & column : analyzed_join->columnsFromJoinedTable())
                ss << " '" << column.name << "'";
        }

        if (!array_join_sources.empty())
        {
            ss << ", arrayJoin columns:";
            for (const auto & name : array_join_sources)
                ss << " '" << name << "'";
        }

        throw Exception(ss.str(), ErrorCodes::UNKNOWN_IDENTIFIER);
    }

    required_source_columns.swap(source_columns);
}


SyntaxAnalyzerResultPtr SyntaxAnalyzer::analyzeSelect(
    ASTPtr & query,
    SyntaxAnalyzerResult && result,
    const SelectQueryOptions & select_options,
    const std::vector<TableWithColumnNamesAndTypes> & tables_with_columns,
    const Names & required_result_columns,
    std::shared_ptr<TableJoin> table_join) const
{
    auto * select_query = query->as<ASTSelectQuery>();
    if (!select_query)
        throw Exception("Select analyze for not select asts.", ErrorCodes::LOGICAL_ERROR);

    size_t subquery_depth = select_options.subquery_depth;
    bool remove_duplicates = select_options.remove_duplicates;

    const auto & settings = context.getSettingsRef();

    const NameSet & source_columns_set = result.source_columns_set;

    if (table_join)
    {
        result.analyzed_join = table_join;
        result.analyzed_join->resetCollected();
    }
    else /// TODO: remove. For now ExpressionAnalyzer expects some not empty object here
        result.analyzed_join = std::make_shared<TableJoin>();

    if (remove_duplicates)
        renameDuplicatedColumns(select_query);

    if (tables_with_columns.size() > 1)
    {
        result.analyzed_join->columns_from_joined_table = tables_with_columns[1].columns;
        result.analyzed_join->deduplicateAndQualifyColumnNames(
            source_columns_set, tables_with_columns[1].table.getQualifiedNamePrefix());
    }

    translateQualifiedNames(query, *select_query, source_columns_set, tables_with_columns);

    /// Optimizes logical expressions.
    LogicalExpressionsOptimizer(select_query, settings.optimize_min_equality_disjunction_chain_length.value).perform();

    normalize(query, result.aliases, settings);

    /// Remove unneeded columns according to 'required_result_columns'.
    /// Leave all selected columns in case of DISTINCT; columns that contain arrayJoin function inside.
    /// Must be after 'normalizeTree' (after expanding aliases, for aliases not get lost)
    ///  and before 'executeScalarSubqueries', 'analyzeAggregation', etc. to avoid excessive calculations.
    removeUnneededColumnsFromSelectClause(select_query, required_result_columns, remove_duplicates);

    /// Executing scalar subqueries - replacing them with constant values.
    executeScalarSubqueries(query, context, subquery_depth, result.scalars, select_options.only_analyze);

    {
        optimizeIf(query, result.aliases, settings.optimize_if_chain_to_miltiif);

<<<<<<< HEAD
        optimizeArithmeticOperationsInAgr(query, settings.optimize_arithmetic_operations_in_agr_func);
=======
        /// Move arithmetic operations out of aggregation functions
        optimizeArithmeticOperationsInAgr(query, settings.optimize_arithmetic_operations_in_aggregate_functions);
>>>>>>> e3604e31

        /// Push the predicate expression down to the subqueries.
        result.rewrite_subqueries = PredicateExpressionsOptimizer(context, tables_with_columns, settings).optimize(*select_query);

        /// GROUP BY injective function elimination.
        optimizeGroupBy(select_query, source_columns_set, context);

        /// Remove duplicate items from ORDER BY.
        optimizeOrderBy(select_query);

        /// Remove duplicated elements from LIMIT BY clause.
        optimizeLimitBy(select_query);

        /// Remove duplicated columns from USING(...).
        optimizeUsing(select_query);

        /// array_join_alias_to_name, array_join_result_to_source.
        getArrayJoinedColumns(query, result, select_query, result.source_columns, source_columns_set);

        setJoinStrictness(*select_query, settings.join_default_strictness, settings.any_join_distinct_right_table_keys,
                          result.analyzed_join->table_join);
        collectJoinedColumns(*result.analyzed_join, *select_query, tables_with_columns, result.aliases);
    }

    result.aggregates = getAggregates(query, *select_query);
    result.collectUsedColumns(query, true);

    if (result.optimize_trivial_count)
        result.optimize_trivial_count = settings.optimize_trivial_count_query &&
            !select_query->where() && !select_query->prewhere() && !select_query->groupBy() && !select_query->having() &&
            !select_query->sampleSize() && !select_query->sampleOffset() && !select_query->final() &&
            (tables_with_columns.size() < 2 || isLeft(result.analyzed_join->kind()));

    return std::make_shared<const SyntaxAnalyzerResult>(result);
}

SyntaxAnalyzerResultPtr SyntaxAnalyzer::analyze(ASTPtr & query, const NamesAndTypesList & source_columns, ConstStoragePtr storage, bool allow_aggregations) const
{
    if (query->as<ASTSelectQuery>())
        throw Exception("Not select analyze for select asts.", ErrorCodes::LOGICAL_ERROR);

    const auto & settings = context.getSettingsRef();

    SyntaxAnalyzerResult result(source_columns, storage, false);

    normalize(query, result.aliases, settings);

    /// Executing scalar subqueries. Column defaults could be a scalar subquery.
    executeScalarSubqueries(query, context, 0, result.scalars, false);

    optimizeIf(query, result.aliases, settings.optimize_if_chain_to_miltiif);

    if (allow_aggregations)
    {
        GetAggregatesVisitor::Data data;
        GetAggregatesVisitor(data).visit(query);

        /// There can not be other aggregate functions within the aggregate functions.
        for (const ASTFunction * node : data.aggregates)
            for (auto & arg : node->arguments->children)
                assertNoAggregates(arg, "inside another aggregate function");
        result.aggregates = data.aggregates;
    }
    else
        assertNoAggregates(query, "in wrong place");

    result.collectUsedColumns(query, false);
    return std::make_shared<const SyntaxAnalyzerResult>(result);
}

void SyntaxAnalyzer::normalize(ASTPtr & query, Aliases & aliases, const Settings & settings)
{
    CustomizeFunctionsVisitor::Data data{settings.count_distinct_implementation};
    CustomizeFunctionsVisitor(data).visit(query);

    if (settings.transform_null_in)
    {
        CustomizeInVisitor::Data data_null_in{"nullIn"};
        CustomizeInVisitor(data_null_in).visit(query);

        CustomizeNotInVisitor::Data data_not_null_in{"notNullIn"};
        CustomizeNotInVisitor(data_not_null_in).visit(query);

        CustomizeGlobalInVisitor::Data data_global_null_in{"globalNullIn"};
        CustomizeGlobalInVisitor(data_global_null_in).visit(query);

        CustomizeGlobalNotInVisitor::Data data_global_not_null_in{"globalNotNullIn"};
        CustomizeGlobalNotInVisitor(data_global_not_null_in).visit(query);
    }

    /// Creates a dictionary `aliases`: alias -> ASTPtr
    QueryAliasesVisitor(aliases).visit(query);

    /// Mark table ASTIdentifiers with not a column marker
    MarkTableIdentifiersVisitor::Data identifiers_data{aliases};
    MarkTableIdentifiersVisitor(identifiers_data).visit(query);

    /// Common subexpression elimination. Rewrite rules.
    QueryNormalizer::Data normalizer_data(aliases, settings);
    QueryNormalizer(normalizer_data).visit(query);
}

}<|MERGE_RESOLUTION|>--- conflicted
+++ resolved
@@ -819,12 +819,8 @@
     {
         optimizeIf(query, result.aliases, settings.optimize_if_chain_to_miltiif);
 
-<<<<<<< HEAD
-        optimizeArithmeticOperationsInAgr(query, settings.optimize_arithmetic_operations_in_agr_func);
-=======
         /// Move arithmetic operations out of aggregation functions
         optimizeArithmeticOperationsInAgr(query, settings.optimize_arithmetic_operations_in_aggregate_functions);
->>>>>>> e3604e31
 
         /// Push the predicate expression down to the subqueries.
         result.rewrite_subqueries = PredicateExpressionsOptimizer(context, tables_with_columns, settings).optimize(*select_query);
