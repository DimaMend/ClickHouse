#include <Interpreters/AsynchronousInsertQueue.h>

#include <Core/Settings.h>
#include <QueryPipeline/BlockIO.h>
#include <Interpreters/InterpreterInsertQuery.h>
#include <Interpreters/Context.h>
#include <Processors/Transforms/getSourceFromASTInsertQuery.h>
#include <Processors/Sources/SourceFromSingleChunk.h>
#include <Processors/Executors/StreamingFormatExecutor.h>
#include <Processors/Executors/CompletedPipelineExecutor.h>
#include <Processors/Transforms/AddingDefaultsTransform.h>
#include <QueryPipeline/QueryPipeline.h>
#include <IO/ConcatReadBuffer.h>
#include <IO/ReadBufferFromMemory.h>
#include <IO/ReadBufferFromString.h>
#include <IO/copyData.h>
#include <Parsers/ASTInsertQuery.h>
#include <Parsers/queryToString.h>
#include <Storages/IStorage.h>
#include <Common/CurrentThread.h>
#include <Common/SipHash.h>
#include <Common/FieldVisitorHash.h>
#include <Access/Common/AccessFlags.h>
#include <Formats/FormatFactory.h>
#include <base/logger_useful.h>


namespace CurrentMetrics
{
    extern const Metric PendingAsyncInsert;
}

namespace ProfileEvents
{
    extern const Event AsyncInsertQuery;
}

namespace DB
{

namespace ErrorCodes
{
    extern const int TIMEOUT_EXCEEDED;
    extern const int UNKNOWN_EXCEPTION;
    extern const int UNKNOWN_FORMAT;
}

AsynchronousInsertQueue::InsertQuery::InsertQuery(const ASTPtr & query_, const Settings & settings_)
    : query(query_->clone()), settings(settings_)
{
}

AsynchronousInsertQueue::InsertQuery::InsertQuery(const InsertQuery & other)
    : query(other.query->clone()), settings(other.settings)
{
}

AsynchronousInsertQueue::InsertQuery &
AsynchronousInsertQueue::InsertQuery::operator=(const InsertQuery & other)
{
    if (this != &other)
    {
        query = other.query->clone();
        settings = other.settings;
    }

    return *this;
}

UInt64 AsynchronousInsertQueue::InsertQuery::Hash::operator()(const InsertQuery & insert_query) const
{
    SipHash hash;
    insert_query.query->updateTreeHash(hash);

    for (const auto & setting : insert_query.settings.allChanged())
    {
        hash.update(setting.getName());
        applyVisitor(FieldVisitorHash(hash), setting.getValue());
    }

    return hash.get64();
}

bool AsynchronousInsertQueue::InsertQuery::operator==(const InsertQuery & other) const
{
    return queryToString(query) == queryToString(other.query) && settings == other.settings;
}

<<<<<<< HEAD
AsynchronousInsertQueue::InsertData::Entry::Entry(String && bytes_, String && query_id_, MemoryTracker * user_memory_tracker_)
    : bytes(std::move(bytes_))
    , query_id(std::move(query_id_))
    , user_memory_tracker(user_memory_tracker_)
    , create_time(std::chrono::system_clock::now())
=======
AsynchronousInsertQueue::InsertData::Entry::Entry(String && bytes_, String && query_id_)
    : bytes(std::move(bytes_)), query_id(std::move(query_id_))
>>>>>>> ef1165c5
{
}

void AsynchronousInsertQueue::InsertData::Entry::finish(std::exception_ptr exception_)
{
    std::lock_guard lock(mutex);
    finished = true;
    exception = exception_;
    cv.notify_all();
}

bool AsynchronousInsertQueue::InsertData::Entry::wait(const Milliseconds & timeout) const
{
    std::unique_lock lock(mutex);
    return cv.wait_for(lock, timeout, [&] { return finished; });
}

bool AsynchronousInsertQueue::InsertData::Entry::isFinished() const
{
    std::lock_guard lock(mutex);
    return finished;
}

std::exception_ptr AsynchronousInsertQueue::InsertData::Entry::getException() const
{
    std::lock_guard lock(mutex);
    return exception;
}


AsynchronousInsertQueue::AsynchronousInsertQueue(ContextPtr context_, size_t pool_size, size_t max_data_size_, const Timeout & timeouts)
    : WithContext(context_)
    , max_data_size(max_data_size_)
    , busy_timeout(timeouts.busy)
    , stale_timeout(timeouts.stale)
    , pool(pool_size)
    , dump_by_first_update_thread(&AsynchronousInsertQueue::busyCheck, this)
    , cleanup_thread(&AsynchronousInsertQueue::cleanup, this)
{
    using namespace std::chrono;

    assert(pool_size);

    if (stale_timeout > 0ms)
        dump_by_last_update_thread = ThreadFromGlobalPool(&AsynchronousInsertQueue::staleCheck, this);
}

AsynchronousInsertQueue::~AsynchronousInsertQueue()
{
    /// TODO: add a setting for graceful shutdown.

    shutdown = true;

    assert(dump_by_first_update_thread.joinable());
    dump_by_first_update_thread.join();

    assert(cleanup_thread.joinable());
    cleanup_thread.join();

    if (dump_by_last_update_thread.joinable())
        dump_by_last_update_thread.join();

    pool.wait();

    std::lock_guard lock(currently_processing_mutex);
    for (const auto & [_, entry] : currently_processing_queries)
    {
        if (!entry->isFinished())
            entry->finish(std::make_exception_ptr(Exception(
                ErrorCodes::TIMEOUT_EXCEEDED,
                "Wait for async insert timeout exceeded)")));
    }
}

void AsynchronousInsertQueue::scheduleDataProcessingJob(const InsertQuery & key, InsertDataPtr data, ContextPtr global_context)
{
    /// Wrap 'unique_ptr' with 'shared_ptr' to make this
    /// lambda copyable and allow to save it to the thread pool.
    pool.scheduleOrThrowOnError([key, global_context, data = std::make_shared<InsertDataPtr>(std::move(data))]() mutable
    {
        processData(key, std::move(*data), std::move(global_context));
    });
}

void AsynchronousInsertQueue::push(ASTPtr query, ContextPtr query_context)
{
    query = query->clone();
    const auto & settings = query_context->getSettingsRef();
    auto & insert_query = query->as<ASTInsertQuery &>();

    InterpreterInsertQuery interpreter(query, query_context, settings.insert_allow_materialized_columns);
    auto table = interpreter.getTable(insert_query);
    auto sample_block = interpreter.getSampleBlock(insert_query, table, table->getInMemoryMetadataPtr());

    if (!FormatFactory::instance().isInputFormat(insert_query.format))
        throw Exception(ErrorCodes::UNKNOWN_FORMAT, "Unknown input format {}", insert_query.format);

    /// For table functions we check access while executing
    /// InterpreterInsertQuery::getTable() -> ITableFunction::execute().
    if (insert_query.table_id)
        query_context->checkAccess(AccessType::INSERT, insert_query.table_id, sample_block.getNames());

    String bytes;
    {
        auto read_buf = getReadBufferFromASTInsertQuery(query);
        WriteBufferFromString write_buf(bytes);
        copyData(*read_buf, write_buf);
    }

<<<<<<< HEAD
    if (auto quota = query_context->getQuota())
        quota->used(QuotaType::WRITTEN_BYTES, bytes.size());

    auto entry = std::make_shared<InsertData::Entry>(std::move(bytes), query_context->getCurrentQueryId(), CurrentThread::getUserMemoryTracker());

=======
    auto entry = std::make_shared<InsertData::Entry>(std::move(bytes), query_context->getCurrentQueryId());
>>>>>>> ef1165c5
    InsertQuery key{query, settings};

    {
        /// Firstly try to get entry from queue without exclusive lock.
        std::shared_lock read_lock(rwlock);
        if (auto it = queue.find(key); it != queue.end())
        {
            pushImpl(std::move(entry), it);
            return;
        }
    }

    std::unique_lock write_lock(rwlock);
    auto it = queue.emplace(key, std::make_shared<Container>()).first;
    pushImpl(std::move(entry), it);
}

void AsynchronousInsertQueue::pushImpl(InsertData::EntryPtr entry, QueueIterator it)
{
    auto & [data_mutex, data] = *it->second;
    std::lock_guard data_lock(data_mutex);

    if (!data)
        data = std::make_unique<InsertData>();

    data->size += entry->bytes.size();
    data->last_update = std::chrono::steady_clock::now();
    data->entries.emplace_back(entry);

    {
        std::lock_guard currently_processing_lock(currently_processing_mutex);
        currently_processing_queries.emplace(entry->query_id, entry);
    }

    LOG_TRACE(log, "Have {} pending inserts with total {} bytes of data for query '{}'",
        data->entries.size(), data->size, queryToString(it->first.query));

    if (data->size > max_data_size)
        scheduleDataProcessingJob(it->first, std::move(data), getContext());

    CurrentMetrics::add(CurrentMetrics::PendingAsyncInsert);
    ProfileEvents::increment(ProfileEvents::AsyncInsertQuery);
}

void AsynchronousInsertQueue::waitForProcessingQuery(const String & query_id, const Milliseconds & timeout)
{
    InsertData::EntryPtr entry;

    {
        std::lock_guard lock(currently_processing_mutex);
        auto it = currently_processing_queries.find(query_id);
        if (it == currently_processing_queries.end())
            return;

        entry = it->second;
    }

    bool finished = entry->wait(timeout);

    if (!finished)
        throw Exception(ErrorCodes::TIMEOUT_EXCEEDED, "Wait for async insert timeout ({} ms) exceeded)", timeout.count());

    if (auto exception = entry->getException())
        std::rethrow_exception(exception);
}

void AsynchronousInsertQueue::busyCheck()
{
    auto timeout = busy_timeout;

    while (!shutdown)
    {
        std::this_thread::sleep_for(timeout);

        /// TODO: use priority queue instead of raw unsorted queue.
        timeout = busy_timeout;
        std::shared_lock read_lock(rwlock);

        for (auto & [key, elem] : queue)
        {
            std::lock_guard data_lock(elem->mutex);
            if (!elem->data)
                continue;

            auto lag = std::chrono::steady_clock::now() - elem->data->first_update;
            if (lag >= busy_timeout)
                scheduleDataProcessingJob(key, std::move(elem->data), getContext());
            else
                timeout = std::min(timeout, std::chrono::ceil<std::chrono::milliseconds>(busy_timeout - lag));
        }
    }
}

void AsynchronousInsertQueue::staleCheck()
{
    while (!shutdown)
    {
        std::this_thread::sleep_for(stale_timeout);
        std::shared_lock read_lock(rwlock);

        for (auto & [key, elem] : queue)
        {
            std::lock_guard data_lock(elem->mutex);
            if (!elem->data)
                continue;

            auto lag = std::chrono::steady_clock::now() - elem->data->last_update;
            if (lag >= stale_timeout)
                scheduleDataProcessingJob(key, std::move(elem->data), getContext());
        }
    }
}

void AsynchronousInsertQueue::cleanup()
{
    /// Do not run cleanup too often,
    /// because it holds exclusive lock.
    auto timeout = busy_timeout * 5;

    while (!shutdown)
    {
        std::this_thread::sleep_for(timeout);
        std::vector<InsertQuery> keys_to_remove;

        {
            std::shared_lock read_lock(rwlock);

            for (auto & [key, elem] : queue)
            {
                std::lock_guard data_lock(elem->mutex);
                if (!elem->data)
                    keys_to_remove.push_back(key);
            }
        }

        if (!keys_to_remove.empty())
        {
            std::unique_lock write_lock(rwlock);
            size_t total_removed = 0;

            for (const auto & key : keys_to_remove)
            {
                auto it = queue.find(key);
                if (it != queue.end() && !it->second->data)
                {
                    queue.erase(it);
                    ++total_removed;
                }
            }

            if (total_removed)
                LOG_TRACE(log, "Removed stale entries for {} queries from asynchronous insertion queue", total_removed);
        }

        {
            std::vector<String> ids_to_remove;
            std::lock_guard lock(currently_processing_mutex);

            for (const auto & [query_id, entry] : currently_processing_queries)
                if (entry->isFinished())
                    ids_to_remove.push_back(query_id);

            if (!ids_to_remove.empty())
            {
                for (const auto & id : ids_to_remove)
                    currently_processing_queries.erase(id);

                LOG_TRACE(log, "Removed {} finished entries from asynchronous insertion queue", ids_to_remove.size());
            }
        }
    }
}

// static
void AsynchronousInsertQueue::processData(InsertQuery key, InsertDataPtr data, ContextPtr global_context)
try
{
    if (!data)
        return;

    const auto * log = &Poco::Logger::get("AsynchronousInsertQueue");
    const auto & insert_query = assert_cast<const ASTInsertQuery &>(*key.query);
    auto insert_context = Context::createCopy(global_context);

    /// 'resetParser' doesn't work for parallel parsing.
    key.settings.set("input_format_parallel_parsing", false);
    insert_context->makeQueryContext();
    insert_context->setSettings(key.settings);

    /// Set initial_query_id, because it's used in InterpreterInsertQuery for table lock.
    insert_context->getClientInfo().query_kind = ClientInfo::QueryKind::INITIAL_QUERY;
    insert_context->setCurrentQueryId("");

    InterpreterInsertQuery interpreter(key.query, insert_context, key.settings.insert_allow_materialized_columns, false, false, true);
    auto pipeline = interpreter.execute().pipeline;
    assert(pipeline.pushing());

    auto header = pipeline.getHeader();
    auto format = getInputFormatFromASTInsertQuery(key.query, false, header, insert_context, nullptr);

    size_t total_rows = 0;
    InsertData::EntryPtr current_entry;

    auto on_error = [&](const MutableColumns & result_columns, Exception & e)
    {
        LOG_ERROR(log, "Failed parsing for query '{}' with query id {}. {}",
            queryToString(key.query), current_entry->query_id, e.displayText());

        for (const auto & column : result_columns)
            if (column->size() > total_rows)
                column->popBack(column->size() - total_rows);

        current_entry->finish(std::current_exception());
        return 0;
    };

    std::shared_ptr<ISimpleTransform> adding_defaults_transform;
    if (insert_context->getSettingsRef().input_format_defaults_for_omitted_fields && insert_query.table_id)
    {
        StoragePtr storage = DatabaseCatalog::instance().getTable(insert_query.table_id, insert_context);
        auto metadata_snapshot = storage->getInMemoryMetadataPtr();
        const auto & columns = metadata_snapshot->getColumns();
        if (columns.hasDefaults())
            adding_defaults_transform = std::make_shared<AddingDefaultsTransform>(header, columns, *format, insert_context);
    }

    StreamingFormatExecutor executor(header, format, std::move(on_error), std::move(adding_defaults_transform));
    std::unique_ptr<ReadBuffer> last_buffer;
    for (const auto & entry : data->entries)
    {
        auto buffer = std::make_unique<ReadBufferFromString>(entry->bytes);
        current_entry = entry;
        total_rows += executor.execute(*buffer);

        /// Keep buffer, because it still can be used
        /// in destructor, while resetting buffer at next iteration.
        last_buffer = std::move(buffer);
    }

    format->addBuffer(std::move(last_buffer));

    auto chunk = Chunk(executor.getResultColumns(), total_rows);
    size_t total_bytes = chunk.bytes();

    auto source = std::make_shared<SourceFromSingleChunk>(header, std::move(chunk));
    pipeline.complete(Pipe(std::move(source)));

    CompletedPipelineExecutor completed_executor(pipeline);
    completed_executor.execute();

    LOG_INFO(log, "Flushed {} rows, {} bytes for query '{}'",
        total_rows, total_bytes, queryToString(key.query));

    for (const auto & entry : data->entries)
        if (!entry->isFinished())
            entry->finish();

    CurrentMetrics::sub(CurrentMetrics::PendingAsyncInsert, data->entries.size());
}
catch (const Exception & e)
{
    finishWithException(key.query, data->entries, e);
}
catch (const Poco::Exception & e)
{
    finishWithException(key.query, data->entries, e);
}
catch (const std::exception & e)
{
    finishWithException(key.query, data->entries, e);
}
catch (...)
{
    finishWithException(key.query, data->entries, Exception(ErrorCodes::UNKNOWN_EXCEPTION, "Unknown exception"));
}

template <typename E>
void AsynchronousInsertQueue::finishWithException(
    const ASTPtr & query, const std::list<InsertData::EntryPtr> & entries, const E & exception)
{
    tryLogCurrentException("AsynchronousInsertQueue", fmt::format("Failed insertion for query '{}'", queryToString(query)));

    for (const auto & entry : entries)
    {
        if (!entry->isFinished())
        {
            /// Make a copy of exception to avoid concurrent usage of
            /// one exception object from several threads.
            entry->finish(std::make_exception_ptr(exception));
        }
    }

    CurrentMetrics::sub(CurrentMetrics::PendingAsyncInsert, entries.size());
}

}<|MERGE_RESOLUTION|>--- conflicted
+++ resolved
@@ -86,16 +86,10 @@
     return queryToString(query) == queryToString(other.query) && settings == other.settings;
 }
 
-<<<<<<< HEAD
 AsynchronousInsertQueue::InsertData::Entry::Entry(String && bytes_, String && query_id_, MemoryTracker * user_memory_tracker_)
     : bytes(std::move(bytes_))
     , query_id(std::move(query_id_))
     , user_memory_tracker(user_memory_tracker_)
-    , create_time(std::chrono::system_clock::now())
-=======
-AsynchronousInsertQueue::InsertData::Entry::Entry(String && bytes_, String && query_id_)
-    : bytes(std::move(bytes_)), query_id(std::move(query_id_))
->>>>>>> ef1165c5
 {
 }
 
@@ -205,15 +199,8 @@
         copyData(*read_buf, write_buf);
     }
 
-<<<<<<< HEAD
-    if (auto quota = query_context->getQuota())
-        quota->used(QuotaType::WRITTEN_BYTES, bytes.size());
-
     auto entry = std::make_shared<InsertData::Entry>(std::move(bytes), query_context->getCurrentQueryId(), CurrentThread::getUserMemoryTracker());
 
-=======
-    auto entry = std::make_shared<InsertData::Entry>(std::move(bytes), query_context->getCurrentQueryId());
->>>>>>> ef1165c5
     InsertQuery key{query, settings};
 
     {
