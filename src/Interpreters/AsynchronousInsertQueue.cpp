--- conflicted
+++ resolved
@@ -61,7 +61,6 @@
     extern const int LOGICAL_ERROR;
 }
 
-<<<<<<< HEAD
 namespace
 {
 
@@ -75,26 +74,30 @@
 
 }
 
-AsynchronousInsertQueue::InsertQuery::InsertQuery(const ASTPtr & query_, const Settings & settings_, DataKind data_kind_)
+AsynchronousInsertQueue::InsertQuery::InsertQuery(
+    const ASTPtr & query_,
+    const std::optional<UUID> & user_id_,
+    const std::vector<UUID> & current_roles_,
+    const Settings & settings_,
+    DataKind data_kind_)
     : query(query_->clone())
     , query_str(queryToString(query))
+    , user_id(user_id_)
+    , current_roles(current_roles_)
     , settings(settings_)
     , data_kind(data_kind_)
-=======
-AsynchronousInsertQueue::InsertQuery::InsertQuery(const ASTPtr & query_, const Settings & settings_, const std::optional<UUID> & user_id_, const std::vector<UUID> & current_roles_)
-    : query(query_->clone())
-    , query_str(queryToString(query))
-    , settings(settings_)
-    , user_id(user_id_)
-    , current_roles(current_roles_)
-    , hash(calculateHash())
->>>>>>> df037e07
 {
     SipHash siphash;
 
-<<<<<<< HEAD
     siphash.update(data_kind);
     query->updateTreeHash(siphash);
+
+    if (user_id)
+    {
+        siphash.update(*user_id);
+        for (const auto & current_role : current_roles)
+            siphash.update(current_role);
+    }
 
     for (const auto & setting : settings.allChanged())
     {
@@ -107,16 +110,6 @@
     }
 
     hash = siphash.get128();
-=======
-AsynchronousInsertQueue::InsertQuery::InsertQuery(const InsertQuery & other)
-    : query(other.query->clone())
-    , query_str(other.query_str)
-    , settings(other.settings)
-    , user_id(other.user_id)
-    , current_roles(other.current_roles)
-    , hash(other.hash)
-{
->>>>>>> df037e07
 }
 
 AsynchronousInsertQueue::InsertQuery &
@@ -137,40 +130,9 @@
     return *this;
 }
 
-<<<<<<< HEAD
 bool AsynchronousInsertQueue::InsertQuery::operator==(const InsertQuery & other) const
 {
-    return std::tie(data_kind, query_str, setting_changes) == std::tie(other.data_kind, other.query_str, other.setting_changes);
-=======
-UInt128 AsynchronousInsertQueue::InsertQuery::calculateHash() const
-{
-    SipHash siphash;
-    query->updateTreeHash(siphash);
-
-    if (user_id)
-    {
-        siphash.update(*user_id);
-        for (const auto & current_role : current_roles)
-            siphash.update(current_role);
-    }
-
-    for (const auto & setting : settings.allChanged())
-    {
-        /// We don't consider this setting because it is only for deduplication,
-        /// which means we can put two inserts with different tokens in the same block safely.
-        if (setting.getName() == "insert_deduplication_token")
-            continue;
-        siphash.update(setting.getName());
-        applyVisitor(FieldVisitorHash(siphash), setting.getValue());
-    }
-
-    return siphash.get128();
-}
-
-bool AsynchronousInsertQueue::InsertQuery::operator==(const InsertQuery & other) const
-{
-    return query_str == other.query_str && user_id == other.user_id && current_roles == other.current_roles && settings == other.settings;
->>>>>>> df037e07
+    return toTupleCmp() == other.toTupleCmp();
 }
 
 AsynchronousInsertQueue::InsertData::Entry::Entry(
@@ -327,7 +289,6 @@
         }
     }
 
-<<<<<<< HEAD
     return pushDataChunk(std::move(query), std::move(bytes), std::move(query_context));
 }
 
@@ -358,12 +319,7 @@
     if (chunk.getDataKind() == DataKind::Preprocessed)
         insert_query.format = "Native";
 
-    InsertQuery key{query, settings, chunk.getDataKind()};
-=======
-    auto entry = std::make_shared<InsertData::Entry>(std::move(bytes), query_context->getCurrentQueryId(), settings.insert_deduplication_token, CurrentThread::getUserMemoryTracker());
-
-    InsertQuery key{query, settings, query_context->getUserID(), query_context->getCurrentRoles()};
->>>>>>> df037e07
+    InsertQuery key{query, query_context->getUserID(), query_context->getCurrentRoles(), settings, chunk.getDataKind()};
     InsertDataPtr data_to_process;
     std::future<void> insert_future;
 
