--- conflicted
+++ resolved
@@ -195,11 +195,6 @@
     String bytes;
     {
         auto read_buf = getReadBufferFromASTInsertQuery(query);
-<<<<<<< HEAD
-        LimitReadBuffer limit_buf(*read_buf, settings.async_insert_max_data_size, /* trow_exception */ false, /* exact_limit */ {});
-
-=======
->>>>>>> 9989b0ac
         WriteBufferFromString write_buf(bytes);
         copyData(*read_buf, write_buf);
     }
