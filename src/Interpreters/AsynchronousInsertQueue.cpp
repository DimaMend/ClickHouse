--- conflicted
+++ resolved
@@ -892,22 +892,13 @@
             query_log_elem, insert_context, key.query, pipeline, pulling_pipeline, query_span, QueryCache::Usage::None, internal);
     };
 
-
-<<<<<<< HEAD
-        if (chunk.getNumRows() == 0)
-        {
-            finish_entries(/*num_rows=*/ 0, /*num_bytes=*/ 0);
-            pipeline.cancel();
-            return;
-        }
-=======
     if (chunk.getNumRows() == 0)
     {
         finish_entries();
         log_and_add_finish_to_query_log(0, 0);
+        pipeline.cancel();
         return;
     }
->>>>>>> 09898418
 
     try
     {
