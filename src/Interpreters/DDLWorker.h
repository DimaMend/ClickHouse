#pragma once

#include <Interpreters/Cluster.h>
#include <DataStreams/BlockIO.h>
#include <Common/CurrentThread.h>
#include <Common/ThreadPool.h>
#include <common/logger_useful.h>
#include <Storages/IStorage.h>

#include <atomic>
#include <chrono>
#include <condition_variable>
#include <mutex>
#include <thread>

namespace zkutil
{
    class ZooKeeper;
}

namespace DB
{

class Context;
class ASTAlterQuery;
class AccessRightsElements;
struct DDLLogEntry;
struct DDLTask;
using DDLTaskPtr = std::unique_ptr<DDLTask>;


/// Pushes distributed DDL query to the queue
BlockIO executeDDLQueryOnCluster(const ASTPtr & query_ptr, const Context & context);
BlockIO executeDDLQueryOnCluster(const ASTPtr & query_ptr, const Context & context, const AccessRightsElements & query_requires_access, bool query_requires_grant_option = false);
BlockIO executeDDLQueryOnCluster(const ASTPtr & query_ptr, const Context & context, AccessRightsElements && query_requires_access, bool query_requires_grant_option = false);


class DDLWorker
{
public:
    DDLWorker(int pool_size_, const std::string & zk_root_dir, Context & context_, const Poco::Util::AbstractConfiguration * config, const String & prefix);
    ~DDLWorker();

    /// Pushes query into DDL queue, returns path to created node
    String enqueueQuery(DDLLogEntry & entry);

    /// Host ID (name:port) for logging purposes
    /// Note that in each task hosts are identified individually by name:port from initiator server cluster config
    std::string getCommonHostID() const
    {
        return host_fqdn_id;
    }

private:
    using ZooKeeperPtr = std::shared_ptr<zkutil::ZooKeeper>;

    /// Returns cached ZooKeeper session (possibly expired).
    ZooKeeperPtr tryGetZooKeeper() const;
    /// If necessary, creates a new session and caches it.
    ZooKeeperPtr getAndSetZooKeeper();
    /// ZooKeeper recover loop (while not stopped).
    void recoverZooKeeper();

    void checkCurrentTasks();
    void scheduleTasks();
    void saveTask(const String & entry_name);

    /// Reads entry and check that the host belongs to host list of the task
    /// Returns non-empty DDLTaskPtr if entry parsed and the check is passed
    DDLTaskPtr initAndCheckTask(const String & entry_name, String & out_reason, const ZooKeeperPtr & zookeeper);

    void enqueueTask(DDLTaskPtr task);
    void processTask(DDLTask & task);

    /// Check that query should be executed on leader replica only
    static bool taskShouldBeExecutedOnLeader(const ASTPtr ast_ddl, StoragePtr storage);

    /// Executes query only on leader replica in case of replicated table.
    /// Queries like TRUNCATE/ALTER .../OPTIMIZE have to be executed only on one node of shard.
    /// Most of these queries can be executed on non-leader replica, but actually they still send
    /// query via RemoteBlockOutputStream to leader, so to avoid such "2-phase" query execution we
    /// execute query directly on leader.
    bool tryExecuteQueryOnLeaderReplica(
        DDLTask & task,
        StoragePtr storage,
        const String & rewritten_query,
        const String & node_path,
        const ZooKeeperPtr & zookeeper);

    void parseQueryAndResolveHost(DDLTask & task);

    bool tryExecuteQuery(const String & query, const DDLTask & task, ExecutionStatus & status);

    /// Checks and cleanups queue's nodes
    void cleanupQueue(Int64 current_time_seconds, const ZooKeeperPtr & zookeeper);

    /// Init task node
    static void createStatusDirs(const std::string & node_path, const ZooKeeperPtr & zookeeper);


    void runMainThread();
    void runCleanupThread();

    void attachToThreadGroup();

private:
<<<<<<< HEAD
    Context context;
=======
    std::atomic<bool> is_circular_replicated = false;
    Context & context;
>>>>>>> 59712136
    Poco::Logger * log;

    std::string host_fqdn;      /// current host domain name
    std::string host_fqdn_id;   /// host_name:port
    std::string queue_dir;      /// dir with queue of queries

    mutable std::mutex zookeeper_mutex;
    ZooKeeperPtr current_zookeeper;

    /// Save state of executed task to avoid duplicate execution on ZK error
    std::vector<std::string> last_tasks;

    std::shared_ptr<Poco::Event> queue_updated_event = std::make_shared<Poco::Event>();
    std::shared_ptr<Poco::Event> cleanup_event = std::make_shared<Poco::Event>();
    std::atomic<bool> stop_flag = false;

    ThreadFromGlobalPool main_thread;
    ThreadFromGlobalPool cleanup_thread;

    /// Size of the pool for query execution.
    size_t pool_size = 1;
    ThreadPool worker_pool;

    /// Cleaning starts after new node event is received if the last cleaning wasn't made sooner than N seconds ago
    Int64 cleanup_delay_period = 60; // minute (in seconds)
    /// Delete node if its age is greater than that
    Int64 task_max_lifetime = 7 * 24 * 60 * 60; // week (in seconds)
    /// How many tasks could be in the queue
    size_t max_tasks_in_queue = 1000;

    ThreadGroupStatusPtr thread_group;

    friend class DDLQueryStatusInputStream;
    friend struct DDLTask;
};


}<|MERGE_RESOLUTION|>--- conflicted
+++ resolved
@@ -104,12 +104,8 @@
     void attachToThreadGroup();
 
 private:
-<<<<<<< HEAD
-    Context context;
-=======
     std::atomic<bool> is_circular_replicated = false;
     Context & context;
->>>>>>> 59712136
     Poco::Logger * log;
 
     std::string host_fqdn;      /// current host domain name
