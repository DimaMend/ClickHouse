#include <Interpreters/InterpreterKillQueryQuery.h>
#include <Parsers/ASTKillQueryQuery.h>
#include <Parsers/queryToString.h>
#include <Interpreters/Context.h>
#include <Interpreters/executeDDLQueryOnCluster.h>
#include <Interpreters/ProcessList.h>
#include <Interpreters/executeQuery.h>
#include <Interpreters/CancellationCode.h>
#include <Interpreters/InterpreterAlterQuery.h>
#include <Parsers/ASTAlterQuery.h>
#include <Parsers/ParserAlterQuery.h>
#include <Parsers/parseQuery.h>
#include <Access/ContextAccess.h>
#include <Columns/ColumnString.h>
#include <Common/typeid_cast.h>
#include <DataTypes/DataTypeString.h>
#include <Columns/ColumnsNumber.h>
#include <DataTypes/DataTypesNumber.h>
#include <DataStreams/OneBlockInputStream.h>
#include <Storages/IStorage.h>
#include <Common/quoteString.h>
#include <thread>
#include <iostream>
#include <cstddef>


namespace DB
{

namespace ErrorCodes
{
    extern const int LOGICAL_ERROR;
    extern const int ACCESS_DENIED;
}


static const char * cancellationCodeToStatus(CancellationCode code)
{
    switch (code)
    {
        case CancellationCode::NotFound:
            return "finished";
        case CancellationCode::QueryIsNotInitializedYet:
            return "pending";
        case CancellationCode::CancelCannotBeSent:
            return "cant_cancel";
        case CancellationCode::CancelSent:
            return "waiting";
        default:
            return "unknown_status";
    }
}


struct QueryDescriptor
{
    String query_id;
    String user;
    size_t source_num;
    bool processed = false;

    QueryDescriptor(String query_id_, String user_, size_t source_num_, bool processed_ = false)
        : query_id(std::move(query_id_)), user(std::move(user_)), source_num(source_num_), processed(processed_) {}
};

using QueryDescriptors = std::vector<QueryDescriptor>;


static void insertResultRow(size_t n, CancellationCode code, const Block & source, const Block & header, MutableColumns & columns)
{
    columns[0]->insert(cancellationCodeToStatus(code));

    for (size_t col_num = 1, size = columns.size(); col_num < size; ++col_num)
        columns[col_num]->insertFrom(*source.getByName(header.getByPosition(col_num).name).column, n);
}

static QueryDescriptors extractQueriesExceptMeAndCheckAccess(const Block & processes_block, Context & context)
{
    QueryDescriptors res;
    size_t num_processes = processes_block.rows();
    res.reserve(num_processes);

    const ColumnString & query_id_col = typeid_cast<const ColumnString &>(*processes_block.getByName("query_id").column);
    const ColumnString & user_col = typeid_cast<const ColumnString &>(*processes_block.getByName("user").column);
    const ClientInfo & my_client = context.getProcessListElement()->getClientInfo();

    bool access_denied = false;
    std::optional<bool> is_kill_query_granted_value;
    auto is_kill_query_granted = [&]() -> bool
    {
        if (!is_kill_query_granted_value)
        {
            is_kill_query_granted_value = context.getAccess()->isGranted(AccessType::KILL_QUERY);
            if (!*is_kill_query_granted_value)
                access_denied = true;
        }
        return *is_kill_query_granted_value;
    };

    String query_user;

    for (size_t i = 0; i < num_processes; ++i)
    {
        if ((my_client.current_query_id == query_id_col.getDataAt(i).toString())
            && (my_client.current_user == user_col.getDataAt(i).toString()))
            continue;

        auto query_id = query_id_col.getDataAt(i).toString();
        query_user = user_col.getDataAt(i).toString();

        if ((my_client.current_user != query_user) && !is_kill_query_granted())
            continue;

        res.emplace_back(std::move(query_id), query_user, i, false);
    }

    if (res.empty() && access_denied)
        throw Exception("User " + my_client.current_user + " attempts to kill query created by " + query_user, ErrorCodes::ACCESS_DENIED);

    return res;
}


class SyncKillQueryInputStream : public IBlockInputStream
{
public:
    SyncKillQueryInputStream(ProcessList & process_list_, QueryDescriptors && processes_to_stop_, Block && processes_block_,
                             const Block & res_sample_block_)
        : process_list(process_list_),
        processes_to_stop(std::move(processes_to_stop_)),
        processes_block(std::move(processes_block_)),
        res_sample_block(res_sample_block_)
    {
        addTotalRowsApprox(processes_to_stop.size());
    }

    String getName() const override
    {
        return "SynchronousQueryKiller";
    }

    Block getHeader() const override { return res_sample_block; }

    Block readImpl() override
    {
        size_t num_result_queries = processes_to_stop.size();

        if (num_processed_queries >= num_result_queries)
            return Block();

        MutableColumns columns = res_sample_block.cloneEmptyColumns();

        do
        {
            for (auto & curr_process : processes_to_stop)
            {
                if (curr_process.processed)
                    continue;

                auto code = process_list.sendCancelToQuery(curr_process.query_id, curr_process.user, true);

                if (code != CancellationCode::QueryIsNotInitializedYet && code != CancellationCode::CancelSent)
                {
                    curr_process.processed = true;
                    insertResultRow(curr_process.source_num, code, processes_block, res_sample_block, columns);
                    ++num_processed_queries;
                }
                /// Wait if CancelSent
            }

            /// KILL QUERY could be killed also
            if (isCancelled())
                break;

            /// Sleep if there are unprocessed queries
            if (num_processed_queries < num_result_queries)
                std::this_thread::sleep_for(std::chrono::milliseconds(100));

        /// Don't produce empty block
        } while (columns.empty() || columns[0]->empty());

        return res_sample_block.cloneWithColumns(std::move(columns));
    }

    ProcessList & process_list;
    QueryDescriptors processes_to_stop;
    Block processes_block;
    Block res_sample_block;
    size_t num_processed_queries = 0;
};


BlockIO InterpreterKillQueryQuery::execute()
{
    const auto & query = query_ptr->as<ASTKillQueryQuery &>();

    if (!query.cluster.empty())
        return executeDDLQueryOnCluster(query_ptr, context, getRequiredAccessForDDLOnCluster());

    BlockIO res_io;
    switch (query.type)
    {
    case ASTKillQueryQuery::Type::Query:
    {
        Block processes_block = getSelectResult("query_id, user, query", "system.processes");
        if (!processes_block)
            return res_io;

        ProcessList & process_list = context.getProcessList();
        QueryDescriptors queries_to_stop = extractQueriesExceptMeAndCheckAccess(processes_block, context);

        auto header = processes_block.cloneEmpty();
        header.insert(0, {ColumnString::create(), std::make_shared<DataTypeString>(), "kill_status"});

        if (!query.sync || query.test)
        {
            MutableColumns res_columns = header.cloneEmptyColumns();
            for (const auto & query_desc : queries_to_stop)
            {
                auto code = (query.test) ? CancellationCode::Unknown : process_list.sendCancelToQuery(query_desc.query_id, query_desc.user, true);
                insertResultRow(query_desc.source_num, code, processes_block, header, res_columns);
            }

            res_io.in = std::make_shared<OneBlockInputStream>(header.cloneWithColumns(std::move(res_columns)));
        }
        else
        {
            res_io.in = std::make_shared<SyncKillQueryInputStream>(
                process_list, std::move(queries_to_stop), std::move(processes_block), header);
        }

        break;
    }
    case ASTKillQueryQuery::Type::Mutation:
    {
        Block mutations_block = getSelectResult("database, table, mutation_id, command", "system.mutations");
        if (!mutations_block)
            return res_io;

        const ColumnString & database_col = typeid_cast<const ColumnString &>(*mutations_block.getByName("database").column);
        const ColumnString & table_col = typeid_cast<const ColumnString &>(*mutations_block.getByName("table").column);
        const ColumnString & mutation_id_col = typeid_cast<const ColumnString &>(*mutations_block.getByName("mutation_id").column);
        const ColumnString & command_col = typeid_cast<const ColumnString &>(*mutations_block.getByName("command").column);

        auto header = mutations_block.cloneEmpty();
        header.insert(0, {ColumnString::create(), std::make_shared<DataTypeString>(), "kill_status"});

        MutableColumns res_columns = header.cloneEmptyColumns();
        auto table_id = StorageID::createEmpty();
        AccessRightsElements required_access_rights;
        auto access = context.getAccess();
        bool access_denied = false;

        for (size_t i = 0; i < mutations_block.rows(); ++i)
        {
            table_id = StorageID{database_col.getDataAt(i).toString(), table_col.getDataAt(i).toString()};
            auto mutation_id = mutation_id_col.getDataAt(i).toString();

            CancellationCode code = CancellationCode::Unknown;
            if (!query.test)
            {
                auto storage = DatabaseCatalog::instance().tryGetTable(table_id, context);
                if (!storage)
                    code = CancellationCode::NotFound;
                else
                {
                    ParserAlterCommand parser;
                    auto command_ast = parseQuery(parser, command_col.getDataAt(i).toString(), 0, context.getSettingsRef().max_parser_depth);
                    required_access_rights = InterpreterAlterQuery::getRequiredAccessForCommand(command_ast->as<const ASTAlterCommand &>(), table_id.database_name, table_id.table_name);
                    if (!access->isGranted(required_access_rights))
                    {
                        access_denied = true;
                        continue;
                    }
                    code = storage->killMutation(mutation_id);
                }
            }

            insertResultRow(i, code, mutations_block, header, res_columns);
        }

        if (res_columns[0]->empty() && access_denied)
            throw Exception(
                "Not allowed to kill mutation. To execute this query it's necessary to have the grant " + required_access_rights.toString(),
                ErrorCodes::ACCESS_DENIED);

        res_io.in = std::make_shared<OneBlockInputStream>(header.cloneWithColumns(std::move(res_columns)));

        break;
    }
    }

    return res_io;
}

Block InterpreterKillQueryQuery::getSelectResult(const String & columns, const String & table)
{
    String select_query = "SELECT " + columns + " FROM " + table;
    auto & where_expression = query_ptr->as<ASTKillQueryQuery>()->where_expression;
    if (where_expression)
        select_query += " WHERE " + queryToString(where_expression);

<<<<<<< HEAD
    auto stream = executeQuery(select_query, getContext(), true).getInputStream();
=======
    auto stream = executeQuery(select_query, context.getGlobalContext(), true).getInputStream();
>>>>>>> 59fbee3b
    Block res = stream->read();

    if (res && stream->read())
        throw Exception("Expected one block from input stream", ErrorCodes::LOGICAL_ERROR);

    return res;
}


AccessRightsElements InterpreterKillQueryQuery::getRequiredAccessForDDLOnCluster() const
{
    const auto & query = query_ptr->as<ASTKillQueryQuery &>();
    AccessRightsElements required_access;
    if (query.type == ASTKillQueryQuery::Type::Query)
        required_access.emplace_back(AccessType::KILL_QUERY);
    else if (query.type == ASTKillQueryQuery::Type::Mutation)
        required_access.emplace_back(AccessType::ALTER_UPDATE | AccessType::ALTER_DELETE | AccessType::ALTER_MATERIALIZE_INDEX | AccessType::ALTER_MATERIALIZE_TTL);
    return required_access;
}

}<|MERGE_RESOLUTION|>--- conflicted
+++ resolved
@@ -300,11 +300,7 @@
     if (where_expression)
         select_query += " WHERE " + queryToString(where_expression);
 
-<<<<<<< HEAD
-    auto stream = executeQuery(select_query, getContext(), true).getInputStream();
-=======
-    auto stream = executeQuery(select_query, context.getGlobalContext(), true).getInputStream();
->>>>>>> 59fbee3b
+    auto stream = executeQuery(select_query, context, true).getInputStream();
     Block res = stream->read();
 
     if (res && stream->read())
