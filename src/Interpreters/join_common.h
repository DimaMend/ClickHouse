#pragma once

#include <Columns/ColumnsNumber.h>
#include <Core/Block.h>
#include <Interpreters/IJoin.h>
#include <Interpreters/ActionsDAG.h>
#include <Interpreters/ExpressionActions.h>

namespace DB
{

struct ColumnWithTypeAndName;
class TableJoin;
class IColumn;
using ColumnRawPtrs = std::vector<const IColumn *>;
using UInt8ColumnDataPtr = const ColumnUInt8::Container *;

namespace JoinCommon
{
bool canBecomeNullable(const DataTypePtr & type);
DataTypePtr convertTypeToNullable(const DataTypePtr & type);
void convertColumnToNullable(ColumnWithTypeAndName & column, bool remove_low_card = false);
void convertColumnsToNullable(Block & block, size_t starting_pos = 0);
void removeColumnNullability(ColumnWithTypeAndName & column);
void changeColumnRepresentation(const ColumnPtr & src_column, ColumnPtr & dst_column);
ColumnPtr emptyNotNullableClone(const ColumnPtr & column);
ColumnPtr materializeColumn(const Block & block, const String & name);
Columns materializeColumns(const Block & block, const Names & names);
ColumnRawPtrs materializeColumnsInplace(Block & block, const Names & names);
ColumnRawPtrs getRawPointers(const Columns & columns);
void removeLowCardinalityInplace(Block & block);
void removeLowCardinalityInplace(Block & block, const Names & names, bool change_type = true);
void restoreLowCardinalityInplace(Block & block);

ColumnRawPtrs extractKeysForJoin(const Block & block_keys, const Names & key_names_right);

/// Throw an exception if join condition column is not UIint8
void checkTypesOfMasks(const Block & block_left, const String & condition_name_left,
                       const Block & block_right, const String & condition_name_right);

/// Throw an exception if blocks have different types of key columns . Compare up to Nullability.
void checkTypesOfKeys(const Block & block_left, const Names & key_names_left,
                      const Block & block_right, const Names & key_names_right);

/// Check both keys and conditions
void checkTypesOfKeys(const Block & block_left, const Names & key_names_left, const String & condition_name_left,
                      const Block & block_right, const Names & key_names_right, const String & condition_name_right);

void createMissedColumns(Block & block);
void joinTotals(const Block & totals, const Block & columns_to_add, const TableJoin & table_join, Block & block);

void addDefaultValues(IColumn & column, const DataTypePtr & type, size_t count);

bool typesEqualUpToNullability(DataTypePtr left_type, DataTypePtr right_type);

<<<<<<< HEAD
/// Return mask array of type ColumnUInt8 for specified column. Source should have type UInt8 or Nullable(UInt8).
ColumnPtr getColumnAsMask(const Block & block, const String & column_name);

/// Split key and other columns by keys name list
void splitAdditionalColumns(const Names & key_names, const Block & sample_block, Block & block_keys, Block & block_others);
=======
void changeLowCardinalityInplace(ColumnWithTypeAndName & column);
>>>>>>> a8ce3bed

}

/// Creates result from right table data in RIGHT and FULL JOIN when keys are not present in left table.
class NotJoined
{
public:
    NotJoined(const TableJoin & table_join, const Block & saved_block_sample_, const Block & right_sample_block,
              const Block & result_sample_block_, const Names & key_names_left_ = {}, const Names & key_names_right_ = {});

    void correctLowcardAndNullability(MutableColumns & columns_right);
    void addLeftColumns(Block & block, size_t rows_added) const;
    void addRightColumns(Block & block, MutableColumns & columns_right) const;
    void copySameKeys(Block & block) const;

protected:
    Block saved_block_sample;
    Block result_sample_block;

    Names key_names_left;
    Names key_names_right;

    ~NotJoined() = default;

private:
    /// Indices of columns in result_sample_block that should be generated
    std::vector<size_t> column_indices_left;
    /// Indices of columns that come from the right-side table: right_pos -> result_pos
    std::unordered_map<size_t, size_t> column_indices_right;
    ///
    std::unordered_map<size_t, size_t> same_result_keys;
    /// Which right columns (saved in parent) need nullability change before placing them in result block
    std::vector<size_t> right_nullability_adds;
    std::vector<size_t> right_nullability_removes;
    /// Which right columns (saved in parent) need LowCardinality change before placing them in result block
    std::vector<std::pair<size_t, ColumnPtr>> right_lowcard_changes;

    void setRightIndex(size_t right_pos, size_t result_position);
    void extractColumnChanges(size_t right_pos, size_t result_pos);
};

}<|MERGE_RESOLUTION|>--- conflicted
+++ resolved
@@ -53,15 +53,13 @@
 
 bool typesEqualUpToNullability(DataTypePtr left_type, DataTypePtr right_type);
 
-<<<<<<< HEAD
 /// Return mask array of type ColumnUInt8 for specified column. Source should have type UInt8 or Nullable(UInt8).
 ColumnPtr getColumnAsMask(const Block & block, const String & column_name);
 
 /// Split key and other columns by keys name list
 void splitAdditionalColumns(const Names & key_names, const Block & sample_block, Block & block_keys, Block & block_others);
-=======
+
 void changeLowCardinalityInplace(ColumnWithTypeAndName & column);
->>>>>>> a8ce3bed
 
 }
 
