LIBRARY()

ADDINCL(
    contrib/libs/libdivide
    contrib/libs/pdqsort
)

PEERDIR(
    clickhouse/src/Core
    contrib/libs/libdivide
    contrib/libs/pdqsort
)

NO_COMPILER_WARNINGS()

SRCS(
    ActionLocksManager.cpp
    ActionsVisitor.cpp
    addMissingDefaults.cpp
    addTypeConversionToAST.cpp
    Aggregator.cpp
<<<<<<< HEAD
    ArithmeticOperationsInAgrFuncOptimize.cpp
    ArithmeticOperationsInAgrFuncOptimize.h
=======
>>>>>>> 8ba20b21
    ArrayJoinAction.cpp
    AsynchronousMetrics.cpp
    BloomFilter.cpp
    castColumn.cpp
    CatBoostModel.cpp
    ClientInfo.cpp
    Cluster.cpp
    ClusterProxy/executeQuery.cpp
    ClusterProxy/SelectStreamFactory.cpp
    CollectJoinOnKeysVisitor.cpp
    Context.cpp
    convertFieldToType.cpp
    createBlockSelector.cpp
    CrossToInnerJoinVisitor.cpp
    DatabaseAndTableWithAlias.cpp
    DatabaseCatalog.cpp
    DDLWorker.cpp
    DictionaryReader.cpp
    DNSCacheUpdater.cpp
    EmbeddedDictionaries.cpp
    evaluateConstantExpression.cpp
    executeQuery.cpp
    ExecuteScalarSubqueriesVisitor.cpp
    ExpressionActions.cpp
    ExpressionAnalyzer.cpp
    ExternalDictionariesLoader.cpp
    ExternalLoader.cpp
    ExternalLoaderDatabaseConfigRepository.cpp
    ExternalLoaderTempConfigRepository.cpp
    ExternalLoaderXMLConfigRepository.cpp
    ExternalModelsLoader.cpp
    ExtractExpressionInfoVisitor.cpp
    FillingRow.cpp
    getClusterName.cpp
    getTableExpressions.cpp
    HashJoin.cpp
    IdentifierSemantic.cpp
    IExternalLoadable.cpp
    InJoinSubqueriesPreprocessor.cpp
    inplaceBlockConversions.cpp
    InternalTextLogsQueue.cpp
    InterpreterAlterQuery.cpp
    InterpreterCheckQuery.cpp
    InterpreterCreateQuery.cpp
    InterpreterCreateQuotaQuery.cpp
    InterpreterCreateRoleQuery.cpp
    InterpreterCreateRowPolicyQuery.cpp
    InterpreterCreateSettingsProfileQuery.cpp
    InterpreterCreateUserQuery.cpp
    InterpreterDescribeQuery.cpp
    InterpreterDropAccessEntityQuery.cpp
    InterpreterDropQuery.cpp
    InterpreterExistsQuery.cpp
    InterpreterExplainQuery.cpp
    InterpreterFactory.cpp
    InterpreterGrantQuery.cpp
    InterpreterInsertQuery.cpp
    InterpreterKillQueryQuery.cpp
    InterpreterOptimizeQuery.cpp
    InterpreterRenameQuery.cpp
    InterpreterSelectQuery.cpp
    InterpreterSelectWithUnionQuery.cpp
    InterpreterSetQuery.cpp
    InterpreterSetRoleQuery.cpp
    InterpreterShowCreateAccessEntityQuery.cpp
    InterpreterShowCreateQuery.cpp
    InterpreterShowGrantsQuery.cpp
    InterpreterShowProcesslistQuery.cpp
    InterpreterShowQuotasQuery.cpp
    InterpreterShowRowPoliciesQuery.cpp
    InterpreterShowTablesQuery.cpp
    InterpreterSystemQuery.cpp
    InterpreterUseQuery.cpp
    InterpreterWatchQuery.cpp
    interpretSubquery.cpp
    join_common.cpp
    JoinedTables.cpp
    JoinSwitcher.cpp
    JoinToSubqueryTransformVisitor.cpp
    loadMetadata.cpp
    LogicalExpressionsOptimizer.cpp
    MarkTableIdentifiersVisitor.cpp
    MergeJoin.cpp
    MetricLog.cpp
    MutationsInterpreter.cpp
    NullableUtils.cpp
    OptimizeIfChains.cpp
    OptimizeIfWithConstantConditionVisitor.cpp
    PartLog.cpp
    PredicateExpressionsOptimizer.cpp
    PredicateRewriteVisitor.cpp
    ProcessList.cpp
    ProfileEventsExt.cpp
    QueryAliasesVisitor.cpp
    QueryLog.cpp
    QueryNormalizer.cpp
    QueryThreadLog.cpp
    RenameColumnVisitor.cpp
    ReplaceQueryParameterVisitor.cpp
    RequiredSourceColumnsData.cpp
    RequiredSourceColumnsVisitor.cpp
    RewriteAnyFunctionVisitor.cpp
    RowRefs.cpp
    Set.cpp
    SetVariants.cpp
    sortBlock.cpp
    StorageID.cpp
    SubqueryForSet.cpp
    SyntaxAnalyzer.cpp
    SystemLog.cpp
    TableJoin.cpp
    TablesStatus.cpp
    TextLog.cpp
    ThreadStatusExt.cpp
    TraceLog.cpp
    TranslateQualifiedNamesVisitor.cpp
)

END()<|MERGE_RESOLUTION|>--- conflicted
+++ resolved
@@ -19,11 +19,6 @@
     addMissingDefaults.cpp
     addTypeConversionToAST.cpp
     Aggregator.cpp
-<<<<<<< HEAD
-    ArithmeticOperationsInAgrFuncOptimize.cpp
-    ArithmeticOperationsInAgrFuncOptimize.h
-=======
->>>>>>> 8ba20b21
     ArrayJoinAction.cpp
     AsynchronousMetrics.cpp
     BloomFilter.cpp
