--- conflicted
+++ resolved
@@ -88,11 +88,8 @@
         bool add_special = true);
 
     void collectSourceColumns(bool add_special);
-<<<<<<< HEAD
-    bool collectUsedColumns(const ASTPtr & query, bool is_select, bool visit_index_hint, bool optimize_project_query, bool no_throw = false);
-=======
-    bool collectUsedColumns(const ASTPtr & query, bool is_select, bool no_throw = false);
->>>>>>> 9146391e
+    bool collectUsedColumns(const ASTPtr & query, bool is_select, bool optimize_project_query, bool no_throw = false);
+
     Names requiredSourceColumns() const { return required_source_columns.getNames(); }
     const Names & requiredSourceColumnsForAccessCheck() const { return required_source_columns_before_expanding_alias_columns; }
     NameSet getArrayJoinSourceNameSet() const;
