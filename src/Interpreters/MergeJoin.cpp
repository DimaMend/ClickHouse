#include <limits>

#include <Core/NamesAndTypes.h>
#include <Core/SortCursor.h>
#include <Columns/ColumnNullable.h>
#include <Interpreters/MergeJoin.h>
#include <Interpreters/TableJoin.h>
#include <Interpreters/sortBlock.h>
#include <Interpreters/join_common.h>
#include <DataStreams/materializeBlock.h>
#include <DataStreams/TemporaryFileStream.h>
#include <Processors/Sources/SourceFromInputStream.h>
#include <Processors/QueryPipeline.h>
#include <Processors/Transforms/MergeSortingTransform.h>
#include <Processors/Executors/PipelineExecutingBlockInputStream.h>
#include <DataStreams/BlocksListBlockInputStream.h>


namespace DB
{

namespace ErrorCodes
{
    extern const int NOT_IMPLEMENTED;
    extern const int PARAMETER_OUT_OF_BOUND;
    extern const int LOGICAL_ERROR;
}

namespace
{

template <bool has_left_nulls, bool has_right_nulls>
int nullableCompareAt(const IColumn & left_column, const IColumn & right_column, size_t lhs_pos, size_t rhs_pos)
{
    static constexpr int null_direction_hint = 1;

    if constexpr (has_left_nulls && has_right_nulls)
    {
        const auto * left_nullable = checkAndGetColumn<ColumnNullable>(left_column);
        const auto * right_nullable = checkAndGetColumn<ColumnNullable>(right_column);

        if (left_nullable && right_nullable)
        {
            int res = left_column.compareAt(lhs_pos, rhs_pos, right_column, null_direction_hint);
            if (res)
                return res;

            /// NULL != NULL case
            if (left_column.isNullAt(lhs_pos))
                return null_direction_hint;

            return 0;
        }
    }

    if constexpr (has_left_nulls)
    {
        if (const auto * left_nullable = checkAndGetColumn<ColumnNullable>(left_column))
        {
            if (left_column.isNullAt(lhs_pos))
                return null_direction_hint;
            return left_nullable->getNestedColumn().compareAt(lhs_pos, rhs_pos, right_column, null_direction_hint);
        }
    }

    if constexpr (has_right_nulls)
    {
        if (const auto * right_nullable = checkAndGetColumn<ColumnNullable>(right_column))
        {
            if (right_column.isNullAt(rhs_pos))
                return -null_direction_hint;
            return left_column.compareAt(lhs_pos, rhs_pos, right_nullable->getNestedColumn(), null_direction_hint);
        }
    }

    return left_column.compareAt(lhs_pos, rhs_pos, right_column, null_direction_hint);
}

Block extractMinMax(const Block & block, const Block & keys)
{
    if (block.rows() == 0)
        throw Exception("Unexpected empty block", ErrorCodes::LOGICAL_ERROR);

    Block min_max = keys.cloneEmpty();
    MutableColumns columns = min_max.mutateColumns();

    for (size_t i = 0; i < columns.size(); ++i)
    {
        const auto & src_column = block.getByName(keys.getByPosition(i).name);

        columns[i]->insertFrom(*src_column.column, 0);
        columns[i]->insertFrom(*src_column.column, block.rows() - 1);
    }

    min_max.setColumns(std::move(columns));
    return min_max;
}

}


class RowBitmaps
{
public:
    struct Bitmap
    {
        using Container = std::vector<bool>;

        std::mutex mutex;
        Container bitmap;

        size_t size() const { return bitmap.size(); }
        bool empty() const { return bitmap.empty(); }

        void applyOr(Container && addition) noexcept
        {
            std::lock_guard lock(mutex);

            if (bitmap.empty())
            {
                bitmap.swap(addition);
                return;
            }

            /// TODO: simd bit or (need padding and tail in container)
            for (size_t i = 0; i < bitmap.size(); ++i)
                if (addition[i])
                    bitmap[i] = true;
        }
    };

    using Container = Bitmap::Container;

    explicit RowBitmaps(size_t size)
    {
        maps.reserve(size);
        for (size_t i = 0; i < size; ++i)
            maps.emplace_back(std::make_unique<Bitmap>());
    }

    bool used(size_t bitmap_number) const
    {
        return !maps[bitmap_number]->empty();
    }

    void applyOr(size_t bitmap_number, Container && addition) noexcept
    {
        maps[bitmap_number]->applyOr(std::move(addition));
    }

    IColumn::Filter getNotUsed(size_t bitmap_number) const
    {
        const Container & bitmap = maps[bitmap_number]->bitmap;

        IColumn::Filter filter(bitmap.size());
        for (size_t i = 0; i < bitmap.size(); ++i)
            filter[i] = !bitmap[i];
        return filter;
    }

private:
    std::vector<std::unique_ptr<Bitmap>> maps;
};

struct MergeJoinEqualRange
{
    size_t left_start = 0;
    size_t right_start = 0;
    size_t left_length = 0;
    size_t right_length = 0;

    bool empty() const { return !left_length && !right_length; }
};

using Range = MergeJoinEqualRange;


class MergeJoinCursor
{
public:
    MergeJoinCursor(const Block & block, const SortDescription & desc_)
        : impl(SortCursorImpl(block, desc_))
    {
        /// SortCursorImpl can work with permutation, but MergeJoinCursor can't.
        if (impl.permutation)
            throw Exception("Logical error: MergeJoinCursor doesn't support permutation", ErrorCodes::LOGICAL_ERROR);
    }

    size_t position() const { return impl.getRow(); }
    size_t end() const { return impl.rows; }
    bool atEnd() const { return impl.getRow() >= impl.rows; }
    void nextN(size_t num) { impl.getPosRef() += num; }

    void setCompareNullability(const MergeJoinCursor & rhs)
    {
        has_left_nullable = false;
        has_right_nullable = false;

        for (size_t i = 0; i < impl.sort_columns_size; ++i)
        {
            has_left_nullable = has_left_nullable || isColumnNullable(*impl.sort_columns[i]);
            has_right_nullable = has_right_nullable || isColumnNullable(*rhs.impl.sort_columns[i]);
        }
    }

    Range getNextEqualRange(MergeJoinCursor & rhs)
    {
        if (has_left_nullable && has_right_nullable)
            return getNextEqualRangeImpl<true, true>(rhs);
        else if (has_left_nullable)
            return getNextEqualRangeImpl<true, false>(rhs);
        else if (has_right_nullable)
            return getNextEqualRangeImpl<false, true>(rhs);
        return getNextEqualRangeImpl<false, false>(rhs);
    }

    int intersect(const Block & min_max, const Names & key_names)
    {
        if (end() == 0 || min_max.rows() != 2)
            throw Exception("Unexpected block size", ErrorCodes::LOGICAL_ERROR);

        size_t last_position = end() - 1;
        int first_vs_max = 0;
        int last_vs_min = 0;

        for (size_t i = 0; i < impl.sort_columns_size; ++i)
        {
            const auto & left_column = *impl.sort_columns[i];
            const auto & right_column = *min_max.getByName(key_names[i]).column; /// cannot get by position cause of possible duplicates

            if (!first_vs_max)
                first_vs_max = nullableCompareAt<true, true>(left_column, right_column, position(), 1);

            if (!last_vs_min)
                last_vs_min = nullableCompareAt<true, true>(left_column, right_column, last_position, 0);
        }

        if (first_vs_max > 0)
            return 1;
        if (last_vs_min < 0)
            return -1;
        return 0;
    }

private:
    SortCursorImpl impl;
    bool has_left_nullable = false;
    bool has_right_nullable = false;

    template <bool left_nulls, bool right_nulls>
    Range getNextEqualRangeImpl(MergeJoinCursor & rhs)
    {
        while (!atEnd() && !rhs.atEnd())
        {
            int cmp = compareAtCursor<left_nulls, right_nulls>(rhs);
            if (cmp < 0)
                impl.next();
            else if (cmp > 0)
                rhs.impl.next();
            else if (!cmp)
                return Range{impl.getRow(), rhs.impl.getRow(), getEqualLength(), rhs.getEqualLength()};
        }

        return Range{impl.getRow(), rhs.impl.getRow(), 0, 0};
    }

    template <bool left_nulls, bool right_nulls>
    int ALWAYS_INLINE compareAtCursor(const MergeJoinCursor & rhs) const
    {
        for (size_t i = 0; i < impl.sort_columns_size; ++i)
        {
            const auto * left_column = impl.sort_columns[i];
            const auto * right_column = rhs.impl.sort_columns[i];

            int res = nullableCompareAt<left_nulls, right_nulls>(*left_column, *right_column, impl.getRow(), rhs.impl.getRow());
            if (res)
                return res;
        }
        return 0;
    }

    /// Expects !atEnd()
    size_t getEqualLength()
    {
        size_t pos = impl.getRow() + 1;
        for (; pos < impl.rows; ++pos)
            if (!samePrev(pos))
                break;
        return pos - impl.getRow();
    }

    /// Expects lhs_pos > 0
    bool ALWAYS_INLINE samePrev(size_t lhs_pos) const
    {
        for (size_t i = 0; i < impl.sort_columns_size; ++i)
            if (impl.sort_columns[i]->compareAt(lhs_pos - 1, lhs_pos, *(impl.sort_columns[i]), 1) != 0)
                return false;
        return true;
    }
};


namespace
{

MutableColumns makeMutableColumns(const Block & block, size_t rows_to_reserve = 0)
{
    MutableColumns columns;
    columns.reserve(block.columns());

    for (const auto & src_column : block)
    {
        columns.push_back(src_column.column->cloneEmpty());
        columns.back()->reserve(rows_to_reserve);
    }
    return columns;
}

void makeSortAndMerge(const Names & keys, SortDescription & sort, SortDescription & merge)
{
    NameSet unique_keys;
    for (const auto & key_name : keys)
    {
        merge.emplace_back(SortColumnDescription(key_name, 1, 1));

        if (!unique_keys.count(key_name))
        {
            unique_keys.insert(key_name);
            sort.emplace_back(SortColumnDescription(key_name, 1, 1));
        }
    }
}

void copyLeftRange(const Block & block, MutableColumns & columns, size_t start, size_t rows_to_add)
{
    for (size_t i = 0; i < block.columns(); ++i)
    {
        const auto & src_column = block.getByPosition(i).column;
        columns[i]->insertRangeFrom(*src_column, start, rows_to_add);
    }
}

void copyRightRange(const Block & right_block, const Block & right_columns_to_add, MutableColumns & columns,
                    size_t row_position, size_t rows_to_add)
{
    for (size_t i = 0; i < right_columns_to_add.columns(); ++i)
    {
        const auto & src_column = right_block.getByName(right_columns_to_add.getByPosition(i).name).column;
        auto & dst_column = columns[i];
        auto * dst_nullable = typeid_cast<ColumnNullable *>(dst_column.get());

        if (dst_nullable && !isColumnNullable(*src_column))
            dst_nullable->insertManyFromNotNullable(*src_column, row_position, rows_to_add);
        else
            dst_column->insertManyFrom(*src_column, row_position, rows_to_add);
    }
}

void joinEqualsAnyLeft(const Block & right_block, const Block & right_columns_to_add, MutableColumns & right_columns, const Range & range)
{
    copyRightRange(right_block, right_columns_to_add, right_columns, range.right_start, range.left_length);
}

template <bool is_all>
bool joinEquals(const Block & left_block, const Block & right_block, const Block & right_columns_to_add,
                MutableColumns & left_columns, MutableColumns & right_columns, Range & range, size_t max_rows [[maybe_unused]])
{
    bool one_more = true;

    if constexpr (is_all)
    {
        size_t range_rows = range.left_length * range.right_length;
        if (range_rows > max_rows)
        {
            /// We need progress. So we join at least one right row.
            range.right_length = max_rows / range.left_length;
            if (!range.right_length)
                range.right_length = 1;
            one_more = false;
        }

        size_t left_rows_to_add = range.left_length;
        size_t row_position = range.right_start;
        for (size_t right_row = 0; right_row < range.right_length; ++right_row, ++row_position)
        {
            copyLeftRange(left_block, left_columns, range.left_start, left_rows_to_add);
            copyRightRange(right_block, right_columns_to_add, right_columns, row_position, left_rows_to_add);
        }
    }
    else
    {
        size_t left_rows_to_add = range.left_length;
        copyLeftRange(left_block, left_columns, range.left_start, left_rows_to_add);
        copyRightRange(right_block, right_columns_to_add, right_columns, range.right_start, left_rows_to_add);
    }

    return one_more;
}

template <bool copy_left>
void joinInequalsLeft(const Block & left_block, MutableColumns & left_columns,
                      const Block & right_block, MutableColumns & right_columns,
                      size_t start, size_t end)
{
    if (end <= start)
        return;

    size_t rows_to_add = end - start;
    if constexpr (copy_left)
        copyLeftRange(left_block, left_columns, start, rows_to_add);

    for (size_t i = 0; i < right_columns.size(); ++i)
    {
        JoinCommon::addDefaultValues(*right_columns[i], right_block.getByPosition(i).type, rows_to_add);
    }
}

}


MergeJoin::MergeJoin(std::shared_ptr<TableJoin> table_join_, const Block & right_sample_block_)
    : table_join(table_join_)
    , size_limits(table_join->sizeLimits())
    , right_sample_block(right_sample_block_)
    , nullable_right_side(table_join->forceNullableRight())
    , nullable_left_side(table_join->forceNullableLeft())
    , is_any_join(table_join->strictness() == ASTTableJoin::Strictness::Any)
    , is_all_join(table_join->strictness() == ASTTableJoin::Strictness::All)
    , is_semi_join(table_join->strictness() == ASTTableJoin::Strictness::Semi)
    , is_inner(isInner(table_join->kind()))
    , is_left(isLeft(table_join->kind()))
    , is_right(isRight(table_join->kind()))
    , is_full(isFull(table_join->kind()))
    , max_joined_block_rows(table_join->maxJoinedBlockRows())
    , max_rows_in_right_block(table_join->maxRowsInRightBlock())
    , max_files_to_merge(table_join->maxFilesToMerge())
{
    switch (table_join->strictness())
    {
        case ASTTableJoin::Strictness::All:
            break;
        case ASTTableJoin::Strictness::Any:
        case ASTTableJoin::Strictness::Semi:
            if (!is_left && !is_inner)
                throw Exception("Not supported. MergeJoin supports SEMI and ANY variants only for LEFT and INNER JOINs.",
                                ErrorCodes::NOT_IMPLEMENTED);
            break;
        default:
            throw Exception("Not supported. MergeJoin supports ALL, ANY and SEMI JOINs variants.", ErrorCodes::NOT_IMPLEMENTED);
    }

    if (!max_rows_in_right_block)
        throw Exception("partial_merge_join_rows_in_right_blocks cannot be zero", ErrorCodes::PARAMETER_OUT_OF_BOUND);

    if (max_files_to_merge < 2)
        throw Exception("max_files_to_merge cannot be less than 2", ErrorCodes::PARAMETER_OUT_OF_BOUND);

    if (!size_limits.hasLimits())
    {
        size_limits.max_bytes = table_join->defaultMaxBytes();
        if (!size_limits.max_bytes)
            throw Exception("No limit for MergeJoin (max_rows_in_join, max_bytes_in_join or default_max_bytes_in_join have to be set)",
                            ErrorCodes::PARAMETER_OUT_OF_BOUND);
    }

    table_join->splitAdditionalColumns(right_sample_block, right_table_keys, right_columns_to_add);
    JoinCommon::removeLowCardinalityInplace(right_table_keys);

    const NameSet required_right_keys = table_join->requiredRightKeys();
    for (const auto & column : right_table_keys)
        if (required_right_keys.count(column.name))
            right_columns_to_add.insert(ColumnWithTypeAndName{nullptr, column.type, column.name});

    JoinCommon::createMissedColumns(right_columns_to_add);

    if (nullable_right_side)
        JoinCommon::convertColumnsToNullable(right_columns_to_add);

    makeSortAndMerge(table_join->keyNamesLeft(), left_sort_description, left_merge_description);
    makeSortAndMerge(table_join->keyNamesRight(), right_sort_description, right_merge_description);

    /// Temporary disable 'partial_merge_join_left_table_buffer_bytes' without 'partial_merge_join_optimizations'
    if (table_join->enablePartialMergeJoinOptimizations())
        if (size_t max_bytes = table_join->maxBytesInLeftBuffer())
            left_blocks_buffer = std::make_shared<SortedBlocksBuffer>(left_sort_description, max_bytes);
}

void MergeJoin::setTotals(const Block & totals_block)
{
    if (!totals_block)
        return;

    if (has_totals.exchange(2))
        throw Exception(ErrorCodes::LOGICAL_ERROR, "Cannot set totals for MergeJoin second time");

    totals = totals_block;
    has_totals.store(1, std::memory_order_release);

    mergeRightBlocks();

    if (is_right || is_full)
        used_rows_bitmap = std::make_shared<RowBitmaps>(getRightBlocksCount());
}

bool MergeJoin::hasTotals() const
{
    return has_totals.load(std::memory_order_acquire) == 1;
}

void MergeJoin::joinTotals(Block & block) const
{
<<<<<<< HEAD
    std::shared_lock lock(rwlock);
    JoinCommon::joinTotals(totals, right_columns_to_add, *table_join, block);
=======
    Block empty_totals;
    const Block & cur_totals = hasTotals() ? totals : empty_totals;
    JoinCommon::joinTotals(cur_totals, right_columns_to_add, table_join->keyNamesRight(), block);
>>>>>>> 99250fef
}

void MergeJoin::mergeRightBlocks()
{
    if (is_in_memory)
        mergeInMemoryRightBlocks();
    else
        mergeFlushedRightBlocks();
}

void MergeJoin::mergeInMemoryRightBlocks()
{
    std::unique_lock lock(rwlock);

    if (right_blocks.empty())
        return;

    auto stream = std::make_shared<BlocksListBlockInputStream>(std::move(right_blocks.blocks));
    Pipe source(std::make_shared<SourceFromInputStream>(std::move(stream)));
    right_blocks.clear();

    QueryPipeline pipeline;
    pipeline.init(std::move(source));

    /// TODO: there should be no split keys by blocks for RIGHT|FULL JOIN
    pipeline.addTransform(std::make_shared<MergeSortingTransform>(pipeline.getHeader(), right_sort_description, max_rows_in_right_block, 0, 0, 0, 0, nullptr, 0));

    auto sorted_input = PipelineExecutingBlockInputStream(std::move(pipeline));

    while (Block block = sorted_input.read())
    {
        if (!block.rows())
            continue;

        if (skip_not_intersected)
            min_max_right_blocks.emplace_back(extractMinMax(block, right_table_keys));
        right_blocks.countBlockSize(block);
        loaded_right_blocks.emplace_back(std::make_shared<Block>(std::move(block)));
    }
}

void MergeJoin::mergeFlushedRightBlocks()
{
    std::unique_lock lock(rwlock);

    auto callback = [&](const Block & block)
    {
        if (skip_not_intersected)
            min_max_right_blocks.emplace_back(extractMinMax(block, right_table_keys));
        right_blocks.countBlockSize(block);
    };

    flushed_right_blocks = disk_writer->finishMerge(callback);
    disk_writer.reset();

    /// Get memory limit or approximate it from row limit and bytes per row factor
    UInt64 memory_limit = size_limits.max_bytes;
    UInt64 rows_limit = size_limits.max_rows;
    if (!memory_limit && rows_limit)
        memory_limit = right_blocks.bytes * rows_limit / right_blocks.row_count;

    cached_right_blocks = std::make_unique<Cache>(memory_limit);
}

bool MergeJoin::saveRightBlock(Block && block)
{
    if (is_in_memory)
    {
        std::unique_lock lock(rwlock);

        if (!is_in_memory)
        {
            disk_writer->insert(std::move(block));
            return true;
        }

        right_blocks.insert(std::move(block));

        bool has_memory = size_limits.softCheck(right_blocks.row_count, right_blocks.bytes);
        if (!has_memory)
        {
            initRightTableWriter();
            is_in_memory = false;
        }
    }
    else
        disk_writer->insert(std::move(block));
    return true;
}

Block MergeJoin::modifyRightBlock(const Block & src_block) const
{
    Block block = materializeBlock(src_block);
    JoinCommon::removeLowCardinalityInplace(block, table_join->keyNamesRight());
    return block;
}

bool MergeJoin::addJoinedBlock(const Block & src_block, bool)
{
    Block block = modifyRightBlock(src_block);

    sortBlock(block, right_sort_description);
    return saveRightBlock(std::move(block));
}

void MergeJoin::joinBlock(Block & block, ExtraBlockPtr & not_processed)
{
    if (block)
    {
        JoinCommon::checkTypesOfKeys(block, table_join->keyNamesLeft(), right_table_keys, table_join->keyNamesRight());
        materializeBlockInplace(block);
        JoinCommon::removeLowCardinalityInplace(block, table_join->keyNamesLeft(), false);

        sortBlock(block, left_sort_description);

        if (nullable_left_side)
            JoinCommon::convertColumnsToNullable(block);
    }

    if (!not_processed && left_blocks_buffer)
    {
        if (!block || block.rows())
            block = left_blocks_buffer->exchange(std::move(block));
        if (!block)
            return;
    }

    if (is_in_memory)
    {
        if (is_all_join)
            joinSortedBlock<true, true>(block, not_processed);
        else
            joinSortedBlock<true, false>(block, not_processed);
    }
    else
    {
        if (is_all_join)
            joinSortedBlock<false, true>(block, not_processed);
        else
            joinSortedBlock<false, false>(block, not_processed);
    }

    /// Back thread even with no data. We have some unfinished data in buffer.
    if (!not_processed && left_blocks_buffer)
        not_processed = std::make_shared<NotProcessed>(NotProcessed{{}, 0, 0, 0});

    JoinCommon::restoreLowCardinalityInplace(block);
}

template <bool in_memory, bool is_all>
void MergeJoin::joinSortedBlock(Block & block, ExtraBlockPtr & not_processed)
{
    //std::shared_lock lock(rwlock);

    size_t rows_to_reserve = is_left ? block.rows() : 0;
    MutableColumns left_columns = makeMutableColumns(block, (is_all ? rows_to_reserve : 0));
    MutableColumns right_columns = makeMutableColumns(right_columns_to_add, rows_to_reserve);
    MergeJoinCursor left_cursor(block, left_merge_description);
    size_t left_key_tail = 0;
    size_t skip_right = 0;
    size_t right_blocks_count = rightBlocksCount<in_memory>();

    size_t starting_right_block = 0;
    if (not_processed)
    {
        auto & continuation = static_cast<NotProcessed &>(*not_processed);
        left_cursor.nextN(continuation.left_position);
        skip_right = continuation.right_position;
        starting_right_block = continuation.right_block;
        not_processed.reset();
    }

    bool with_left_inequals = (is_left && !is_semi_join) || is_full;
    if (with_left_inequals)
    {
        for (size_t i = starting_right_block; i < right_blocks_count; ++i)
        {
            if (left_cursor.atEnd())
                break;

            if (skip_not_intersected)
            {
                int intersection = left_cursor.intersect(min_max_right_blocks[i], table_join->keyNamesRight());
                if (intersection < 0)
                    break; /// (left) ... (right)
                if (intersection > 0)
                    continue; /// (right) ... (left)
            }

            /// Use skip_right as ref. It would be updated in join.
            RightBlockInfo right_block(loadRightBlock<in_memory>(i), i, skip_right, used_rows_bitmap.get());

            if (!leftJoin<is_all>(left_cursor, block, right_block, left_columns, right_columns, left_key_tail))
            {
                not_processed = extraBlock<is_all>(block, std::move(left_columns), std::move(right_columns),
                                                   left_cursor.position(), skip_right, i);
                return;
            }
        }

        left_cursor.nextN(left_key_tail);
        joinInequalsLeft<is_all>(block, left_columns, right_columns_to_add, right_columns, left_cursor.position(), left_cursor.end());
        //left_cursor.nextN(left_cursor.end() - left_cursor.position());

        changeLeftColumns(block, std::move(left_columns));
        addRightColumns(block, std::move(right_columns));
    }
    else /// no inequals
    {
        for (size_t i = starting_right_block; i < right_blocks_count; ++i)
        {
            if (left_cursor.atEnd())
                break;

            if (skip_not_intersected)
            {
                int intersection = left_cursor.intersect(min_max_right_blocks[i], table_join->keyNamesRight());
                if (intersection < 0)
                    break; /// (left) ... (right)
                if (intersection > 0)
                    continue; /// (right) ... (left)
            }

            /// Use skip_right as ref. It would be updated in join.
            RightBlockInfo right_block(loadRightBlock<in_memory>(i), i, skip_right, used_rows_bitmap.get());

            if constexpr (is_all)
            {
                if (!allInnerJoin(left_cursor, block, right_block, left_columns, right_columns, left_key_tail))
                {
                    not_processed = extraBlock<is_all>(block, std::move(left_columns), std::move(right_columns),
                                                       left_cursor.position(), skip_right, i);
                    return;
                }
            }
            else
                semiLeftJoin(left_cursor, block, right_block, left_columns, right_columns);
        }

        left_cursor.nextN(left_key_tail);
        changeLeftColumns(block, std::move(left_columns));
        addRightColumns(block, std::move(right_columns));
    }
}

static size_t maxRangeRows(size_t current_rows, size_t max_rows)
{
    if (!max_rows)
        return std::numeric_limits<size_t>::max();
    if (current_rows >= max_rows)
        return 0;
    return max_rows - current_rows;
}

template <bool is_all>
bool MergeJoin::leftJoin(MergeJoinCursor & left_cursor, const Block & left_block, RightBlockInfo & right_block_info,
                         MutableColumns & left_columns, MutableColumns & right_columns, size_t & left_key_tail)
{
    const Block & right_block = *right_block_info.block;
    MergeJoinCursor right_cursor(right_block, right_merge_description);
    left_cursor.setCompareNullability(right_cursor);

    /// Set right cursor position in first continuation right block
    if constexpr (is_all)
    {
        right_cursor.nextN(right_block_info.skip);
        right_block_info.skip = 0;
    }

    while (!left_cursor.atEnd() && !right_cursor.atEnd())
    {
        /// Not zero left_key_tail means there were equality for the last left key in previous leftJoin() call.
        /// Do not join it twice: join only if it's equal with a first right key of current leftJoin() call and skip otherwise.
        size_t left_unequal_position = left_cursor.position() + left_key_tail;
        left_key_tail = 0;

        Range range = left_cursor.getNextEqualRange(right_cursor);

        joinInequalsLeft<is_all>(left_block, left_columns, right_columns_to_add, right_columns, left_unequal_position, range.left_start);

        if (range.empty())
            break;

        if constexpr (is_all)
        {
            right_block_info.setUsed(range.right_start, range.right_length);

            size_t max_rows = maxRangeRows(left_columns[0]->size(), max_joined_block_rows);

            if (!joinEquals<true>(left_block, right_block, right_columns_to_add, left_columns, right_columns, range, max_rows))
            {
                right_cursor.nextN(range.right_length);
                right_block_info.skip = right_cursor.position();
                return false;
            }
        }
        else
            joinEqualsAnyLeft(right_block, right_columns_to_add, right_columns, range);

        right_cursor.nextN(range.right_length);

        /// Do not run over last left keys for ALL JOIN (cause of possible duplicates in next right block)
        if constexpr (is_all)
        {
            if (right_cursor.atEnd())
            {
                left_key_tail = range.left_length;
                break;
            }
        }
        left_cursor.nextN(range.left_length);
    }

    return true;
}

bool MergeJoin::allInnerJoin(MergeJoinCursor & left_cursor, const Block & left_block, RightBlockInfo & right_block_info,
                          MutableColumns & left_columns, MutableColumns & right_columns, size_t & left_key_tail)
{
    const Block & right_block = *right_block_info.block;
    MergeJoinCursor right_cursor(right_block, right_merge_description);
    left_cursor.setCompareNullability(right_cursor);

    /// Set right cursor position in first continuation right block
    right_cursor.nextN(right_block_info.skip);
    right_block_info.skip = 0;

    while (!left_cursor.atEnd() && !right_cursor.atEnd())
    {
        Range range = left_cursor.getNextEqualRange(right_cursor);
        if (range.empty())
            break;

        right_block_info.setUsed(range.right_start, range.right_length);

        size_t max_rows = maxRangeRows(left_columns[0]->size(), max_joined_block_rows);

        if (!joinEquals<true>(left_block, right_block, right_columns_to_add, left_columns, right_columns, range, max_rows))
        {
            right_cursor.nextN(range.right_length);
            right_block_info.skip = right_cursor.position();
            return false;
        }

        right_cursor.nextN(range.right_length);

        /// Do not run over last left keys for ALL JOIN (cause of possible duplicates in next right block)
        if (right_cursor.atEnd())
        {
            left_key_tail = range.left_length;
            break;
        }
        left_cursor.nextN(range.left_length);
    }

    return true;
}

bool MergeJoin::semiLeftJoin(MergeJoinCursor & left_cursor, const Block & left_block, const RightBlockInfo & right_block_info,
                             MutableColumns & left_columns, MutableColumns & right_columns)
{
    const Block & right_block = *right_block_info.block;
    MergeJoinCursor right_cursor(right_block, right_merge_description);
    left_cursor.setCompareNullability(right_cursor);

    while (!left_cursor.atEnd() && !right_cursor.atEnd())
    {
        Range range = left_cursor.getNextEqualRange(right_cursor);
        if (range.empty())
            break;

        joinEquals<false>(left_block, right_block, right_columns_to_add, left_columns, right_columns, range, 0);

        right_cursor.nextN(range.right_length);
        left_cursor.nextN(range.left_length);
    }

    return true;
}

void MergeJoin::changeLeftColumns(Block & block, MutableColumns && columns) const
{
    if (is_left && is_any_join)
        return;
    block.setColumns(std::move(columns));
}

void MergeJoin::addRightColumns(Block & block, MutableColumns && right_columns)
{
    for (size_t i = 0; i < right_columns_to_add.columns(); ++i)
    {
        const auto & column = right_columns_to_add.getByPosition(i);
        block.insert(ColumnWithTypeAndName{std::move(right_columns[i]), column.type, column.name});
    }
}

/// Split block into processed (result) and not processed. Not processed block would be joined next time.
template <bool is_all>
ExtraBlockPtr MergeJoin::extraBlock(Block & processed, MutableColumns && left_columns, MutableColumns && right_columns,
                                    size_t left_position [[maybe_unused]], size_t right_position [[maybe_unused]],
                                    size_t right_block_number [[maybe_unused]])
{
    ExtraBlockPtr not_processed;

    if constexpr (is_all)
    {
        not_processed = std::make_shared<NotProcessed>(
            NotProcessed{{processed.cloneEmpty()}, left_position, right_position, right_block_number});
        not_processed->block.swap(processed);

        changeLeftColumns(processed, std::move(left_columns));
        addRightColumns(processed, std::move(right_columns));
    }

    return not_processed;
}

template <bool in_memory>
size_t MergeJoin::rightBlocksCount() const
{
    if constexpr (!in_memory)
        return flushed_right_blocks.size();
    else
        return loaded_right_blocks.size();
}

template <bool in_memory>
std::shared_ptr<Block> MergeJoin::loadRightBlock(size_t pos) const
{
    if constexpr (!in_memory)
    {
        auto load_func = [&]() -> std::shared_ptr<Block>
        {
            TemporaryFileStream input(flushed_right_blocks[pos]->path(), materializeBlock(right_sample_block));
            return std::make_shared<Block>(input.block_in->read());
        };

        return cached_right_blocks->getOrSet(pos, load_func).first;
    }
    else
        return loaded_right_blocks[pos];
}

void MergeJoin::initRightTableWriter()
{
    disk_writer = std::make_unique<SortedBlocksWriter>(size_limits, table_join->getTemporaryVolume(),
                    right_sample_block, right_sort_description, max_rows_in_right_block, max_files_to_merge,
                    table_join->temporaryFilesCodec());
    disk_writer->addBlocks(right_blocks);
    right_blocks.clear();
}

/// Stream from not joined earlier rows of the right table.
class NonMergeJoinedBlockInputStream : private NotJoined, public IBlockInputStream
{
public:
    NonMergeJoinedBlockInputStream(const MergeJoin & parent_, const Block & result_sample_block_, UInt64 max_block_size_)
        : NotJoined(*parent_.table_join,
                    parent_.modifyRightBlock(parent_.right_sample_block),
                    parent_.right_sample_block,
                    result_sample_block_)
        , parent(parent_)
        , max_block_size(max_block_size_)
    {}

    String getName() const override { return "NonMergeJoined"; }
    Block getHeader() const override { return result_sample_block; }

protected:
    Block readImpl() override
    {
        if (parent.getRightBlocksCount())
            return createBlock();
        return {};
    }

private:
    const MergeJoin & parent;
    size_t max_block_size;
    size_t block_number = 0;

    Block createBlock()
    {
        MutableColumns columns_right = saved_block_sample.cloneEmptyColumns();

        size_t rows_added = fillColumns(columns_right);
        if (!rows_added)
            return {};

        correctLowcardAndNullability(columns_right);

        Block res = result_sample_block.cloneEmpty();
        addLeftColumns(res, rows_added);
        addRightColumns(res, columns_right);
        copySameKeys(res);
        return res;
    }

    size_t fillColumns(MutableColumns & columns_right)
    {
        const RowBitmaps & bitmaps = *parent.used_rows_bitmap;
        size_t rows_added = 0;

        size_t blocks_count = parent.getRightBlocksCount();
        for (; block_number < blocks_count; ++block_number)
        {
            auto right_block = parent.getRightBlock(block_number);

            if (bitmaps.used(block_number))
            {
                IColumn::Filter not_used = bitmaps.getNotUsed(block_number);

                for (const auto & row : not_used)
                    if (row)
                        ++rows_added;

                for (size_t col = 0; col < columns_right.size(); ++col)
                {
                    /// TODO: IColumn::filteredInsertRangeFrom() ?
                    ColumnPtr portion = right_block->getByPosition(col).column->filter(not_used, 1);
                    columns_right[col]->insertRangeFrom(*portion, 0, portion->size());
                }
            }
            else
            {
                rows_added += right_block->rows();
                for (size_t col = 0; col < columns_right.size(); ++col)
                {
                    const IColumn & column = *right_block->getByPosition(col).column;
                    columns_right[col]->insertRangeFrom(column, 0, column.size());
                }
            }

            if (rows_added >= max_block_size)
                break;
        }

        return rows_added;
    }
};


BlockInputStreamPtr MergeJoin::createStreamWithNonJoinedRows(const Block & result_sample_block, UInt64 max_block_size) const
{
    if (table_join->strictness() == ASTTableJoin::Strictness::All && (is_right || is_full))
        return std::make_shared<NonMergeJoinedBlockInputStream>(*this, result_sample_block, max_block_size);
    return {};
}


MergeJoin::RightBlockInfo::RightBlockInfo(std::shared_ptr<Block> block_, size_t block_number_, size_t & skip_, RowBitmaps * bitmaps_)
    : block(block_)
    , block_number(block_number_)
    , skip(skip_)
    , bitmaps(bitmaps_)
{}

MergeJoin::RightBlockInfo::~RightBlockInfo()
{
    if (used_bitmap)
        bitmaps->applyOr(block_number, std::move(*used_bitmap));
}

void MergeJoin::RightBlockInfo::setUsed(size_t start, size_t length)
{
    if (bitmaps)
    {
        if (!used_bitmap)
            used_bitmap = std::make_unique<std::vector<bool>>(block->rows(), false);

        for (size_t i = 0; i < length; ++i)
            (*used_bitmap)[start + i] = true;
    }
}

}<|MERGE_RESOLUTION|>--- conflicted
+++ resolved
@@ -509,14 +509,9 @@
 
 void MergeJoin::joinTotals(Block & block) const
 {
-<<<<<<< HEAD
-    std::shared_lock lock(rwlock);
-    JoinCommon::joinTotals(totals, right_columns_to_add, *table_join, block);
-=======
     Block empty_totals;
     const Block & cur_totals = hasTotals() ? totals : empty_totals;
-    JoinCommon::joinTotals(cur_totals, right_columns_to_add, table_join->keyNamesRight(), block);
->>>>>>> 99250fef
+    JoinCommon::joinTotals(cur_totals, right_columns_to_add, *table_join, block);
 }
 
 void MergeJoin::mergeRightBlocks()
