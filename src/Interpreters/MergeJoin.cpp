#include <limits>

#include <Core/NamesAndTypes.h>
#include <Core/SortCursor.h>
#include <Columns/ColumnNullable.h>
#include <Interpreters/MergeJoin.h>
#include <Interpreters/TableJoin.h>
#include <Interpreters/sortBlock.h>
#include <Interpreters/join_common.h>
#include <DataStreams/materializeBlock.h>
#include <DataStreams/MergeSortingBlockInputStream.h>
#include <DataStreams/TemporaryFileStream.h>

namespace DB
{

namespace ErrorCodes
{
    extern const int NOT_IMPLEMENTED;
    extern const int PARAMETER_OUT_OF_BOUND;
    extern const int LOGICAL_ERROR;
}

namespace
{

template <bool has_nulls>
int nullableCompareAt(const IColumn & left_column, const IColumn & right_column, size_t lhs_pos, size_t rhs_pos)
{
    static constexpr int null_direction_hint = 1;

    if constexpr (has_nulls)
    {
        const auto * left_nullable = checkAndGetColumn<ColumnNullable>(left_column);
        const auto * right_nullable = checkAndGetColumn<ColumnNullable>(right_column);

        if (left_nullable && right_nullable)
        {
            int res = left_column.compareAt(lhs_pos, rhs_pos, right_column, null_direction_hint);
            if (res)
                return res;

            /// NULL != NULL case
            if (left_column.isNullAt(lhs_pos))
                return null_direction_hint;
        }

        if (left_nullable && !right_nullable)
        {
            if (left_column.isNullAt(lhs_pos))
                return null_direction_hint;
            return left_nullable->getNestedColumn().compareAt(lhs_pos, rhs_pos, right_column, null_direction_hint);
        }

        if (!left_nullable && right_nullable)
        {
            if (right_column.isNullAt(rhs_pos))
                return -null_direction_hint;
            return left_column.compareAt(lhs_pos, rhs_pos, right_nullable->getNestedColumn(), null_direction_hint);
        }
    }

    /// !left_nullable && !right_nullable
    return left_column.compareAt(lhs_pos, rhs_pos, right_column, null_direction_hint);
}

Block extractMinMax(const Block & block, const Block & keys)
{
    if (block.rows() == 0)
        throw Exception("Unexpected empty block", ErrorCodes::LOGICAL_ERROR);

    Block min_max = keys.cloneEmpty();
    MutableColumns columns = min_max.mutateColumns();

    for (size_t i = 0; i < columns.size(); ++i)
    {
        const auto & src_column = block.getByName(keys.getByPosition(i).name);

        columns[i]->insertFrom(*src_column.column, 0);
        columns[i]->insertFrom(*src_column.column, block.rows() - 1);
    }

    min_max.setColumns(std::move(columns));
    return min_max;
}

}

struct MergeJoinEqualRange
{
    size_t left_start = 0;
    size_t right_start = 0;
    size_t left_length = 0;
    size_t right_length = 0;

    bool empty() const { return !left_length && !right_length; }
};

using Range = MergeJoinEqualRange;


class MergeJoinCursor
{
public:
    MergeJoinCursor(const Block & block, const SortDescription & desc_)
        : impl(SortCursorImpl(block, desc_))
    {}

    size_t position() const { return impl.pos; }
    size_t end() const { return impl.rows; }
    bool atEnd() const { return impl.pos >= impl.rows; }
    void nextN(size_t num) { impl.pos += num; }

    void setCompareNullability(const MergeJoinCursor & rhs)
    {
        has_nullable_columns = false;

        for (size_t i = 0; i < impl.sort_columns_size; ++i)
        {
            bool is_left_nullable = isColumnNullable(*impl.sort_columns[i]);
            bool is_right_nullable = isColumnNullable(*rhs.impl.sort_columns[i]);

            if (is_left_nullable || is_right_nullable)
            {
                has_nullable_columns = true;
                break;
            }
        }
    }

    Range getNextEqualRange(MergeJoinCursor & rhs)
    {
        if (has_nullable_columns)
            return getNextEqualRangeImpl<true>(rhs);
        return getNextEqualRangeImpl<false>(rhs);
    }

    int intersect(const Block & min_max, const Names & key_names)
    {
        if (end() == 0 || min_max.rows() != 2)
            throw Exception("Unexpected block size", ErrorCodes::LOGICAL_ERROR);

        size_t last_position = end() - 1;
        int first_vs_max = 0;
        int last_vs_min = 0;

        for (size_t i = 0; i < impl.sort_columns.size(); ++i)
        {
            const auto & left_column = *impl.sort_columns[i];
            const auto & right_column = *min_max.getByName(key_names[i]).column; /// cannot get by position cause of possible duplicates

            if (!first_vs_max)
                first_vs_max = nullableCompareAt<true>(left_column, right_column, position(), 1);

            if (!last_vs_min)
                last_vs_min = nullableCompareAt<true>(left_column, right_column, last_position, 0);
        }

        if (first_vs_max > 0)
            return 1;
        if (last_vs_min < 0)
            return -1;
        return 0;
    }

private:
    SortCursorImpl impl;
    bool has_nullable_columns = false;

    template <bool has_nulls>
    Range getNextEqualRangeImpl(MergeJoinCursor & rhs)
    {
        while (!atEnd() && !rhs.atEnd())
        {
            int cmp = compareAt<has_nulls>(rhs, impl.pos, rhs.impl.pos);
            if (cmp < 0)
                impl.next();
            if (cmp > 0)
                rhs.impl.next();
            if (!cmp)
            {
                Range range{impl.pos, rhs.impl.pos, 0, 0};
                range.left_length = getEqualLength();
                range.right_length = rhs.getEqualLength();
                return range;
            }
        }

        return Range{impl.pos, rhs.impl.pos, 0, 0};
    }

    template <bool has_nulls>
    int compareAt(const MergeJoinCursor & rhs, size_t lhs_pos, size_t rhs_pos) const
    {
        int res = 0;
        for (size_t i = 0; i < impl.sort_columns_size; ++i)
        {
            const auto * left_column = impl.sort_columns[i];
            const auto * right_column = rhs.impl.sort_columns[i];

            res = nullableCompareAt<has_nulls>(*left_column, *right_column, lhs_pos, rhs_pos);
            if (res)
                break;
        }
        return res;
    }

    size_t getEqualLength()
    {
        if (atEnd())
            return 0;

        size_t pos = impl.pos;
        while (sameNext(pos))
            ++pos;
        return pos - impl.pos + 1;
    }

    bool sameNext(size_t lhs_pos) const
    {
        if (lhs_pos + 1 >= impl.rows)
            return false;

        for (size_t i = 0; i < impl.sort_columns_size; ++i)
            if (impl.sort_columns[i]->compareAt(lhs_pos, lhs_pos + 1, *(impl.sort_columns[i]), 1) != 0)
                return false;
        return true;
    }
};

namespace
{

MutableColumns makeMutableColumns(const Block & block, size_t rows_to_reserve = 0)
{
    MutableColumns columns;
    columns.reserve(block.columns());

    for (const auto & src_column : block)
    {
        columns.push_back(src_column.column->cloneEmpty());
        columns.back()->reserve(rows_to_reserve);
    }
    return columns;
}

void makeSortAndMerge(const Names & keys, SortDescription & sort, SortDescription & merge)
{
    NameSet unique_keys;
    for (const auto & key_name : keys)
    {
        merge.emplace_back(SortColumnDescription(key_name, 1, 1));

        if (!unique_keys.count(key_name))
        {
            unique_keys.insert(key_name);
            sort.emplace_back(SortColumnDescription(key_name, 1, 1));
        }
    }
}

void copyLeftRange(const Block & block, MutableColumns & columns, size_t start, size_t rows_to_add)
{
    for (size_t i = 0; i < block.columns(); ++i)
    {
        const auto & src_column = block.getByPosition(i).column;
        columns[i]->insertRangeFrom(*src_column, start, rows_to_add);
    }
}

void copyRightRange(const Block & right_block, const Block & right_columns_to_add, MutableColumns & columns,
                    size_t row_position, size_t rows_to_add)
{
    for (size_t i = 0; i < right_columns_to_add.columns(); ++i)
    {
        const auto & src_column = right_block.getByName(right_columns_to_add.getByPosition(i).name).column;
        auto & dst_column = columns[i];
        auto * dst_nullable = typeid_cast<ColumnNullable *>(dst_column.get());

        if (dst_nullable && !isColumnNullable(*src_column))
            dst_nullable->insertManyFromNotNullable(*src_column, row_position, rows_to_add);
        else
            dst_column->insertManyFrom(*src_column, row_position, rows_to_add);
    }
}

void joinEqualsAnyLeft(const Block & right_block, const Block & right_columns_to_add, MutableColumns & right_columns, const Range & range)
{
    copyRightRange(right_block, right_columns_to_add, right_columns, range.right_start, range.left_length);
}

template <bool is_all>
bool joinEquals(const Block & left_block, const Block & right_block, const Block & right_columns_to_add,
                MutableColumns & left_columns, MutableColumns & right_columns, Range & range, size_t max_rows [[maybe_unused]])
{
    bool one_more = true;

    if constexpr (is_all)
    {
        size_t range_rows = range.left_length * range.right_length;
        if (range_rows > max_rows)
        {
            /// We need progress. So we join at least one right row.
            range.right_length = max_rows / range.left_length;
            if (!range.right_length)
                range.right_length = 1;
            one_more = false;
        }

        size_t left_rows_to_add = range.left_length;
        size_t row_position = range.right_start;
        for (size_t right_row = 0; right_row < range.right_length; ++right_row, ++row_position)
        {
            copyLeftRange(left_block, left_columns, range.left_start, left_rows_to_add);
            copyRightRange(right_block, right_columns_to_add, right_columns, row_position, left_rows_to_add);
        }
    }
    else
    {
        size_t left_rows_to_add = range.left_length;
        copyLeftRange(left_block, left_columns, range.left_start, left_rows_to_add);
        copyRightRange(right_block, right_columns_to_add, right_columns, range.right_start, left_rows_to_add);
    }

    return one_more;
}

template <bool copy_left>
void joinInequalsLeft(const Block & left_block, MutableColumns & left_columns, MutableColumns & right_columns,
                      size_t start, size_t end)
{
    if (end <= start)
        return;

    size_t rows_to_add = end - start;
    if constexpr (copy_left)
        copyLeftRange(left_block, left_columns, start, rows_to_add);

    /// append nulls
    for (auto & column : right_columns)
        column->insertManyDefaults(rows_to_add);
}

Blocks blocksListToBlocks(const BlocksList & in_blocks)
{
    Blocks out_blocks;
    out_blocks.reserve(in_blocks.size());
    for (const auto & block : in_blocks)
        out_blocks.push_back(block);
    return out_blocks;
}

}


MergeJoin::MergeJoin(std::shared_ptr<TableJoin> table_join_, const Block & right_sample_block_)
    : table_join(table_join_)
    , size_limits(table_join->sizeLimits())
    , right_sample_block(right_sample_block_)
    , nullable_right_side(table_join->forceNullableRight())
    , is_any_join(table_join->strictness() == ASTTableJoin::Strictness::Any)
    , is_all_join(table_join->strictness() == ASTTableJoin::Strictness::All)
    , is_semi_join(table_join->strictness() == ASTTableJoin::Strictness::Semi)
    , is_inner(isInner(table_join->kind()))
    , is_left(isLeft(table_join->kind()))
    , skip_not_intersected(table_join->enablePartialMergeJoinOptimizations())
    , max_joined_block_rows(table_join->maxJoinedBlockRows())
    , max_rows_in_right_block(table_join->maxRowsInRightBlock())
    , max_files_to_merge(table_join->maxFilesToMerge())
{
    if (!isLeft(table_join->kind()) && !isInner(table_join->kind()))
        throw Exception("Not supported. PartialMergeJoin supports LEFT and INNER JOINs kinds.", ErrorCodes::NOT_IMPLEMENTED);

    switch (table_join->strictness())
    {
        case ASTTableJoin::Strictness::Any:
        case ASTTableJoin::Strictness::All:
        case ASTTableJoin::Strictness::Semi:
            break;
        default:
            throw Exception("Not supported. PartialMergeJoin supports ALL, ANY and SEMI JOINs variants.", ErrorCodes::NOT_IMPLEMENTED);
    }

    if (!max_rows_in_right_block)
        throw Exception("partial_merge_join_rows_in_right_blocks cannot be zero", ErrorCodes::PARAMETER_OUT_OF_BOUND);

    if (max_files_to_merge < 2)
        throw Exception("max_files_to_merge cannot be less than 2", ErrorCodes::PARAMETER_OUT_OF_BOUND);

    if (!size_limits.hasLimits())
    {
        size_limits.max_bytes = table_join->defaultMaxBytes();
        if (!size_limits.max_bytes)
            throw Exception("No limit for MergeJoin (max_rows_in_join, max_bytes_in_join or default_max_bytes_in_join have to be set)",
                            ErrorCodes::PARAMETER_OUT_OF_BOUND);
    }

    JoinCommon::splitAdditionalColumns(right_sample_block, table_join->keyNamesRight(), right_table_keys, right_columns_to_add);
    JoinCommon::removeLowCardinalityInplace(right_table_keys);

    const NameSet required_right_keys = table_join->requiredRightKeys();
    for (const auto & column : right_table_keys)
        if (required_right_keys.count(column.name))
            right_columns_to_add.insert(ColumnWithTypeAndName{nullptr, column.type, column.name});

    JoinCommon::createMissedColumns(right_columns_to_add);

    if (nullable_right_side)
        JoinCommon::convertColumnsToNullable(right_columns_to_add);

    makeSortAndMerge(table_join->keyNamesLeft(), left_sort_description, left_merge_description);
    makeSortAndMerge(table_join->keyNamesRight(), right_sort_description, right_merge_description);
}

void MergeJoin::setTotals(const Block & totals_block)
{
    totals = totals_block;
    mergeRightBlocks();
}

void MergeJoin::joinTotals(Block & block) const
{
    JoinCommon::joinTotals(totals, right_columns_to_add, table_join->keyNamesRight(), block);
}

void MergeJoin::mergeRightBlocks()
{
    if (is_in_memory)
        mergeInMemoryRightBlocks();
    else
        mergeFlushedRightBlocks();
}

void MergeJoin::mergeInMemoryRightBlocks()
{
    std::unique_lock lock(rwlock);

    if (right_blocks.empty())
        return;

    Blocks blocks_to_merge = blocksListToBlocks(right_blocks.blocks);
    right_blocks.clear();

    /// TODO: there should be no splitted keys by blocks for RIGHT|FULL JOIN
    MergeSortingBlocksBlockInputStream sorted_input(blocks_to_merge, right_sort_description, max_rows_in_right_block);

    while (Block block = sorted_input.read())
    {
        if (!block.rows())
            continue;

        if (skip_not_intersected)
            min_max_right_blocks.emplace_back(extractMinMax(block, right_table_keys));
        right_blocks.countBlockSize(block);
        loaded_right_blocks.emplace_back(std::make_shared<Block>(std::move(block)));
    }
}

void MergeJoin::mergeFlushedRightBlocks()
{
    std::unique_lock lock(rwlock);

    auto callback = [&](const Block & block)
    {
        if (skip_not_intersected)
            min_max_right_blocks.emplace_back(extractMinMax(block, right_table_keys));
        right_blocks.countBlockSize(block);
    };

    flushed_right_blocks = disk_writer->finishMerge(callback);
    disk_writer.reset();

    /// Get memory limit or approximate it from row limit and bytes per row factor
    UInt64 memory_limit = size_limits.max_bytes;
    UInt64 rows_limit = size_limits.max_rows;
    if (!memory_limit && rows_limit)
        memory_limit = right_blocks.bytes * rows_limit / right_blocks.row_count;

    cached_right_blocks = std::make_unique<Cache>(memory_limit);
}

bool MergeJoin::saveRightBlock(Block && block)
{
    if (is_in_memory)
    {
        std::unique_lock lock(rwlock);

        if (!is_in_memory)
        {
            disk_writer->insert(std::move(block));
            return true;
        }

        right_blocks.insert(std::move(block));

        bool has_memory = size_limits.softCheck(right_blocks.row_count, right_blocks.bytes);
        if (!has_memory)
        {
            disk_writer = std::make_unique<SortedBlocksWriter>(size_limits, table_join->getTemporaryVolume(),
                                right_sample_block, right_sort_description, right_blocks,
                                max_rows_in_right_block, max_files_to_merge, table_join->temporaryFilesCodec());
            is_in_memory = false;
        }
    }
    else
        disk_writer->insert(std::move(block));
    return true;
}

bool MergeJoin::addJoinedBlock(const Block & src_block, bool)
{
    Block block = materializeBlock(src_block);
    JoinCommon::removeLowCardinalityInplace(block, table_join->keyNamesRight());

    sortBlock(block, right_sort_description);
    return saveRightBlock(std::move(block));
}

void MergeJoin::joinBlock(Block & block, ExtraBlockPtr & not_processed)
{
<<<<<<< HEAD
    if (block)
    {
        JoinCommon::checkTypesOfKeys(block, table_join->keyNamesLeft(), right_table_keys, table_join->keyNamesRight());
        materializeBlockInplace(block);
        JoinCommon::removeLowCardinalityInplace(block, table_join->keyNamesLeft());

        sortBlock(block, left_sort_description);
    }

    if (!not_processed && left_blocks_buffer)
    {
        if (!block || block.rows())
            block = left_blocks_buffer->exchange(std::move(block));
        if (!block)
            return;
    }
=======
    JoinCommon::checkTypesOfKeys(block, table_join->keyNamesLeft(), right_table_keys, table_join->keyNamesRight());
    materializeBlockInplace(block);
    JoinCommon::removeLowCardinalityInplace(block);
>>>>>>> 05a935c2

    sortBlock(block, left_sort_description);
    if (is_in_memory)
    {
        if (is_all_join)
            joinSortedBlock<true, true>(block, not_processed);
        else
            joinSortedBlock<true, false>(block, not_processed);
    }
    else
    {
        if (is_all_join)
            joinSortedBlock<false, true>(block, not_processed);
        else
            joinSortedBlock<false, false>(block, not_processed);
    }
}

template <bool in_memory, bool is_all>
void MergeJoin::joinSortedBlock(Block & block, ExtraBlockPtr & not_processed)
{
    std::shared_lock lock(rwlock);

    size_t rows_to_reserve = is_left ? block.rows() : 0;
    MutableColumns left_columns = makeMutableColumns(block, (is_all ? rows_to_reserve : 0));
    MutableColumns right_columns = makeMutableColumns(right_columns_to_add, rows_to_reserve);
    MergeJoinCursor left_cursor(block, left_merge_description);
    size_t left_key_tail = 0;
    size_t skip_right = 0;
    size_t right_blocks_count = rightBlocksCount<in_memory>();

    size_t starting_right_block = 0;
    if (not_processed)
    {
        auto & continuation = static_cast<NotProcessed &>(*not_processed);
        left_cursor.nextN(continuation.left_position);
        skip_right = continuation.right_position;
        starting_right_block = continuation.right_block;
        not_processed.reset();
    }

    bool with_left_inequals = is_left && !is_semi_join;
    if (with_left_inequals)
    {
        for (size_t i = starting_right_block; i < right_blocks_count; ++i)
        {
            if (left_cursor.atEnd())
                break;

            if (skip_not_intersected)
            {
                int intersection = left_cursor.intersect(min_max_right_blocks[i], table_join->keyNamesRight());
                if (intersection < 0)
                    break; /// (left) ... (right)
                if (intersection > 0)
                    continue; /// (right) ... (left)
            }

            std::shared_ptr<Block> right_block = loadRightBlock<in_memory>(i);

            if (!leftJoin<is_all>(left_cursor, block, *right_block, left_columns, right_columns, left_key_tail, skip_right))
            {
                not_processed = extraBlock<is_all>(block, std::move(left_columns), std::move(right_columns),
                                                   left_cursor.position(), skip_right, i);
                return;
            }
        }

        left_cursor.nextN(left_key_tail);
        joinInequalsLeft<is_all>(block, left_columns, right_columns, left_cursor.position(), left_cursor.end());
        //left_cursor.nextN(left_cursor.end() - left_cursor.position());

        changeLeftColumns(block, std::move(left_columns));
        addRightColumns(block, std::move(right_columns));
    }
    else /// no inequals
    {
        for (size_t i = starting_right_block; i < right_blocks_count; ++i)
        {
            if (left_cursor.atEnd())
                break;

            if (skip_not_intersected)
            {
                int intersection = left_cursor.intersect(min_max_right_blocks[i], table_join->keyNamesRight());
                if (intersection < 0)
                    break; /// (left) ... (right)
                if (intersection > 0)
                    continue; /// (right) ... (left)
            }

            std::shared_ptr<Block> right_block = loadRightBlock<in_memory>(i);

            if constexpr (is_all)
            {
                if (!allInnerJoin(left_cursor, block, *right_block, left_columns, right_columns, left_key_tail, skip_right))
                {
                    not_processed = extraBlock<is_all>(block, std::move(left_columns), std::move(right_columns),
                                                       left_cursor.position(), skip_right, i);
                    return;
                }
            }
            else
                semiLeftJoin(left_cursor, block, *right_block, left_columns, right_columns);
        }

        left_cursor.nextN(left_key_tail);
        changeLeftColumns(block, std::move(left_columns));
        addRightColumns(block, std::move(right_columns));
    }
}

static size_t maxRangeRows(size_t current_rows, size_t max_rows)
{
    if (!max_rows)
        return std::numeric_limits<size_t>::max();
    if (current_rows >= max_rows)
        return 0;
    return max_rows - current_rows;
}

template <bool is_all>
bool MergeJoin::leftJoin(MergeJoinCursor & left_cursor, const Block & left_block, const Block & right_block,
                         MutableColumns & left_columns, MutableColumns & right_columns, size_t & left_key_tail,
                         size_t & skip_right [[maybe_unused]])
{
    MergeJoinCursor right_cursor(right_block, right_merge_description);
    left_cursor.setCompareNullability(right_cursor);

    /// Set right cursor position in first continuation right block
    if constexpr (is_all)
    {
        right_cursor.nextN(skip_right);
        skip_right = 0;
    }

    while (!left_cursor.atEnd() && !right_cursor.atEnd())
    {
        /// Not zero left_key_tail means there were equality for the last left key in previous leftJoin() call.
        /// Do not join it twice: join only if it's equal with a first right key of current leftJoin() call and skip otherwise.
        size_t left_unequal_position = left_cursor.position() + left_key_tail;
        left_key_tail = 0;

        Range range = left_cursor.getNextEqualRange(right_cursor);

        joinInequalsLeft<is_all>(left_block, left_columns, right_columns, left_unequal_position, range.left_start);

        if (range.empty())
            break;

        if constexpr (is_all)
        {
            size_t max_rows = maxRangeRows(left_columns[0]->size(), max_joined_block_rows);

            if (!joinEquals<true>(left_block, right_block, right_columns_to_add, left_columns, right_columns, range, max_rows))
            {
                right_cursor.nextN(range.right_length);
                skip_right = right_cursor.position();
                return false;
            }
        }
        else
            joinEqualsAnyLeft(right_block, right_columns_to_add, right_columns, range);

        right_cursor.nextN(range.right_length);

        /// Do not run over last left keys for ALL JOIN (cause of possible duplicates in next right block)
        if constexpr (is_all)
        {
            if (right_cursor.atEnd())
            {
                left_key_tail = range.left_length;
                break;
            }
        }
        left_cursor.nextN(range.left_length);
    }

    return true;
}

bool MergeJoin::allInnerJoin(MergeJoinCursor & left_cursor, const Block & left_block, const Block & right_block,
                          MutableColumns & left_columns, MutableColumns & right_columns, size_t & left_key_tail,
                          size_t & skip_right)
{
    MergeJoinCursor right_cursor(right_block, right_merge_description);
    left_cursor.setCompareNullability(right_cursor);

    /// Set right cursor position in first continuation right block
    right_cursor.nextN(skip_right);
    skip_right = 0;

    while (!left_cursor.atEnd() && !right_cursor.atEnd())
    {
        Range range = left_cursor.getNextEqualRange(right_cursor);
        if (range.empty())
            break;

        size_t max_rows = maxRangeRows(left_columns[0]->size(), max_joined_block_rows);

        if (!joinEquals<true>(left_block, right_block, right_columns_to_add, left_columns, right_columns, range, max_rows))
        {
            right_cursor.nextN(range.right_length);
            skip_right = right_cursor.position();
            return false;
        }

        right_cursor.nextN(range.right_length);

        /// Do not run over last left keys for ALL JOIN (cause of possible duplicates in next right block)
        if (right_cursor.atEnd())
        {
            left_key_tail = range.left_length;
            break;
        }
        left_cursor.nextN(range.left_length);
    }

    return true;
}

bool MergeJoin::semiLeftJoin(MergeJoinCursor & left_cursor, const Block & left_block, const Block & right_block,
                             MutableColumns & left_columns, MutableColumns & right_columns)
{
    MergeJoinCursor right_cursor(right_block, right_merge_description);
    left_cursor.setCompareNullability(right_cursor);

    while (!left_cursor.atEnd() && !right_cursor.atEnd())
    {
        Range range = left_cursor.getNextEqualRange(right_cursor);
        if (range.empty())
            break;

        joinEquals<false>(left_block, right_block, right_columns_to_add, left_columns, right_columns, range, 0);

        right_cursor.nextN(range.right_length);
        left_cursor.nextN(range.left_length);
    }

    return true;
}

void MergeJoin::changeLeftColumns(Block & block, MutableColumns && columns) const
{
    if (is_left && is_any_join)
        return;
    block.setColumns(std::move(columns));
}

void MergeJoin::addRightColumns(Block & block, MutableColumns && right_columns)
{
    for (size_t i = 0; i < right_columns_to_add.columns(); ++i)
    {
        const auto & column = right_columns_to_add.getByPosition(i);
        block.insert(ColumnWithTypeAndName{std::move(right_columns[i]), column.type, column.name});
    }
}

/// Split block into processed (result) and not processed. Not processed block would be joined next time.
template <bool is_all>
ExtraBlockPtr MergeJoin::extraBlock(Block & processed, MutableColumns && left_columns, MutableColumns && right_columns,
                                    size_t left_position [[maybe_unused]], size_t right_position [[maybe_unused]],
                                    size_t right_block_number [[maybe_unused]])
{
    ExtraBlockPtr not_processed;

    if constexpr (is_all)
    {
        not_processed = std::make_shared<NotProcessed>(
            NotProcessed{{processed.cloneEmpty()}, left_position, right_position, right_block_number});
        not_processed->block.swap(processed);

        changeLeftColumns(processed, std::move(left_columns));
        addRightColumns(processed, std::move(right_columns));
    }

    return not_processed;
}

template <bool in_memory>
size_t MergeJoin::rightBlocksCount()
{
    if constexpr (!in_memory)
        return flushed_right_blocks.size();
    else
        return loaded_right_blocks.size();
}

template <bool in_memory>
std::shared_ptr<Block> MergeJoin::loadRightBlock(size_t pos)
{
    if constexpr (!in_memory)
    {
        auto load_func = [&]() -> std::shared_ptr<Block>
        {
            TemporaryFileStream input(flushed_right_blocks[pos]->path(), right_sample_block);
            return std::make_shared<Block>(input.block_in->read());
        };

        return cached_right_blocks->getOrSet(pos, load_func).first;
    }
    else
        return loaded_right_blocks[pos];
}

}<|MERGE_RESOLUTION|>--- conflicted
+++ resolved
@@ -518,28 +518,9 @@
 
 void MergeJoin::joinBlock(Block & block, ExtraBlockPtr & not_processed)
 {
-<<<<<<< HEAD
-    if (block)
-    {
-        JoinCommon::checkTypesOfKeys(block, table_join->keyNamesLeft(), right_table_keys, table_join->keyNamesRight());
-        materializeBlockInplace(block);
-        JoinCommon::removeLowCardinalityInplace(block, table_join->keyNamesLeft());
-
-        sortBlock(block, left_sort_description);
-    }
-
-    if (!not_processed && left_blocks_buffer)
-    {
-        if (!block || block.rows())
-            block = left_blocks_buffer->exchange(std::move(block));
-        if (!block)
-            return;
-    }
-=======
     JoinCommon::checkTypesOfKeys(block, table_join->keyNamesLeft(), right_table_keys, table_join->keyNamesRight());
     materializeBlockInplace(block);
-    JoinCommon::removeLowCardinalityInplace(block);
->>>>>>> 05a935c2
+    JoinCommon::removeLowCardinalityInplace(block, table_join->keyNamesLeft());
 
     sortBlock(block, left_sort_description);
     if (is_in_memory)
