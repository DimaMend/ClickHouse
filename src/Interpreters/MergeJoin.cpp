--- conflicted
+++ resolved
@@ -8,14 +8,6 @@
 #include <Interpreters/sortBlock.h>
 #include <Interpreters/join_common.h>
 #include <DataStreams/materializeBlock.h>
-<<<<<<< HEAD
-#include <DataStreams/MergeSortingBlockInputStream.h>
-#include <DataStreams/MergingSortedBlockInputStream.h>
-#include <DataStreams/OneBlockInputStream.h>
-#include <DataStreams/TemporaryFileStream.h>
-#include <DataStreams/ConcatBlockInputStream.h>
-#include <Disks/DiskSpaceMonitor.h>
-=======
 #include <DataStreams/TemporaryFileStream.h>
 #include <Processors/Sources/SourceFromInputStream.h>
 #include <DataStreams/OneBlockInputStream.h>
@@ -23,7 +15,6 @@
 #include <Processors/Transforms/MergeSortingTransform.h>
 #include <Processors/Executors/PipelineExecutingBlockInputStream.h>
 #include <DataStreams/BlocksListBlockInputStream.h>
->>>>>>> 811d124a
 
 namespace DB
 {
@@ -32,7 +23,6 @@
 {
     extern const int NOT_IMPLEMENTED;
     extern const int PARAMETER_OUT_OF_BOUND;
-    extern const int NOT_ENOUGH_SPACE;
     extern const int LOGICAL_ERROR;
 }
 
@@ -354,105 +344,6 @@
         column->insertManyDefaults(rows_to_add);
 }
 
-<<<<<<< HEAD
-Blocks blocksListToBlocks(const BlocksList & in_blocks)
-{
-    Blocks out_blocks;
-    out_blocks.reserve(in_blocks.size());
-    for (const auto & block : in_blocks)
-        out_blocks.push_back(block);
-    return out_blocks;
-}
-
-std::unique_ptr<TemporaryFile> flushBlockToFile(const String & tmp_path, const Block & header, Block && block)
-{
-    auto tmp_file = createTemporaryFile(tmp_path);
-
-    OneBlockInputStream stream(block);
-    std::atomic<bool> is_cancelled{false};
-    TemporaryFileStream::write(tmp_file->path(), header, stream, &is_cancelled);
-    if (is_cancelled)
-        throw Exception("Cannot flush MergeJoin data on disk. No space at " + tmp_path, ErrorCodes::NOT_ENOUGH_SPACE);
-
-    return tmp_file;
-}
-
-void flushStreamToFiles(const String & tmp_path, const Block & header, IBlockInputStream & stream,
-                        std::vector<std::unique_ptr<TemporaryFile>> & files,
-                        std::function<void(const Block &)> callback = [](const Block &){})
-{
-    while (Block block = stream.read())
-    {
-        if (!block.rows())
-            continue;
-
-        callback(block);
-        auto tmp_file = flushBlockToFile(tmp_path, header, std::move(block));
-        files.emplace_back(std::move(tmp_file));
-    }
-}
-
-BlockInputStreams makeSortedInputStreams(std::vector<MiniLSM::SortedFiles> & sorted_files, const Block & header)
-{
-    BlockInputStreams inputs;
-
-    for (const auto & track : sorted_files)
-    {
-        BlockInputStreams sequence;
-        for (const auto & file : track)
-            sequence.emplace_back(std::make_shared<TemporaryFileLazyInputStream>(file->path(), header));
-        inputs.emplace_back(std::make_shared<ConcatBlockInputStream>(sequence));
-    }
-
-    return inputs;
-}
-
-}
-
-
-void MiniLSM::insert(const BlocksList & blocks)
-{
-    if (blocks.empty())
-        return;
-
-    const std::string path(volume->getNextDisk()->getPath());
-
-    SortedFiles sorted_blocks;
-    if (blocks.size() > 1)
-    {
-        BlockInputStreams inputs;
-        inputs.reserve(blocks.size());
-        for (const auto & block : blocks)
-            inputs.push_back(std::make_shared<OneBlockInputStream>(block));
-
-        MergingSortedBlockInputStream sorted_input(inputs, sort_description, rows_in_block);
-        flushStreamToFiles(path, sample_block, sorted_input, sorted_blocks);
-    }
-    else
-    {
-        OneBlockInputStream sorted_input(blocks.front());
-        flushStreamToFiles(path, sample_block, sorted_input, sorted_blocks);
-    }
-
-    sorted_files.emplace_back(std::move(sorted_blocks));
-    if (sorted_files.size() >= max_size)
-        merge();
-}
-
-/// TODO: better merge strategy
-void MiniLSM::merge(std::function<void(const Block &)> callback)
-{
-    BlockInputStreams inputs = makeSortedInputStreams(sorted_files, sample_block);
-    MergingSortedBlockInputStream sorted_stream(inputs, sort_description, rows_in_block);
-
-    const std::string path(volume->getNextDisk()->getPath());
-    SortedFiles out;
-    flushStreamToFiles(path, sample_block, sorted_stream, out, callback);
-
-    sorted_files.clear();
-    sorted_files.emplace_back(std::move(out));
-=======
->>>>>>> 811d124a
 }
 
 
@@ -468,6 +359,7 @@
     , is_left(isLeft(table_join->kind()))
     , max_joined_block_rows(table_join->maxJoinedBlockRows())
     , max_rows_in_right_block(table_join->maxRowsInRightBlock())
+    , max_files_to_merge(table_join->maxFilesToMerge())
 {
     if (!isLeft(table_join->kind()) && !isInner(table_join->kind()))
         throw Exception("Not supported. PartialMergeJoin supports LEFT and INNER JOINs kinds.", ErrorCodes::NOT_IMPLEMENTED);
@@ -485,6 +377,9 @@
     if (!max_rows_in_right_block)
         throw Exception("partial_merge_join_rows_in_right_blocks cannot be zero", ErrorCodes::PARAMETER_OUT_OF_BOUND);
 
+    if (max_files_to_merge < 2)
+        throw Exception("max_files_to_merge cannot be less than 2", ErrorCodes::PARAMETER_OUT_OF_BOUND);
+
     if (!size_limits.hasLimits())
     {
         size_limits.max_bytes = table_join->defaultMaxBytes();
@@ -509,14 +404,10 @@
     makeSortAndMerge(table_join->keyNamesLeft(), left_sort_description, left_merge_description);
     makeSortAndMerge(table_join->keyNamesRight(), right_sort_description, right_merge_description);
 
-<<<<<<< HEAD
-    lsm = std::make_unique<MiniLSM>(table_join->getTemporaryVolume(), right_sample_block, right_sort_description, max_rows_in_right_block);
-=======
     /// Temporary disable 'partial_merge_join_left_table_buffer_bytes' without 'partial_merge_join_optimizations'
     if (table_join->enablePartialMergeJoinOptimizations())
         if (size_t max_bytes = table_join->maxBytesInLeftBuffer())
             left_blocks_buffer = std::make_shared<SortedBlocksBuffer>(left_sort_description, max_bytes);
->>>>>>> 811d124a
 }
 
 void MergeJoin::setTotals(const Block & totals_block)
@@ -545,14 +436,9 @@
     if (right_blocks.empty())
         return;
 
-<<<<<<< HEAD
-    Blocks blocks_to_merge = blocksListToBlocks(right_blocks);
-    clearRightBlocksList();
-=======
     auto stream = std::make_shared<BlocksListBlockInputStream>(std::move(right_blocks.blocks));
     Pipe source(std::make_shared<SourceFromInputStream>(std::move(stream)));
     right_blocks.clear();
->>>>>>> 811d124a
 
     QueryPipeline pipeline;
     pipeline.init(std::move(source));
@@ -569,7 +455,7 @@
 
         if (skip_not_intersected)
             min_max_right_blocks.emplace_back(extractMinMax(block, right_table_keys));
-        countBlockSize(block);
+        right_blocks.countBlockSize(block);
         loaded_right_blocks.emplace_back(std::make_shared<Block>(std::move(block)));
     }
 }
@@ -577,50 +463,40 @@
 void MergeJoin::mergeFlushedRightBlocks()
 {
     std::unique_lock lock(rwlock);
-
-    lsm->insert(right_blocks);
-    clearRightBlocksList();
 
     auto callback = [&](const Block & block)
     {
         if (skip_not_intersected)
             min_max_right_blocks.emplace_back(extractMinMax(block, right_table_keys));
-        countBlockSize(block);
+        right_blocks.countBlockSize(block);
     };
 
-    lsm->merge(callback);
-    flushed_right_blocks.swap(lsm->sorted_files.front());
+    flushed_right_blocks = disk_writer->finishMerge(callback);
+    disk_writer.reset();
 
     /// Get memory limit or approximate it from row limit and bytes per row factor
     UInt64 memory_limit = size_limits.max_bytes;
     UInt64 rows_limit = size_limits.max_rows;
     if (!memory_limit && rows_limit)
-        memory_limit = right_blocks_bytes * rows_limit / right_blocks_row_count;
+        memory_limit = right_blocks.bytes * rows_limit / right_blocks.row_count;
 
     cached_right_blocks = std::make_unique<Cache>(memory_limit);
 }
 
-void MergeJoin::flushRightBlocks()
-{
-    /// it's under unique_lock(rwlock)
-
-    is_in_memory = false;
-    lsm->insert(right_blocks);
-    clearRightBlocksList();
-}
-
 bool MergeJoin::saveRightBlock(Block && block)
 {
-    std::unique_lock lock(rwlock);
-
-    countBlockSize(block);
-    right_blocks.emplace_back(std::move(block));
-
-<<<<<<< HEAD
-    bool has_memory = size_limits.softCheck(right_blocks_row_count, right_blocks_bytes);
-    if (!has_memory)
-        flushRightBlocks();
-=======
+    if (is_in_memory)
+    {
+        std::unique_lock lock(rwlock);
+
+        if (!is_in_memory)
+        {
+            disk_writer->insert(std::move(block));
+            return true;
+        }
+
+        right_blocks.insert(std::move(block));
+
         bool has_memory = size_limits.softCheck(right_blocks.row_count, right_blocks.bytes);
         if (!has_memory)
         {
@@ -630,7 +506,6 @@
     }
     else
         disk_writer->insert(std::move(block));
->>>>>>> 811d124a
     return true;
 }
 
