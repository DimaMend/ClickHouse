--- conflicted
+++ resolved
@@ -22,13 +22,13 @@
 {
     return ColumnsDescription
     {
-<<<<<<< HEAD
         {"hostname", std::make_shared<DataTypeLowCardinality>(std::make_shared<DataTypeString>()), "Hostname of the server executing the query."},
         {"event_date", std::make_shared<DataTypeDate>(), "Date of the entry."},
         {"event_time_microseconds", std::make_shared<DataTypeDateTime64>(6), "Time of the entry with microseconds precision."},
         {"id", std::make_shared<DataTypeString>(), "Identifier of the backup or restore operation."},
         {"name", std::make_shared<DataTypeString>(), "Name of the backup storage (the contents of the FROM or TO clause)."},
         {"base_backup_name", std::make_shared<DataTypeString>(), "The name of base backup in case incremental one."},
+        {"query_id", std::make_shared<DataTypeString>(), "The ID of a query associated with a backup operation."},
         {"status", std::make_shared<DataTypeEnum8>(getBackupStatusEnumValues()), "Operation status."},
         {"error", std::make_shared<DataTypeString>(), "Error message of the failed operation (empty string for successful operations)."},
         {"start_time", std::make_shared<DataTypeDateTime>(), "Start time of the operation."},
@@ -40,26 +40,6 @@
         {"compressed_size", std::make_shared<DataTypeUInt64>(), "Compressed size of the backup. If the backup is not stored as an archive it equals to uncompressed_size."},
         {"files_read", std::make_shared<DataTypeUInt64>(), "Number of files read during the restore operation."},
         {"bytes_read", std::make_shared<DataTypeUInt64>(), "Total size of files read during the restore operation."},
-=======
-        {"hostname", std::make_shared<DataTypeLowCardinality>(std::make_shared<DataTypeString>())},
-        {"event_date", std::make_shared<DataTypeDate>()},
-        {"event_time_microseconds", std::make_shared<DataTypeDateTime64>(6)},
-        {"id", std::make_shared<DataTypeString>()},
-        {"name", std::make_shared<DataTypeString>()},
-        {"base_backup_name", std::make_shared<DataTypeString>()},
-        {"query_id", std::make_shared<DataTypeString>()},
-        {"status", std::make_shared<DataTypeEnum8>(getBackupStatusEnumValues())},
-        {"error", std::make_shared<DataTypeString>()},
-        {"start_time", std::make_shared<DataTypeDateTime>()},
-        {"end_time", std::make_shared<DataTypeDateTime>()},
-        {"num_files", std::make_shared<DataTypeUInt64>()},
-        {"total_size", std::make_shared<DataTypeUInt64>()},
-        {"num_entries", std::make_shared<DataTypeUInt64>()},
-        {"uncompressed_size", std::make_shared<DataTypeUInt64>()},
-        {"compressed_size", std::make_shared<DataTypeUInt64>()},
-        {"files_read", std::make_shared<DataTypeUInt64>()},
-        {"bytes_read", std::make_shared<DataTypeUInt64>()},
->>>>>>> 94e6f192
     };
 }
 
