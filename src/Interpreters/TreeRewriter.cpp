--- conflicted
+++ resolved
@@ -515,16 +515,11 @@
                 ++new_elements_size;
             }
             /// removing aggregation can change number of rows, so `count()` result in outer sub-query would be wrong
-<<<<<<< HEAD
-            if (func && AggregateUtils::isAggregateFunction(*func) && !select_query->groupBy())
+            if (func && AggregateFunctionFactory::instance().isAggregateFunctionName(func->name) && !select_query->groupBy())
             {
                 new_elements[result_index] = elem;
                 ++new_elements_size;
             }
-=======
-            if (func && AggregateFunctionFactory::instance().isAggregateFunctionName(func->name) && !select_query->groupBy())
-                new_elements.push_back(elem);
->>>>>>> b16fd5f2
         }
     }
     /// Remove empty nodes.
