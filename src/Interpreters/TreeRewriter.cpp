--- conflicted
+++ resolved
@@ -1248,11 +1248,7 @@
     normalize(query, result.aliases, result.source_columns_set, false, settings, allow_self_aliases);
 
     /// Executing scalar subqueries. Column defaults could be a scalar subquery.
-<<<<<<< HEAD
-    executeScalarSubqueries(query, getContext(), 0, result.scalars, !execute_scalar_subqueries);
-=======
     executeScalarSubqueries(query, getContext(), 0, result.scalars, result.local_scalars, !execute_scalar_subqueries);
->>>>>>> df57f8e3
 
     if (settings.legacy_column_name_of_tuple_literal)
         markTupleLiteralsAsLegacy(query);
