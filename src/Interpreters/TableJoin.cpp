#include <Interpreters/TableJoin.h>

#include <Parsers/ASTExpressionList.h>

#include <Core/Settings.h>
#include <Core/Block.h>

#include <Common/StringUtils/StringUtils.h>

#include <DataTypes/DataTypeNullable.h>
#include <DataStreams/materializeBlock.h>


namespace DB
{

TableJoin::TableJoin(const Settings & settings, VolumePtr tmp_volume_)
    : size_limits(SizeLimits{settings.max_rows_in_join, settings.max_bytes_in_join, settings.join_overflow_mode})
    , default_max_bytes(settings.default_max_bytes_in_join)
    , join_use_nulls(settings.join_use_nulls)
    , max_joined_block_rows(settings.max_joined_block_size_rows)
    , join_algorithm(settings.join_algorithm)
    , partial_merge_join_optimizations(settings.partial_merge_join_optimizations)
    , partial_merge_join_rows_in_right_blocks(settings.partial_merge_join_rows_in_right_blocks)
    , partial_merge_join_left_table_buffer_bytes(settings.partial_merge_join_left_table_buffer_bytes)
    , max_files_to_merge(settings.join_on_disk_max_files_to_merge)
    , temporary_files_codec(settings.temporary_files_codec)
    , tmp_volume(tmp_volume_)
{
    if (settings.partial_merge_join)
        join_algorithm = JoinAlgorithm::PREFER_PARTIAL_MERGE;
}

void TableJoin::resetCollected()
{
    key_names_left.clear();
    key_names_right.clear();
    key_asts_left.clear();
    key_asts_right.clear();
    columns_from_joined_table.clear();
    columns_added_by_join.clear();
    original_names.clear();
    renames.clear();
}

void TableJoin::addUsingKey(const ASTPtr & ast)
{
    key_names_left.push_back(ast->getColumnName());
    key_names_right.push_back(ast->getAliasOrColumnName());

    key_asts_left.push_back(ast);
    key_asts_right.push_back(ast);

    auto & right_key = key_names_right.back();
    if (renames.count(right_key))
        right_key = renames[right_key];
}

void TableJoin::addOnKeys(ASTPtr & left_table_ast, ASTPtr & right_table_ast)
{
    key_names_left.push_back(left_table_ast->getColumnName());
    key_names_right.push_back(right_table_ast->getAliasOrColumnName());

    key_asts_left.push_back(left_table_ast);
    key_asts_right.push_back(right_table_ast);
}

/// @return how many times right key appears in ON section.
size_t TableJoin::rightKeyInclusion(const String & name) const
{
    if (hasUsing())
        return 0;

    size_t count = 0;
    for (const auto & key_name : key_names_right)
        if (name == key_name)
            ++count;
    return count;
}

void TableJoin::deduplicateAndQualifyColumnNames(const NameSet & left_table_columns, const String & right_table_prefix)
{
    NameSet joined_columns;
    NamesAndTypesList dedup_columns;

    for (auto & column : columns_from_joined_table)
    {
        if (joined_columns.count(column.name))
            continue;

        joined_columns.insert(column.name);

        dedup_columns.push_back(column);
        auto & inserted = dedup_columns.back();

        /// Also qualify unusual column names - that does not look like identifiers.

        if (left_table_columns.count(column.name) || !isValidIdentifierBegin(column.name.at(0)))
            inserted.name = right_table_prefix + column.name;

        original_names[inserted.name] = column.name;
        if (inserted.name != column.name)
            renames[column.name] = inserted.name;
    }

    columns_from_joined_table.swap(dedup_columns);
}

NameSet TableJoin::getQualifiedColumnsSet() const
{
    NameSet out;
    for (const auto & names : original_names)
        out.insert(names.first);
    return out;
}

NamesWithAliases TableJoin::getNamesWithAliases(const NameSet & required_columns) const
{
    NamesWithAliases out;
    for (const auto & column : required_columns)
    {
        auto it = original_names.find(column);
        if (it != original_names.end())
            out.emplace_back(it->second, it->first); /// {original_name, name}
    }
    return out;
}

ASTPtr TableJoin::leftKeysList() const
{
    ASTPtr keys_list = std::make_shared<ASTExpressionList>();
    keys_list->children = key_asts_left;
    return keys_list;
}

ASTPtr TableJoin::rightKeysList() const
{
    ASTPtr keys_list = std::make_shared<ASTExpressionList>();
    if (hasOn())
        keys_list->children = key_asts_right;
    return keys_list;
}

Names TableJoin::requiredJoinedNames() const
{
    NameSet required_columns_set(key_names_right.begin(), key_names_right.end());
    for (const auto & joined_column : columns_added_by_join)
        required_columns_set.insert(joined_column.name);

    return Names(required_columns_set.begin(), required_columns_set.end());
}

NameSet TableJoin::requiredRightKeys() const
{
    NameSet required;
    for (const auto & name : key_names_right)
        for (const auto & column : columns_added_by_join)
            if (name == column.name)
                required.insert(name);
    return required;
}

NamesWithAliases TableJoin::getRequiredColumns(const Block & sample, const Names & action_required_columns) const
{
    NameSet required_columns(action_required_columns.begin(), action_required_columns.end());

    for (auto & column : requiredJoinedNames())
        if (!sample.has(column))
            required_columns.insert(column);

    return getNamesWithAliases(required_columns);
}

void TableJoin::splitAdditionalColumns(const Block & sample_block, Block & block_keys, Block & block_others) const
{
    block_others = materializeBlock(sample_block);

    for (const String & column_name : key_names_right)
    {
        /// Extract right keys with correct keys order. There could be the same key names.
        if (!block_keys.has(column_name))
        {
            auto & col = block_others.getByName(column_name);
            block_keys.insert(col);
            block_others.erase(column_name);
        }
    }
}

Block TableJoin::getRequiredRightKeys(const Block & right_table_keys, std::vector<String> & keys_sources) const
{
    const Names & left_keys = keyNamesLeft();
    const Names & right_keys = keyNamesRight();
    NameSet required_keys(requiredRightKeys().begin(), requiredRightKeys().end());
    Block required_right_keys;

    for (size_t i = 0; i < right_keys.size(); ++i)
    {
        const String & right_key_name = right_keys[i];

        if (required_keys.count(right_key_name) && !required_right_keys.has(right_key_name))
        {
            const auto & right_key = right_table_keys.getByName(right_key_name);
            required_right_keys.insert(right_key);
            keys_sources.push_back(left_keys[i]);
        }
    }

    return required_right_keys;
}


bool TableJoin::leftBecomeNullable(const DataTypePtr & column_type) const
{
    return forceNullableLeft() && column_type->canBeInsideNullable();
}

bool TableJoin::rightBecomeNullable(const DataTypePtr & column_type) const
{
    return forceNullableRight() && column_type->canBeInsideNullable();
}

void TableJoin::addJoinedColumn(const NameAndTypePair & joined_column)
{
    if (rightBecomeNullable(joined_column.type))
        columns_added_by_join.emplace_back(NameAndTypePair(joined_column.name, makeNullable(joined_column.type)));
    else
        columns_added_by_join.push_back(joined_column);
}

void TableJoin::addJoinedColumnsAndCorrectNullability(Block & sample_block) const
{
<<<<<<< HEAD
    for (auto & col : columns)
=======
    for (auto & col : sample_block)
    {
        /// Materialize column.
        /// Column is not empty if it is constant, but after Join all constants will be materialized.
        /// So, we need remove constants from header.
        if (col.column)
            col.column = nullptr;

>>>>>>> 37f72fc9
        if (leftBecomeNullable(col.type))
            col.type = makeNullable(col.type);

    for (const auto & col : columns_added_by_join)
    {
        auto res_type = col.type;

        if (rightBecomeNullable(res_type))
            res_type = makeNullable(res_type);

        sample_block.insert(ColumnWithTypeAndName(nullptr, res_type, col.name));
    }
}

bool TableJoin::sameJoin(const TableJoin * x, const TableJoin * y)
{
    if (!x && !y)
        return true;
    if (!x || !y)
        return false;

    return x->table_join.kind == y->table_join.kind
        && x->table_join.strictness == y->table_join.strictness
        && x->key_names_left == y->key_names_left
        && x->key_names_right == y->key_names_right
        && x->columns_added_by_join == y->columns_added_by_join;
}

bool TableJoin::sameStrictnessAndKind(ASTTableJoin::Strictness strictness_, ASTTableJoin::Kind kind_) const
{
    if (strictness_ == strictness() && kind_ == kind())
        return true;

    /// Compatibility: old ANY INNER == new SEMI LEFT
    if (strictness_ == ASTTableJoin::Strictness::Semi && isLeft(kind_) &&
        strictness() == ASTTableJoin::Strictness::RightAny && isInner(kind()))
        return true;
    if (strictness() == ASTTableJoin::Strictness::Semi && isLeft(kind()) &&
        strictness_ == ASTTableJoin::Strictness::RightAny && isInner(kind_))
        return true;

    return false;
}

bool TableJoin::allowMergeJoin() const
{
    bool is_any = (strictness() == ASTTableJoin::Strictness::Any);
    bool is_all = (strictness() == ASTTableJoin::Strictness::All);
    bool is_semi = (strictness() == ASTTableJoin::Strictness::Semi);

    bool all_join = is_all && (isInner(kind()) || isLeft(kind()) || isRight(kind()) || isFull(kind()));
    bool special_left = isLeft(kind()) && (is_any || is_semi);
    return all_join || special_left;
}

bool TableJoin::needStreamWithNonJoinedRows() const
{
    if (strictness() == ASTTableJoin::Strictness::Asof ||
        strictness() == ASTTableJoin::Strictness::Semi)
        return false;
    return isRightOrFull(kind());
}

bool TableJoin::allowDictJoin(const String & dict_key, const Block & sample_block, Names & src_names, NamesAndTypesList & dst_columns) const
{
    /// Support ALL INNER, [ANY | ALL | SEMI | ANTI] LEFT
    if (!isLeft(kind()) && !(isInner(kind()) && strictness() == ASTTableJoin::Strictness::All))
        return false;

    const Names & right_keys = keyNamesRight();
    if (right_keys.size() != 1)
        return false;

    /// TODO: support 'JOIN ... ON expr(dict_key) = table_key'
    auto it_key = original_names.find(right_keys[0]);
    if (it_key == original_names.end())
        return false;

    if (dict_key != it_key->second)
        return false; /// JOIN key != Dictionary key

    for (const auto & col : sample_block)
    {
        if (col.name == right_keys[0])
            continue; /// do not extract key column

        auto it = original_names.find(col.name);
        if (it != original_names.end())
        {
            String original = it->second;
            src_names.push_back(original);
            dst_columns.push_back({col.name, col.type});
        }
    }

    return true;
}

}<|MERGE_RESOLUTION|>--- conflicted
+++ resolved
@@ -230,9 +230,6 @@
 
 void TableJoin::addJoinedColumnsAndCorrectNullability(Block & sample_block) const
 {
-<<<<<<< HEAD
-    for (auto & col : columns)
-=======
     for (auto & col : sample_block)
     {
         /// Materialize column.
@@ -241,7 +238,6 @@
         if (col.column)
             col.column = nullptr;
 
->>>>>>> 37f72fc9
         if (leftBecomeNullable(col.type))
             col.type = makeNullable(col.type);
 
