#pragma once

#include <Parsers/IAST.h>
#include <DataTypes/IDataType.h>
#include <memory>
#include <unordered_map>
#include <vector>
#include <future>
#include <Storages/IStorage_fwd.h>
#include <Interpreters/Context_fwd.h>
#include <Interpreters/SetKeys.h>
#include <Interpreters/StorageID.h>
#include <QueryPipeline/SizeLimits.h>
#include <Core/ColumnsWithTypeAndName.h>

namespace DB
{

class QueryPlan;

class Set;
using SetPtr = std::shared_ptr<Set>;
struct SetKeyColumns;

class IQueryTreeNode;
using QueryTreeNodePtr = std::shared_ptr<IQueryTreeNode>;

class PreparedSetsCache;
using PreparedSetsCachePtr = std::shared_ptr<PreparedSetsCache>;

struct Settings;

/// This is a structure for prepared sets cache.
/// SetPtr can be taken from cache, so we should pass holder for it.
struct SetAndKey
{
    String key;
    SetPtr set;
};

using SetAndKeyPtr = std::shared_ptr<SetAndKey>;

/// Represents a set in a query that might be referenced at analysis time and built later during execution.
/// Also it can represent a constant set that is ready to use.
/// At analysis stage the FutureSets are created but not necessarily filled. Then for non-constant sets there
/// must be an explicit step to build them before they can be used.
/// Set may be useful for indexes, in this case special ordered set with stored elements is build inplace.
class FutureSet
{
public:
    virtual ~FutureSet() = default;

    /// Returns set if set is ready (created and filled) or nullptr if not.
    virtual SetPtr get() const = 0;
    /// Returns set->getElementsTypes(), even if set is not created yet.
    virtual DataTypes getTypes() const = 0;
    /// If possible, return set with stored elements useful for PK analysis.
    virtual SetPtr buildOrderedSetInplace(const ContextPtr & context) = 0;

    using Hash = CityHash_v1_0_2::uint128;
    virtual Hash getHash() const = 0;

    virtual ASTPtr getSourceAST() const = 0;
};

using FutureSetPtr = std::shared_ptr<FutureSet>;

/// Future set from already filled set.
/// Usually it is from StorageSet.
class FutureSetFromStorage final : public FutureSet
{
public:
    explicit FutureSetFromStorage(Hash hash_, ASTPtr ast_, SetPtr set_, std::optional<StorageID> storage_id);

    SetPtr get() const override;
    DataTypes getTypes() const override;
    SetPtr buildOrderedSetInplace(const ContextPtr &) override;
    Hash getHash() const override;
    ASTPtr getSourceAST() const override { return ast; }

    const std::optional<StorageID> & getStorageID() const { return storage_id; }
private:
    Hash hash;
    ASTPtr ast;
    std::optional<StorageID> storage_id;
    SetPtr set;
};

using FutureSetFromStoragePtr = std::shared_ptr<FutureSetFromStorage>;

/// Set from tuple is filled as well as set from storage.
/// Additionally, it can be converted to set useful for PK.
class FutureSetFromTuple final : public FutureSet
{
public:
    FutureSetFromTuple(Hash hash_, ASTPtr ast_, ColumnsWithTypeAndName block, bool transform_null_in, SizeLimits size_limits);

    SetPtr get() const override { return set; }
    SetPtr buildOrderedSetInplace(const ContextPtr & context) override;

    DataTypes getTypes() const override;
    Hash getHash() const override;
    ASTPtr getSourceAST() const override { return ast; }
    Columns getKeyColumns();
private:
    Hash hash;
    ASTPtr ast;
    SetPtr set;
    SetKeyColumns set_key_columns;
};

using FutureSetFromTuplePtr = std::shared_ptr<FutureSetFromTuple>;

/// Set from subquery can be filled (by running the subquery) in one of two ways:
///  1. During query analysis. Specifically, inside `SourceStepWithFilter::applyFilters()`.
///     Useful if the query plan depends on the set contents, e.g. to determine which files to read.
///  2. During query execution. This is the preferred way.
///     Sets are created by CreatingSetStep, which runs before other steps.
/// Be careful: to build the set during query analysis, the `buildSetInplace()` call must happen
/// inside `SourceStepWithFilter::applyFilters()`. Calling it later, e.g. from `initializePipeline()`
/// will result in LOGICAL_ERROR "Not-ready Set is passed" (because a CreatingSetStep was already
/// added to pipeline but hasn't executed yet).
///
/// If use_index_for_in_with_subqueries_max_values is reached, the built set won't be suitable for
/// key analysis, but will work with function IN (the set will contain only hashes of elements).
class FutureSetFromSubquery final : public FutureSet
{
public:
    FutureSetFromSubquery(
        Hash hash_,
        ASTPtr ast_,
        std::unique_ptr<QueryPlan> source_,
        StoragePtr external_table_,
        std::shared_ptr<FutureSetFromSubquery> external_table_set_,
        bool transform_null_in,
        SizeLimits size_limits,
        size_t max_size_for_index);

    FutureSetFromSubquery(
        Hash hash_,
        ASTPtr ast_,
        QueryTreeNodePtr query_tree_,
        bool transform_null_in,
        SizeLimits size_limits,
        size_t max_size_for_index);

<<<<<<< HEAD
    // FutureSetFromSubquery(
    //     Hash hash_,
    //     const ColumnsWithTypeAndName & header);

=======
>>>>>>> 66e8536a
    ~FutureSetFromSubquery() override;

    SetPtr get() const override;
    DataTypes getTypes() const override;
    Hash getHash() const override;
    ASTPtr getSourceAST() const override { return ast; }
    SetPtr buildOrderedSetInplace(const ContextPtr & context) override;

<<<<<<< HEAD
    std::unique_ptr<QueryPlan> build(
        const SizeLimits & network_transfer_limits,
        const PreparedSetsCachePtr & prepared_sets_cache);
    // std::unique_ptr<IQueryPlanStep> build(const Header & input_header);
=======
    std::unique_ptr<QueryPlan> build(const ContextPtr & context);
>>>>>>> 66e8536a
    void buildSetInplace(const ContextPtr & context);

    QueryTreeNodePtr detachQueryTree() { return std::move(query_tree); }
    void setQueryPlan(std::unique_ptr<QueryPlan> source_);
    void setExternalTable(StoragePtr external_table_);

    const QueryPlan * getQueryPlan() const { return source.get(); }
    QueryPlan * getQueryPlan() { return source.get(); }

private:
    Hash hash;
    ASTPtr ast;
    SetAndKeyPtr set_and_key;
    StoragePtr external_table;
    std::shared_ptr<FutureSetFromSubquery> external_table_set;

    std::unique_ptr<QueryPlan> source;
    QueryTreeNodePtr query_tree;
};

using FutureSetFromSubqueryPtr = std::shared_ptr<FutureSetFromSubquery>;

/// Container for all the sets used in query.
class PreparedSets
{
public:

    using Hash = CityHash_v1_0_2::uint128;
    struct Hashing
    {
        UInt64 operator()(const Hash & key) const { return key.low64 ^ key.high64; }
    };

    using SetsFromTuple = std::unordered_map<Hash, std::vector<FutureSetFromTuplePtr>, Hashing>;
    using SetsFromStorage = std::unordered_map<Hash, FutureSetFromStoragePtr, Hashing>;
    using SetsFromSubqueries = std::unordered_map<Hash, FutureSetFromSubqueryPtr, Hashing>;

    FutureSetFromStoragePtr addFromStorage(const Hash & key, ASTPtr ast, SetPtr set_, StorageID storage_id);
    FutureSetFromTuplePtr addFromTuple(const Hash & key, ASTPtr ast, ColumnsWithTypeAndName block, const Settings & settings);

    FutureSetFromSubqueryPtr addFromSubquery(
        const Hash & key,
        ASTPtr ast,
        std::unique_ptr<QueryPlan> source,
        StoragePtr external_table,
        FutureSetFromSubqueryPtr external_table_set,
        const Settings & settings);

    FutureSetFromSubqueryPtr addFromSubquery(
        const Hash & key,
        ASTPtr ast,
        QueryTreeNodePtr query_tree,
        const Settings & settings);

    FutureSetFromTuplePtr findTuple(const Hash & key, const DataTypes & types) const;
    FutureSetFromStoragePtr findStorage(const Hash & key) const;
    FutureSetFromSubqueryPtr findSubquery(const Hash & key) const;

    using Subqueries = std::vector<FutureSetFromSubqueryPtr>;
    Subqueries getSubqueries() const;
    bool hasSubqueries() const { return !sets_from_subqueries.empty(); }

    const SetsFromTuple & getSetsFromTuple() const { return sets_from_tuple; }
    // const SetsFromStorage & getSetsFromStorage() const { return sets_from_storage; }
    // const SetsFromSubqueries & getSetsFromSubquery() const { return sets_from_subqueries; }

    static String toString(const Hash & key, const DataTypes & types);
    static SizeLimits getSizeLimitsForSet(const Settings & settings);

private:
    SetsFromTuple sets_from_tuple;
    SetsFromStorage sets_from_storage;
    SetsFromSubqueries sets_from_subqueries;
};

using PreparedSetsPtr = std::shared_ptr<PreparedSets>;

/// A reference to a set that is being built by another task.
/// The difference from FutureSet is that this object can be used to wait for the set to be built in another thread.
using SharedSet = std::shared_future<SetPtr>;

/// This set cache is used to avoid building the same set multiple times. It is different from PreparedSets in way that
/// it can be used across multiple queries. One use case is when we execute the same mutation on multiple parts. In this
/// case each part is processed by a separate mutation task but they can share the same set.
class PreparedSetsCache
{
public:
    /// Lookup for set in the cache.
    /// If it is found, get the future to be able to wait for the set to be built.
    /// Otherwise create a promise, build the set and set the promise value.
    std::variant<std::promise<SetPtr>, SharedSet> findOrPromiseToBuild(const String & key);

private:
    struct Entry
    {
        SharedSet future; /// Other tasks can wait for the set to be built.
    };

    std::mutex cache_mutex;
    std::unordered_map<String, Entry> cache;
};

using PreparedSetsCachePtr = std::shared_ptr<PreparedSetsCache>;

}<|MERGE_RESOLUTION|>--- conflicted
+++ resolved
@@ -144,13 +144,6 @@
         SizeLimits size_limits,
         size_t max_size_for_index);
 
-<<<<<<< HEAD
-    // FutureSetFromSubquery(
-    //     Hash hash_,
-    //     const ColumnsWithTypeAndName & header);
-
-=======
->>>>>>> 66e8536a
     ~FutureSetFromSubquery() override;
 
     SetPtr get() const override;
@@ -159,14 +152,10 @@
     ASTPtr getSourceAST() const override { return ast; }
     SetPtr buildOrderedSetInplace(const ContextPtr & context) override;
 
-<<<<<<< HEAD
     std::unique_ptr<QueryPlan> build(
         const SizeLimits & network_transfer_limits,
         const PreparedSetsCachePtr & prepared_sets_cache);
-    // std::unique_ptr<IQueryPlanStep> build(const Header & input_header);
-=======
-    std::unique_ptr<QueryPlan> build(const ContextPtr & context);
->>>>>>> 66e8536a
+
     void buildSetInplace(const ContextPtr & context);
 
     QueryTreeNodePtr detachQueryTree() { return std::move(query_tree); }
