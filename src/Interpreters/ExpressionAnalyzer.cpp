#include <Poco/Util/Application.h>
#include <Poco/String.h>

#include <Core/Block.h>

#include <Parsers/ASTFunction.h>
#include <Parsers/ASTIdentifier.h>
#include <Parsers/ASTLiteral.h>
#include <Parsers/ASTQualifiedAsterisk.h>
#include <Parsers/ASTExpressionList.h>
#include <Parsers/ASTSelectQuery.h>
#include <Parsers/ASTSelectWithUnionQuery.h>
#include <Parsers/ASTSubquery.h>
#include <Parsers/ASTOrderByElement.h>
#include <Parsers/formatAST.h>
#include <Parsers/DumpASTNode.h>

#include <DataTypes/DataTypeNullable.h>
#include <DataTypes/NestedUtils.h>
#include <DataTypes/DataTypesNumber.h>
#include <DataTypes/DataTypeLowCardinality.h>

#include <Columns/IColumn.h>

#include <Interpreters/ExpressionAnalyzer.h>
#include <Interpreters/ExpressionActions.h>
#include <Interpreters/LogicalExpressionsOptimizer.h>
#include <Interpreters/ExternalDictionariesLoader.h>
#include <Interpreters/Set.h>
#include <Interpreters/TableJoin.h>
#include <Interpreters/JoinSwitcher.h>
#include <Interpreters/HashJoin.h>
#include <Interpreters/MergeJoin.h>
#include <Interpreters/DictionaryReader.h>
#include <Interpreters/Context.h>

#include <AggregateFunctions/AggregateFunctionFactory.h>
#include <AggregateFunctions/parseAggregateFunctionParameters.h>

#include <Storages/StorageDistributed.h>
#include <Storages/StorageDictionary.h>
#include <Storages/StorageJoin.h>

#include <DataStreams/copyData.h>
#include <DataStreams/IBlockInputStream.h>

#include <Dictionaries/IDictionary.h>
#include <Dictionaries/DictionaryStructure.h>

#include <Common/typeid_cast.h>
#include <Common/StringUtils/StringUtils.h>

#include <ext/range.h>
#include <DataTypes/DataTypeFactory.h>
#include <Functions/FunctionsMiscellaneous.h>
#include <Parsers/ExpressionListParsers.h>
#include <Parsers/parseQuery.h>
#include <Parsers/queryToString.h>
#include <Interpreters/interpretSubquery.h>
#include <Interpreters/DatabaseAndTableWithAlias.h>
#include <Interpreters/misc.h>

#include <Interpreters/ActionsVisitor.h>

#include <Interpreters/GlobalSubqueriesVisitor.h>
#include <Interpreters/GetAggregatesVisitor.h>

namespace DB
{

using LogAST = DebugASTLog<false>; /// set to true to enable logs


namespace ErrorCodes
{
    extern const int UNKNOWN_TYPE_OF_AST_NODE;
    extern const int UNKNOWN_IDENTIFIER;
    extern const int ILLEGAL_PREWHERE;
    extern const int LOGICAL_ERROR;
}

namespace
{

/// Check if there is an ignore function. It's used for disabling constant folding in query
///  predicates because some performance tests use ignore function as a non-optimize guard.
bool allowEarlyConstantFolding(const ExpressionActions & actions, const Settings & settings)
{
    if (!settings.enable_early_constant_folding)
        return false;

    for (const auto & action : actions.getActions())
    {
        if (action.type == action.APPLY_FUNCTION && action.function_base)
        {
            auto name = action.function_base->getName();
            if (name == "ignore")
                return false;
        }
    }
    return true;
}

}

bool sanitizeBlock(Block & block)
{
    for (auto & col : block)
    {
        if (!col.column)
        {
            if (isNotCreatable(col.type->getTypeId()))
                return false;
            col.column = col.type->createColumn();
        }
        else if (!col.column->empty())
            col.column = col.column->cloneEmpty();
    }
    return true;
}


ExpressionAnalyzer::ExpressionAnalyzer(
    const ASTPtr & query_,
    const SyntaxAnalyzerResultPtr & syntax_analyzer_result_,
    const Context & context_,
    size_t subquery_depth_,
    bool do_global)
    : query(query_), context(context_), settings(context.getSettings())
    , subquery_depth(subquery_depth_)
    , syntax(syntax_analyzer_result_)
{
    /// external_tables, subqueries_for_sets for global subqueries.
    /// Replaces global subqueries with the generated names of temporary tables that will be sent to remote servers.
    initGlobalSubqueriesAndExternalTables(do_global);

    /// has_aggregation, aggregation_keys, aggregate_descriptions, aggregated_columns.
    /// This analysis should be performed after processing global subqueries, because otherwise,
    /// if the aggregate function contains a global subquery, then `analyzeAggregation` method will save
    /// in `aggregate_descriptions` the information about the parameters of this aggregate function, among which
    /// global subquery. Then, when you call `initGlobalSubqueriesAndExternalTables` method, this
    /// the global subquery will be replaced with a temporary table, resulting in aggregate_descriptions
    /// will contain out-of-date information, which will lead to an error when the query is executed.
    analyzeAggregation();
}

bool ExpressionAnalyzer::isRemoteStorage() const
{
    return storage() && storage()->isRemote();
}


void ExpressionAnalyzer::analyzeAggregation()
{
    /** Find aggregation keys (aggregation_keys), information about aggregate functions (aggregate_descriptions),
     *  as well as a set of columns obtained after the aggregation, if any,
     *  or after all the actions that are usually performed before aggregation (aggregated_columns).
     *
     * Everything below (compiling temporary ExpressionActions) - only for the purpose of query analysis (type output).
     */

    auto * select_query = query->as<ASTSelectQuery>();

    ExpressionActionsPtr temp_actions = std::make_shared<ExpressionActions>(sourceColumns(), context);

    if (select_query)
    {
        bool is_array_join_left;
        ASTPtr array_join_expression_list = select_query->arrayJoinExpressionList(is_array_join_left);
        if (array_join_expression_list)
        {
            getRootActionsNoMakeSet(array_join_expression_list, true, temp_actions, false);
            addMultipleArrayJoinAction(temp_actions, is_array_join_left);

            array_join_columns.clear();
            for (auto & column : temp_actions->getSampleBlock().getNamesAndTypesList())
                if (syntax->array_join_result_to_source.count(column.name))
                    array_join_columns.emplace_back(column);
        }

        const ASTTablesInSelectQueryElement * join = select_query->join();
        if (join)
        {
            getRootActionsNoMakeSet(analyzedJoin().leftKeysList(), true, temp_actions, false);
            addJoinAction(temp_actions);
        }
    }

    has_aggregation = makeAggregateDescriptions(temp_actions);
    if (select_query && (select_query->groupBy() || select_query->having()))
        has_aggregation = true;

    if (has_aggregation)
    {

        /// Find out aggregation keys.
        if (select_query)
        {
            if (select_query->groupBy())
            {
                NameSet unique_keys;
                ASTs & group_asts = select_query->groupBy()->children;
                for (ssize_t i = 0; i < ssize_t(group_asts.size()); ++i)
                {
                    ssize_t size = group_asts.size();
                    getRootActionsNoMakeSet(group_asts[i], true, temp_actions, false);

                    const auto & column_name = group_asts[i]->getColumnName();
                    const auto & block = temp_actions->getSampleBlock();

                    if (!block.has(column_name))
                        throw Exception("Unknown identifier (in GROUP BY): " + column_name, ErrorCodes::UNKNOWN_IDENTIFIER);

                    const auto & col = block.getByName(column_name);

                    /// Constant expressions have non-null column pointer at this stage.
                    if (col.column && isColumnConst(*col.column))
                    {
                        /// But don't remove last key column if no aggregate functions, otherwise aggregation will not work.
                        if (!aggregate_descriptions.empty() || size > 1)
                        {
                            if (i + 1 < static_cast<ssize_t>(size))
                                group_asts[i] = std::move(group_asts.back());

                            group_asts.pop_back();

                            --i;
                            continue;
                        }
                    }

                    NameAndTypePair key{column_name, col.type};

                    /// Aggregation keys are uniqued.
                    if (!unique_keys.count(key.name))
                    {
                        unique_keys.insert(key.name);
                        aggregation_keys.push_back(key);

                        /// Key is no longer needed, therefore we can save a little by moving it.
                        aggregated_columns.push_back(std::move(key));
                    }
                }

                if (group_asts.empty())
                {
                    select_query->setExpression(ASTSelectQuery::Expression::GROUP_BY, {});
                    has_aggregation = select_query->having() || !aggregate_descriptions.empty();
                }
            }
        }
        else
            aggregated_columns = temp_actions->getSampleBlock().getNamesAndTypesList();

        for (const auto & desc : aggregate_descriptions)
            aggregated_columns.emplace_back(desc.column_name, desc.function->getReturnType());
    }
    else
    {
        aggregated_columns = temp_actions->getSampleBlock().getNamesAndTypesList();
    }
}


void ExpressionAnalyzer::initGlobalSubqueriesAndExternalTables(bool do_global)
{
    if (do_global)
    {
        GlobalSubqueriesVisitor::Data subqueries_data(context, subquery_depth, isRemoteStorage(),
                                                   external_tables, subqueries_for_sets, has_global_subqueries);
        GlobalSubqueriesVisitor(subqueries_data).visit(query);
    }
}


NamesAndTypesList ExpressionAnalyzer::sourceWithJoinedColumns() const
{
    auto result_columns = sourceColumns();
    result_columns.insert(result_columns.end(), array_join_columns.begin(), array_join_columns.end());
    result_columns.insert(result_columns.end(),
                        analyzedJoin().columnsAddedByJoin().begin(), analyzedJoin().columnsAddedByJoin().end());
    return result_columns;
}


void SelectQueryExpressionAnalyzer::tryMakeSetForIndexFromSubquery(const ASTPtr & subquery_or_table_name)
{
    auto set_key = PreparedSetKey::forSubquery(*subquery_or_table_name);

    if (prepared_sets.count(set_key))
        return; /// Already prepared.

    if (auto set_ptr_from_storage_set = isPlainStorageSetInSubquery(subquery_or_table_name))
    {
        prepared_sets.insert({set_key, set_ptr_from_storage_set});
        return;
    }

    auto interpreter_subquery = interpretSubquery(subquery_or_table_name, context, {}, query_options);
    auto stream = interpreter_subquery->execute().getInputStream();

    SetPtr set = std::make_shared<Set>(settings.size_limits_for_set, true, context.getSettingsRef().transform_null_in);
    set->setHeader(stream->getHeader());

    stream->readPrefix();
    while (Block block = stream->read())
    {
        /// If the limits have been exceeded, give up and let the default subquery processing actions take place.
        if (!set->insertFromBlock(block))
            return;
    }

    set->finishInsert();
    stream->readSuffix();

    prepared_sets[set_key] = std::move(set);
}

SetPtr SelectQueryExpressionAnalyzer::isPlainStorageSetInSubquery(const ASTPtr & subquery_or_table_name)
{
    const auto * table = subquery_or_table_name->as<ASTIdentifier>();
    if (!table)
        return nullptr;
    auto table_id = context.resolveStorageID(subquery_or_table_name);
    const auto storage = DatabaseCatalog::instance().getTable(table_id, context);
    if (storage->getName() != "Set")
        return nullptr;
    const auto storage_set = std::dynamic_pointer_cast<StorageSet>(storage);
    return storage_set->getSet();
}


/// Performance optimisation for IN() if storage supports it.
void SelectQueryExpressionAnalyzer::makeSetsForIndex(const ASTPtr & node)
{
    if (!node || !storage() || !storage()->supportsIndexForIn())
        return;

    for (auto & child : node->children)
    {
        /// Don't descend into subqueries.
        if (child->as<ASTSubquery>())
            continue;

        /// Don't descend into lambda functions
        const auto * func = child->as<ASTFunction>();
        if (func && func->name == "lambda")
            continue;

        makeSetsForIndex(child);
    }

    const auto * func = node->as<ASTFunction>();
    if (func && functionIsInOperator(func->name))
    {
        const IAST & args = *func->arguments;
        const ASTPtr & left_in_operand = args.children.at(0);

        if (storage()->mayBenefitFromIndexForIn(left_in_operand, context))
        {
            const ASTPtr & arg = args.children.at(1);
            if (arg->as<ASTSubquery>() || arg->as<ASTIdentifier>())
            {
                if (settings.use_index_for_in_with_subqueries)
                    tryMakeSetForIndexFromSubquery(arg);
            }
            else
            {
                ExpressionActionsPtr temp_actions = std::make_shared<ExpressionActions>(sourceWithJoinedColumns(), context);
                getRootActions(left_in_operand, true, temp_actions);

                Block sample_block_with_calculated_columns = temp_actions->getSampleBlock();
                if (sample_block_with_calculated_columns.has(left_in_operand->getColumnName()))
                    makeExplicitSet(func, sample_block_with_calculated_columns, true, context,
                        settings.size_limits_for_set, prepared_sets);
            }
        }
    }
}


void ExpressionAnalyzer::getRootActions(const ASTPtr & ast, bool no_subqueries, ExpressionActionsPtr & actions, bool only_consts)
{
    LogAST log;
    ActionsVisitor::Data visitor_data(context, settings.size_limits_for_set, subquery_depth,
                                   sourceColumns(), actions, prepared_sets, subqueries_for_sets,
                                   no_subqueries, false, only_consts, !isRemoteStorage());
    ActionsVisitor(visitor_data, log.stream()).visit(ast);
    visitor_data.updateActions(actions);
}


void ExpressionAnalyzer::getRootActionsNoMakeSet(const ASTPtr & ast, bool no_subqueries, ExpressionActionsPtr & actions, bool only_consts)
{
    LogAST log;
    ActionsVisitor::Data visitor_data(context, settings.size_limits_for_set, subquery_depth,
                                   sourceColumns(), actions, prepared_sets, subqueries_for_sets,
                                   no_subqueries, true, only_consts, !isRemoteStorage());
    ActionsVisitor(visitor_data, log.stream()).visit(ast);
    visitor_data.updateActions(actions);
}


bool ExpressionAnalyzer::makeAggregateDescriptions(ExpressionActionsPtr & actions)
{
    for (const ASTFunction * node : aggregates())
    {
        AggregateDescription aggregate;
        aggregate.column_name = node->getColumnName();

        const ASTs & arguments = node->arguments->children;
        aggregate.argument_names.resize(arguments.size());
        DataTypes types(arguments.size());

        for (size_t i = 0; i < arguments.size(); ++i)
        {
            getRootActionsNoMakeSet(arguments[i], true, actions);
            const std::string & name = arguments[i]->getColumnName();
            types[i] = actions->getSampleBlock().getByName(name).type;
            aggregate.argument_names[i] = name;
        }

        aggregate.parameters = (node->parameters) ? getAggregateFunctionParametersArray(node->parameters) : Array();
        aggregate.function = AggregateFunctionFactory::instance().get(node->name, types, aggregate.parameters);

        aggregate_descriptions.push_back(aggregate);
    }

    return !aggregates().empty();
}


const ASTSelectQuery * ExpressionAnalyzer::getSelectQuery() const
{
    const auto * select_query = query->as<ASTSelectQuery>();
    if (!select_query)
        throw Exception("Not a select query", ErrorCodes::LOGICAL_ERROR);
    return select_query;
}

const ASTSelectQuery * SelectQueryExpressionAnalyzer::getAggregatingQuery() const
{
    if (!has_aggregation)
        throw Exception("No aggregation", ErrorCodes::LOGICAL_ERROR);
    return getSelectQuery();
}

void ExpressionAnalyzer::initChain(ExpressionActionsChain & chain, const NamesAndTypesList & columns) const
{
    if (chain.steps.empty())
    {
        chain.steps.emplace_back(std::make_shared<ExpressionActions>(columns, context));
    }
}

/// "Big" ARRAY JOIN.
void ExpressionAnalyzer::addMultipleArrayJoinAction(ExpressionActionsPtr & actions, bool array_join_is_left) const
{
    NameSet result_columns;
    for (const auto & result_source : syntax->array_join_result_to_source)
    {
        /// Assign new names to columns, if needed.
        if (result_source.first != result_source.second)
            actions->add(ExpressionAction::copyColumn(result_source.second, result_source.first));

        /// Make ARRAY JOIN (replace arrays with their insides) for the columns in these new names.
        result_columns.insert(result_source.first);
    }

    actions->add(ExpressionAction::arrayJoin(result_columns, array_join_is_left, context));
}

bool SelectQueryExpressionAnalyzer::appendArrayJoin(ExpressionActionsChain & chain, bool only_types)
{
    const auto * select_query = getSelectQuery();

    bool is_array_join_left;
    ASTPtr array_join_expression_list = select_query->arrayJoinExpressionList(is_array_join_left);
    if (!array_join_expression_list)
        return false;

    initChain(chain, sourceColumns());
    ExpressionActionsChain::Step & step = chain.steps.back();

    getRootActions(array_join_expression_list, only_types, step.actions);

    addMultipleArrayJoinAction(step.actions, is_array_join_left);

    return true;
}

void ExpressionAnalyzer::addJoinAction(ExpressionActionsPtr & actions, JoinPtr join) const
{
    actions->add(ExpressionAction::ordinaryJoin(syntax->analyzed_join, join));
}

bool SelectQueryExpressionAnalyzer::appendJoin(ExpressionActionsChain & chain, bool only_types)
{
    const ASTTablesInSelectQueryElement * ast_join = getSelectQuery()->join();
    if (!ast_join)
        return false;

    JoinPtr table_join = makeTableJoin(*ast_join);

    initChain(chain, sourceColumns());
    ExpressionActionsChain::Step & step = chain.steps.back();

    getRootActions(analyzedJoin().leftKeysList(), only_types, step.actions);
    addJoinAction(step.actions, table_join);
    return true;
}

static JoinPtr tryGetStorageJoin(std::shared_ptr<TableJoin> analyzed_join)
{
    if (auto * table = analyzed_join->joined_storage.get())
        if (auto * storage_join = dynamic_cast<StorageJoin *>(table))
            return storage_join->getJoin(analyzed_join);
    return {};
}

static ExpressionActionsPtr createJoinedBlockActions(const Context & context, const TableJoin & analyzed_join)
{
    ASTPtr expression_list = analyzed_join.rightKeysList();
    auto syntax_result = SyntaxAnalyzer(context).analyze(expression_list, analyzed_join.columnsFromJoinedTable());
    return ExpressionAnalyzer(expression_list, syntax_result, context).getActions(true, false);
}

static bool allowDictJoin(StoragePtr joined_storage, const Context & context, String & dict_name, String & key_name)
{
    const auto * dict = dynamic_cast<const StorageDictionary *>(joined_storage.get());
    if (!dict)
        return false;

    dict_name = dict->dictionaryName();
    auto dictionary = context.getExternalDictionariesLoader().getDictionary(dict_name);
    if (!dictionary)
        return false;

    const DictionaryStructure & structure = dictionary->getStructure();
    if (structure.id)
    {
        key_name = structure.id->name;
        return true;
    }
    return false;
}

static std::shared_ptr<IJoin> makeJoin(std::shared_ptr<TableJoin> analyzed_join, const Block & sample_block, const Context & context)
{
    bool allow_merge_join = analyzed_join->allowMergeJoin();

    /// HashJoin with Dictionary optimisation
    String dict_name;
    String key_name;
    if (analyzed_join->joined_storage && allowDictJoin(analyzed_join->joined_storage, context, dict_name, key_name))
    {
        Names original_names;
        NamesAndTypesList result_columns;
        if (analyzed_join->allowDictJoin(key_name, sample_block, original_names, result_columns))
        {
            analyzed_join->dictionary_reader = std::make_shared<DictionaryReader>(dict_name, original_names, result_columns, context);
            return std::make_shared<HashJoin>(analyzed_join, sample_block);
        }
    }

    if (analyzed_join->forceHashJoin() || (analyzed_join->preferMergeJoin() && !allow_merge_join))
        return std::make_shared<HashJoin>(analyzed_join, sample_block);
    else if (analyzed_join->forceMergeJoin() || (analyzed_join->preferMergeJoin() && allow_merge_join))
        return std::make_shared<MergeJoin>(analyzed_join, sample_block);
    return std::make_shared<JoinSwitcher>(analyzed_join, sample_block);
}

JoinPtr SelectQueryExpressionAnalyzer::makeTableJoin(const ASTTablesInSelectQueryElement & join_element)
{
    /// Two JOINs are not supported with the same subquery, but different USINGs.
    auto join_hash = join_element.getTreeHash();
    String join_subquery_id = toString(join_hash.first) + "_" + toString(join_hash.second);

    SubqueryForSet & subquery_for_join = subqueries_for_sets[join_subquery_id];

    /// Use StorageJoin if any.
    if (!subquery_for_join.join)
        subquery_for_join.join = tryGetStorageJoin(syntax->analyzed_join);

    if (!subquery_for_join.join)
    {
        /// Actions which need to be calculated on joined block.
        ExpressionActionsPtr joined_block_actions = createJoinedBlockActions(context, analyzedJoin());

        Names original_right_columns;
        if (!subquery_for_join.source)
        {
            NamesWithAliases required_columns_with_aliases = analyzedJoin().getRequiredColumns(
                joined_block_actions->getSampleBlock(), joined_block_actions->getRequiredColumns());
            for (auto & pr : required_columns_with_aliases)
                original_right_columns.push_back(pr.first);

            /** For GLOBAL JOINs (in the case, for example, of the push method for executing GLOBAL subqueries), the following occurs
                * - in the addExternalStorage function, the JOIN (SELECT ...) subquery is replaced with JOIN _data1,
                *   in the subquery_for_set object this subquery is exposed as source and the temporary table _data1 as the `table`.
                * - this function shows the expression JOIN _data1.
                */
            auto interpreter = interpretSubquery(join_element.table_expression, context, original_right_columns, query_options);

            subquery_for_join.makeSource(interpreter, std::move(required_columns_with_aliases));
        }

        /// TODO You do not need to set this up when JOIN is only needed on remote servers.
        subquery_for_join.setJoinActions(joined_block_actions); /// changes subquery_for_join.sample_block inside
        subquery_for_join.join = makeJoin(syntax->analyzed_join, subquery_for_join.sample_block, context);

        /// Do not make subquery for join over dictionary.
        if (syntax->analyzed_join->dictionary_reader)
        {
            JoinPtr join = subquery_for_join.join;
            subqueries_for_sets.erase(join_subquery_id);
            return join;
        }
    }

    return subquery_for_join.join;
}

bool SelectQueryExpressionAnalyzer::appendPrewhere(
    ExpressionActionsChain & chain, bool only_types, const Names & additional_required_columns)
{
    const auto * select_query = getSelectQuery();

    if (!select_query->prewhere())
        return false;

    initChain(chain, sourceColumns());
    auto & step = chain.getLastStep();
    getRootActions(select_query->prewhere(), only_types, step.actions);
    String prewhere_column_name = select_query->prewhere()->getColumnName();
    step.required_output.push_back(prewhere_column_name);
    step.can_remove_required_output.push_back(true);

    {
        /// Remove unused source_columns from prewhere actions.
        auto tmp_actions = std::make_shared<ExpressionActions>(sourceColumns(), context);
        getRootActions(select_query->prewhere(), only_types, tmp_actions);
        tmp_actions->finalize({prewhere_column_name});
        auto required_columns = tmp_actions->getRequiredColumns();
        NameSet required_source_columns(required_columns.begin(), required_columns.end());

        /// Add required columns to required output in order not to remove them after prewhere execution.
        /// TODO: add sampling and final execution to common chain.
        for (const auto & column : additional_required_columns)
        {
            if (required_source_columns.count(column))
            {
                step.required_output.push_back(column);
                step.can_remove_required_output.push_back(true);
            }
        }

        auto names = step.actions->getSampleBlock().getNames();
        NameSet name_set(names.begin(), names.end());

        for (const auto & column : sourceColumns())
            if (required_source_columns.count(column.name) == 0)
                name_set.erase(column.name);

        Names required_output(name_set.begin(), name_set.end());
        step.actions->finalize(required_output);
    }

    {
        /// Add empty action with input = {prewhere actions output} + {unused source columns}
        /// Reasons:
        /// 1. Remove remove source columns which are used only in prewhere actions during prewhere actions execution.
        ///    Example: select A prewhere B > 0. B can be removed at prewhere step.
        /// 2. Store side columns which were calculated during prewhere actions execution if they are used.
        ///    Example: select F(A) prewhere F(A) > 0. F(A) can be saved from prewhere step.
        /// 3. Check if we can remove filter column at prewhere step. If we can, action will store single REMOVE_COLUMN.
        ColumnsWithTypeAndName columns = step.actions->getSampleBlock().getColumnsWithTypeAndName();
        auto required_columns = step.actions->getRequiredColumns();
        NameSet prewhere_input_names(required_columns.begin(), required_columns.end());
        NameSet unused_source_columns;

        for (const auto & column : sourceColumns())
        {
            if (prewhere_input_names.count(column.name) == 0)
            {
                columns.emplace_back(column.type, column.name);
                unused_source_columns.emplace(column.name);
            }
        }

        chain.steps.emplace_back(std::make_shared<ExpressionActions>(std::move(columns), context));
        chain.steps.back().additional_input = std::move(unused_source_columns);
    }

    return true;
}

void SelectQueryExpressionAnalyzer::appendPreliminaryFilter(ExpressionActionsChain & chain, ExpressionActionsPtr actions, String column_name)
{
    initChain(chain, sourceColumns());
    ExpressionActionsChain::Step & step = chain.steps.back();

    // FIXME: assert(filter_info);
    step.actions = std::move(actions);
    step.required_output.push_back(std::move(column_name));
    step.can_remove_required_output = {true};

    chain.addStep();
}

bool SelectQueryExpressionAnalyzer::appendWhere(ExpressionActionsChain & chain, bool only_types)
{
    const auto * select_query = getSelectQuery();

    if (!select_query->where())
        return false;

    initChain(chain, sourceColumns());
    ExpressionActionsChain::Step & step = chain.steps.back();

    step.required_output.push_back(select_query->where()->getColumnName());
    step.can_remove_required_output = {true};

    getRootActions(select_query->where(), only_types, step.actions);

    return true;
}

bool SelectQueryExpressionAnalyzer::appendGroupBy(ExpressionActionsChain & chain, bool only_types, bool optimize_aggregation_in_order,
                                                  ManyExpressionActions & group_by_elements_actions)
{
    const auto * select_query = getAggregatingQuery();

    if (!select_query->groupBy())
        return false;

    initChain(chain, sourceColumns());
    ExpressionActionsChain::Step & step = chain.steps.back();

    ASTs asts = select_query->groupBy()->children;
    for (const auto & ast : asts)
    {
        step.required_output.emplace_back(ast->getColumnName());
        getRootActions(ast, only_types, step.actions);
    }

    if (optimize_aggregation_in_order)
    {
        auto all_columns = sourceWithJoinedColumns();
        for (auto & child : asts)
        {
            group_by_elements_actions.emplace_back(std::make_shared<ExpressionActions>(all_columns, context));
            getRootActions(child, only_types, group_by_elements_actions.back());
        }
//        std::cerr << "group_by_elements_actions\n";
//        for (const auto & elem : group_by_elements_actions) {
//            std::cerr << elem->dumpActions() << "\n";
//        }
    }

    return true;
}

void SelectQueryExpressionAnalyzer::appendAggregateFunctionsArguments(ExpressionActionsChain & chain, bool only_types)
{
    const auto * select_query = getAggregatingQuery();

    initChain(chain, sourceColumns());
    ExpressionActionsChain::Step & step = chain.steps.back();

    for (const auto & desc : aggregate_descriptions)
        for (const auto & name : desc.argument_names)
            step.required_output.emplace_back(name);

    /// Collect aggregates removing duplicates by node.getColumnName()
    /// It's not clear why we recollect aggregates (for query parts) while we're able to use previously collected ones (for entire query)
    /// @note The original recollection logic didn't remove duplicates.
    GetAggregatesVisitor::Data data;
    GetAggregatesVisitor(data).visit(select_query->select());

    if (select_query->having())
        GetAggregatesVisitor(data).visit(select_query->having());

    if (select_query->orderBy())
        GetAggregatesVisitor(data).visit(select_query->orderBy());

    /// TODO: data.aggregates -> aggregates()
    for (const ASTFunction * node : data.aggregates)
        for (auto & argument : node->arguments->children)
            getRootActions(argument, only_types, step.actions);
}

bool SelectQueryExpressionAnalyzer::appendHaving(ExpressionActionsChain & chain, bool only_types)
{
    const auto * select_query = getAggregatingQuery();

    if (!select_query->having())
        return false;

    initChain(chain, aggregated_columns);
    ExpressionActionsChain::Step & step = chain.steps.back();

    step.required_output.push_back(select_query->having()->getColumnName());
    getRootActions(select_query->having(), only_types, step.actions);

    return true;
}

void SelectQueryExpressionAnalyzer::appendSelect(ExpressionActionsChain & chain, bool only_types)
{
    const auto * select_query = getSelectQuery();

    initChain(chain, aggregated_columns);
    ExpressionActionsChain::Step & step = chain.steps.back();

    getRootActions(select_query->select(), only_types, step.actions);

    for (const auto & child : select_query->select()->children)
        step.required_output.push_back(child->getColumnName());
}

bool SelectQueryExpressionAnalyzer::appendOrderBy(ExpressionActionsChain & chain, bool only_types, bool optimize_read_in_order,
                                                  ManyExpressionActions & order_by_elements_actions)
{
    const auto * select_query = getSelectQuery();

    if (!select_query->orderBy())
        return false;

    initChain(chain, aggregated_columns);
    ExpressionActionsChain::Step & step = chain.steps.back();

    getRootActions(select_query->orderBy(), only_types, step.actions);

    for (auto & child : select_query->orderBy()->children)
    {
        const auto * ast = child->as<ASTOrderByElement>();
        if (!ast || ast->children.empty())
            throw Exception("Bad order expression AST", ErrorCodes::UNKNOWN_TYPE_OF_AST_NODE);
        ASTPtr order_expression = ast->children.at(0);
        step.required_output.push_back(order_expression->getColumnName());
    }

    if (optimize_read_in_order)
    {
        auto all_columns = sourceWithJoinedColumns();
        for (auto & child : select_query->orderBy()->children)
        {
            order_by_elements_actions.emplace_back(std::make_shared<ExpressionActions>(all_columns, context));
            getRootActions(child, only_types, order_by_elements_actions.back());
        }
//        std::cerr << "order_by_elements_actions\n";
//        for (const auto & elem : order_by_elements_actions) {
//            std::cerr << elem->dumpActions() << "\n";
//        }
    }
    return true;
}

bool SelectQueryExpressionAnalyzer::appendLimitBy(ExpressionActionsChain & chain, bool only_types)
{
    const auto * select_query = getSelectQuery();

    if (!select_query->limitBy())
        return false;

    initChain(chain, aggregated_columns);
    ExpressionActionsChain::Step & step = chain.steps.back();

    getRootActions(select_query->limitBy(), only_types, step.actions);

    NameSet aggregated_names;
    for (const auto & column : aggregated_columns)
    {
        step.required_output.push_back(column.name);
        aggregated_names.insert(column.name);
    }

    for (const auto & child : select_query->limitBy()->children)
    {
        auto child_name = child->getColumnName();
        if (!aggregated_names.count(child_name))
            step.required_output.push_back(std::move(child_name));
    }

    return true;
}

void SelectQueryExpressionAnalyzer::appendProjectResult(ExpressionActionsChain & chain) const
{
    const auto * select_query = getSelectQuery();

    initChain(chain, aggregated_columns);
    ExpressionActionsChain::Step & step = chain.steps.back();

    NamesWithAliases result_columns;

    ASTs asts = select_query->select()->children;
    for (const auto & ast : asts)
    {
        String result_name = ast->getAliasOrColumnName();
        if (required_result_columns.empty() || required_result_columns.count(result_name))
        {
            std::string source_name = ast->getColumnName();

            /*
             * For temporary columns created by ExpressionAnalyzer for literals,
             * use the correct source column. Using the default display name
             * returned by getColumnName is not enough, and we have to use the
             * column id set by EA. In principle, this logic applies to all kinds
             * of columns, not only literals. Literals are especially problematic
             * for two reasons:
             * 1) confusing different literal columns leads to weird side
             *    effects (see 01101_literal_columns_clash);
             * 2) the disambiguation mechanism in SyntaxAnalyzer, that, among
             *    other things, creates unique aliases for columns with same
             *    names from different tables, is applied before these temporary
             *    columns are created by ExpressionAnalyzer.
             * Similar problems should also manifest for function columns, which
             * are likewise created at a later stage by EA.
             * In general, we need to have explicit separation between display
             * names and identifiers for columns. This code is a workaround for
             * a particular subclass of problems, and not a proper solution.
             */
            if (const auto * as_literal = ast->as<ASTLiteral>())
            {
                source_name = as_literal->unique_column_name;
                assert(!source_name.empty());
            }

            result_columns.emplace_back(source_name, result_name);
            step.required_output.push_back(result_columns.back().second);
        }
    }

    step.actions->add(ExpressionAction::project(result_columns));
}


void ExpressionAnalyzer::appendExpression(ExpressionActionsChain & chain, const ASTPtr & expr, bool only_types)
{
    initChain(chain, sourceColumns());
    ExpressionActionsChain::Step & step = chain.steps.back();
    getRootActions(expr, only_types, step.actions);
    step.required_output.push_back(expr->getColumnName());
}


ExpressionActionsPtr ExpressionAnalyzer::getActions(bool add_aliases, bool project_result)
{
    ExpressionActionsPtr actions = std::make_shared<ExpressionActions>(aggregated_columns, context);
    NamesWithAliases result_columns;
    Names result_names;

    ASTs asts;

    if (const auto * node = query->as<ASTExpressionList>())
        asts = node->children;
    else
        asts = ASTs(1, query);

    for (const auto & ast : asts)
    {
        std::string name = ast->getColumnName();
        std::string alias;
        if (add_aliases)
            alias = ast->getAliasOrColumnName();
        else
            alias = name;
        result_columns.emplace_back(name, alias);
        result_names.push_back(alias);
        getRootActions(ast, false, actions);
    }

    if (add_aliases)
    {
        if (project_result)
            actions->add(ExpressionAction::project(result_columns));
        else
            actions->add(ExpressionAction::addAliases(result_columns));
    }

    if (!(add_aliases && project_result))
    {
        /// We will not delete the original columns.
        for (const auto & column_name_type : sourceColumns())
            result_names.push_back(column_name_type.name);
    }

    actions->finalize(result_names);

    return actions;
}


ExpressionActionsPtr ExpressionAnalyzer::getConstActions()
{
    ExpressionActionsPtr actions = std::make_shared<ExpressionActions>(NamesAndTypesList(), context);

    getRootActions(query, true, actions, true);
    return actions;
}

ExpressionActionsPtr SelectQueryExpressionAnalyzer::simpleSelectActions()
{
    ExpressionActionsChain new_chain(context);
    appendSelect(new_chain, false);
    return new_chain.getLastActions();
}

ExpressionAnalysisResult::ExpressionAnalysisResult(
        SelectQueryExpressionAnalyzer & query_analyzer,
        bool first_stage_,
        bool second_stage_,
        bool only_types,
        const FilterInfoPtr & filter_info_,
        const Block & source_header)
    : first_stage(first_stage_)
    , second_stage(second_stage_)
    , need_aggregate(query_analyzer.hasAggregation())
{
    /// first_stage: Do I need to perform the first part of the pipeline - running on remote servers during distributed processing.
    /// second_stage: Do I need to execute the second part of the pipeline - running on the initiating server during distributed processing.

    /** First we compose a chain of actions and remember the necessary steps from it.
        *  Regardless of from_stage and to_stage, we will compose a complete sequence of actions to perform optimization and
        *  throw out unnecessary columns based on the entire query. In unnecessary parts of the query, we will not execute subqueries.
        */

    const ASTSelectQuery & query = *query_analyzer.getSelectQuery();
    const Context & context = query_analyzer.context;
    const Settings & settings = context.getSettingsRef();
    const ConstStoragePtr & storage = query_analyzer.storage();

    bool finalized = false;
    size_t where_step_num = 0;

    auto finalize_chain = [&](ExpressionActionsChain & chain)
    {
        chain.finalize();

        if (!finalized)
        {
            finalize(chain, context, where_step_num);
            finalized = true;
        }

        chain.clear();
    };

    if (storage)
    {
        query_analyzer.makeSetsForIndex(query.where());
        query_analyzer.makeSetsForIndex(query.prewhere());
    }

    {
        ExpressionActionsChain chain(context);
        Names additional_required_columns_after_prewhere;

        if (storage && (query.sampleSize() || settings.parallel_replicas_count > 1))
        {
            Names columns_for_sampling = storage->getColumnsRequiredForSampling();
            additional_required_columns_after_prewhere.insert(additional_required_columns_after_prewhere.end(),
                columns_for_sampling.begin(), columns_for_sampling.end());
        }

        if (storage && query.final())
        {
            Names columns_for_final = storage->getColumnsRequiredForFinal();
            additional_required_columns_after_prewhere.insert(additional_required_columns_after_prewhere.end(),
                columns_for_final.begin(), columns_for_final.end());
        }

        if (storage && filter_info_)
        {
            filter_info = filter_info_;
            query_analyzer.appendPreliminaryFilter(chain, filter_info->actions, filter_info->column_name);
        }

        if (query_analyzer.appendPrewhere(chain, !first_stage, additional_required_columns_after_prewhere))
        {
            prewhere_info = std::make_shared<PrewhereInfo>(
                    chain.steps.front().actions, query.prewhere()->getColumnName());

            if (allowEarlyConstantFolding(*prewhere_info->prewhere_actions, settings))
            {
                Block before_prewhere_sample = source_header;
                if (sanitizeBlock(before_prewhere_sample))
                {
                    prewhere_info->prewhere_actions->execute(before_prewhere_sample);
                    auto & column_elem = before_prewhere_sample.getByName(query.prewhere()->getColumnName());
                    /// If the filter column is a constant, record it.
                    if (column_elem.column)
                        prewhere_constant_filter_description = ConstantFilterDescription(*column_elem.column);
                }
            }
            chain.addStep();
        }

        query_analyzer.appendArrayJoin(chain, only_types || !first_stage);

        if (query_analyzer.appendJoin(chain, only_types || !first_stage))
        {
            before_join = chain.getLastActions();
            if (!hasJoin())
                throw Exception("No expected JOIN", ErrorCodes::LOGICAL_ERROR);
            chain.addStep();
        }

        if (query_analyzer.appendWhere(chain, only_types || !first_stage))
        {
            where_step_num = chain.steps.size() - 1;
            before_where = chain.getLastActions();
            if (allowEarlyConstantFolding(*before_where, settings))
            {
                Block before_where_sample;
                if (chain.steps.size() > 1)
                    before_where_sample = chain.steps[chain.steps.size() - 2].actions->getSampleBlock();
                else
                    before_where_sample = source_header;
                if (sanitizeBlock(before_where_sample))
                {
                    before_where->execute(before_where_sample);
                    auto & column_elem = before_where_sample.getByName(query.where()->getColumnName());
                    /// If the filter column is a constant, record it.
                    if (column_elem.column)
                        where_constant_filter_description = ConstantFilterDescription(*column_elem.column);
                }
            }
            chain.addStep();
        }

        if (need_aggregate)
        {
            /// TODO correct conditions
            optimize_aggregation_in_order =
                    context.getSettingsRef().optimize_aggregation_in_order
                    && storage && query.groupBy();

            query_analyzer.appendGroupBy(chain, only_types || !first_stage, optimize_aggregation_in_order, group_by_elements_actions);
            query_analyzer.appendAggregateFunctionsArguments(chain, only_types || !first_stage);
            before_aggregation = chain.getLastActions();

            finalize_chain(chain);

            if (query_analyzer.appendHaving(chain, only_types || !second_stage))
            {
                before_having = chain.getLastActions();
                chain.addStep();
            }
        }

<<<<<<< HEAD
        bool join_allow_read_in_order = true;
        if (before_join)
        {
            /// You may find it strange but we support read_in_order for HashJoin and do not support for MergeJoin.
            auto join = before_join->getTableJoinAlgo();
            join_allow_read_in_order = typeid_cast<HashJoin *>(join.get()) && !join->hasStreamWithNonJoinedRows();
        }

=======
        bool has_stream_with_non_joined_rows = (before_join && before_join->getTableJoinAlgo()->hasStreamWithNonJoinedRows());
>>>>>>> c7be0d6b
        optimize_read_in_order =
            settings.optimize_read_in_order
            && storage && query.orderBy()
            && !query_analyzer.hasAggregation()
            && !query.final()
<<<<<<< HEAD
            && join_allow_read_in_order;
=======
            && !has_stream_with_non_joined_rows;
>>>>>>> c7be0d6b

        /// If there is aggregation, we execute expressions in SELECT and ORDER BY on the initiating server, otherwise on the source servers.
        query_analyzer.appendSelect(chain, only_types || (need_aggregate ? !second_stage : !first_stage));
        selected_columns = chain.getLastStep().required_output;
        has_order_by = query_analyzer.appendOrderBy(chain, only_types || (need_aggregate ? !second_stage : !first_stage),
                                                    optimize_read_in_order, order_by_elements_actions);
        before_order_and_select = chain.getLastActions();
        chain.addStep();

        if (query_analyzer.appendLimitBy(chain, only_types || !second_stage))
        {
            before_limit_by = chain.getLastActions();
            chain.addStep();
        }

        query_analyzer.appendProjectResult(chain);
        final_projection = chain.getLastActions();

        finalize_chain(chain);
    }

    /// Before executing WHERE and HAVING, remove the extra columns from the block (mostly the aggregation keys).
    removeExtraColumns();

    checkActions();
}

void ExpressionAnalysisResult::finalize(const ExpressionActionsChain & chain, const Context & context_, size_t where_step_num)
{
    if (hasPrewhere())
    {
        const ExpressionActionsChain::Step & step = chain.steps.at(0);
        prewhere_info->remove_prewhere_column = step.can_remove_required_output.at(0);

        Names columns_to_remove;
        for (size_t i = 1; i < step.required_output.size(); ++i)
        {
            if (step.can_remove_required_output[i])
                columns_to_remove.push_back(step.required_output[i]);
        }

        if (!columns_to_remove.empty())
        {
            auto columns = prewhere_info->prewhere_actions->getSampleBlock().getNamesAndTypesList();
            ExpressionActionsPtr actions = std::make_shared<ExpressionActions>(columns, context_);
            for (const auto & column : columns_to_remove)
                actions->add(ExpressionAction::removeColumn(column));

            prewhere_info->remove_columns_actions = std::move(actions);
        }

        columns_to_remove_after_prewhere = std::move(columns_to_remove);
    }
    else if (hasFilter())
    {
        /// Can't have prewhere and filter set simultaneously
        filter_info->do_remove_column = chain.steps.at(0).can_remove_required_output.at(0);
    }
    if (hasWhere())
        remove_where_filter = chain.steps.at(where_step_num).can_remove_required_output.at(0);
}

void ExpressionAnalysisResult::removeExtraColumns() const
{
    if (hasFilter())
        filter_info->actions->prependProjectInput();
    if (hasWhere())
        before_where->prependProjectInput();
    if (hasHaving())
        before_having->prependProjectInput();
}

void ExpressionAnalysisResult::checkActions() const
{
    /// Check that PREWHERE doesn't contain unusual actions. Unusual actions are that can change number of rows.
    if (hasPrewhere())
    {
        auto check_actions = [](const ExpressionActionsPtr & actions)
        {
            if (actions)
                for (const auto & action : actions->getActions())
                    if (action.type == ExpressionAction::Type::JOIN || action.type == ExpressionAction::Type::ARRAY_JOIN)
                        throw Exception("PREWHERE cannot contain ARRAY JOIN or JOIN action", ErrorCodes::ILLEGAL_PREWHERE);
        };

        check_actions(prewhere_info->prewhere_actions);
        check_actions(prewhere_info->alias_actions);
        check_actions(prewhere_info->remove_columns_actions);
    }
}

}<|MERGE_RESOLUTION|>--- conflicted
+++ resolved
@@ -1151,7 +1151,6 @@
             }
         }
 
-<<<<<<< HEAD
         bool join_allow_read_in_order = true;
         if (before_join)
         {
@@ -1160,19 +1159,12 @@
             join_allow_read_in_order = typeid_cast<HashJoin *>(join.get()) && !join->hasStreamWithNonJoinedRows();
         }
 
-=======
-        bool has_stream_with_non_joined_rows = (before_join && before_join->getTableJoinAlgo()->hasStreamWithNonJoinedRows());
->>>>>>> c7be0d6b
         optimize_read_in_order =
             settings.optimize_read_in_order
             && storage && query.orderBy()
             && !query_analyzer.hasAggregation()
             && !query.final()
-<<<<<<< HEAD
             && join_allow_read_in_order;
-=======
-            && !has_stream_with_non_joined_rows;
->>>>>>> c7be0d6b
 
         /// If there is aggregation, we execute expressions in SELECT and ORDER BY on the initiating server, otherwise on the source servers.
         query_analyzer.appendSelect(chain, only_types || (need_aggregate ? !second_stage : !first_stage));
