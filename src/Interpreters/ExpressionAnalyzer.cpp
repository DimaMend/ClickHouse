--- conflicted
+++ resolved
@@ -907,17 +907,6 @@
     return table_join;
 }
 
-<<<<<<< HEAD
-static JoinPtr tryGetStorageJoin(ContextPtr context, std::shared_ptr<TableJoin> analyzed_join)
-{
-    if (auto * table = analyzed_join->joined_storage.get())
-        if (auto * storage_join = dynamic_cast<StorageJoin *>(table))
-            return storage_join->getJoinLocked(analyzed_join, context);
-    return {};
-}
-
-=======
->>>>>>> 59c8ed9b
 static ActionsDAGPtr createJoinedBlockActions(ContextPtr context, const TableJoin & analyzed_join)
 {
     ASTPtr expression_list = analyzed_join.rightKeysList();
@@ -999,35 +988,7 @@
     if (joined_plan)
         throw Exception(ErrorCodes::LOGICAL_ERROR, "Table join was already created for query");
 
-<<<<<<< HEAD
-    /// Use StorageJoin if any.
-    JoinPtr join = tryGetStorageJoin(getContext(), syntax->analyzed_join);
-
-    if (!join)
-    {
-        /// Actions which need to be calculated on joined block.
-        auto joined_block_actions = createJoinedBlockActions(getContext(), analyzedJoin());
-
-        Names original_right_columns;
-
-        NamesWithAliases required_columns_with_aliases = analyzedJoin().getRequiredColumns(
-            Block(joined_block_actions->getResultColumns()), joined_block_actions->getRequiredColumns().getNames());
-        for (auto & pr : required_columns_with_aliases)
-            original_right_columns.push_back(pr.first);
-
-        /** For GLOBAL JOINs (in the case, for example, of the push method for executing GLOBAL subqueries), the following occurs
-            * - in the addExternalStorage function, the JOIN (SELECT ...) subquery is replaced with JOIN _data1,
-            *   in the subquery_for_set object this subquery is exposed as source and the temporary table _data1 as the `table`.
-            * - this function shows the expression JOIN _data1.
-            */
-        auto interpreter = interpretSubquery(
-            join_element.table_expression, getContext(), original_right_columns, query_options.copy().setWithAllColumns());
-        {
-            joined_plan = std::make_unique<QueryPlan>();
-            interpreter->buildQueryPlan(*joined_plan);
-=======
     ActionsDAGPtr right_convert_actions = nullptr;
->>>>>>> 59c8ed9b
 
     const auto & analyzed_join = syntax->analyzed_join;
 
@@ -1351,19 +1312,6 @@
     for (auto & child : select_query->orderBy()->children)
     {
         auto * ast = child->as<ASTOrderByElement>();
-<<<<<<< HEAD
-        if (!ast || ast->children.empty())
-            throw Exception("Bad ORDER BY expression AST", ErrorCodes::UNKNOWN_TYPE_OF_AST_NODE);
-
-        if (getContext()->getSettingsRef().enable_positional_arguments)
-        {
-            auto new_argument = checkPositionalArgument(ast->children.at(0), select_query, ASTSelectQuery::Expression::ORDER_BY);
-            if (new_argument)
-                ast->children[0] = new_argument;
-        }
-
-=======
->>>>>>> 59c8ed9b
         ASTPtr order_expression = ast->children.at(0);
         step.addRequiredOutput(order_expression->getColumnName());
 
