#include <Core/Block.h>

#include <Parsers/ASTExpressionList.h>
#include <Parsers/ASTFunction.h>
#include <Parsers/ASTIdentifier.h>
#include <Parsers/ASTLiteral.h>
#include <Parsers/ASTOrderByElement.h>
#include <Parsers/ASTSelectQuery.h>
#include <Parsers/ASTSubquery.h>
#include <Parsers/ASTWindowDefinition.h>
#include <Parsers/DumpASTNode.h>

#include <DataTypes/DataTypeNullable.h>
#include <Columns/IColumn.h>

#include <Interpreters/ArrayJoinAction.h>
#include <Interpreters/Context.h>
#include <Interpreters/DictionaryReader.h>
#include <Interpreters/evaluateConstantExpression.h>
#include <Interpreters/ExpressionActions.h>
#include <Interpreters/ExpressionAnalyzer.h>
#include <Interpreters/ExternalDictionariesLoader.h>
#include <Interpreters/HashJoin.h>
#include <Interpreters/JoinSwitcher.h>
#include <Interpreters/MergeJoin.h>
#include <Interpreters/Set.h>
#include <Interpreters/TableJoin.h>

#include <Processors/QueryPlan/ExpressionStep.h>

#include <AggregateFunctions/AggregateFunctionFactory.h>
#include <AggregateFunctions/parseAggregateFunctionParameters.h>

#include <Storages/StorageDistributed.h>
#include <Storages/StorageDictionary.h>
#include <Storages/StorageJoin.h>

#include <DataStreams/copyData.h>

#include <Dictionaries/DictionaryStructure.h>

#include <Common/typeid_cast.h>
#include <Common/StringUtils/StringUtils.h>

#include <DataTypes/DataTypeFactory.h>
#include <Parsers/parseQuery.h>

#include <Interpreters/ActionsVisitor.h>
#include <Interpreters/GetAggregatesVisitor.h>
#include <Interpreters/GlobalSubqueriesVisitor.h>
#include <Interpreters/interpretSubquery.h>
#include <Interpreters/join_common.h>
#include <Interpreters/misc.h>

#include <IO/Operators.h>
#include <IO/WriteBufferFromString.h>

#include <Processors/Executors/PullingAsyncPipelineExecutor.h>
#include <Parsers/formatAST.h>

namespace DB
{

using LogAST = DebugASTLog<false>; /// set to true to enable logs


namespace ErrorCodes
{
    extern const int BAD_ARGUMENTS;
    extern const int ILLEGAL_PREWHERE;
    extern const int ILLEGAL_TYPE_OF_ARGUMENT;
    extern const int ILLEGAL_TYPE_OF_COLUMN_FOR_FILTER;
    extern const int LOGICAL_ERROR;
    extern const int NOT_IMPLEMENTED;
    extern const int UNKNOWN_IDENTIFIER;
    extern const int UNKNOWN_TYPE_OF_AST_NODE;
}

namespace
{

/// Check if there is an ignore function. It's used for disabling constant folding in query
///  predicates because some performance tests use ignore function as a non-optimize guard.
bool allowEarlyConstantFolding(const ActionsDAG & actions, const Settings & settings)
{
    if (!settings.enable_early_constant_folding)
        return false;

    for (const auto & node : actions.getNodes())
    {
        if (node.type == ActionsDAG::ActionType::FUNCTION && node.function_base)
        {
            if (!node.function_base->isSuitableForConstantFolding())
                return false;
        }
    }
    return true;
}

}

bool sanitizeBlock(Block & block, bool throw_if_cannot_create_column)
{
    for (auto & col : block)
    {
        if (!col.column)
        {
            if (isNotCreatable(col.type->getTypeId()))
            {
                if (throw_if_cannot_create_column)
                    throw Exception("Cannot create column of type " + col.type->getName(), ErrorCodes::ILLEGAL_TYPE_OF_ARGUMENT);

                return false;
            }

            col.column = col.type->createColumn();
        }
        else if (!col.column->empty())
            col.column = col.column->cloneEmpty();
    }
    return true;
}

ExpressionAnalyzerData::~ExpressionAnalyzerData() = default;

ExpressionAnalyzer::ExtractedSettings::ExtractedSettings(const Settings & settings_)
    : use_index_for_in_with_subqueries(settings_.use_index_for_in_with_subqueries)
    , size_limits_for_set(settings_.max_rows_in_set, settings_.max_bytes_in_set, settings_.set_overflow_mode)
    , distributed_group_by_no_merge(settings_.distributed_group_by_no_merge)
{}

ExpressionAnalyzer::~ExpressionAnalyzer() = default;

ExpressionAnalyzer::ExpressionAnalyzer(
    const ASTPtr & query_,
    const TreeRewriterResultPtr & syntax_analyzer_result_,
    ContextPtr context_,
    size_t subquery_depth_,
    bool do_global,
    SubqueriesForSets subqueries_for_sets_,
    PreparedSets prepared_sets_)
    : WithContext(context_)
    , query(query_), settings(getContext()->getSettings())
    , subquery_depth(subquery_depth_)
    , syntax(syntax_analyzer_result_)
{
    /// Cache prepared sets because we might run analysis multiple times
    subqueries_for_sets = std::move(subqueries_for_sets_);
    prepared_sets = std::move(prepared_sets_);

    /// external_tables, subqueries_for_sets for global subqueries.
    /// Replaces global subqueries with the generated names of temporary tables that will be sent to remote servers.
    initGlobalSubqueriesAndExternalTables(do_global);

    /// has_aggregation, aggregation_keys, aggregate_descriptions, aggregated_columns.
    /// This analysis should be performed after processing global subqueries, because otherwise,
    /// if the aggregate function contains a global subquery, then `analyzeAggregation` method will save
    /// in `aggregate_descriptions` the information about the parameters of this aggregate function, among which
    /// global subquery. Then, when you call `initGlobalSubqueriesAndExternalTables` method, this
    /// the global subquery will be replaced with a temporary table, resulting in aggregate_descriptions
    /// will contain out-of-date information, which will lead to an error when the query is executed.
    analyzeAggregation();
}


void ExpressionAnalyzer::analyzeAggregation()
{
    /** Find aggregation keys (aggregation_keys), information about aggregate functions (aggregate_descriptions),
     *  as well as a set of columns obtained after the aggregation, if any,
     *  or after all the actions that are usually performed before aggregation (aggregated_columns).
     *
     * Everything below (compiling temporary ExpressionActions) - only for the purpose of query analysis (type output).
     */

    auto * select_query = query->as<ASTSelectQuery>();

    auto temp_actions = std::make_shared<ActionsDAG>(sourceColumns());

    if (select_query)
    {
        NamesAndTypesList array_join_columns;
        columns_after_array_join = sourceColumns();

        bool is_array_join_left;
        if (ASTPtr array_join_expression_list = select_query->arrayJoinExpressionList(is_array_join_left))
        {
            getRootActionsNoMakeSet(array_join_expression_list, true, temp_actions, false);

            auto array_join = addMultipleArrayJoinAction(temp_actions, is_array_join_left);
            auto sample_columns = temp_actions->getResultColumns();
            array_join->prepare(sample_columns);
            temp_actions = std::make_shared<ActionsDAG>(sample_columns);

            NamesAndTypesList new_columns_after_array_join;
            NameSet added_columns;

            for (auto & column : temp_actions->getResultColumns())
            {
                if (syntax->array_join_result_to_source.count(column.name))
                {
                    new_columns_after_array_join.emplace_back(column.name, column.type);
                    added_columns.emplace(column.name);
                }
            }

            for (auto & column : columns_after_array_join)
                if (added_columns.count(column.name) == 0)
                    new_columns_after_array_join.emplace_back(column.name, column.type);

            columns_after_array_join.swap(new_columns_after_array_join);
        }

        columns_after_array_join.insert(columns_after_array_join.end(), array_join_columns.begin(), array_join_columns.end());

        const ASTTablesInSelectQueryElement * join = select_query->join();
        if (join)
        {
            getRootActionsNoMakeSet(analyzedJoin().leftKeysList(), true, temp_actions, false);
            auto sample_columns = temp_actions->getNamesAndTypesList();
            analyzedJoin().addJoinedColumnsAndCorrectTypes(sample_columns);
            temp_actions = std::make_shared<ActionsDAG>(sample_columns);
        }

        columns_after_join = columns_after_array_join;
        analyzedJoin().addJoinedColumnsAndCorrectTypes(columns_after_join, false);
    }

    has_aggregation = makeAggregateDescriptions(temp_actions);
    if (select_query && (select_query->groupBy() || select_query->having()))
        has_aggregation = true;

    if (has_aggregation)
    {
        /// Find out aggregation keys.
        if (select_query)
        {
            if (select_query->groupBy())
            {
                NameSet unique_keys;
                ASTs & group_asts = select_query->groupBy()->children;
                for (ssize_t i = 0; i < ssize_t(group_asts.size()); ++i)
                {
                    ssize_t size = group_asts.size();
                    getRootActionsNoMakeSet(group_asts[i], true, temp_actions, false);

                    const auto & column_name = group_asts[i]->getColumnName();
                    const auto * node = temp_actions->tryFindInIndex(column_name);
                    if (!node)
                        throw Exception("Unknown identifier (in GROUP BY): " + column_name, ErrorCodes::UNKNOWN_IDENTIFIER);

                    /// Only removes constant keys if it's an initiator or distributed_group_by_no_merge is enabled.
                    if (getContext()->getClientInfo().distributed_depth == 0 || settings.distributed_group_by_no_merge > 0)
                    {
                        /// Constant expressions have non-null column pointer at this stage.
                        if (node->column && isColumnConst(*node->column))
                        {
                            select_query->group_by_with_constant_keys = true;

                            /// But don't remove last key column if no aggregate functions, otherwise aggregation will not work.
                            if (!aggregate_descriptions.empty() || size > 1)
                            {
                                if (i + 1 < static_cast<ssize_t>(size))
                                    group_asts[i] = std::move(group_asts.back());

                                group_asts.pop_back();

                                --i;
                                continue;
                            }
                        }
                    }

                    NameAndTypePair key{column_name, node->result_type};

                    /// Aggregation keys are uniqued.
                    if (!unique_keys.count(key.name))
                    {
                        unique_keys.insert(key.name);
                        aggregation_keys.push_back(key);

                        /// Key is no longer needed, therefore we can save a little by moving it.
                        aggregated_columns.push_back(std::move(key));
                    }
                }

                if (group_asts.empty())
                {
                    select_query->setExpression(ASTSelectQuery::Expression::GROUP_BY, {});
                    has_aggregation = select_query->having() || !aggregate_descriptions.empty();
                }
            }
        }
        else
            aggregated_columns = temp_actions->getNamesAndTypesList();

        /// Constant expressions are already removed during first 'analyze' run.
        /// So for second `analyze` information is taken from select_query.
        if (select_query)
            has_const_aggregation_keys = select_query->group_by_with_constant_keys;

        for (const auto & desc : aggregate_descriptions)
            aggregated_columns.emplace_back(desc.column_name, desc.function->getReturnType());
    }
    else
    {
        aggregated_columns = temp_actions->getNamesAndTypesList();
    }
}


void ExpressionAnalyzer::initGlobalSubqueriesAndExternalTables(bool do_global)
{
    if (do_global)
    {
        GlobalSubqueriesVisitor::Data subqueries_data(getContext(), subquery_depth, isRemoteStorage(),
                                                   external_tables, subqueries_for_sets, has_global_subqueries);
        GlobalSubqueriesVisitor(subqueries_data).visit(query);
    }
}


void ExpressionAnalyzer::tryMakeSetForIndexFromSubquery(const ASTPtr & subquery_or_table_name, const SelectQueryOptions & query_options)
{
    auto set_key = PreparedSetKey::forSubquery(*subquery_or_table_name);

    if (prepared_sets.count(set_key))
        return; /// Already prepared.

    if (auto set_ptr_from_storage_set = isPlainStorageSetInSubquery(subquery_or_table_name))
    {
        prepared_sets.insert({set_key, set_ptr_from_storage_set});
        return;
    }

    auto interpreter_subquery = interpretSubquery(subquery_or_table_name, getContext(), {}, query_options);
    auto io = interpreter_subquery->execute();
    PullingAsyncPipelineExecutor executor(io.pipeline);

    SetPtr set = std::make_shared<Set>(settings.size_limits_for_set, true, getContext()->getSettingsRef().transform_null_in);
    set->setHeader(executor.getHeader().getColumnsWithTypeAndName());

    Block block;
    while (executor.pull(block))
    {
        if (block.rows() == 0)
            continue;

        /// If the limits have been exceeded, give up and let the default subquery processing actions take place.
        if (!set->insertFromBlock(block.getColumnsWithTypeAndName()))
            return;
    }

    set->finishInsert();

    prepared_sets[set_key] = std::move(set);
}

SetPtr ExpressionAnalyzer::isPlainStorageSetInSubquery(const ASTPtr & subquery_or_table_name)
{
    const auto * table = subquery_or_table_name->as<ASTTableIdentifier>();
    if (!table)
        return nullptr;
    auto table_id = getContext()->resolveStorageID(subquery_or_table_name);
    const auto storage = DatabaseCatalog::instance().getTable(table_id, getContext());
    if (storage->getName() != "Set")
        return nullptr;
    const auto storage_set = std::dynamic_pointer_cast<StorageSet>(storage);
    return storage_set->getSet();
}


/// Performance optimization for IN() if storage supports it.
void SelectQueryExpressionAnalyzer::makeSetsForIndex(const ASTPtr & node)
{
    if (!node || !storage() || !storage()->supportsIndexForIn())
        return;

    for (auto & child : node->children)
    {
        /// Don't descend into subqueries.
        if (child->as<ASTSubquery>())
            continue;

        /// Don't descend into lambda functions
        const auto * func = child->as<ASTFunction>();
        if (func && func->name == "lambda")
            continue;

        makeSetsForIndex(child);
    }

    const auto * func = node->as<ASTFunction>();
    if (func && functionIsInOrGlobalInOperator(func->name))
    {
        const IAST & args = *func->arguments;
        const ASTPtr & left_in_operand = args.children.at(0);

        if (storage()->mayBenefitFromIndexForIn(left_in_operand, getContext(), metadata_snapshot))
        {
            const ASTPtr & arg = args.children.at(1);
            if (arg->as<ASTSubquery>() || arg->as<ASTTableIdentifier>())
            {
                if (settings.use_index_for_in_with_subqueries)
                    tryMakeSetForIndexFromSubquery(arg, query_options);
            }
            else
            {
                auto temp_actions = std::make_shared<ActionsDAG>(columns_after_join);
                getRootActions(left_in_operand, true, temp_actions);

                if (temp_actions->tryFindInIndex(left_in_operand->getColumnName()))
                    makeExplicitSet(func, *temp_actions, true, getContext(), settings.size_limits_for_set, prepared_sets);
            }
        }
    }
}


void ExpressionAnalyzer::getRootActions(const ASTPtr & ast, bool no_subqueries, ActionsDAGPtr & actions, bool only_consts)
{
    LogAST log;
    ActionsVisitor::Data visitor_data(getContext(), settings.size_limits_for_set, subquery_depth,
                                   sourceColumns(), std::move(actions), prepared_sets, subqueries_for_sets,
                                   no_subqueries, false, only_consts, !isRemoteStorage());
    ActionsVisitor(visitor_data, log.stream()).visit(ast);
    actions = visitor_data.getActions();
}


void ExpressionAnalyzer::getRootActionsNoMakeSet(const ASTPtr & ast, bool no_subqueries, ActionsDAGPtr & actions, bool only_consts)
{
    LogAST log;
    ActionsVisitor::Data visitor_data(getContext(), settings.size_limits_for_set, subquery_depth,
                                   sourceColumns(), std::move(actions), prepared_sets, subqueries_for_sets,
                                   no_subqueries, true, only_consts, !isRemoteStorage());
    ActionsVisitor(visitor_data, log.stream()).visit(ast);
    actions = visitor_data.getActions();
}

void ExpressionAnalyzer::getRootActionsForHaving(const ASTPtr & ast, bool no_subqueries, ActionsDAGPtr & actions, bool only_consts)
{
    LogAST log;
    ActionsVisitor::Data visitor_data(getContext(), settings.size_limits_for_set, subquery_depth,
                                   sourceColumns(), std::move(actions), prepared_sets, subqueries_for_sets,
                                   no_subqueries, false, only_consts, true);
    ActionsVisitor(visitor_data, log.stream()).visit(ast);
    actions = visitor_data.getActions();
}


bool ExpressionAnalyzer::makeAggregateDescriptions(ActionsDAGPtr & actions)
{
    for (const ASTFunction * node : aggregates())
    {
        AggregateDescription aggregate;
        if (node->arguments)
            getRootActionsNoMakeSet(node->arguments, true, actions);

        aggregate.column_name = node->getColumnName();

        const ASTs & arguments = node->arguments ? node->arguments->children : ASTs();
        aggregate.argument_names.resize(arguments.size());
        DataTypes types(arguments.size());

        for (size_t i = 0; i < arguments.size(); ++i)
        {
            const std::string & name = arguments[i]->getColumnName();
            const auto * dag_node = actions->tryFindInIndex(name);
            if (!dag_node)
            {
                throw Exception(ErrorCodes::UNKNOWN_IDENTIFIER,
                    "Unknown identifier '{}' in aggregate function '{}'",
                    name, node->formatForErrorMessage());
            }

            types[i] = dag_node->result_type;
            aggregate.argument_names[i] = name;
        }

        AggregateFunctionProperties properties;
        aggregate.parameters = (node->parameters) ? getAggregateFunctionParametersArray(node->parameters, "", getContext()) : Array();
        aggregate.function = AggregateFunctionFactory::instance().get(node->name, types, aggregate.parameters, properties);

        aggregate_descriptions.push_back(aggregate);
    }

    return !aggregates().empty();
}

void makeWindowDescriptionFromAST(const Context & context,
    const WindowDescriptions & existing_descriptions,
    WindowDescription & desc, const IAST * ast)
{
    const auto & definition = ast->as<const ASTWindowDefinition &>();

    if (!definition.parent_window_name.empty())
    {
        auto it = existing_descriptions.find(definition.parent_window_name);
        if (it == existing_descriptions.end())
        {
            throw Exception(ErrorCodes::BAD_ARGUMENTS,
                "Window definition '{}' references an unknown window '{}'",
                definition.formatForErrorMessage(),
                definition.parent_window_name);
        }

        const auto & parent = it->second;
        desc.partition_by = parent.partition_by;
        desc.order_by = parent.order_by;
        desc.frame = parent.frame;

        // If an existing_window_name is specified it must refer to an earlier
        // entry in the WINDOW list; the new window copies its partitioning clause
        // from that entry, as well as its ordering clause if any. In this case
        // the new window cannot specify its own PARTITION BY clause, and it can
        // specify ORDER BY only if the copied window does not have one. The new
        // window always uses its own frame clause; the copied window must not
        // specify a frame clause.
        // -- https://www.postgresql.org/docs/current/sql-select.html
        if (definition.partition_by)
        {
            throw Exception(ErrorCodes::BAD_ARGUMENTS,
                "Derived window definition '{}' is not allowed to override PARTITION BY",
                definition.formatForErrorMessage());
        }

        if (definition.order_by && !parent.order_by.empty())
        {
            throw Exception(ErrorCodes::BAD_ARGUMENTS,
                "Derived window definition '{}' is not allowed to override a non-empty ORDER BY",
                definition.formatForErrorMessage());
        }

        if (!parent.frame.is_default)
        {
            throw Exception(ErrorCodes::BAD_ARGUMENTS,
                "Parent window '{}' is not allowed to define a frame: while processing derived window definition '{}'",
                definition.parent_window_name,
                definition.formatForErrorMessage());
        }
    }

    if (definition.partition_by)
    {
        for (const auto & column_ast : definition.partition_by->children)
        {
            const auto * with_alias = dynamic_cast<const ASTWithAlias *>(
                column_ast.get());
            if (!with_alias)
            {
                throw Exception(ErrorCodes::BAD_ARGUMENTS,
                    "Expected a column in PARTITION BY in window definition,"
                    " got '{}'",
                    column_ast->formatForErrorMessage());
            }
            desc.partition_by.push_back(SortColumnDescription(
                    with_alias->getColumnName(), 1 /* direction */,
                    1 /* nulls_direction */));
        }
    }

    if (definition.order_by)
    {
        for (const auto & column_ast
            : definition.order_by->children)
        {
            // Parser should have checked that we have a proper element here.
            const auto & order_by_element
                = column_ast->as<ASTOrderByElement &>();
            // Ignore collation for now.
            desc.order_by.push_back(
                SortColumnDescription(
                    order_by_element.children.front()->getColumnName(),
                    order_by_element.direction,
                    order_by_element.nulls_direction));
        }
    }

    desc.full_sort_description = desc.partition_by;
    desc.full_sort_description.insert(desc.full_sort_description.end(),
        desc.order_by.begin(), desc.order_by.end());

    if (definition.frame_type != WindowFrame::FrameType::Rows
        && definition.frame_type != WindowFrame::FrameType::Range)
    {
        throw Exception(ErrorCodes::NOT_IMPLEMENTED,
            "Window frame '{}' is not implemented (while processing '{}')",
            WindowFrame::toString(definition.frame_type),
            ast->formatForErrorMessage());
    }

    desc.frame.is_default = definition.frame_is_default;
    desc.frame.type = definition.frame_type;
    desc.frame.begin_type = definition.frame_begin_type;
    desc.frame.begin_preceding = definition.frame_begin_preceding;
    desc.frame.end_type = definition.frame_end_type;
    desc.frame.end_preceding = definition.frame_end_preceding;

    if (definition.frame_end_type == WindowFrame::BoundaryType::Offset)
    {
        auto [value, _] = evaluateConstantExpression(definition.frame_end_offset,
            context.shared_from_this());
        desc.frame.end_offset = value;
    }

    if (definition.frame_begin_type == WindowFrame::BoundaryType::Offset)
    {
        auto [value, _] = evaluateConstantExpression(definition.frame_begin_offset,
            context.shared_from_this());
        desc.frame.begin_offset = value;
    }
}

void ExpressionAnalyzer::makeWindowDescriptions(ActionsDAGPtr actions)
{
    // Window definitions from the WINDOW clause
    const auto * select_query = query->as<ASTSelectQuery>();
    if (select_query && select_query->window())
    {
        for (const auto & ptr : select_query->window()->children)
        {
            const auto & elem = ptr->as<const ASTWindowListElement &>();
            WindowDescription desc;
            desc.window_name = elem.name;
            makeWindowDescriptionFromAST(*getContext(), window_descriptions,
                desc, elem.definition.get());

            auto [it, inserted] = window_descriptions.insert(
                {desc.window_name, desc});

            if (!inserted)
            {
                throw Exception(ErrorCodes::BAD_ARGUMENTS,
                    "Window '{}' is defined twice in the WINDOW clause",
                    desc.window_name);
            }
        }
    }

    // Window functions
    for (const ASTFunction * function_node : syntax->window_function_asts)
    {
        assert(function_node->is_window_function);

        WindowFunctionDescription window_function;
        window_function.function_node = function_node;
        window_function.column_name
            = window_function.function_node->getColumnName();
        window_function.function_parameters
            = window_function.function_node->parameters
                ? getAggregateFunctionParametersArray(
                    window_function.function_node->parameters, "", getContext())
                : Array();

        // Requiring a constant reference to a shared pointer to non-const AST
        // doesn't really look sane, but the visitor does indeed require it.
        // Hence we clone the node (not very sane either, I know).
        getRootActionsNoMakeSet(window_function.function_node->clone(),
            true, actions);

        const ASTs & arguments
            = window_function.function_node->arguments->children;
        window_function.argument_types.resize(arguments.size());
        window_function.argument_names.resize(arguments.size());
        for (size_t i = 0; i < arguments.size(); ++i)
        {
            const std::string & name = arguments[i]->getColumnName();
            const auto * node = actions->tryFindInIndex(name);

            if (!node)
            {
                throw Exception(ErrorCodes::UNKNOWN_IDENTIFIER,
                    "Unknown identifier '{}' in window function '{}'",
                    name, window_function.function_node->formatForErrorMessage());
            }

            window_function.argument_types[i] = node->result_type;
            window_function.argument_names[i] = name;
        }

        AggregateFunctionProperties properties;
        window_function.aggregate_function
            = AggregateFunctionFactory::instance().get(
                window_function.function_node->name,
                window_function.argument_types,
                window_function.function_parameters, properties);


        // Find the window corresponding to this function. It may be either
        // referenced by name and previously defined in WINDOW clause, or it
        // may be defined inline.
        if (!function_node->window_name.empty())
        {
            auto it = window_descriptions.find(function_node->window_name);
            if (it == std::end(window_descriptions))
            {
                throw Exception(ErrorCodes::UNKNOWN_IDENTIFIER,
                    "Window '{}' is not defined (referenced by '{}')",
                    function_node->window_name,
                    function_node->formatForErrorMessage());
            }

            it->second.window_functions.push_back(window_function);
        }
        else
        {
            const auto & definition = function_node->window_definition->as<
                const ASTWindowDefinition &>();
            WindowDescription desc;
            desc.window_name = definition.getDefaultWindowName();
            makeWindowDescriptionFromAST(*getContext(), window_descriptions,
                desc, &definition);

            auto [it, inserted] = window_descriptions.insert(
                {desc.window_name, desc});

            if (!inserted)
            {
                assert(it->second.full_sort_description
                    == desc.full_sort_description);
            }

            it->second.window_functions.push_back(window_function);
        }
    }
}


const ASTSelectQuery * ExpressionAnalyzer::getSelectQuery() const
{
    const auto * select_query = query->as<ASTSelectQuery>();
    if (!select_query)
        throw Exception("Not a select query", ErrorCodes::LOGICAL_ERROR);
    return select_query;
}

const ASTSelectQuery * SelectQueryExpressionAnalyzer::getAggregatingQuery() const
{
    if (!has_aggregation)
        throw Exception("No aggregation", ErrorCodes::LOGICAL_ERROR);
    return getSelectQuery();
}

/// "Big" ARRAY JOIN.
ArrayJoinActionPtr ExpressionAnalyzer::addMultipleArrayJoinAction(ActionsDAGPtr & actions, bool array_join_is_left) const
{
    NameSet result_columns;
    for (const auto & result_source : syntax->array_join_result_to_source)
    {
        /// Assign new names to columns, if needed.
        if (result_source.first != result_source.second)
        {
            const auto & node = actions->findInIndex(result_source.second);
            actions->getIndex().push_back(&actions->addAlias(node, result_source.first));
        }

        /// Make ARRAY JOIN (replace arrays with their insides) for the columns in these new names.
        result_columns.insert(result_source.first);
    }

    return std::make_shared<ArrayJoinAction>(result_columns, array_join_is_left, getContext());
}

ArrayJoinActionPtr SelectQueryExpressionAnalyzer::appendArrayJoin(ExpressionActionsChain & chain, ActionsDAGPtr & before_array_join, bool only_types)
{
    const auto * select_query = getSelectQuery();

    bool is_array_join_left;
    ASTPtr array_join_expression_list = select_query->arrayJoinExpressionList(is_array_join_left);
    if (!array_join_expression_list)
        return nullptr;

    ExpressionActionsChain::Step & step = chain.lastStep(sourceColumns());

    getRootActions(array_join_expression_list, only_types, step.actions());

    auto array_join = addMultipleArrayJoinAction(step.actions(), is_array_join_left);
    before_array_join = chain.getLastActions();

    chain.steps.push_back(std::make_unique<ExpressionActionsChain::ArrayJoinStep>(
            array_join, step.getResultColumns()));

    chain.addStep();

    return array_join;
}

bool SelectQueryExpressionAnalyzer::appendJoinLeftKeys(ExpressionActionsChain & chain, bool only_types)
{
    ExpressionActionsChain::Step & step = chain.lastStep(columns_after_array_join);

    getRootActions(analyzedJoin().leftKeysList(), only_types, step.actions());
    return true;
}

JoinPtr SelectQueryExpressionAnalyzer::appendJoin(ExpressionActionsChain & chain)
{
    const ColumnsWithTypeAndName & left_sample_columns = chain.getLastStep().getResultColumns();
    JoinPtr table_join = makeTableJoin(*syntax->ast_join, left_sample_columns);

    if (syntax->analyzed_join->needConvert())
    {
        chain.steps.push_back(std::make_unique<ExpressionActionsChain::ExpressionActionsStep>(syntax->analyzed_join->leftConvertingActions()));
        chain.addStep();
    }

    ExpressionActionsChain::Step & step = chain.lastStep(columns_after_array_join);
    chain.steps.push_back(std::make_unique<ExpressionActionsChain::JoinStep>(
        syntax->analyzed_join, table_join, step.getResultColumns()));
    chain.addStep();
    return table_join;
}

static JoinPtr tryGetStorageJoin(std::shared_ptr<TableJoin> analyzed_join)
{
    if (auto * table = analyzed_join->joined_storage.get())
        if (auto * storage_join = dynamic_cast<StorageJoin *>(table))
            return storage_join->getJoinLocked(analyzed_join);
    return {};
}

static ActionsDAGPtr createJoinedBlockActions(ContextPtr context, const TableJoin & analyzed_join)
{
    ASTPtr expression_list = analyzed_join.rightKeysList();
    auto syntax_result = TreeRewriter(context).analyze(expression_list, analyzed_join.columnsFromJoinedTable());
    return ExpressionAnalyzer(expression_list, syntax_result, context).getActionsDAG(true, false);
}

static bool allowDictJoin(StoragePtr joined_storage, ContextPtr context, String & dict_name, String & key_name)
{
    if (!joined_storage->isDictionary())
        return false;

    StorageDictionary & storage_dictionary = static_cast<StorageDictionary &>(*joined_storage);
    dict_name = storage_dictionary.getDictionaryName();
    auto dictionary = context->getExternalDictionariesLoader().getDictionary(dict_name, context);
    if (!dictionary)
        return false;

    const DictionaryStructure & structure = dictionary->getStructure();
    if (structure.id)
    {
        key_name = structure.id->name;
        return true;
    }
    return false;
}

static std::shared_ptr<IJoin> makeJoin(std::shared_ptr<TableJoin> analyzed_join, const Block & sample_block, ContextPtr context)
{
    bool allow_merge_join = analyzed_join->allowMergeJoin();

    /// HashJoin with Dictionary optimisation
    String dict_name;
    String key_name;
    if (analyzed_join->joined_storage && allowDictJoin(analyzed_join->joined_storage, context, dict_name, key_name))
    {
        Names original_names;
        NamesAndTypesList result_columns;
        if (analyzed_join->allowDictJoin(key_name, sample_block, original_names, result_columns))
        {
            analyzed_join->dictionary_reader = std::make_shared<DictionaryReader>(dict_name, original_names, result_columns, context);
            return std::make_shared<HashJoin>(analyzed_join, sample_block);
        }
    }

    if (analyzed_join->forceHashJoin() || (analyzed_join->preferMergeJoin() && !allow_merge_join))
        return std::make_shared<HashJoin>(analyzed_join, sample_block);
    else if (analyzed_join->forceMergeJoin() || (analyzed_join->preferMergeJoin() && allow_merge_join))
        return std::make_shared<MergeJoin>(analyzed_join, sample_block);
    return std::make_shared<JoinSwitcher>(analyzed_join, sample_block);
}

JoinPtr SelectQueryExpressionAnalyzer::makeTableJoin(
    const ASTTablesInSelectQueryElement & join_element, const ColumnsWithTypeAndName & left_sample_columns)
{
    /// Two JOINs are not supported with the same subquery, but different USINGs.

    if (joined_plan)
        throw Exception(ErrorCodes::LOGICAL_ERROR, "Table join was already created for query");

    /// Use StorageJoin if any.
    JoinPtr join = tryGetStorageJoin(syntax->analyzed_join);

    if (!join)
    {
        /// Actions which need to be calculated on joined block.
        auto joined_block_actions = createJoinedBlockActions(getContext(), analyzedJoin());

        Names original_right_columns;

        NamesWithAliases required_columns_with_aliases = analyzedJoin().getRequiredColumns(
            Block(joined_block_actions->getResultColumns()), joined_block_actions->getRequiredColumns().getNames());
        for (auto & pr : required_columns_with_aliases)
            original_right_columns.push_back(pr.first);

        /** For GLOBAL JOINs (in the case, for example, of the push method for executing GLOBAL subqueries), the following occurs
            * - in the addExternalStorage function, the JOIN (SELECT ...) subquery is replaced with JOIN _data1,
            *   in the subquery_for_set object this subquery is exposed as source and the temporary table _data1 as the `table`.
            * - this function shows the expression JOIN _data1.
            */
        auto interpreter = interpretSubquery(
            join_element.table_expression, getContext(), original_right_columns, query_options.copy().setWithAllColumns());
        {
            joined_plan = std::make_unique<QueryPlan>();
            interpreter->buildQueryPlan(*joined_plan);

            auto sample_block = interpreter->getSampleBlock();

            auto rename_dag = std::make_unique<ActionsDAG>(sample_block.getColumnsWithTypeAndName());
            for (const auto & name_with_alias : required_columns_with_aliases)
            {
                if (sample_block.has(name_with_alias.first))
                {
                    auto pos = sample_block.getPositionByName(name_with_alias.first);
                    const auto & alias = rename_dag->addAlias(*rename_dag->getInputs()[pos], name_with_alias.second);
                    rename_dag->getIndex()[pos] = &alias;
                }
            }

            auto rename_step = std::make_unique<ExpressionStep>(joined_plan->getCurrentDataStream(), std::move(rename_dag));
            rename_step->setStepDescription("Rename joined columns");
            joined_plan->addStep(std::move(rename_step));
        }

        auto joined_actions_step = std::make_unique<ExpressionStep>(joined_plan->getCurrentDataStream(), std::move(joined_block_actions));
        joined_actions_step->setStepDescription("Joined actions");
        joined_plan->addStep(std::move(joined_actions_step));

        const ColumnsWithTypeAndName & right_sample_columns = joined_plan->getCurrentDataStream().header.getColumnsWithTypeAndName();
        bool need_convert = syntax->analyzed_join->applyJoinKeyConvert(left_sample_columns, right_sample_columns);
        if (need_convert)
        {
            auto converting_step = std::make_unique<ExpressionStep>(joined_plan->getCurrentDataStream(), syntax->analyzed_join->rightConvertingActions());
            converting_step->setStepDescription("Convert joined columns");
            joined_plan->addStep(std::move(converting_step));
        }

        join = makeJoin(syntax->analyzed_join, joined_plan->getCurrentDataStream().header, getContext());

        /// Do not make subquery for join over dictionary.
        if (syntax->analyzed_join->dictionary_reader)
            joined_plan.reset();
    }
    else
        syntax->analyzed_join->applyJoinKeyConvert(left_sample_columns, {});

    return join;
}

ActionsDAGPtr SelectQueryExpressionAnalyzer::appendPrewhere(
    ExpressionActionsChain & chain, bool only_types, const Names & additional_required_columns)
{
    const auto * select_query = getSelectQuery();
    if (!select_query->prewhere())
        return nullptr;

    Names first_action_names;
    if (!chain.steps.empty())
        first_action_names = chain.steps.front()->getRequiredColumns().getNames();

    auto & step = chain.lastStep(sourceColumns());
    getRootActions(select_query->prewhere(), only_types, step.actions());
    String prewhere_column_name = select_query->prewhere()->getColumnName();
    step.addRequiredOutput(prewhere_column_name);

    const auto & node = step.actions()->findInIndex(prewhere_column_name);
    auto filter_type = node.result_type;
    if (!filter_type->canBeUsedInBooleanContext())
        throw Exception("Invalid type for filter in PREWHERE: " + filter_type->getName(),
                        ErrorCodes::ILLEGAL_TYPE_OF_COLUMN_FOR_FILTER);

    ActionsDAGPtr prewhere_actions;
    {
        /// Remove unused source_columns from prewhere actions.
        auto tmp_actions_dag = std::make_shared<ActionsDAG>(sourceColumns());
        getRootActions(select_query->prewhere(), only_types, tmp_actions_dag);
        tmp_actions_dag->removeUnusedActions(NameSet{prewhere_column_name});

        auto required_columns = tmp_actions_dag->getRequiredColumnsNames();
        NameSet required_source_columns(required_columns.begin(), required_columns.end());
        required_source_columns.insert(first_action_names.begin(), first_action_names.end());

        /// Add required columns to required output in order not to remove them after prewhere execution.
        /// TODO: add sampling and final execution to common chain.
        for (const auto & column : additional_required_columns)
        {
            if (required_source_columns.count(column))
                step.addRequiredOutput(column);
        }

        auto names = step.actions()->getNames();
        NameSet name_set(names.begin(), names.end());

        for (const auto & column : sourceColumns())
            if (required_source_columns.count(column.name) == 0)
                name_set.erase(column.name);

        Names required_output(name_set.begin(), name_set.end());
        prewhere_actions = chain.getLastActions();
        prewhere_actions->removeUnusedActions(required_output);
    }

    {
        /// Add empty action with input = {prewhere actions output} + {unused source columns}
        /// Reasons:
        /// 1. Remove remove source columns which are used only in prewhere actions during prewhere actions execution.
        ///    Example: select A prewhere B > 0. B can be removed at prewhere step.
        /// 2. Store side columns which were calculated during prewhere actions execution if they are used.
        ///    Example: select F(A) prewhere F(A) > 0. F(A) can be saved from prewhere step.
        /// 3. Check if we can remove filter column at prewhere step. If we can, action will store single REMOVE_COLUMN.
        ColumnsWithTypeAndName columns = prewhere_actions->getResultColumns();
        auto required_columns = prewhere_actions->getRequiredColumns();
        NameSet prewhere_input_names;
        NameSet unused_source_columns;

        for (const auto & col : required_columns)
            prewhere_input_names.insert(col.name);

        for (const auto & column : sourceColumns())
        {
            if (prewhere_input_names.count(column.name) == 0)
            {
                columns.emplace_back(column.type, column.name);
                unused_source_columns.emplace(column.name);
            }
        }

        chain.steps.emplace_back(std::make_unique<ExpressionActionsChain::ExpressionActionsStep>(
                std::make_shared<ActionsDAG>(std::move(columns))));
        chain.steps.back()->additional_input = std::move(unused_source_columns);
        chain.getLastActions();
        chain.addStep();
    }

    return prewhere_actions;
}

bool SelectQueryExpressionAnalyzer::appendWhere(ExpressionActionsChain & chain, bool only_types)
{
    const auto * select_query = getSelectQuery();

    if (!select_query->where())
        return false;

    ExpressionActionsChain::Step & step = chain.lastStep(columns_after_join);

    getRootActions(select_query->where(), only_types, step.actions());

    auto where_column_name = select_query->where()->getColumnName();
    step.addRequiredOutput(where_column_name);

    const auto & node = step.actions()->findInIndex(where_column_name);
    auto filter_type = node.result_type;
    if (!filter_type->canBeUsedInBooleanContext())
        throw Exception("Invalid type for filter in WHERE: " + filter_type->getName(),
                        ErrorCodes::ILLEGAL_TYPE_OF_COLUMN_FOR_FILTER);

    return true;
}

bool SelectQueryExpressionAnalyzer::appendGroupBy(ExpressionActionsChain & chain, bool only_types, bool optimize_aggregation_in_order,
                                                  ManyExpressionActions & group_by_elements_actions)
{
    const auto * select_query = getAggregatingQuery();

    if (!select_query->groupBy())
        return false;

    ExpressionActionsChain::Step & step = chain.lastStep(columns_after_join);

    ASTs asts = select_query->groupBy()->children;
    for (const auto & ast : asts)
    {
        step.addRequiredOutput(ast->getColumnName());
        getRootActions(ast, only_types, step.actions());
    }

    if (optimize_aggregation_in_order)
    {
        for (auto & child : asts)
        {
            auto actions_dag = std::make_shared<ActionsDAG>(columns_after_join);
            getRootActions(child, only_types, actions_dag);
            group_by_elements_actions.emplace_back(
                std::make_shared<ExpressionActions>(actions_dag, ExpressionActionsSettings::fromContext(getContext(), CompileExpressions::yes)));
        }
    }

    return true;
}

void SelectQueryExpressionAnalyzer::appendAggregateFunctionsArguments(ExpressionActionsChain & chain, bool only_types)
{
    const auto * select_query = getAggregatingQuery();

    ExpressionActionsChain::Step & step = chain.lastStep(columns_after_join);

    for (const auto & desc : aggregate_descriptions)
        for (const auto & name : desc.argument_names)
            step.addRequiredOutput(name);

    /// Collect aggregates removing duplicates by node.getColumnName()
    /// It's not clear why we recollect aggregates (for query parts) while we're able to use previously collected ones (for entire query)
    /// @note The original recollection logic didn't remove duplicates.
    GetAggregatesVisitor::Data data;
    GetAggregatesVisitor(data).visit(select_query->select());

    if (select_query->having())
        GetAggregatesVisitor(data).visit(select_query->having());

    if (select_query->orderBy())
        GetAggregatesVisitor(data).visit(select_query->orderBy());

    /// TODO: data.aggregates -> aggregates()
    for (const ASTFunction * node : data.aggregates)
        if (node->arguments)
            for (auto & argument : node->arguments->children)
                getRootActions(argument, only_types, step.actions());
}

void SelectQueryExpressionAnalyzer::appendWindowFunctionsArguments(
    ExpressionActionsChain & chain, bool /* only_types */)
{
    ExpressionActionsChain::Step & step = chain.lastStep(aggregated_columns);

    // (1) Add actions for window functions and the columns they require.
    // (2) Mark the columns that are really required. We have to mark them as
    //     required because we finish the expression chain before processing the
    //     window functions.
    // The required columns are:
    //  (a) window function arguments,
    //  (b) the columns from PARTITION BY and ORDER BY.

    // (1a) Actions for PARTITION BY and ORDER BY for windows defined in the
    // WINDOW clause. The inline window definitions will be processed
    // recursively together with (1b) as ASTFunction::window_definition.
    if (getSelectQuery()->window())
    {
        getRootActionsNoMakeSet(getSelectQuery()->window(),
            true /* no_subqueries */, step.actions());
    }

    for (const auto & [_, w] : window_descriptions)
    {
        for (const auto & f : w.window_functions)
        {
            // (1b) Actions for function arguments, and also the inline window
            // definitions (1a).
            // Requiring a constant reference to a shared pointer to non-const AST
            // doesn't really look sane, but the visitor does indeed require it.
            getRootActionsNoMakeSet(f.function_node->clone(),
                true /* no_subqueries */, step.actions());

            // (2b) Required function argument columns.
            for (const auto & a : f.function_node->arguments->children)
            {
                step.addRequiredOutput(a->getColumnName());
            }
        }

        // (2a) Required PARTITION BY and ORDER BY columns.
        for (const auto & c : w.full_sort_description)
        {
            step.addRequiredOutput(c.column_name);
        }
    }
}

bool SelectQueryExpressionAnalyzer::appendHaving(ExpressionActionsChain & chain, bool only_types)
{
    const auto * select_query = getAggregatingQuery();

    if (!select_query->having())
        return false;

    ExpressionActionsChain::Step & step = chain.lastStep(aggregated_columns);

    getRootActionsForHaving(select_query->having(), only_types, step.actions());
    step.addRequiredOutput(select_query->having()->getColumnName());

    return true;
}

void SelectQueryExpressionAnalyzer::appendSelect(ExpressionActionsChain & chain, bool only_types)
{
    const auto * select_query = getSelectQuery();

    ExpressionActionsChain::Step & step = chain.lastStep(aggregated_columns);

    getRootActions(select_query->select(), only_types, step.actions());

    for (const auto & child : select_query->select()->children)
    {
        if (const auto * function = typeid_cast<const ASTFunction *>(child.get());
            function
            && function->is_window_function)
        {
            // Skip window function columns here -- they are calculated after
            // other SELECT expressions by a special step.
            continue;
        }

        step.addRequiredOutput(child->getColumnName());
    }
}

ActionsDAGPtr SelectQueryExpressionAnalyzer::appendOrderBy(ExpressionActionsChain & chain, bool only_types, bool optimize_read_in_order,
                                                           ManyExpressionActions & order_by_elements_actions)
{
    const auto * select_query = getSelectQuery();

    if (!select_query->orderBy())
    {
        auto actions = chain.getLastActions();
        chain.addStep();
        return actions;
    }

    ExpressionActionsChain::Step & step = chain.lastStep(aggregated_columns);

    getRootActions(select_query->orderBy(), only_types, step.actions());

    bool with_fill = false;
    NameSet order_by_keys;
    for (auto & child : select_query->orderBy()->children)
    {
        const auto * ast = child->as<ASTOrderByElement>();
        if (!ast || ast->children.empty())
<<<<<<< HEAD
            throw Exception("Bad ORDER BY expression AST", ErrorCodes::UNKNOWN_TYPE_OF_AST_NODE);

        if (getContext()->getSettingsRef().enable_positional_arguments)
        {
            auto new_argument = checkPositionalArgument(ast->children.at(0), select_query, ASTSelectQuery::Expression::ORDER_BY);
            if (new_argument)
                ast->children[0] = new_argument;
        }

=======
            throw Exception("Bad order expression AST", ErrorCodes::UNKNOWN_TYPE_OF_AST_NODE);
>>>>>>> 82cb52d0
        ASTPtr order_expression = ast->children.at(0);
        step.addRequiredOutput(order_expression->getColumnName());

        if (ast->with_fill)
            with_fill = true;
    }

    if (optimize_read_in_order)
    {
        for (auto & child : select_query->orderBy()->children)
        {
            auto actions_dag = std::make_shared<ActionsDAG>(columns_after_join);
            getRootActions(child, only_types, actions_dag);
            order_by_elements_actions.emplace_back(
                std::make_shared<ExpressionActions>(actions_dag, ExpressionActionsSettings::fromContext(getContext(), CompileExpressions::yes)));
        }
    }

    NameSet non_constant_inputs;
    if (with_fill)
    {
        for (const auto & column : step.getResultColumns())
            if (!order_by_keys.count(column.name))
                non_constant_inputs.insert(column.name);
    }

    auto actions = chain.getLastActions();
    chain.addStep(non_constant_inputs);
    return actions;
}

bool SelectQueryExpressionAnalyzer::appendLimitBy(ExpressionActionsChain & chain, bool only_types)
{
    const auto * select_query = getSelectQuery();

    if (!select_query->limitBy())
        return false;

    ExpressionActionsChain::Step & step = chain.lastStep(aggregated_columns);

    getRootActions(select_query->limitBy(), only_types, step.actions());

    NameSet aggregated_names;
    for (const auto & column : aggregated_columns)
    {
        step.addRequiredOutput(column.name);
        aggregated_names.insert(column.name);
    }

    for (const auto & child : select_query->limitBy()->children)
    {
        auto child_name = child->getColumnName();
        if (!aggregated_names.count(child_name))
            step.addRequiredOutput(std::move(child_name));
    }

    return true;
}

ActionsDAGPtr SelectQueryExpressionAnalyzer::appendProjectResult(ExpressionActionsChain & chain) const
{
    const auto * select_query = getSelectQuery();

    ExpressionActionsChain::Step & step = chain.lastStep(aggregated_columns);

    NamesWithAliases result_columns;

    ASTs asts = select_query->select()->children;
    for (const auto & ast : asts)
    {
        String result_name = ast->getAliasOrColumnName();
        if (required_result_columns.empty() || required_result_columns.count(result_name))
        {
            std::string source_name = ast->getColumnName();

            /*
             * For temporary columns created by ExpressionAnalyzer for literals,
             * use the correct source column. Using the default display name
             * returned by getColumnName is not enough, and we have to use the
             * column id set by EA. In principle, this logic applies to all kinds
             * of columns, not only literals. Literals are especially problematic
             * for two reasons:
             * 1) confusing different literal columns leads to weird side
             *    effects (see 01101_literal_columns_clash);
             * 2) the disambiguation mechanism in SyntaxAnalyzer, that, among
             *    other things, creates unique aliases for columns with same
             *    names from different tables, is applied before these temporary
             *    columns are created by ExpressionAnalyzer.
             * Similar problems should also manifest for function columns, which
             * are likewise created at a later stage by EA.
             * In general, we need to have explicit separation between display
             * names and identifiers for columns. This code is a workaround for
             * a particular subclass of problems, and not a proper solution.
             */
            if (const auto * as_literal = ast->as<ASTLiteral>())
            {
                source_name = as_literal->unique_column_name;
                assert(!source_name.empty());
            }

            result_columns.emplace_back(source_name, result_name);
            step.addRequiredOutput(result_columns.back().second);
        }
    }

    auto actions = chain.getLastActions();
    actions->project(result_columns);
    return actions;
}


void ExpressionAnalyzer::appendExpression(ExpressionActionsChain & chain, const ASTPtr & expr, bool only_types)
{
    ExpressionActionsChain::Step & step = chain.lastStep(sourceColumns());
    getRootActions(expr, only_types, step.actions());
    step.addRequiredOutput(expr->getColumnName());
}


ActionsDAGPtr ExpressionAnalyzer::getActionsDAG(bool add_aliases, bool project_result)
{
    auto actions_dag = std::make_shared<ActionsDAG>(aggregated_columns);
    NamesWithAliases result_columns;
    Names result_names;

    ASTs asts;

    if (const auto * node = query->as<ASTExpressionList>())
        asts = node->children;
    else
        asts = ASTs(1, query);

    for (const auto & ast : asts)
    {
        std::string name = ast->getColumnName();
        std::string alias;
        if (add_aliases)
            alias = ast->getAliasOrColumnName();
        else
            alias = name;
        result_columns.emplace_back(name, alias);
        result_names.push_back(alias);
        getRootActions(ast, false, actions_dag);
    }

    if (add_aliases)
    {
        if (project_result)
            actions_dag->project(result_columns);
        else
            actions_dag->addAliases(result_columns);
    }

    if (!(add_aliases && project_result))
    {
        NameSet name_set(result_names.begin(), result_names.end());
        /// We will not delete the original columns.
        for (const auto & column_name_type : sourceColumns())
        {
            if (name_set.count(column_name_type.name) == 0)
            {
                result_names.push_back(column_name_type.name);
                name_set.insert(column_name_type.name);
            }
        }

        actions_dag->removeUnusedActions(name_set);
    }

    return actions_dag;
}

ExpressionActionsPtr ExpressionAnalyzer::getActions(bool add_aliases, bool project_result, CompileExpressions compile_expressions)
{
    return std::make_shared<ExpressionActions>(
        getActionsDAG(add_aliases, project_result), ExpressionActionsSettings::fromContext(getContext(), compile_expressions));
}

ExpressionActionsPtr ExpressionAnalyzer::getConstActions(const ColumnsWithTypeAndName & constant_inputs)
{
    auto actions = std::make_shared<ActionsDAG>(constant_inputs);

    getRootActions(query, true, actions, true);
    return std::make_shared<ExpressionActions>(actions, ExpressionActionsSettings::fromContext(getContext()));
}

std::unique_ptr<QueryPlan> SelectQueryExpressionAnalyzer::getJoinedPlan()
{
    return std::move(joined_plan);
}

ActionsDAGPtr SelectQueryExpressionAnalyzer::simpleSelectActions()
{
    ExpressionActionsChain new_chain(getContext());
    appendSelect(new_chain, false);
    return new_chain.getLastActions();
}

ExpressionAnalysisResult::ExpressionAnalysisResult(
        SelectQueryExpressionAnalyzer & query_analyzer,
        const StorageMetadataPtr & metadata_snapshot,
        bool first_stage_,
        bool second_stage_,
        bool only_types,
        const FilterDAGInfoPtr & filter_info_,
        const Block & source_header)
    : first_stage(first_stage_)
    , second_stage(second_stage_)
    , need_aggregate(query_analyzer.hasAggregation())
    , has_window(query_analyzer.hasWindow())
{
    /// first_stage: Do I need to perform the first part of the pipeline - running on remote servers during distributed processing.
    /// second_stage: Do I need to execute the second part of the pipeline - running on the initiating server during distributed processing.

    /** First we compose a chain of actions and remember the necessary steps from it.
        *  Regardless of from_stage and to_stage, we will compose a complete sequence of actions to perform optimization and
        *  throw out unnecessary columns based on the entire query. In unnecessary parts of the query, we will not execute subqueries.
        */

    const ASTSelectQuery & query = *query_analyzer.getSelectQuery();
    auto context = query_analyzer.getContext();
    const Settings & settings = context->getSettingsRef();
    const ConstStoragePtr & storage = query_analyzer.storage();

    bool finalized = false;
    size_t where_step_num = 0;

    auto finalize_chain = [&](ExpressionActionsChain & chain)
    {
        chain.finalize();

        if (!finalized)
        {
            finalize(chain, where_step_num, query);
            finalized = true;
        }

        chain.clear();
    };

    {
        ExpressionActionsChain chain(context);
        Names additional_required_columns_after_prewhere;

        if (storage && (query.sampleSize() || settings.parallel_replicas_count > 1))
        {
            Names columns_for_sampling = metadata_snapshot->getColumnsRequiredForSampling();
            additional_required_columns_after_prewhere.insert(additional_required_columns_after_prewhere.end(),
                columns_for_sampling.begin(), columns_for_sampling.end());
        }

        if (storage && query.final())
        {
            Names columns_for_final = metadata_snapshot->getColumnsRequiredForFinal();
            additional_required_columns_after_prewhere.insert(additional_required_columns_after_prewhere.end(),
                columns_for_final.begin(), columns_for_final.end());
        }

        if (storage && filter_info_)
        {
            filter_info = filter_info_;
            filter_info->do_remove_column = true;
        }

        if (auto actions = query_analyzer.appendPrewhere(chain, !first_stage, additional_required_columns_after_prewhere))
        {
            prewhere_info = std::make_shared<PrewhereInfo>(actions, query.prewhere()->getColumnName());

            if (allowEarlyConstantFolding(*prewhere_info->prewhere_actions, settings))
            {
                Block before_prewhere_sample = source_header;
                if (sanitizeBlock(before_prewhere_sample))
                {
                    ExpressionActions(
                        prewhere_info->prewhere_actions,
                        ExpressionActionsSettings::fromSettings(context->getSettingsRef())).execute(before_prewhere_sample);
                    auto & column_elem = before_prewhere_sample.getByName(query.prewhere()->getColumnName());
                    /// If the filter column is a constant, record it.
                    if (column_elem.column)
                        prewhere_constant_filter_description = ConstantFilterDescription(*column_elem.column);
                }
            }
        }

        array_join = query_analyzer.appendArrayJoin(chain, before_array_join, only_types || !first_stage);

        if (query_analyzer.hasTableJoin())
        {
            query_analyzer.appendJoinLeftKeys(chain, only_types || !first_stage);
            before_join = chain.getLastActions();
            join = query_analyzer.appendJoin(chain);
            converting_join_columns = query_analyzer.analyzedJoin().leftConvertingActions();
            chain.addStep();
        }

        if (query_analyzer.appendWhere(chain, only_types || !first_stage))
        {
            where_step_num = chain.steps.size() - 1;
            before_where = chain.getLastActions();
            if (allowEarlyConstantFolding(*before_where, settings))
            {
                Block before_where_sample;
                if (chain.steps.size() > 1)
                    before_where_sample = Block(chain.steps[chain.steps.size() - 2]->getResultColumns());
                else
                    before_where_sample = source_header;
                if (sanitizeBlock(before_where_sample))
                {
                    ExpressionActions(
                        before_where,
                        ExpressionActionsSettings::fromSettings(context->getSettingsRef())).execute(before_where_sample);
                    auto & column_elem = before_where_sample.getByName(query.where()->getColumnName());
                    /// If the filter column is a constant, record it.
                    if (column_elem.column)
                        where_constant_filter_description = ConstantFilterDescription(*column_elem.column);
                }
            }
            chain.addStep();
        }

        if (need_aggregate)
        {
            /// TODO correct conditions
            optimize_aggregation_in_order =
                    context->getSettingsRef().optimize_aggregation_in_order
                    && storage && query.groupBy();

            query_analyzer.appendGroupBy(chain, only_types || !first_stage, optimize_aggregation_in_order, group_by_elements_actions);
            query_analyzer.appendAggregateFunctionsArguments(chain, only_types || !first_stage);
            before_aggregation = chain.getLastActions();

            finalize_chain(chain);

            if (query_analyzer.appendHaving(chain, only_types || !second_stage))
            {
                before_having = chain.getLastActions();
                chain.addStep();
            }
        }

        bool join_allow_read_in_order = true;
        if (hasJoin())
        {
            /// You may find it strange but we support read_in_order for HashJoin and do not support for MergeJoin.
            join_has_delayed_stream = query_analyzer.analyzedJoin().needStreamWithNonJoinedRows();
            join_allow_read_in_order = typeid_cast<HashJoin *>(join.get()) && !join_has_delayed_stream;
        }

        optimize_read_in_order =
            settings.optimize_read_in_order
            && storage
            && query.orderBy()
            && !query_analyzer.hasAggregation()
            && !query_analyzer.hasWindow()
            && !query.final()
            && join_allow_read_in_order;

        /// If there is aggregation, we execute expressions in SELECT and ORDER BY on the initiating server, otherwise on the source servers.
        query_analyzer.appendSelect(chain, only_types || (need_aggregate ? !second_stage : !first_stage));

        // Window functions are processed in a separate expression chain after
        // the main SELECT, similar to what we do for aggregate functions.
        if (has_window)
        {
            query_analyzer.makeWindowDescriptions(chain.getLastActions());

            query_analyzer.appendWindowFunctionsArguments(chain, only_types || !first_stage);

            // Build a list of output columns of the window step.
            // 1) We need the columns that are the output of ExpressionActions.
            for (const auto & x : chain.getLastActions()->getNamesAndTypesList())
            {
                query_analyzer.columns_after_window.push_back(x);
            }
            // 2) We also have to manually add the output of the window function
            // to the list of the output columns of the window step, because the
            // window functions are not in the ExpressionActions.
            for (const auto & [_, w] : query_analyzer.window_descriptions)
            {
                for (const auto & f : w.window_functions)
                {
                    query_analyzer.columns_after_window.push_back(
                        {f.column_name, f.aggregate_function->getReturnType()});
                }
            }

            before_window = chain.getLastActions();
            finalize_chain(chain);

            auto & step = chain.lastStep(query_analyzer.columns_after_window);

            // The output of this expression chain is the result of
            // SELECT (before "final projection" i.e. renaming the columns), so
            // we have to mark the expressions that are required in the output,
            // again. We did it for the previous expression chain ("select w/o
            // window functions") earlier, in appendSelect(). But that chain also
            // produced the expressions required to calculate window functions.
            // They are not needed in the final SELECT result. Knowing the correct
            // list of columns is important when we apply SELECT DISTINCT later.
            const auto * select_query = query_analyzer.getSelectQuery();
            for (const auto & child : select_query->select()->children)
            {
                step.addRequiredOutput(child->getColumnName());
            }
        }

        selected_columns.clear();
        selected_columns.reserve(chain.getLastStep().required_output.size());
        for (const auto & it : chain.getLastStep().required_output)
            selected_columns.emplace_back(it.first);

        has_order_by = query.orderBy() != nullptr;
        before_order_by = query_analyzer.appendOrderBy(
                chain,
                only_types || (need_aggregate ? !second_stage : !first_stage),
                optimize_read_in_order,
                order_by_elements_actions);

        if (query_analyzer.appendLimitBy(chain, only_types || !second_stage))
        {
            before_limit_by = chain.getLastActions();
            chain.addStep();
        }

        final_projection = query_analyzer.appendProjectResult(chain);

        finalize_chain(chain);
    }

    /// Before executing WHERE and HAVING, remove the extra columns from the block (mostly the aggregation keys).
    removeExtraColumns();

    checkActions();
}

void ExpressionAnalysisResult::finalize(const ExpressionActionsChain & chain, size_t where_step_num, const ASTSelectQuery & query)
{
    size_t next_step_i = 0;

    if (hasPrewhere())
    {
        const ExpressionActionsChain::Step & step = *chain.steps.at(next_step_i++);
        prewhere_info->prewhere_actions->projectInput(false);

        NameSet columns_to_remove;
        for (const auto & [name, can_remove] : step.required_output)
        {
            if (name == prewhere_info->prewhere_column_name)
                prewhere_info->remove_prewhere_column = can_remove;
            else if (can_remove)
                columns_to_remove.insert(name);
        }

        columns_to_remove_after_prewhere = std::move(columns_to_remove);
    }

    if (hasWhere())
    {
        where_column_name = query.where()->getColumnName();
        remove_where_filter = chain.steps.at(where_step_num)->required_output.find(where_column_name)->second;
    }
}

void ExpressionAnalysisResult::removeExtraColumns() const
{
    if (hasWhere())
        before_where->projectInput();
    if (hasHaving())
        before_having->projectInput();
}

void ExpressionAnalysisResult::checkActions() const
{
    /// Check that PREWHERE doesn't contain unusual actions. Unusual actions are that can change number of rows.
    if (hasPrewhere())
    {
        auto check_actions = [](const ActionsDAGPtr & actions)
        {
            if (actions)
                for (const auto & node : actions->getNodes())
                    if (node.type == ActionsDAG::ActionType::ARRAY_JOIN)
                        throw Exception("PREWHERE cannot contain ARRAY JOIN action", ErrorCodes::ILLEGAL_PREWHERE);
        };

        check_actions(prewhere_info->prewhere_actions);
        check_actions(prewhere_info->alias_actions);
    }
}

std::string ExpressionAnalysisResult::dump() const
{
    WriteBufferFromOwnString ss;

    ss << "need_aggregate " << need_aggregate << "\n";
    ss << "has_order_by " << has_order_by << "\n";
    ss << "has_window " << has_window << "\n";

    if (before_array_join)
    {
        ss << "before_array_join " << before_array_join->dumpDAG() << "\n";
    }

    if (array_join)
    {
        ss << "array_join " << "FIXME doesn't have dump" << "\n";
    }

    if (before_join)
    {
        ss << "before_join " << before_join->dumpDAG() << "\n";
    }

    if (before_where)
    {
        ss << "before_where " << before_where->dumpDAG() << "\n";
    }

    if (prewhere_info)
    {
        ss << "prewhere_info " << prewhere_info->dump() << "\n";
    }

    if (filter_info)
    {
        ss << "filter_info " << filter_info->dump() << "\n";
    }

    if (before_aggregation)
    {
        ss << "before_aggregation " << before_aggregation->dumpDAG() << "\n";
    }

    if (before_having)
    {
        ss << "before_having " << before_having->dumpDAG() << "\n";
    }

    if (before_window)
    {
        ss << "before_window " << before_window->dumpDAG() << "\n";
    }

    if (before_order_by)
    {
        ss << "before_order_by " << before_order_by->dumpDAG() << "\n";
    }

    if (before_limit_by)
    {
        ss << "before_limit_by " << before_limit_by->dumpDAG() << "\n";
    }

    if (final_projection)
    {
        ss << "final_projection " << final_projection->dumpDAG() << "\n";
    }

    if (!selected_columns.empty())
    {
        ss << "selected_columns ";
        for (size_t i = 0; i < selected_columns.size(); i++)
        {
            if (i > 0)
            {
                ss << ", ";
            }
            ss << backQuote(selected_columns[i]);
        }
        ss << "\n";
    }

    return ss.str();
}

}<|MERGE_RESOLUTION|>--- conflicted
+++ resolved
@@ -1227,7 +1227,6 @@
     {
         const auto * ast = child->as<ASTOrderByElement>();
         if (!ast || ast->children.empty())
-<<<<<<< HEAD
             throw Exception("Bad ORDER BY expression AST", ErrorCodes::UNKNOWN_TYPE_OF_AST_NODE);
 
         if (getContext()->getSettingsRef().enable_positional_arguments)
@@ -1237,9 +1236,6 @@
                 ast->children[0] = new_argument;
         }
 
-=======
-            throw Exception("Bad order expression AST", ErrorCodes::UNKNOWN_TYPE_OF_AST_NODE);
->>>>>>> 82cb52d0
         ASTPtr order_expression = ast->children.at(0);
         step.addRequiredOutput(order_expression->getColumnName());
 
