--- conflicted
+++ resolved
@@ -1234,19 +1234,8 @@
     {
         const auto * ast = child->as<ASTOrderByElement>();
         if (!ast || ast->children.empty())
-<<<<<<< HEAD
             throw Exception("Bad ORDER BY expression AST", ErrorCodes::UNKNOWN_TYPE_OF_AST_NODE);
 
-        if (getContext()->getSettingsRef().enable_positional_arguments)
-        {
-            auto new_argument = checkPositionalArgument(ast->children.at(0), select_query, ASTSelectQuery::Expression::ORDER_BY);
-            if (new_argument)
-                ast->children[0] = new_argument;
-        }
-
-=======
-            throw Exception("Bad order expression AST", ErrorCodes::UNKNOWN_TYPE_OF_AST_NODE);
->>>>>>> 585165c7
         ASTPtr order_expression = ast->children.at(0);
         step.addRequiredOutput(order_expression->getColumnName());
 
