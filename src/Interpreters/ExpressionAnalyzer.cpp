#include <Core/Block.h>

#include <Parsers/ASTExpressionList.h>
#include <Parsers/ASTFunction.h>
#include <Parsers/ASTIdentifier.h>
#include <Parsers/ASTLiteral.h>
#include <Parsers/ASTOrderByElement.h>
#include <Parsers/ASTSelectQuery.h>
#include <Parsers/ASTSubquery.h>
#include <Parsers/ASTWindowDefinition.h>
#include <Parsers/DumpASTNode.h>

#include <DataTypes/DataTypeNullable.h>
#include <Columns/IColumn.h>

#include <Interpreters/ArrayJoinAction.h>
#include <Interpreters/Context.h>
#include <Interpreters/DictionaryReader.h>
#include <Interpreters/evaluateConstantExpression.h>
#include <Interpreters/ExpressionActions.h>
#include <Interpreters/ExpressionAnalyzer.h>
#include <Interpreters/ExternalDictionariesLoader.h>
#include <Interpreters/HashJoin.h>
#include <Interpreters/JoinSwitcher.h>
#include <Interpreters/MergeJoin.h>
#include <Interpreters/Set.h>
#include <Interpreters/TableJoin.h>

#include <Processors/QueryPlan/ExpressionStep.h>

#include <AggregateFunctions/AggregateFunctionFactory.h>
#include <AggregateFunctions/parseAggregateFunctionParameters.h>

#include <Storages/StorageDistributed.h>
#include <Storages/StorageDictionary.h>
#include <Storages/StorageJoin.h>

#include <DataStreams/copyData.h>

#include <Dictionaries/DictionaryStructure.h>

#include <Common/typeid_cast.h>
#include <Common/StringUtils/StringUtils.h>

#include <DataTypes/DataTypeFactory.h>
#include <Parsers/parseQuery.h>

#include <Interpreters/ActionsVisitor.h>
#include <Interpreters/GetAggregatesVisitor.h>
#include <Interpreters/GlobalSubqueriesVisitor.h>
#include <Interpreters/interpretSubquery.h>
#include <Interpreters/join_common.h>
#include <Interpreters/misc.h>

#include <IO/Operators.h>
#include <IO/WriteBufferFromString.h>

#include <Processors/Executors/PullingAsyncPipelineExecutor.h>
#include <Parsers/formatAST.h>

namespace DB
{

using LogAST = DebugASTLog<false>; /// set to true to enable logs


namespace ErrorCodes
{
    extern const int BAD_ARGUMENTS;
    extern const int ILLEGAL_PREWHERE;
    extern const int ILLEGAL_TYPE_OF_ARGUMENT;
    extern const int ILLEGAL_TYPE_OF_COLUMN_FOR_FILTER;
    extern const int LOGICAL_ERROR;
    extern const int NOT_IMPLEMENTED;
    extern const int UNKNOWN_IDENTIFIER;
    extern const int UNKNOWN_TYPE_OF_AST_NODE;
}

namespace
{

/// Check if there is an ignore function. It's used for disabling constant folding in query
///  predicates because some performance tests use ignore function as a non-optimize guard.
bool allowEarlyConstantFolding(const ActionsDAG & actions, const Settings & settings)
{
    if (!settings.enable_early_constant_folding)
        return false;

    for (const auto & node : actions.getNodes())
    {
        if (node.type == ActionsDAG::ActionType::FUNCTION && node.function_base)
        {
            if (!node.function_base->isSuitableForConstantFolding())
                return false;
        }
    }
    return true;
}

}

bool sanitizeBlock(Block & block, bool throw_if_cannot_create_column)
{
    for (auto & col : block)
    {
        if (!col.column)
        {
            if (isNotCreatable(col.type->getTypeId()))
            {
                if (throw_if_cannot_create_column)
                    throw Exception("Cannot create column of type " + col.type->getName(), ErrorCodes::ILLEGAL_TYPE_OF_ARGUMENT);

                return false;
            }

            col.column = col.type->createColumn();
        }
        else if (!col.column->empty())
            col.column = col.column->cloneEmpty();
    }
    return true;
}

ExpressionAnalyzerData::~ExpressionAnalyzerData() = default;

ExpressionAnalyzer::ExtractedSettings::ExtractedSettings(const Settings & settings_)
    : use_index_for_in_with_subqueries(settings_.use_index_for_in_with_subqueries)
    , size_limits_for_set(settings_.max_rows_in_set, settings_.max_bytes_in_set, settings_.set_overflow_mode)
{}

ExpressionAnalyzer::~ExpressionAnalyzer() = default;

ExpressionAnalyzer::ExpressionAnalyzer(
    const ASTPtr & query_,
    const TreeRewriterResultPtr & syntax_analyzer_result_,
    ContextPtr context_,
    size_t subquery_depth_,
    bool do_global,
    SubqueriesForSets subqueries_for_sets_,
    PreparedSets prepared_sets_)
    : WithContext(context_)
    , query(query_), settings(getContext()->getSettings())
    , subquery_depth(subquery_depth_)
    , syntax(syntax_analyzer_result_)
{
    /// Cache prepared sets because we might run analysis multiple times
    subqueries_for_sets = std::move(subqueries_for_sets_);
    prepared_sets = std::move(prepared_sets_);

    /// external_tables, subqueries_for_sets for global subqueries.
    /// Replaces global subqueries with the generated names of temporary tables that will be sent to remote servers.
    initGlobalSubqueriesAndExternalTables(do_global);

    /// has_aggregation, aggregation_keys, aggregate_descriptions, aggregated_columns.
    /// This analysis should be performed after processing global subqueries, because otherwise,
    /// if the aggregate function contains a global subquery, then `analyzeAggregation` method will save
    /// in `aggregate_descriptions` the information about the parameters of this aggregate function, among which
    /// global subquery. Then, when you call `initGlobalSubqueriesAndExternalTables` method, this
    /// the global subquery will be replaced with a temporary table, resulting in aggregate_descriptions
    /// will contain out-of-date information, which will lead to an error when the query is executed.
    analyzeAggregation();
}


void ExpressionAnalyzer::analyzeAggregation()
{
    /** Find aggregation keys (aggregation_keys), information about aggregate functions (aggregate_descriptions),
     *  as well as a set of columns obtained after the aggregation, if any,
     *  or after all the actions that are usually performed before aggregation (aggregated_columns).
     *
     * Everything below (compiling temporary ExpressionActions) - only for the purpose of query analysis (type output).
     */

    auto * select_query = query->as<ASTSelectQuery>();

    auto temp_actions = std::make_shared<ActionsDAG>(sourceColumns());

    if (select_query)
    {
        NamesAndTypesList array_join_columns;
        columns_after_array_join = sourceColumns();

        bool is_array_join_left;
        if (ASTPtr array_join_expression_list = select_query->arrayJoinExpressionList(is_array_join_left))
        {
            getRootActionsNoMakeSet(array_join_expression_list, true, temp_actions, false);

            auto array_join = addMultipleArrayJoinAction(temp_actions, is_array_join_left);
            auto sample_columns = temp_actions->getResultColumns();
            array_join->prepare(sample_columns);
            temp_actions = std::make_shared<ActionsDAG>(sample_columns);

            NamesAndTypesList new_columns_after_array_join;
            NameSet added_columns;

            for (auto & column : temp_actions->getResultColumns())
            {
                if (syntax->array_join_result_to_source.count(column.name))
                {
                    new_columns_after_array_join.emplace_back(column.name, column.type);
                    added_columns.emplace(column.name);
                }
            }

            for (auto & column : columns_after_array_join)
                if (added_columns.count(column.name) == 0)
                    new_columns_after_array_join.emplace_back(column.name, column.type);

            columns_after_array_join.swap(new_columns_after_array_join);
        }

        columns_after_array_join.insert(columns_after_array_join.end(), array_join_columns.begin(), array_join_columns.end());

        const ASTTablesInSelectQueryElement * join = select_query->join();
        if (join)
        {
            getRootActionsNoMakeSet(analyzedJoin().leftKeysList(), true, temp_actions, false);
            auto sample_columns = temp_actions->getResultColumns();
            analyzedJoin().addJoinedColumnsAndCorrectTypes(sample_columns);
            temp_actions = std::make_shared<ActionsDAG>(sample_columns);
        }

        columns_after_join = columns_after_array_join;
        analyzedJoin().addJoinedColumnsAndCorrectTypes(columns_after_join, false);
    }

    has_aggregation = makeAggregateDescriptions(temp_actions);
    if (select_query && (select_query->groupBy() || select_query->having()))
        has_aggregation = true;

    if (has_aggregation)
    {
        /// Find out aggregation keys.
        if (select_query)
        {
            if (select_query->groupBy())
            {
                NameSet unique_keys;
                ASTs & group_asts = select_query->groupBy()->children;
                for (ssize_t i = 0; i < ssize_t(group_asts.size()); ++i)
                {
                    ssize_t size = group_asts.size();
                    getRootActionsNoMakeSet(group_asts[i], true, temp_actions, false);

                    const auto & column_name = group_asts[i]->getColumnName();
                    const auto * node = temp_actions->tryFindInIndex(column_name);
                    if (!node)
                        throw Exception("Unknown identifier (in GROUP BY): " + column_name, ErrorCodes::UNKNOWN_IDENTIFIER);

                    /// Constant expressions have non-null column pointer at this stage.
                    if (node->column && isColumnConst(*node->column))
                    {
                        select_query->group_by_with_constant_keys = true;

                        /// But don't remove last key column if no aggregate functions, otherwise aggregation will not work.
                        if (!aggregate_descriptions.empty() || size > 1)
                        {
                            if (i + 1 < static_cast<ssize_t>(size))
                                group_asts[i] = std::move(group_asts.back());

                            group_asts.pop_back();

                            --i;
                            continue;
                        }
                    }

                    NameAndTypePair key{column_name, node->result_type};

                    /// Aggregation keys are uniqued.
                    if (!unique_keys.count(key.name))
                    {
                        unique_keys.insert(key.name);
                        aggregation_keys.push_back(key);

                        /// Key is no longer needed, therefore we can save a little by moving it.
                        aggregated_columns.push_back(std::move(key));
                    }
                }

                if (group_asts.empty())
                {
                    select_query->setExpression(ASTSelectQuery::Expression::GROUP_BY, {});
                    has_aggregation = select_query->having() || !aggregate_descriptions.empty();
                }
            }
        }
        else
            aggregated_columns = temp_actions->getNamesAndTypesList();

        /// Constant expressions are already removed during first 'analyze' run.
        /// So for second `analyze` information is taken from select_query.
        if (select_query)
            has_const_aggregation_keys = select_query->group_by_with_constant_keys;

        for (const auto & desc : aggregate_descriptions)
            aggregated_columns.emplace_back(desc.column_name, desc.function->getReturnType());
    }
    else
    {
        aggregated_columns = temp_actions->getNamesAndTypesList();
    }
}


void ExpressionAnalyzer::initGlobalSubqueriesAndExternalTables(bool do_global)
{
    if (do_global)
    {
        GlobalSubqueriesVisitor::Data subqueries_data(getContext(), subquery_depth, isRemoteStorage(),
                                                   external_tables, subqueries_for_sets, has_global_subqueries);
        GlobalSubqueriesVisitor(subqueries_data).visit(query);
    }
}


void ExpressionAnalyzer::tryMakeSetForIndexFromSubquery(const ASTPtr & subquery_or_table_name, const SelectQueryOptions & query_options)
{
    auto set_key = PreparedSetKey::forSubquery(*subquery_or_table_name);

    if (prepared_sets.count(set_key))
        return; /// Already prepared.

    if (auto set_ptr_from_storage_set = isPlainStorageSetInSubquery(subquery_or_table_name))
    {
        prepared_sets.insert({set_key, set_ptr_from_storage_set});
        return;
    }

    auto interpreter_subquery = interpretSubquery(subquery_or_table_name, getContext(), {}, query_options);
    auto io = interpreter_subquery->execute();
    PullingAsyncPipelineExecutor executor(io.pipeline);

    SetPtr set = std::make_shared<Set>(settings.size_limits_for_set, true, getContext()->getSettingsRef().transform_null_in);
    set->setHeader(executor.getHeader());

    Block block;
    while (executor.pull(block))
    {
        if (block.rows() == 0)
            continue;

        /// If the limits have been exceeded, give up and let the default subquery processing actions take place.
        if (!set->insertFromBlock(block))
            return;
    }

    set->finishInsert();

    prepared_sets[set_key] = std::move(set);
}

SetPtr ExpressionAnalyzer::isPlainStorageSetInSubquery(const ASTPtr & subquery_or_table_name)
{
    const auto * table = subquery_or_table_name->as<ASTTableIdentifier>();
    if (!table)
        return nullptr;
    auto table_id = getContext()->resolveStorageID(subquery_or_table_name);
    const auto storage = DatabaseCatalog::instance().getTable(table_id, getContext());
    if (storage->getName() != "Set")
        return nullptr;
    const auto storage_set = std::dynamic_pointer_cast<StorageSet>(storage);
    return storage_set->getSet();
}


/// Performance optimisation for IN() if storage supports it.
void SelectQueryExpressionAnalyzer::makeSetsForIndex(const ASTPtr & node)
{
    if (!node || !storage() || !storage()->supportsIndexForIn())
        return;

    for (auto & child : node->children)
    {
        /// Don't descend into subqueries.
        if (child->as<ASTSubquery>())
            continue;

        /// Don't descend into lambda functions
        const auto * func = child->as<ASTFunction>();
        if (func && func->name == "lambda")
            continue;

        makeSetsForIndex(child);
    }

    const auto * func = node->as<ASTFunction>();
    if (func && functionIsInOrGlobalInOperator(func->name))
    {
        const IAST & args = *func->arguments;
        const ASTPtr & left_in_operand = args.children.at(0);

        if (storage()->mayBenefitFromIndexForIn(left_in_operand, getContext(), metadata_snapshot))
        {
            const ASTPtr & arg = args.children.at(1);
            if (arg->as<ASTSubquery>() || arg->as<ASTTableIdentifier>())
            {
                if (settings.use_index_for_in_with_subqueries)
                    tryMakeSetForIndexFromSubquery(arg, query_options);
            }
            else
            {
                auto temp_actions = std::make_shared<ActionsDAG>(columns_after_join);
                getRootActions(left_in_operand, true, temp_actions);

                if (temp_actions->tryFindInIndex(left_in_operand->getColumnName()))
                    makeExplicitSet(func, *temp_actions, true, getContext(), settings.size_limits_for_set, prepared_sets);
            }
        }
    }
}


void ExpressionAnalyzer::getRootActions(const ASTPtr & ast, bool no_subqueries, ActionsDAGPtr & actions, bool only_consts)
{
    LogAST log;
    ActionsVisitor::Data visitor_data(getContext(), settings.size_limits_for_set, subquery_depth,
                                   sourceColumns(), std::move(actions), prepared_sets, subqueries_for_sets,
                                   no_subqueries, false, only_consts, !isRemoteStorage());
    ActionsVisitor(visitor_data, log.stream()).visit(ast);
    actions = visitor_data.getActions();
}


void ExpressionAnalyzer::getRootActionsNoMakeSet(const ASTPtr & ast, bool no_subqueries, ActionsDAGPtr & actions, bool only_consts)
{
    LogAST log;
    ActionsVisitor::Data visitor_data(getContext(), settings.size_limits_for_set, subquery_depth,
                                   sourceColumns(), std::move(actions), prepared_sets, subqueries_for_sets,
                                   no_subqueries, true, only_consts, !isRemoteStorage());
    ActionsVisitor(visitor_data, log.stream()).visit(ast);
    actions = visitor_data.getActions();
}

void ExpressionAnalyzer::getRootActionsForHaving(const ASTPtr & ast, bool no_subqueries, ActionsDAGPtr & actions, bool only_consts)
{
    LogAST log;
    ActionsVisitor::Data visitor_data(getContext(), settings.size_limits_for_set, subquery_depth,
                                   sourceColumns(), std::move(actions), prepared_sets, subqueries_for_sets,
                                   no_subqueries, false, only_consts, true);
    ActionsVisitor(visitor_data, log.stream()).visit(ast);
    actions = visitor_data.getActions();
}


bool ExpressionAnalyzer::makeAggregateDescriptions(ActionsDAGPtr & actions)
{
    for (const ASTFunction * node : aggregates())
    {
        AggregateDescription aggregate;
        if (node->arguments)
            getRootActionsNoMakeSet(node->arguments, true, actions);

        aggregate.column_name = node->getColumnName();

        const ASTs & arguments = node->arguments ? node->arguments->children : ASTs();
        aggregate.argument_names.resize(arguments.size());
        DataTypes types(arguments.size());

        for (size_t i = 0; i < arguments.size(); ++i)
        {
            const std::string & name = arguments[i]->getColumnName();
            const auto * dag_node = actions->tryFindInIndex(name);
            if (!dag_node)
            {
                throw Exception(ErrorCodes::UNKNOWN_IDENTIFIER,
                    "Unknown identifier '{}' in aggregate function '{}'",
                    name, node->formatForErrorMessage());
            }

            types[i] = dag_node->result_type;
            aggregate.argument_names[i] = name;
        }

        AggregateFunctionProperties properties;
        aggregate.parameters = (node->parameters) ? getAggregateFunctionParametersArray(node->parameters, "", getContext()) : Array();
        aggregate.function = AggregateFunctionFactory::instance().get(node->name, types, aggregate.parameters, properties);

        aggregate_descriptions.push_back(aggregate);
    }

    return !aggregates().empty();
}

void makeWindowDescriptionFromAST(const Context & context,
    const WindowDescriptions & existing_descriptions,
    WindowDescription & desc, const IAST * ast)
{
    const auto & definition = ast->as<const ASTWindowDefinition &>();

    if (!definition.parent_window_name.empty())
    {
        auto it = existing_descriptions.find(definition.parent_window_name);
        if (it == existing_descriptions.end())
        {
            throw Exception(ErrorCodes::BAD_ARGUMENTS,
                "Window definition '{}' references an unknown window '{}'",
                definition.formatForErrorMessage(),
                definition.parent_window_name);
        }

        const auto & parent = it->second;
        desc.partition_by = parent.partition_by;
        desc.order_by = parent.order_by;
        desc.frame = parent.frame;

        // If an existing_window_name is specified it must refer to an earlier
        // entry in the WINDOW list; the new window copies its partitioning clause
        // from that entry, as well as its ordering clause if any. In this case
        // the new window cannot specify its own PARTITION BY clause, and it can
        // specify ORDER BY only if the copied window does not have one. The new
        // window always uses its own frame clause; the copied window must not
        // specify a frame clause.
        // -- https://www.postgresql.org/docs/current/sql-select.html
        if (definition.partition_by)
        {
            throw Exception(ErrorCodes::BAD_ARGUMENTS,
                "Derived window definition '{}' is not allowed to override PARTITION BY",
                definition.formatForErrorMessage());
        }

        if (definition.order_by && !parent.order_by.empty())
        {
            throw Exception(ErrorCodes::BAD_ARGUMENTS,
                "Derived window definition '{}' is not allowed to override a non-empty ORDER BY",
                definition.formatForErrorMessage());
        }

        if (!parent.frame.is_default)
        {
            throw Exception(ErrorCodes::BAD_ARGUMENTS,
                "Parent window '{}' is not allowed to define a frame: while processing derived window definition '{}'",
                definition.parent_window_name,
                definition.formatForErrorMessage());
        }
    }

    if (definition.partition_by)
    {
        for (const auto & column_ast : definition.partition_by->children)
        {
            const auto * with_alias = dynamic_cast<const ASTWithAlias *>(
                column_ast.get());
            if (!with_alias)
            {
                throw Exception(ErrorCodes::BAD_ARGUMENTS,
                    "Expected a column in PARTITION BY in window definition,"
                    " got '{}'",
                    column_ast->formatForErrorMessage());
            }
            desc.partition_by.push_back(SortColumnDescription(
                    with_alias->getColumnName(), 1 /* direction */,
                    1 /* nulls_direction */));
        }
    }

    if (definition.order_by)
    {
        for (const auto & column_ast
            : definition.order_by->children)
        {
            // Parser should have checked that we have a proper element here.
            const auto & order_by_element
                = column_ast->as<ASTOrderByElement &>();
            // Ignore collation for now.
            desc.order_by.push_back(
                SortColumnDescription(
                    order_by_element.children.front()->getColumnName(),
                    order_by_element.direction,
                    order_by_element.nulls_direction));
        }
    }

    desc.full_sort_description = desc.partition_by;
    desc.full_sort_description.insert(desc.full_sort_description.end(),
        desc.order_by.begin(), desc.order_by.end());

    if (definition.frame_type != WindowFrame::FrameType::Rows
        && definition.frame_type != WindowFrame::FrameType::Range)
    {
        throw Exception(ErrorCodes::NOT_IMPLEMENTED,
            "Window frame '{}' is not implemented (while processing '{}')",
            WindowFrame::toString(definition.frame_type),
            ast->formatForErrorMessage());
    }

    desc.frame.is_default = definition.frame_is_default;
    desc.frame.type = definition.frame_type;
    desc.frame.begin_type = definition.frame_begin_type;
    desc.frame.begin_preceding = definition.frame_begin_preceding;
    desc.frame.end_type = definition.frame_end_type;
    desc.frame.end_preceding = definition.frame_end_preceding;

    if (definition.frame_end_type == WindowFrame::BoundaryType::Offset)
    {
        auto [value, _] = evaluateConstantExpression(definition.frame_end_offset,
            context.shared_from_this());
        desc.frame.end_offset = value;
    }

    if (definition.frame_begin_type == WindowFrame::BoundaryType::Offset)
    {
        auto [value, _] = evaluateConstantExpression(definition.frame_begin_offset,
            context.shared_from_this());
        desc.frame.begin_offset = value;
    }
}

void ExpressionAnalyzer::makeWindowDescriptions(ActionsDAGPtr actions)
{
    // Convenient to check here because at least we have the Context.
    if (!syntax->window_function_asts.empty() &&
        !getContext()->getSettingsRef().allow_experimental_window_functions)
    {
        throw Exception(ErrorCodes::NOT_IMPLEMENTED,
            "The support for window functions is experimental and will change"
            " in backwards-incompatible ways in the future releases. Set"
            " allow_experimental_window_functions = 1 to enable it."
            " While processing '{}'",
            syntax->window_function_asts[0]->formatForErrorMessage());
    }

    // Window definitions from the WINDOW clause
    const auto * select_query = query->as<ASTSelectQuery>();
    if (select_query && select_query->window())
    {
        for (const auto & ptr : select_query->window()->children)
        {
            const auto & elem = ptr->as<const ASTWindowListElement &>();
            WindowDescription desc;
            desc.window_name = elem.name;
            makeWindowDescriptionFromAST(*getContext(), window_descriptions,
                desc, elem.definition.get());

            auto [it, inserted] = window_descriptions.insert(
                {desc.window_name, desc});

            if (!inserted)
            {
                throw Exception(ErrorCodes::BAD_ARGUMENTS,
                    "Window '{}' is defined twice in the WINDOW clause",
                    desc.window_name);
            }
        }
    }

    // Window functions
    for (const ASTFunction * function_node : syntax->window_function_asts)
    {
        assert(function_node->is_window_function);

        WindowFunctionDescription window_function;
        window_function.function_node = function_node;
        window_function.column_name
            = window_function.function_node->getColumnName();
        window_function.function_parameters
            = window_function.function_node->parameters
                ? getAggregateFunctionParametersArray(
                    window_function.function_node->parameters, "", getContext())
                : Array();

        // Requiring a constant reference to a shared pointer to non-const AST
        // doesn't really look sane, but the visitor does indeed require it.
        // Hence we clone the node (not very sane either, I know).
        getRootActionsNoMakeSet(window_function.function_node->clone(),
            true, actions);

        const ASTs & arguments
            = window_function.function_node->arguments->children;
        window_function.argument_types.resize(arguments.size());
        window_function.argument_names.resize(arguments.size());
        for (size_t i = 0; i < arguments.size(); ++i)
        {
            const std::string & name = arguments[i]->getColumnName();
            const auto * node = actions->tryFindInIndex(name);

            if (!node)
            {
                throw Exception(ErrorCodes::UNKNOWN_IDENTIFIER,
                    "Unknown identifier '{}' in window function '{}'",
                    name, window_function.function_node->formatForErrorMessage());
            }

            window_function.argument_types[i] = node->result_type;
            window_function.argument_names[i] = name;
        }

        AggregateFunctionProperties properties;
        window_function.aggregate_function
            = AggregateFunctionFactory::instance().get(
                window_function.function_node->name,
                window_function.argument_types,
                window_function.function_parameters, properties);


        // Find the window corresponding to this function. It may be either
        // referenced by name and previously defined in WINDOW clause, or it
        // may be defined inline.
        if (!function_node->window_name.empty())
        {
            auto it = window_descriptions.find(function_node->window_name);
            if (it == std::end(window_descriptions))
            {
                throw Exception(ErrorCodes::UNKNOWN_IDENTIFIER,
                    "Window '{}' is not defined (referenced by '{}')",
                    function_node->window_name,
                    function_node->formatForErrorMessage());
            }

            it->second.window_functions.push_back(window_function);
        }
        else
        {
            const auto & definition = function_node->window_definition->as<
                const ASTWindowDefinition &>();
            WindowDescription desc;
            desc.window_name = definition.getDefaultWindowName();
            makeWindowDescriptionFromAST(*getContext(), window_descriptions,
                desc, &definition);

            auto [it, inserted] = window_descriptions.insert(
                {desc.window_name, desc});

            if (!inserted)
            {
                assert(it->second.full_sort_description
                    == desc.full_sort_description);
            }

            it->second.window_functions.push_back(window_function);
        }
    }
}


const ASTSelectQuery * ExpressionAnalyzer::getSelectQuery() const
{
    const auto * select_query = query->as<ASTSelectQuery>();
    if (!select_query)
        throw Exception("Not a select query", ErrorCodes::LOGICAL_ERROR);
    return select_query;
}

const ASTSelectQuery * SelectQueryExpressionAnalyzer::getAggregatingQuery() const
{
    if (!has_aggregation)
        throw Exception("No aggregation", ErrorCodes::LOGICAL_ERROR);
    return getSelectQuery();
}

/// "Big" ARRAY JOIN.
ArrayJoinActionPtr ExpressionAnalyzer::addMultipleArrayJoinAction(ActionsDAGPtr & actions, bool array_join_is_left) const
{
    NameSet result_columns;
    for (const auto & result_source : syntax->array_join_result_to_source)
    {
        /// Assign new names to columns, if needed.
        if (result_source.first != result_source.second)
        {
            const auto & node = actions->findInIndex(result_source.second);
            actions->getIndex().push_back(&actions->addAlias(node, result_source.first));
        }

        /// Make ARRAY JOIN (replace arrays with their insides) for the columns in these new names.
        result_columns.insert(result_source.first);
    }

    return std::make_shared<ArrayJoinAction>(result_columns, array_join_is_left, getContext());
}

ArrayJoinActionPtr SelectQueryExpressionAnalyzer::appendArrayJoin(ExpressionActionsChain & chain, ActionsDAGPtr & before_array_join, bool only_types)
{
    const auto * select_query = getSelectQuery();

    bool is_array_join_left;
    ASTPtr array_join_expression_list = select_query->arrayJoinExpressionList(is_array_join_left);
    if (!array_join_expression_list)
        return nullptr;

    ExpressionActionsChain::Step & step = chain.lastStep(sourceColumns());

    getRootActions(array_join_expression_list, only_types, step.actions());

    auto array_join = addMultipleArrayJoinAction(step.actions(), is_array_join_left);
    before_array_join = chain.getLastActions();

    chain.steps.push_back(std::make_unique<ExpressionActionsChain::ArrayJoinStep>(
            array_join, step.getResultColumns()));

    chain.addStep();

    return array_join;
}

bool SelectQueryExpressionAnalyzer::appendJoinLeftKeys(ExpressionActionsChain & chain, bool only_types)
{
    ExpressionActionsChain::Step & step = chain.lastStep(columns_after_array_join);

    getRootActions(analyzedJoin().leftKeysList(), only_types, step.actions());
    return true;
}

JoinPtr SelectQueryExpressionAnalyzer::appendJoin(ExpressionActionsChain & chain)
{
    const ColumnsWithTypeAndName & left_sample_columns = chain.getLastStep().getResultColumns();
    JoinPtr table_join = makeTableJoin(*syntax->ast_join, left_sample_columns);

    if (syntax->analyzed_join->needConvert())
    {
        chain.steps.push_back(std::make_unique<ExpressionActionsChain::ExpressionActionsStep>(syntax->analyzed_join->leftConvertingActions()));
        chain.addStep();
    }

    ExpressionActionsChain::Step & step = chain.lastStep(columns_after_array_join);
    chain.steps.push_back(std::make_unique<ExpressionActionsChain::JoinStep>(
        syntax->analyzed_join, table_join, step.getResultColumns()));
    chain.addStep();
    return table_join;
}

static JoinPtr tryGetStorageJoin(ContextPtr context, std::shared_ptr<TableJoin> analyzed_join)
{
    if (auto * table = analyzed_join->joined_storage.get())
        if (auto * storage_join = dynamic_cast<StorageJoin *>(table))
            return storage_join->getJoinLocked(analyzed_join, context);
    return {};
}

static ActionsDAGPtr createJoinedBlockActions(ContextPtr context, const TableJoin & analyzed_join)
{
    ASTPtr expression_list = analyzed_join.rightKeysList();
    auto syntax_result = TreeRewriter(context).analyze(expression_list, analyzed_join.columnsFromJoinedTable());
    return ExpressionAnalyzer(expression_list, syntax_result, context).getActionsDAG(true, false);
}

static bool allowDictJoin(StoragePtr joined_storage, ContextPtr context, String & dict_name, String & key_name)
{
    if (!joined_storage->isDictionary())
        return false;

    StorageDictionary & storage_dictionary = static_cast<StorageDictionary &>(*joined_storage);
    dict_name = storage_dictionary.getDictionaryName();
    auto dictionary = context->getExternalDictionariesLoader().getDictionary(dict_name, context);
    if (!dictionary)
        return false;

    const DictionaryStructure & structure = dictionary->getStructure();
    if (structure.id)
    {
        key_name = structure.id->name;
        return true;
    }
    return false;
}

static std::shared_ptr<IJoin> makeJoin(std::shared_ptr<TableJoin> analyzed_join, const Block & sample_block, ContextPtr context)
{
    bool allow_merge_join = analyzed_join->allowMergeJoin();

    /// HashJoin with Dictionary optimisation
    String dict_name;
    String key_name;
    if (analyzed_join->joined_storage && allowDictJoin(analyzed_join->joined_storage, context, dict_name, key_name))
    {
        Names original_names;
        NamesAndTypesList result_columns;
        if (analyzed_join->allowDictJoin(key_name, sample_block, original_names, result_columns))
        {
            analyzed_join->dictionary_reader = std::make_shared<DictionaryReader>(dict_name, original_names, result_columns, context);
            return std::make_shared<HashJoin>(analyzed_join, sample_block);
        }
    }

    if (analyzed_join->forceHashJoin() || (analyzed_join->preferMergeJoin() && !allow_merge_join))
        return std::make_shared<HashJoin>(analyzed_join, sample_block);
    else if (analyzed_join->forceMergeJoin() || (analyzed_join->preferMergeJoin() && allow_merge_join))
        return std::make_shared<MergeJoin>(analyzed_join, sample_block);
    return std::make_shared<JoinSwitcher>(analyzed_join, sample_block);
}

JoinPtr SelectQueryExpressionAnalyzer::makeTableJoin(
    const ASTTablesInSelectQueryElement & join_element, const ColumnsWithTypeAndName & left_sample_columns)
{
    /// Two JOINs are not supported with the same subquery, but different USINGs.

    if (joined_plan)
        throw Exception(ErrorCodes::LOGICAL_ERROR, "Table join was already created for query");

    /// Use StorageJoin if any.
    JoinPtr join = tryGetStorageJoin(getContext(), syntax->analyzed_join);

    if (!join)
    {
        /// Actions which need to be calculated on joined block.
        auto joined_block_actions = createJoinedBlockActions(getContext(), analyzedJoin());

        Names original_right_columns;

        NamesWithAliases required_columns_with_aliases = analyzedJoin().getRequiredColumns(
            Block(joined_block_actions->getResultColumns()), joined_block_actions->getRequiredColumns().getNames());
        for (auto & pr : required_columns_with_aliases)
            original_right_columns.push_back(pr.first);

        /** For GLOBAL JOINs (in the case, for example, of the push method for executing GLOBAL subqueries), the following occurs
            * - in the addExternalStorage function, the JOIN (SELECT ...) subquery is replaced with JOIN _data1,
            *   in the subquery_for_set object this subquery is exposed as source and the temporary table _data1 as the `table`.
            * - this function shows the expression JOIN _data1.
            */
        auto interpreter = interpretSubquery(
            join_element.table_expression, getContext(), original_right_columns, query_options.copy().setWithAllColumns());
        {
            joined_plan = std::make_unique<QueryPlan>();
            interpreter->buildQueryPlan(*joined_plan);

            auto sample_block = interpreter->getSampleBlock();

            auto rename_dag = std::make_unique<ActionsDAG>(sample_block.getColumnsWithTypeAndName());
            for (const auto & name_with_alias : required_columns_with_aliases)
            {
                if (sample_block.has(name_with_alias.first))
                {
                    auto pos = sample_block.getPositionByName(name_with_alias.first);
                    const auto & alias = rename_dag->addAlias(*rename_dag->getInputs()[pos], name_with_alias.second);
                    rename_dag->getIndex()[pos] = &alias;
                }
            }

            auto rename_step = std::make_unique<ExpressionStep>(joined_plan->getCurrentDataStream(), std::move(rename_dag));
            rename_step->setStepDescription("Rename joined columns");
            joined_plan->addStep(std::move(rename_step));
        }

        auto joined_actions_step = std::make_unique<ExpressionStep>(joined_plan->getCurrentDataStream(), std::move(joined_block_actions));
        joined_actions_step->setStepDescription("Joined actions");
        joined_plan->addStep(std::move(joined_actions_step));

        const ColumnsWithTypeAndName & right_sample_columns = joined_plan->getCurrentDataStream().header.getColumnsWithTypeAndName();
        bool need_convert = syntax->analyzed_join->applyJoinKeyConvert(left_sample_columns, right_sample_columns);
        if (need_convert)
        {
            auto converting_step = std::make_unique<ExpressionStep>(joined_plan->getCurrentDataStream(), syntax->analyzed_join->rightConvertingActions());
            converting_step->setStepDescription("Convert joined columns");
            joined_plan->addStep(std::move(converting_step));
        }

        join = makeJoin(syntax->analyzed_join, joined_plan->getCurrentDataStream().header, getContext());

        /// Do not make subquery for join over dictionary.
        if (syntax->analyzed_join->dictionary_reader)
            joined_plan.reset();
    }
    else
        syntax->analyzed_join->applyJoinKeyConvert(left_sample_columns, {});

    return join;
}

ActionsDAGPtr SelectQueryExpressionAnalyzer::appendPrewhere(
    ExpressionActionsChain & chain, bool only_types)
{
    const auto * select_query = getSelectQuery();
    if (!select_query->prewhere())
        return nullptr;

    Names first_action_names;
    if (!chain.steps.empty())
        first_action_names = chain.steps.front()->getRequiredColumns().getNames();

    auto & step = chain.lastStep(sourceColumns());
    getRootActions(select_query->prewhere(), only_types, step.actions());
    String prewhere_column_name = select_query->prewhere()->getColumnName();
    step.addRequiredOutput(prewhere_column_name);

    const auto & node = step.actions()->findInIndex(prewhere_column_name);
    auto filter_type = node.result_type;
    if (!filter_type->canBeUsedInBooleanContext())
        throw Exception("Invalid type for filter in PREWHERE: " + filter_type->getName(),
                        ErrorCodes::ILLEGAL_TYPE_OF_COLUMN_FOR_FILTER);

    ActionsDAGPtr prewhere_actions;
    {
        /// Remove unused source_columns from prewhere actions.
        auto tmp_actions_dag = std::make_shared<ActionsDAG>(sourceColumns());
        getRootActions(select_query->prewhere(), only_types, tmp_actions_dag);
        /// Constants cannot be removed since they can be used in other parts of the query.
        /// And if they are not used anywhere, except PREWHERE, they will be removed on the next step.
        tmp_actions_dag->removeUnusedActions(
            NameSet{prewhere_column_name},
            /* allow_remove_inputs= */ true,
            /* allow_constant_folding= */ false);

        auto required_columns = tmp_actions_dag->getRequiredColumnsNames();
        NameSet required_source_columns(required_columns.begin(), required_columns.end());
        required_source_columns.insert(first_action_names.begin(), first_action_names.end());

<<<<<<< HEAD
=======
        /// Add required columns to required output in order not to remove them after prewhere execution.
        /// TODO: add sampling and final execution to common chain.
        for (const auto & column : additional_required_columns)
        {
            if (required_source_columns.count(column))
                step.addRequiredOutput(column);
        }

>>>>>>> 2bc5ca3d
        auto names = step.actions()->getNames();
        NameSet name_set(names.begin(), names.end());

        for (const auto & column : sourceColumns())
            if (required_source_columns.count(column.name) == 0)
                name_set.erase(column.name);

        Names required_output(name_set.begin(), name_set.end());
        prewhere_actions = chain.getLastActions();
        prewhere_actions->removeUnusedActions(required_output);
    }

    {
        /// Add empty action with input = {prewhere actions output} + {unused source columns}
        /// Reasons:
        /// 1. Remove remove source columns which are used only in prewhere actions during prewhere actions execution.
        ///    Example: select A prewhere B > 0. B can be removed at prewhere step.
        /// 2. Store side columns which were calculated during prewhere actions execution if they are used.
        ///    Example: select F(A) prewhere F(A) > 0. F(A) can be saved from prewhere step.
        /// 3. Check if we can remove filter column at prewhere step. If we can, action will store single REMOVE_COLUMN.
        ColumnsWithTypeAndName columns = prewhere_actions->getResultColumns();
        auto required_columns = prewhere_actions->getRequiredColumns();
        NameSet prewhere_input_names;
        NameSet unused_source_columns;

        for (const auto & col : required_columns)
            prewhere_input_names.insert(col.name);

        for (const auto & column : sourceColumns())
        {
            if (prewhere_input_names.count(column.name) == 0)
            {
                columns.emplace_back(column.type, column.name);
                unused_source_columns.emplace(column.name);
            }
        }

        chain.steps.emplace_back(std::make_unique<ExpressionActionsChain::ExpressionActionsStep>(
                std::make_shared<ActionsDAG>(std::move(columns))));
        chain.steps.back()->additional_input = std::move(unused_source_columns);
        chain.getLastActions();
        chain.addStep();
    }

    return prewhere_actions;
}

bool SelectQueryExpressionAnalyzer::appendWhere(ExpressionActionsChain & chain, bool only_types)
{
    const auto * select_query = getSelectQuery();

    if (!select_query->where())
        return false;

    ExpressionActionsChain::Step & step = chain.lastStep(columns_after_join);

    getRootActions(select_query->where(), only_types, step.actions());

    auto where_column_name = select_query->where()->getColumnName();
    step.addRequiredOutput(where_column_name);

    const auto & node = step.actions()->findInIndex(where_column_name);
    auto filter_type = node.result_type;
    if (!filter_type->canBeUsedInBooleanContext())
        throw Exception("Invalid type for filter in WHERE: " + filter_type->getName(),
                        ErrorCodes::ILLEGAL_TYPE_OF_COLUMN_FOR_FILTER);

    return true;
}

bool SelectQueryExpressionAnalyzer::appendGroupBy(ExpressionActionsChain & chain, bool only_types, bool optimize_aggregation_in_order,
                                                  ManyExpressionActions & group_by_elements_actions)
{
    const auto * select_query = getAggregatingQuery();

    if (!select_query->groupBy())
        return false;

    ExpressionActionsChain::Step & step = chain.lastStep(columns_after_join);

    ASTs asts = select_query->groupBy()->children;
    for (const auto & ast : asts)
    {
        step.addRequiredOutput(ast->getColumnName());
        getRootActions(ast, only_types, step.actions());
    }

    if (optimize_aggregation_in_order)
    {
        for (auto & child : asts)
        {
            auto actions_dag = std::make_shared<ActionsDAG>(columns_after_join);
            getRootActions(child, only_types, actions_dag);
            group_by_elements_actions.emplace_back(
                std::make_shared<ExpressionActions>(actions_dag, ExpressionActionsSettings::fromContext(getContext(), CompileExpressions::yes)));
        }
    }

    return true;
}

void SelectQueryExpressionAnalyzer::appendAggregateFunctionsArguments(ExpressionActionsChain & chain, bool only_types)
{
    const auto * select_query = getAggregatingQuery();

    ExpressionActionsChain::Step & step = chain.lastStep(columns_after_join);

    for (const auto & desc : aggregate_descriptions)
        for (const auto & name : desc.argument_names)
            step.addRequiredOutput(name);

    /// Collect aggregates removing duplicates by node.getColumnName()
    /// It's not clear why we recollect aggregates (for query parts) while we're able to use previously collected ones (for entire query)
    /// @note The original recollection logic didn't remove duplicates.
    GetAggregatesVisitor::Data data;
    GetAggregatesVisitor(data).visit(select_query->select());

    if (select_query->having())
        GetAggregatesVisitor(data).visit(select_query->having());

    if (select_query->orderBy())
        GetAggregatesVisitor(data).visit(select_query->orderBy());

    /// TODO: data.aggregates -> aggregates()
    for (const ASTFunction * node : data.aggregates)
        if (node->arguments)
            for (auto & argument : node->arguments->children)
                getRootActions(argument, only_types, step.actions());
}

void SelectQueryExpressionAnalyzer::appendWindowFunctionsArguments(
    ExpressionActionsChain & chain, bool /* only_types */)
{
    ExpressionActionsChain::Step & step = chain.lastStep(aggregated_columns);

    // (1) Add actions for window functions and the columns they require.
    // (2) Mark the columns that are really required. We have to mark them as
    //     required because we finish the expression chain before processing the
    //     window functions.
    // The required columns are:
    //  (a) window function arguments,
    //  (b) the columns from PARTITION BY and ORDER BY.

    // (1a) Actions for PARTITION BY and ORDER BY for windows defined in the
    // WINDOW clause. The inline window definitions will be processed
    // recursively together with (1b) as ASTFunction::window_definition.
    if (getSelectQuery()->window())
    {
        getRootActionsNoMakeSet(getSelectQuery()->window(),
            true /* no_subqueries */, step.actions());
    }

    for (const auto & [_, w] : window_descriptions)
    {
        for (const auto & f : w.window_functions)
        {
            // (1b) Actions for function arguments, and also the inline window
            // definitions (1a).
            // Requiring a constant reference to a shared pointer to non-const AST
            // doesn't really look sane, but the visitor does indeed require it.
            getRootActionsNoMakeSet(f.function_node->clone(),
                true /* no_subqueries */, step.actions());

            // (2b) Required function argument columns.
            for (const auto & a : f.function_node->arguments->children)
            {
                step.addRequiredOutput(a->getColumnName());
            }
        }

        // (2a) Required PARTITION BY and ORDER BY columns.
        for (const auto & c : w.full_sort_description)
        {
            step.addRequiredOutput(c.column_name);
        }
    }
}

bool SelectQueryExpressionAnalyzer::appendHaving(ExpressionActionsChain & chain, bool only_types)
{
    const auto * select_query = getAggregatingQuery();

    if (!select_query->having())
        return false;

    ExpressionActionsChain::Step & step = chain.lastStep(aggregated_columns);

    getRootActionsForHaving(select_query->having(), only_types, step.actions());
    step.addRequiredOutput(select_query->having()->getColumnName());

    return true;
}

void SelectQueryExpressionAnalyzer::appendSelect(ExpressionActionsChain & chain, bool only_types)
{
    const auto * select_query = getSelectQuery();

    ExpressionActionsChain::Step & step = chain.lastStep(aggregated_columns);

    getRootActions(select_query->select(), only_types, step.actions());

    for (const auto & child : select_query->select()->children)
    {
        if (const auto * function = typeid_cast<const ASTFunction *>(child.get());
            function
            && function->is_window_function)
        {
            // Skip window function columns here -- they are calculated after
            // other SELECT expressions by a special step.
            continue;
        }

        step.addRequiredOutput(child->getColumnName());
    }
}

ActionsDAGPtr SelectQueryExpressionAnalyzer::appendOrderBy(ExpressionActionsChain & chain, bool only_types, bool optimize_read_in_order,
                                                  ManyExpressionActions & order_by_elements_actions)
{
    const auto * select_query = getSelectQuery();

    if (!select_query->orderBy())
    {
        auto actions = chain.getLastActions();
        chain.addStep();
        return actions;
    }

    ExpressionActionsChain::Step & step = chain.lastStep(aggregated_columns);

    getRootActions(select_query->orderBy(), only_types, step.actions());

    bool with_fill = false;
    NameSet order_by_keys;
    for (auto & child : select_query->orderBy()->children)
    {
        const auto * ast = child->as<ASTOrderByElement>();
        if (!ast || ast->children.empty())
            throw Exception("Bad ORDER BY expression AST", ErrorCodes::UNKNOWN_TYPE_OF_AST_NODE);

        ASTPtr order_expression = ast->children.at(0);
        step.addRequiredOutput(order_expression->getColumnName());

        if (ast->with_fill)
            with_fill = true;
    }

    if (optimize_read_in_order)
    {
        for (auto & child : select_query->orderBy()->children)
        {
            auto actions_dag = std::make_shared<ActionsDAG>(columns_after_join);
            getRootActions(child, only_types, actions_dag);
            order_by_elements_actions.emplace_back(
                std::make_shared<ExpressionActions>(actions_dag, ExpressionActionsSettings::fromContext(getContext(), CompileExpressions::yes)));
        }
    }

    NameSet non_constant_inputs;
    if (with_fill)
    {
        for (const auto & column : step.getResultColumns())
            if (!order_by_keys.count(column.name))
                non_constant_inputs.insert(column.name);
    }

    auto actions = chain.getLastActions();
    chain.addStep(non_constant_inputs);
    return actions;
}

bool SelectQueryExpressionAnalyzer::appendLimitBy(ExpressionActionsChain & chain, bool only_types)
{
    const auto * select_query = getSelectQuery();

    if (!select_query->limitBy())
        return false;

    ExpressionActionsChain::Step & step = chain.lastStep(aggregated_columns);

    getRootActions(select_query->limitBy(), only_types, step.actions());

    NameSet aggregated_names;
    for (const auto & column : aggregated_columns)
    {
        step.addRequiredOutput(column.name);
        aggregated_names.insert(column.name);
    }

    for (const auto & child : select_query->limitBy()->children)
    {
        auto child_name = child->getColumnName();
        if (!aggregated_names.count(child_name))
            step.addRequiredOutput(std::move(child_name));
    }

    return true;
}

ActionsDAGPtr SelectQueryExpressionAnalyzer::appendProjectResult(ExpressionActionsChain & chain) const
{
    const auto * select_query = getSelectQuery();

    ExpressionActionsChain::Step & step = chain.lastStep(aggregated_columns);

    NamesWithAliases result_columns;

    ASTs asts = select_query->select()->children;
    for (const auto & ast : asts)
    {
        String result_name = ast->getAliasOrColumnName();
        if (required_result_columns.empty() || required_result_columns.count(result_name))
        {
            std::string source_name = ast->getColumnName();

            /*
             * For temporary columns created by ExpressionAnalyzer for literals,
             * use the correct source column. Using the default display name
             * returned by getColumnName is not enough, and we have to use the
             * column id set by EA. In principle, this logic applies to all kinds
             * of columns, not only literals. Literals are especially problematic
             * for two reasons:
             * 1) confusing different literal columns leads to weird side
             *    effects (see 01101_literal_columns_clash);
             * 2) the disambiguation mechanism in SyntaxAnalyzer, that, among
             *    other things, creates unique aliases for columns with same
             *    names from different tables, is applied before these temporary
             *    columns are created by ExpressionAnalyzer.
             * Similar problems should also manifest for function columns, which
             * are likewise created at a later stage by EA.
             * In general, we need to have explicit separation between display
             * names and identifiers for columns. This code is a workaround for
             * a particular subclass of problems, and not a proper solution.
             */
            if (const auto * as_literal = ast->as<ASTLiteral>())
            {
                source_name = as_literal->unique_column_name;
                assert(!source_name.empty());
            }

            result_columns.emplace_back(source_name, result_name);
            step.addRequiredOutput(result_columns.back().second);
        }
    }

    auto actions = chain.getLastActions();
    actions->project(result_columns);
    return actions;
}


void ExpressionAnalyzer::appendExpression(ExpressionActionsChain & chain, const ASTPtr & expr, bool only_types)
{
    ExpressionActionsChain::Step & step = chain.lastStep(sourceColumns());
    getRootActions(expr, only_types, step.actions());
    step.addRequiredOutput(expr->getColumnName());
}


ActionsDAGPtr ExpressionAnalyzer::getActionsDAG(bool add_aliases, bool project_result)
{
    auto actions_dag = std::make_shared<ActionsDAG>(aggregated_columns);
    NamesWithAliases result_columns;
    Names result_names;

    ASTs asts;

    if (const auto * node = query->as<ASTExpressionList>())
        asts = node->children;
    else
        asts = ASTs(1, query);

    for (const auto & ast : asts)
    {
        std::string name = ast->getColumnName();
        std::string alias;
        if (add_aliases)
            alias = ast->getAliasOrColumnName();
        else
            alias = name;
        result_columns.emplace_back(name, alias);
        result_names.push_back(alias);
        getRootActions(ast, false, actions_dag);
    }

    if (add_aliases)
    {
        if (project_result)
            actions_dag->project(result_columns);
        else
            actions_dag->addAliases(result_columns);
    }

    if (!(add_aliases && project_result))
    {
        NameSet name_set(result_names.begin(), result_names.end());
        /// We will not delete the original columns.
        for (const auto & column_name_type : sourceColumns())
        {
            if (name_set.count(column_name_type.name) == 0)
            {
                result_names.push_back(column_name_type.name);
                name_set.insert(column_name_type.name);
            }
        }

        actions_dag->removeUnusedActions(name_set);
    }

    return actions_dag;
}

ExpressionActionsPtr ExpressionAnalyzer::getActions(bool add_aliases, bool project_result, CompileExpressions compile_expressions)
{
    return std::make_shared<ExpressionActions>(
        getActionsDAG(add_aliases, project_result), ExpressionActionsSettings::fromContext(getContext(), compile_expressions));
}

ExpressionActionsPtr ExpressionAnalyzer::getConstActions(const ColumnsWithTypeAndName & constant_inputs)
{
    auto actions = std::make_shared<ActionsDAG>(constant_inputs);

    getRootActions(query, true, actions, true);
    return std::make_shared<ExpressionActions>(actions, ExpressionActionsSettings::fromContext(getContext()));
}

std::unique_ptr<QueryPlan> SelectQueryExpressionAnalyzer::getJoinedPlan()
{
    return std::move(joined_plan);
}

ActionsDAGPtr SelectQueryExpressionAnalyzer::simpleSelectActions()
{
    ExpressionActionsChain new_chain(getContext());
    appendSelect(new_chain, false);
    return new_chain.getLastActions();
}

ExpressionAnalysisResult::ExpressionAnalysisResult(
        SelectQueryExpressionAnalyzer & query_analyzer,
        const StorageMetadataPtr & metadata_snapshot,
        bool first_stage_,
        bool second_stage_,
        bool only_types,
        const FilterDAGInfoPtr & filter_info_,
        const Block & source_header)
    : first_stage(first_stage_)
    , second_stage(second_stage_)
    , need_aggregate(query_analyzer.hasAggregation())
    , has_window(query_analyzer.hasWindow())
{
    /// first_stage: Do I need to perform the first part of the pipeline - running on remote servers during distributed processing.
    /// second_stage: Do I need to execute the second part of the pipeline - running on the initiating server during distributed processing.

    /** First we compose a chain of actions and remember the necessary steps from it.
        *  Regardless of from_stage and to_stage, we will compose a complete sequence of actions to perform optimization and
        *  throw out unnecessary columns based on the entire query. In unnecessary parts of the query, we will not execute subqueries.
        */

    const ASTSelectQuery & query = *query_analyzer.getSelectQuery();
    auto context = query_analyzer.getContext();
    const Settings & settings = context->getSettingsRef();
    const ConstStoragePtr & storage = query_analyzer.storage();

    Names additional_required_columns_after_prewhere;
    ssize_t prewhere_step_num = -1;
    ssize_t where_step_num = -1;
    ssize_t having_step_num = -1;

    auto finalize_chain = [&](ExpressionActionsChain & chain)
    {
        if (prewhere_step_num >= 0)
        {
            ExpressionActionsChain::Step & step = *chain.steps.at(prewhere_step_num);

            auto required_columns = prewhere_info->prewhere_actions->getRequiredColumnsNames();
            NameSet required_source_columns(required_columns.begin(), required_columns.end());
            /// Add required columns to required output in order not to remove them after prewhere execution.
            /// TODO: add sampling and final execution to common chain.
            for (const auto & column : additional_required_columns_after_prewhere)
            {
                if (required_source_columns.contains(column))
                    step.addRequiredOutput(column);
            }
        }

        chain.finalize();

        finalize(chain, prewhere_step_num, where_step_num, having_step_num, query);

        chain.clear();
    };

    if (storage)
    {
        query_analyzer.makeSetsForIndex(query.where());
        query_analyzer.makeSetsForIndex(query.prewhere());
    }

    {
        ExpressionActionsChain chain(context);

        if (storage && (query.sampleSize() || settings.parallel_replicas_count > 1))
        {
            Names columns_for_sampling = metadata_snapshot->getColumnsRequiredForSampling();
            additional_required_columns_after_prewhere.insert(additional_required_columns_after_prewhere.end(),
                columns_for_sampling.begin(), columns_for_sampling.end());
        }

        if (storage && query.final())
        {
            Names columns_for_final = metadata_snapshot->getColumnsRequiredForFinal();
            additional_required_columns_after_prewhere.insert(additional_required_columns_after_prewhere.end(),
                columns_for_final.begin(), columns_for_final.end());
        }

        if (storage && filter_info_)
        {
            filter_info = filter_info_;
            filter_info->do_remove_column = true;
        }

        if (auto actions = query_analyzer.appendPrewhere(chain, !first_stage))
        {
            /// Prewhere is always the first one.
            prewhere_step_num = 0;
            prewhere_info = std::make_shared<PrewhereInfo>(actions, query.prewhere()->getColumnName());

            if (allowEarlyConstantFolding(*prewhere_info->prewhere_actions, settings))
            {
                Block before_prewhere_sample = source_header;
                if (sanitizeBlock(before_prewhere_sample))
                {
                    ExpressionActions(
                        prewhere_info->prewhere_actions,
                        ExpressionActionsSettings::fromSettings(context->getSettingsRef())).execute(before_prewhere_sample);
                    auto & column_elem = before_prewhere_sample.getByName(query.prewhere()->getColumnName());
                    /// If the filter column is a constant, record it.
                    if (column_elem.column)
                        prewhere_constant_filter_description = ConstantFilterDescription(*column_elem.column);
                }
            }
        }

        array_join = query_analyzer.appendArrayJoin(chain, before_array_join, only_types || !first_stage);

        if (query_analyzer.hasTableJoin())
        {
            query_analyzer.appendJoinLeftKeys(chain, only_types || !first_stage);
            before_join = chain.getLastActions();
            join = query_analyzer.appendJoin(chain);
            converting_join_columns = query_analyzer.analyzedJoin().leftConvertingActions();
            chain.addStep();
        }

        if (query_analyzer.appendWhere(chain, only_types || !first_stage))
        {
            where_step_num = chain.steps.size() - 1;
            before_where = chain.getLastActions();
            if (allowEarlyConstantFolding(*before_where, settings))
            {
                Block before_where_sample;
                if (chain.steps.size() > 1)
                    before_where_sample = Block(chain.steps[chain.steps.size() - 2]->getResultColumns());
                else
                    before_where_sample = source_header;
                if (sanitizeBlock(before_where_sample))
                {
                    ExpressionActions(
                        before_where,
                        ExpressionActionsSettings::fromSettings(context->getSettingsRef())).execute(before_where_sample);
                    auto & column_elem = before_where_sample.getByName(query.where()->getColumnName());
                    /// If the filter column is a constant, record it.
                    if (column_elem.column)
                        where_constant_filter_description = ConstantFilterDescription(*column_elem.column);
                }
            }
            chain.addStep();
        }

        if (need_aggregate)
        {
            /// TODO correct conditions
            optimize_aggregation_in_order =
                    context->getSettingsRef().optimize_aggregation_in_order
                    && storage && query.groupBy();

            query_analyzer.appendGroupBy(chain, only_types || !first_stage, optimize_aggregation_in_order, group_by_elements_actions);
            query_analyzer.appendAggregateFunctionsArguments(chain, only_types || !first_stage);
            before_aggregation = chain.getLastActions();

            finalize_chain(chain);

            if (query_analyzer.appendHaving(chain, only_types || !second_stage))
            {
                having_step_num = chain.steps.size() - 1;
                before_having = chain.getLastActions();
                chain.addStep();
            }
        }

        bool join_allow_read_in_order = true;
        if (hasJoin())
        {
            /// You may find it strange but we support read_in_order for HashJoin and do not support for MergeJoin.
            join_has_delayed_stream = query_analyzer.analyzedJoin().needStreamWithNonJoinedRows();
            join_allow_read_in_order = typeid_cast<HashJoin *>(join.get()) && !join_has_delayed_stream;
        }

        optimize_read_in_order =
            settings.optimize_read_in_order
            && storage
            && query.orderBy()
            && !query_analyzer.hasAggregation()
            && !query_analyzer.hasWindow()
            && !query.final()
            && join_allow_read_in_order;

        if (storage && optimize_read_in_order)
        {
            Names columns_for_sorting_key = metadata_snapshot->getColumnsRequiredForSortingKey();
            additional_required_columns_after_prewhere.insert(additional_required_columns_after_prewhere.end(),
                columns_for_sorting_key.begin(), columns_for_sorting_key.end());
        }

        /// If there is aggregation, we execute expressions in SELECT and ORDER BY on the initiating server, otherwise on the source servers.
        query_analyzer.appendSelect(chain, only_types || (need_aggregate ? !second_stage : !first_stage));

        // Window functions are processed in a separate expression chain after
        // the main SELECT, similar to what we do for aggregate functions.
        if (has_window)
        {
            query_analyzer.makeWindowDescriptions(chain.getLastActions());

            query_analyzer.appendWindowFunctionsArguments(chain, only_types || !first_stage);

            // Build a list of output columns of the window step.
            // 1) We need the columns that are the output of ExpressionActions.
            for (const auto & x : chain.getLastActions()->getNamesAndTypesList())
            {
                query_analyzer.columns_after_window.push_back(x);
            }
            // 2) We also have to manually add the output of the window function
            // to the list of the output columns of the window step, because the
            // window functions are not in the ExpressionActions.
            for (const auto & [_, w] : query_analyzer.window_descriptions)
            {
                for (const auto & f : w.window_functions)
                {
                    query_analyzer.columns_after_window.push_back(
                        {f.column_name, f.aggregate_function->getReturnType()});
                }
            }

            before_window = chain.getLastActions();
            finalize_chain(chain);

            auto & step = chain.lastStep(query_analyzer.columns_after_window);

            // The output of this expression chain is the result of
            // SELECT (before "final projection" i.e. renaming the columns), so
            // we have to mark the expressions that are required in the output,
            // again. We did it for the previous expression chain ("select w/o
            // window functions") earlier, in appendSelect(). But that chain also
            // produced the expressions required to calculate window functions.
            // They are not needed in the final SELECT result. Knowing the correct
            // list of columns is important when we apply SELECT DISTINCT later.
            const auto * select_query = query_analyzer.getSelectQuery();
            for (const auto & child : select_query->select()->children)
            {
                step.addRequiredOutput(child->getColumnName());
            }
        }

        selected_columns.clear();
        selected_columns.reserve(chain.getLastStep().required_output.size());
        for (const auto & it : chain.getLastStep().required_output)
            selected_columns.emplace_back(it.first);

        has_order_by = query.orderBy() != nullptr;
        before_order_by = query_analyzer.appendOrderBy(
                chain,
                only_types || (need_aggregate ? !second_stage : !first_stage),
                optimize_read_in_order,
                order_by_elements_actions);

        if (query_analyzer.appendLimitBy(chain, only_types || !second_stage))
        {
            before_limit_by = chain.getLastActions();
            chain.addStep();
        }

        final_projection = query_analyzer.appendProjectResult(chain);

        finalize_chain(chain);
    }

    /// Before executing WHERE and HAVING, remove the extra columns from the block (mostly the aggregation keys).
    removeExtraColumns();

    checkActions();
}

void ExpressionAnalysisResult::finalize(
    const ExpressionActionsChain & chain,
    ssize_t & prewhere_step_num,
    ssize_t & where_step_num,
    ssize_t & having_step_num,
    const ASTSelectQuery & query)
{
    if (prewhere_step_num >= 0)
    {
        const ExpressionActionsChain::Step & step = *chain.steps.at(prewhere_step_num);
        prewhere_info->prewhere_actions->projectInput(false);

        NameSet columns_to_remove;
        for (const auto & [name, can_remove] : step.required_output)
        {
            if (name == prewhere_info->prewhere_column_name)
                prewhere_info->remove_prewhere_column = can_remove;
            else if (can_remove)
                columns_to_remove.insert(name);
        }

        columns_to_remove_after_prewhere = std::move(columns_to_remove);
        prewhere_step_num = -1;
    }

    if (where_step_num >= 0)
    {
        where_column_name = query.where()->getColumnName();
        remove_where_filter = chain.steps.at(where_step_num)->required_output.find(where_column_name)->second;
        where_step_num = -1;
    }

    if (having_step_num >= 0)
    {
        having_column_name = query.having()->getColumnName();
        remove_having_filter = chain.steps.at(having_step_num)->required_output.find(having_column_name)->second;
        having_step_num = -1;
    }
}

void ExpressionAnalysisResult::removeExtraColumns() const
{
    if (hasWhere())
        before_where->projectInput();
    if (hasHaving())
        before_having->projectInput();
}

void ExpressionAnalysisResult::checkActions() const
{
    /// Check that PREWHERE doesn't contain unusual actions. Unusual actions are that can change number of rows.
    if (hasPrewhere())
    {
        auto check_actions = [](const ActionsDAGPtr & actions)
        {
            if (actions)
                for (const auto & node : actions->getNodes())
                    if (node.type == ActionsDAG::ActionType::ARRAY_JOIN)
                        throw Exception("PREWHERE cannot contain ARRAY JOIN action", ErrorCodes::ILLEGAL_PREWHERE);
        };

        check_actions(prewhere_info->prewhere_actions);
        check_actions(prewhere_info->alias_actions);
    }
}

std::string ExpressionAnalysisResult::dump() const
{
    WriteBufferFromOwnString ss;

    ss << "need_aggregate " << need_aggregate << "\n";
    ss << "has_order_by " << has_order_by << "\n";
    ss << "has_window " << has_window << "\n";

    if (before_array_join)
    {
        ss << "before_array_join " << before_array_join->dumpDAG() << "\n";
    }

    if (array_join)
    {
        ss << "array_join " << "FIXME doesn't have dump" << "\n";
    }

    if (before_join)
    {
        ss << "before_join " << before_join->dumpDAG() << "\n";
    }

    if (before_where)
    {
        ss << "before_where " << before_where->dumpDAG() << "\n";
    }

    if (prewhere_info)
    {
        ss << "prewhere_info " << prewhere_info->dump() << "\n";
    }

    if (filter_info)
    {
        ss << "filter_info " << filter_info->dump() << "\n";
    }

    if (before_aggregation)
    {
        ss << "before_aggregation " << before_aggregation->dumpDAG() << "\n";
    }

    if (before_having)
    {
        ss << "before_having " << before_having->dumpDAG() << "\n";
    }

    if (before_window)
    {
        ss << "before_window " << before_window->dumpDAG() << "\n";
    }

    if (before_order_by)
    {
        ss << "before_order_by " << before_order_by->dumpDAG() << "\n";
    }

    if (before_limit_by)
    {
        ss << "before_limit_by " << before_limit_by->dumpDAG() << "\n";
    }

    if (final_projection)
    {
        ss << "final_projection " << final_projection->dumpDAG() << "\n";
    }

    if (!selected_columns.empty())
    {
        ss << "selected_columns ";
        for (size_t i = 0; i < selected_columns.size(); i++)
        {
            if (i > 0)
            {
                ss << ", ";
            }
            ss << backQuote(selected_columns[i]);
        }
        ss << "\n";
    }

    return ss.str();
}

}<|MERGE_RESOLUTION|>--- conflicted
+++ resolved
@@ -993,17 +993,6 @@
         NameSet required_source_columns(required_columns.begin(), required_columns.end());
         required_source_columns.insert(first_action_names.begin(), first_action_names.end());
 
-<<<<<<< HEAD
-=======
-        /// Add required columns to required output in order not to remove them after prewhere execution.
-        /// TODO: add sampling and final execution to common chain.
-        for (const auto & column : additional_required_columns)
-        {
-            if (required_source_columns.count(column))
-                step.addRequiredOutput(column);
-        }
-
->>>>>>> 2bc5ca3d
         auto names = step.actions()->getNames();
         NameSet name_set(names.begin(), names.end());
 
