#include <Core/Block.h>

#include <Parsers/ASTExpressionList.h>
#include <Parsers/ASTFunction.h>
#include <Parsers/ASTIdentifier.h>
#include <Parsers/ASTLiteral.h>
#include <Parsers/ASTOrderByElement.h>
#include <Parsers/ASTSelectQuery.h>
#include <Parsers/ASTSubquery.h>
#include <Parsers/ASTWindowDefinition.h>
#include <Parsers/DumpASTNode.h>

#include <DataTypes/DataTypeNullable.h>
#include <DataTypes/DataTypesNumber.h>
#include <Columns/IColumn.h>

#include <Interpreters/ExpressionAnalyzer.h>
#include <Interpreters/ExpressionActions.h>
#include <Interpreters/ArrayJoinAction.h>
#include <Interpreters/ExternalDictionariesLoader.h>
#include <Interpreters/Set.h>
#include <Interpreters/TableJoin.h>
#include <Interpreters/JoinSwitcher.h>
#include <Interpreters/HashJoin.h>
#include <Interpreters/MergeJoin.h>
#include <Interpreters/DictionaryReader.h>
#include <Interpreters/Context.h>

#include <Processors/QueryPlan/ExpressionStep.h>

#include <AggregateFunctions/AggregateFunctionFactory.h>
#include <AggregateFunctions/parseAggregateFunctionParameters.h>

#include <Storages/StorageDistributed.h>
#include <Storages/StorageDictionary.h>
#include <Storages/StorageJoin.h>

#include <DataStreams/copyData.h>

#include <Dictionaries/DictionaryStructure.h>

#include <Common/typeid_cast.h>
#include <Common/StringUtils/StringUtils.h>

#include <DataTypes/DataTypeFactory.h>
#include <Parsers/parseQuery.h>

#include <Interpreters/ActionsVisitor.h>
#include <Interpreters/GetAggregatesVisitor.h>
#include <Interpreters/GlobalSubqueriesVisitor.h>
#include <Interpreters/interpretSubquery.h>
#include <Interpreters/join_common.h>
#include <Interpreters/misc.h>

#include <IO/Operators.h>
#include <IO/WriteBufferFromString.h>

#include <Processors/Executors/PullingAsyncPipelineExecutor.h>
#include <Parsers/formatAST.h>

namespace DB
{

using LogAST = DebugASTLog<false>; /// set to true to enable logs


namespace ErrorCodes
{
    extern const int BAD_ARGUMENTS;
    extern const int ILLEGAL_PREWHERE;
    extern const int ILLEGAL_TYPE_OF_ARGUMENT;
    extern const int ILLEGAL_TYPE_OF_COLUMN_FOR_FILTER;
    extern const int LOGICAL_ERROR;
    extern const int NOT_IMPLEMENTED;
    extern const int UNKNOWN_IDENTIFIER;
    extern const int UNKNOWN_TYPE_OF_AST_NODE;
}

namespace
{

/// Check if there is an ignore function. It's used for disabling constant folding in query
///  predicates because some performance tests use ignore function as a non-optimize guard.
bool allowEarlyConstantFolding(const ActionsDAG & actions, const Settings & settings)
{
    if (!settings.enable_early_constant_folding)
        return false;

    for (const auto & node : actions.getNodes())
    {
        if (node.type == ActionsDAG::ActionType::FUNCTION && node.function_base)
        {
            if (!node.function_base->isSuitableForConstantFolding())
                return false;
        }
    }
    return true;
}

}

bool sanitizeBlock(Block & block, bool throw_if_cannot_create_column)
{
    for (auto & col : block)
    {
        if (!col.column)
        {
            if (isNotCreatable(col.type->getTypeId()))
            {
                if (throw_if_cannot_create_column)
                    throw Exception("Cannot create column of type " + col.type->getName(), ErrorCodes::ILLEGAL_TYPE_OF_ARGUMENT);

                return false;
            }

            col.column = col.type->createColumn();
        }
        else if (!col.column->empty())
            col.column = col.column->cloneEmpty();
    }
    return true;
}

ExpressionAnalyzerData::~ExpressionAnalyzerData() = default;

ExpressionAnalyzer::ExtractedSettings::ExtractedSettings(const Settings & settings_)
    : use_index_for_in_with_subqueries(settings_.use_index_for_in_with_subqueries)
    , size_limits_for_set(settings_.max_rows_in_set, settings_.max_bytes_in_set, settings_.set_overflow_mode)
{}

ExpressionAnalyzer::~ExpressionAnalyzer() = default;

ExpressionAnalyzer::ExpressionAnalyzer(
    const ASTPtr & query_,
    const TreeRewriterResultPtr & syntax_analyzer_result_,
    ContextPtr context_,
    size_t subquery_depth_,
    bool do_global,
    SubqueriesForSets subqueries_for_sets_)
    : WithContext(context_)
    , query(query_), settings(getContext()->getSettings())
    , subquery_depth(subquery_depth_)
    , syntax(syntax_analyzer_result_)
{
    subqueries_for_sets = std::move(subqueries_for_sets_);

    /// external_tables, subqueries_for_sets for global subqueries.
    /// Replaces global subqueries with the generated names of temporary tables that will be sent to remote servers.
    initGlobalSubqueriesAndExternalTables(do_global);

    /// has_aggregation, aggregation_keys, aggregate_descriptions, aggregated_columns.
    /// This analysis should be performed after processing global subqueries, because otherwise,
    /// if the aggregate function contains a global subquery, then `analyzeAggregation` method will save
    /// in `aggregate_descriptions` the information about the parameters of this aggregate function, among which
    /// global subquery. Then, when you call `initGlobalSubqueriesAndExternalTables` method, this
    /// the global subquery will be replaced with a temporary table, resulting in aggregate_descriptions
    /// will contain out-of-date information, which will lead to an error when the query is executed.
    analyzeAggregation();
}


void ExpressionAnalyzer::analyzeAggregation()
{
    /** Find aggregation keys (aggregation_keys), information about aggregate functions (aggregate_descriptions),
     *  as well as a set of columns obtained after the aggregation, if any,
     *  or after all the actions that are usually performed before aggregation (aggregated_columns).
     *
     * Everything below (compiling temporary ExpressionActions) - only for the purpose of query analysis (type output).
     */

    auto * select_query = query->as<ASTSelectQuery>();

    auto temp_actions = std::make_shared<ActionsDAG>(sourceColumns());

    if (select_query)
    {
        NamesAndTypesList array_join_columns;
        columns_after_array_join = sourceColumns();

        bool is_array_join_left;
        if (ASTPtr array_join_expression_list = select_query->arrayJoinExpressionList(is_array_join_left))
        {
            getRootActionsNoMakeSet(array_join_expression_list, true, temp_actions, false);

            auto array_join = addMultipleArrayJoinAction(temp_actions, is_array_join_left);
            auto sample_columns = temp_actions->getResultColumns();
            array_join->prepare(sample_columns);
            temp_actions = std::make_shared<ActionsDAG>(sample_columns);

            NamesAndTypesList new_columns_after_array_join;
            NameSet added_columns;

            for (auto & column : temp_actions->getResultColumns())
            {
                if (syntax->array_join_result_to_source.count(column.name))
                {
                    new_columns_after_array_join.emplace_back(column.name, column.type);
                    added_columns.emplace(column.name);
                }
            }

            for (auto & column : columns_after_array_join)
                if (added_columns.count(column.name) == 0)
                    new_columns_after_array_join.emplace_back(column.name, column.type);

            columns_after_array_join.swap(new_columns_after_array_join);
        }

        columns_after_array_join.insert(columns_after_array_join.end(), array_join_columns.begin(), array_join_columns.end());

        const ASTTablesInSelectQueryElement * join = select_query->join();
        if (join)
        {
            getRootActionsNoMakeSet(analyzedJoin().leftKeysList(), true, temp_actions, false);
            auto sample_columns = temp_actions->getResultColumns();
            analyzedJoin().addJoinedColumnsAndCorrectTypes(sample_columns);
            temp_actions = std::make_shared<ActionsDAG>(sample_columns);
        }

        columns_after_join = columns_after_array_join;
        analyzedJoin().addJoinedColumnsAndCorrectTypes(columns_after_join, false);
    }

    has_aggregation = makeAggregateDescriptions(temp_actions);
    if (select_query && (select_query->groupBy() || select_query->having()))
        has_aggregation = true;

    if (has_aggregation)
    {

        /// Find out aggregation keys.
        if (select_query)
        {
            if (select_query->groupBy())
            {
                NameSet unique_keys;
                ASTs & group_asts = select_query->groupBy()->children;
                for (ssize_t i = 0; i < ssize_t(group_asts.size()); ++i)
                {
                    ssize_t size = group_asts.size();
                    getRootActionsNoMakeSet(group_asts[i], true, temp_actions, false);

                    const auto & column_name = group_asts[i]->getColumnName();
                    const auto * node = temp_actions->tryFindInIndex(column_name);
                    if (!node)
                        throw Exception("Unknown identifier (in GROUP BY): " + column_name, ErrorCodes::UNKNOWN_IDENTIFIER);

                    /// Constant expressions have non-null column pointer at this stage.
                    if (node->column && isColumnConst(*node->column))
                    {
                        /// But don't remove last key column if no aggregate functions, otherwise aggregation will not work.
                        if (!aggregate_descriptions.empty() || size > 1)
                        {
                            if (i + 1 < static_cast<ssize_t>(size))
                                group_asts[i] = std::move(group_asts.back());

                            group_asts.pop_back();

                            --i;
                            continue;
                        }
                    }

                    NameAndTypePair key{column_name, node->result_type};

                    /// Aggregation keys are uniqued.
                    if (!unique_keys.count(key.name))
                    {
                        unique_keys.insert(key.name);
                        if (select_query->group_by_with_grouping_sets) {
                            aggregation_keys_list.push_back({key});
                            aggregation_keys.push_back(key);
                            LOG_DEBUG(poco_log, "pushed grouping set of 1 column: " + key.name);
                        }
                        else
                        {
                            aggregation_keys.push_back(key);
                        }

                        /// Key is no longer needed, therefore we can save a little by moving it.
                        aggregated_columns.push_back(std::move(key));
                    }
                }

                if (group_asts.empty())
                {
                    select_query->setExpression(ASTSelectQuery::Expression::GROUP_BY, {});
                    has_aggregation = select_query->having() || !aggregate_descriptions.empty();
                }
            }
        }
        else
            aggregated_columns = temp_actions->getNamesAndTypesList();

        for (const auto & desc : aggregate_descriptions)
            aggregated_columns.emplace_back(desc.column_name, desc.function->getReturnType());
    }
    else
    {
        aggregated_columns = temp_actions->getNamesAndTypesList();
    }
}


void ExpressionAnalyzer::initGlobalSubqueriesAndExternalTables(bool do_global)
{
    if (do_global)
    {
        GlobalSubqueriesVisitor::Data subqueries_data(getContext(), subquery_depth, isRemoteStorage(),
                                                   external_tables, subqueries_for_sets, has_global_subqueries);
        GlobalSubqueriesVisitor(subqueries_data).visit(query);
    }
}


void ExpressionAnalyzer::tryMakeSetForIndexFromSubquery(const ASTPtr & subquery_or_table_name, const SelectQueryOptions & query_options)
{
    auto set_key = PreparedSetKey::forSubquery(*subquery_or_table_name);

    if (prepared_sets.count(set_key))
        return; /// Already prepared.

    if (auto set_ptr_from_storage_set = isPlainStorageSetInSubquery(subquery_or_table_name))
    {
        prepared_sets.insert({set_key, set_ptr_from_storage_set});
        return;
    }

    auto interpreter_subquery = interpretSubquery(subquery_or_table_name, getContext(), {}, query_options);
    auto io = interpreter_subquery->execute();
    PullingAsyncPipelineExecutor executor(io.pipeline);

    SetPtr set = std::make_shared<Set>(settings.size_limits_for_set, true, getContext()->getSettingsRef().transform_null_in);
    set->setHeader(executor.getHeader());

    Block block;
    while (executor.pull(block))
    {
        if (block.rows() == 0)
            continue;

        /// If the limits have been exceeded, give up and let the default subquery processing actions take place.
        if (!set->insertFromBlock(block))
            return;
    }

    set->finishInsert();

    prepared_sets[set_key] = std::move(set);
}

SetPtr ExpressionAnalyzer::isPlainStorageSetInSubquery(const ASTPtr & subquery_or_table_name)
{
    const auto * table = subquery_or_table_name->as<ASTIdentifier>();
    if (!table)
        return nullptr;
    auto table_id = getContext()->resolveStorageID(subquery_or_table_name);
    const auto storage = DatabaseCatalog::instance().getTable(table_id, getContext());
    if (storage->getName() != "Set")
        return nullptr;
    const auto storage_set = std::dynamic_pointer_cast<StorageSet>(storage);
    return storage_set->getSet();
}


/// Performance optimisation for IN() if storage supports it.
void SelectQueryExpressionAnalyzer::makeSetsForIndex(const ASTPtr & node)
{
    if (!node || !storage() || !storage()->supportsIndexForIn())
        return;

    for (auto & child : node->children)
    {
        /// Don't descend into subqueries.
        if (child->as<ASTSubquery>())
            continue;

        /// Don't descend into lambda functions
        const auto * func = child->as<ASTFunction>();
        if (func && func->name == "lambda")
            continue;

        makeSetsForIndex(child);
    }

    const auto * func = node->as<ASTFunction>();
    if (func && functionIsInOrGlobalInOperator(func->name))
    {
        const IAST & args = *func->arguments;
        const ASTPtr & left_in_operand = args.children.at(0);

        if (storage()->mayBenefitFromIndexForIn(left_in_operand, getContext(), metadata_snapshot))
        {
            const ASTPtr & arg = args.children.at(1);
            if (arg->as<ASTSubquery>() || arg->as<ASTIdentifier>())
            {
                if (settings.use_index_for_in_with_subqueries)
                    tryMakeSetForIndexFromSubquery(arg, query_options);
            }
            else
            {
                auto temp_actions = std::make_shared<ActionsDAG>(columns_after_join);
                getRootActions(left_in_operand, true, temp_actions);

                if (temp_actions->tryFindInIndex(left_in_operand->getColumnName()))
                    makeExplicitSet(func, *temp_actions, true, getContext(),
                        settings.size_limits_for_set, prepared_sets);
            }
        }
    }
}


void ExpressionAnalyzer::getRootActions(const ASTPtr & ast, bool no_subqueries, ActionsDAGPtr & actions, bool only_consts)
{
    LogAST log;
    ActionsVisitor::Data visitor_data(getContext(), settings.size_limits_for_set, subquery_depth,
                                   sourceColumns(), std::move(actions), prepared_sets, subqueries_for_sets,
                                   no_subqueries, false, only_consts, !isRemoteStorage());
    ActionsVisitor(visitor_data, log.stream()).visit(ast);
    actions = visitor_data.getActions();
}


void ExpressionAnalyzer::getRootActionsNoMakeSet(const ASTPtr & ast, bool no_subqueries, ActionsDAGPtr & actions, bool only_consts)
{
    LogAST log;
    ActionsVisitor::Data visitor_data(getContext(), settings.size_limits_for_set, subquery_depth,
                                   sourceColumns(), std::move(actions), prepared_sets, subqueries_for_sets,
                                   no_subqueries, true, only_consts, !isRemoteStorage());
    ActionsVisitor(visitor_data, log.stream()).visit(ast);
    actions = visitor_data.getActions();
}

void ExpressionAnalyzer::getRootActionsForHaving(const ASTPtr & ast, bool no_subqueries, ActionsDAGPtr & actions, bool only_consts)
{
    LogAST log;
    ActionsVisitor::Data visitor_data(getContext(), settings.size_limits_for_set, subquery_depth,
                                   sourceColumns(), std::move(actions), prepared_sets, subqueries_for_sets,
                                   no_subqueries, false, only_consts, true);
    ActionsVisitor(visitor_data, log.stream()).visit(ast);
    actions = visitor_data.getActions();
}


bool ExpressionAnalyzer::makeAggregateDescriptions(ActionsDAGPtr & actions)
{
    for (const ASTFunction * node : aggregates())
    {
        AggregateDescription aggregate;
        if (node->arguments)
            getRootActionsNoMakeSet(node->arguments, true, actions);

        aggregate.column_name = node->getColumnName();

        const ASTs & arguments = node->arguments ? node->arguments->children : ASTs();
        aggregate.argument_names.resize(arguments.size());
        DataTypes types(arguments.size());

        for (size_t i = 0; i < arguments.size(); ++i)
        {
            const std::string & name = arguments[i]->getColumnName();
            const auto * dag_node = actions->tryFindInIndex(name);
            if (!dag_node)
            {
                throw Exception(ErrorCodes::UNKNOWN_IDENTIFIER,
                    "Unknown identifier '{}' in aggregate function '{}'",
                    name, node->formatForErrorMessage());
            }

            types[i] = dag_node->result_type;
            aggregate.argument_names[i] = name;
        }

        AggregateFunctionProperties properties;
        aggregate.parameters = (node->parameters) ? getAggregateFunctionParametersArray(node->parameters) : Array();
        aggregate.function = AggregateFunctionFactory::instance().get(node->name, types, aggregate.parameters, properties);

        aggregate_descriptions.push_back(aggregate);
    }

    return !aggregates().empty();
}

void makeWindowDescriptionFromAST(WindowDescription & desc, const IAST * ast)
{
    const auto & definition = ast->as<const ASTWindowDefinition &>();

    if (definition.partition_by)
    {
        for (const auto & column_ast : definition.partition_by->children)
        {
            const auto * with_alias = dynamic_cast<const ASTWithAlias *>(
                column_ast.get());
            if (!with_alias)
            {
                throw Exception(ErrorCodes::BAD_ARGUMENTS,
                    "Expected a column in PARTITION BY in window definition,"
                    " got '{}'",
                    column_ast->formatForErrorMessage());
            }
            desc.partition_by.push_back(SortColumnDescription(
                    with_alias->getColumnName(), 1 /* direction */,
                    1 /* nulls_direction */));
        }
    }

    if (definition.order_by)
    {
        for (const auto & column_ast
            : definition.order_by->children)
        {
            // Parser should have checked that we have a proper element here.
            const auto & order_by_element
                = column_ast->as<ASTOrderByElement &>();
            // Ignore collation for now.
            desc.order_by.push_back(
                SortColumnDescription(
                    order_by_element.children.front()->getColumnName(),
                    order_by_element.direction,
                    order_by_element.nulls_direction));
        }
    }

    desc.full_sort_description = desc.partition_by;
    desc.full_sort_description.insert(desc.full_sort_description.end(),
        desc.order_by.begin(), desc.order_by.end());

    if (definition.frame.type != WindowFrame::FrameType::Rows
        && definition.frame.type != WindowFrame::FrameType::Range)
    {
        std::string name = definition.frame.type == WindowFrame::FrameType::Rows
            ? "ROWS"
            : definition.frame.type == WindowFrame::FrameType::Groups
                ? "GROUPS" : "RANGE";

        throw Exception(ErrorCodes::NOT_IMPLEMENTED,
            "Window frame '{}' is not implemented (while processing '{}')",
            name, ast->formatForErrorMessage());
    }

    desc.frame = definition.frame;
}

void ExpressionAnalyzer::makeWindowDescriptions(ActionsDAGPtr actions)
{
    // Convenient to check here because at least we have the Context.
    if (!syntax->window_function_asts.empty() &&
        !getContext()->getSettingsRef().allow_experimental_window_functions)
    {
        throw Exception(ErrorCodes::NOT_IMPLEMENTED,
            "The support for window functions is experimental and will change"
            " in backwards-incompatible ways in the future releases. Set"
            " allow_experimental_window_functions = 1 to enable it."
            " While processing '{}'",
            syntax->window_function_asts[0]->formatForErrorMessage());
    }

    // Window definitions from the WINDOW clause
    const auto * select_query = query->as<ASTSelectQuery>();
    if (select_query && select_query->window())
    {
        for (const auto & ptr : select_query->window()->children)
        {
            const auto & elem = ptr->as<const ASTWindowListElement &>();
            WindowDescription desc;
            desc.window_name = elem.name;
            makeWindowDescriptionFromAST(desc, elem.definition.get());

            auto [it, inserted] = window_descriptions.insert(
                {desc.window_name, desc});

            if (!inserted)
            {
                throw Exception(ErrorCodes::BAD_ARGUMENTS,
                    "Window '{}' is defined twice in the WINDOW clause",
                    desc.window_name);
            }
        }
    }

    // Window functions
    for (const ASTFunction * function_node : syntax->window_function_asts)
    {
        assert(function_node->is_window_function);

        WindowFunctionDescription window_function;
        window_function.function_node = function_node;
        window_function.column_name
            = window_function.function_node->getColumnName();
        window_function.function_parameters
            = window_function.function_node->parameters
                ? getAggregateFunctionParametersArray(
                    window_function.function_node->parameters)
                : Array();

        // Requiring a constant reference to a shared pointer to non-const AST
        // doesn't really look sane, but the visitor does indeed require it.
        // Hence we clone the node (not very sane either, I know).
        getRootActionsNoMakeSet(window_function.function_node->clone(),
            true, actions);

        const ASTs & arguments
            = window_function.function_node->arguments->children;
        window_function.argument_types.resize(arguments.size());
        window_function.argument_names.resize(arguments.size());
        for (size_t i = 0; i < arguments.size(); ++i)
        {
            const std::string & name = arguments[i]->getColumnName();
            const auto * node = actions->tryFindInIndex(name);

            if (!node)
            {
                throw Exception(ErrorCodes::UNKNOWN_IDENTIFIER,
                    "Unknown identifier '{}' in window function '{}'",
                    name, window_function.function_node->formatForErrorMessage());
            }

            window_function.argument_types[i] = node->result_type;
            window_function.argument_names[i] = name;
        }

        AggregateFunctionProperties properties;
        window_function.aggregate_function
            = AggregateFunctionFactory::instance().get(
                window_function.function_node->name,
                window_function.argument_types,
                window_function.function_parameters, properties);


        // Find the window corresponding to this function. It may be either
        // referenced by name and previously defined in WINDOW clause, or it
        // may be defined inline.
        if (!function_node->window_name.empty())
        {
            auto it = window_descriptions.find(function_node->window_name);
            if (it == std::end(window_descriptions))
            {
                throw Exception(ErrorCodes::UNKNOWN_IDENTIFIER,
                    "Window '{}' is not defined (referenced by '{}')",
                    function_node->window_name,
                    function_node->formatForErrorMessage());
            }

            it->second.window_functions.push_back(window_function);
        }
        else
        {
            const auto & definition = function_node->window_definition->as<
                const ASTWindowDefinition &>();
            WindowDescription desc;
            desc.window_name = definition.getDefaultWindowName();
            makeWindowDescriptionFromAST(desc, &definition);

            auto [it, inserted] = window_descriptions.insert(
                {desc.window_name, desc});

            if (!inserted)
            {
                assert(it->second.full_sort_description
                    == desc.full_sort_description);
            }

            it->second.window_functions.push_back(window_function);
        }
    }
}


const ASTSelectQuery * ExpressionAnalyzer::getSelectQuery() const
{
    const auto * select_query = query->as<ASTSelectQuery>();
    if (!select_query)
        throw Exception("Not a select query", ErrorCodes::LOGICAL_ERROR);
    return select_query;
}

const ASTSelectQuery * SelectQueryExpressionAnalyzer::getAggregatingQuery() const
{
    if (!has_aggregation)
        throw Exception("No aggregation", ErrorCodes::LOGICAL_ERROR);
    return getSelectQuery();
}

/// "Big" ARRAY JOIN.
ArrayJoinActionPtr ExpressionAnalyzer::addMultipleArrayJoinAction(ActionsDAGPtr & actions, bool array_join_is_left) const
{
    NameSet result_columns;
    for (const auto & result_source : syntax->array_join_result_to_source)
    {
        /// Assign new names to columns, if needed.
        if (result_source.first != result_source.second)
        {
            const auto & node = actions->findInIndex(result_source.second);
            actions->getIndex().push_back(&actions->addAlias(node, result_source.first));
        }

        /// Make ARRAY JOIN (replace arrays with their insides) for the columns in these new names.
        result_columns.insert(result_source.first);
    }

    return std::make_shared<ArrayJoinAction>(result_columns, array_join_is_left, getContext());
}

ArrayJoinActionPtr SelectQueryExpressionAnalyzer::appendArrayJoin(ExpressionActionsChain & chain, ActionsDAGPtr & before_array_join, bool only_types)
{
    const auto * select_query = getSelectQuery();

    bool is_array_join_left;
    ASTPtr array_join_expression_list = select_query->arrayJoinExpressionList(is_array_join_left);
    if (!array_join_expression_list)
        return nullptr;

    ExpressionActionsChain::Step & step = chain.lastStep(sourceColumns());

    getRootActions(array_join_expression_list, only_types, step.actions());

    auto array_join = addMultipleArrayJoinAction(step.actions(), is_array_join_left);
    before_array_join = chain.getLastActions();

    chain.steps.push_back(std::make_unique<ExpressionActionsChain::ArrayJoinStep>(
            array_join, step.getResultColumns()));

    chain.addStep();

    return array_join;
}

bool SelectQueryExpressionAnalyzer::appendJoinLeftKeys(ExpressionActionsChain & chain, bool only_types)
{
    ExpressionActionsChain::Step & step = chain.lastStep(columns_after_array_join);

    getRootActions(analyzedJoin().leftKeysList(), only_types, step.actions());
    return true;
}

JoinPtr SelectQueryExpressionAnalyzer::appendJoin(ExpressionActionsChain & chain)
{
    const ColumnsWithTypeAndName & left_sample_columns = chain.getLastStep().getResultColumns();
    JoinPtr table_join = makeTableJoin(*syntax->ast_join, left_sample_columns);

    if (syntax->analyzed_join->needConvert())
    {
        chain.steps.push_back(std::make_unique<ExpressionActionsChain::ExpressionActionsStep>(syntax->analyzed_join->leftConvertingActions()));
        chain.addStep();
    }

    ExpressionActionsChain::Step & step = chain.lastStep(columns_after_array_join);
    chain.steps.push_back(std::make_unique<ExpressionActionsChain::JoinStep>(syntax->analyzed_join, table_join, step.getResultColumns()));
    chain.addStep();
    return table_join;
}

static JoinPtr tryGetStorageJoin(std::shared_ptr<TableJoin> analyzed_join)
{
    if (auto * table = analyzed_join->joined_storage.get())
        if (auto * storage_join = dynamic_cast<StorageJoin *>(table))
            return storage_join->getJoinLocked(analyzed_join);
    return {};
}

static ActionsDAGPtr createJoinedBlockActions(ContextPtr context, const TableJoin & analyzed_join)
{
    ASTPtr expression_list = analyzed_join.rightKeysList();
    auto syntax_result = TreeRewriter(context).analyze(expression_list, analyzed_join.columnsFromJoinedTable());
    return ExpressionAnalyzer(expression_list, syntax_result, context).getActionsDAG(true, false);
}

static bool allowDictJoin(StoragePtr joined_storage, ContextPtr context, String & dict_name, String & key_name)
{
    if (!joined_storage->isDictionary())
        return false;

    StorageDictionary & storage_dictionary = static_cast<StorageDictionary &>(*joined_storage);
    dict_name = storage_dictionary.getDictionaryName();
    auto dictionary = context->getExternalDictionariesLoader().getDictionary(dict_name, context);
    if (!dictionary)
        return false;

    const DictionaryStructure & structure = dictionary->getStructure();
    if (structure.id)
    {
        key_name = structure.id->name;
        return true;
    }
    return false;
}

static std::shared_ptr<IJoin> makeJoin(std::shared_ptr<TableJoin> analyzed_join, const Block & sample_block, ContextPtr context)
{
    bool allow_merge_join = analyzed_join->allowMergeJoin();

    /// HashJoin with Dictionary optimisation
    String dict_name;
    String key_name;
    if (analyzed_join->joined_storage && allowDictJoin(analyzed_join->joined_storage, context, dict_name, key_name))
    {
        Names original_names;
        NamesAndTypesList result_columns;
        if (analyzed_join->allowDictJoin(key_name, sample_block, original_names, result_columns))
        {
            analyzed_join->dictionary_reader = std::make_shared<DictionaryReader>(dict_name, original_names, result_columns, context);
            return std::make_shared<HashJoin>(analyzed_join, sample_block);
        }
    }

    if (analyzed_join->forceHashJoin() || (analyzed_join->preferMergeJoin() && !allow_merge_join))
        return std::make_shared<HashJoin>(analyzed_join, sample_block);
    else if (analyzed_join->forceMergeJoin() || (analyzed_join->preferMergeJoin() && allow_merge_join))
        return std::make_shared<MergeJoin>(analyzed_join, sample_block);
    return std::make_shared<JoinSwitcher>(analyzed_join, sample_block);
}

JoinPtr SelectQueryExpressionAnalyzer::makeTableJoin(
    const ASTTablesInSelectQueryElement & join_element, const ColumnsWithTypeAndName & left_sample_columns)
{
    /// Two JOINs are not supported with the same subquery, but different USINGs.

    if (joined_plan)
        throw Exception(ErrorCodes::LOGICAL_ERROR, "Table join was already created for query");

    /// Use StorageJoin if any.
    JoinPtr join = tryGetStorageJoin(syntax->analyzed_join);

    if (!join)
    {
        /// Actions which need to be calculated on joined block.
        auto joined_block_actions = createJoinedBlockActions(getContext(), analyzedJoin());

        Names original_right_columns;

        NamesWithAliases required_columns_with_aliases = analyzedJoin().getRequiredColumns(
            Block(joined_block_actions->getResultColumns()), joined_block_actions->getRequiredColumns().getNames());
        for (auto & pr : required_columns_with_aliases)
            original_right_columns.push_back(pr.first);

        /** For GLOBAL JOINs (in the case, for example, of the push method for executing GLOBAL subqueries), the following occurs
            * - in the addExternalStorage function, the JOIN (SELECT ...) subquery is replaced with JOIN _data1,
            *   in the subquery_for_set object this subquery is exposed as source and the temporary table _data1 as the `table`.
            * - this function shows the expression JOIN _data1.
            */
        auto interpreter = interpretSubquery(join_element.table_expression, getContext(), original_right_columns, query_options);

        {
            joined_plan = std::make_unique<QueryPlan>();
            interpreter->buildQueryPlan(*joined_plan);

            auto sample_block = interpreter->getSampleBlock();

            auto rename_dag = std::make_unique<ActionsDAG>(sample_block.getColumnsWithTypeAndName());
            for (const auto & name_with_alias : required_columns_with_aliases)
            {
                if (sample_block.has(name_with_alias.first))
                {
                    auto pos = sample_block.getPositionByName(name_with_alias.first);
                    const auto & alias = rename_dag->addAlias(*rename_dag->getInputs()[pos], name_with_alias.second);
                    rename_dag->getIndex()[pos] = &alias;
                }
            }

            auto rename_step = std::make_unique<ExpressionStep>(joined_plan->getCurrentDataStream(), std::move(rename_dag));
            rename_step->setStepDescription("Rename joined columns");
            joined_plan->addStep(std::move(rename_step));
        }

        auto joined_actions_step = std::make_unique<ExpressionStep>(joined_plan->getCurrentDataStream(), std::move(joined_block_actions));
        joined_actions_step->setStepDescription("Joined actions");
        joined_plan->addStep(std::move(joined_actions_step));

        const ColumnsWithTypeAndName & right_sample_columns = joined_plan->getCurrentDataStream().header.getColumnsWithTypeAndName();
        bool need_convert = syntax->analyzed_join->applyJoinKeyConvert(left_sample_columns, right_sample_columns);
        if (need_convert)
        {
            auto converting_step = std::make_unique<ExpressionStep>(joined_plan->getCurrentDataStream(), syntax->analyzed_join->rightConvertingActions());
            converting_step->setStepDescription("Convert joined columns");
            joined_plan->addStep(std::move(converting_step));
        }

        join = makeJoin(syntax->analyzed_join, joined_plan->getCurrentDataStream().header, getContext());

        /// Do not make subquery for join over dictionary.
        if (syntax->analyzed_join->dictionary_reader)
            joined_plan.reset();
    }
    else
        syntax->analyzed_join->applyJoinKeyConvert(left_sample_columns, {});

    return join;
}

ActionsDAGPtr SelectQueryExpressionAnalyzer::appendPrewhere(
    ExpressionActionsChain & chain, bool only_types, const Names & additional_required_columns)
{
    const auto * select_query = getSelectQuery();
    ActionsDAGPtr prewhere_actions;

    if (!select_query->prewhere())
        return prewhere_actions;

    Names first_action_names;
    if (!chain.steps.empty())
        first_action_names = chain.steps.front()->getRequiredColumns().getNames();

    auto & step = chain.lastStep(sourceColumns());
    getRootActions(select_query->prewhere(), only_types, step.actions());
    String prewhere_column_name = select_query->prewhere()->getColumnName();
    step.addRequiredOutput(prewhere_column_name);

    const auto & node = step.actions()->findInIndex(prewhere_column_name);
    auto filter_type = node.result_type;
    if (!filter_type->canBeUsedInBooleanContext())
        throw Exception("Invalid type for filter in PREWHERE: " + filter_type->getName(),
                        ErrorCodes::ILLEGAL_TYPE_OF_COLUMN_FOR_FILTER);

    {
        /// Remove unused source_columns from prewhere actions.
        auto tmp_actions_dag = std::make_shared<ActionsDAG>(sourceColumns());
        getRootActions(select_query->prewhere(), only_types, tmp_actions_dag);
        tmp_actions_dag->removeUnusedActions(NameSet{prewhere_column_name});
        auto tmp_actions = std::make_shared<ExpressionActions>(tmp_actions_dag, ExpressionActionsSettings::fromContext(getContext()));
        auto required_columns = tmp_actions->getRequiredColumns();
        NameSet required_source_columns(required_columns.begin(), required_columns.end());
        required_source_columns.insert(first_action_names.begin(), first_action_names.end());

        /// Add required columns to required output in order not to remove them after prewhere execution.
        /// TODO: add sampling and final execution to common chain.
        for (const auto & column : additional_required_columns)
        {
            if (required_source_columns.count(column))
                step.addRequiredOutput(column);
        }

        auto names = step.actions()->getNames();
        NameSet name_set(names.begin(), names.end());

        for (const auto & column : sourceColumns())
            if (required_source_columns.count(column.name) == 0)
                name_set.erase(column.name);

        Names required_output(name_set.begin(), name_set.end());
        prewhere_actions = chain.getLastActions();
        prewhere_actions->removeUnusedActions(required_output);
    }

    {
        /// Add empty action with input = {prewhere actions output} + {unused source columns}
        /// Reasons:
        /// 1. Remove remove source columns which are used only in prewhere actions during prewhere actions execution.
        ///    Example: select A prewhere B > 0. B can be removed at prewhere step.
        /// 2. Store side columns which were calculated during prewhere actions execution if they are used.
        ///    Example: select F(A) prewhere F(A) > 0. F(A) can be saved from prewhere step.
        /// 3. Check if we can remove filter column at prewhere step. If we can, action will store single REMOVE_COLUMN.
        ColumnsWithTypeAndName columns = prewhere_actions->getResultColumns();
        auto required_columns = prewhere_actions->getRequiredColumns();
        NameSet prewhere_input_names;
        NameSet unused_source_columns;

        for (const auto & col : required_columns)
            prewhere_input_names.insert(col.name);

        for (const auto & column : sourceColumns())
        {
            if (prewhere_input_names.count(column.name) == 0)
            {
                columns.emplace_back(column.type, column.name);
                unused_source_columns.emplace(column.name);
            }
        }

        chain.steps.emplace_back(std::make_unique<ExpressionActionsChain::ExpressionActionsStep>(
                std::make_shared<ActionsDAG>(std::move(columns))));
        chain.steps.back()->additional_input = std::move(unused_source_columns);
        chain.getLastActions();
        chain.addStep();
    }

    return prewhere_actions;
}

void SelectQueryExpressionAnalyzer::appendPreliminaryFilter(ExpressionActionsChain & chain, ActionsDAGPtr actions_dag, String column_name)
{
    ExpressionActionsChain::Step & step = chain.lastStep(sourceColumns());

    // FIXME: assert(filter_info);
    auto * expression_step = typeid_cast<ExpressionActionsChain::ExpressionActionsStep *>(&step);
    expression_step->actions_dag = std::move(actions_dag);
    step.addRequiredOutput(column_name);

    chain.addStep();
}

bool SelectQueryExpressionAnalyzer::appendWhere(ExpressionActionsChain & chain, bool only_types)
{
    const auto * select_query = getSelectQuery();

    if (!select_query->where())
        return false;

    ExpressionActionsChain::Step & step = chain.lastStep(columns_after_join);

    getRootActions(select_query->where(), only_types, step.actions());

    auto where_column_name = select_query->where()->getColumnName();
    step.addRequiredOutput(where_column_name);

    const auto & node = step.actions()->findInIndex(where_column_name);
    auto filter_type = node.result_type;
    if (!filter_type->canBeUsedInBooleanContext())
        throw Exception("Invalid type for filter in WHERE: " + filter_type->getName(),
                        ErrorCodes::ILLEGAL_TYPE_OF_COLUMN_FOR_FILTER);

    return true;
}

bool SelectQueryExpressionAnalyzer::appendGroupBy(ExpressionActionsChain & chain, bool only_types, bool optimize_aggregation_in_order,
                                                  ManyExpressionActions & group_by_elements_actions)
{
    const auto * select_query = getAggregatingQuery();

    if (!select_query->groupBy())
        return false;

    ExpressionActionsChain::Step & step = chain.lastStep(columns_after_join);

    ASTs asts = select_query->groupBy()->children;
    if (select_query->group_by_with_grouping_sets)
    {
        for (const auto & inner_asts : asts) {
            for (const auto & ast : inner_asts->children)
            {
                step.required_output.emplace_back(ast->getColumnName());
                getRootActions(ast, only_types, step.actions());
            }
        }
    }
    else
    {
<<<<<<< HEAD
        for (const auto & ast : asts)
        {
            step.required_output.emplace_back(ast->getColumnName());
            getRootActions(ast, only_types, step.actions());
        }
=======
        step.addRequiredOutput(ast->getColumnName());
        getRootActions(ast, only_types, step.actions());
>>>>>>> 8b13e73a
    }

    if (optimize_aggregation_in_order)
    {
        for (auto & child : asts)
        {
            auto actions_dag = std::make_shared<ActionsDAG>(columns_after_join);
            getRootActions(child, only_types, actions_dag);
            group_by_elements_actions.emplace_back(
                std::make_shared<ExpressionActions>(actions_dag, ExpressionActionsSettings::fromContext(getContext())));
        }
    }

    return true;
}

void SelectQueryExpressionAnalyzer::appendAggregateFunctionsArguments(ExpressionActionsChain & chain, bool only_types)
{
    const auto * select_query = getAggregatingQuery();

    ExpressionActionsChain::Step & step = chain.lastStep(columns_after_join);

    for (const auto & desc : aggregate_descriptions)
        for (const auto & name : desc.argument_names)
            step.addRequiredOutput(name);

    /// Collect aggregates removing duplicates by node.getColumnName()
    /// It's not clear why we recollect aggregates (for query parts) while we're able to use previously collected ones (for entire query)
    /// @note The original recollection logic didn't remove duplicates.
    GetAggregatesVisitor::Data data;
    GetAggregatesVisitor(data).visit(select_query->select());

    if (select_query->having())
        GetAggregatesVisitor(data).visit(select_query->having());

    if (select_query->orderBy())
        GetAggregatesVisitor(data).visit(select_query->orderBy());

    /// TODO: data.aggregates -> aggregates()
    for (const ASTFunction * node : data.aggregates)
        if (node->arguments)
            for (auto & argument : node->arguments->children)
                getRootActions(argument, only_types, step.actions());
}

void SelectQueryExpressionAnalyzer::appendWindowFunctionsArguments(
    ExpressionActionsChain & chain, bool /* only_types */)
{
    ExpressionActionsChain::Step & step = chain.lastStep(aggregated_columns);

    // (1) Add actions for window functions and the columns they require.
    // (2) Mark the columns that are really required. We have to mark them as
    //     required because we finish the expression chain before processing the
    //     window functions.
    // The required columns are:
    //  (a) window function arguments,
    //  (b) the columns from PARTITION BY and ORDER BY.

    // (1a) Actions for PARTITION BY and ORDER BY for windows defined in the
    // WINDOW clause. The inline window definitions will be processed
    // recursively together with (1b) as ASTFunction::window_definition.
    if (getSelectQuery()->window())
    {
        getRootActionsNoMakeSet(getSelectQuery()->window(),
            true /* no_subqueries */, step.actions());
    }

    for (const auto & [_, w] : window_descriptions)
    {
        for (const auto & f : w.window_functions)
        {
            // (1b) Actions for function arguments, and also the inline window
            // definitions (1a).
            // Requiring a constant reference to a shared pointer to non-const AST
            // doesn't really look sane, but the visitor does indeed require it.
            getRootActionsNoMakeSet(f.function_node->clone(),
                true /* no_subqueries */, step.actions());

            // (2b) Required function argument columns.
            for (const auto & a : f.function_node->arguments->children)
            {
                step.addRequiredOutput(a->getColumnName());
            }
        }

        // (2a) Required PARTITION BY and ORDER BY columns.
        for (const auto & c : w.full_sort_description)
        {
            step.addRequiredOutput(c.column_name);
        }
    }
}

bool SelectQueryExpressionAnalyzer::appendHaving(ExpressionActionsChain & chain, bool only_types)
{
    const auto * select_query = getAggregatingQuery();

    if (!select_query->having())
        return false;

    ExpressionActionsChain::Step & step = chain.lastStep(aggregated_columns);

    getRootActionsForHaving(select_query->having(), only_types, step.actions());
    step.addRequiredOutput(select_query->having()->getColumnName());

    return true;
}

void SelectQueryExpressionAnalyzer::appendSelect(ExpressionActionsChain & chain, bool only_types)
{
    const auto * select_query = getSelectQuery();

    ExpressionActionsChain::Step & step = chain.lastStep(aggregated_columns);

    getRootActions(select_query->select(), only_types, step.actions());

    for (const auto & child : select_query->select()->children)
    {
        if (const auto * function = typeid_cast<const ASTFunction *>(child.get());
            function
            && function->is_window_function)
        {
            // Skip window function columns here -- they are calculated after
            // other SELECT expressions by a special step.
            continue;
        }

        step.addRequiredOutput(child->getColumnName());
    }
}

ActionsDAGPtr SelectQueryExpressionAnalyzer::appendOrderBy(ExpressionActionsChain & chain, bool only_types, bool optimize_read_in_order,
                                                  ManyExpressionActions & order_by_elements_actions)
{
    const auto * select_query = getSelectQuery();

    if (!select_query->orderBy())
    {
        auto actions = chain.getLastActions();
        chain.addStep();
        return actions;
    }

    ExpressionActionsChain::Step & step = chain.lastStep(aggregated_columns);

    getRootActions(select_query->orderBy(), only_types, step.actions());

    bool with_fill = false;
    NameSet order_by_keys;
    for (auto & child : select_query->orderBy()->children)
    {
        const auto * ast = child->as<ASTOrderByElement>();
        if (!ast || ast->children.empty())
            throw Exception("Bad order expression AST", ErrorCodes::UNKNOWN_TYPE_OF_AST_NODE);
        ASTPtr order_expression = ast->children.at(0);
        step.addRequiredOutput(order_expression->getColumnName());

        if (ast->with_fill)
            with_fill = true;
    }

    if (optimize_read_in_order)
    {
        for (auto & child : select_query->orderBy()->children)
        {
            auto actions_dag = std::make_shared<ActionsDAG>(columns_after_join);
            getRootActions(child, only_types, actions_dag);
            order_by_elements_actions.emplace_back(
                std::make_shared<ExpressionActions>(actions_dag, ExpressionActionsSettings::fromContext(getContext())));
        }
    }

    NameSet non_constant_inputs;
    if (with_fill)
    {
        for (const auto & column : step.getResultColumns())
            if (!order_by_keys.count(column.name))
                non_constant_inputs.insert(column.name);
    }

    auto actions = chain.getLastActions();
    chain.addStep(non_constant_inputs);
    return actions;
}

bool SelectQueryExpressionAnalyzer::appendLimitBy(ExpressionActionsChain & chain, bool only_types)
{
    const auto * select_query = getSelectQuery();

    if (!select_query->limitBy())
        return false;

    ExpressionActionsChain::Step & step = chain.lastStep(aggregated_columns);

    getRootActions(select_query->limitBy(), only_types, step.actions());

    NameSet aggregated_names;
    for (const auto & column : aggregated_columns)
    {
        step.addRequiredOutput(column.name);
        aggregated_names.insert(column.name);
    }

    for (const auto & child : select_query->limitBy()->children)
    {
        auto child_name = child->getColumnName();
        if (!aggregated_names.count(child_name))
            step.addRequiredOutput(std::move(child_name));
    }

    return true;
}

ActionsDAGPtr SelectQueryExpressionAnalyzer::appendProjectResult(ExpressionActionsChain & chain) const
{
    const auto * select_query = getSelectQuery();

    ExpressionActionsChain::Step & step = chain.lastStep(aggregated_columns);

    NamesWithAliases result_columns;

    ASTs asts = select_query->select()->children;
    for (const auto & ast : asts)
    {
        String result_name = ast->getAliasOrColumnName();
        if (required_result_columns.empty() || required_result_columns.count(result_name))
        {
            std::string source_name = ast->getColumnName();

            /*
             * For temporary columns created by ExpressionAnalyzer for literals,
             * use the correct source column. Using the default display name
             * returned by getColumnName is not enough, and we have to use the
             * column id set by EA. In principle, this logic applies to all kinds
             * of columns, not only literals. Literals are especially problematic
             * for two reasons:
             * 1) confusing different literal columns leads to weird side
             *    effects (see 01101_literal_columns_clash);
             * 2) the disambiguation mechanism in SyntaxAnalyzer, that, among
             *    other things, creates unique aliases for columns with same
             *    names from different tables, is applied before these temporary
             *    columns are created by ExpressionAnalyzer.
             * Similar problems should also manifest for function columns, which
             * are likewise created at a later stage by EA.
             * In general, we need to have explicit separation between display
             * names and identifiers for columns. This code is a workaround for
             * a particular subclass of problems, and not a proper solution.
             */
            if (const auto * as_literal = ast->as<ASTLiteral>())
            {
                source_name = as_literal->unique_column_name;
                assert(!source_name.empty());
            }

            result_columns.emplace_back(source_name, result_name);
            step.addRequiredOutput(result_columns.back().second);
        }
    }

    auto actions = chain.getLastActions();
    actions->project(result_columns);
    return actions;
}


void ExpressionAnalyzer::appendExpression(ExpressionActionsChain & chain, const ASTPtr & expr, bool only_types)
{
    ExpressionActionsChain::Step & step = chain.lastStep(sourceColumns());
    getRootActions(expr, only_types, step.actions());
    step.addRequiredOutput(expr->getColumnName());
}


ActionsDAGPtr ExpressionAnalyzer::getActionsDAG(bool add_aliases, bool project_result)
{
    auto actions_dag = std::make_shared<ActionsDAG>(aggregated_columns);
    NamesWithAliases result_columns;
    Names result_names;

    ASTs asts;

    if (const auto * node = query->as<ASTExpressionList>())
        asts = node->children;
    else
        asts = ASTs(1, query);

    for (const auto & ast : asts)
    {
        std::string name = ast->getColumnName();
        std::string alias;
        if (add_aliases)
            alias = ast->getAliasOrColumnName();
        else
            alias = name;
        result_columns.emplace_back(name, alias);
        result_names.push_back(alias);
        getRootActions(ast, false, actions_dag);
    }

    if (add_aliases)
    {
        if (project_result)
            actions_dag->project(result_columns);
        else
            actions_dag->addAliases(result_columns);
    }

    if (!(add_aliases && project_result))
    {
        NameSet name_set(result_names.begin(), result_names.end());
        /// We will not delete the original columns.
        for (const auto & column_name_type : sourceColumns())
        {
            if (name_set.count(column_name_type.name) == 0)
            {
                result_names.push_back(column_name_type.name);
                name_set.insert(column_name_type.name);
            }
        }

        actions_dag->removeUnusedActions(name_set);
    }

    return actions_dag;
}

ExpressionActionsPtr ExpressionAnalyzer::getActions(bool add_aliases, bool project_result)
{
    return std::make_shared<ExpressionActions>(
        getActionsDAG(add_aliases, project_result), ExpressionActionsSettings::fromContext(getContext()));
}


ExpressionActionsPtr ExpressionAnalyzer::getConstActions(const ColumnsWithTypeAndName & constant_inputs)
{
    auto actions = std::make_shared<ActionsDAG>(constant_inputs);

    getRootActions(query, true, actions, true);
    return std::make_shared<ExpressionActions>(actions, ExpressionActionsSettings::fromContext(getContext()));
}

std::unique_ptr<QueryPlan> SelectQueryExpressionAnalyzer::getJoinedPlan()
{
    return std::move(joined_plan);
}

ActionsDAGPtr SelectQueryExpressionAnalyzer::simpleSelectActions()
{
    ExpressionActionsChain new_chain(getContext());
    appendSelect(new_chain, false);
    return new_chain.getLastActions();
}

ExpressionAnalysisResult::ExpressionAnalysisResult(
        SelectQueryExpressionAnalyzer & query_analyzer,
        const StorageMetadataPtr & metadata_snapshot,
        bool first_stage_,
        bool second_stage_,
        bool only_types,
        const FilterDAGInfoPtr & filter_info_,
        const Block & source_header)
    : first_stage(first_stage_)
    , second_stage(second_stage_)
    , need_aggregate(query_analyzer.hasAggregation())
    , has_window(query_analyzer.hasWindow())
{
    /// first_stage: Do I need to perform the first part of the pipeline - running on remote servers during distributed processing.
    /// second_stage: Do I need to execute the second part of the pipeline - running on the initiating server during distributed processing.

    /** First we compose a chain of actions and remember the necessary steps from it.
        *  Regardless of from_stage and to_stage, we will compose a complete sequence of actions to perform optimization and
        *  throw out unnecessary columns based on the entire query. In unnecessary parts of the query, we will not execute subqueries.
        */

    const ASTSelectQuery & query = *query_analyzer.getSelectQuery();
    auto context = query_analyzer.getContext();
    const Settings & settings = context->getSettingsRef();
    const ConstStoragePtr & storage = query_analyzer.storage();

    bool finalized = false;
    size_t where_step_num = 0;

    auto finalize_chain = [&](ExpressionActionsChain & chain)
    {
        chain.finalize();

        if (!finalized)
        {
            finalize(chain, where_step_num, query);
            finalized = true;
        }

        chain.clear();
    };

    if (storage)
    {
        query_analyzer.makeSetsForIndex(query.where());
        query_analyzer.makeSetsForIndex(query.prewhere());
    }

    {
        ExpressionActionsChain chain(context);
        Names additional_required_columns_after_prewhere;

        if (storage && (query.sampleSize() || settings.parallel_replicas_count > 1))
        {
            Names columns_for_sampling = metadata_snapshot->getColumnsRequiredForSampling();
            additional_required_columns_after_prewhere.insert(additional_required_columns_after_prewhere.end(),
                columns_for_sampling.begin(), columns_for_sampling.end());
        }

        if (storage && query.final())
        {
            Names columns_for_final = metadata_snapshot->getColumnsRequiredForFinal();
            additional_required_columns_after_prewhere.insert(additional_required_columns_after_prewhere.end(),
                columns_for_final.begin(), columns_for_final.end());
        }

        if (storage && filter_info_)
        {
            filter_info = filter_info_;
            filter_info->do_remove_column = true;
        }

        if (auto actions = query_analyzer.appendPrewhere(chain, !first_stage, additional_required_columns_after_prewhere))
        {
            prewhere_info = std::make_shared<PrewhereDAGInfo>(actions, query.prewhere()->getColumnName());

            if (allowEarlyConstantFolding(*prewhere_info->prewhere_actions, settings))
            {
                Block before_prewhere_sample = source_header;
                if (sanitizeBlock(before_prewhere_sample))
                {
                    ExpressionActions(
                        prewhere_info->prewhere_actions,
                        ExpressionActionsSettings::fromSettings(context->getSettingsRef())).execute(before_prewhere_sample);
                    auto & column_elem = before_prewhere_sample.getByName(query.prewhere()->getColumnName());
                    /// If the filter column is a constant, record it.
                    if (column_elem.column)
                        prewhere_constant_filter_description = ConstantFilterDescription(*column_elem.column);
                }
            }
        }

        array_join = query_analyzer.appendArrayJoin(chain, before_array_join, only_types || !first_stage);

        if (query_analyzer.hasTableJoin())
        {
            query_analyzer.appendJoinLeftKeys(chain, only_types || !first_stage);
            before_join = chain.getLastActions();
            join = query_analyzer.appendJoin(chain);
            converting_join_columns = query_analyzer.analyzedJoin().leftConvertingActions();
            chain.addStep();
        }

        if (query_analyzer.appendWhere(chain, only_types || !first_stage))
        {
            where_step_num = chain.steps.size() - 1;
            before_where = chain.getLastActions();
            if (allowEarlyConstantFolding(*before_where, settings))
            {
                Block before_where_sample;
                if (chain.steps.size() > 1)
                    before_where_sample = Block(chain.steps[chain.steps.size() - 2]->getResultColumns());
                else
                    before_where_sample = source_header;
                if (sanitizeBlock(before_where_sample))
                {
                    ExpressionActions(
                        before_where,
                        ExpressionActionsSettings::fromSettings(context->getSettingsRef())).execute(before_where_sample);
                    auto & column_elem = before_where_sample.getByName(query.where()->getColumnName());
                    /// If the filter column is a constant, record it.
                    if (column_elem.column)
                        where_constant_filter_description = ConstantFilterDescription(*column_elem.column);
                }
            }
            chain.addStep();
        }

        if (need_aggregate)
        {
            /// TODO correct conditions
            optimize_aggregation_in_order =
<<<<<<< HEAD
                    context.getSettingsRef().optimize_aggregation_in_order
                    && storage && query.groupBy() && !query.group_by_with_grouping_sets;
=======
                    context->getSettingsRef().optimize_aggregation_in_order
                    && storage && query.groupBy();
>>>>>>> 8b13e73a

            query_analyzer.appendGroupBy(chain, only_types || !first_stage, optimize_aggregation_in_order, group_by_elements_actions);
            query_analyzer.appendAggregateFunctionsArguments(chain, only_types || !first_stage);
            before_aggregation = chain.getLastActions();

            finalize_chain(chain);

            if (query_analyzer.appendHaving(chain, only_types || !second_stage))
            {
                before_having = chain.getLastActions();
                chain.addStep();
            }
        }

        bool join_allow_read_in_order = true;
        if (hasJoin())
        {
            /// You may find it strange but we support read_in_order for HashJoin and do not support for MergeJoin.
            join_has_delayed_stream = query_analyzer.analyzedJoin().needStreamWithNonJoinedRows();
            join_allow_read_in_order = typeid_cast<HashJoin *>(join.get()) && !join_has_delayed_stream;
        }

        optimize_read_in_order =
            settings.optimize_read_in_order
            && storage
            && query.orderBy()
            && !query_analyzer.hasAggregation()
            && !query_analyzer.hasWindow()
            && !query.final()
            && join_allow_read_in_order;

        /// If there is aggregation, we execute expressions in SELECT and ORDER BY on the initiating server, otherwise on the source servers.
        query_analyzer.appendSelect(chain, only_types || (need_aggregate ? !second_stage : !first_stage));

        // Window functions are processed in a separate expression chain after
        // the main SELECT, similar to what we do for aggregate functions.
        if (has_window)
        {
            query_analyzer.makeWindowDescriptions(chain.getLastActions());

            query_analyzer.appendWindowFunctionsArguments(chain, only_types || !first_stage);

            // Build a list of output columns of the window step.
            // 1) We need the columns that are the output of ExpressionActions.
            for (const auto & x : chain.getLastActions()->getNamesAndTypesList())
            {
                query_analyzer.columns_after_window.push_back(x);
            }
            // 2) We also have to manually add the output of the window function
            // to the list of the output columns of the window step, because the
            // window functions are not in the ExpressionActions.
            for (const auto & [_, w] : query_analyzer.window_descriptions)
            {
                for (const auto & f : w.window_functions)
                {
                    query_analyzer.columns_after_window.push_back(
                        {f.column_name, f.aggregate_function->getReturnType()});
                }
            }

            before_window = chain.getLastActions();
            finalize_chain(chain);

            auto & step = chain.lastStep(query_analyzer.columns_after_window);

            // The output of this expression chain is the result of
            // SELECT (before "final projection" i.e. renaming the columns), so
            // we have to mark the expressions that are required in the output,
            // again. We did it for the previous expression chain ("select w/o
            // window functions") earlier, in appendSelect(). But that chain also
            // produced the expressions required to calculate window functions.
            // They are not needed in the final SELECT result. Knowing the correct
            // list of columns is important when we apply SELECT DISTINCT later.
            const auto * select_query = query_analyzer.getSelectQuery();
            for (const auto & child : select_query->select()->children)
            {
                step.addRequiredOutput(child->getColumnName());
            }
        }

        selected_columns.clear();
        selected_columns.reserve(chain.getLastStep().required_output.size());
        for (const auto & it : chain.getLastStep().required_output)
            selected_columns.emplace_back(it.first);

        has_order_by = query.orderBy() != nullptr;
        before_order_by = query_analyzer.appendOrderBy(
                chain,
                only_types || (need_aggregate ? !second_stage : !first_stage),
                optimize_read_in_order,
                order_by_elements_actions);

        if (query_analyzer.appendLimitBy(chain, only_types || !second_stage))
        {
            before_limit_by = chain.getLastActions();
            chain.addStep();
        }

        final_projection = query_analyzer.appendProjectResult(chain);

        finalize_chain(chain);
    }

    /// Before executing WHERE and HAVING, remove the extra columns from the block (mostly the aggregation keys).
    removeExtraColumns();

    checkActions();
}

void ExpressionAnalysisResult::finalize(const ExpressionActionsChain & chain, size_t where_step_num, const ASTSelectQuery & query)
{
    size_t next_step_i = 0;

    if (hasPrewhere())
    {
        const ExpressionActionsChain::Step & step = *chain.steps.at(next_step_i++);
        prewhere_info->prewhere_actions->projectInput(false);

        NameSet columns_to_remove;
        for (const auto & [name, can_remove] : step.required_output)
        {
            if (name == prewhere_info->prewhere_column_name)
                prewhere_info->remove_prewhere_column = can_remove;
            else if (can_remove)
                columns_to_remove.insert(name);
        }

        columns_to_remove_after_prewhere = std::move(columns_to_remove);
    }

    if (hasWhere())
    {
        where_column_name = query.where()->getColumnName();
        remove_where_filter = chain.steps.at(where_step_num)->required_output.find(where_column_name)->second;
    }
}

void ExpressionAnalysisResult::removeExtraColumns() const
{
    if (hasWhere())
        before_where->projectInput();
    if (hasHaving())
        before_having->projectInput();
}

void ExpressionAnalysisResult::checkActions() const
{
    /// Check that PREWHERE doesn't contain unusual actions. Unusual actions are that can change number of rows.
    if (hasPrewhere())
    {
        auto check_actions = [](const ActionsDAGPtr & actions)
        {
            if (actions)
                for (const auto & node : actions->getNodes())
                    if (node.type == ActionsDAG::ActionType::ARRAY_JOIN)
                        throw Exception("PREWHERE cannot contain ARRAY JOIN action", ErrorCodes::ILLEGAL_PREWHERE);
        };

        check_actions(prewhere_info->prewhere_actions);
        check_actions(prewhere_info->alias_actions);
        check_actions(prewhere_info->remove_columns_actions);
    }
}

std::string ExpressionAnalysisResult::dump() const
{
    WriteBufferFromOwnString ss;

    ss << "need_aggregate " << need_aggregate << "\n";
    ss << "has_order_by " << has_order_by << "\n";
    ss << "has_window " << has_window << "\n";

    if (before_array_join)
    {
        ss << "before_array_join " << before_array_join->dumpDAG() << "\n";
    }

    if (array_join)
    {
        ss << "array_join " << "FIXME doesn't have dump" << "\n";
    }

    if (before_join)
    {
        ss << "before_join " << before_join->dumpDAG() << "\n";
    }

    if (before_where)
    {
        ss << "before_where " << before_where->dumpDAG() << "\n";
    }

    if (prewhere_info)
    {
        ss << "prewhere_info " << prewhere_info->dump() << "\n";
    }

    if (filter_info)
    {
        ss << "filter_info " << filter_info->dump() << "\n";
    }

    if (before_aggregation)
    {
        ss << "before_aggregation " << before_aggregation->dumpDAG() << "\n";
    }

    if (before_having)
    {
        ss << "before_having " << before_having->dumpDAG() << "\n";
    }

    if (before_window)
    {
        ss << "before_window " << before_window->dumpDAG() << "\n";
    }

    if (before_order_by)
    {
        ss << "before_order_by " << before_order_by->dumpDAG() << "\n";
    }

    if (before_limit_by)
    {
        ss << "before_limit_by " << before_limit_by->dumpDAG() << "\n";
    }

    if (final_projection)
    {
        ss << "final_projection " << final_projection->dumpDAG() << "\n";
    }

    if (!selected_columns.empty())
    {
        ss << "selected_columns ";
        for (size_t i = 0; i < selected_columns.size(); i++)
        {
            if (i > 0)
            {
                ss << ", ";
            }
            ss << backQuote(selected_columns[i]);
        }
        ss << "\n";
    }

    return ss.str();
}

}<|MERGE_RESOLUTION|>--- conflicted
+++ resolved
@@ -1035,16 +1035,11 @@
     }
     else
     {
-<<<<<<< HEAD
         for (const auto & ast : asts)
         {
-            step.required_output.emplace_back(ast->getColumnName());
+            step.addRequiredOutput(ast->getColumnName());
             getRootActions(ast, only_types, step.actions());
         }
-=======
-        step.addRequiredOutput(ast->getColumnName());
-        getRootActions(ast, only_types, step.actions());
->>>>>>> 8b13e73a
     }
 
     if (optimize_aggregation_in_order)
@@ -1530,13 +1525,8 @@
         {
             /// TODO correct conditions
             optimize_aggregation_in_order =
-<<<<<<< HEAD
-                    context.getSettingsRef().optimize_aggregation_in_order
+                    context->getSettingsRef().optimize_aggregation_in_order
                     && storage && query.groupBy() && !query.group_by_with_grouping_sets;
-=======
-                    context->getSettingsRef().optimize_aggregation_in_order
-                    && storage && query.groupBy();
->>>>>>> 8b13e73a
 
             query_analyzer.appendGroupBy(chain, only_types || !first_stage, optimize_aggregation_in_order, group_by_elements_actions);
             query_analyzer.appendAggregateFunctionsArguments(chain, only_types || !first_stage);
