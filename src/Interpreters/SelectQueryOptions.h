--- conflicted
+++ resolved
@@ -46,13 +46,12 @@
     /// Bypass setting constraints for some internal queries such as projection ASTs.
     bool ignore_setting_constraints = false;
 
-<<<<<<< HEAD
+
     bool is_projection_optimized = false;
-=======
     /// Bypass access check for select query.
     /// This allows to skip double access check in some specific cases (e.g. insert into table with materialized view)
     bool ignore_access_check = false;
->>>>>>> 8f3ca99c
+
 
     /// These two fields are used to evaluate shardNum() and shardCount() function when
     /// prefer_localhost_replica == 1 and local instance is selected. They are needed because local
