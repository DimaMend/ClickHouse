--- conflicted
+++ resolved
@@ -203,13 +203,8 @@
 
     size_t current_downloaded_size = getDownloadedSize(true);
     /// range().size() can equal 0 in case of write-though cache.
-<<<<<<< HEAD
-    if (current_downloaded_size != 0 && current_downloaded_size == range().size())
+    if (!is_unbound && current_downloaded_size != 0 && current_downloaded_size == range().size())
         setDownloadedUnlocked(lock);
-=======
-    if (!is_unbound && current_downloaded_size != 0 && current_downloaded_size == range().size())
-        setDownloadedUnlocked(segment_lock);
->>>>>>> ceb15024
     else
         setDownloadState(State::PARTIALLY_DOWNLOADED, lock);
 }
@@ -706,13 +701,8 @@
     info << "current write offset: " << getCurrentWriteOffset(false) << ", ";
     info << "first non-downloaded offset: " << getFirstNonDownloadedOffset(false) << ", ";
     info << "caller id: " << getCallerId() << ", ";
-<<<<<<< HEAD
-    info << "kind: " << toString(segment_kind);
-=======
-    info << "detached: " << is_detached << ", ";
     info << "kind: " << toString(segment_kind) << ", ";
     info << "unbound: " << is_unbound;
->>>>>>> ceb15024
 
     return info.str();
 }
@@ -802,13 +792,7 @@
     snapshot->download_state = file_segment->download_state.load();
 
     snapshot->ref_count = file_segment.use_count();
-<<<<<<< HEAD
-=======
-    snapshot->downloaded_size = file_segment->getDownloadedSizeUnlocked(segment_lock);
-    snapshot->download_state = file_segment->download_state;
-    snapshot->segment_kind = file_segment->getKind();
     snapshot->is_unbound = file_segment->is_unbound;
->>>>>>> ceb15024
 
     return snapshot;
 }
