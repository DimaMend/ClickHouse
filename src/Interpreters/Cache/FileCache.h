#pragma once

#include <atomic>
#include <chrono>
#include <list>
#include <map>
#include <memory>
#include <mutex>
#include <unordered_map>
#include <unordered_set>
#include <boost/functional/hash.hpp>
#include <boost/noncopyable.hpp>

#include <Core/Types.h>
#include <Common/logger_useful.h>
#include <Common/ThreadPool.h>
#include <IO/ReadSettings.h>
#include <Interpreters/Cache/IFileCachePriority.h>
#include <Interpreters/Cache/FileCacheKey.h>
#include <Interpreters/Cache/FileCache_fwd.h>
#include <Interpreters/Cache/FileSegment.h>
<<<<<<< HEAD
#include <Common/logger_useful.h>
#include <Common/StatusFile.h>
=======

>>>>>>> 14b256f6

namespace DB
{

/// Local cache for remote filesystem files, represented as a set of non-overlapping non-empty file segments.
/// Different caching algorithms are implemented using IFileCachePriority.
class FileCache : private boost::noncopyable
{

friend class FileSegment;
friend class IFileCachePriority;
friend struct FileSegmentsHolder;
friend class FileSegmentRangeWriter;
friend struct FileSegment::BackgroundDownload::Buffer;

struct QueryContext;
using QueryContextPtr = std::shared_ptr<QueryContext>;

public:
    using Key = DB::FileCacheKey;

    FileCache(const String & cache_base_path_, const FileCacheSettings & cache_settings_);

    ~FileCache() = default;

    void initialize();

    const String & getBasePath() const { return cache_base_path; }

    /**
     * Given an `offset` and `size` representing [offset, offset + size) bytes interval,
     * return list of cached non-overlapping non-empty
     * file segments `[segment1, ..., segmentN]` which intersect with given interval.
     *
     * Segments in returned list are ordered in ascending order and represent a full contiguous
     * interval (no holes). Each segment in returned list has state: DOWNLOADED, DOWNLOADING or EMPTY.
     *
     * As long as pointers to returned file segments are hold
     * it is guaranteed that these file segments are not removed from cache.
     */
    FileSegmentsHolder getOrSet(const Key & key, size_t offset, size_t size, const CreateFileSegmentSettings & settings);

    /**
     * Segments in returned list are ordered in ascending order and represent a full contiguous
     * interval (no holes). Each segment in returned list has state: DOWNLOADED, DOWNLOADING or EMPTY.
     *
     * If file segment has state EMPTY, then it is also marked as "detached". E.g. it is "detached"
     * from cache (not owned by cache), and as a result will never change it's state and will be destructed
     * with the destruction of the holder, while in getOrSet() EMPTY file segments can eventually change
     * it's state (and become DOWNLOADED).
     */
    FileSegmentsHolder get(const Key & key, size_t offset, size_t size);

    /// Remove files by `key`. Removes files which might be used at the moment.
    void removeIfExists(const Key & key);

    /// Remove files by `key`. Will not remove files which are used at the moment.
    void removeIfReleasable();

    /// Clear background download queue.
    void dropBackgroundDownload();

    static Key hash(const String & path);

    String getPathInLocalCache(const Key & key, size_t offset, bool is_persistent) const;

    String getPathInLocalCache(const Key & key) const;

    std::vector<String> tryGetCachePaths(const Key & key);

    size_t capacity() const { return max_size; }

    size_t getUsedCacheSize() const;

    size_t getFileSegmentsNum() const;

    static bool isReadOnly();

    /**
     * Create a file segment of exactly requested size with EMPTY state.
     * Throw exception if requested size exceeds max allowed file segment size.
     * This method is for protected usage: file segment range writer uses it
     * to dynamically allocate file segments.
     */
    FileSegmentPtr createFileSegmentForDownload(
         const Key & key,
         size_t offset,
         size_t size,
         const CreateFileSegmentSettings & create_settings,
         std::lock_guard<std::mutex> & cache_lock);

    FileSegments getSnapshot() const;

    /// For debug.
    String dumpStructure(const Key & key);

    bool getCurrentMemoryUsageOfBackgroundDownload() const;

    /// Save a query context information, and adopt different cache policies
    /// for different queries through the context cache layer.
    struct QueryContextHolder : private boost::noncopyable
    {
        QueryContextHolder(const String & query_id_, FileCache * cache_, QueryContextPtr context_);

        QueryContextHolder() = default;

        ~QueryContextHolder();

        String query_id;
        FileCache * cache = nullptr;
        QueryContextPtr context;
    };

    QueryContextHolder getQueryContextHolder(const String & query_id, const ReadSettings & settings);

private:
    String cache_base_path;

    const size_t max_size;
    const size_t max_element_size;
    const size_t max_file_segment_size;

    const bool allow_persistent_files;
    const size_t enable_cache_hits_threshold;
    const bool enable_filesystem_query_cache_limit;
<<<<<<< HEAD
    const size_t background_download_max_memory_usage;
=======
>>>>>>> 14b256f6

    mutable std::mutex mutex;
    Poco::Logger * log;

    bool is_initialized = false;
    std::exception_ptr initialization_exception;

    void assertInitialized(std::lock_guard<std::mutex> & cache_lock) const;
<<<<<<< HEAD

    std::optional<ThreadPool> async_write_threadpool;
    ssize_t background_download_current_memory_usage = 0;
    mutable std::mutex background_download_memory_usage_mutex;

    ThreadPool & getThreadPoolForAsyncWrite();
    void incrementBackgroundDownloadSize(int64_t increment, std::lock_guard<std::mutex> & background_download_memory_usage_mutex);
=======
>>>>>>> 14b256f6

    bool tryReserve(const Key & key, size_t offset, size_t size, std::lock_guard<std::mutex> & cache_lock);

    void remove(
        Key key,
        size_t offset,
        std::lock_guard<std::mutex> & cache_lock,
        std::unique_lock<std::mutex> & segment_lock);

    void remove(
        FileSegmentPtr file_segment,
        std::lock_guard<std::mutex> & cache_lock);

    bool isLastFileSegmentHolder(
        const Key & key,
        size_t offset,
        std::lock_guard<std::mutex> & cache_lock,
        std::unique_lock<std::mutex> & segment_lock);

    void reduceSizeToDownloaded(
        const Key & key,
        size_t offset,
        std::lock_guard<std::mutex> & cache_lock,
        std::unique_lock<std::mutex> & segment_lock);

    struct FileSegmentCell : private boost::noncopyable
    {
        FileSegmentPtr file_segment;

        /// Iterator is put here on first reservation attempt, if successful.
        IFileCachePriority::WriteIterator queue_iterator;

        /// Pointer to file segment is always hold by the cache itself.
        /// Apart from pointer in cache, it can be hold by cache users, when they call
        /// getorSet(), but cache users always hold it via FileSegmentsHolder.
        bool releasable() const { return file_segment.unique(); }

        size_t size() const { return file_segment->reserved_size; }

        FileSegmentCell(FileSegmentPtr file_segment_, FileCache * cache, std::lock_guard<std::mutex> & cache_lock);

        FileSegmentCell(FileSegmentCell && other) noexcept
            : file_segment(std::move(other.file_segment)), queue_iterator(std::move(other.queue_iterator)) {}
    };

    using AccessKeyAndOffset = std::pair<Key, size_t>;
    struct KeyAndOffsetHash
    {
        std::size_t operator()(const AccessKeyAndOffset & key) const
        {
            return std::hash<UInt128>()(key.first.key) ^ std::hash<UInt64>()(key.second);
        }
    };

    using FileSegmentsByOffset = std::map<size_t, FileSegmentCell>;
    using CachedFiles = std::unordered_map<Key, FileSegmentsByOffset>;
    using FileCacheRecords = std::unordered_map<AccessKeyAndOffset, IFileCachePriority::WriteIterator, KeyAndOffsetHash>;

    CachedFiles files;
    std::unique_ptr<IFileCachePriority> main_priority;

    FileCacheRecords stash_records;
    std::unique_ptr<IFileCachePriority> stash_priority;
    size_t max_stash_element_size;

    void loadCacheInfoIntoMemory(std::lock_guard<std::mutex> & cache_lock);

    FileSegments getImpl(const Key & key, const FileSegment::Range & range, std::lock_guard<std::mutex> & cache_lock);

    FileSegmentCell * getCell(const Key & key, size_t offset, std::lock_guard<std::mutex> & cache_lock);

    FileSegmentCell * addCell(
        const Key & key,
        size_t offset,
        size_t size,
        FileSegment::State state,
        const CreateFileSegmentSettings & create_settings,
        std::lock_guard<std::mutex> & cache_lock);

    static void useCell(const FileSegmentCell & cell, FileSegments & result, std::lock_guard<std::mutex> & cache_lock);

    bool tryReserveForMainList(
        const Key & key,
        size_t offset,
        size_t size,
        QueryContextPtr query_context,
        std::lock_guard<std::mutex> & cache_lock);

    FileSegments splitRangeIntoCells(
        const Key & key,
        size_t offset,
        size_t size,
        FileSegment::State state,
        const CreateFileSegmentSettings & create_settings,
        std::lock_guard<std::mutex> & cache_lock);

    String dumpStructureUnlocked(const Key & key_, std::lock_guard<std::mutex> & cache_lock);

    void fillHolesWithEmptyFileSegments(
        FileSegments & file_segments,
        const Key & key,
        const FileSegment::Range & range,
        bool fill_with_detached_file_segments,
        const CreateFileSegmentSettings & settings,
        std::lock_guard<std::mutex> & cache_lock);

    size_t getUsedCacheSizeUnlocked(std::lock_guard<std::mutex> & cache_lock) const;

    size_t getAvailableCacheSizeUnlocked(std::lock_guard<std::mutex> & cache_lock) const;

    size_t getFileSegmentsNumUnlocked(std::lock_guard<std::mutex> & cache_lock) const;

    void assertCacheCellsCorrectness(const FileSegmentsByOffset & cells_by_offset, std::lock_guard<std::mutex> & cache_lock);

    void removeKeyDirectoryIfExists(const Key & key, std::lock_guard<std::mutex> & cache_lock) const;

    /// Used to track and control the cache access of each query.
    /// Through it, we can realize the processing of different queries by the cache layer.
    struct QueryContext
    {
        FileCacheRecords records;
        FileCachePriorityPtr priority;

        size_t cache_size = 0;
        size_t max_cache_size;

        bool skip_download_if_exceeds_query_cache;

        QueryContext(size_t max_cache_size_, bool skip_download_if_exceeds_query_cache_)
            : max_cache_size(max_cache_size_)
            , skip_download_if_exceeds_query_cache(skip_download_if_exceeds_query_cache_) {}

        size_t getMaxCacheSize() const { return max_cache_size; }

        size_t getCacheSize() const { return cache_size; }

        FileCachePriorityPtr getPriority() const { return priority; }

        bool isSkipDownloadIfExceed() const { return skip_download_if_exceeds_query_cache; }

        void remove(const Key & key, size_t offset, size_t size, std::lock_guard<std::mutex> & cache_lock);

        void reserve(const Key & key, size_t offset, size_t size, std::lock_guard<std::mutex> & cache_lock);

        void use(const Key & key, size_t offset, std::lock_guard<std::mutex> & cache_lock);
    };

    using QueryContextMap = std::unordered_map<String, QueryContextPtr>;
    QueryContextMap query_map;

    QueryContextPtr getCurrentQueryContext(std::lock_guard<std::mutex> & cache_lock);

    QueryContextPtr getQueryContext(const String & query_id, std::lock_guard<std::mutex> & cache_lock);

    void removeQueryContext(const String & query_id);

    QueryContextPtr getOrSetQueryContext(const String & query_id, const ReadSettings & settings, std::lock_guard<std::mutex> &);

public:
    void assertCacheCorrectness(const Key & key, std::lock_guard<std::mutex> & cache_lock);

    void assertCacheCorrectness(std::lock_guard<std::mutex> & cache_lock);

    void assertPriorityCorrectness(std::lock_guard<std::mutex> & cache_lock);
};

}<|MERGE_RESOLUTION|>--- conflicted
+++ resolved
@@ -19,12 +19,6 @@
 #include <Interpreters/Cache/FileCacheKey.h>
 #include <Interpreters/Cache/FileCache_fwd.h>
 #include <Interpreters/Cache/FileSegment.h>
-<<<<<<< HEAD
-#include <Common/logger_useful.h>
-#include <Common/StatusFile.h>
-=======
-
->>>>>>> 14b256f6
 
 namespace DB
 {
@@ -146,14 +140,11 @@
     const size_t max_size;
     const size_t max_element_size;
     const size_t max_file_segment_size;
+    const size_t background_download_max_memory_usage;
 
     const bool allow_persistent_files;
     const size_t enable_cache_hits_threshold;
     const bool enable_filesystem_query_cache_limit;
-<<<<<<< HEAD
-    const size_t background_download_max_memory_usage;
-=======
->>>>>>> 14b256f6
 
     mutable std::mutex mutex;
     Poco::Logger * log;
@@ -162,7 +153,6 @@
     std::exception_ptr initialization_exception;
 
     void assertInitialized(std::lock_guard<std::mutex> & cache_lock) const;
-<<<<<<< HEAD
 
     std::optional<ThreadPool> async_write_threadpool;
     ssize_t background_download_current_memory_usage = 0;
@@ -170,8 +160,6 @@
 
     ThreadPool & getThreadPoolForAsyncWrite();
     void incrementBackgroundDownloadSize(int64_t increment, std::lock_guard<std::mutex> & background_download_memory_usage_mutex);
-=======
->>>>>>> 14b256f6
 
     bool tryReserve(const Key & key, size_t offset, size_t size, std::lock_guard<std::mutex> & cache_lock);
 
