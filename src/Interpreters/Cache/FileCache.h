--- conflicted
+++ resolved
@@ -167,11 +167,8 @@
     std::exception_ptr init_exception;
     std::atomic<bool> is_initialized = false;
     mutable std::mutex init_mutex;
-<<<<<<< HEAD
     bool shutdown_called = false;
-=======
     std::unique_ptr<StatusFile> status_file;
->>>>>>> fabd167a
 
     CacheMetadata metadata;
 
