#include <Interpreters/Cache/QueryConditionCache.h>
#include <Common/ProfileEvents.h>
#include <Common/SipHash.h>
#include <Common/logger_useful.h>
#include <IO/WriteHelpers.h>

namespace ProfileEvents
{
    extern const Event QueryConditionCacheHits;
    extern const Event QueryConditionCacheMisses;
};

namespace DB
{

QueryConditionCache::QueryConditionCache(const String & cache_policy, size_t max_size_in_bytes, double size_ratio)
    : cache(cache_policy, max_size_in_bytes, 0, size_ratio)
{
}

void QueryConditionCache::write(
    const UUID & table_id, const String & part_name, size_t condition_hash, const String & condition,
    const MarkRanges & mark_ranges, size_t marks_count, bool has_final_mark)
{
    Key key = {table_id, part_name, condition_hash, condition};

    auto load_func = [&](){ return std::make_shared<Entry>(marks_count); };
    auto [entry, inserted] = cache.getOrSet(key, load_func);

    std::lock_guard lock(entry->mutex);

    chassert(marks_count == entry->matching_marks.size());

    /// The input mark ranges are the areas which the scan can skip later on.
    for (const auto & mark_range : mark_ranges)
        std::fill(entry->matching_marks.begin() + mark_range.begin, entry->matching_marks.begin() + mark_range.end, false);

    if (has_final_mark)
        entry->matching_marks[marks_count - 1] = false;

    LOG_TRACE(
        logger,
<<<<<<< HEAD
        "{} entry for table_id: {}, part_name: {}, condition_hash: {}, condition: {}, marks_count: {}, has_final_mark: {}, ranges: {}",
=======
        "{} entry for table_id: {}, part_name: {}, condition_hash: {}, marks_count: {}, has_final_mark: {}",
>>>>>>> 516690da
        inserted ? "Inserted" : "Updated",
        table_id,
        part_name,
        condition_hash,
        condition,
        marks_count,
        has_final_mark);
}

std::optional<QueryConditionCache::MatchingMarks> QueryConditionCache::read(const UUID & table_id, const String & part_name, size_t condition_hash)
{
    Key key = {table_id, part_name, condition_hash, ""};

    if (auto entry = cache.get(key))
    {
        ProfileEvents::increment(ProfileEvents::QueryConditionCacheHits);

        std::shared_lock lock(entry->mutex);

        LOG_TRACE(
            logger,
            "Read entry for table_uuid: {}, part: {}, condition_hash: {}",
            table_id,
            part_name,
            condition_hash);

        return {entry->matching_marks};
    }
    else
    {
        ProfileEvents::increment(ProfileEvents::QueryConditionCacheMisses);

        LOG_DEBUG(
            logger,
            "Could not find entry for table_uuid: {}, part: {}, condition_hash: {}",
            table_id,
            part_name,
            condition_hash);

        return {};
    }

}

std::vector<QueryConditionCache::Cache::KeyMapped> QueryConditionCache::dump() const
{
    return cache.dump();
}

void QueryConditionCache::clear()
{
    cache.clear();
}

void QueryConditionCache::setMaxSizeInBytes(size_t max_size_in_bytes)
{
    cache.setMaxSizeInBytes(max_size_in_bytes);
}

size_t QueryConditionCache::maxSizeInBytes()
{
    return cache.maxSizeInBytes();
}

bool QueryConditionCache::Key::operator==(const Key & other) const
{
    return table_id == other.table_id
        && part_name == other.part_name
        && condition_hash == other.condition_hash;
}

QueryConditionCache::Entry::Entry(size_t mark_count)
    : matching_marks(mark_count, true) /// by default, all marks potentially are potential matches, i.e. we can't skip them
{
}

size_t QueryConditionCache::KeyHasher::operator()(const Key & key) const
{
    SipHash hash;
    hash.update(key.table_id);
    hash.update(key.part_name);
    hash.update(key.condition_hash);
    return hash.get64();
}

size_t QueryConditionCache::QueryConditionCacheEntryWeight::operator()(const Entry & entry) const
{
    /// Estimate the memory size of `std::vector<bool>` (it uses bit-packing internally)
    size_t memory = (entry.matching_marks.capacity() + 7) / 8; /// round up to bytes.
    return memory + sizeof(decltype(entry.matching_marks));
}
}<|MERGE_RESOLUTION|>--- conflicted
+++ resolved
@@ -40,11 +40,7 @@
 
     LOG_TRACE(
         logger,
-<<<<<<< HEAD
-        "{} entry for table_id: {}, part_name: {}, condition_hash: {}, condition: {}, marks_count: {}, has_final_mark: {}, ranges: {}",
-=======
         "{} entry for table_id: {}, part_name: {}, condition_hash: {}, marks_count: {}, has_final_mark: {}",
->>>>>>> 516690da
         inserted ? "Inserted" : "Updated",
         table_id,
         part_name,
