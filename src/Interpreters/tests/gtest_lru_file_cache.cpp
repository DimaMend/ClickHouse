#include <iomanip>
#include <iostream>
#include <gtest/gtest.h>
#include <Interpreters/Cache/FileCache.h>
#include <Interpreters/Cache/FileSegment.h>
#include <Common/CurrentThread.h>
#include <Common/filesystemHelpers.h>
#include <Interpreters/Cache/FileCacheSettings.h>
#include <Common/tests/gtest_global_context.h>
#include <Common/SipHash.h>
#include <Common/hex.h>
#include <Interpreters/Context.h>
#include <IO/ReadHelpers.h>
#include <IO/WriteHelpers.h>
#include <filesystem>
#include <thread>

namespace fs = std::filesystem;

fs::path caches_dir = fs::current_path() / "lru_cache_test";
String cache_base_path = caches_dir / "cache1" / "";

void assertRange(
    [[maybe_unused]] size_t assert_n, DB::FileSegmentPtr file_segment,
    const DB::FileSegment::Range & expected_range, DB::FileSegment::State expected_state)
{
    auto range = file_segment->range();

    std::cerr << fmt::format("\nAssert #{} : {} == {} (state: {} == {})\n", assert_n,
                             range.toString(), expected_range.toString(),
                             toString(file_segment->state()), toString(expected_state));

    ASSERT_EQ(range.left, expected_range.left);
    ASSERT_EQ(range.right, expected_range.right);
    ASSERT_EQ(file_segment->state(), expected_state);
}

void printRanges(const auto & segments)
{
    std::cerr << "\nHaving file segments: ";
    for (const auto & segment : segments)
        std::cerr << '\n' << segment->range().toString() << " (state: " + DB::FileSegment::stateToString(segment->state()) + ")" << "\n";
}

std::vector<DB::FileSegmentPtr> fromHolder(const DB::FileSegmentsHolder & holder)
{
    return std::vector<DB::FileSegmentPtr>(holder.file_segments.begin(), holder.file_segments.end());
}

String getFileSegmentPath(const String & base_path, const DB::FileCache::Key & key, size_t offset)
{
    auto key_str = key.toString();
    return fs::path(base_path) / key_str.substr(0, 3) / key_str / DB::toString(offset);
}

void download(DB::FileSegmentPtr file_segment)
{
    const auto & key = file_segment->key();
    size_t size = file_segment->range().size();

    auto key_str = key.toString();
    auto subdir = fs::path(cache_base_path) / key_str.substr(0, 3) / key_str;
    if (!fs::exists(subdir))
        fs::create_directories(subdir);

    std::string data(size, '0');
    file_segment->write(data.data(), size, file_segment->getCurrentWriteOffset());
}

void prepareAndDownload(DB::FileSegmentPtr file_segment)
{
    // std::cerr << "Reserving: " << file_segment->range().size() << " for: " << file_segment->range().toString() << "\n";
    ASSERT_TRUE(file_segment->reserve(file_segment->range().size()));
    download(file_segment);
}

void complete(const DB::FileSegmentsHolder & holder)
{
    for (const auto & file_segment : holder.file_segments)
    {
        ASSERT_TRUE(file_segment->getOrSetDownloader() == DB::FileSegment::getCallerId());
        prepareAndDownload(file_segment);
        file_segment->completeWithState(DB::FileSegment::State::DOWNLOADED);
    }
}


TEST(FileCache, get)
{
    if (fs::exists(cache_base_path))
        fs::remove_all(cache_base_path);

    DB::ThreadStatus thread_status;

    /// To work with cache need query_id and query context.
    std::string query_id = "query_id";
    auto query_context = DB::Context::createCopy(getContext().context);
    query_context->makeQueryContext();
    query_context->setCurrentQueryId(query_id);
    DB::CurrentThread::QueryScope query_scope_holder(query_context);

    DB::FileCacheSettings settings;
    settings.max_size = 30;
    settings.max_elements = 5;

    {
<<<<<<< HEAD
        auto holder = cache.getOrSet(key, 0, 10, {});  /// Add range [0, 9]
        auto segments = fromHolder(holder);
        /// Range was not present in cache. It should be added in cache as one while file segment.
        ASSERT_EQ(segments.size(), 1);
=======
        auto cache = DB::FileCache(cache_base_path, settings);
        cache.initialize();
        auto key = cache.hash("key1");
>>>>>>> efc74e33

        {
            auto holder = cache.getOrSet(key, 0, 10, false);  /// Add range [0, 9]
            auto segments = fromHolder(holder);
            /// Range was not present in cache. It should be added in cache as one while file segment.
            ASSERT_EQ(segments.size(), 1);

            assertRange(1, segments[0], DB::FileSegment::Range(0, 9), DB::FileSegment::State::EMPTY);

            /// Exception because space not reserved.
            /// EXPECT_THROW(download(segments[0]), DB::Exception);
            /// Exception because space can be reserved only by downloader
            /// EXPECT_THROW(segments[0]->reserve(segments[0]->range().size()), DB::Exception);

            ASSERT_TRUE(segments[0]->getOrSetDownloader() == DB::FileSegment::getCallerId());
            ASSERT_TRUE(segments[0]->reserve(segments[0]->range().size()));
            assertRange(2, segments[0], DB::FileSegment::Range(0, 9), DB::FileSegment::State::DOWNLOADING);

<<<<<<< HEAD
    {
        /// Want range [5, 14], but [0, 9] already in cache, so only [10, 14] will be put in cache.
        auto holder = cache.getOrSet(key, 5, 10, {});
        auto segments = fromHolder(holder);
        ASSERT_EQ(segments.size(), 2);

        assertRange(4, segments[0], DB::FileSegment::Range(0, 9), DB::FileSegment::State::DOWNLOADED);
        assertRange(5, segments[1], DB::FileSegment::Range(10, 14), DB::FileSegment::State::EMPTY);

        ASSERT_TRUE(segments[1]->getOrSetDownloader() == DB::FileSegment::getCallerId());
        prepareAndDownload(segments[1]);
        segments[1]->completeWithState(DB::FileSegment::State::DOWNLOADED);
        assertRange(6, segments[1], DB::FileSegment::Range(10, 14), DB::FileSegment::State::DOWNLOADED);
    }

    /// Current cache:    [__________][_____]
    ///                   ^          ^^     ^
    ///                   0          910    14
    ASSERT_EQ(cache.getFileSegmentsNum(), 2);
    ASSERT_EQ(cache.getUsedCacheSize(), 15);

    {
        auto holder = cache.getOrSet(key, 9, 1, {});  /// Get [9, 9]
        auto segments = fromHolder(holder);
        ASSERT_EQ(segments.size(), 1);
        assertRange(7, segments[0], DB::FileSegment::Range(0, 9), DB::FileSegment::State::DOWNLOADED);
    }

    {
        auto holder = cache.getOrSet(key, 9, 2, {});  /// Get [9, 10]
        auto segments = fromHolder(holder);
        ASSERT_EQ(segments.size(), 2);
        assertRange(8, segments[0], DB::FileSegment::Range(0, 9), DB::FileSegment::State::DOWNLOADED);
        assertRange(9, segments[1], DB::FileSegment::Range(10, 14), DB::FileSegment::State::DOWNLOADED);
    }

    {
        auto holder = cache.getOrSet(key, 10, 1, {});  /// Get [10, 10]
        auto segments = fromHolder(holder);
        ASSERT_EQ(segments.size(), 1);
        assertRange(10, segments[0], DB::FileSegment::Range(10, 14), DB::FileSegment::State::DOWNLOADED);
    }

    complete(cache.getOrSet(key, 17, 4, {})); /// Get [17, 20]
    complete(cache.getOrSet(key, 24, 3, {})); /// Get [24, 26]
    /// completeWithState(cache.getOrSet(key, 27, 1, false)); /// Get [27, 27]
=======
            download(segments[0]);
            segments[0]->completeWithState(DB::FileSegment::State::DOWNLOADED);
            assertRange(3, segments[0], DB::FileSegment::Range(0, 9), DB::FileSegment::State::DOWNLOADED);
        }

        /// Current cache:    [__________]
        ///                   ^          ^
        ///                   0          9
        ASSERT_EQ(cache.getFileSegmentsNum(), 1);
        ASSERT_EQ(cache.getUsedCacheSize(), 10);

        {
            /// Want range [5, 14], but [0, 9] already in cache, so only [10, 14] will be put in cache.
            auto holder = cache.getOrSet(key, 5, 10, false);
            auto segments = fromHolder(holder);
            ASSERT_EQ(segments.size(), 2);

            assertRange(4, segments[0], DB::FileSegment::Range(0, 9), DB::FileSegment::State::DOWNLOADED);
            assertRange(5, segments[1], DB::FileSegment::Range(10, 14), DB::FileSegment::State::EMPTY);

            ASSERT_TRUE(segments[1]->getOrSetDownloader() == DB::FileSegment::getCallerId());
            prepareAndDownload(segments[1]);
            segments[1]->completeWithState(DB::FileSegment::State::DOWNLOADED);
            assertRange(6, segments[1], DB::FileSegment::Range(10, 14), DB::FileSegment::State::DOWNLOADED);
        }

        /// Current cache:    [__________][_____]
        ///                   ^          ^^     ^
        ///                   0          910    14
        ASSERT_EQ(cache.getFileSegmentsNum(), 2);
        ASSERT_EQ(cache.getUsedCacheSize(), 15);

        {
            auto holder = cache.getOrSet(key, 9, 1, false);  /// Get [9, 9]
            auto segments = fromHolder(holder);
            ASSERT_EQ(segments.size(), 1);
            assertRange(7, segments[0], DB::FileSegment::Range(0, 9), DB::FileSegment::State::DOWNLOADED);
        }
>>>>>>> efc74e33

        {
            auto holder = cache.getOrSet(key, 9, 2, false);  /// Get [9, 10]
            auto segments = fromHolder(holder);
            ASSERT_EQ(segments.size(), 2);
            assertRange(8, segments[0], DB::FileSegment::Range(0, 9), DB::FileSegment::State::DOWNLOADED);
            assertRange(9, segments[1], DB::FileSegment::Range(10, 14), DB::FileSegment::State::DOWNLOADED);
        }

<<<<<<< HEAD
    {
        auto holder = cache.getOrSet(key, 0, 26, {}); /// Get [0, 25]
        auto segments = fromHolder(holder);
        ASSERT_EQ(segments.size(), 6);
=======
        {
            auto holder = cache.getOrSet(key, 10, 1, false);  /// Get [10, 10]
            auto segments = fromHolder(holder);
            ASSERT_EQ(segments.size(), 1);
            assertRange(10, segments[0], DB::FileSegment::Range(10, 14), DB::FileSegment::State::DOWNLOADED);
        }
>>>>>>> efc74e33

        complete(cache.getOrSet(key, 17, 4, false)); /// Get [17, 20]
        complete(cache.getOrSet(key, 24, 3, false)); /// Get [24, 26]
        /// complete(cache.getOrSet(key, 27, 1, false)); /// Get [27, 27]

        /// Current cache:    [__________][_____]   [____]    [___][]
        ///                   ^          ^^     ^   ^    ^    ^   ^^^
        ///                   0          910    14  17   20   24  2627
        ///
        ASSERT_EQ(cache.getFileSegmentsNum(), 4);
        ASSERT_EQ(cache.getUsedCacheSize(), 22);

        {
            auto holder = cache.getOrSet(key, 0, 26, false); /// Get [0, 25]
            auto segments = fromHolder(holder);
            ASSERT_EQ(segments.size(), 6);

            assertRange(11, segments[0], DB::FileSegment::Range(0, 9), DB::FileSegment::State::DOWNLOADED);
            assertRange(12, segments[1], DB::FileSegment::Range(10, 14), DB::FileSegment::State::DOWNLOADED);

            /// Missing [15, 16] should be added in cache.
            assertRange(13, segments[2], DB::FileSegment::Range(15, 16), DB::FileSegment::State::EMPTY);

            ASSERT_TRUE(segments[2]->getOrSetDownloader() == DB::FileSegment::getCallerId());
            prepareAndDownload(segments[2]);

            segments[2]->completeWithState(DB::FileSegment::State::DOWNLOADED);

            assertRange(14, segments[3], DB::FileSegment::Range(17, 20), DB::FileSegment::State::DOWNLOADED);

            /// New [21, 23], but will not be added in cache because of elements limit (5)
            assertRange(15, segments[4], DB::FileSegment::Range(21, 23), DB::FileSegment::State::EMPTY);
            ASSERT_TRUE(segments[4]->getOrSetDownloader() == DB::FileSegment::getCallerId());
            ASSERT_FALSE(segments[4]->reserve(1));

<<<<<<< HEAD
        auto holder1 = cache.getOrSet(key, 27, 1, {});
        auto segments_1 = fromHolder(holder1); /// Get [27, 27]
        ASSERT_EQ(segments_1.size(), 1);
        assertRange(17, segments_1[0], DB::FileSegment::Range(27, 27), DB::FileSegment::State::EMPTY);
    }

    {
        auto holder = cache.getOrSet(key, 12, 10, {}); /// Get [12, 21]
        auto segments = fromHolder(holder);
        ASSERT_EQ(segments.size(), 4);
=======
            assertRange(16, segments[5], DB::FileSegment::Range(24, 26), DB::FileSegment::State::DOWNLOADED);

            /// Current cache:    [__________][_____][   ][____]    [___]
            ///                   ^                            ^    ^
            ///                   0                            20   24
            ///
>>>>>>> efc74e33

            /// Range [27, 27] must be evicted in previous getOrSet [0, 25].
            /// Let's not invalidate pointers to returned segments from range [0, 25] and
            /// as max elements size is reached, next attempt to put something in cache should fail.
            /// This will also check that [27, 27] was indeed evicted.

            auto holder1 = cache.getOrSet(key, 27, 1, false);
            auto segments_1 = fromHolder(holder1); /// Get [27, 27]
            ASSERT_EQ(segments_1.size(), 1);
            assertRange(17, segments_1[0], DB::FileSegment::Range(27, 27), DB::FileSegment::State::EMPTY);
        }

        {
            auto holder = cache.getOrSet(key, 12, 10, false); /// Get [12, 21]
            auto segments = fromHolder(holder);
            ASSERT_EQ(segments.size(), 4);

            assertRange(18, segments[0], DB::FileSegment::Range(10, 14), DB::FileSegment::State::DOWNLOADED);
            assertRange(19, segments[1], DB::FileSegment::Range(15, 16), DB::FileSegment::State::DOWNLOADED);
            assertRange(20, segments[2], DB::FileSegment::Range(17, 20), DB::FileSegment::State::DOWNLOADED);

            assertRange(21, segments[3], DB::FileSegment::Range(21, 21), DB::FileSegment::State::EMPTY);

            ASSERT_TRUE(segments[3]->getOrSetDownloader() == DB::FileSegment::getCallerId());
            prepareAndDownload(segments[3]);

<<<<<<< HEAD
    {
        auto holder = cache.getOrSet(key, 23, 5, {}); /// Get [23, 28]
        auto segments = fromHolder(holder);
        ASSERT_EQ(segments.size(), 3);

        assertRange(22, segments[0], DB::FileSegment::Range(23, 23), DB::FileSegment::State::EMPTY);
        assertRange(23, segments[1], DB::FileSegment::Range(24, 26), DB::FileSegment::State::DOWNLOADED);
        assertRange(24, segments[2], DB::FileSegment::Range(27, 27), DB::FileSegment::State::EMPTY);

        ASSERT_TRUE(segments[0]->getOrSetDownloader() == DB::FileSegment::getCallerId());
        ASSERT_TRUE(segments[2]->getOrSetDownloader() == DB::FileSegment::getCallerId());
        prepareAndDownload(segments[0]);
        prepareAndDownload(segments[2]);
        segments[0]->completeWithState(DB::FileSegment::State::DOWNLOADED);
        segments[2]->completeWithState(DB::FileSegment::State::DOWNLOADED);
    }
=======
            segments[3]->completeWithState(DB::FileSegment::State::DOWNLOADED);
            ASSERT_TRUE(segments[3]->state() == DB::FileSegment::State::DOWNLOADED);
        }
>>>>>>> efc74e33

        /// Current cache:    [_____][__][____][_]   [___]
        ///                   ^          ^       ^   ^   ^
        ///                   10         17      21  24  26

<<<<<<< HEAD
    {
        auto holder5 = cache.getOrSet(key, 2, 3, {}); /// Get [2, 4]
        auto s5 = fromHolder(holder5);
        ASSERT_EQ(s5.size(), 1);
        assertRange(25, s5[0], DB::FileSegment::Range(2, 4), DB::FileSegment::State::EMPTY);

        auto holder1 = cache.getOrSet(key, 30, 2, {}); /// Get [30, 31]
        auto s1 = fromHolder(holder1);
        ASSERT_EQ(s1.size(), 1);
        assertRange(26, s1[0], DB::FileSegment::Range(30, 31), DB::FileSegment::State::EMPTY);

        ASSERT_TRUE(s5[0]->getOrSetDownloader() == DB::FileSegment::getCallerId());
        ASSERT_TRUE(s1[0]->getOrSetDownloader() == DB::FileSegment::getCallerId());
        prepareAndDownload(s5[0]);
        prepareAndDownload(s1[0]);
        s5[0]->completeWithState(DB::FileSegment::State::DOWNLOADED);
        s1[0]->completeWithState(DB::FileSegment::State::DOWNLOADED);
=======
        ASSERT_EQ(cache.getFileSegmentsNum(), 5);
>>>>>>> efc74e33

        {
            auto holder = cache.getOrSet(key, 23, 5, false); /// Get [23, 28]
            auto segments = fromHolder(holder);
            ASSERT_EQ(segments.size(), 3);

<<<<<<< HEAD
        auto holder2 = cache.getOrSet(key, 23, 1, {}); /// Get [23, 23]
        auto s2 = fromHolder(holder2);
        ASSERT_EQ(s2.size(), 1);

        auto holder3 = cache.getOrSet(key, 24, 3, {}); /// Get [24, 26]
        auto s3 = fromHolder(holder3);
        ASSERT_EQ(s3.size(), 1);

        auto holder4 = cache.getOrSet(key, 27, 1, {}); /// Get [27, 27]
        auto s4 = fromHolder(holder4);
        ASSERT_EQ(s4.size(), 1);

        /// All cache is now unreleasable because pointers are still hold
        auto holder6 = cache.getOrSet(key, 0, 40, {});
        auto f = fromHolder(holder6);
        ASSERT_EQ(f.size(), 9);

        assertRange(27, f[0], DB::FileSegment::Range(0, 1), DB::FileSegment::State::EMPTY);
        assertRange(28, f[2], DB::FileSegment::Range(5, 22), DB::FileSegment::State::EMPTY);
        assertRange(29, f[6], DB::FileSegment::Range(28, 29), DB::FileSegment::State::EMPTY);
        assertRange(30, f[8], DB::FileSegment::Range(32, 39), DB::FileSegment::State::EMPTY);

        ASSERT_TRUE(f[0]->getOrSetDownloader() == DB::FileSegment::getCallerId());
        ASSERT_TRUE(f[2]->getOrSetDownloader() == DB::FileSegment::getCallerId());
        ASSERT_TRUE(f[6]->getOrSetDownloader() == DB::FileSegment::getCallerId());
        ASSERT_TRUE(f[8]->getOrSetDownloader() == DB::FileSegment::getCallerId());

        ASSERT_FALSE(f[0]->reserve(1));
        ASSERT_FALSE(f[2]->reserve(1));
        ASSERT_FALSE(f[6]->reserve(1));
        ASSERT_FALSE(f[8]->reserve(1));
    }

    {
        auto holder = cache.getOrSet(key, 2, 3, {}); /// Get [2, 4]
        auto segments = fromHolder(holder);
        ASSERT_EQ(segments.size(), 1);
        assertRange(31, segments[0], DB::FileSegment::Range(2, 4), DB::FileSegment::State::DOWNLOADED);
    }

    /// Current cache:    [___]       [_][___][_]   [__]
    ///                   ^   ^       ^  ^   ^  ^   ^  ^
    ///                   2   4       23 24  26 27  30 31

    {
        auto holder = cache.getOrSet(key, 25, 5, {}); /// Get [25, 29]
        auto segments = fromHolder(holder);
        ASSERT_EQ(segments.size(), 3);
=======
            assertRange(22, segments[0], DB::FileSegment::Range(23, 23), DB::FileSegment::State::EMPTY);
            assertRange(23, segments[1], DB::FileSegment::Range(24, 26), DB::FileSegment::State::DOWNLOADED);
            assertRange(24, segments[2], DB::FileSegment::Range(27, 27), DB::FileSegment::State::EMPTY);

            ASSERT_TRUE(segments[0]->getOrSetDownloader() == DB::FileSegment::getCallerId());
            ASSERT_TRUE(segments[2]->getOrSetDownloader() == DB::FileSegment::getCallerId());
            prepareAndDownload(segments[0]);
            prepareAndDownload(segments[2]);
            segments[0]->completeWithState(DB::FileSegment::State::DOWNLOADED);
            segments[2]->completeWithState(DB::FileSegment::State::DOWNLOADED);
        }

        /// Current cache:    [____][_]  [][___][__]
        ///                   ^       ^  ^^^   ^^  ^
        ///                   17      21 2324  26  28
>>>>>>> efc74e33

        {
            auto holder5 = cache.getOrSet(key, 2, 3,false); /// Get [2, 4]
            auto s5 = fromHolder(holder5);
            ASSERT_EQ(s5.size(), 1);
            assertRange(25, s5[0], DB::FileSegment::Range(2, 4), DB::FileSegment::State::EMPTY);

            auto holder1 = cache.getOrSet(key, 30, 2, false); /// Get [30, 31]
            auto s1 = fromHolder(holder1);
            ASSERT_EQ(s1.size(), 1);
            assertRange(26, s1[0], DB::FileSegment::Range(30, 31), DB::FileSegment::State::EMPTY);

            ASSERT_TRUE(s5[0]->getOrSetDownloader() == DB::FileSegment::getCallerId());
            ASSERT_TRUE(s1[0]->getOrSetDownloader() == DB::FileSegment::getCallerId());
            prepareAndDownload(s5[0]);
            prepareAndDownload(s1[0]);
            s5[0]->completeWithState(DB::FileSegment::State::DOWNLOADED);
            s1[0]->completeWithState(DB::FileSegment::State::DOWNLOADED);

            /// Current cache:    [___]       [_][___][_]   [__]
            ///                   ^   ^       ^  ^   ^  ^   ^  ^
            ///                   2   4       23 24  26 27  30 31

            auto holder2 = cache.getOrSet(key, 23, 1, false); /// Get [23, 23]
            auto s2 = fromHolder(holder2);
            ASSERT_EQ(s2.size(), 1);

            auto holder3 = cache.getOrSet(key, 24, 3, false); /// Get [24, 26]
            auto s3 = fromHolder(holder3);
            ASSERT_EQ(s3.size(), 1);

            auto holder4 = cache.getOrSet(key, 27, 1, false); /// Get [27, 27]
            auto s4 = fromHolder(holder4);
            ASSERT_EQ(s4.size(), 1);

            /// All cache is now unreleasable because pointers are still hold
            auto holder6 = cache.getOrSet(key, 0, 40, false);
            auto f = fromHolder(holder6);
            ASSERT_EQ(f.size(), 9);

            assertRange(27, f[0], DB::FileSegment::Range(0, 1), DB::FileSegment::State::EMPTY);
            assertRange(28, f[2], DB::FileSegment::Range(5, 22), DB::FileSegment::State::EMPTY);
            assertRange(29, f[6], DB::FileSegment::Range(28, 29), DB::FileSegment::State::EMPTY);
            assertRange(30, f[8], DB::FileSegment::Range(32, 39), DB::FileSegment::State::EMPTY);

            ASSERT_TRUE(f[0]->getOrSetDownloader() == DB::FileSegment::getCallerId());
            ASSERT_TRUE(f[2]->getOrSetDownloader() == DB::FileSegment::getCallerId());
            ASSERT_TRUE(f[6]->getOrSetDownloader() == DB::FileSegment::getCallerId());
            ASSERT_TRUE(f[8]->getOrSetDownloader() == DB::FileSegment::getCallerId());

            ASSERT_FALSE(f[0]->reserve(1));
            ASSERT_FALSE(f[2]->reserve(1));
            ASSERT_FALSE(f[6]->reserve(1));
            ASSERT_FALSE(f[8]->reserve(1));
        }

        {
            auto holder = cache.getOrSet(key, 2, 3, false); /// Get [2, 4]
            auto segments = fromHolder(holder);
            ASSERT_EQ(segments.size(), 1);
            assertRange(31, segments[0], DB::FileSegment::Range(2, 4), DB::FileSegment::State::DOWNLOADED);
        }

        /// Current cache:    [___]       [_][___][_]   [__]
        ///                   ^   ^       ^  ^   ^  ^   ^  ^
        ///                   2   4       23 24  26 27  30 31

        {
<<<<<<< HEAD
            DB::ThreadStatus thread_status_1;
            auto query_context_1 = DB::Context::createCopy(getContext().context);
            query_context_1->makeQueryContext();
            query_context_1->setCurrentQueryId("query_id_1");
            DB::CurrentThread::QueryScope query_scope_holder_1(query_context_1);
            thread_status_1.attachQueryContext(query_context_1);

            auto holder_2 = cache.getOrSet(key, 25, 5, {}); /// Get [25, 29] once again.
            auto segments_2 = fromHolder(holder_2);
=======
            auto holder = cache.getOrSet(key, 25, 5, false); /// Get [25, 29]
            auto segments = fromHolder(holder);
>>>>>>> efc74e33
            ASSERT_EQ(segments.size(), 3);

            assertRange(32, segments[0], DB::FileSegment::Range(24, 26), DB::FileSegment::State::DOWNLOADED);
            assertRange(33, segments[1], DB::FileSegment::Range(27, 27), DB::FileSegment::State::DOWNLOADED);

            assertRange(34, segments[2], DB::FileSegment::Range(28, 29), DB::FileSegment::State::EMPTY);
            ASSERT_TRUE(segments[2]->getOrSetDownloader() == DB::FileSegment::getCallerId());
            ASSERT_TRUE(segments[2]->state() == DB::FileSegment::State::DOWNLOADING);

            bool lets_start_download = false;
            std::mutex mutex;
            std::condition_variable cv;

            std::thread other_1([&]
            {
                DB::ThreadStatus thread_status_1;
                auto query_context_1 = DB::Context::createCopy(getContext().context);
                query_context_1->makeQueryContext();
                query_context_1->setCurrentQueryId("query_id_1");
                DB::CurrentThread::QueryScope query_scope_holder_1(query_context_1);
                thread_status_1.attachQueryContext(query_context_1);

                auto holder_2 = cache.getOrSet(key, 25, 5, false); /// Get [25, 29] once again.
                auto segments_2 = fromHolder(holder_2);
                ASSERT_EQ(segments.size(), 3);

                assertRange(35, segments_2[0], DB::FileSegment::Range(24, 26), DB::FileSegment::State::DOWNLOADED);
                assertRange(36, segments_2[1], DB::FileSegment::Range(27, 27), DB::FileSegment::State::DOWNLOADED);
                assertRange(37, segments_2[2], DB::FileSegment::Range(28, 29), DB::FileSegment::State::DOWNLOADING);

                ASSERT_TRUE(segments[2]->getOrSetDownloader() != DB::FileSegment::getCallerId());
                ASSERT_TRUE(segments[2]->state() == DB::FileSegment::State::DOWNLOADING);

                {
                    std::lock_guard lock(mutex);
                    lets_start_download = true;
                }
                cv.notify_one();

                segments_2[2]->wait();
                ASSERT_TRUE(segments_2[2]->state() == DB::FileSegment::State::DOWNLOADED);
            });

            {
                std::unique_lock lock(mutex);
                cv.wait(lock, [&]{ return lets_start_download; });
            }

            prepareAndDownload(segments[2]);
            segments[2]->completeWithState(DB::FileSegment::State::DOWNLOADED);
            ASSERT_TRUE(segments[2]->state() == DB::FileSegment::State::DOWNLOADED);

            other_1.join();
        }

<<<<<<< HEAD
        prepareAndDownload(segments[2]);
        segments[2]->completeWithState(DB::FileSegment::State::DOWNLOADED);
        ASSERT_TRUE(segments[2]->state() == DB::FileSegment::State::DOWNLOADED);

        other_1.join();
    }

    /// Current cache:    [___]       [___][_][__][__]
    ///                   ^   ^       ^   ^  ^^  ^^  ^
    ///                   2   4       24  26 27  2930 31

    {
        /// Now let's check the similar case but getting ERROR state after segment->wait(), when
        /// state is changed not manually via segment->completeWithState(state) but from destructor of holder
        /// and notify_all() is also called from destructor of holder.

        std::optional<DB::FileSegmentsHolder> holder;
        holder.emplace(cache.getOrSet(key, 3, 23, {})); /// Get [3, 25]

        auto segments = fromHolder(*holder);
        ASSERT_EQ(segments.size(), 3);
=======
        /// Current cache:    [___]       [___][_][__][__]
        ///                   ^   ^       ^   ^  ^^  ^^  ^
        ///                   2   4       24  26 27  2930 31
>>>>>>> efc74e33

        {
            /// Now let's check the similar case but getting ERROR state after segment->wait(), when
            /// state is changed not manually via segment->complete(state) but from destructor of holder
            /// and notify_all() is also called from destructor of holder.

            std::optional<DB::FileSegmentsHolder> holder;
            holder.emplace(cache.getOrSet(key, 3, 23, false)); /// Get [3, 25]

            auto segments = fromHolder(*holder);
            ASSERT_EQ(segments.size(), 3);

            assertRange(38, segments[0], DB::FileSegment::Range(2, 4), DB::FileSegment::State::DOWNLOADED);

            assertRange(39, segments[1], DB::FileSegment::Range(5, 23), DB::FileSegment::State::EMPTY);
            ASSERT_TRUE(segments[1]->getOrSetDownloader() == DB::FileSegment::getCallerId());
            ASSERT_TRUE(segments[1]->state() == DB::FileSegment::State::DOWNLOADING);

<<<<<<< HEAD
            auto holder_2 = cache.getOrSet(key, 3, 23, {}); /// Get [3, 25] once again
            auto segments_2 = fromHolder(*holder);
            ASSERT_EQ(segments_2.size(), 3);
=======
            assertRange(40, segments[2], DB::FileSegment::Range(24, 26), DB::FileSegment::State::DOWNLOADED);
>>>>>>> efc74e33

            bool lets_start_download = false;
            std::mutex mutex;
            std::condition_variable cv;

            std::thread other_1([&]
            {
                DB::ThreadStatus thread_status_1;
                auto query_context_1 = DB::Context::createCopy(getContext().context);
                query_context_1->makeQueryContext();
                query_context_1->setCurrentQueryId("query_id_1");
                DB::CurrentThread::QueryScope query_scope_holder_1(query_context_1);
                thread_status_1.attachQueryContext(query_context_1);

                auto holder_2 = cache.getOrSet(key, 3, 23, false); /// Get [3, 25] once again
                auto segments_2 = fromHolder(*holder);
                ASSERT_EQ(segments_2.size(), 3);

                assertRange(41, segments_2[0], DB::FileSegment::Range(2, 4), DB::FileSegment::State::DOWNLOADED);
                assertRange(42, segments_2[1], DB::FileSegment::Range(5, 23), DB::FileSegment::State::DOWNLOADING);
                assertRange(43, segments_2[2], DB::FileSegment::Range(24, 26), DB::FileSegment::State::DOWNLOADED);

                ASSERT_TRUE(segments_2[1]->getDownloader() != DB::FileSegment::getCallerId());
                ASSERT_TRUE(segments_2[1]->state() == DB::FileSegment::State::DOWNLOADING);

                {
                    std::lock_guard lock(mutex);
                    lets_start_download = true;
                }
                cv.notify_one();

                segments_2[1]->wait();
                printRanges(segments_2);
                ASSERT_TRUE(segments_2[1]->state() == DB::FileSegment::State::PARTIALLY_DOWNLOADED);

                ASSERT_TRUE(segments_2[1]->getOrSetDownloader() == DB::FileSegment::getCallerId());
                prepareAndDownload(segments_2[1]);
                segments_2[1]->completeWithState(DB::FileSegment::State::DOWNLOADED);
            });

            {
                std::unique_lock lock(mutex);
                cv.wait(lock, [&]{ return lets_start_download; });
            }

            holder.reset();
            other_1.join();
            printRanges(segments);
            ASSERT_TRUE(segments[1]->state() == DB::FileSegment::State::DOWNLOADED);
        }
    }

    /// Current cache:    [___][        ][___][_][__]
    ///                   ^   ^^         ^   ^^  ^  ^
    ///                   2   45       24  2627 28 29

    {
        /// Test LRUCache::restore().

        auto cache2 = DB::FileCache(cache_base_path, settings);
        cache2.initialize();
        auto key = cache2.hash("key1");

        auto holder1 = cache2.getOrSet(key, 2, 28, {}); /// Get [2, 29]

        auto segments1 = fromHolder(holder1);
        ASSERT_EQ(segments1.size(), 5);

        assertRange(44, segments1[0], DB::FileSegment::Range(2, 4), DB::FileSegment::State::DOWNLOADED);
        assertRange(45, segments1[1], DB::FileSegment::Range(5, 23), DB::FileSegment::State::DOWNLOADED);
        assertRange(45, segments1[2], DB::FileSegment::Range(24, 26), DB::FileSegment::State::DOWNLOADED);
        assertRange(46, segments1[3], DB::FileSegment::Range(27, 27), DB::FileSegment::State::DOWNLOADED);
        assertRange(47, segments1[4], DB::FileSegment::Range(28, 29), DB::FileSegment::State::DOWNLOADED);
    }

    {
        /// Test max file segment size

        auto settings2 = settings;
        settings2.max_file_segment_size = 10;
        auto cache2 = DB::FileCache(caches_dir / "cache2", settings2);
        cache2.initialize();
        auto key = cache2.hash("key1");

        auto holder1 = cache2.getOrSet(key, 0, 25, {}); /// Get [0, 24]
        auto segments1 = fromHolder(holder1);

        ASSERT_EQ(segments1.size(), 3);
        assertRange(48, segments1[0], DB::FileSegment::Range(0, 9), DB::FileSegment::State::EMPTY);
        assertRange(49, segments1[1], DB::FileSegment::Range(10, 19), DB::FileSegment::State::EMPTY);
        assertRange(50, segments1[2], DB::FileSegment::Range(20, 24), DB::FileSegment::State::EMPTY);
    }

}<|MERGE_RESOLUTION|>--- conflicted
+++ resolved
@@ -89,6 +89,7 @@
 {
     if (fs::exists(cache_base_path))
         fs::remove_all(cache_base_path);
+    fs::create_directories(cache_base_path);
 
     DB::ThreadStatus thread_status;
 
@@ -104,19 +105,12 @@
     settings.max_elements = 5;
 
     {
-<<<<<<< HEAD
-        auto holder = cache.getOrSet(key, 0, 10, {});  /// Add range [0, 9]
-        auto segments = fromHolder(holder);
-        /// Range was not present in cache. It should be added in cache as one while file segment.
-        ASSERT_EQ(segments.size(), 1);
-=======
         auto cache = DB::FileCache(cache_base_path, settings);
         cache.initialize();
         auto key = cache.hash("key1");
->>>>>>> efc74e33
-
-        {
-            auto holder = cache.getOrSet(key, 0, 10, false);  /// Add range [0, 9]
+
+        {
+            auto holder = cache.getOrSet(key, 0, 10, {});  /// Add range [0, 9]
             auto segments = fromHolder(holder);
             /// Range was not present in cache. It should be added in cache as one while file segment.
             ASSERT_EQ(segments.size(), 1);
@@ -132,54 +126,6 @@
             ASSERT_TRUE(segments[0]->reserve(segments[0]->range().size()));
             assertRange(2, segments[0], DB::FileSegment::Range(0, 9), DB::FileSegment::State::DOWNLOADING);
 
-<<<<<<< HEAD
-    {
-        /// Want range [5, 14], but [0, 9] already in cache, so only [10, 14] will be put in cache.
-        auto holder = cache.getOrSet(key, 5, 10, {});
-        auto segments = fromHolder(holder);
-        ASSERT_EQ(segments.size(), 2);
-
-        assertRange(4, segments[0], DB::FileSegment::Range(0, 9), DB::FileSegment::State::DOWNLOADED);
-        assertRange(5, segments[1], DB::FileSegment::Range(10, 14), DB::FileSegment::State::EMPTY);
-
-        ASSERT_TRUE(segments[1]->getOrSetDownloader() == DB::FileSegment::getCallerId());
-        prepareAndDownload(segments[1]);
-        segments[1]->completeWithState(DB::FileSegment::State::DOWNLOADED);
-        assertRange(6, segments[1], DB::FileSegment::Range(10, 14), DB::FileSegment::State::DOWNLOADED);
-    }
-
-    /// Current cache:    [__________][_____]
-    ///                   ^          ^^     ^
-    ///                   0          910    14
-    ASSERT_EQ(cache.getFileSegmentsNum(), 2);
-    ASSERT_EQ(cache.getUsedCacheSize(), 15);
-
-    {
-        auto holder = cache.getOrSet(key, 9, 1, {});  /// Get [9, 9]
-        auto segments = fromHolder(holder);
-        ASSERT_EQ(segments.size(), 1);
-        assertRange(7, segments[0], DB::FileSegment::Range(0, 9), DB::FileSegment::State::DOWNLOADED);
-    }
-
-    {
-        auto holder = cache.getOrSet(key, 9, 2, {});  /// Get [9, 10]
-        auto segments = fromHolder(holder);
-        ASSERT_EQ(segments.size(), 2);
-        assertRange(8, segments[0], DB::FileSegment::Range(0, 9), DB::FileSegment::State::DOWNLOADED);
-        assertRange(9, segments[1], DB::FileSegment::Range(10, 14), DB::FileSegment::State::DOWNLOADED);
-    }
-
-    {
-        auto holder = cache.getOrSet(key, 10, 1, {});  /// Get [10, 10]
-        auto segments = fromHolder(holder);
-        ASSERT_EQ(segments.size(), 1);
-        assertRange(10, segments[0], DB::FileSegment::Range(10, 14), DB::FileSegment::State::DOWNLOADED);
-    }
-
-    complete(cache.getOrSet(key, 17, 4, {})); /// Get [17, 20]
-    complete(cache.getOrSet(key, 24, 3, {})); /// Get [24, 26]
-    /// completeWithState(cache.getOrSet(key, 27, 1, false)); /// Get [27, 27]
-=======
             download(segments[0]);
             segments[0]->completeWithState(DB::FileSegment::State::DOWNLOADED);
             assertRange(3, segments[0], DB::FileSegment::Range(0, 9), DB::FileSegment::State::DOWNLOADED);
@@ -193,7 +139,7 @@
 
         {
             /// Want range [5, 14], but [0, 9] already in cache, so only [10, 14] will be put in cache.
-            auto holder = cache.getOrSet(key, 5, 10, false);
+            auto holder = cache.getOrSet(key, 5, 10, {});
             auto segments = fromHolder(holder);
             ASSERT_EQ(segments.size(), 2);
 
@@ -213,38 +159,30 @@
         ASSERT_EQ(cache.getUsedCacheSize(), 15);
 
         {
-            auto holder = cache.getOrSet(key, 9, 1, false);  /// Get [9, 9]
+            auto holder = cache.getOrSet(key, 9, 1, {});  /// Get [9, 9]
             auto segments = fromHolder(holder);
             ASSERT_EQ(segments.size(), 1);
             assertRange(7, segments[0], DB::FileSegment::Range(0, 9), DB::FileSegment::State::DOWNLOADED);
         }
->>>>>>> efc74e33
-
-        {
-            auto holder = cache.getOrSet(key, 9, 2, false);  /// Get [9, 10]
+
+        {
+            auto holder = cache.getOrSet(key, 9, 2, {});  /// Get [9, 10]
             auto segments = fromHolder(holder);
             ASSERT_EQ(segments.size(), 2);
             assertRange(8, segments[0], DB::FileSegment::Range(0, 9), DB::FileSegment::State::DOWNLOADED);
             assertRange(9, segments[1], DB::FileSegment::Range(10, 14), DB::FileSegment::State::DOWNLOADED);
         }
 
-<<<<<<< HEAD
-    {
-        auto holder = cache.getOrSet(key, 0, 26, {}); /// Get [0, 25]
-        auto segments = fromHolder(holder);
-        ASSERT_EQ(segments.size(), 6);
-=======
-        {
-            auto holder = cache.getOrSet(key, 10, 1, false);  /// Get [10, 10]
+        {
+            auto holder = cache.getOrSet(key, 10, 1, {});  /// Get [10, 10]
             auto segments = fromHolder(holder);
             ASSERT_EQ(segments.size(), 1);
             assertRange(10, segments[0], DB::FileSegment::Range(10, 14), DB::FileSegment::State::DOWNLOADED);
         }
->>>>>>> efc74e33
-
-        complete(cache.getOrSet(key, 17, 4, false)); /// Get [17, 20]
-        complete(cache.getOrSet(key, 24, 3, false)); /// Get [24, 26]
-        /// complete(cache.getOrSet(key, 27, 1, false)); /// Get [27, 27]
+
+        complete(cache.getOrSet(key, 17, 4, {})); /// Get [17, 20]
+        complete(cache.getOrSet(key, 24, 3, {})); /// Get [24, 26]
+        /// completeWithState(cache.getOrSet(key, 27, 1, false)); /// Get [27, 27]
 
         /// Current cache:    [__________][_____]   [____]    [___][]
         ///                   ^          ^^     ^   ^    ^    ^   ^^^
@@ -254,7 +192,7 @@
         ASSERT_EQ(cache.getUsedCacheSize(), 22);
 
         {
-            auto holder = cache.getOrSet(key, 0, 26, false); /// Get [0, 25]
+            auto holder = cache.getOrSet(key, 0, 26, {}); /// Get [0, 25]
             auto segments = fromHolder(holder);
             ASSERT_EQ(segments.size(), 6);
 
@@ -276,39 +214,26 @@
             ASSERT_TRUE(segments[4]->getOrSetDownloader() == DB::FileSegment::getCallerId());
             ASSERT_FALSE(segments[4]->reserve(1));
 
-<<<<<<< HEAD
-        auto holder1 = cache.getOrSet(key, 27, 1, {});
-        auto segments_1 = fromHolder(holder1); /// Get [27, 27]
-        ASSERT_EQ(segments_1.size(), 1);
-        assertRange(17, segments_1[0], DB::FileSegment::Range(27, 27), DB::FileSegment::State::EMPTY);
-    }
-
-    {
-        auto holder = cache.getOrSet(key, 12, 10, {}); /// Get [12, 21]
-        auto segments = fromHolder(holder);
-        ASSERT_EQ(segments.size(), 4);
-=======
             assertRange(16, segments[5], DB::FileSegment::Range(24, 26), DB::FileSegment::State::DOWNLOADED);
 
             /// Current cache:    [__________][_____][   ][____]    [___]
             ///                   ^                            ^    ^
             ///                   0                            20   24
             ///
->>>>>>> efc74e33
 
             /// Range [27, 27] must be evicted in previous getOrSet [0, 25].
             /// Let's not invalidate pointers to returned segments from range [0, 25] and
             /// as max elements size is reached, next attempt to put something in cache should fail.
             /// This will also check that [27, 27] was indeed evicted.
 
-            auto holder1 = cache.getOrSet(key, 27, 1, false);
+            auto holder1 = cache.getOrSet(key, 27, 1, {});
             auto segments_1 = fromHolder(holder1); /// Get [27, 27]
             ASSERT_EQ(segments_1.size(), 1);
             assertRange(17, segments_1[0], DB::FileSegment::Range(27, 27), DB::FileSegment::State::EMPTY);
         }
 
         {
-            auto holder = cache.getOrSet(key, 12, 10, false); /// Get [12, 21]
+            auto holder = cache.getOrSet(key, 12, 10, {}); /// Get [12, 21]
             auto segments = fromHolder(holder);
             ASSERT_EQ(segments.size(), 4);
 
@@ -321,110 +246,21 @@
             ASSERT_TRUE(segments[3]->getOrSetDownloader() == DB::FileSegment::getCallerId());
             prepareAndDownload(segments[3]);
 
-<<<<<<< HEAD
-    {
-        auto holder = cache.getOrSet(key, 23, 5, {}); /// Get [23, 28]
-        auto segments = fromHolder(holder);
-        ASSERT_EQ(segments.size(), 3);
-
-        assertRange(22, segments[0], DB::FileSegment::Range(23, 23), DB::FileSegment::State::EMPTY);
-        assertRange(23, segments[1], DB::FileSegment::Range(24, 26), DB::FileSegment::State::DOWNLOADED);
-        assertRange(24, segments[2], DB::FileSegment::Range(27, 27), DB::FileSegment::State::EMPTY);
-
-        ASSERT_TRUE(segments[0]->getOrSetDownloader() == DB::FileSegment::getCallerId());
-        ASSERT_TRUE(segments[2]->getOrSetDownloader() == DB::FileSegment::getCallerId());
-        prepareAndDownload(segments[0]);
-        prepareAndDownload(segments[2]);
-        segments[0]->completeWithState(DB::FileSegment::State::DOWNLOADED);
-        segments[2]->completeWithState(DB::FileSegment::State::DOWNLOADED);
-    }
-=======
             segments[3]->completeWithState(DB::FileSegment::State::DOWNLOADED);
             ASSERT_TRUE(segments[3]->state() == DB::FileSegment::State::DOWNLOADED);
         }
->>>>>>> efc74e33
 
         /// Current cache:    [_____][__][____][_]   [___]
         ///                   ^          ^       ^   ^   ^
         ///                   10         17      21  24  26
 
-<<<<<<< HEAD
-    {
-        auto holder5 = cache.getOrSet(key, 2, 3, {}); /// Get [2, 4]
-        auto s5 = fromHolder(holder5);
-        ASSERT_EQ(s5.size(), 1);
-        assertRange(25, s5[0], DB::FileSegment::Range(2, 4), DB::FileSegment::State::EMPTY);
-
-        auto holder1 = cache.getOrSet(key, 30, 2, {}); /// Get [30, 31]
-        auto s1 = fromHolder(holder1);
-        ASSERT_EQ(s1.size(), 1);
-        assertRange(26, s1[0], DB::FileSegment::Range(30, 31), DB::FileSegment::State::EMPTY);
-
-        ASSERT_TRUE(s5[0]->getOrSetDownloader() == DB::FileSegment::getCallerId());
-        ASSERT_TRUE(s1[0]->getOrSetDownloader() == DB::FileSegment::getCallerId());
-        prepareAndDownload(s5[0]);
-        prepareAndDownload(s1[0]);
-        s5[0]->completeWithState(DB::FileSegment::State::DOWNLOADED);
-        s1[0]->completeWithState(DB::FileSegment::State::DOWNLOADED);
-=======
         ASSERT_EQ(cache.getFileSegmentsNum(), 5);
->>>>>>> efc74e33
-
-        {
-            auto holder = cache.getOrSet(key, 23, 5, false); /// Get [23, 28]
+
+        {
+            auto holder = cache.getOrSet(key, 23, 5, {}); /// Get [23, 28]
             auto segments = fromHolder(holder);
             ASSERT_EQ(segments.size(), 3);
 
-<<<<<<< HEAD
-        auto holder2 = cache.getOrSet(key, 23, 1, {}); /// Get [23, 23]
-        auto s2 = fromHolder(holder2);
-        ASSERT_EQ(s2.size(), 1);
-
-        auto holder3 = cache.getOrSet(key, 24, 3, {}); /// Get [24, 26]
-        auto s3 = fromHolder(holder3);
-        ASSERT_EQ(s3.size(), 1);
-
-        auto holder4 = cache.getOrSet(key, 27, 1, {}); /// Get [27, 27]
-        auto s4 = fromHolder(holder4);
-        ASSERT_EQ(s4.size(), 1);
-
-        /// All cache is now unreleasable because pointers are still hold
-        auto holder6 = cache.getOrSet(key, 0, 40, {});
-        auto f = fromHolder(holder6);
-        ASSERT_EQ(f.size(), 9);
-
-        assertRange(27, f[0], DB::FileSegment::Range(0, 1), DB::FileSegment::State::EMPTY);
-        assertRange(28, f[2], DB::FileSegment::Range(5, 22), DB::FileSegment::State::EMPTY);
-        assertRange(29, f[6], DB::FileSegment::Range(28, 29), DB::FileSegment::State::EMPTY);
-        assertRange(30, f[8], DB::FileSegment::Range(32, 39), DB::FileSegment::State::EMPTY);
-
-        ASSERT_TRUE(f[0]->getOrSetDownloader() == DB::FileSegment::getCallerId());
-        ASSERT_TRUE(f[2]->getOrSetDownloader() == DB::FileSegment::getCallerId());
-        ASSERT_TRUE(f[6]->getOrSetDownloader() == DB::FileSegment::getCallerId());
-        ASSERT_TRUE(f[8]->getOrSetDownloader() == DB::FileSegment::getCallerId());
-
-        ASSERT_FALSE(f[0]->reserve(1));
-        ASSERT_FALSE(f[2]->reserve(1));
-        ASSERT_FALSE(f[6]->reserve(1));
-        ASSERT_FALSE(f[8]->reserve(1));
-    }
-
-    {
-        auto holder = cache.getOrSet(key, 2, 3, {}); /// Get [2, 4]
-        auto segments = fromHolder(holder);
-        ASSERT_EQ(segments.size(), 1);
-        assertRange(31, segments[0], DB::FileSegment::Range(2, 4), DB::FileSegment::State::DOWNLOADED);
-    }
-
-    /// Current cache:    [___]       [_][___][_]   [__]
-    ///                   ^   ^       ^  ^   ^  ^   ^  ^
-    ///                   2   4       23 24  26 27  30 31
-
-    {
-        auto holder = cache.getOrSet(key, 25, 5, {}); /// Get [25, 29]
-        auto segments = fromHolder(holder);
-        ASSERT_EQ(segments.size(), 3);
-=======
             assertRange(22, segments[0], DB::FileSegment::Range(23, 23), DB::FileSegment::State::EMPTY);
             assertRange(23, segments[1], DB::FileSegment::Range(24, 26), DB::FileSegment::State::DOWNLOADED);
             assertRange(24, segments[2], DB::FileSegment::Range(27, 27), DB::FileSegment::State::EMPTY);
@@ -440,15 +276,14 @@
         /// Current cache:    [____][_]  [][___][__]
         ///                   ^       ^  ^^^   ^^  ^
         ///                   17      21 2324  26  28
->>>>>>> efc74e33
-
-        {
-            auto holder5 = cache.getOrSet(key, 2, 3,false); /// Get [2, 4]
+
+        {
+            auto holder5 = cache.getOrSet(key, 2, 3, {}); /// Get [2, 4]
             auto s5 = fromHolder(holder5);
             ASSERT_EQ(s5.size(), 1);
             assertRange(25, s5[0], DB::FileSegment::Range(2, 4), DB::FileSegment::State::EMPTY);
 
-            auto holder1 = cache.getOrSet(key, 30, 2, false); /// Get [30, 31]
+            auto holder1 = cache.getOrSet(key, 30, 2, {}); /// Get [30, 31]
             auto s1 = fromHolder(holder1);
             ASSERT_EQ(s1.size(), 1);
             assertRange(26, s1[0], DB::FileSegment::Range(30, 31), DB::FileSegment::State::EMPTY);
@@ -464,20 +299,20 @@
             ///                   ^   ^       ^  ^   ^  ^   ^  ^
             ///                   2   4       23 24  26 27  30 31
 
-            auto holder2 = cache.getOrSet(key, 23, 1, false); /// Get [23, 23]
+            auto holder2 = cache.getOrSet(key, 23, 1, {}); /// Get [23, 23]
             auto s2 = fromHolder(holder2);
             ASSERT_EQ(s2.size(), 1);
 
-            auto holder3 = cache.getOrSet(key, 24, 3, false); /// Get [24, 26]
+            auto holder3 = cache.getOrSet(key, 24, 3, {}); /// Get [24, 26]
             auto s3 = fromHolder(holder3);
             ASSERT_EQ(s3.size(), 1);
 
-            auto holder4 = cache.getOrSet(key, 27, 1, false); /// Get [27, 27]
+            auto holder4 = cache.getOrSet(key, 27, 1, {}); /// Get [27, 27]
             auto s4 = fromHolder(holder4);
             ASSERT_EQ(s4.size(), 1);
 
             /// All cache is now unreleasable because pointers are still hold
-            auto holder6 = cache.getOrSet(key, 0, 40, false);
+            auto holder6 = cache.getOrSet(key, 0, 40, {});
             auto f = fromHolder(holder6);
             ASSERT_EQ(f.size(), 9);
 
@@ -498,7 +333,7 @@
         }
 
         {
-            auto holder = cache.getOrSet(key, 2, 3, false); /// Get [2, 4]
+            auto holder = cache.getOrSet(key, 2, 3, {}); /// Get [2, 4]
             auto segments = fromHolder(holder);
             ASSERT_EQ(segments.size(), 1);
             assertRange(31, segments[0], DB::FileSegment::Range(2, 4), DB::FileSegment::State::DOWNLOADED);
@@ -509,20 +344,8 @@
         ///                   2   4       23 24  26 27  30 31
 
         {
-<<<<<<< HEAD
-            DB::ThreadStatus thread_status_1;
-            auto query_context_1 = DB::Context::createCopy(getContext().context);
-            query_context_1->makeQueryContext();
-            query_context_1->setCurrentQueryId("query_id_1");
-            DB::CurrentThread::QueryScope query_scope_holder_1(query_context_1);
-            thread_status_1.attachQueryContext(query_context_1);
-
-            auto holder_2 = cache.getOrSet(key, 25, 5, {}); /// Get [25, 29] once again.
-            auto segments_2 = fromHolder(holder_2);
-=======
-            auto holder = cache.getOrSet(key, 25, 5, false); /// Get [25, 29]
-            auto segments = fromHolder(holder);
->>>>>>> efc74e33
+            auto holder = cache.getOrSet(key, 25, 5, {}); /// Get [25, 29]
+            auto segments = fromHolder(holder);
             ASSERT_EQ(segments.size(), 3);
 
             assertRange(32, segments[0], DB::FileSegment::Range(24, 26), DB::FileSegment::State::DOWNLOADED);
@@ -545,7 +368,7 @@
                 DB::CurrentThread::QueryScope query_scope_holder_1(query_context_1);
                 thread_status_1.attachQueryContext(query_context_1);
 
-                auto holder_2 = cache.getOrSet(key, 25, 5, false); /// Get [25, 29] once again.
+                auto holder_2 = cache.getOrSet(key, 25, 5, {}); /// Get [25, 29] once again.
                 auto segments_2 = fromHolder(holder_2);
                 ASSERT_EQ(segments.size(), 3);
 
@@ -578,41 +401,17 @@
             other_1.join();
         }
 
-<<<<<<< HEAD
-        prepareAndDownload(segments[2]);
-        segments[2]->completeWithState(DB::FileSegment::State::DOWNLOADED);
-        ASSERT_TRUE(segments[2]->state() == DB::FileSegment::State::DOWNLOADED);
-
-        other_1.join();
-    }
-
-    /// Current cache:    [___]       [___][_][__][__]
-    ///                   ^   ^       ^   ^  ^^  ^^  ^
-    ///                   2   4       24  26 27  2930 31
-
-    {
-        /// Now let's check the similar case but getting ERROR state after segment->wait(), when
-        /// state is changed not manually via segment->completeWithState(state) but from destructor of holder
-        /// and notify_all() is also called from destructor of holder.
-
-        std::optional<DB::FileSegmentsHolder> holder;
-        holder.emplace(cache.getOrSet(key, 3, 23, {})); /// Get [3, 25]
-
-        auto segments = fromHolder(*holder);
-        ASSERT_EQ(segments.size(), 3);
-=======
         /// Current cache:    [___]       [___][_][__][__]
         ///                   ^   ^       ^   ^  ^^  ^^  ^
         ///                   2   4       24  26 27  2930 31
->>>>>>> efc74e33
 
         {
             /// Now let's check the similar case but getting ERROR state after segment->wait(), when
-            /// state is changed not manually via segment->complete(state) but from destructor of holder
+            /// state is changed not manually via segment->completeWithState(state) but from destructor of holder
             /// and notify_all() is also called from destructor of holder.
 
             std::optional<DB::FileSegmentsHolder> holder;
-            holder.emplace(cache.getOrSet(key, 3, 23, false)); /// Get [3, 25]
+            holder.emplace(cache.getOrSet(key, 3, 23, {})); /// Get [3, 25]
 
             auto segments = fromHolder(*holder);
             ASSERT_EQ(segments.size(), 3);
@@ -623,13 +422,7 @@
             ASSERT_TRUE(segments[1]->getOrSetDownloader() == DB::FileSegment::getCallerId());
             ASSERT_TRUE(segments[1]->state() == DB::FileSegment::State::DOWNLOADING);
 
-<<<<<<< HEAD
-            auto holder_2 = cache.getOrSet(key, 3, 23, {}); /// Get [3, 25] once again
-            auto segments_2 = fromHolder(*holder);
-            ASSERT_EQ(segments_2.size(), 3);
-=======
             assertRange(40, segments[2], DB::FileSegment::Range(24, 26), DB::FileSegment::State::DOWNLOADED);
->>>>>>> efc74e33
 
             bool lets_start_download = false;
             std::mutex mutex;
@@ -644,7 +437,7 @@
                 DB::CurrentThread::QueryScope query_scope_holder_1(query_context_1);
                 thread_status_1.attachQueryContext(query_context_1);
 
-                auto holder_2 = cache.getOrSet(key, 3, 23, false); /// Get [3, 25] once again
+                auto holder_2 = cache.getOrSet(key, 3, 23, {}); /// Get [3, 25] once again
                 auto segments_2 = fromHolder(*holder);
                 ASSERT_EQ(segments_2.size(), 3);
 
