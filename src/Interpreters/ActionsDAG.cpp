--- conflicted
+++ resolved
@@ -1838,8 +1838,6 @@
     }
 
     auto conjunction = getConjunctionNodes(predicate, allowed_nodes);
-<<<<<<< HEAD
-
     if (conjunction.allowed.empty())
         return nullptr;
 
@@ -1857,8 +1855,6 @@
         }
     }
 
-=======
->>>>>>> 053d4fd1
     auto actions = cloneActionsForConjunction(conjunction.allowed, all_inputs);
     if (!actions)
         return nullptr;
