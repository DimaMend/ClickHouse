#include <Interpreters/ActionsDAG.h>

#include <DataTypes/DataTypeArray.h>
#include <DataTypes/DataTypeString.h>
#include <Functions/IFunction.h>
#include <Functions/IFunctionAdaptors.h>
#include <Functions/FunctionsConversion.h>
#include <Functions/materialize.h>
#include <Functions/FunctionsLogical.h>
#include <Interpreters/Context.h>
#include <Interpreters/ExpressionJIT.h>
#include <IO/WriteBufferFromString.h>
#include <IO/Operators.h>

#include <stack>

namespace DB
{

namespace ErrorCodes
{
    extern const int LOGICAL_ERROR;
    extern const int UNKNOWN_IDENTIFIER;
    extern const int TYPE_MISMATCH;
    extern const int NUMBER_OF_COLUMNS_DOESNT_MATCH;
    extern const int THERE_IS_NO_COLUMN;
    extern const int ILLEGAL_COLUMN;
}


ActionsDAG::ActionsDAG(const NamesAndTypesList & inputs_)
{
    for (const auto & input : inputs_)
        index.push_back(&addInput(input.name, input.type));
}

ActionsDAG::ActionsDAG(const ColumnsWithTypeAndName & inputs_)
{
    for (const auto & input : inputs_)
    {
        if (input.column && isColumnConst(*input.column))
        {
            addInput(input);

            /// Here we also add column.
            /// It will allow to remove input which is actually constant (after projection).
            /// Also, some transforms from query pipeline may randomly materialize constants,
            ///   without any respect to header structure. So, it is a way to drop materialized column and use
            ///   constant value from header.
            /// We cannot remove such input right now cause inputs positions are important in some cases.
            index.push_back(&addColumn(input));
        }
        else
            index.push_back(&addInput(input.name, input.type));
    }
}

ActionsDAG::Node & ActionsDAG::addNode(Node node)
{
    auto & res = nodes.emplace_back(std::move(node));

    if (res.type == ActionType::INPUT)
        inputs.emplace_back(&res);

    return res;
}

const ActionsDAG::Node & ActionsDAG::addInput(std::string name, DataTypePtr type)
{
    Node node;
    node.type = ActionType::INPUT;
    node.result_type = std::move(type);
    node.result_name = std::move(name);

    return addNode(std::move(node));
}

const ActionsDAG::Node & ActionsDAG::addInput(ColumnWithTypeAndName column)
{
    Node node;
    node.type = ActionType::INPUT;
    node.result_type = std::move(column.type);
    node.result_name = std::move(column.name);
    node.column = std::move(column.column);

    return addNode(std::move(node));
}

const ActionsDAG::Node & ActionsDAG::addColumn(ColumnWithTypeAndName column)
{
    if (!column.column)
        throw Exception(ErrorCodes::LOGICAL_ERROR, "Cannot add column {} because it is nullptr", column.name);

    Node node;
    node.type = ActionType::COLUMN;
    node.result_type = std::move(column.type);
    node.result_name = std::move(column.name);
    node.column = std::move(column.column);

    return addNode(std::move(node));
}

const ActionsDAG::Node & ActionsDAG::addAlias(const Node & child, std::string alias)
{
    Node node;
    node.type = ActionType::ALIAS;
    node.result_type = child.result_type;
    node.result_name = std::move(alias);
    node.column = child.column;
    node.children.emplace_back(&child);

    return addNode(std::move(node));
}

const ActionsDAG::Node & ActionsDAG::addArrayJoin(const Node & child, std::string result_name)
{
    const DataTypeArray * array_type = typeid_cast<const DataTypeArray *>(child.result_type.get());
    if (!array_type)
        throw Exception("ARRAY JOIN requires array argument", ErrorCodes::TYPE_MISMATCH);

    Node node;
    node.type = ActionType::ARRAY_JOIN;
    node.result_type = array_type->getNestedType();
    node.result_name = std::move(result_name);
    node.children.emplace_back(&child);

    return addNode(std::move(node));
}

const ActionsDAG::Node & ActionsDAG::addFunction(
        const FunctionOverloadResolverPtr & function,
        NodeRawConstPtrs children,
        std::string result_name)
{
    size_t num_arguments = children.size();

    Node node;
    node.type = ActionType::FUNCTION;
    node.function_builder = function;
    node.children = std::move(children);

    bool all_const = true;
    ColumnsWithTypeAndName arguments(num_arguments);

    for (size_t i = 0; i < num_arguments; ++i)
    {
        const auto & child = *node.children[i];

        ColumnWithTypeAndName argument;
        argument.column = child.column;
        argument.type = child.result_type;
        argument.name = child.result_name;

        if (!argument.column || !isColumnConst(*argument.column))
            all_const = false;

        arguments[i] = std::move(argument);
    }

    node.function_base = function->build(arguments);
    node.result_type = node.function_base->getResultType();
    node.function = node.function_base->prepare(arguments);

    /// If all arguments are constants, and function is suitable to be executed in 'prepare' stage - execute function.
    if (all_const && node.function_base->isSuitableForConstantFolding())
    {
        size_t num_rows = arguments.empty() ? 0 : arguments.front().column->size();
        auto col = node.function->execute(arguments, node.result_type, num_rows, true);

        /// If the result is not a constant, just in case, we will consider the result as unknown.
        if (isColumnConst(*col))
        {
            /// All constant (literal) columns in block are added with size 1.
            /// But if there was no columns in block before executing a function, the result has size 0.
            /// Change the size to 1.

            if (col->empty())
                col = col->cloneResized(1);

            node.column = std::move(col);
        }
    }

    /// Some functions like ignore() or getTypeName() always return constant result even if arguments are not constant.
    /// We can't do constant folding, but can specify in sample block that function result is constant to avoid
    /// unnecessary materialization.
    if (!node.column && node.function_base->isSuitableForConstantFolding())
    {
        if (auto col = node.function_base->getResultIfAlwaysReturnsConstantAndHasArguments(arguments))
        {
            node.column = std::move(col);
            node.allow_constant_folding = false;
        }
    }

    if (result_name.empty())
    {
        result_name = function->getName() + "(";
        for (size_t i = 0; i < num_arguments; ++i)
        {
            if (i)
                result_name += ", ";
            result_name += node.children[i]->result_name;
        }
        result_name += ")";
    }

    node.result_name = std::move(result_name);

    return addNode(std::move(node));
}

const ActionsDAG::Node & ActionsDAG::findInIndex(const std::string & name) const
{
    if (const auto * node = tryFindInIndex(name))
        return *node;

    throw Exception(ErrorCodes::UNKNOWN_IDENTIFIER, "Unknown identifier: '{}'", name);
}

const ActionsDAG::Node * ActionsDAG::tryFindInIndex(const std::string & name) const
{
    for (const auto & node : index)
        if (node->result_name == name)
            return node;

    return nullptr;
}

void ActionsDAG::addOrReplaceInIndex(const Node & node)
{
    for (auto & index_node : index)
    {
        if (index_node->result_name == node.result_name)
        {
            index_node = &node;
            return;
        }
    }

    index.push_back(&node);
}

NamesAndTypesList ActionsDAG::getRequiredColumns() const
{
    NamesAndTypesList result;
    for (const auto & input : inputs)
        result.emplace_back(input->result_name, input->result_type);

    return result;
}

ColumnsWithTypeAndName ActionsDAG::getResultColumns() const
{
    ColumnsWithTypeAndName result;
    result.reserve(index.size());
    for (const auto & node : index)
        result.emplace_back(node->column, node->result_type, node->result_name);

    return result;
}

NamesAndTypesList ActionsDAG::getNamesAndTypesList() const
{
    NamesAndTypesList result;
    for (const auto & node : index)
        result.emplace_back(node->result_name, node->result_type);

    return result;
}

Names ActionsDAG::getNames() const
{
    Names names;
    names.reserve(index.size());
    for (const auto & node : index)
        names.emplace_back(node->result_name);

    return names;
}

std::string ActionsDAG::dumpNames() const
{
    WriteBufferFromOwnString out;
    for (auto it = nodes.begin(); it != nodes.end(); ++it)
    {
        if (it != nodes.begin())
            out << ", ";
        out << it->result_name;
    }
    return out.str();
}

void ActionsDAG::removeUnusedActions(const NameSet & required_names)
{
    NodeRawConstPtrs required_nodes;
    required_nodes.reserve(required_names.size());

    NameSet added;
    for (const auto & node : index)
    {
        if (required_names.count(node->result_name) && added.count(node->result_name) == 0)
        {
            required_nodes.push_back(node);
            added.insert(node->result_name);
        }
    }

    if (added.size() < required_names.size())
    {
        for (const auto & name : required_names)
            if (added.count(name) == 0)
                throw Exception(ErrorCodes::UNKNOWN_IDENTIFIER,
                                "Unknown column: {}, there are only columns {}", name, dumpNames());
    }

    index.swap(required_nodes);
    removeUnusedActions();
}

void ActionsDAG::removeUnusedActions(const Names & required_names)
{
    NodeRawConstPtrs required_nodes;
    required_nodes.reserve(required_names.size());

    std::unordered_map<std::string_view, const Node *> names_map;
    for (const auto * node : index)
        names_map[node->result_name] = node;

    for (const auto & name : required_names)
    {
        auto it = names_map.find(name);
        if (it == names_map.end())
            throw Exception(ErrorCodes::UNKNOWN_IDENTIFIER,
                            "Unknown column: {}, there are only columns {}", name, dumpDAG());

        required_nodes.push_back(it->second);
    }

    index.swap(required_nodes);
    removeUnusedActions();
}

void ActionsDAG::removeUnusedActions(bool allow_remove_inputs)
{
    std::unordered_set<const Node *> visited_nodes;
    std::stack<Node *> stack;

    for (const auto * node : index)
    {
        visited_nodes.insert(node);
        stack.push(const_cast<Node *>(node));
    }

    for (auto & node : nodes)
    {
        /// We cannot remove function with side effects even if it returns constant (e.g. ignore(...)).
        bool prevent_constant_folding = node.column && isColumnConst(*node.column) && !node.allow_constant_folding;
        /// We cannot remove arrayJoin because it changes the number of rows.
        bool is_array_join = node.type == ActionType::ARRAY_JOIN;

        bool must_keep_node = is_array_join || prevent_constant_folding;
        if (must_keep_node && visited_nodes.count(&node) == 0)
        {
            visited_nodes.insert(&node);
            stack.push(&node);
        }

        if (node.type == ActionType::INPUT && !allow_remove_inputs)
            visited_nodes.insert(&node);
    }

    while (!stack.empty())
    {
        auto * node = stack.top();
        stack.pop();

        if (!node->children.empty() && node->column && isColumnConst(*node->column) && node->allow_constant_folding)
        {
            /// Constant folding.
            node->type = ActionsDAG::ActionType::COLUMN;
            node->children.clear();
        }

        for (const auto * child : node->children)
        {
            if (visited_nodes.count(child) == 0)
            {
                stack.push(const_cast<Node *>(child));
                visited_nodes.insert(child);
            }
        }
    }

    nodes.remove_if([&](const Node & node) { return visited_nodes.count(&node) == 0; });
    auto it = std::remove_if(inputs.begin(), inputs.end(), [&](const Node * node) { return visited_nodes.count(node) == 0; });
    inputs.erase(it, inputs.end());
}

void ActionsDAG::addAliases(const NamesWithAliases & aliases)
{
    std::unordered_map<std::string_view, size_t> names_map;
    for (size_t i = 0; i < index.size(); ++i)
        names_map[index[i]->result_name] = i;

    NodeRawConstPtrs required_nodes;
    required_nodes.reserve(aliases.size());

    for (const auto & item : aliases)
    {
        auto it = names_map.find(item.first);
        if (it == names_map.end())
            throw Exception(ErrorCodes::UNKNOWN_IDENTIFIER,
                            "Unknown column: {}, there are only columns {}", item.first, dumpNames());

        required_nodes.push_back(index[it->second]);
    }

    for (size_t i = 0; i < aliases.size(); ++i)
    {
        const auto & item = aliases[i];
        const auto * child = required_nodes[i];

        if (!item.second.empty() && item.first != item.second)
        {
            Node node;
            node.type = ActionType::ALIAS;
            node.result_type = child->result_type;
            node.result_name = std::move(item.second);
            node.column = child->column;
            node.children.emplace_back(child);

            child = &addNode(std::move(node));
        }

        auto it = names_map.find(child->result_name);
        if (it == names_map.end())
        {
            names_map[child->result_name] = index.size();
            index.push_back(child);
        }
        else
            index[it->second] = child;
    }
}

void ActionsDAG::project(const NamesWithAliases & projection)
{
    std::unordered_map<std::string_view, const Node *> names_map;
    for (const auto * node : index)
        names_map.emplace(node->result_name, node);

    index.clear();
    index.reserve(projection.size());

    for (const auto & item : projection)
    {
        auto it = names_map.find(item.first);
        if (it == names_map.end())
            throw Exception(ErrorCodes::UNKNOWN_IDENTIFIER,
                            "Unknown column: {}, there are only columns {}", item.first, dumpNames());

        index.push_back(it->second);
    }

    for (size_t i = 0; i < projection.size(); ++i)
    {
        const auto & item = projection[i];
        auto & child = index[i];

        if (!item.second.empty() && item.first != item.second)
        {
            Node node;
            node.type = ActionType::ALIAS;
            node.result_type = child->result_type;
            node.result_name = std::move(item.second);
            node.column = child->column;
            node.children.emplace_back(child);

            child = &addNode(std::move(node));
        }
    }

    removeUnusedActions();
    projectInput();
    projected_output = true;
}

bool ActionsDAG::tryRestoreColumn(const std::string & column_name)
{
    for (const auto * node : index)
        if (node->result_name == column_name)
            return true;

    for (auto it = nodes.rbegin(); it != nodes.rend(); ++it)
    {
        auto & node = *it;
        if (node.result_name == column_name)
        {
            index.push_back(&node);
            return true;
        }
    }

    return false;
}

bool ActionsDAG::removeUnusedResult(const std::string & column_name)
{
    /// Find column in index and remove.
    const Node * col;
    {
        auto it = index.begin();
        for (; it != index.end(); ++it)
            if ((*it)->result_name == column_name)
                break;

        if (it == index.end())
            throw Exception(ErrorCodes::LOGICAL_ERROR, "Not found result {} in ActionsDAG\n{}", column_name, dumpDAG());

        col = *it;
        index.erase(it);
    }

    /// Check if column is in input.
    auto it = inputs.begin();
    for (; it != inputs.end(); ++it)
        if (*it == col)
            break;

    if (it == inputs.end())
        return false;

    /// Check column has no dependent.
    for (const auto & node : nodes)
        for (const auto * child : node.children)
            if (col == child)
                return false;

    /// Do not remove input if it was mentioned in index several times.
    for (const auto * node : index)
        if (col == node)
            return false;

    /// Remove from nodes and inputs.
    for (auto jt = nodes.begin(); jt != nodes.end(); ++jt)
    {
        if (&(*jt) == *it)
        {
            nodes.erase(jt);
            break;
        }
    }

    inputs.erase(it);
    return true;
}

ActionsDAGPtr ActionsDAG::clone() const
{
    auto actions = std::make_shared<ActionsDAG>();
    actions->project_input = project_input;
    actions->projected_output = projected_output;

    std::unordered_map<const Node *, Node *> copy_map;

    for (const auto & node : nodes)
    {
        auto & copy_node = actions->nodes.emplace_back(node);
        copy_map[&node] = &copy_node;
    }

    for (auto & node : actions->nodes)
        for (auto & child : node.children)
            child = copy_map[child];

    for (const auto & node : index)
        actions->index.push_back(copy_map[node]);

    for (const auto & node : inputs)
        actions->inputs.push_back(copy_map[node]);

    return actions;
}

#if USE_EMBEDDED_COMPILER
void ActionsDAG::compileExpressions(size_t min_count_to_compile_expression)
{
    compileFunctions(min_count_to_compile_expression);
    removeUnusedActions();
}
#endif

std::string ActionsDAG::dumpDAG() const
{
    std::unordered_map<const Node *, size_t> map;
    for (const auto & node : nodes)
    {
        size_t idx = map.size();
        map[&node] = idx;
    }

    WriteBufferFromOwnString out;
    for (const auto & node : nodes)
    {
        out << map[&node] << " : ";
        switch (node.type)
        {
            case ActionsDAG::ActionType::COLUMN:
                out << "COLUMN ";
                break;

            case ActionsDAG::ActionType::ALIAS:
                out << "ALIAS ";
                break;

            case ActionsDAG::ActionType::FUNCTION:
                out << "FUNCTION ";
                break;

            case ActionsDAG::ActionType::ARRAY_JOIN:
                out << "ARRAY JOIN ";
                break;

            case ActionsDAG::ActionType::INPUT:
                out << "INPUT ";
                break;
        }

        out << "(";
        for (size_t i = 0; i < node.children.size(); ++i)
        {
            if (i)
                out << ", ";
            out << map[node.children[i]];
        }
        out << ")";

        out << " " << (node.column ? node.column->getName() : "(no column)");
        out << " " << (node.result_type ? node.result_type->getName() : "(no type)");
        out << " " << (!node.result_name.empty() ? node.result_name : "(no name)");
        if (node.function_base)
            out << " [" << node.function_base->getName() << "]";

        out << "\n";
    }

    out << "Index:";
    for (const auto * node : index)
        out << ' ' << map[node];
    out << '\n';

    return out.str();
}

bool ActionsDAG::hasArrayJoin() const
{
    for (const auto & node : nodes)
        if (node.type == ActionType::ARRAY_JOIN)
            return true;

    return false;
}

bool ActionsDAG::hasStatefulFunctions() const
{
    for (const auto & node : nodes)
        if (node.type == ActionType::FUNCTION && node.function_base->isStateful())
            return true;

    return false;
}

bool ActionsDAG::trivial() const
{
    for (const auto & node : nodes)
        if (node.type == ActionType::FUNCTION || node.type == ActionType::ARRAY_JOIN)
            return false;

    return true;
}

void ActionsDAG::addMaterializingOutputActions()
{
    for (auto & node : index)
        node = &materializeNode(*node);
}

const ActionsDAG::Node & ActionsDAG::materializeNode(const Node & node)
{
    FunctionOverloadResolverPtr func_builder_materialize =
            std::make_shared<FunctionOverloadResolverAdaptor>(
                    std::make_unique<DefaultOverloadResolver>(
                            std::make_shared<FunctionMaterialize>()));

    const auto & name = node.result_name;
    const auto * func = &addFunction(func_builder_materialize, {&node}, {});
    return addAlias(*func, name);
}

ActionsDAGPtr ActionsDAG::makeConvertingActions(
    const ColumnsWithTypeAndName & source,
    const ColumnsWithTypeAndName & result,
    MatchColumnsMode mode,
    bool ignore_constant_values,
    bool add_casted_columns,
    NameToNameMap * new_names)
{
    size_t num_input_columns = source.size();
    size_t num_result_columns = result.size();

    if (mode == MatchColumnsMode::Position && num_input_columns != num_result_columns)
        throw Exception("Number of columns doesn't match", ErrorCodes::NUMBER_OF_COLUMNS_DOESNT_MATCH);

    if (add_casted_columns && mode != MatchColumnsMode::Name)
        throw Exception("Converting with add_casted_columns supported only for MatchColumnsMode::Name", ErrorCodes::LOGICAL_ERROR);

    auto actions_dag = std::make_shared<ActionsDAG>(source);
    NodeRawConstPtrs projection(num_result_columns);

    FunctionOverloadResolverPtr func_builder_materialize =
            std::make_shared<FunctionOverloadResolverAdaptor>(
                    std::make_unique<DefaultOverloadResolver>(
                            std::make_shared<FunctionMaterialize>()));

    std::map<std::string_view, std::list<size_t>> inputs;
    if (mode == MatchColumnsMode::Name)
    {
        for (size_t pos = 0; pos < actions_dag->inputs.size(); ++pos)
            inputs[actions_dag->inputs[pos]->result_name].push_back(pos);
    }

    for (size_t result_col_num = 0; result_col_num < num_result_columns; ++result_col_num)
    {
        const auto & res_elem = result[result_col_num];
        const Node * src_node = nullptr;
        const Node * dst_node = nullptr;

        switch (mode)
        {
            case MatchColumnsMode::Position:
            {
                src_node = dst_node = actions_dag->inputs[result_col_num];
                break;
            }

            case MatchColumnsMode::Name:
            {
                auto & input = inputs[res_elem.name];
                if (input.empty())
                    throw Exception("Cannot find column " + backQuote(res_elem.name) + " in source stream",
                                    ErrorCodes::THERE_IS_NO_COLUMN);

                src_node = dst_node = actions_dag->inputs[input.front()];
                input.pop_front();
                break;
            }
        }

        /// Check constants.
        if (const auto * res_const = typeid_cast<const ColumnConst *>(res_elem.column.get()))
        {
            if (const auto * src_const = typeid_cast<const ColumnConst *>(dst_node->column.get()))
            {
                if (ignore_constant_values)
                    dst_node = &actions_dag->addColumn(res_elem);
                else if (res_const->getField() != src_const->getField())
                    throw Exception("Cannot convert column " + backQuote(res_elem.name) + " because "
                                    "it is constant but values of constants are different in source and result",
                                    ErrorCodes::ILLEGAL_COLUMN);
            }
            else
                throw Exception("Cannot convert column " + backQuote(res_elem.name) + " because "
                                "it is non constant in source stream but must be constant in result",
                                ErrorCodes::ILLEGAL_COLUMN);
        }

        /// Add CAST function to convert into result type if needed.
        if (!res_elem.type->equals(*dst_node->result_type))
        {
            ColumnWithTypeAndName column;
            column.name = res_elem.type->getName();
            column.column = DataTypeString().createColumnConst(0, column.name);
            column.type = std::make_shared<DataTypeString>();

            const auto * right_arg = &actions_dag->addColumn(std::move(column));
            const auto * left_arg = dst_node;

            FunctionCast::Diagnostic diagnostic = {dst_node->result_name, res_elem.name};
            FunctionOverloadResolverPtr func_builder_cast =
                    std::make_shared<FunctionOverloadResolverAdaptor>(
                            CastOverloadResolver<CastType::nonAccurate>::createImpl(false, std::move(diagnostic)));

            NodeRawConstPtrs children = { left_arg, right_arg };
            dst_node = &actions_dag->addFunction(func_builder_cast, std::move(children), {});
        }

        if (dst_node->column && isColumnConst(*dst_node->column) && !(res_elem.column && isColumnConst(*res_elem.column)))
        {
            NodeRawConstPtrs children = {dst_node};
            dst_node = &actions_dag->addFunction(func_builder_materialize, std::move(children), {});
        }

        if (dst_node->result_name != res_elem.name)
        {
            if (add_casted_columns)
            {
                if (inputs.contains(dst_node->result_name))
                    throw Exception("Cannot convert column " + backQuote(res_elem.name) +
                                    " to "+ backQuote(dst_node->result_name) +
                                    " because other column have same name",
                                    ErrorCodes::ILLEGAL_COLUMN);
                if (new_names)
                    new_names->emplace(res_elem.name, dst_node->result_name);

                /// Leave current column on same place, add converted to back
                projection[result_col_num] = src_node;
                projection.push_back(dst_node);
            }
            else
            {
                dst_node = &actions_dag->addAlias(*dst_node, res_elem.name);
                projection[result_col_num] = dst_node;
            }
        }
        else
        {
            projection[result_col_num] = dst_node;
        }
    }

    actions_dag->index.swap(projection);
    actions_dag->removeUnusedActions();
    actions_dag->projectInput();

    return actions_dag;
}

ActionsDAGPtr ActionsDAG::makeAddingColumnActions(ColumnWithTypeAndName column)
{
    auto adding_column_action = std::make_shared<ActionsDAG>();
    FunctionOverloadResolverPtr func_builder_materialize =
            std::make_shared<FunctionOverloadResolverAdaptor>(
                    std::make_unique<DefaultOverloadResolver>(
                            std::make_shared<FunctionMaterialize>()));

    auto column_name = column.name;
    const auto * column_node = &adding_column_action->addColumn(std::move(column));
    NodeRawConstPtrs inputs = {column_node};
    const auto & function_node = adding_column_action->addFunction(func_builder_materialize, std::move(inputs), {});
    const auto & alias_node = adding_column_action->addAlias(function_node, std::move(column_name));

    adding_column_action->index.push_back(&alias_node);
    return adding_column_action;
}

ActionsDAGPtr ActionsDAG::merge(ActionsDAG && first, ActionsDAG && second)
{
    /// first: x (1), x (2), y ==> x (2), z, x (3)
    /// second: x (1), x (2), x (3) ==> x (3), x (2), x (1)
    /// merge: x (1), x (2), x (3), y =(first)=> x (2), z, x (4), x (3) =(second)=> x (3), x (4), x (2), z

    /// Will store merged result in `first`.

    /// This map contains nodes which should be removed from `first` index, cause they are used as inputs for `second`.
    /// The second element is the number of removes (cause one node may be repeated several times in result).
    std::unordered_map<const Node *, size_t> removed_first_result;
    /// Map inputs of `second` to nodes of `first`.
    std::unordered_map<const Node *, const Node *> inputs_map;

    /// Update inputs list.
    {
        /// Index may have multiple columns with same name. They also may be used by `second`. Order is important.
        std::unordered_map<std::string_view, std::list<const Node *>> first_result;
        for (const auto & node : first.index)
            first_result[node->result_name].push_back(node);

        for (const auto & node : second.inputs)
        {
            auto it = first_result.find(node->result_name);
            if (it == first_result.end() || it->second.empty())
            {
                if (first.project_input)
                    throw Exception(ErrorCodes::LOGICAL_ERROR,
                                    "Cannot find column {} in ActionsDAG result", node->result_name);

                first.inputs.push_back(node);
            }
            else
            {
                inputs_map[node] = it->second.front();
                removed_first_result[it->second.front()] += 1;
                it->second.pop_front();
            }
        }
    }

    /// Replace inputs from `second` to nodes from `first` result.
    for (auto & node : second.nodes)
    {
        for (auto & child : node.children)
        {
            if (child->type == ActionType::INPUT)
            {
                auto it = inputs_map.find(child);
                if (it != inputs_map.end())
                    child = it->second;
            }
        }
    }

    for (auto & node : second.index)
    {
        if (node->type == ActionType::INPUT)
        {
            auto it = inputs_map.find(node);
            if (it != inputs_map.end())
                node = it->second;
        }
    }

    /// Update index.
    if (second.project_input)
    {
        first.index.swap(second.index);
        first.project_input = true;
    }
    else
    {
        /// Add not removed result from first actions.
        for (const auto * node : first.index)
        {
            auto it = removed_first_result.find(node);
            if (it != removed_first_result.end() && it->second > 0)
                --it->second;
            else
                second.index.push_back(node);
        }

        first.index.swap(second.index);
    }

    first.nodes.splice(first.nodes.end(), std::move(second.nodes));

    first.projected_output = second.projected_output;

    /// Drop unused inputs and, probably, some actions.
    first.removeUnusedActions();

    return std::make_shared<ActionsDAG>(std::move(first));
}

ActionsDAG::SplitResult ActionsDAG::split(std::unordered_set<const Node *> split_nodes) const
{
    /// Split DAG into two parts.
    /// (first_nodes, first_index) is a part which will have split_list in result.
    /// (second_nodes, second_index) is a part which will have same index as current actions.
    Nodes second_nodes;
    Nodes first_nodes;
    NodeRawConstPtrs second_index;
    NodeRawConstPtrs first_index;

    /// List of nodes from current actions which are not inputs, but will be in second part.
    NodeRawConstPtrs new_inputs;

    struct Frame
    {
        const Node * node;
        size_t next_child_to_visit = 0;
    };

    struct Data
    {
        bool needed_by_split_node = false;
        bool visited = false;
        bool used_in_result = false;

        /// Copies of node in one of the DAGs.
        /// For COLUMN and INPUT both copies may exist.
        Node * to_second = nullptr;
        Node * to_first = nullptr;
    };

    std::stack<Frame> stack;
    std::unordered_map<const Node *, Data> data;

    for (const auto & node : index)
        data[node].used_in_result = true;

    /// DFS. Decide if node is needed by split.
    for (const auto & node : nodes)
    {
        if (split_nodes.count(&node) == 0)
            continue;

        auto & cur_data = data[&node];
        if (cur_data.needed_by_split_node)
            continue;

        cur_data.needed_by_split_node = true;
        stack.push({.node = &node});

        while (!stack.empty())
        {
            auto & cur_node = stack.top().node;
            stack.pop();

            for (const auto * child : cur_node->children)
            {
                auto & child_data = data[child];
                if (!child_data.needed_by_split_node)
                {
                    child_data.needed_by_split_node = true;
                    stack.push({.node = child});
                }
            }
        }
    }

    /// DFS. Move nodes to one of the DAGs.
    for (const auto & node : nodes)
    {
        if (!data[&node].visited)
            stack.push({.node = &node});

        while (!stack.empty())
        {
            auto & cur = stack.top();
            auto & cur_data = data[cur.node];

            /// At first, visit all children.
            while (cur.next_child_to_visit < cur.node->children.size())
            {
                const auto * child = cur.node->children[cur.next_child_to_visit];
                auto & child_data = data[child];

                if (!child_data.visited)
                {
                    stack.push({.node = child});
                    break;
                }

                ++cur.next_child_to_visit;
            }

            /// Make a copy part.
            if (cur.next_child_to_visit == cur.node->children.size())
            {
                cur_data.visited = true;
                stack.pop();

                if (!cur_data.needed_by_split_node)
                {
                    auto & copy = second_nodes.emplace_back(*cur.node);
                    cur_data.to_second = &copy;

                    /// Replace children to newly created nodes.
                    for (auto & child : copy.children)
                    {
                        auto & child_data = data[child];

                        /// If children is not created, it may be from split part.
                        if (!child_data.to_second)
                        {
                            if (child->type == ActionType::COLUMN) /// Just create new node for COLUMN action.
                            {
                                child_data.to_second = &second_nodes.emplace_back(*child);
                            }
                            else
                            {
                                /// Node from first part is added as new input.
                                Node input_node;
                                input_node.type = ActionType::INPUT;
                                input_node.result_type = child->result_type;
                                input_node.result_name = child->result_name;
                                child_data.to_second = &second_nodes.emplace_back(std::move(input_node));

                                new_inputs.push_back(child);
                            }
                        }

                        child = child_data.to_second;
                    }

                    /// Input from second DAG should also be in the first.
                    if (copy.type == ActionType::INPUT)
                    {
                        auto & input_copy = first_nodes.emplace_back(*cur.node);
                        assert(cur_data.to_first == nullptr);
                        cur_data.to_first = &input_copy;
                        new_inputs.push_back(cur.node);
                    }
                }
                else
                {
                    auto & copy = first_nodes.emplace_back(*cur.node);
                    cur_data.to_first = &copy;

                    /// Replace children to newly created nodes.
                    for (auto & child : copy.children)
                    {
                        child = data[child].to_first;
                        assert(child != nullptr);
                    }

                    if (cur_data.used_in_result)
                    {
                        /// If this node is needed in result, add it as input.
                        Node input_node;
                        input_node.type = ActionType::INPUT;
                        input_node.result_type = node.result_type;
                        input_node.result_name = node.result_name;
                        cur_data.to_second = &second_nodes.emplace_back(std::move(input_node));

                        new_inputs.push_back(cur.node);
                    }
                }
            }
        }
    }

    for (const auto * node : index)
        second_index.push_back(data[node].to_second);

    NodeRawConstPtrs second_inputs;
    NodeRawConstPtrs first_inputs;

    for (const auto * input : inputs)
    {
        const auto & cur = data[input];
        first_inputs.push_back(cur.to_first);
    }

    for (const auto * input : new_inputs)
    {
        const auto & cur = data[input];
        second_inputs.push_back(cur.to_second);
        first_index.push_back(cur.to_first);
    }

    auto first_actions = std::make_shared<ActionsDAG>();
    first_actions->nodes.swap(first_nodes);
    first_actions->index.swap(first_index);
    first_actions->inputs.swap(first_inputs);

    auto second_actions = std::make_shared<ActionsDAG>();
    second_actions->nodes.swap(second_nodes);
    second_actions->index.swap(second_index);
    second_actions->inputs.swap(second_inputs);

    return {std::move(first_actions), std::move(second_actions)};
}

ActionsDAG::SplitResult ActionsDAG::splitActionsBeforeArrayJoin(const NameSet & array_joined_columns) const
{

    struct Frame
    {
        const Node * node;
        size_t next_child_to_visit = 0;
    };

    std::unordered_set<const Node *> split_nodes;
    std::unordered_set<const Node *> visited_nodes;

    std::stack<Frame> stack;

    /// DFS. Decide if node depends on ARRAY JOIN.
    for (const auto & node : nodes)
    {
        if (visited_nodes.count(&node))
            continue;

        visited_nodes.insert(&node);
        stack.push({.node = &node});

        while (!stack.empty())
        {
            auto & cur = stack.top();

            /// At first, visit all children. We depend on ARRAY JOIN if any child does.
            while (cur.next_child_to_visit < cur.node->children.size())
            {
                const auto * child = cur.node->children[cur.next_child_to_visit];

                if (visited_nodes.count(child) == 0)
                {
                    visited_nodes.insert(child);
                    stack.push({.node = child});
                    break;
                }

                ++cur.next_child_to_visit;
            }

            if (cur.next_child_to_visit == cur.node->children.size())
            {
                bool depend_on_array_join = false;
                if (cur.node->type == ActionType::INPUT && array_joined_columns.count(cur.node->result_name))
                    depend_on_array_join = true;

                for (const auto * child : cur.node->children)
                {
                    if (split_nodes.count(child) == 0)
                        depend_on_array_join = true;
                }

                if (!depend_on_array_join)
                    split_nodes.insert(cur.node);

                stack.pop();
            }
        }
    }

    auto res = split(split_nodes);
    /// Do not remove array joined columns if they are not used.
    res.first->project_input = false;
    return res;
}

ActionsDAG::SplitResult ActionsDAG::splitActionsForFilter(const std::string & column_name) const
{
    const auto * node = tryFindInIndex(column_name);
    if (!node)
        throw Exception(ErrorCodes::LOGICAL_ERROR,
                        "Index for ActionsDAG does not contain filter column name {}. DAG:\n{}",
                        column_name, dumpDAG());

    std::unordered_set<const Node *> split_nodes = {node};
    return split(split_nodes);
}

namespace
{

struct ConjunctionNodes
{
    ActionsDAG::NodeRawConstPtrs allowed;
    ActionsDAG::NodeRawConstPtrs rejected;
};

/// Take a node which result is predicate.
/// Assuming predicate is a conjunction (probably, trivial).
/// Find separate conjunctions nodes. Split nodes into allowed and rejected sets.
/// Allowed predicate is a predicate which can be calculated using only nodes from allowed_nodes set.
ConjunctionNodes getConjunctionNodes(ActionsDAG::Node * predicate, std::unordered_set<const ActionsDAG::Node *> allowed_nodes)
{
    ConjunctionNodes conjunction;
    std::unordered_set<const ActionsDAG::Node *> allowed;
    std::unordered_set<const ActionsDAG::Node *> rejected;

    struct Frame
    {
<<<<<<< HEAD
        const ActionsDAG::Node * node = nullptr;
        /// Node is a part of predicate (predicate itself, or some part of AND)
=======
        const ActionsDAG::Node * node;
>>>>>>> ae827a5e
        bool is_predicate = false;
        size_t next_child_to_visit = 0;
        size_t num_allowed_children = 0;
    };

    std::stack<Frame> stack;
    std::unordered_set<const ActionsDAG::Node *> visited_nodes;

    stack.push(Frame{.node = predicate, .is_predicate = true});
    visited_nodes.insert(predicate);
    while (!stack.empty())
    {
        auto & cur = stack.top();
        bool is_conjunction = cur.is_predicate
                                && cur.node->type == ActionsDAG::ActionType::FUNCTION
                                && cur.node->function_base->getName() == "and";

        /// At first, visit all children.
        while (cur.next_child_to_visit < cur.node->children.size())
        {
            const auto * child = cur.node->children[cur.next_child_to_visit];

            if (visited_nodes.count(child) == 0)
            {
                visited_nodes.insert(child);
                stack.push({.node = child, .is_predicate = is_conjunction});
                break;
            }

            if (allowed_nodes.contains(child))
                ++cur.num_allowed_children;
            ++cur.next_child_to_visit;
        }

        if (cur.next_child_to_visit == cur.node->children.size())
        {
            if (cur.num_allowed_children == cur.node->children.size())
            {
                if (cur.node->type != ActionsDAG::ActionType::ARRAY_JOIN && cur.node->type != ActionsDAG::ActionType::INPUT)
                    allowed_nodes.emplace(cur.node);
            }

            /// Add parts of AND to result. Do not add function AND.
            if (cur.is_predicate && ! is_conjunction)
            {
                if (allowed_nodes.count(cur.node))
                {
                    if (allowed.insert(cur.node).second)
                        conjunction.allowed.push_back(cur.node);

                }
                else
                {
                    if (rejected.insert(cur.node).second)
                        conjunction.rejected.push_back(cur.node);
                }
            }

            stack.pop();
        }
    }

    return conjunction;
}

ColumnsWithTypeAndName prepareFunctionArguments(const ActionsDAG::NodeRawConstPtrs & nodes)
{
    ColumnsWithTypeAndName arguments;
    arguments.reserve(nodes.size());

    for (const auto * child : nodes)
    {
        ColumnWithTypeAndName argument;
        argument.column = child->column;
        argument.type = child->result_type;
        argument.name = child->result_name;

        arguments.emplace_back(std::move(argument));
    }

    return arguments;
}

}

/// Create actions which calculate conjunction of selected nodes.
/// Assume conjunction nodes are predicates (and may be used as arguments of function AND).
///
/// Result actions add single column with conjunction result (it is always first in index).
/// No other columns are added or removed.
ActionsDAGPtr ActionsDAG::cloneActionsForConjunction(NodeRawConstPtrs conjunction, const ColumnsWithTypeAndName & all_inputs)
{
    if (conjunction.empty())
        return nullptr;

    auto actions = std::make_shared<ActionsDAG>();

    FunctionOverloadResolverPtr func_builder_and =
            std::make_shared<FunctionOverloadResolverAdaptor>(
                    std::make_unique<DefaultOverloadResolver>(
                            std::make_shared<FunctionAnd>()));

    std::unordered_map<const ActionsDAG::Node *, const ActionsDAG::Node *> nodes_mapping;
    std::unordered_map<std::string, std::list<const Node *>> required_inputs;

    struct Frame
    {
        const ActionsDAG::Node * node;
        size_t next_child_to_visit = 0;
    };

    std::stack<Frame> stack;

    /// DFS. Clone actions.
    for (const auto * predicate : conjunction)
    {
        if (nodes_mapping.count(predicate))
            continue;

        stack.push({.node = predicate});
        while (!stack.empty())
        {
            auto & cur = stack.top();
            /// At first, visit all children.
            while (cur.next_child_to_visit < cur.node->children.size())
            {
                const auto * child = cur.node->children[cur.next_child_to_visit];

                if (nodes_mapping.count(child) == 0)
                {
                    stack.push({.node = child});
                    break;
                }

                ++cur.next_child_to_visit;
            }

            if (cur.next_child_to_visit == cur.node->children.size())
            {
                auto & node = actions->nodes.emplace_back(*cur.node);
                nodes_mapping[cur.node] = &node;

                for (auto & child : node.children)
                    child = nodes_mapping[child];

                if (node.type == ActionType::INPUT)
                    required_inputs[node.result_name].push_back(&node);

                stack.pop();
            }
        }
    }

    const Node * result_predicate = nodes_mapping[*conjunction.begin()];

    if (conjunction.size() > 1)
    {
        NodeRawConstPtrs args;
        args.reserve(conjunction.size());
        for (const auto * predicate : conjunction)
            args.emplace_back(nodes_mapping[predicate]);

        result_predicate = &actions->addFunction(func_builder_and, std::move(args), {});
    }

    actions->index.push_back(result_predicate);

    for (const auto & col : all_inputs)
    {
        const Node * input;
        auto & list = required_inputs[col.name];
        if (list.empty())
            input = &actions->addInput(col);
        else
        {
            input = list.front();
            list.pop_front();
            actions->inputs.push_back(input);
        }

        actions->index.push_back(input);
    }

    return actions;
}

ActionsDAGPtr ActionsDAG::cloneActionsForFilterPushDown(
    const std::string & filter_name,
    bool can_remove_filter,
    const Names & available_inputs,
    const ColumnsWithTypeAndName & all_inputs)
{
    Node * predicate = const_cast<Node *>(tryFindInIndex(filter_name));
    if (!predicate)
            throw Exception(ErrorCodes::LOGICAL_ERROR,
                            "Index for ActionsDAG does not contain filter column name {}. DAG:\n{}",
                            filter_name, dumpDAG());

    /// If condition is constant let's do nothing.
    /// It means there is nothing to push down or optimization was already applied.
    if (predicate->type == ActionType::COLUMN)
        return nullptr;

    std::unordered_set<const Node *> allowed_nodes;

    /// Get input nodes from available_inputs names.
    {
        std::unordered_map<std::string_view, std::list<const Node *>> inputs_map;
        for (const auto & input : inputs)
            inputs_map[input->result_name].emplace_back(input);

        for (const auto & name : available_inputs)
        {
            auto & inputs_list = inputs_map[name];
            if (inputs_list.empty())
                continue;

            allowed_nodes.emplace(inputs_list.front());
            inputs_list.pop_front();
        }
    }

    auto conjunction = getConjunctionNodes(predicate, allowed_nodes);
    auto actions = cloneActionsForConjunction(conjunction.allowed, all_inputs);
    if (!actions)
        return nullptr;

    /// Now, when actions are created, update current DAG.

    if (conjunction.rejected.empty())
    {
        /// The whole predicate was split.
        if (can_remove_filter)
        {
            /// If filter column is not needed, remove it from index.
            for (auto i = index.begin(); i != index.end(); ++i)
            {
                if (*i == predicate)
                {
                    index.erase(i);
                    break;
                }
            }
        }
        else
        {
            /// Replace predicate result to constant 1.
            Node node;
            node.type = ActionType::COLUMN;
            node.result_name = std::move(predicate->result_name);
            node.result_type = std::move(predicate->result_type);
            node.column = node.result_type->createColumnConst(0, 1);

            if (predicate->type != ActionType::INPUT)
                *predicate = std::move(node);
            else
            {
                /// Special case. We cannot replace input to constant inplace.
                /// Because we cannot affect inputs list for actions.
                /// So we just add a new constant and update index.
                const auto * new_predicate = &addNode(node);
                for (auto & index_node : index)
                    if (index_node == predicate)
                        index_node = new_predicate;
            }
        }

        removeUnusedActions(false);
    }
    else
    {
        /// Predicate is conjunction, where both allowed and rejected sets are not empty.
        /// Replace this node to conjunction of rejected predicates.

        NodeRawConstPtrs new_children = std::move(conjunction.rejected);

        if (new_children.size() == 1)
        {
            /// Rejected set has only one predicate.
            if (new_children.front()->result_type->equals(*predicate->result_type))
            {
                /// If it's type is same, just add alias.
                Node node;
                node.type = ActionType::ALIAS;
                node.result_name = predicate->result_name;
                node.result_type = predicate->result_type;
                node.children.swap(new_children);
                *predicate = std::move(node);
            }
            else
            {
                /// If type is different, cast column.
                /// This case is possible, cause AND can use any numeric type as argument.
                Node node;
                node.type = ActionType::COLUMN;
                node.result_name = predicate->result_type->getName();
                node.column = DataTypeString().createColumnConst(0, node.result_name);
                node.result_type = std::make_shared<DataTypeString>();

                const auto * right_arg = &nodes.emplace_back(std::move(node));
                const auto * left_arg = new_children.front();

                predicate->children = {left_arg, right_arg};
                auto arguments = prepareFunctionArguments(predicate->children);

                FunctionOverloadResolverPtr func_builder_cast =
                        std::make_shared<FunctionOverloadResolverAdaptor>(
                                CastOverloadResolver<CastType::nonAccurate>::createImpl(false));

                predicate->function_builder = func_builder_cast;
                predicate->function_base = predicate->function_builder->build(arguments);
                predicate->function = predicate->function_base->prepare(arguments);
            }
        }
        else
        {
            /// Predicate is function AND, which still have more then one argument.
            /// Just update children and rebuild it.
            predicate->children.swap(new_children);
            auto arguments = prepareFunctionArguments(predicate->children);

            predicate->function_base = predicate->function_builder->build(arguments);
            predicate->function = predicate->function_base->prepare(arguments);
        }

        removeUnusedActions(false);
    }

    return actions;
}

}<|MERGE_RESOLUTION|>--- conflicted
+++ resolved
@@ -1252,12 +1252,8 @@
 
     struct Frame
     {
-<<<<<<< HEAD
+        /// Node is a part of predicate (predicate itself, or some part of AND)
         const ActionsDAG::Node * node = nullptr;
-        /// Node is a part of predicate (predicate itself, or some part of AND)
-=======
-        const ActionsDAG::Node * node;
->>>>>>> ae827a5e
         bool is_predicate = false;
         size_t next_child_to_visit = 0;
         size_t num_allowed_children = 0;
