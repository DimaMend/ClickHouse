--- conflicted
+++ resolved
@@ -56,12 +56,10 @@
     /// Only changed columns. Returns the block produced by the mutation interpreter.
     const Block & getUpdatedHeader() const;
 
-<<<<<<< HEAD
     /// Only updated columns. Returns the columns that are actually updated by the mutation interpreter.
     const NameSet & getUpdatedColumns() const { return updated_columns; }
-=======
+
     const ColumnDependencies & getColumnDependencies() const;
->>>>>>> cf95804c
 
     /// Latest mutation stage affects all columns in storage
     bool isAffectingAllColumns() const;
