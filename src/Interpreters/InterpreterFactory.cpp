#include <Parsers/ASTAlterQuery.h>
#include <Parsers/ASTBackupQuery.h>
#include <Parsers/ASTCheckQuery.h>
#include <Parsers/ASTCreateDataTypeQuery.h>
#include <Parsers/ASTCreateQuery.h>
#include <Parsers/ASTCreateQuotaQuery.h>
#include <Parsers/ASTCreateRoleQuery.h>
#include <Parsers/ASTCreateRowPolicyQuery.h>
#include <Parsers/ASTCreateSettingsProfileQuery.h>
#include <Parsers/ASTCreateUserQuery.h>
#include <Parsers/ASTCreateFunctionQuery.h>
#include <Parsers/ASTDropAccessEntityQuery.h>
<<<<<<< HEAD
#include <Parsers/ASTDropDataTypeQuery.h>
=======
#include <Parsers/ASTDropFunctionQuery.h>
>>>>>>> 7784f4eb
#include <Parsers/ASTDropQuery.h>
#include <Parsers/ASTExplainQuery.h>
#include <Parsers/ASTGrantQuery.h>
#include <Parsers/ASTInsertQuery.h>
#include <Parsers/ASTSelectIntersectExceptQuery.h>
#include <Parsers/ASTKillQueryQuery.h>
#include <Parsers/ASTOptimizeQuery.h>
#include <Parsers/ASTRenameQuery.h>
#include <Parsers/ASTSelectQuery.h>
#include <Parsers/ASTSelectWithUnionQuery.h>
#include <Parsers/ASTSetQuery.h>
#include <Parsers/ASTSetRoleQuery.h>
#include <Parsers/ASTShowAccessEntitiesQuery.h>
#include <Parsers/ASTShowAccessQuery.h>
#include <Parsers/ASTShowCreateAccessEntityQuery.h>
#include <Parsers/ASTShowGrantsQuery.h>
#include <Parsers/ASTShowPrivilegesQuery.h>
#include <Parsers/ASTShowProcesslistQuery.h>
#include <Parsers/ASTShowTablesQuery.h>
#include <Parsers/ASTUseQuery.h>
#include <Parsers/ASTWatchQuery.h>
#include <Parsers/MySQL/ASTCreateQuery.h>
#include <Parsers/TablePropertiesQueriesASTs.h>

#include <Interpreters/Context.h>
#include <Interpreters/InterpreterAlterQuery.h>
#include <Interpreters/InterpreterBackupQuery.h>
#include <Interpreters/InterpreterCheckQuery.h>
<<<<<<< HEAD
#include <Interpreters/InterpreterCreateDataTypeQuery.h>
=======
#include <Interpreters/InterpreterCreateFunctionQuery.h>
>>>>>>> 7784f4eb
#include <Interpreters/InterpreterCreateQuery.h>
#include <Interpreters/InterpreterCreateQuotaQuery.h>
#include <Interpreters/InterpreterCreateRoleQuery.h>
#include <Interpreters/InterpreterCreateRowPolicyQuery.h>
#include <Interpreters/InterpreterCreateSettingsProfileQuery.h>
#include <Interpreters/InterpreterCreateUserQuery.h>
#include <Interpreters/InterpreterDescribeQuery.h>
#include <Interpreters/InterpreterDropAccessEntityQuery.h>
<<<<<<< HEAD
#include <Interpreters/InterpreterDropDataTypeQuery.h>
=======
#include <Interpreters/InterpreterDropFunctionQuery.h>
>>>>>>> 7784f4eb
#include <Interpreters/InterpreterDropQuery.h>
#include <Interpreters/InterpreterExistsQuery.h>
#include <Interpreters/InterpreterExplainQuery.h>
#include <Interpreters/InterpreterExternalDDLQuery.h>
#include <Interpreters/InterpreterFactory.h>
#include <Interpreters/InterpreterGrantQuery.h>
#include <Interpreters/InterpreterInsertQuery.h>
#include <Interpreters/InterpreterSelectIntersectExceptQuery.h>
#include <Interpreters/InterpreterKillQueryQuery.h>
#include <Interpreters/InterpreterOptimizeQuery.h>
#include <Interpreters/InterpreterRenameQuery.h>
#include <Interpreters/InterpreterSelectQuery.h>
#include <Interpreters/InterpreterSelectWithUnionQuery.h>
#include <Interpreters/InterpreterSetQuery.h>
#include <Interpreters/InterpreterSetRoleQuery.h>
#include <Interpreters/InterpreterShowAccessEntitiesQuery.h>
#include <Interpreters/InterpreterShowAccessQuery.h>
#include <Interpreters/InterpreterShowCreateAccessEntityQuery.h>
#include <Interpreters/InterpreterShowCreateQuery.h>
#include <Interpreters/InterpreterShowGrantsQuery.h>
#include <Interpreters/InterpreterShowPrivilegesQuery.h>
#include <Interpreters/InterpreterShowProcesslistQuery.h>
#include <Interpreters/InterpreterShowTablesQuery.h>
#include <Interpreters/InterpreterSystemQuery.h>
#include <Interpreters/InterpreterUseQuery.h>
#include <Interpreters/InterpreterWatchQuery.h>
#include <Interpreters/OpenTelemetrySpanLog.h>

#include <Parsers/ASTSystemQuery.h>

#include <Databases/MySQL/MaterializedMySQLSyncThread.h>
#include <Parsers/ASTExternalDDLQuery.h>
#include <Common/ProfileEvents.h>
#include <Common/typeid_cast.h>


namespace ProfileEvents
{
    extern const Event Query;
    extern const Event SelectQuery;
    extern const Event InsertQuery;
}


namespace DB
{
namespace ErrorCodes
{
    extern const int UNKNOWN_TYPE_OF_QUERY;
}


std::unique_ptr<IInterpreter> InterpreterFactory::get(ASTPtr & query, ContextMutablePtr context, const SelectQueryOptions & options)
{
    OpenTelemetrySpanHolder span("InterpreterFactory::get()");

    ProfileEvents::increment(ProfileEvents::Query);

    if (query->as<ASTSelectQuery>())
    {
        /// This is internal part of ASTSelectWithUnionQuery.
        /// Even if there is SELECT without union, it is represented by ASTSelectWithUnionQuery with single ASTSelectQuery as a child.
        return std::make_unique<InterpreterSelectQuery>(query, context, options);
    }
    else if (query->as<ASTSelectWithUnionQuery>())
    {
        ProfileEvents::increment(ProfileEvents::SelectQuery);
        return std::make_unique<InterpreterSelectWithUnionQuery>(query, context, options);
    }
    else if (query->as<ASTSelectIntersectExceptQuery>())
    {
        return std::make_unique<InterpreterSelectIntersectExceptQuery>(query, context, options);
    }
    else if (query->as<ASTInsertQuery>())
    {
        ProfileEvents::increment(ProfileEvents::InsertQuery);
        bool allow_materialized = static_cast<bool>(context->getSettingsRef().insert_allow_materialized_columns);
        return std::make_unique<InterpreterInsertQuery>(query, context, allow_materialized);
    }
    else if (query->as<ASTCreateQuery>())
    {
        return std::make_unique<InterpreterCreateQuery>(query, context);
    }
    else if (query->as<ASTDropQuery>())
    {
        return std::make_unique<InterpreterDropQuery>(query, context);
    }
    else if (query->as<ASTRenameQuery>())
    {
        return std::make_unique<InterpreterRenameQuery>(query, context);
    }
    else if (query->as<ASTShowTablesQuery>())
    {
        return std::make_unique<InterpreterShowTablesQuery>(query, context);
    }
    else if (query->as<ASTUseQuery>())
    {
        return std::make_unique<InterpreterUseQuery>(query, context);
    }
    else if (query->as<ASTSetQuery>())
    {
        /// readonly is checked inside InterpreterSetQuery
        return std::make_unique<InterpreterSetQuery>(query, context);
    }
    else if (query->as<ASTSetRoleQuery>())
    {
        return std::make_unique<InterpreterSetRoleQuery>(query, context);
    }
    else if (query->as<ASTOptimizeQuery>())
    {
        return std::make_unique<InterpreterOptimizeQuery>(query, context);
    }
    else if (query->as<ASTExistsDatabaseQuery>())
    {
        return std::make_unique<InterpreterExistsQuery>(query, context);
    }
    else if (query->as<ASTExistsTableQuery>())
    {
        return std::make_unique<InterpreterExistsQuery>(query, context);
    }
    else if (query->as<ASTExistsViewQuery>())
    {
        return std::make_unique<InterpreterExistsQuery>(query, context);
    }
    else if (query->as<ASTExistsDictionaryQuery>())
    {
        return std::make_unique<InterpreterExistsQuery>(query, context);
    }
    else if (query->as<ASTShowCreateTableQuery>())
    {
        return std::make_unique<InterpreterShowCreateQuery>(query, context);
    }
    else if (query->as<ASTShowCreateViewQuery>())
    {
        return std::make_unique<InterpreterShowCreateQuery>(query, context);
    }
    else if (query->as<ASTShowCreateDatabaseQuery>())
    {
        return std::make_unique<InterpreterShowCreateQuery>(query, context);
    }
    else if (query->as<ASTShowCreateDictionaryQuery>())
    {
        return std::make_unique<InterpreterShowCreateQuery>(query, context);
    }
    else if (query->as<ASTDescribeQuery>())
    {
        return std::make_unique<InterpreterDescribeQuery>(query, context);
    }
    else if (query->as<ASTExplainQuery>())
    {
        return std::make_unique<InterpreterExplainQuery>(query, context);
    }
    else if (query->as<ASTShowProcesslistQuery>())
    {
        return std::make_unique<InterpreterShowProcesslistQuery>(query, context);
    }
    else if (query->as<ASTAlterQuery>())
    {
        return std::make_unique<InterpreterAlterQuery>(query, context);
    }
    else if (query->as<ASTCheckQuery>())
    {
        return std::make_unique<InterpreterCheckQuery>(query, context);
    }
    else if (query->as<ASTKillQueryQuery>())
    {
        return std::make_unique<InterpreterKillQueryQuery>(query, context);
    }
    else if (query->as<ASTSystemQuery>())
    {
        return std::make_unique<InterpreterSystemQuery>(query, context);
    }
    else if (query->as<ASTWatchQuery>())
    {
        return std::make_unique<InterpreterWatchQuery>(query, context);
    }
    else if (query->as<ASTCreateUserQuery>())
    {
        return std::make_unique<InterpreterCreateUserQuery>(query, context);
    }
    else if (query->as<ASTCreateRoleQuery>())
    {
        return std::make_unique<InterpreterCreateRoleQuery>(query, context);
    }
    else if (query->as<ASTCreateQuotaQuery>())
    {
        return std::make_unique<InterpreterCreateQuotaQuery>(query, context);
    }
    else if (query->as<ASTCreateRowPolicyQuery>())
    {
        return std::make_unique<InterpreterCreateRowPolicyQuery>(query, context);
    }
    else if (query->as<ASTCreateSettingsProfileQuery>())
    {
        return std::make_unique<InterpreterCreateSettingsProfileQuery>(query, context);
    }
    else if (query->as<ASTDropAccessEntityQuery>())
    {
        return std::make_unique<InterpreterDropAccessEntityQuery>(query, context);
    }
    else if (query->as<ASTGrantQuery>())
    {
        return std::make_unique<InterpreterGrantQuery>(query, context);
    }
    else if (query->as<ASTShowCreateAccessEntityQuery>())
    {
        return std::make_unique<InterpreterShowCreateAccessEntityQuery>(query, context);
    }
    else if (query->as<ASTShowGrantsQuery>())
    {
        return std::make_unique<InterpreterShowGrantsQuery>(query, context);
    }
    else if (query->as<ASTShowAccessEntitiesQuery>())
    {
        return std::make_unique<InterpreterShowAccessEntitiesQuery>(query, context);
    }
    else if (query->as<ASTShowAccessQuery>())
    {
        return std::make_unique<InterpreterShowAccessQuery>(query, context);
    }
    else if (query->as<ASTShowPrivilegesQuery>())
    {
        return std::make_unique<InterpreterShowPrivilegesQuery>(query, context);
    }
    else if (query->as<ASTExternalDDLQuery>())
    {
        return std::make_unique<InterpreterExternalDDLQuery>(query, context);
    }
<<<<<<< HEAD
    else if (query->as<ASTCreateDataTypeQuery>())
    {
        return std::make_unique<InterpreterCreateDataTypeQuery>(query, context);
    }
    else if (query->as<ASTDropDataTypeQuery>())
    {
        return std::make_unique<InterpreterDropDataTypeQuery>(query, context);
=======
    else if (query->as<ASTCreateFunctionQuery>())
    {
        return std::make_unique<InterpreterCreateFunctionQuery>(query, context, false /*is_internal*/);
    }
    else if (query->as<ASTDropFunctionQuery>())
    {
        return std::make_unique<InterpreterDropFunctionQuery>(query, context);
    }
    else if (query->as<ASTBackupQuery>())
    {
        return std::make_unique<InterpreterBackupQuery>(query, context);
>>>>>>> 7784f4eb
    }
    else
    {
        throw Exception("Unknown type of query: " + query->getID(), ErrorCodes::UNKNOWN_TYPE_OF_QUERY);
    }
}
}<|MERGE_RESOLUTION|>--- conflicted
+++ resolved
@@ -10,11 +10,8 @@
 #include <Parsers/ASTCreateUserQuery.h>
 #include <Parsers/ASTCreateFunctionQuery.h>
 #include <Parsers/ASTDropAccessEntityQuery.h>
-<<<<<<< HEAD
 #include <Parsers/ASTDropDataTypeQuery.h>
-=======
 #include <Parsers/ASTDropFunctionQuery.h>
->>>>>>> 7784f4eb
 #include <Parsers/ASTDropQuery.h>
 #include <Parsers/ASTExplainQuery.h>
 #include <Parsers/ASTGrantQuery.h>
@@ -43,11 +40,8 @@
 #include <Interpreters/InterpreterAlterQuery.h>
 #include <Interpreters/InterpreterBackupQuery.h>
 #include <Interpreters/InterpreterCheckQuery.h>
-<<<<<<< HEAD
 #include <Interpreters/InterpreterCreateDataTypeQuery.h>
-=======
 #include <Interpreters/InterpreterCreateFunctionQuery.h>
->>>>>>> 7784f4eb
 #include <Interpreters/InterpreterCreateQuery.h>
 #include <Interpreters/InterpreterCreateQuotaQuery.h>
 #include <Interpreters/InterpreterCreateRoleQuery.h>
@@ -56,11 +50,8 @@
 #include <Interpreters/InterpreterCreateUserQuery.h>
 #include <Interpreters/InterpreterDescribeQuery.h>
 #include <Interpreters/InterpreterDropAccessEntityQuery.h>
-<<<<<<< HEAD
 #include <Interpreters/InterpreterDropDataTypeQuery.h>
-=======
 #include <Interpreters/InterpreterDropFunctionQuery.h>
->>>>>>> 7784f4eb
 #include <Interpreters/InterpreterDropQuery.h>
 #include <Interpreters/InterpreterExistsQuery.h>
 #include <Interpreters/InterpreterExplainQuery.h>
@@ -289,7 +280,18 @@
     {
         return std::make_unique<InterpreterExternalDDLQuery>(query, context);
     }
-<<<<<<< HEAD
+    else if (query->as<ASTCreateFunctionQuery>())
+    {
+        return std::make_unique<InterpreterCreateFunctionQuery>(query, context, false /*is_internal*/);
+    }
+    else if (query->as<ASTDropFunctionQuery>())
+    {
+        return std::make_unique<InterpreterDropFunctionQuery>(query, context);
+    }
+    else if (query->as<ASTBackupQuery>())
+    {
+        return std::make_unique<InterpreterBackupQuery>(query, context);
+    }
     else if (query->as<ASTCreateDataTypeQuery>())
     {
         return std::make_unique<InterpreterCreateDataTypeQuery>(query, context);
@@ -297,19 +299,6 @@
     else if (query->as<ASTDropDataTypeQuery>())
     {
         return std::make_unique<InterpreterDropDataTypeQuery>(query, context);
-=======
-    else if (query->as<ASTCreateFunctionQuery>())
-    {
-        return std::make_unique<InterpreterCreateFunctionQuery>(query, context, false /*is_internal*/);
-    }
-    else if (query->as<ASTDropFunctionQuery>())
-    {
-        return std::make_unique<InterpreterDropFunctionQuery>(query, context);
-    }
-    else if (query->as<ASTBackupQuery>())
-    {
-        return std::make_unique<InterpreterBackupQuery>(query, context);
->>>>>>> 7784f4eb
     }
     else
     {
