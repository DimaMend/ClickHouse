--- conflicted
+++ resolved
@@ -379,15 +379,13 @@
     {
         interpreter_name = "InterpreterDeleteQuery";
     }
-<<<<<<< HEAD
     else if (query->as<ASTExecuteAsQuery>())
     {
         interpreter_name = "InterpreterExecuteAsQuery";
-=======
+    }
     else if (query->as<ASTParallelWithQuery>())
     {
         interpreter_name = "InterpreterParallelWithQuery";
->>>>>>> 6b303014
     }
 
     if (!interpreters.contains(interpreter_name))
