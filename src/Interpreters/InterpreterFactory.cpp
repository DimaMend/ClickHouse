#include <Parsers/ASTAlterQuery.h>
#include <Parsers/ASTBackupQuery.h>
#include <Parsers/ASTCheckQuery.h>
#include <Parsers/ASTCreateQuery.h>
#include <Parsers/ASTCreateFunctionQuery.h>
#include <Parsers/ASTCreateIndexQuery.h>
#include <Parsers/ASTDeleteQuery.h>
#include <Parsers/ASTDropFunctionQuery.h>
#include <Parsers/ASTDropIndexQuery.h>
#include <Parsers/ASTDropQuery.h>
#include <Parsers/ASTUndropQuery.h>
#include <Parsers/ASTExplainQuery.h>
#include <Parsers/ASTInsertQuery.h>
#include <Parsers/ASTSelectIntersectExceptQuery.h>
#include <Parsers/ASTKillQueryQuery.h>
#include <Parsers/ASTOptimizeQuery.h>
#include <Parsers/ASTRenameQuery.h>
#include <Parsers/ASTSelectQuery.h>
#include <Parsers/ASTSelectWithUnionQuery.h>
#include <Parsers/ASTSetQuery.h>
#include <Parsers/ASTShowEngineQuery.h>
#include <Parsers/ASTShowFunctionsQuery.h>
#include <Parsers/ASTShowProcesslistQuery.h>
#include <Parsers/ASTShowTablesQuery.h>
#include <Parsers/ASTShowColumnsQuery.h>
#include <Parsers/ASTShowIndexesQuery.h>
#include <Parsers/ASTShowSettingQuery.h>
#include <Parsers/ASTUseQuery.h>
#include <Parsers/ASTWatchQuery.h>
#include <Parsers/ASTCreateNamedCollectionQuery.h>
#include <Parsers/ASTDropNamedCollectionQuery.h>
#include <Parsers/ASTAlterNamedCollectionQuery.h>
<<<<<<< HEAD
#include <Parsers/ASTModifyEngineQuery.h>
#include <Parsers/MySQL/ASTCreateQuery.h>
=======
>>>>>>> 7d03ccd8
#include <Parsers/ASTTransactionControl.h>
#include <Parsers/TablePropertiesQueriesASTs.h>

#include <Parsers/Access/ASTCreateQuotaQuery.h>
#include <Parsers/Access/ASTCreateRoleQuery.h>
#include <Parsers/Access/ASTCreateRowPolicyQuery.h>
#include <Parsers/Access/ASTCreateSettingsProfileQuery.h>
#include <Parsers/Access/ASTCreateUserQuery.h>
#include <Parsers/Access/ASTDropAccessEntityQuery.h>
#include <Parsers/Access/ASTGrantQuery.h>
#include <Parsers/Access/ASTMoveAccessEntityQuery.h>
#include <Parsers/Access/ASTSetRoleQuery.h>
#include <Parsers/Access/ASTShowAccessEntitiesQuery.h>
#include <Parsers/Access/ASTShowAccessQuery.h>
#include <Parsers/Access/ASTShowCreateAccessEntityQuery.h>
#include <Parsers/Access/ASTShowGrantsQuery.h>
#include <Parsers/Access/ASTShowPrivilegesQuery.h>
#include <Parsers/ASTDescribeCacheQuery.h>

#include <Interpreters/InterpreterFactory.h>
#include <Interpreters/InterpreterSelectQuery.h>
#include <Interpreters/InterpreterSelectQueryAnalyzer.h>
#include <Interpreters/InterpreterSelectWithUnionQuery.h>
#include <Interpreters/InterpreterWatchQuery.h>
<<<<<<< HEAD
#include <Interpreters/InterpreterTransactionControlQuery.h>
#include <Interpreters/InterpreterModifyEngineQuery.h>
=======
>>>>>>> 7d03ccd8
#include <Interpreters/OpenTelemetrySpanLog.h>

#include <Parsers/ASTSystemQuery.h>
#include <Parsers/ASTExternalDDLQuery.h>
#include <Common/ProfileEvents.h>
#include <Common/typeid_cast.h>


namespace ProfileEvents
{
    extern const Event Query;
    extern const Event QueriesWithSubqueries;
    extern const Event SelectQuery;
    extern const Event InsertQuery;
}


namespace DB
{
namespace ErrorCodes
{
    extern const int UNKNOWN_TYPE_OF_QUERY;
    extern const int LOGICAL_ERROR;
}

InterpreterFactory & InterpreterFactory::instance()
{
    static InterpreterFactory interpreter_fact;
    return interpreter_fact;
}

void InterpreterFactory::registerInterpreter(const std::string & name, CreatorFn creator_fn)
{
    if (!interpreters.emplace(name, std::move(creator_fn)).second)
        throw Exception(ErrorCodes::LOGICAL_ERROR, "InterpreterFactory: the interpreter name '{}' is not unique", name);
}

InterpreterFactory::InterpreterPtr InterpreterFactory::get(ASTPtr & query, ContextMutablePtr context, const SelectQueryOptions & options)
{
    ProfileEvents::increment(ProfileEvents::Query);

    /// SELECT and INSERT query will handle QueriesWithSubqueries on their own.
    if (!(query->as<ASTSelectQuery>() ||
        query->as<ASTSelectWithUnionQuery>() ||
        query->as<ASTSelectIntersectExceptQuery>() ||
        query->as<ASTInsertQuery>()))
    {
        ProfileEvents::increment(ProfileEvents::QueriesWithSubqueries);
    }

    Arguments arguments {
        .query = query,
        .context = context,
        .options = options
    };

    String interpreter_name;

    if (query->as<ASTSelectQuery>())
    {
        if (context->getSettingsRef().allow_experimental_analyzer)
            interpreter_name = "InterpreterSelectQueryAnalyzer";
        /// This is internal part of ASTSelectWithUnionQuery.
        /// Even if there is SELECT without union, it is represented by ASTSelectWithUnionQuery with single ASTSelectQuery as a child.
        else
            interpreter_name = "InterpreterSelectQuery";
    }
    else if (query->as<ASTSelectWithUnionQuery>())
    {
        ProfileEvents::increment(ProfileEvents::SelectQuery);

        if (context->getSettingsRef().allow_experimental_analyzer)
            interpreter_name = "InterpreterSelectQueryAnalyzer";
        else
            interpreter_name = "InterpreterSelectWithUnionQuery";
    }
    else if (query->as<ASTSelectIntersectExceptQuery>())
    {
        interpreter_name = "InterpreterSelectIntersectExceptQuery";
    }
    else if (query->as<ASTInsertQuery>())
    {
        ProfileEvents::increment(ProfileEvents::InsertQuery);
        bool allow_materialized = static_cast<bool>(context->getSettingsRef().insert_allow_materialized_columns);
        arguments.allow_materialized = allow_materialized;
        interpreter_name = "InterpreterInsertQuery";
    }
    else if (query->as<ASTCreateQuery>())
    {
        interpreter_name = "InterpreterCreateQuery";
    }
    else if (query->as<ASTDropQuery>())
    {
        interpreter_name = "InterpreterDropQuery";
    }
    else if (query->as<ASTUndropQuery>())
    {
        interpreter_name = "InterpreterUndropQuery";
    }
    else if (query->as<ASTRenameQuery>())
    {
        interpreter_name = "InterpreterRenameQuery";
    }
    else if (query->as<ASTShowTablesQuery>())
    {
        interpreter_name = "InterpreterShowTablesQuery";
    }
    else if (query->as<ASTShowColumnsQuery>())
    {
        interpreter_name = "InterpreterShowColumnsQuery";
    }
    else if (query->as<ASTShowIndexesQuery>())
    {
        interpreter_name = "InterpreterShowIndexesQuery";
    }
    else if (query->as<ASTShowSettingQuery>())
    {
        interpreter_name = "InterpreterShowSettingQuery";
    }
    else if (query->as<ASTShowEnginesQuery>())
    {
        interpreter_name = "InterpreterShowEnginesQuery";
    }
    else if (query->as<ASTShowFunctionsQuery>())
    {
        interpreter_name = "InterpreterShowFunctionsQuery";
    }
    else if (query->as<ASTUseQuery>())
    {
        interpreter_name = "InterpreterUseQuery";
    }
    else if (query->as<ASTSetQuery>())
    {
        /// readonly is checked inside InterpreterSetQuery
        interpreter_name = "InterpreterSetQuery";
    }
    else if (query->as<ASTSetRoleQuery>())
    {
        interpreter_name = "InterpreterSetRoleQuery";
    }
    else if (query->as<ASTOptimizeQuery>())
    {
        interpreter_name = "InterpreterOptimizeQuery";
    }
    else if (query->as<ASTExistsDatabaseQuery>() || query->as<ASTExistsTableQuery>() || query->as<ASTExistsViewQuery>() || query->as<ASTExistsDictionaryQuery>())
    {
        interpreter_name = "InterpreterExistsQuery";
    }
    else if (query->as<ASTShowCreateTableQuery>() || query->as<ASTShowCreateViewQuery>() || query->as<ASTShowCreateDatabaseQuery>() || query->as<ASTShowCreateDictionaryQuery>())
    {
        interpreter_name = "InterpreterShowCreateQuery";
    }
    else if (query->as<ASTDescribeQuery>())
    {
        interpreter_name = "InterpreterDescribeQuery";
    }
    else if (query->as<ASTDescribeCacheQuery>())
    {
        interpreter_name = "InterpreterDescribeCacheQuery";
    }
    else if (query->as<ASTExplainQuery>())
    {
        interpreter_name = "InterpreterExplainQuery";
    }
    else if (query->as<ASTShowProcesslistQuery>())
    {
        interpreter_name = "InterpreterShowProcesslistQuery";
    }
    else if (query->as<ASTAlterQuery>())
    {
        interpreter_name = "InterpreterAlterQuery";
    }
    else if (query->as<ASTAlterNamedCollectionQuery>())
    {
        interpreter_name = "InterpreterAlterNamedCollectionQuery";
    }
    else if (query->as<ASTCheckTableQuery>() || query->as<ASTCheckAllTablesQuery>())
    {
        interpreter_name = "InterpreterCheckQuery";
    }
    else if (query->as<ASTKillQueryQuery>())
    {
        interpreter_name = "InterpreterKillQueryQuery";
    }
    else if (query->as<ASTSystemQuery>())
    {
        interpreter_name = "InterpreterSystemQuery";
    }
    else if (query->as<ASTWatchQuery>())
    {
        interpreter_name = "InterpreterWatchQuery";
    }
    else if (query->as<ASTCreateUserQuery>())
    {
        interpreter_name = "InterpreterCreateUserQuery";
    }
    else if (query->as<ASTCreateRoleQuery>())
    {
        interpreter_name = "InterpreterCreateRoleQuery";
    }
    else if (query->as<ASTCreateQuotaQuery>())
    {
        interpreter_name = "InterpreterCreateQuotaQuery";
    }
    else if (query->as<ASTCreateRowPolicyQuery>())
    {
        interpreter_name = "InterpreterCreateRowPolicyQuery";
    }
    else if (query->as<ASTCreateSettingsProfileQuery>())
    {
        interpreter_name = "InterpreterCreateSettingsProfileQuery";
    }
    else if (query->as<ASTDropAccessEntityQuery>())
    {
        interpreter_name = "InterpreterDropAccessEntityQuery";
    }
    else if (query->as<ASTMoveAccessEntityQuery>())
    {
        interpreter_name = "InterpreterMoveAccessEntityQuery";
    }
    else if (query->as<ASTDropNamedCollectionQuery>())
    {
        interpreter_name = "InterpreterDropNamedCollectionQuery";
    }
    else if (query->as<ASTGrantQuery>())
    {
        interpreter_name = "InterpreterGrantQuery";
    }
    else if (query->as<ASTShowCreateAccessEntityQuery>())
    {
        interpreter_name = "InterpreterShowCreateAccessEntityQuery";
    }
    else if (query->as<ASTShowGrantsQuery>())
    {
        interpreter_name = "InterpreterShowGrantsQuery";
    }
    else if (query->as<ASTShowAccessEntitiesQuery>())
    {
        interpreter_name = "InterpreterShowAccessEntitiesQuery";
    }
    else if (query->as<ASTShowAccessQuery>())
    {
        interpreter_name= "InterpreterShowAccessQuery";
    }
    else if (query->as<ASTShowPrivilegesQuery>())
    {
        interpreter_name = "InterpreterShowPrivilegesQuery";
    }
    else if (query->as<ASTExternalDDLQuery>())
    {
        interpreter_name = "InterpreterExternalDDLQuery";
    }
    else if (query->as<ASTTransactionControl>())
    {
        interpreter_name = "InterpreterTransactionControlQuery";
    }
    else if (query->as<ASTCreateFunctionQuery>())
    {
        interpreter_name = "InterpreterCreateFunctionQuery";
    }
    else if (query->as<ASTDropFunctionQuery>())
    {
        interpreter_name = "InterpreterDropFunctionQuery";
    }
    else if (query->as<ASTCreateIndexQuery>())
    {
        interpreter_name = "InterpreterCreateIndexQuery";
    }
    else if (query->as<ASTCreateNamedCollectionQuery>())
    {
        interpreter_name = "InterpreterCreateNamedCollectionQuery";
    }
    else if (query->as<ASTDropIndexQuery>())
    {
        interpreter_name = "InterpreterDropIndexQuery";
    }
    else if (query->as<ASTBackupQuery>())
    {
        interpreter_name = "InterpreterBackupQuery";
    }
    else if (query->as<ASTDeleteQuery>())
    {
        interpreter_name = "InterpreterDeleteQuery";
    }
<<<<<<< HEAD
    else if (query->as<ASTModifyEngineQuery>())
    {
        return std::make_unique<InterpreterModifyEngineQuery>(query, context);
    }
    else
    {
=======

    if (!interpreters.contains(interpreter_name))
>>>>>>> 7d03ccd8
        throw Exception(ErrorCodes::UNKNOWN_TYPE_OF_QUERY, "Unknown type of query: {}", query->getID());

    // creator_fn creates and returns a InterpreterPtr with the supplied arguments
    auto creator_fn = interpreters.at(interpreter_name);

    return creator_fn(arguments);
}
}<|MERGE_RESOLUTION|>--- conflicted
+++ resolved
@@ -30,11 +30,6 @@
 #include <Parsers/ASTCreateNamedCollectionQuery.h>
 #include <Parsers/ASTDropNamedCollectionQuery.h>
 #include <Parsers/ASTAlterNamedCollectionQuery.h>
-<<<<<<< HEAD
-#include <Parsers/ASTModifyEngineQuery.h>
-#include <Parsers/MySQL/ASTCreateQuery.h>
-=======
->>>>>>> 7d03ccd8
 #include <Parsers/ASTTransactionControl.h>
 #include <Parsers/TablePropertiesQueriesASTs.h>
 
@@ -59,11 +54,6 @@
 #include <Interpreters/InterpreterSelectQueryAnalyzer.h>
 #include <Interpreters/InterpreterSelectWithUnionQuery.h>
 #include <Interpreters/InterpreterWatchQuery.h>
-<<<<<<< HEAD
-#include <Interpreters/InterpreterTransactionControlQuery.h>
-#include <Interpreters/InterpreterModifyEngineQuery.h>
-=======
->>>>>>> 7d03ccd8
 #include <Interpreters/OpenTelemetrySpanLog.h>
 
 #include <Parsers/ASTSystemQuery.h>
@@ -348,17 +338,8 @@
     {
         interpreter_name = "InterpreterDeleteQuery";
     }
-<<<<<<< HEAD
-    else if (query->as<ASTModifyEngineQuery>())
-    {
-        return std::make_unique<InterpreterModifyEngineQuery>(query, context);
-    }
-    else
-    {
-=======
 
     if (!interpreters.contains(interpreter_name))
->>>>>>> 7d03ccd8
         throw Exception(ErrorCodes::UNKNOWN_TYPE_OF_QUERY, "Unknown type of query: {}", query->getID());
 
     // creator_fn creates and returns a InterpreterPtr with the supplied arguments
