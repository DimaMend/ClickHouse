#include <Interpreters/SystemLog.h>
#include <Interpreters/QueryLog.h>
#include <Interpreters/QueryThreadLog.h>
#include <Interpreters/PartLog.h>
#include <Interpreters/TextLog.h>
#include <Interpreters/TraceLog.h>
#include <Interpreters/MetricLog.h>
#include <Interpreters/AsynchronousMetricLog.h>

#include <Poco/Util/AbstractConfiguration.h>
#include <common/logger_useful.h>


namespace DB
{

namespace ErrorCodes
{
    extern const int BAD_ARGUMENTS;
}

namespace
{

constexpr size_t DEFAULT_SYSTEM_LOG_FLUSH_INTERVAL_MILLISECONDS = 7500;

/// Creates a system log with MergeTree engine using parameters from config
template <typename TSystemLog>
std::shared_ptr<TSystemLog> createSystemLog(
    Context & context,
    const String & default_database_name,
    const String & default_table_name,
    const Poco::Util::AbstractConfiguration & config,
    const String & config_prefix)
{
    if (!config.has(config_prefix))
        return {};

    String database = config.getString(config_prefix + ".database", default_database_name);
    String table = config.getString(config_prefix + ".table", default_table_name);

    if (database != default_database_name)
    {
        /// System tables must be loaded before other tables, but loading order is undefined for all databases except `system`
        LOG_ERROR(&Poco::Logger::get("SystemLog"), "Custom database name for a system table specified in config. Table `{}` will be created in `system` database instead of `{}`", table, database);
        database = default_database_name;
    }

    String engine;
    if (config.has(config_prefix + ".engine"))
    {
        if (config.has(config_prefix + ".partition_by"))
            throw Exception("If 'engine' is specified for system table, PARTITION BY parameters should be specified directly inside 'engine' and 'partition_by' setting doesn't make sense", ErrorCodes::BAD_ARGUMENTS);
        engine = config.getString(config_prefix + ".engine");
    }
    else
    {
        String partition_by = config.getString(config_prefix + ".partition_by", "toYYYYMM(event_date)");
        engine = "ENGINE = MergeTree PARTITION BY (" + partition_by + ") ORDER BY (event_date, event_time)"
            "SETTINGS min_bytes_for_wide_part = '10M'"; /// Use polymorphic parts for log tables by default
    }

    size_t flush_interval_milliseconds = config.getUInt64(config_prefix + ".flush_interval_milliseconds", DEFAULT_SYSTEM_LOG_FLUSH_INTERVAL_MILLISECONDS);

    return std::make_shared<TSystemLog>(context, database, table, engine, flush_interval_milliseconds);
}

}


SystemLogs::SystemLogs(Context & global_context, const Poco::Util::AbstractConfiguration & config)
{
    query_log = createSystemLog<QueryLog>(global_context, "system", "query_log", config, "query_log");
    query_thread_log = createSystemLog<QueryThreadLog>(global_context, "system", "query_thread_log", config, "query_thread_log");
    part_log = createSystemLog<PartLog>(global_context, "system", "part_log", config, "part_log");
    trace_log = createSystemLog<TraceLog>(global_context, "system", "trace_log", config, "trace_log");
    text_log = createSystemLog<TextLog>(global_context, "system", "text_log", config, "text_log");
    metric_log = createSystemLog<MetricLog>(global_context, "system", "metric_log", config, "metric_log");
    asynchronous_metric_log = createSystemLog<AsynchronousMetricLog>(
        global_context, "system", "asynchronous_metric_log", config,
        "asynchronous_metric_log");

    if (query_log)
        logs.emplace_back(query_log.get());
    if (query_thread_log)
        logs.emplace_back(query_thread_log.get());
    if (part_log)
        logs.emplace_back(part_log.get());
    if (trace_log)
        logs.emplace_back(trace_log.get());
    if (text_log)
        logs.emplace_back(text_log.get());
    if (metric_log)
        logs.emplace_back(metric_log.get());
<<<<<<< HEAD

    bool lazy_load = config.getBool("system_tables_lazy_load", true);
    for (auto & log : logs)
=======
    if (asynchronous_metric_log)
        logs.emplace_back(asynchronous_metric_log.get());

    try
    {
        for (auto & log : logs)
            log->startup();
    }
    catch (...)
>>>>>>> 811d124a
    {
        if (!lazy_load)
            log->prepareTable();
        log->startup();
    }

    if (metric_log)
    {
        size_t collect_interval_milliseconds = config.getUInt64("metric_log.collect_interval_milliseconds");
        metric_log->startCollectMetric(collect_interval_milliseconds);
    }
}


SystemLogs::~SystemLogs()
{
    shutdown();
}

void SystemLogs::shutdown()
{
    for (auto & log : logs)
        log->shutdown();
}

}<|MERGE_RESOLUTION|>--- conflicted
+++ resolved
@@ -92,11 +92,6 @@
         logs.emplace_back(text_log.get());
     if (metric_log)
         logs.emplace_back(metric_log.get());
-<<<<<<< HEAD
-
-    bool lazy_load = config.getBool("system_tables_lazy_load", true);
-    for (auto & log : logs)
-=======
     if (asynchronous_metric_log)
         logs.emplace_back(asynchronous_metric_log.get());
 
@@ -106,11 +101,10 @@
             log->startup();
     }
     catch (...)
->>>>>>> 811d124a
     {
-        if (!lazy_load)
-            log->prepareTable();
-        log->startup();
+        /// join threads
+        shutdown();
+        throw;
     }
 
     if (metric_log)
