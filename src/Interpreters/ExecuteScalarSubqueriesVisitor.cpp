--- conflicted
+++ resolved
@@ -88,34 +88,29 @@
         subquery_context.setSettings(subquery_settings);
 
         ASTPtr subquery_select = subquery.children.at(0);
-        BlockIO res = InterpreterSelectWithUnionQuery(
-                subquery_select, subquery_context, SelectQueryOptions(QueryProcessingStage::Complete, data.subquery_depth + 1)).execute();
-
+
+        auto options = SelectQueryOptions(QueryProcessingStage::Complete, data.subquery_depth + 1);
+        options.analyze(data.only_analyze);
+
+        auto interpreter = InterpreterSelectWithUnionQuery(subquery_select, subquery_context, options);
         Block block;
-        try
-        {
-            block = res.in->read();
-
-            if (!block)
+
+        if (data.only_analyze)
+        {
+            /// If query is only analyzed, then constants are not correct.
+            block = interpreter.getSampleBlock();
+            for (auto & column : block)
             {
-                /// Interpret subquery with empty result as Null literal
-                auto ast_new = std::make_unique<ASTLiteral>(Null());
-                ast_new->setAlias(ast->tryGetAlias());
-                ast = std::move(ast_new);
-                return;
+                if (column.column->empty())
+                {
+                    auto mut_col = column.column->cloneEmpty();
+                    mut_col->insertDefault();
+                    column.column = std::move(mut_col);
+                }
             }
-
-            if (block.rows() != 1 || res.in->read())
-                throw Exception("Scalar subquery returned more than one row", ErrorCodes::INCORRECT_RESULT_OF_SCALAR_SUBQUERY);
-        }
-        catch (const Exception & e)
-        {
-<<<<<<< HEAD
-            if (e.code() == ErrorCodes::TOO_MANY_ROWS)
-                throw Exception("Scalar subquery returned more than one row", ErrorCodes::INCORRECT_RESULT_OF_SCALAR_SUBQUERY);
-            else
-                throw;
-=======
+        }
+        else
+        {
             auto stream = interpreter.execute().getInputStream();
 
             try
@@ -141,7 +136,6 @@
                 else
                     throw;
             }
->>>>>>> 811d124a
         }
 
         block = materializeBlock(block);
@@ -162,7 +156,7 @@
     const Settings & settings = data.context.getSettingsRef();
 
     // Always convert to literals when there is no query context.
-    if (!settings.enable_scalar_subquery_optimization || worthConvertingToLiteral(scalar) || !data.context.hasQueryContext())
+    if (data.only_analyze || !settings.enable_scalar_subquery_optimization || worthConvertingToLiteral(scalar) || !data.context.hasQueryContext())
     {
         auto lit = std::make_unique<ASTLiteral>((*scalar.safeGetByPosition(0).column)[0]);
         lit->alias = subquery.alias;
