--- conflicted
+++ resolved
@@ -190,7 +190,8 @@
             auto cancellation_checker = data.getContext()->getQueryCancellationChecker();
             UInt64 interactive_delay = data.getContext()->getQueryInteractiveDelay();
             PullingAsyncPipelineExecutor executor(io.pipeline);
-<<<<<<< HEAD
+            io.pipeline.setProgressCallback(data.getContext()->getProgressCallback());
+
             while (block.rows() == 0 && executor.pull(block, interactive_delay))
             {
                 if (cancellation_checker && (*cancellation_checker)())
@@ -199,10 +200,6 @@
                         "Query '{}' was cancelled when evaluating scalar subqueries",
                         data.getContext()->getCurrentQueryId());
             }
-=======
-            io.pipeline.setProgressCallback(data.getContext()->getProgressCallback());
-            while (block.rows() == 0 && executor.pull(block));
->>>>>>> 021e6e90
 
             if (block.rows() == 0)
             {
