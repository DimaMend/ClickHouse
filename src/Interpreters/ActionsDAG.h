--- conflicted
+++ resolved
@@ -123,14 +123,6 @@
     const Node & addArrayJoin(const Node & child, std::string result_name);
     const Node & addFunction(
             const FunctionOverloadResolverPtr & function,
-<<<<<<< HEAD
-            const Names & argument_names,
-            std::string result_name,
-            ContextPtr context,
-            bool can_replace = false);
-
-    void addNodeToIndex(const Node * node) { index.insert(const_cast<Node *>(node)); }
-=======
             NodeRawConstPtrs children,
             std::string result_name);
 
@@ -144,7 +136,6 @@
     /// Find first node with the same name in index and replace it.
     /// If was not found, add node to index end.
     void addOrReplaceInIndex(const Node & node);
->>>>>>> e6c755ca
 
     /// Call addAlias several times.
     void addAliases(const NamesWithAliases & aliases);
