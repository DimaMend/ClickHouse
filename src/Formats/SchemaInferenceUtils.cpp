--- conflicted
+++ resolved
@@ -1248,15 +1248,11 @@
         if (checkCharCaseInsensitive('n', buf))
         {
             if (checkStringCaseInsensitive("ull", buf))
-<<<<<<< HEAD
             {
                 if (settings.schema_inference_make_columns_nullable == 0)
                     return std::make_shared<DataTypeNothing>();
                 return makeNullable(std::make_shared<DataTypeNothing>());
             }
-=======
-                return makeNullable(std::make_shared<DataTypeNothing>());
->>>>>>> b4c9a005
             else if (checkStringCaseInsensitive("an", buf))
                 return std::make_shared<DataTypeFloat64>();
         }
