#pragma once

#include <Core/Names.h>
#include <Core/Defines.h>
#include <base/types.h>


namespace DB
{

/**
  * Various tweaks for input/output formats. Text serialization/deserialization
  * of data types also depend on some of these settings. It is different from
  * FormatFactorySettings in that it has all necessary user-provided settings
  * combined with information from context etc, that we can use directly during
  * serialization. In contrast, FormatFactorySettings' job is to reflect the
  * changes made to user-visible format settings, such as when tweaking the
  * the format for File engine.
  * NOTE Parameters for unrelated formats and unrelated data types are collected
  * in this struct - it prevents modularity, but they are difficult to separate.
  */
struct FormatSettings
{
    /// Format will be used for streaming. Not every formats support it
    /// Option means that each chunk of data need to be formatted independently. Also each chunk will be flushed at the end of processing.
    bool enable_streaming = false;

    bool skip_unknown_fields = false;
    bool with_names_use_header = false;
    bool with_types_use_header = false;
    bool write_statistics = true;
    bool import_nested_json = false;
    bool null_as_default = true;
    bool decimal_trailing_zeros = false;
    bool defaults_for_omitted_fields = true;

    bool seekable_read = true;
    UInt64 max_rows_to_read_for_schema_inference = 100;

    String column_names_for_schema_inference;
    String schema_inference_hints;

    bool try_infer_integers = false;
    bool try_infer_dates = false;
    bool try_infer_datetimes = false;

    enum class DateTimeInputFormat
    {
        Basic,        /// Default format for fast parsing: YYYY-MM-DD hh:mm:ss (ISO-8601 without fractional part and timezone) or NNNNNNNNNN unix timestamp.
        BestEffort,   /// Use sophisticated rules to parse whatever possible.
        BestEffortUS  /// Use sophisticated rules to parse American style: mm/dd/yyyy
    };

    DateTimeInputFormat date_time_input_format = DateTimeInputFormat::Basic;

    enum class DateTimeOutputFormat
    {
        Simple,
        ISO,
        UnixTimestamp
    };

    enum class EscapingRule
    {
        None,
        Escaped,
        Quoted,
        CSV,
        JSON,
        XML,
        Raw
    };

    bool schema_inference_make_columns_nullable = true;

    DateTimeOutputFormat date_time_output_format = DateTimeOutputFormat::Simple;

    bool input_format_ipv4_default_on_conversion_error = false;
    bool input_format_ipv6_default_on_conversion_error = false;

    UInt64 input_allow_errors_num = 0;
    Float32 input_allow_errors_ratio = 0;

    UInt64 max_binary_string_size = 0;
    UInt64 client_protocol_version = 0;

    UInt64 max_parser_depth = DBMS_DEFAULT_MAX_PARSER_DEPTH;

    struct
    {
        UInt64 row_group_size = 1000000;
        bool low_cardinality_as_dictionary = false;
        bool import_nested = false;
        bool allow_missing_columns = false;
        bool skip_columns_with_unsupported_types_in_schema_inference = false;
        bool case_insensitive_column_matching = false;
        bool output_string_as_string = false;
        bool output_fixed_string_as_fixed_byte_array = true;
    } arrow;

    struct
    {
        String schema_registry_url;
        String output_codec;
        UInt64 output_sync_interval = 16 * 1024;
        bool allow_missing_fields = false;
        String string_column_pattern;
        UInt64 output_rows_in_file = 1;
    } avro;

    String bool_true_representation = "true";
    String bool_false_representation = "false";

    struct CSV
    {
        char delimiter = ',';
        bool allow_single_quotes = true;
        bool allow_double_quotes = true;
        bool empty_as_default = false;
        bool crlf_end_of_line = false;
        bool enum_as_number = false;
        bool arrays_as_nested_csv = false;
        String null_representation = "\\N";
        char tuple_delimiter = ',';
        bool use_best_effort_in_schema_inference = true;
        UInt64 skip_first_lines = 0;
        String custom_delimiter;
        bool try_detect_header = true;
    } csv;

    struct HiveText
    {
        char fields_delimiter = '\x01';
        char collection_items_delimiter = '\x02';
        char map_keys_delimiter = '\x03';
        Names input_field_names;
    } hive_text;

    struct Custom
    {
        std::string result_before_delimiter;
        std::string result_after_delimiter;
        std::string row_before_delimiter;
        std::string row_after_delimiter;
        std::string row_between_delimiter;
        std::string field_delimiter;
        EscapingRule escaping_rule = EscapingRule::Escaped;
        bool try_detect_header = true;
    } custom;

    struct
    {
        bool array_of_rows = false;
        bool quote_64bit_integers = true;
        bool quote_64bit_floats = false;
        bool quote_denormals = true;
        bool quote_decimals = false;
        bool escape_forward_slashes = true;
        bool read_named_tuples_as_objects = false;
        bool write_named_tuples_as_objects = false;
        bool defaults_for_missing_elements_in_named_tuple = false;
        bool ignore_unknown_keys_in_named_tuple = false;
        bool serialize_as_strings = false;
        bool read_bools_as_numbers = true;
        bool read_numbers_as_strings = true;
        bool read_objects_as_strings = true;
        bool try_infer_numbers_from_strings = false;
        bool validate_types_from_metadata = true;
        bool validate_utf8 = false;
        bool allow_object_type = false;
    } json;

    struct
    {
        String column_for_object_name;
    } json_object_each_row;

    struct
    {
        UInt64 row_group_size = 1000000;
        bool import_nested = false;
        bool allow_missing_columns = false;
        bool skip_columns_with_unsupported_types_in_schema_inference = false;
        bool case_insensitive_column_matching = false;
        std::unordered_set<int> skip_row_groups = {};
        bool output_string_as_string = false;
        bool output_fixed_string_as_fixed_byte_array = true;
<<<<<<< HEAD
        ParquetVersion output_version;
        ParquetCompression output_compression_method = ParquetCompression::SNAPPY;
=======
        UInt64 max_block_size = 8192;
>>>>>>> d1d09755
    } parquet;

    struct Pretty
    {
        UInt64 max_rows = 10000;
        UInt64 max_column_pad_width = 250;
        UInt64 max_value_width = 10000;
        bool color = true;

        bool output_format_pretty_row_numbers = false;

        enum class Charset
        {
            UTF8,
            ASCII,
        };

        Charset charset = Charset::UTF8;
    } pretty;

    struct
    {
        bool input_flatten_google_wrappers = false;
        bool output_nullables_with_google_wrappers = false;
        /**
         * Some buffers (kafka / rabbit) split the rows internally using callback,
         * and always send one row per message, so we can push there formats
         * without framing / delimiters (like ProtobufSingle). In other cases,
         * we have to enforce exporting at most one row in the format output,
         * because Protobuf without delimiters is not generally useful.
         */
        bool allow_multiple_rows_without_delimiter = false;
        bool skip_fields_with_unsupported_types_in_schema_inference = false;
    } protobuf;

    struct
    {
        uint32_t client_capabilities = 0;
        size_t max_packet_size = 0;
        uint8_t * sequence_id = nullptr; /// Not null if it's MySQLWire output format used to handle MySQL protocol connections.
    } mysql_wire;

    struct
    {
        std::string regexp;
        EscapingRule escaping_rule = EscapingRule::Raw;
        bool skip_unmatched = false;
    } regexp;

    struct
    {
        std::string format_schema;
        std::string format_schema_path;
        bool is_server = false;
    } schema;

    struct
    {
        String resultset_format;
        String row_format;
        String row_between_delimiter;
    } template_settings;

    struct
    {
        bool empty_as_default = false;
        bool crlf_end_of_line = false;
        String null_representation = "\\N";
        bool enum_as_number = false;
        bool use_best_effort_in_schema_inference = true;
        UInt64 skip_first_lines = 0;
        bool try_detect_header = true;
    } tsv;

    struct
    {
        bool interpret_expressions = true;
        bool deduce_templates_of_expressions = true;
        bool accurate_types_of_literals = true;
    } values;

    struct
    {
        bool import_nested = false;
        bool allow_missing_columns = false;
        int64_t row_batch_size = 100'000;
        bool skip_columns_with_unsupported_types_in_schema_inference = false;
        bool case_insensitive_column_matching = false;
        std::unordered_set<int> skip_stripes = {};
        bool output_string_as_string = false;
    } orc;

    /// For capnProto format we should determine how to
    /// compare ClickHouse Enum and Enum from schema.
    enum class EnumComparingMode
    {
        BY_NAMES, // Names in enums should be the same, values can be different.
        BY_NAMES_CASE_INSENSITIVE, // Case-insensitive name comparison.
        BY_VALUES, // Values should be the same, names can be different.
    };

    struct
    {
        EnumComparingMode enum_comparing_mode = EnumComparingMode::BY_VALUES;
        bool skip_fields_with_unsupported_types_in_schema_inference = false;
    } capn_proto;

    enum class MsgPackUUIDRepresentation
    {
        STR, // Output UUID as a string of 36 characters.
        BIN, // Output UUID as 16-bytes binary.
        EXT, // Output UUID as ExtType = 2
    };

    struct
    {
        UInt64 number_of_columns = 0;
        MsgPackUUIDRepresentation output_uuid_representation = MsgPackUUIDRepresentation::EXT;
    } msgpack;

    struct MySQLDump
    {
        String table_name;
        bool map_column_names = true;
    } mysql_dump;

    struct
    {
        UInt64 max_batch_size = DEFAULT_BLOCK_SIZE;
        String table_name = "table";
        bool include_column_names = true;
        bool use_replace = false;
        bool quote_names = true;
    } sql_insert;

    struct
    {
        bool output_string_as_string;
        bool skip_fields_with_unsupported_types_in_schema_inference;
    } bson;
};

}<|MERGE_RESOLUTION|>--- conflicted
+++ resolved
@@ -185,12 +185,6 @@
         std::unordered_set<int> skip_row_groups = {};
         bool output_string_as_string = false;
         bool output_fixed_string_as_fixed_byte_array = true;
-<<<<<<< HEAD
-        ParquetVersion output_version;
-        ParquetCompression output_compression_method = ParquetCompression::SNAPPY;
-=======
-        UInt64 max_block_size = 8192;
->>>>>>> d1d09755
     } parquet;
 
     struct Pretty
