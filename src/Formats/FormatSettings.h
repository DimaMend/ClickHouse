#pragma once

#include <Core/Names.h>
#include <Core/Defines.h>
#include <base/types.h>
#include <base/unit.h>
#include <Core/SettingsFields.h>

namespace DB
{

/**
  * Various tweaks for input/output formats. Text serialization/deserialization
  * of data types also depend on some of these settings. It is different from
  * FormatFactorySettings in that it has all necessary user-provided settings
  * combined with information from context etc, that we can use directly during
  * serialization. In contrast, FormatFactorySettings' job is to reflect the
  * changes made to user-visible format settings, such as when tweaking the
  * the format for File engine.
  * NOTE Parameters for unrelated formats and unrelated data types are collected
  * in this struct - it prevents modularity, but they are difficult to separate.
  */
struct FormatSettings
{
    /// Format will be used for streaming. Not every formats support it
    /// Option means that each chunk of data need to be formatted independently. Also each chunk will be flushed at the end of processing.
    bool enable_streaming = false;

    bool skip_unknown_fields = false;
    bool with_names_use_header = false;
    bool with_types_use_header = false;
    bool write_statistics = true;
    bool import_nested_json = false;
    bool null_as_default = true;
    bool decimal_trailing_zeros = false;
    bool defaults_for_omitted_fields = true;
    bool is_writing_to_terminal = false;

    bool seekable_read = true;
    UInt64 max_rows_to_read_for_schema_inference = 25000;
    UInt64 max_bytes_to_read_for_schema_inference = 32 * 1024 * 1024;

    String column_names_for_schema_inference{};
    String schema_inference_hints{};

    bool try_infer_integers = false;
    bool try_infer_dates = false;
    bool try_infer_datetimes = false;
    bool try_infer_exponent_floats = false;

    enum class DateTimeInputFormat
    {
        Basic,        /// Default format for fast parsing: YYYY-MM-DD hh:mm:ss (ISO-8601 without fractional part and timezone) or NNNNNNNNNN unix timestamp.
        BestEffort,   /// Use sophisticated rules to parse whatever possible.
        BestEffortUS  /// Use sophisticated rules to parse American style: mm/dd/yyyy
    };

    DateTimeInputFormat date_time_input_format = DateTimeInputFormat::Basic;

    enum class DateTimeOutputFormat
    {
        Simple,
        ISO,
        UnixTimestamp
    };

    enum class EscapingRule
    {
        None,
        Escaped,
        Quoted,
        CSV,
        JSON,
        XML,
        Raw
    };

    bool schema_inference_make_columns_nullable = true;

    DateTimeOutputFormat date_time_output_format = DateTimeOutputFormat::Simple;

    enum class IntervalOutputFormat
    {
        Kusto,
        Numeric
    };

    struct
    {
        IntervalOutputFormat output_format = IntervalOutputFormat::Numeric;
    } interval{};

    enum class DateTimeOverflowBehavior
    {
        Ignore,
        Throw,
        Saturate
    };

    DateTimeOverflowBehavior date_time_overflow_behavior = DateTimeOverflowBehavior::Ignore;

    bool input_format_ipv4_default_on_conversion_error = false;
    bool input_format_ipv6_default_on_conversion_error = false;

    UInt64 input_allow_errors_num = 0;
    Float32 input_allow_errors_ratio = 0;

    UInt64 max_binary_string_size = 1_GiB;
    UInt64 max_binary_array_size = 1_GiB;
    UInt64 client_protocol_version = 0;

    UInt64 max_parser_depth = DBMS_DEFAULT_MAX_PARSER_DEPTH;

    size_t max_threads = 1;

    enum class ArrowCompression
    {
        NONE,
        LZ4_FRAME,
        ZSTD
    };

    struct
    {
        UInt64 row_group_size = 1000000;
        bool low_cardinality_as_dictionary = false;
        bool use_signed_indexes_for_dictionary = false;
        bool use_64_bit_indexes_for_dictionary = false;
        bool allow_missing_columns = false;
        bool skip_columns_with_unsupported_types_in_schema_inference = false;
        bool case_insensitive_column_matching = false;
        bool output_string_as_string = false;
        bool output_fixed_string_as_fixed_byte_array = true;
        ArrowCompression output_compression_method = ArrowCompression::NONE;
    } arrow{};

    struct
    {
        String schema_registry_url;
        String output_codec;
        UInt64 output_sync_interval = 16 * 1024;
        bool allow_missing_fields = false;
        String string_column_pattern;
        UInt64 output_rows_in_file = 1;
<<<<<<< HEAD
        bool skip_columns_with_unsupported_types_in_schema_inference;
    } avro;
=======
    } avro{};
>>>>>>> 84c61e6a

    String bool_true_representation = "true";
    String bool_false_representation = "false";

    struct CSV
    {
        char delimiter = ',';
        bool allow_single_quotes = true;
        bool allow_double_quotes = true;
        bool empty_as_default = false;
        bool crlf_end_of_line = false;
        bool allow_cr_end_of_line = false;
        bool enum_as_number = false;
        bool arrays_as_nested_csv = false;
        String null_representation = "\\N";
        char tuple_delimiter = ',';
        bool use_best_effort_in_schema_inference = true;
        UInt64 skip_first_lines = 0;
        String custom_delimiter;
        bool try_detect_header = true;
        bool skip_trailing_empty_lines = false;
        bool trim_whitespaces = true;
        bool allow_whitespace_or_tab_as_delimiter = false;
        bool allow_variable_number_of_columns = false;
        bool use_default_on_bad_values = false;
        bool try_infer_numbers_from_strings = true;
    } csv{};

    struct HiveText
    {
        char fields_delimiter = '\x01';
        char collection_items_delimiter = '\x02';
        char map_keys_delimiter = '\x03';
        Names input_field_names;
    } hive_text{};

    struct Custom
    {
        std::string result_before_delimiter;
        std::string result_after_delimiter;
        std::string row_before_delimiter;
        std::string row_after_delimiter;
        std::string row_between_delimiter;
        std::string field_delimiter;
        EscapingRule escaping_rule = EscapingRule::Escaped;
        bool try_detect_header = true;
        bool skip_trailing_empty_lines = false;
        bool allow_variable_number_of_columns = false;
    } custom{};

    struct
    {
        bool array_of_rows = false;
        bool quote_64bit_integers = true;
        bool quote_64bit_floats = false;
        bool quote_denormals = true;
        bool quote_decimals = false;
        bool escape_forward_slashes = true;
        bool read_named_tuples_as_objects = false;
        bool write_named_tuples_as_objects = false;
        bool skip_null_value_in_named_tuples = false;
        bool defaults_for_missing_elements_in_named_tuple = false;
        bool ignore_unknown_keys_in_named_tuple = false;
        bool serialize_as_strings = false;
        bool read_bools_as_numbers = true;
        bool read_bools_as_strings = true;
        bool read_numbers_as_strings = true;
        bool read_objects_as_strings = true;
        bool read_arrays_as_strings = true;
        bool try_infer_numbers_from_strings = false;
        bool validate_types_from_metadata = true;
        bool validate_utf8 = false;
        bool allow_object_type = false;
        bool valid_output_on_exception = false;
        bool compact_allow_variable_number_of_columns = false;
        bool try_infer_objects_as_tuples = false;
        bool infer_incomplete_types_as_strings = true;

    } json{};

    struct
    {
        String column_for_object_name{};
    } json_object_each_row{};

    enum class ParquetVersion
    {
        V1_0,
        V2_4,
        V2_6,
        V2_LATEST,
    };

    enum class ParquetCompression
    {
        NONE,
        SNAPPY,
        ZSTD,
        LZ4,
        GZIP,
        BROTLI,
    };

    struct
    {
        UInt64 row_group_rows = 1000000;
        UInt64 row_group_bytes = 512 * 1024 * 1024;
        bool allow_missing_columns = false;
        bool skip_columns_with_unsupported_types_in_schema_inference = false;
        bool case_insensitive_column_matching = false;
        bool filter_push_down = true;
        std::unordered_set<int> skip_row_groups = {};
        bool output_string_as_string = false;
        bool output_fixed_string_as_fixed_byte_array = true;
        bool preserve_order = false;
        bool use_custom_encoder = true;
        bool parallel_encoding = true;
        UInt64 max_block_size = 8192;
        ParquetVersion output_version;
        ParquetCompression output_compression_method = ParquetCompression::SNAPPY;
        bool output_compliant_nested_types = true;
        size_t data_page_size = 1024 * 1024;
        size_t write_batch_size = 1024;
        size_t local_read_min_bytes_for_seek = 8192;
    } parquet{};

    struct Pretty
    {
        UInt64 max_rows = 10000;
        UInt64 max_column_pad_width = 250;
        UInt64 max_value_width = 10000;
        SettingFieldUInt64Auto color{"auto"};

        bool output_format_pretty_row_numbers = false;

        enum class Charset
        {
            UTF8,
            ASCII,
        };

        Charset charset = Charset::UTF8;
    } pretty{};

    struct
    {
        bool input_flatten_google_wrappers = false;
        bool output_nullables_with_google_wrappers = false;
        /**
         * Some buffers (kafka / rabbit) split the rows internally using callback,
         * and always send one row per message, so we can push there formats
         * without framing / delimiters (like ProtobufSingle). In other cases,
         * we have to enforce exporting at most one row in the format output,
         * because Protobuf without delimiters is not generally useful.
         */
        bool allow_multiple_rows_without_delimiter = false;
        bool skip_fields_with_unsupported_types_in_schema_inference = false;
        bool use_autogenerated_schema = true;
        std::string google_protos_path;
    } protobuf{};

    struct
    {
        uint32_t client_capabilities = 0;
        size_t max_packet_size = 0;
        uint8_t * sequence_id = nullptr; /// Not null if it's MySQLWire output format used to handle MySQL protocol connections.
        /**
         * COM_QUERY uses Text ResultSet
         * https://dev.mysql.com/doc/dev/mysql-server/latest/page_protocol_com_query_response_text_resultset.html
         * COM_STMT_EXECUTE uses Binary Protocol ResultSet
         * https://dev.mysql.com/doc/dev/mysql-server/latest/page_protocol_com_stmt_execute_response.html
         * By default, use Text ResultSet.
         */
        bool binary_protocol = false;
    } mysql_wire{};

    struct
    {
        std::string regexp;
        EscapingRule escaping_rule = EscapingRule::Raw;
        bool skip_unmatched = false;
    } regexp{};

    struct
    {
        std::string format_schema;
        std::string format_schema_path;
        bool is_server = false;
        std::string output_format_schema;
    } schema{};

    struct
    {
        String resultset_format;
        String row_format;
        String row_between_delimiter;
        String row_format_template;
        String resultset_format_template;
    } template_settings{};

    struct
    {
        bool empty_as_default = false;
        bool crlf_end_of_line = false;
        String null_representation = "\\N";
        bool enum_as_number = false;
        bool use_best_effort_in_schema_inference = true;
        UInt64 skip_first_lines = 0;
        bool try_detect_header = true;
        bool skip_trailing_empty_lines = false;
        bool allow_variable_number_of_columns = false;
    } tsv{};

    struct
    {
        bool interpret_expressions = true;
        bool deduce_templates_of_expressions = true;
        bool accurate_types_of_literals = true;
        bool allow_data_after_semicolon = false;
        bool escape_quote_with_quote = false;
    } values{};

    enum class ORCCompression
    {
        NONE,
        LZ4,
        SNAPPY,
        ZSTD,
        ZLIB,
    };

    struct
    {
        bool allow_missing_columns = false;
        int64_t row_batch_size = 100'000;
        bool skip_columns_with_unsupported_types_in_schema_inference = false;
        bool case_insensitive_column_matching = false;
        std::unordered_set<int> skip_stripes = {};
        bool output_string_as_string = false;
        ORCCompression output_compression_method = ORCCompression::NONE;
        bool use_fast_decoder = true;
        bool filter_push_down = true;
        UInt64 output_row_index_stride = 10'000;
    } orc{};

    /// For capnProto format we should determine how to
    /// compare ClickHouse Enum and Enum from schema.
    enum class CapnProtoEnumComparingMode
    {
        BY_NAMES, // Names in enums should be the same, values can be different.
        BY_NAMES_CASE_INSENSITIVE, // Case-insensitive name comparison.
        BY_VALUES, // Values should be the same, names can be different.
    };

    struct CapnProto
    {
        CapnProtoEnumComparingMode enum_comparing_mode = CapnProtoEnumComparingMode::BY_VALUES;
        bool skip_fields_with_unsupported_types_in_schema_inference = false;
        bool use_autogenerated_schema = true;
    } capn_proto{};

    enum class MsgPackUUIDRepresentation
    {
        STR, // Output UUID as a string of 36 characters.
        BIN, // Output UUID as 16-bytes binary.
        EXT, // Output UUID as ExtType = 2
    };

    struct
    {
        UInt64 number_of_columns = 0;
        MsgPackUUIDRepresentation output_uuid_representation = MsgPackUUIDRepresentation::EXT;
    } msgpack{};

    struct MySQLDump
    {
        String table_name;
        bool map_column_names = true;
    } mysql_dump{};

    struct
    {
        UInt64 max_batch_size = DEFAULT_BLOCK_SIZE;
        String table_name = "table";
        bool include_column_names = true;
        bool use_replace = false;
        bool quote_names = true;
    } sql_insert{};

    struct
    {
        bool output_string_as_string;
        bool skip_fields_with_unsupported_types_in_schema_inference;
    } bson{};

    struct
    {
        bool allow_types_conversion = true;
    } native{};

    struct
    {
        bool valid_output_on_exception = false;
    } xml{};

    struct
    {
        bool escape_special_characters = false;
    } markdown{};
};

}<|MERGE_RESOLUTION|>--- conflicted
+++ resolved
@@ -142,12 +142,8 @@
         bool allow_missing_fields = false;
         String string_column_pattern;
         UInt64 output_rows_in_file = 1;
-<<<<<<< HEAD
         bool skip_columns_with_unsupported_types_in_schema_inference;
-    } avro;
-=======
     } avro{};
->>>>>>> 84c61e6a
 
     String bool_true_representation = "true";
     String bool_false_representation = "false";
