#include <Formats/ProtobufSerializer.h>

#if USE_PROTOBUF
#   include <Columns/ColumnAggregateFunction.h>
#   include <Columns/ColumnArray.h>
#   include <Columns/ColumnDecimal.h>
#   include <Columns/ColumnLowCardinality.h>
#   include <Columns/ColumnMap.h>
#   include <Columns/ColumnNullable.h>
#   include <Columns/ColumnFixedString.h>
#   include <Columns/ColumnString.h>
#   include <Columns/ColumnTuple.h>
#   include <Columns/ColumnVector.h>
#   include <Common/PODArray.h>
#   include <Common/quoteString.h>
#   include <Core/DecimalComparison.h>
#   include <DataTypes/DataTypeAggregateFunction.h>
#   include <DataTypes/DataTypeArray.h>
#   include <DataTypes/DataTypesDecimal.h>
#   include <DataTypes/DataTypeDateTime64.h>
#   include <DataTypes/DataTypeEnum.h>
#   include <DataTypes/DataTypeFixedString.h>
#   include <DataTypes/DataTypeLowCardinality.h>
#   include <DataTypes/DataTypeMap.h>
#   include <DataTypes/DataTypeNullable.h>
#   include <DataTypes/DataTypeTuple.h>
#   include <DataTypes/DataTypeString.h>
#   include <DataTypes/Serializations/SerializationDecimal.h>
#   include <DataTypes/Serializations/SerializationFixedString.h>
#   include <Formats/ProtobufReader.h>
#   include <Formats/ProtobufWriter.h>
<<<<<<< HEAD
=======
#   include <Formats/RowInputMissingColumnsFiller.h>
>>>>>>> df57f8e3
#   include <IO/Operators.h>
#   include <IO/ReadBufferFromString.h>
#   include <IO/ReadHelpers.h>
#   include <IO/WriteBufferFromString.h>
#   include <IO/WriteHelpers.h>
#   include <base/range.h>
#   include <base/sort.h>
#   include <google/protobuf/descriptor.h>
#   include <google/protobuf/descriptor.pb.h>
#   include <boost/algorithm/string.hpp>
#   include <boost/container/flat_map.hpp>
#   include <boost/container/flat_set.hpp>
#   include <boost/numeric/conversion/cast.hpp>
#   include <boost/range/algorithm.hpp>
#   include <boost/range/algorithm_ext/erase.hpp>
#   include <base/logger_useful.h>

namespace DB
{
namespace ErrorCodes
{
    extern const int NO_COLUMNS_SERIALIZED_TO_PROTOBUF_FIELDS;
    extern const int MULTIPLE_COLUMNS_SERIALIZED_TO_SAME_PROTOBUF_FIELD;
    extern const int NO_COLUMN_SERIALIZED_TO_REQUIRED_PROTOBUF_FIELD;
    extern const int DATA_TYPE_INCOMPATIBLE_WITH_PROTOBUF_FIELD;
    extern const int PROTOBUF_FIELD_NOT_REPEATED;
    extern const int PROTOBUF_BAD_CAST;
    extern const int LOGICAL_ERROR;
    extern const int BAD_ARGUMENTS;
}

namespace
{
    using FieldDescriptor = google::protobuf::FieldDescriptor;
    using MessageDescriptor = google::protobuf::Descriptor;
    using FieldTypeId = google::protobuf::FieldDescriptor::Type;


    /// Compares column's name with protobuf field's name.
    /// This comparison is case-insensitive and ignores the difference between '.' and '_'
    struct ColumnNameWithProtobufFieldNameComparator
    {
        static bool equals(char c1, char c2)
        {
            return convertChar(c1) == convertChar(c2);
        }

        static bool equals(const std::string_view & s1, const std::string_view & s2)
        {
            return (s1.length() == s2.length())
                && std::equal(s1.begin(), s1.end(), s2.begin(), [](char c1, char c2) { return convertChar(c1) == convertChar(c2); });
        }

        static bool less(const std::string_view & s1, const std::string_view & s2)
        {
            return std::lexicographical_compare(s1.begin(), s1.end(), s2.begin(), s2.end(), [](char c1, char c2) { return convertChar(c1) < convertChar(c2); });
        }

        static bool startsWith(const std::string_view & s1, const std::string_view & s2)
        {
            return (s1.length() >= s2.length()) && equals(s1.substr(0, s2.length()), s2);
        }

        static char convertChar(char c)
        {
            c = tolower(c);
            if (c == '.')
                c = '_';
            return c;
        }
    };


    // Should we omit null values (zero for numbers / empty string for strings) while storing them.
    bool shouldSkipZeroOrEmpty(const FieldDescriptor & field_descriptor)
    {
        if (!field_descriptor.is_optional())
            return false;
        if (field_descriptor.containing_type()->options().map_entry())
            return false;
        return field_descriptor.message_type() || (field_descriptor.file()->syntax() == google::protobuf::FileDescriptor::SYNTAX_PROTO3);
    }

    // Should we pack repeated values while storing them.
    bool shouldPackRepeated(const FieldDescriptor & field_descriptor)
    {
        if (!field_descriptor.is_repeated())
            return false;
        switch (field_descriptor.type())
        {
            case FieldTypeId::TYPE_INT32:
            case FieldTypeId::TYPE_UINT32:
            case FieldTypeId::TYPE_SINT32:
            case FieldTypeId::TYPE_INT64:
            case FieldTypeId::TYPE_UINT64:
            case FieldTypeId::TYPE_SINT64:
            case FieldTypeId::TYPE_FIXED32:
            case FieldTypeId::TYPE_SFIXED32:
            case FieldTypeId::TYPE_FIXED64:
            case FieldTypeId::TYPE_SFIXED64:
            case FieldTypeId::TYPE_FLOAT:
            case FieldTypeId::TYPE_DOUBLE:
            case FieldTypeId::TYPE_BOOL:
            case FieldTypeId::TYPE_ENUM:
                break;
            default:
                return false;
        }
        if (field_descriptor.options().has_packed())
            return field_descriptor.options().packed();
        return field_descriptor.file()->syntax() == google::protobuf::FileDescriptor::SYNTAX_PROTO3;
    }


    WriteBuffer & writeIndent(WriteBuffer & out, size_t size) { return out << String(size * 4, ' '); }


    [[noreturn]] void wrongNumberOfColumns(size_t number_of_columns, const String & expected)
    {
        throw Exception(ErrorCodes::LOGICAL_ERROR, "Wrong number of columns: expected {}, specified {}", expected, number_of_columns);
    }


    struct ProtobufReaderOrWriter
    {
        ProtobufReaderOrWriter(ProtobufReader & reader_) : reader(&reader_) {} // NOLINT(google-explicit-constructor)
        ProtobufReaderOrWriter(ProtobufWriter & writer_) : writer(&writer_) {} // NOLINT(google-explicit-constructor)
        ProtobufReader * const reader = nullptr;
        ProtobufWriter * const writer = nullptr;
    };


    /// Base class for all serializers which serialize a single value.
    class ProtobufSerializerSingleValue : public ProtobufSerializer
    {
    protected:
        ProtobufSerializerSingleValue(
            const std::string_view & column_name_,
            const FieldDescriptor & field_descriptor_,
            const ProtobufReaderOrWriter & reader_or_writer_)
            : column_name(column_name_)
            , field_descriptor(field_descriptor_)
            , field_typeid(field_descriptor_.type())
            , field_tag(field_descriptor.number())
            , reader(reader_or_writer_.reader)
            , writer(reader_or_writer_.writer)
            , skip_zero_or_empty(shouldSkipZeroOrEmpty(field_descriptor))
        {
        }

        void setColumns(const ColumnPtr * columns, [[maybe_unused]] size_t num_columns) override
        {
            if (num_columns != 1)
                wrongNumberOfColumns(num_columns, "1");
            column = columns[0];
        }

        void setColumns(const MutableColumnPtr * columns, [[maybe_unused]] size_t num_columns) override
        {
            if (num_columns != 1)
                wrongNumberOfColumns(num_columns, "1");
            column = columns[0]->getPtr();
        }

        template <typename NumberType>
        void writeInt(NumberType value)
        {
            auto casted = castNumber<Int64>(value);
            if (casted || !skip_zero_or_empty)
                writer->writeInt(field_tag, casted);
        }

        template <typename NumberType>
        void writeSInt(NumberType value)
        {
            auto casted = castNumber<Int64>(value);
            if (casted || !skip_zero_or_empty)
                writer->writeSInt(field_tag, casted);
        }

        template <typename NumberType>
        void writeUInt(NumberType value)
        {
            auto casted = castNumber<UInt64>(value);
            if (casted || !skip_zero_or_empty)
                writer->writeUInt(field_tag, casted);
        }

        template <typename FieldType, typename NumberType>
        void writeFixed(NumberType value)
        {
            auto casted = castNumber<FieldType>(value);
            if (casted || !skip_zero_or_empty)
                writer->writeFixed(field_tag, casted);
        }

        Int64 readInt() { return reader->readInt(); }
        Int64 readSInt() { return reader->readSInt(); }
        UInt64 readUInt() { return reader->readUInt(); }

        template <typename FieldType>
        FieldType readFixed()
        {
            return reader->readFixed<FieldType>();
        }

        void writeStr(const std::string_view & str)
        {
            if (!str.empty() || !skip_zero_or_empty)
                writer->writeString(field_tag, str);
        }

        void readStr(String & str) { reader->readString(str); }
        void readStrAndAppend(PaddedPODArray<UInt8> & str) { reader->readStringAndAppend(str); }

        template <typename DestType>
        DestType parseFromStr(const std::string_view & str) const
        {
            try
            {
                DestType result;
                ReadBufferFromMemory buf(str.data(), str.length());
                readText(result, buf);
                return result;
            }
            catch (...)
            {
                cannotConvertValue(str, "String", TypeName<DestType>);
            }
        }

        template <typename DestType, typename SrcType>
        DestType castNumber(SrcType value) const
        {
            if constexpr (std::is_same_v<DestType, SrcType>)
                return value;
            DestType result;
            try
            {
                /// TODO: use accurate::convertNumeric() maybe?
                result = boost::numeric_cast<DestType>(value);
            }
            catch (boost::numeric::bad_numeric_cast &)
            {
                cannotConvertValue(toString(value), TypeName<SrcType>, TypeName<DestType>);
            }
            return result;
        }

        [[noreturn]] void incompatibleColumnType(const std::string_view & column_type) const
        {
            throw Exception(
                ErrorCodes::DATA_TYPE_INCOMPATIBLE_WITH_PROTOBUF_FIELD,
                "The column {} ({}) cannot be serialized to the field {} ({}) due to their types are not compatible",
                quoteString(column_name),
                column_type,
                quoteString(field_descriptor.full_name()),
                field_descriptor.type_name());
        }

        [[noreturn]] void cannotConvertValue(const std::string_view & src_value, const std::string_view & src_type_name, const std::string_view & dest_type_name) const
        {
            throw Exception(
                "Could not convert value '" + String{src_value} + "' from type " + String{src_type_name} + " to type "
                    + String{dest_type_name} + " while " + (reader ? "reading" : "writing") + " field "
                    + quoteString(field_descriptor.name()) + " " + (reader ? "for inserting into" : "extracted from") + " column "
                    + quoteString(column_name),
                ErrorCodes::PROTOBUF_BAD_CAST);
        }

        const String column_name;
        const FieldDescriptor & field_descriptor;
        const FieldTypeId field_typeid;
        const int field_tag;
        ProtobufReader * const reader;
        ProtobufWriter * const writer;
        ColumnPtr column;

    private:
        const bool skip_zero_or_empty;
    };


    /// Serializes any ColumnVector<NumberType> to a field of any type except TYPE_MESSAGE, TYPE_GROUP.
    /// NumberType must be one of the following types: Int8, UInt8, Int16, UInt16, Int32, UInt32, Int64, UInt64,
    /// Int128, UInt128, Int256, UInt256, Float32, Float64.
    /// And the field's type cannot be TYPE_ENUM if NumberType is Float32 or Float64.
    template <typename NumberType>
    class ProtobufSerializerNumber : public ProtobufSerializerSingleValue
    {
    public:
        using ColumnType = ColumnVector<NumberType>;

        ProtobufSerializerNumber(const std::string_view & column_name_, const FieldDescriptor & field_descriptor_, const ProtobufReaderOrWriter & reader_or_writer_)
            : ProtobufSerializerSingleValue(column_name_, field_descriptor_, reader_or_writer_)
        {
            setFunctions();
        }

        void writeRow(size_t row_num) override
        {
            const auto & column_vector = assert_cast<const ColumnType &>(*column);
            write_function(column_vector.getElement(row_num));
        }

        void readRow(size_t row_num) override
        {
            NumberType value = read_function();
            auto & column_vector = assert_cast<ColumnType &>(column->assumeMutableRef());
            if (row_num < column_vector.size())
                column_vector.getElement(row_num) = value;
            else
                column_vector.insertValue(value);
        }

        void insertDefaults(size_t row_num) override
        {
            auto & column_vector = assert_cast<ColumnType &>(column->assumeMutableRef());
            if (row_num < column_vector.size())
                return;
            column_vector.insertValue(getDefaultNumber());
        }

        void describeTree(WriteBuffer & out, size_t indent) const override
        {
            writeIndent(out, indent) << "ProtobufSerializerNumber<" << TypeName<NumberType> << ">: column " << quoteString(column_name)
                                     << " -> field " << quoteString(field_descriptor.full_name()) << " (" << field_descriptor.type_name()
                                     << ")\n";
        }

    private:
        void setFunctions()
        {
            switch (field_typeid)
            {
                case FieldTypeId::TYPE_INT32:
                {
                    write_function = [this](NumberType value) { writeInt(value); };
                    read_function = [this]() -> NumberType { return castNumber<NumberType>(readInt()); };
                    default_function = [this]() -> NumberType { return castNumber<NumberType>(field_descriptor.default_value_int32()); };
                    break;
                }

                case FieldTypeId::TYPE_SINT32:
                {
                    write_function = [this](NumberType value) { writeSInt(value); };
                    read_function = [this]() -> NumberType { return castNumber<NumberType>(readSInt()); };
                    default_function = [this]() -> NumberType { return castNumber<NumberType>(field_descriptor.default_value_int32()); };
                    break;
                }

                case FieldTypeId::TYPE_UINT32:
                {
                    write_function = [this](NumberType value) { writeUInt(value); };
                    read_function = [this]() -> NumberType { return castNumber<NumberType>(readUInt()); };
                    default_function = [this]() -> NumberType { return castNumber<NumberType>(field_descriptor.default_value_uint32()); };
                    break;
                }

                case FieldTypeId::TYPE_INT64:
                {
                    write_function = [this](NumberType value) { writeInt(value); };
                    read_function = [this]() -> NumberType { return castNumber<NumberType>(readInt()); };
                    default_function = [this]() -> NumberType { return castNumber<NumberType>(field_descriptor.default_value_int64()); };
                    break;
                }

                case FieldTypeId::TYPE_SINT64:
                {
                    write_function = [this](NumberType value) { writeSInt(value); };
                    read_function = [this]() -> NumberType { return castNumber<NumberType>(readSInt()); };
                    default_function = [this]() -> NumberType { return castNumber<NumberType>(field_descriptor.default_value_int64()); };
                    break;
                }

                case FieldTypeId::TYPE_UINT64:
                {
                    write_function = [this](NumberType value) { writeUInt(value); };
                    read_function = [this]() -> NumberType { return castNumber<NumberType>(readUInt()); };
                    default_function = [this]() -> NumberType { return castNumber<NumberType>(field_descriptor.default_value_uint64()); };
                    break;
                }

                case FieldTypeId::TYPE_FIXED32:
                {
                    write_function = [this](NumberType value) { writeFixed<UInt32>(value); };
                    read_function = [this]() -> NumberType { return castNumber<NumberType>(readFixed<UInt32>()); };
                    default_function = [this]() -> NumberType { return castNumber<NumberType>(field_descriptor.default_value_uint32()); };
                    break;
                }

                case FieldTypeId::TYPE_SFIXED32:
                {
                    write_function = [this](NumberType value) { writeFixed<Int32>(value); };
                    read_function = [this]() -> NumberType { return castNumber<NumberType>(readFixed<Int32>()); };
                    default_function = [this]() -> NumberType { return castNumber<NumberType>(field_descriptor.default_value_int32()); };
                    break;
                }

                case FieldTypeId::TYPE_FIXED64:
                {
                    write_function = [this](NumberType value) { writeFixed<UInt64>(value); };
                    read_function = [this]() -> NumberType { return castNumber<NumberType>(readFixed<UInt64>()); };
                    default_function = [this]() -> NumberType { return castNumber<NumberType>(field_descriptor.default_value_uint64()); };
                    break;
                }

                case FieldTypeId::TYPE_SFIXED64:
                {
                    write_function = [this](NumberType value) { writeFixed<Int64>(value); };
                    read_function = [this]() -> NumberType { return castNumber<NumberType>(readFixed<Int64>()); };
                    default_function = [this]() -> NumberType { return castNumber<NumberType>(field_descriptor.default_value_int64()); };
                    break;
                }

                case FieldTypeId::TYPE_FLOAT:
                {
                    write_function = [this](NumberType value) { writeFixed<Float32>(value); };
                    read_function = [this]() -> NumberType { return castNumber<NumberType>(readFixed<Float32>()); };
                    default_function = [this]() -> NumberType { return castNumber<NumberType>(field_descriptor.default_value_float()); };
                    break;
                }

                case FieldTypeId::TYPE_DOUBLE:
                {
                    write_function = [this](NumberType value) { writeFixed<Float64>(value); };
                    read_function = [this]() -> NumberType { return castNumber<NumberType>(readFixed<Float64>()); };
                    default_function = [this]() -> NumberType { return castNumber<NumberType>(field_descriptor.default_value_double()); };
                    break;
                }

                case FieldTypeId::TYPE_BOOL:
                {
                    write_function = [this](NumberType value)
                    {
                        if (value == 0)
                            writeUInt(0);
                        else if (value == 1)
                            writeUInt(1);
                        else
                            cannotConvertValue(toString(value), TypeName<NumberType>, field_descriptor.type_name());
                    };

                    read_function = [this]() -> NumberType
                    {
                        UInt64 u64 = readUInt();
                        if (u64 < 2)
                            return static_cast<NumberType>(u64);
                        else
                            cannotConvertValue(toString(u64), field_descriptor.type_name(), TypeName<NumberType>);
                    };

                    default_function = [this]() -> NumberType { return static_cast<NumberType>(field_descriptor.default_value_bool()); };
                    break;
                }

                case FieldTypeId::TYPE_STRING:
                case FieldTypeId::TYPE_BYTES:
                {
                    write_function = [this](NumberType value)
                    {
                        WriteBufferFromString buf{text_buffer};
                        writeText(value, buf);
                        buf.finalize();
                        writeStr(text_buffer);
                    };

                    read_function = [this]() -> NumberType
                    {
                        readStr(text_buffer);
                        return parseFromStr<NumberType>(text_buffer);
                    };

                    default_function = [this]() -> NumberType { return parseFromStr<NumberType>(field_descriptor.default_value_string()); };
                    break;
                }

                case FieldTypeId::TYPE_ENUM:
                {
                    if (std::is_floating_point_v<NumberType>)
                        incompatibleColumnType(TypeName<NumberType>);

                    write_function = [this](NumberType value)
                    {
                        int number = castNumber<int>(value);
                        checkProtobufEnumValue(number);
                        writeInt(number);
                    };

                    read_function = [this]() -> NumberType { return castNumber<NumberType>(readInt()); };
                    default_function = [this]() -> NumberType { return castNumber<NumberType>(field_descriptor.default_value_enum()->number()); };
                    break;
                }

                default:
                    incompatibleColumnType(TypeName<NumberType>);
            }
        }

        NumberType getDefaultNumber()
        {
            if (!default_number)
                default_number = default_function();
            return *default_number;
        }

        void checkProtobufEnumValue(int value) const
        {
            const auto * enum_value_descriptor = field_descriptor.enum_type()->FindValueByNumber(value);
            if (!enum_value_descriptor)
                cannotConvertValue(toString(value), TypeName<NumberType>, field_descriptor.type_name());
        }

    protected:
        std::function<void(NumberType)> write_function;
        std::function<NumberType()> read_function;
        std::function<NumberType()> default_function;
        String text_buffer;

    private:
        std::optional<NumberType> default_number;
    };


    /// Serializes ColumnString or ColumnFixedString to a field of any type except TYPE_MESSAGE, TYPE_GROUP.
    template <bool is_fixed_string>
    class ProtobufSerializerString : public ProtobufSerializerSingleValue
    {
    public:
        using ColumnType = std::conditional_t<is_fixed_string, ColumnFixedString, ColumnString>;

        ProtobufSerializerString(
            const std::string_view & column_name_,
            const std::shared_ptr<const DataTypeFixedString> & fixed_string_data_type_,
            const google::protobuf::FieldDescriptor & field_descriptor_,
            const ProtobufReaderOrWriter & reader_or_writer_)
            : ProtobufSerializerSingleValue(column_name_, field_descriptor_, reader_or_writer_)
            , fixed_string_data_type(fixed_string_data_type_)
            , n(fixed_string_data_type->getN())
        {
            static_assert(is_fixed_string, "This constructor for FixedString only");
            setFunctions();
            prepareEnumMapping();
        }

        ProtobufSerializerString(
            const std::string_view & column_name_,
            const google::protobuf::FieldDescriptor & field_descriptor_,
            const ProtobufReaderOrWriter & reader_or_writer_)
            : ProtobufSerializerSingleValue(column_name_, field_descriptor_, reader_or_writer_)
        {
            static_assert(!is_fixed_string, "This constructor for String only");
            setFunctions();
            prepareEnumMapping();
        }

        void writeRow(size_t row_num) override
        {
            const auto & column_string = assert_cast<const ColumnType &>(*column);
            write_function(std::string_view{column_string.getDataAt(row_num)});
        }

        void readRow(size_t row_num) override
        {
            auto & column_string = assert_cast<ColumnType &>(column->assumeMutableRef());
            const size_t old_size = column_string.size();
            typename ColumnType::Chars & data = column_string.getChars();
            const size_t old_data_size = data.size();

            if (row_num < old_size)
            {
                text_buffer.clear();
                read_function(text_buffer);
            }
            else
            {
                try
                {
                    read_function(data);
                }
                catch (...)
                {
                    data.resize_assume_reserved(old_data_size);
                    throw;
                }
            }

            if constexpr (is_fixed_string)
            {
                if (row_num < old_size)
                {
                    SerializationFixedString::alignStringLength(n, text_buffer, 0);
                    memcpy(data.data() + row_num * n, text_buffer.data(), n);
                }
                else
                    SerializationFixedString::alignStringLength(n, data, old_data_size);
            }
            else
            {
                if (row_num < old_size)
                {
                    if (row_num != old_size - 1)
                        throw Exception("Cannot replace a string in the middle of ColumnString", ErrorCodes::LOGICAL_ERROR);
                    column_string.popBack(1);
                }
                try
                {
                    data.push_back(0 /* terminating zero */);
                    column_string.getOffsets().push_back(data.size());
                }
                catch (...)
                {
                    data.resize_assume_reserved(old_data_size);
                    column_string.getOffsets().resize_assume_reserved(old_size);
                    throw;
                }
            }
        }

        void insertDefaults(size_t row_num) override
        {
            auto & column_string = assert_cast<ColumnType &>(column->assumeMutableRef());
            const size_t old_size = column_string.size();
            if (row_num < old_size)
                return;

            const auto & default_str = getDefaultString();
            typename ColumnType::Chars & data = column_string.getChars();
            const size_t old_data_size = data.size();
            try
            {
                data.insert(default_str.data(), default_str.data() + default_str.size());
            }
            catch (...)
            {
                data.resize_assume_reserved(old_data_size);
                throw;
            }

            if constexpr (!is_fixed_string)
            {
                try
                {
                    data.push_back(0 /* terminating zero */);
                    column_string.getOffsets().push_back(data.size());
                }
                catch (...)
                {
                    data.resize_assume_reserved(old_data_size);
                    column_string.getOffsets().resize_assume_reserved(old_size);
                    throw;
                }
            }
        }

        void describeTree(WriteBuffer & out, size_t indent) const override
        {
            writeIndent(out, indent) << "ProtobufSerializerString<" << (is_fixed_string ? "fixed" : "") << ">: column "
                                     << quoteString(column_name) << " -> field " << quoteString(field_descriptor.full_name()) << " ("
                                     << field_descriptor.type_name() << ")\n";
        }

    private:
        void setFunctions()
        {
            switch (field_typeid)
            {
                case FieldTypeId::TYPE_INT32:
                {
                    write_function = [this](const std::string_view & str) { writeInt(parseFromStr<Int32>(str)); };
                    read_function = [this](PaddedPODArray<UInt8> & str) { toStringAppend(readInt(), str); };
                    default_function = [this]() -> String { return toString(field_descriptor.default_value_int32()); };
                    break;
                }

                case FieldTypeId::TYPE_SINT32:
                {
                    write_function = [this](const std::string_view & str) { writeSInt(parseFromStr<Int32>(str)); };
                    read_function = [this](PaddedPODArray<UInt8> & str) { toStringAppend(readSInt(), str); };
                    default_function = [this]() -> String { return toString(field_descriptor.default_value_int32()); };
                    break;
                }

                case FieldTypeId::TYPE_UINT32:
                {
                    write_function = [this](const std::string_view & str) { writeUInt(parseFromStr<UInt32>(str)); };
                    read_function = [this](PaddedPODArray<UInt8> & str) { toStringAppend(readUInt(), str); };
                    default_function = [this]() -> String { return toString(field_descriptor.default_value_uint32()); };
                    break;
                }

                case FieldTypeId::TYPE_INT64:
                {
                    write_function = [this](const std::string_view & str) { writeInt(parseFromStr<Int64>(str)); };
                    read_function = [this](PaddedPODArray<UInt8> & str) { toStringAppend(readInt(), str); };
                    default_function = [this]() -> String { return toString(field_descriptor.default_value_int64()); };
                    break;
                }

                case FieldTypeId::TYPE_SINT64:
                {
                    write_function = [this](const std::string_view & str) { writeSInt(parseFromStr<Int64>(str)); };
                    read_function = [this](PaddedPODArray<UInt8> & str) { toStringAppend(readSInt(), str); };
                    default_function = [this]() -> String { return toString(field_descriptor.default_value_int64()); };
                    break;
                }

                case FieldTypeId::TYPE_UINT64:
                {
                    write_function = [this](const std::string_view & str) { writeUInt(parseFromStr<UInt64>(str)); };
                    read_function = [this](PaddedPODArray<UInt8> & str) { toStringAppend(readUInt(), str); };
                    default_function = [this]() -> String { return toString(field_descriptor.default_value_uint64()); };
                    break;
                }

                case FieldTypeId::TYPE_FIXED32:
                {
                    write_function = [this](const std::string_view & str) { writeFixed<UInt32>(parseFromStr<UInt32>(str)); };
                    read_function = [this](PaddedPODArray<UInt8> & str) { toStringAppend(readFixed<UInt32>(), str); };
                    default_function = [this]() -> String { return toString(field_descriptor.default_value_uint32()); };
                    break;
                }

                case FieldTypeId::TYPE_SFIXED32:
                {
                    write_function = [this](const std::string_view & str) { writeFixed<Int32>(parseFromStr<Int32>(str)); };
                    read_function = [this](PaddedPODArray<UInt8> & str) { toStringAppend(readFixed<Int32>(), str); };
                    default_function = [this]() -> String { return toString(field_descriptor.default_value_int32()); };
                    break;
                }

                case FieldTypeId::TYPE_FIXED64:
                {
                    write_function = [this](const std::string_view & str) { writeFixed<UInt64>(parseFromStr<UInt64>(str)); };
                    read_function = [this](PaddedPODArray<UInt8> & str) { toStringAppend(readFixed<UInt64>(), str); };
                    default_function = [this]() -> String { return toString(field_descriptor.default_value_uint64()); };
                    break;
                }

                case FieldTypeId::TYPE_SFIXED64:
                {
                    write_function = [this](const std::string_view & str) { writeFixed<Int64>(parseFromStr<Int64>(str)); };
                    read_function = [this](PaddedPODArray<UInt8> & str) { toStringAppend(readFixed<Int64>(), str); };
                    default_function = [this]() -> String { return toString(field_descriptor.default_value_int64()); };
                    break;
                }

                case FieldTypeId::TYPE_FLOAT:
                {
                    write_function = [this](const std::string_view & str) { writeFixed<Float32>(parseFromStr<Float32>(str)); };
                    read_function = [this](PaddedPODArray<UInt8> & str) { toStringAppend(readFixed<Float32>(), str); };
                    default_function = [this]() -> String { return toString(field_descriptor.default_value_float()); };
                    break;
                }

                case FieldTypeId::TYPE_DOUBLE:
                {
                    write_function = [this](const std::string_view & str) { writeFixed<Float64>(parseFromStr<Float64>(str)); };
                    read_function = [this](PaddedPODArray<UInt8> & str) { toStringAppend(readFixed<Float64>(), str); };
                    default_function = [this]() -> String { return toString(field_descriptor.default_value_double()); };
                    break;
                }

                case FieldTypeId::TYPE_BOOL:
                {
                    write_function = [this](const std::string_view & str)
                    {
                        if (str == "true")
                            writeUInt(1);
                        else if (str == "false")
                            writeUInt(0);
                        else
                            cannotConvertValue(str, "String", field_descriptor.type_name());
                    };

                    read_function = [this](PaddedPODArray<UInt8> & str)
                    {
                        UInt64 u64 = readUInt();
                        if (u64 < 2)
                        {
                            std::string_view ref(u64 ? "true" : "false");
                            str.insert(ref.data(), ref.data() + ref.length());
                        }
                        else
                            cannotConvertValue(toString(u64), field_descriptor.type_name(), "String");
                    };

                    default_function = [this]() -> String
                    {
                        return field_descriptor.default_value_bool() ? "true" : "false";
                    };
                    break;
                }

                case FieldTypeId::TYPE_STRING:
                case FieldTypeId::TYPE_BYTES:
                {
                    write_function = [this](const std::string_view & str) { writeStr(str); };
                    read_function = [this](PaddedPODArray<UInt8> & str) { readStrAndAppend(str); };
                    default_function = [this]() -> String { return field_descriptor.default_value_string(); };
                    break;
                }

                case FieldTypeId::TYPE_ENUM:
                {
                    write_function = [this](const std::string_view & str) { writeInt(stringToProtobufEnumValue(str)); };
                    read_function = [this](PaddedPODArray<UInt8> & str) { protobufEnumValueToStringAppend(readInt(), str); };
                    default_function = [this]() -> String { return field_descriptor.default_value_enum()->name(); };
                    break;
                }

                default:
                    this->incompatibleColumnType(is_fixed_string ? "FixedString" : "String");
            }
        }

        const PaddedPODArray<UInt8> & getDefaultString()
        {
            if (!default_string)
            {
                PaddedPODArray<UInt8> arr;
                auto str = default_function();
                arr.insert(str.data(), str.data() + str.size());
                if constexpr (is_fixed_string)
                    SerializationFixedString::alignStringLength(n, arr, 0);
                default_string = std::move(arr);
            }
            return *default_string;
        }

        template <typename NumberType>
        void toStringAppend(NumberType value, PaddedPODArray<UInt8> & str)
        {
            WriteBufferFromVector buf{str, AppendModeTag{}};
            writeText(value, buf);
        }

        void prepareEnumMapping()
        {
            if ((field_typeid == google::protobuf::FieldDescriptor::TYPE_ENUM) && writer)
            {
                const auto & enum_descriptor = *field_descriptor.enum_type();
                for (int i = 0; i != enum_descriptor.value_count(); ++i)
                {
                    const auto & enum_value_descriptor = *enum_descriptor.value(i);
                    string_to_protobuf_enum_value_map.emplace(enum_value_descriptor.name(), enum_value_descriptor.number());
                }
            }
        }

        int stringToProtobufEnumValue(const std::string_view & str) const
        {
            auto it = string_to_protobuf_enum_value_map.find(str);
            if (it == string_to_protobuf_enum_value_map.end())
                cannotConvertValue(str, "String", field_descriptor.type_name());
            return it->second;
        }

        std::string_view protobufEnumValueToString(int value) const
        {
            const auto * enum_value_descriptor = field_descriptor.enum_type()->FindValueByNumber(value);
            if (!enum_value_descriptor)
                cannotConvertValue(toString(value), field_descriptor.type_name(), "String");
            return enum_value_descriptor->name();
        }

        void protobufEnumValueToStringAppend(int value, PaddedPODArray<UInt8> & str) const
        {
            auto name = protobufEnumValueToString(value);
            str.insert(name.data(), name.data() + name.length());
        }

        const std::shared_ptr<const DataTypeFixedString> fixed_string_data_type;
        const size_t n = 0;
        std::function<void(const std::string_view &)> write_function;
        std::function<void(PaddedPODArray<UInt8> &)> read_function;
        std::function<String()> default_function;
        std::unordered_map<std::string_view, int> string_to_protobuf_enum_value_map;
        PaddedPODArray<UInt8> text_buffer;
        std::optional<PaddedPODArray<UInt8>> default_string;
    };


    /// Serializes ColumnVector<NumberType> containing enum values to a field of any type
    /// except TYPE_MESSAGE, TYPE_GROUP, TYPE_FLOAT, TYPE_DOUBLE, TYPE_BOOL.
    /// NumberType can be either Int8 or Int16.
    template <typename NumberType>
    class ProtobufSerializerEnum : public ProtobufSerializerNumber<NumberType>
    {
    public:
        using ColumnType = ColumnVector<NumberType>;
        using EnumDataType = DataTypeEnum<NumberType>;
        using BaseClass = ProtobufSerializerNumber<NumberType>;

        ProtobufSerializerEnum(
            const std::string_view & column_name_,
            const std::shared_ptr<const EnumDataType> & enum_data_type_,
            const FieldDescriptor & field_descriptor_,
            const ProtobufReaderOrWriter & reader_or_writer_)
            : BaseClass(column_name_, field_descriptor_, reader_or_writer_), enum_data_type(enum_data_type_)
        {
            assert(enum_data_type);
            setFunctions();
            prepareEnumMapping();
        }

        void describeTree(WriteBuffer & out, size_t indent) const override
        {
            writeIndent(out, indent) << "ProtobufSerializerEnum<" << TypeName<NumberType> << ">: column " << quoteString(this->column_name)
                                     << " -> field " << quoteString(this->field_descriptor.full_name()) << " ("
                                     << this->field_descriptor.type_name() << ")\n";
        }

    private:
        void setFunctions()
        {
            switch (this->field_typeid)
            {
                case FieldTypeId::TYPE_INT32:
                case FieldTypeId::TYPE_SINT32:
                case FieldTypeId::TYPE_UINT32:
                case FieldTypeId::TYPE_INT64:
                case FieldTypeId::TYPE_SINT64:
                case FieldTypeId::TYPE_UINT64:
                case FieldTypeId::TYPE_FIXED32:
                case FieldTypeId::TYPE_SFIXED32:
                case FieldTypeId::TYPE_FIXED64:
                case FieldTypeId::TYPE_SFIXED64:
                {
                    auto base_read_function = this->read_function;
                    this->read_function = [this, base_read_function]() -> NumberType
                    {
                        NumberType value = base_read_function();
                        checkEnumDataTypeValue(value);
                        return value;
                    };

                    auto base_default_function = this->default_function;
                    this->default_function = [this, base_default_function]() -> NumberType
                    {
                        auto value = base_default_function();
                        checkEnumDataTypeValue(value);
                        return value;
                    };
                    break;
                }

                case FieldTypeId::TYPE_STRING:
                case FieldTypeId::TYPE_BYTES:
                {
                    this->write_function = [this](NumberType value)
                    {
                        writeStr(enumDataTypeValueToString(value));
                    };

                    this->read_function = [this]() -> NumberType
                    {
                        readStr(this->text_buffer);
                        return stringToEnumDataTypeValue(this->text_buffer);
                    };

                    this->default_function = [this]() -> NumberType
                    {
                        return stringToEnumDataTypeValue(this->field_descriptor.default_value_string());
                    };
                    break;
                }

                case FieldTypeId::TYPE_ENUM:
                {
                    this->write_function = [this](NumberType value) { writeInt(enumDataTypeValueToProtobufEnumValue(value)); };
                    this->read_function = [this]() -> NumberType { return protobufEnumValueToEnumDataTypeValue(readInt()); };
                    this->default_function = [this]() -> NumberType { return protobufEnumValueToEnumDataTypeValue(this->field_descriptor.default_value_enum()->number()); };
                    break;
                }

                default:
                    this->incompatibleColumnType(enum_data_type->getName());
            }
        }

        void checkEnumDataTypeValue(NumberType value)
        {
            enum_data_type->findByValue(value); /// Throws an exception if the value isn't defined in the DataTypeEnum.
        }

        std::string_view enumDataTypeValueToString(NumberType value) const { return std::string_view{enum_data_type->getNameForValue(value)}; }
        NumberType stringToEnumDataTypeValue(const String & str) const { return enum_data_type->getValue(str); }

        void prepareEnumMapping()
        {
            if (this->field_typeid != FieldTypeId::TYPE_ENUM)
                return;

            const auto & enum_descriptor = *this->field_descriptor.enum_type();

            /// We have two mappings:
            /// enum_data_type: "string->NumberType" and protobuf_enum: string->int".
            /// And here we want to make from those two mapping a new mapping "NumberType->int" (if we're writing protobuf data),
            /// or "int->NumberType" (if we're reading protobuf data).

            auto add_to_mapping = [&](NumberType enum_data_type_value, int protobuf_enum_value)
            {
                if (this->writer)
                    enum_data_type_value_to_protobuf_enum_value_map.emplace(enum_data_type_value, protobuf_enum_value);
                else
                    protobuf_enum_value_to_enum_data_type_value_map.emplace(protobuf_enum_value, enum_data_type_value);
            };

            auto iless = [](const std::string_view & s1, const std::string_view & s2) { return ColumnNameWithProtobufFieldNameComparator::less(s1, s2); };
            boost::container::flat_map<std::string_view, int, decltype(iless)> string_to_protobuf_enum_value_map;
            typename decltype(string_to_protobuf_enum_value_map)::sequence_type string_to_protobuf_enum_value_seq;
            for (int i : collections::range(enum_descriptor.value_count()))
                string_to_protobuf_enum_value_seq.emplace_back(enum_descriptor.value(i)->name(), enum_descriptor.value(i)->number());
            string_to_protobuf_enum_value_map.adopt_sequence(std::move(string_to_protobuf_enum_value_seq));

            std::vector<NumberType> not_found_by_name_values;
            not_found_by_name_values.reserve(enum_data_type->getValues().size());

            /// Find mapping between enum_data_type and protobuf_enum by name (case insensitively),
            /// i.e. we add to the mapping
            /// NumberType(enum_data_type) -> "NAME"(enum_data_type) ->
            /// -> "NAME"(protobuf_enum, same name) -> int(protobuf_enum)
            for (const auto & [name, value] : enum_data_type->getValues())
            {
                auto it = string_to_protobuf_enum_value_map.find(name);
                if (it != string_to_protobuf_enum_value_map.end())
                    add_to_mapping(value, it->second);
                else
                    not_found_by_name_values.push_back(value);
            }

            if (!not_found_by_name_values.empty())
            {
                /// Find mapping between two enum_data_type and protobuf_enum by value.
                /// If the same value has different names in enum_data_type and protobuf_enum
                /// we can still add it to our mapping, i.e. we add to the mapping
                /// NumberType(enum_data_type) -> int(protobuf_enum, same value)
                for (NumberType value : not_found_by_name_values)
                {
                    if (enum_descriptor.FindValueByNumber(value))
                        add_to_mapping(value, value);
                }
            }

            size_t num_mapped_values = this->writer ? enum_data_type_value_to_protobuf_enum_value_map.size()
                                                    : protobuf_enum_value_to_enum_data_type_value_map.size();

            if (!num_mapped_values && !enum_data_type->getValues().empty() && enum_descriptor.value_count())
            {
                throw Exception(
                    "Couldn't find mapping between data type " + enum_data_type->getName() + " and the enum " + quoteString(enum_descriptor.full_name())
                        + " in the protobuf schema",
                    ErrorCodes::DATA_TYPE_INCOMPATIBLE_WITH_PROTOBUF_FIELD);
            }
        }

        int enumDataTypeValueToProtobufEnumValue(NumberType value) const
        {
            auto it = enum_data_type_value_to_protobuf_enum_value_map.find(value);
            if (it == enum_data_type_value_to_protobuf_enum_value_map.end())
                cannotConvertValue(toString(value), enum_data_type->getName(), this->field_descriptor.type_name());
            return it->second;
        }

        NumberType protobufEnumValueToEnumDataTypeValue(int value) const
        {
            auto it = protobuf_enum_value_to_enum_data_type_value_map.find(value);
            if (it == protobuf_enum_value_to_enum_data_type_value_map.end())
               cannotConvertValue(toString(value), this->field_descriptor.type_name(), enum_data_type->getName());
            return it->second;
        }

        Int64 readInt() { return ProtobufSerializerSingleValue::readInt(); }
        void writeInt(Int64 value) { ProtobufSerializerSingleValue::writeInt(value); }
        void writeStr(const std::string_view & str) { ProtobufSerializerSingleValue::writeStr(str); }
        void readStr(String & str) { ProtobufSerializerSingleValue::readStr(str); }
        [[noreturn]] void cannotConvertValue(const std::string_view & src_value, const std::string_view & src_type_name, const std::string_view & dest_type_name) const { ProtobufSerializerSingleValue::cannotConvertValue(src_value, src_type_name, dest_type_name); }

        const std::shared_ptr<const EnumDataType> enum_data_type;
        std::unordered_map<NumberType, int> enum_data_type_value_to_protobuf_enum_value_map;
        std::unordered_map<int, NumberType> protobuf_enum_value_to_enum_data_type_value_map;
    };


    /// Serializes a ColumnDecimal<DecimalType> to any field except TYPE_MESSAGE, TYPE_GROUP, TYPE_ENUM.
    /// DecimalType must be one of the following types: Decimal32, Decimal64, Decimal128, Decimal256, DateTime64.
    template <typename DecimalType>
    class ProtobufSerializerDecimal : public ProtobufSerializerSingleValue
    {
    public:
        using ColumnType = ColumnDecimal<DecimalType>;

        ProtobufSerializerDecimal(
            const std::string_view & column_name_,
            const DataTypeDecimalBase<DecimalType> & decimal_data_type_,
            const FieldDescriptor & field_descriptor_,
            const ProtobufReaderOrWriter & reader_or_writer_)
            : ProtobufSerializerSingleValue(column_name_, field_descriptor_, reader_or_writer_)
            , precision(decimal_data_type_.getPrecision())
            , scale(decimal_data_type_.getScale())
        {
            setFunctions();
        }

        void writeRow(size_t row_num) override
        {
            const auto & column_decimal = assert_cast<const ColumnType &>(*column);
            write_function(column_decimal.getElement(row_num));
        }

        void readRow(size_t row_num) override
        {
            DecimalType decimal = read_function();
            auto & column_decimal = assert_cast<ColumnType &>(column->assumeMutableRef());
            if (row_num < column_decimal.size())
                column_decimal.getElement(row_num) = decimal;
            else
                column_decimal.insertValue(decimal);
        }

        void insertDefaults(size_t row_num) override
        {
            auto & column_decimal = assert_cast<ColumnType &>(column->assumeMutableRef());
            if (row_num < column_decimal.size())
                return;
            column_decimal.insertValue(getDefaultDecimal());
        }

        void describeTree(WriteBuffer & out, size_t indent) const override
        {
            writeIndent(out, indent) << "ProtobufSerializerDecimal<" << TypeName<DecimalType> << ">: column " << quoteString(column_name)
                                     << " -> field " << quoteString(field_descriptor.full_name()) << " (" << field_descriptor.type_name()
                                     << ")\n";
        }

    private:
        void setFunctions()
        {
            switch (field_typeid)
            {
                case FieldTypeId::TYPE_INT32:
                {
                    write_function = [this](const DecimalType & decimal) { writeInt(decimalToNumber<Int32>(decimal)); };
                    read_function = [this]() -> DecimalType { return numberToDecimal(readInt()); };
                    default_function = [this]() -> DecimalType { return numberToDecimal(field_descriptor.default_value_int32()); };
                    break;
                }

                case FieldTypeId::TYPE_SINT32:
                {
                    write_function = [this](const DecimalType & decimal) { writeSInt(decimalToNumber<Int32>(decimal)); };
                    read_function = [this]() -> DecimalType { return numberToDecimal(readSInt()); };
                    default_function = [this]() -> DecimalType { return numberToDecimal(field_descriptor.default_value_int32()); };
                    break;
                }

                case FieldTypeId::TYPE_UINT32:
                {
                    write_function = [this](const DecimalType & decimal) { writeUInt(decimalToNumber<UInt32>(decimal)); };
                    read_function = [this]() -> DecimalType { return numberToDecimal(readUInt()); };
                    default_function = [this]() -> DecimalType { return numberToDecimal(field_descriptor.default_value_uint32()); };
                    break;
                }

                case FieldTypeId::TYPE_INT64:
                {
                    write_function = [this](const DecimalType & decimal) { writeInt(decimalToNumber<Int64>(decimal)); };
                    read_function = [this]() -> DecimalType { return numberToDecimal(readInt()); };
                    default_function = [this]() -> DecimalType { return numberToDecimal(field_descriptor.default_value_int64()); };
                    break;
                }

                case FieldTypeId::TYPE_SINT64:
                {
                    write_function = [this](const DecimalType & decimal) { writeSInt(decimalToNumber<Int64>(decimal)); };
                    read_function = [this]() -> DecimalType { return numberToDecimal(readSInt()); };
                    default_function = [this]() -> DecimalType { return numberToDecimal(field_descriptor.default_value_int64()); };
                    break;
                }

                case FieldTypeId::TYPE_UINT64:
                {
                    write_function = [this](const DecimalType & decimal) { writeUInt(decimalToNumber<UInt64>(decimal)); };
                    read_function = [this]() -> DecimalType { return numberToDecimal(readUInt()); };
                    default_function = [this]() -> DecimalType { return numberToDecimal(field_descriptor.default_value_uint64()); };
                    break;
                }

                case FieldTypeId::TYPE_FIXED32:
                {
                    write_function = [this](const DecimalType & decimal) { writeFixed<UInt32>(decimalToNumber<UInt32>(decimal)); };
                    read_function = [this]() -> DecimalType { return numberToDecimal(readFixed<UInt32>()); };
                    default_function = [this]() -> DecimalType { return numberToDecimal(field_descriptor.default_value_uint32()); };
                    break;
                }

                case FieldTypeId::TYPE_SFIXED32:
                {
                    write_function = [this](const DecimalType & decimal) { writeFixed<Int32>(decimalToNumber<Int32>(decimal)); };
                    read_function = [this]() -> DecimalType { return numberToDecimal(readFixed<Int32>()); };
                    default_function = [this]() -> DecimalType { return numberToDecimal(field_descriptor.default_value_int32()); };
                    break;
                }

                case FieldTypeId::TYPE_FIXED64:
                {
                    write_function = [this](const DecimalType & decimal) { writeFixed<UInt64>(decimalToNumber<UInt64>(decimal)); };
                    read_function = [this]() -> DecimalType { return numberToDecimal(readFixed<UInt64>()); };
                    default_function = [this]() -> DecimalType { return numberToDecimal(field_descriptor.default_value_uint64()); };
                    break;
                }

                case FieldTypeId::TYPE_SFIXED64:
                {
                    write_function = [this](const DecimalType & decimal) { writeFixed<Int64>(decimalToNumber<Int64>(decimal)); };
                    read_function = [this]() -> DecimalType { return numberToDecimal(readFixed<Int64>()); };
                    default_function = [this]() -> DecimalType { return numberToDecimal(field_descriptor.default_value_int64()); };
                    break;
                }

                case FieldTypeId::TYPE_FLOAT:
                {
                    write_function = [this](const DecimalType & decimal) { writeFixed<Float32>(decimalToNumber<Float32>(decimal)); };
                    read_function = [this]() -> DecimalType { return numberToDecimal(readFixed<Float32>()); };
                    default_function = [this]() -> DecimalType { return numberToDecimal(field_descriptor.default_value_float()); };
                    break;
                }

                case FieldTypeId::TYPE_DOUBLE:
                {
                    write_function = [this](const DecimalType & decimal) { writeFixed<Float64>(decimalToNumber<Float64>(decimal)); };
                    read_function = [this]() -> DecimalType { return numberToDecimal(readFixed<Float64>()); };
                    default_function = [this]() -> DecimalType { return numberToDecimal(field_descriptor.default_value_double()); };
                    break;
                }

                case FieldTypeId::TYPE_BOOL:
                {
                    if (std::is_same_v<DecimalType, DateTime64>)
                        incompatibleColumnType(TypeName<DecimalType>);
                    else
                    {
                        write_function = [this](const DecimalType & decimal)
                        {
                            if (decimal.value == 0)
                                writeInt(0);
                            else if (DecimalComparison<DecimalType, int, EqualsOp>::compare(decimal, 1, scale, 0))
                                writeInt(1);
                            else
                            {
                                WriteBufferFromOwnString buf;
                                writeText(decimal, scale, buf, false);
                                cannotConvertValue(buf.str(), TypeName<DecimalType>, field_descriptor.type_name());
                            }
                        };

                        read_function = [this]() -> DecimalType
                        {
                            UInt64 u64 = readUInt();
                            if (u64 < 2)
                                return numberToDecimal(static_cast<UInt64>(u64 != 0));
                            else
                                cannotConvertValue(toString(u64), field_descriptor.type_name(), TypeName<DecimalType>);
                        };

                        default_function = [this]() -> DecimalType
                        {
                            return numberToDecimal(static_cast<Int64>(field_descriptor.default_value_bool()));
                        };
                    }
                    break;
                }

                case FieldTypeId::TYPE_STRING:
                case FieldTypeId::TYPE_BYTES:
                {
                    write_function = [this](const DecimalType & decimal)
                    {
                        decimalToString(decimal, text_buffer);
                        writeStr(text_buffer);
                    };

                    read_function = [this]() -> DecimalType
                    {
                        readStr(text_buffer);
                        return stringToDecimal(text_buffer);
                    };

                    default_function = [this]() -> DecimalType { return stringToDecimal(field_descriptor.default_value_string()); };
                    break;
                }

                default:
                    incompatibleColumnType(TypeName<DecimalType>);
            }
        }

        DecimalType getDefaultDecimal()
        {
            if (!default_decimal)
                default_decimal = default_function();
            return *default_decimal;
        }

        template <typename NumberType>
        DecimalType numberToDecimal(NumberType value) const
        {
            return convertToDecimal<DataTypeNumber<NumberType>, DataTypeDecimal<DecimalType>>(value, scale);
        }

        template <typename NumberType>
        NumberType decimalToNumber(const DecimalType & decimal) const
        {
            return DecimalUtils::convertTo<NumberType>(decimal, scale);
        }

        void decimalToString(const DecimalType & decimal, String & str) const
        {
            WriteBufferFromString buf{str};
            if constexpr (std::is_same_v<DecimalType, DateTime64>)
                writeDateTimeText(decimal, scale, buf);
            else
                writeText(decimal, scale, buf, false);
        }

        DecimalType stringToDecimal(const String & str) const
        {
            ReadBufferFromString buf(str);
            DecimalType decimal{0};
            if constexpr (std::is_same_v<DecimalType, DateTime64>)
                readDateTime64Text(decimal, scale, buf);
            else
                SerializationDecimal<DecimalType>::readText(decimal, buf, precision, scale);
            return decimal;
        }

        const UInt32 precision;
        const UInt32 scale;
        std::function<void(const DecimalType &)> write_function;
        std::function<DecimalType()> read_function;
        std::function<DecimalType()> default_function;
        std::optional<DecimalType> default_decimal;
        String text_buffer;
    };

    using ProtobufSerializerDateTime64 = ProtobufSerializerDecimal<DateTime64>;


    /// Serializes a ColumnVector<UInt16> containing dates to a field of any type except TYPE_MESSAGE, TYPE_GROUP, TYPE_BOOL, TYPE_ENUM.
    class ProtobufSerializerDate : public ProtobufSerializerNumber<UInt16>
    {
    public:
        ProtobufSerializerDate(
            const std::string_view & column_name_,
            const FieldDescriptor & field_descriptor_,
            const ProtobufReaderOrWriter & reader_or_writer_)
            : ProtobufSerializerNumber<UInt16>(column_name_, field_descriptor_, reader_or_writer_)
        {
            setFunctions();
        }

        void describeTree(WriteBuffer & out, size_t indent) const override
        {
            writeIndent(out, indent) << "ProtobufSerializerDate: column " << quoteString(column_name) << " -> field "
                                     << quoteString(field_descriptor.full_name()) << " (" << field_descriptor.type_name() << ")\n";
        }

    private:
        void setFunctions()
        {
            switch (field_typeid)
            {
                case FieldTypeId::TYPE_INT32:
                case FieldTypeId::TYPE_SINT32:
                case FieldTypeId::TYPE_UINT32:
                case FieldTypeId::TYPE_INT64:
                case FieldTypeId::TYPE_SINT64:
                case FieldTypeId::TYPE_UINT64:
                case FieldTypeId::TYPE_FIXED32:
                case FieldTypeId::TYPE_SFIXED32:
                case FieldTypeId::TYPE_FIXED64:
                case FieldTypeId::TYPE_SFIXED64:
                case FieldTypeId::TYPE_FLOAT:
                case FieldTypeId::TYPE_DOUBLE:
                    break; /// already set in ProtobufSerializerNumber<UInt16>::setFunctions().

                case FieldTypeId::TYPE_STRING:
                case FieldTypeId::TYPE_BYTES:
                {
                    write_function = [this](UInt16 value)
                    {
                        dateToString(static_cast<DayNum>(value), text_buffer);
                        writeStr(text_buffer);
                    };

                    read_function = [this]() -> UInt16
                    {
                        readStr(text_buffer);
                        return stringToDate(text_buffer);
                    };

                    default_function = [this]() -> UInt16 { return stringToDate(field_descriptor.default_value_string()); };
                    break;
                }

                default:
                    incompatibleColumnType("Date");
            }
        }

        static void dateToString(DayNum date, String & str)
        {
            WriteBufferFromString buf{str};
            writeText(date, buf);
        }

        static DayNum stringToDate(const String & str)
        {
            DayNum date;
            ReadBufferFromString buf{str};
            readDateText(date, buf);
            return date;
        }
    };


    /// Serializes a ColumnVector<UInt32> containing datetimes to a field of any type except TYPE_MESSAGE, TYPE_GROUP, TYPE_BOOL, TYPE_ENUM.
    class ProtobufSerializerDateTime : public ProtobufSerializerNumber<UInt32>
    {
    public:
        ProtobufSerializerDateTime(
            const std::string_view & column_name_,
            const DataTypeDateTime & type,
            const FieldDescriptor & field_descriptor_,
            const ProtobufReaderOrWriter & reader_or_writer_)
            : ProtobufSerializerNumber<UInt32>(column_name_, field_descriptor_, reader_or_writer_),
            date_lut(type.getTimeZone())
        {
            setFunctions();
        }

        void describeTree(WriteBuffer & out, size_t indent) const override
        {
            writeIndent(out, indent) << "ProtobufSerializerDateTime: column " << quoteString(column_name) << " -> field "
                                     << quoteString(field_descriptor.full_name()) << " (" << field_descriptor.type_name() << ")\n";
        }

    protected:
        const DateLUTImpl & date_lut;

        void setFunctions()
        {
            switch (field_typeid)
            {
                case FieldTypeId::TYPE_INT32:
                case FieldTypeId::TYPE_SINT32:
                case FieldTypeId::TYPE_UINT32:
                case FieldTypeId::TYPE_INT64:
                case FieldTypeId::TYPE_SINT64:
                case FieldTypeId::TYPE_UINT64:
                case FieldTypeId::TYPE_FIXED32:
                case FieldTypeId::TYPE_SFIXED32:
                case FieldTypeId::TYPE_FIXED64:
                case FieldTypeId::TYPE_SFIXED64:
                case FieldTypeId::TYPE_FLOAT:
                case FieldTypeId::TYPE_DOUBLE:
                    break; /// already set in ProtobufSerializerNumber<UInt32>::setFunctions().

                case FieldTypeId::TYPE_STRING:
                case FieldTypeId::TYPE_BYTES:
                {
                    write_function = [this](UInt32 value)
                    {
                        dateTimeToString(value, text_buffer, date_lut);
                        writeStr(text_buffer);
                    };

                    read_function = [this]() -> UInt32
                    {
                        readStr(text_buffer);
                        return stringToDateTime(text_buffer, date_lut);
                    };

                    default_function = [this]() -> UInt32 { return stringToDateTime(field_descriptor.default_value_string(), date_lut); };
                    break;
                }

                default:
                    incompatibleColumnType("DateTime");
            }
        }

        static void dateTimeToString(time_t tm, String & str, const DateLUTImpl & lut)
        {
            WriteBufferFromString buf{str};
            writeDateTimeText(tm, buf, lut);
        }

        static time_t stringToDateTime(const String & str, const DateLUTImpl & lut)
        {
            ReadBufferFromString buf{str};
            time_t tm = 0;
            readDateTimeText(tm, buf, lut);
            if (tm < 0)
                tm = 0;
            return tm;
        }
    };


    /// Serializes a ColumnVector<UUID> containing UUIDs to a field of type TYPE_STRING or TYPE_BYTES.
    class ProtobufSerializerUUID : public ProtobufSerializerSingleValue
    {
    public:
        ProtobufSerializerUUID(
            const std::string_view & column_name_,
            const google::protobuf::FieldDescriptor & field_descriptor_,
            const ProtobufReaderOrWriter & reader_or_writer_)
            : ProtobufSerializerSingleValue(column_name_, field_descriptor_, reader_or_writer_)
        {
            setFunctions();
        }

        void writeRow(size_t row_num) override
        {
            const auto & column_vector = assert_cast<const ColumnVector<UUID> &>(*column);
            write_function(column_vector.getElement(row_num));
        }

        void readRow(size_t row_num) override
        {
            UUID value = read_function();
            auto & column_vector = assert_cast<ColumnVector<UUID> &>(column->assumeMutableRef());
            if (row_num < column_vector.size())
                column_vector.getElement(row_num) = value;
            else
                column_vector.insertValue(value);
        }

        void insertDefaults(size_t row_num) override
        {
            auto & column_vector = assert_cast<ColumnVector<UUID> &>(column->assumeMutableRef());
            if (row_num < column_vector.size())
                return;
            column_vector.insertDefault();
        }

        void describeTree(WriteBuffer & out, size_t indent) const override
        {
            writeIndent(out, indent) << "ProtobufSerializerUUID: column " << quoteString(column_name) << " -> field "
                                     << quoteString(field_descriptor.full_name()) << " (" << field_descriptor.type_name() << ")\n";
        }

    private:
        void setFunctions()
        {
            if ((field_typeid != FieldTypeId::TYPE_STRING) && (field_typeid != FieldTypeId::TYPE_BYTES))
                incompatibleColumnType("UUID");

            write_function = [this](UUID value)
            {
                uuidToString(value, text_buffer);
                writeStr(text_buffer);
            };

            read_function = [this]() -> UUID
            {
                readStr(text_buffer);
                return parse<UUID>(text_buffer);
            };

            default_function = [this]() -> UUID { return parse<UUID>(field_descriptor.default_value_string()); };
        }

        static void uuidToString(const UUID & uuid, String & str)
        {
            WriteBufferFromString buf{str};
            writeText(uuid, buf);
        }

        std::function<void(UUID)> write_function;
        std::function<UUID()> read_function;
        std::function<UUID()> default_function;
        String text_buffer;
    };


    using ProtobufSerializerInterval = ProtobufSerializerNumber<Int64>;


    /// Serializes a ColumnAggregateFunction to a field of type TYPE_STRING or TYPE_BYTES.
    class ProtobufSerializerAggregateFunction : public ProtobufSerializerSingleValue
    {
    public:
        ProtobufSerializerAggregateFunction(
            const std::string_view & column_name_,
            const std::shared_ptr<const DataTypeAggregateFunction> & aggregate_function_data_type_,
            const google::protobuf::FieldDescriptor & field_descriptor_,
            const ProtobufReaderOrWriter & reader_or_writer_)
            : ProtobufSerializerSingleValue(column_name_, field_descriptor_, reader_or_writer_)
            , aggregate_function_data_type(aggregate_function_data_type_)
            , aggregate_function(aggregate_function_data_type->getFunction())
        {
            if ((field_typeid != FieldTypeId::TYPE_STRING) && (field_typeid != FieldTypeId::TYPE_BYTES))
                incompatibleColumnType(aggregate_function_data_type->getName());
        }

        void writeRow(size_t row_num) override
        {
            const auto & column_af = assert_cast<const ColumnAggregateFunction &>(*column);
            dataToString(column_af.getData()[row_num], text_buffer);
            writeStr(text_buffer);
        }

        void readRow(size_t row_num) override
        {
            auto & column_af = assert_cast<ColumnAggregateFunction &>(column->assumeMutableRef());
            Arena & arena = column_af.createOrGetArena();
            AggregateDataPtr data;
            readStr(text_buffer);
            data = stringToData(text_buffer, arena);

            if (row_num < column_af.size())
            {
                auto * old_data = std::exchange(column_af.getData()[row_num], data);
                aggregate_function->destroy(old_data);
            }
            else
                column_af.getData().push_back(data);
        }

        void insertDefaults(size_t row_num) override
        {
            auto & column_af = assert_cast<ColumnAggregateFunction &>(column->assumeMutableRef());
            if (row_num < column_af.size())
                return;

            Arena & arena = column_af.createOrGetArena();
            AggregateDataPtr data = stringToData(field_descriptor.default_value_string(), arena);
            column_af.getData().push_back(data);
        }

        void describeTree(WriteBuffer & out, size_t indent) const override
        {
            writeIndent(out, indent) << "ProtobufSerializerAggregateFunction: column " << quoteString(column_name) << " -> field "
                                     << quoteString(field_descriptor.full_name()) << " (" << field_descriptor.type_name() << ")\n";
        }

    private:
        void dataToString(ConstAggregateDataPtr data, String & str) const
        {
            WriteBufferFromString buf{str};
            aggregate_function->serialize(data, buf);
        }

        AggregateDataPtr stringToData(const String & str, Arena & arena) const
        {
            size_t size_of_state = aggregate_function->sizeOfData();
            AggregateDataPtr data = arena.alignedAlloc(size_of_state, aggregate_function->alignOfData());
            try
            {
                aggregate_function->create(data);
                ReadBufferFromMemory buf(str.data(), str.length());
                aggregate_function->deserialize(data, buf, std::nullopt, &arena);
                return data;
            }
            catch (...)
            {
                aggregate_function->destroy(data);
                throw;
            }
        }

        const std::shared_ptr<const DataTypeAggregateFunction> aggregate_function_data_type;
        const AggregateFunctionPtr aggregate_function;
        String text_buffer;
    };


    /// Serializes a ColumnNullable.
    class ProtobufSerializerNullable : public ProtobufSerializer
    {
    public:
        explicit ProtobufSerializerNullable(std::unique_ptr<ProtobufSerializer> nested_serializer_)
            : nested_serializer(std::move(nested_serializer_))
        {
        }

        void setColumns(const ColumnPtr * columns, [[maybe_unused]] size_t num_columns) override
        {
            if (num_columns != 1)
                wrongNumberOfColumns(num_columns, "1");
            column = columns[0];
            const auto & column_nullable = assert_cast<const ColumnNullable &>(*column);
            ColumnPtr nested_column = column_nullable.getNestedColumnPtr();
            nested_serializer->setColumns(&nested_column, 1);
        }

        void setColumns(const MutableColumnPtr * columns, [[maybe_unused]] size_t num_columns) override
        {
            if (num_columns != 1)
                wrongNumberOfColumns(num_columns, "1");
            ColumnPtr column0 = columns[0]->getPtr();
            setColumns(&column0, 1);
        }

        void writeRow(size_t row_num) override
        {
            const auto & column_nullable = assert_cast<const ColumnNullable &>(*column);
            const auto & null_map = column_nullable.getNullMapData();
            if (!null_map[row_num])
                nested_serializer->writeRow(row_num);
        }

        void readRow(size_t row_num) override
        {
            auto & column_nullable = assert_cast<ColumnNullable &>(column->assumeMutableRef());
            auto & nested_column = column_nullable.getNestedColumn();
            auto & null_map = column_nullable.getNullMapData();
            size_t old_size = null_map.size();

            nested_serializer->readRow(row_num);

            if (row_num < old_size)
            {
                null_map[row_num] = false;
            }
            else
            {
                size_t new_size = nested_column.size();
                if (new_size != old_size + 1)
                    throw Exception("Size of ColumnNullable is unexpected", ErrorCodes::LOGICAL_ERROR);
                try
                {
                    null_map.push_back(false);
                }
                catch (...)
                {
                    nested_column.popBack(1);
                    throw;
                }
            }
        }

        void insertDefaults(size_t row_num) override
        {
            auto & column_nullable = assert_cast<ColumnNullable &>(column->assumeMutableRef());
            if (row_num < column_nullable.size())
                return;
            column_nullable.insertDefault();
        }

        void describeTree(WriteBuffer & out, size_t indent) const override
        {
            writeIndent(out, indent) << "ProtobufSerializerNullable ->\n";
            nested_serializer->describeTree(out, indent + 1);
        }

    private:
        const std::unique_ptr<ProtobufSerializer> nested_serializer;
        ColumnPtr column;
    };


    /// Serializes a ColumnMap.
    class ProtobufSerializerMap : public ProtobufSerializer
    {
    public:
        explicit ProtobufSerializerMap(std::unique_ptr<ProtobufSerializer> nested_serializer_)
            : nested_serializer(std::move(nested_serializer_))
        {
        }

        void setColumns(const ColumnPtr * columns, [[maybe_unused]] size_t num_columns) override
        {
            if (num_columns != 1)
                wrongNumberOfColumns(num_columns, "1");
            const auto & column_map = assert_cast<const ColumnMap &>(*columns[0]);
            ColumnPtr nested_column = column_map.getNestedColumnPtr();
            nested_serializer->setColumns(&nested_column, 1);
        }

        void setColumns(const MutableColumnPtr * columns, [[maybe_unused]] size_t num_columns) override
        {
            if (num_columns != 1)
                wrongNumberOfColumns(num_columns, "1");
            ColumnPtr column0 = columns[0]->getPtr();
            setColumns(&column0, 1);
        }

        void writeRow(size_t row_num) override { nested_serializer->writeRow(row_num); }
        void readRow(size_t row_num) override { nested_serializer->readRow(row_num); }
        void insertDefaults(size_t row_num) override { nested_serializer->insertDefaults(row_num); }

        void describeTree(WriteBuffer & out, size_t indent) const override
        {
            writeIndent(out, indent) << "ProtobufSerializerMap ->\n";
            nested_serializer->describeTree(out, indent + 1);
        }

    private:
        const std::unique_ptr<ProtobufSerializer> nested_serializer;
    };


    /// Serializes a ColumnLowCardinality.
    class ProtobufSerializerLowCardinality : public ProtobufSerializer
    {
    public:
        explicit ProtobufSerializerLowCardinality(std::unique_ptr<ProtobufSerializer> nested_serializer_)
            : nested_serializer(std::move(nested_serializer_))
        {
        }

        void setColumns(const ColumnPtr * columns, [[maybe_unused]] size_t num_columns) override
        {
            if (num_columns != 1)
                wrongNumberOfColumns(num_columns, "1");
            column = columns[0];
            const auto & column_lc = assert_cast<const ColumnLowCardinality &>(*column);
            ColumnPtr nested_column = column_lc.getDictionary().getNestedColumn();
            nested_serializer->setColumns(&nested_column, 1);
            read_value_column_set = false;
        }

        void setColumns(const MutableColumnPtr * columns, [[maybe_unused]] size_t num_columns) override
        {
            if (num_columns != 1)
                wrongNumberOfColumns(num_columns, "1");
            ColumnPtr column0 = columns[0]->getPtr();
            setColumns(&column0, 1);
        }

        void writeRow(size_t row_num) override
        {
            const auto & column_lc = assert_cast<const ColumnLowCardinality &>(*column);
            size_t unique_row_number = column_lc.getIndexes().getUInt(row_num);
            nested_serializer->writeRow(unique_row_number);
        }

        void readRow(size_t row_num) override
        {
            auto & column_lc = assert_cast<ColumnLowCardinality &>(column->assumeMutableRef());

            if (!read_value_column_set)
            {
                if (!read_value_column)
                {
                    ColumnPtr nested_column = column_lc.getDictionary().getNestedColumn();
                    read_value_column = nested_column->cloneEmpty();
                }
                nested_serializer->setColumns(&read_value_column, 1);
                read_value_column_set = true;
            }

            read_value_column->popBack(read_value_column->size());
            nested_serializer->readRow(0);

            if (row_num < column_lc.size())
            {
                if (row_num != column_lc.size() - 1)
                    throw Exception("Cannot replace an element in the middle of ColumnLowCardinality", ErrorCodes::LOGICAL_ERROR);
                column_lc.popBack(1);
            }

            column_lc.insertFromFullColumn(*read_value_column, 0);
        }

        void insertDefaults(size_t row_num) override
        {
            auto & column_lc = assert_cast<ColumnLowCardinality &>(column->assumeMutableRef());
            if (row_num < column_lc.size())
                return;

            if (!default_value_column)
            {
                ColumnPtr nested_column = column_lc.getDictionary().getNestedColumn();
                default_value_column = nested_column->cloneEmpty();
                nested_serializer->setColumns(&default_value_column, 1);
                nested_serializer->insertDefaults(0);
                read_value_column_set = false;
            }

            column_lc.insertFromFullColumn(*default_value_column, 0);
        }

        void describeTree(WriteBuffer & out, size_t indent) const override
        {
            writeIndent(out, indent) << "ProtobufSerializerLowCardinality ->\n";
            nested_serializer->describeTree(out, indent + 1);
        }

    private:
        const std::unique_ptr<ProtobufSerializer> nested_serializer;
        ColumnPtr column;
        MutableColumnPtr read_value_column;
        bool read_value_column_set = false;
        MutableColumnPtr default_value_column;
    };


    /// Serializes a ColumnArray to a repeated field.
    class ProtobufSerializerArray : public ProtobufSerializer
    {
    public:
        explicit ProtobufSerializerArray(std::unique_ptr<ProtobufSerializer> element_serializer_)
            : element_serializer(std::move(element_serializer_))
        {
        }

        void setColumns(const ColumnPtr * columns, [[maybe_unused]] size_t num_columns) override
        {
            if (num_columns != 1)
                wrongNumberOfColumns(num_columns, "1");
            column = columns[0];
            const auto & column_array = assert_cast<const ColumnArray &>(*column);
            ColumnPtr data_column = column_array.getDataPtr();
            element_serializer->setColumns(&data_column, 1);
        }

        void setColumns(const MutableColumnPtr * columns, [[maybe_unused]] size_t num_columns) override
        {
            if (num_columns != 1)
                wrongNumberOfColumns(num_columns, "1");
            ColumnPtr column0 = columns[0]->getPtr();
            setColumns(&column0, 1);
        }

        void writeRow(size_t row_num) override
        {
            const auto & column_array = assert_cast<const ColumnArray &>(*column);
            const auto & offsets = column_array.getOffsets();
            for (size_t i : collections::range(offsets[row_num - 1], offsets[row_num]))
                element_serializer->writeRow(i);
        }

        void readRow(size_t row_num) override
        {
            auto & column_array = assert_cast<ColumnArray &>(column->assumeMutableRef());
            auto & offsets = column_array.getOffsets();
            size_t old_size = offsets.size();
            if (row_num + 1 < old_size)
                throw Exception("Cannot replace an element in the middle of ColumnArray", ErrorCodes::LOGICAL_ERROR);
            auto data_column = column_array.getDataPtr();
            size_t old_data_size = data_column->size();

            try
            {
                element_serializer->readRow(old_data_size);
                size_t data_size = data_column->size();
                if (data_size != old_data_size + 1)
                    throw Exception("Size of ColumnArray is unexpected", ErrorCodes::LOGICAL_ERROR);

                if (row_num < old_size)
                    offsets.back() = data_size;
                else
                    offsets.push_back(data_size);
            }
            catch (...)
            {
                if (data_column->size() > old_data_size)
                    data_column->assumeMutableRef().popBack(data_column->size() - old_data_size);
                if (offsets.size() > old_size)
                    column_array.getOffsetsColumn().popBack(offsets.size() - old_size);
                throw;
            }
        }

        void insertDefaults(size_t row_num) override
        {
            auto & column_array = assert_cast<ColumnArray &>(column->assumeMutableRef());
            if (row_num < column_array.size())
                return;
            column_array.insertDefault();
        }

        void describeTree(WriteBuffer & out, size_t indent) const override
        {
            writeIndent(out, indent) << "ProtobufSerializerArray ->\n";
            element_serializer->describeTree(out, indent + 1);
        }

    private:
        const std::unique_ptr<ProtobufSerializer> element_serializer;
        ColumnPtr column;
    };


    /// Serializes a ColumnTuple as a repeated field (just like we serialize arrays).
    class ProtobufSerializerTupleAsArray : public ProtobufSerializer
    {
    public:
        ProtobufSerializerTupleAsArray(
            const std::string_view & column_name_,
            const std::shared_ptr<const DataTypeTuple> & tuple_data_type_,
            const FieldDescriptor & field_descriptor_,
            std::vector<std::unique_ptr<ProtobufSerializer>> element_serializers_)
            : column_name(column_name_)
            , tuple_data_type(tuple_data_type_)
            , tuple_size(tuple_data_type->getElements().size())
            , field_descriptor(field_descriptor_)
            , element_serializers(std::move(element_serializers_))
        {
            assert(tuple_size);
            assert(tuple_size == element_serializers.size());
        }

        void setColumns(const ColumnPtr * columns, [[maybe_unused]] size_t num_columns) override
        {
            if (num_columns != 1)
                wrongNumberOfColumns(num_columns, "1");
            column = columns[0];
            const auto & column_tuple = assert_cast<const ColumnTuple &>(*column);
            for (size_t i : collections::range(tuple_size))
            {
                auto element_column = column_tuple.getColumnPtr(i);
                element_serializers[i]->setColumns(&element_column, 1);
            }
            current_element_index = 0;
        }

        void setColumns(const MutableColumnPtr * columns, [[maybe_unused]] size_t num_columns) override
        {
            if (num_columns != 1)
                wrongNumberOfColumns(num_columns, "1");
            ColumnPtr column0 = columns[0]->getPtr();
            setColumns(&column0, 1);
        }

        void writeRow(size_t row_num) override
        {
            for (size_t i : collections::range(tuple_size))
                element_serializers[i]->writeRow(row_num);
        }

        void readRow(size_t row_num) override
        {
            auto & column_tuple = assert_cast<ColumnTuple &>(column->assumeMutableRef());

            size_t old_size = column_tuple.size();
            if (row_num >= old_size)
                current_element_index = 0;

            insertDefaults(row_num);

            if (current_element_index >= tuple_size)
            {
                throw Exception(
                    ErrorCodes::PROTOBUF_BAD_CAST,
                    "Column {}: More than {} elements was read from the field {} to fit in the data type {}",
                    quoteString(column_name),
                    tuple_size,
                    quoteString(field_descriptor.full_name()),
                    tuple_data_type->getName());
            }

            element_serializers[current_element_index]->readRow(row_num);
            ++current_element_index;
        }

        void insertDefaults(size_t row_num) override
        {
            auto & column_tuple = assert_cast<ColumnTuple &>(column->assumeMutableRef());
            size_t old_size = column_tuple.size();

            if (row_num > old_size)
                return;

            try
            {
                for (size_t i : collections::range(tuple_size))
                    element_serializers[i]->insertDefaults(row_num);
            }
            catch (...)
            {
                for (size_t i : collections::range(tuple_size))
                {
                    auto element_column = column_tuple.getColumnPtr(i)->assumeMutable();
                    if (element_column->size() > old_size)
                        element_column->popBack(element_column->size() - old_size);
                }
                throw;
            }
        }

        void describeTree(WriteBuffer & out, size_t indent) const override
        {
            writeIndent(out, indent) << "ProtobufSerializerTupleAsArray: column " << quoteString(column_name) << " ("
                                     << tuple_data_type->getName() << ") -> field " << quoteString(field_descriptor.full_name()) << " ("
                                     << field_descriptor.type_name() << ") ->\n";
            for (const auto & element_serializer : element_serializers)
                element_serializer->describeTree(out, indent + 1);
        }

    private:
        const String column_name;
        const std::shared_ptr<const DataTypeTuple> tuple_data_type;
        const size_t tuple_size;
        const FieldDescriptor & field_descriptor;
        const std::vector<std::unique_ptr<ProtobufSerializer>> element_serializers;
        ColumnPtr column;
        size_t current_element_index = 0;
    };


    /// Serializes a message (root or nested) in the protobuf schema.
    class ProtobufSerializerMessage : public ProtobufSerializer
    {
    public:
        struct FieldDesc
        {
            std::vector<size_t> column_indices;
            const FieldDescriptor * field_descriptor;
            std::unique_ptr<ProtobufSerializer> field_serializer;
        };

        ProtobufSerializerMessage(
            std::vector<FieldDesc> && field_descs_,
            const FieldDescriptor * parent_field_descriptor_,
            bool with_length_delimiter_,
            std::unique_ptr<RowInputMissingColumnsFiller> missing_columns_filler_,
            const ProtobufReaderOrWriter & reader_or_writer_)
            : parent_field_descriptor(parent_field_descriptor_)
            , with_length_delimiter(with_length_delimiter_)
            , missing_columns_filler(std::move(missing_columns_filler_))
            , should_skip_if_empty(parent_field_descriptor ? shouldSkipZeroOrEmpty(*parent_field_descriptor) : false)
            , reader(reader_or_writer_.reader)
            , writer(reader_or_writer_.writer)
        {
            field_infos.reserve(field_descs_.size());
            for (auto & desc : field_descs_)
                field_infos.emplace_back(std::move(desc.column_indices), *desc.field_descriptor, std::move(desc.field_serializer));

            ::sort(field_infos.begin(), field_infos.end(),
                      [](const FieldInfo & lhs, const FieldInfo & rhs) { return lhs.field_tag < rhs.field_tag; });

            for (size_t i : collections::range(field_infos.size()))
                field_index_by_field_tag.emplace(field_infos[i].field_tag, i);
        }

        void setColumns(const ColumnPtr * columns_, size_t num_columns_) override
        {
            if (!num_columns_)
                wrongNumberOfColumns(num_columns_, ">0");
<<<<<<< HEAD

            columns.assign(columns_, columns_ + num_columns_);
=======
>>>>>>> df57f8e3

            std::vector<ColumnPtr> field_columns;
            for (const FieldInfo & info : field_infos)
            {
                field_columns.clear();
                field_columns.reserve(info.column_indices.size());
                for (size_t column_index : info.column_indices)
                {
                    if (column_index >= num_columns_)
                        throw Exception(ErrorCodes::LOGICAL_ERROR, "Wrong column index {}, expected column indices <{}", column_index, num_columns_);
                    field_columns.emplace_back(columns_[column_index]);
                }
                info.field_serializer->setColumns(field_columns.data(), field_columns.size());
            }

            if (reader)
            {
<<<<<<< HEAD
                missing_column_indices.resize(num_columns_);
                for (size_t column_index : collections::range(num_columns_))
                    missing_column_indices[column_index] = column_index;
                for (const auto & field_info : field_infos)
                    for (size_t column_index : field_info.column_indices)
                        missing_column_indices[column_index] = static_cast<size_t>(-1);
                boost::range::remove_erase(missing_column_indices, static_cast<size_t>(-1));
=======
                mutable_columns.resize(num_columns_);
                for (size_t i : collections::range(num_columns_))
                    mutable_columns[i] = columns_[i]->assumeMutable();

                std::vector<UInt8> column_is_missing;
                column_is_missing.resize(num_columns_, true);
                for (const FieldInfo & info : field_infos)
                    for (size_t i : info.column_indices)
                        column_is_missing[i] = false;

                has_missing_columns = (std::find(column_is_missing.begin(), column_is_missing.end(), true) != column_is_missing.end());
>>>>>>> df57f8e3
            }
        }

        void setColumns(const MutableColumnPtr * columns_, size_t num_columns_) override
        {
            Columns cols;
            cols.reserve(num_columns_);
            for (size_t i : collections::range(num_columns_))
                cols.push_back(columns_[i]->getPtr());
            setColumns(cols.data(), cols.size());
        }

        void writeRow(size_t row_num) override
        {
            if (parent_field_descriptor)
                writer->startNestedMessage();
            else
                writer->startMessage();

            for (const FieldInfo & info : field_infos)
            {
                if (info.should_pack_repeated)
                    writer->startRepeatedPack();
                info.field_serializer->writeRow(row_num);
                if (info.should_pack_repeated)
                    writer->endRepeatedPack(info.field_tag, true);
            }

            if (parent_field_descriptor)
            {
                bool is_group = (parent_field_descriptor->type() == FieldTypeId::TYPE_GROUP);
                writer->endNestedMessage(parent_field_descriptor->number(), is_group, should_skip_if_empty);
            }
            else
                writer->endMessage(with_length_delimiter);
        }

        void readRow(size_t row_num) override
        {
            if (parent_field_descriptor)
                reader->startNestedMessage();
            else
                reader->startMessage(with_length_delimiter);

            if (!field_infos.empty())
            {
                last_field_index = 0;
                last_field_tag = field_infos[0].field_tag;
                size_t old_size = mutable_columns.empty() ? 0 : mutable_columns[0]->size();

                try
                {
                    int field_tag;
                    while (reader->readFieldNumber(field_tag))
                    {
                        size_t field_index = findFieldIndexByFieldTag(field_tag);
                        if (field_index == static_cast<size_t>(-1))
                            continue;
                        auto * field_serializer = field_infos[field_index].field_serializer.get();
                        field_serializer->readRow(row_num);
                        field_infos[field_index].field_read = true;
                    }

                    for (auto & info : field_infos)
                    {
                        if (info.field_read)
                            info.field_read = false;
                        else
                            info.field_serializer->insertDefaults(row_num);
                    }
                }
                catch (...)
                {
                    for (auto & column : mutable_columns)
                    {
                        if (column->size() > old_size)
                            column->popBack(column->size() - old_size);
                    }
                    throw;
                }
            }

            if (parent_field_descriptor)
                reader->endNestedMessage();
            else
                reader->endMessage(false);

            addDefaultsToMissingColumns(row_num);
        }

        void insertDefaults(size_t row_num) override
        {
            for (const FieldInfo & info : field_infos)
                info.field_serializer->insertDefaults(row_num);
            addDefaultsToMissingColumns(row_num);
        }

        void describeTree(WriteBuffer & out, size_t indent) const override
        {
            size_t num_columns = 0;
            for (const auto & field_info : field_infos)
                num_columns += field_info.column_indices.size();

            writeIndent(out, indent) << "ProtobufSerializerMessage: " << num_columns << " columns ->";
            if (parent_field_descriptor)
                out << " field " << quoteString(parent_field_descriptor->full_name()) << " (" << parent_field_descriptor->type_name() << ")";

<<<<<<< HEAD
            for (size_t i = 0; i != field_infos.size(); ++i)
            {
                out << "\n";
                const auto & field_info = field_infos[i];
=======
            for (const auto & field_info : field_infos)
            {
                out << "\n";
>>>>>>> df57f8e3
                writeIndent(out, indent + 1) << "Columns #";
                for (size_t j = 0; j != field_info.column_indices.size(); ++j)
                {
                    if (j)
                        out << ", ";
                    out << field_info.column_indices[j];
                }
                out << " ->\n";
                field_info.field_serializer->describeTree(out, indent + 2);
            }
        }

    private:
        size_t findFieldIndexByFieldTag(int field_tag)
        {
            while (true)
            {
                if (field_tag == last_field_tag)
                    return last_field_index;
                if (field_tag < last_field_tag)
                    break;
                if (++last_field_index >= field_infos.size())
                    break;
                last_field_tag = field_infos[last_field_index].field_tag;
            }
            last_field_tag = field_tag;
            auto it = field_index_by_field_tag.find(field_tag);
            if (it == field_index_by_field_tag.end())
                last_field_index = static_cast<size_t>(-1);
            else
                last_field_index = it->second;
            return last_field_index;
        }

        void addDefaultsToMissingColumns(size_t row_num)
        {
<<<<<<< HEAD
            for (size_t column_index : missing_column_indices)
            {
                auto & column = columns[column_index];
                size_t old_size = column->size();
                if (row_num >= old_size)
                    column->assumeMutableRef().insertDefault();
            }
=======
            if (has_missing_columns)
                missing_columns_filler->addDefaults(mutable_columns, row_num);
>>>>>>> df57f8e3
        }

        struct FieldInfo
        {
            FieldInfo(
                std::vector<size_t> && column_indices_,
                const FieldDescriptor & field_descriptor_,
                std::unique_ptr<ProtobufSerializer> field_serializer_)
                : column_indices(std::move(column_indices_))
                , field_descriptor(&field_descriptor_)
                , field_tag(field_descriptor_.number())
                , should_pack_repeated(shouldPackRepeated(field_descriptor_))
                , field_serializer(std::move(field_serializer_))
            {
            }
            std::vector<size_t> column_indices;
            const FieldDescriptor * field_descriptor;
            int field_tag;
            bool should_pack_repeated;
            std::unique_ptr<ProtobufSerializer> field_serializer;
            bool field_read = false;
        };

        const FieldDescriptor * const parent_field_descriptor;
        const bool with_length_delimiter;
        const std::unique_ptr<RowInputMissingColumnsFiller> missing_columns_filler;
        const bool should_skip_if_empty;
        ProtobufReader * const reader;
        ProtobufWriter * const writer;
        std::vector<FieldInfo> field_infos;
        std::unordered_map<int, size_t> field_index_by_field_tag;
        MutableColumns mutable_columns;
        bool has_missing_columns = false;
        int last_field_tag = 0;
        size_t last_field_index = static_cast<size_t>(-1);
    };


    /// Serializes a tuple with explicit names as a nested message.
    class ProtobufSerializerTupleAsNestedMessage : public ProtobufSerializer
    {
    public:
        explicit ProtobufSerializerTupleAsNestedMessage(std::unique_ptr<ProtobufSerializerMessage> message_serializer_)
            : message_serializer(std::move(message_serializer_))
        {
        }

        void setColumns(const ColumnPtr * columns, [[maybe_unused]] size_t num_columns) override
        {
            if (num_columns != 1)
                wrongNumberOfColumns(num_columns, "1");
            const auto & column_tuple = assert_cast<const ColumnTuple &>(*columns[0]);
            size_t tuple_size = column_tuple.tupleSize();
            assert(tuple_size);
            Columns element_columns;
            element_columns.reserve(tuple_size);
            for (size_t i : collections::range(tuple_size))
                element_columns.emplace_back(column_tuple.getColumnPtr(i));
            message_serializer->setColumns(element_columns.data(), element_columns.size());
        }

        void setColumns(const MutableColumnPtr * columns, [[maybe_unused]] size_t num_columns) override
        {
            if (num_columns != 1)
                wrongNumberOfColumns(num_columns, "1");
            ColumnPtr column0 = columns[0]->getPtr();
            setColumns(&column0, 1);
        }

        void writeRow(size_t row_num) override { message_serializer->writeRow(row_num); }
        void readRow(size_t row_num) override { message_serializer->readRow(row_num); }
        void insertDefaults(size_t row_num) override { message_serializer->insertDefaults(row_num); }

        void describeTree(WriteBuffer & out, size_t indent) const override
        {
            writeIndent(out, indent) << "ProtobufSerializerTupleAsNestedMessage ->\n";
            message_serializer->describeTree(out, indent + 1);
        }

    private:
        const std::unique_ptr<ProtobufSerializerMessage> message_serializer;
    };


    /// Serializes a flattened Nested data type (an array of tuples with explicit names)
    /// as a repeated nested message.
    class ProtobufSerializerFlattenedNestedAsArrayOfNestedMessages : public ProtobufSerializer
    {
    public:
        explicit ProtobufSerializerFlattenedNestedAsArrayOfNestedMessages(
            const std::vector<std::string_view> & column_names_,
            const FieldDescriptor * parent_field_descriptor_,
            std::unique_ptr<ProtobufSerializerMessage> message_serializer_,
            const std::function<String(size_t)> & get_root_desc_function_)
            : parent_field_descriptor(parent_field_descriptor_)
            , message_serializer(std::move(message_serializer_))
            , get_root_desc_function(get_root_desc_function_)
        {
            column_names.reserve(column_names_.size());
            for (const auto & column_name : column_names_)
                column_names.emplace_back(column_name);
        }

        void setColumns(const ColumnPtr * columns, size_t num_columns) override
        {
            if (!num_columns)
                wrongNumberOfColumns(num_columns, ">0");
            data_columns.clear();
            data_columns.reserve(num_columns);
            offset_columns.clear();
            offset_columns.reserve(num_columns);

            for (size_t i : collections::range(num_columns))
            {
                const auto & column_array = assert_cast<const ColumnArray &>(*columns[i]);
                data_columns.emplace_back(column_array.getDataPtr());

                auto offset_column = column_array.getOffsetsPtr();
                if (std::binary_search(offset_columns.begin(), offset_columns.end(), offset_column))
                    continue;

                /// Keep `offset_columns` sorted.
                offset_columns.insert(std::upper_bound(offset_columns.begin(), offset_columns.end(), offset_column), offset_column);
<<<<<<< HEAD

                /// All the columns listed in `offset_columns` should have equal offsets.
                if (i >= 1)
                {
                    const auto & column_array0 = assert_cast<const ColumnArray &>(*columns[0]);
                    if (!column_array0.hasEqualOffsets(column_array))
                    {
                        throw Exception(ErrorCodes::PROTOBUF_BAD_CAST,
                                        "Column #{} {} and column #{} {} are supposed to have equal offsets according to the following serialization tree:\n{}",
                                        0, quoteString(column_names[0]), i, quoteString(column_names[i]), get_root_desc_function(0));
                    }
                }
            }

=======

                /// All the columns listed in `offset_columns` should have equal offsets.
                if (i >= 1)
                {
                    const auto & column_array0 = assert_cast<const ColumnArray &>(*columns[0]);
                    if (!column_array0.hasEqualOffsets(column_array))
                    {
                        throw Exception(ErrorCodes::PROTOBUF_BAD_CAST,
                                        "Column #{} {} and column #{} {} are supposed to have equal offsets according to the following serialization tree:\n{}",
                                        0, quoteString(column_names[0]), i, quoteString(column_names[i]), get_root_desc_function(0));
                    }
                }
            }

>>>>>>> df57f8e3
            message_serializer->setColumns(data_columns.data(), data_columns.size());
        }

        void setColumns(const MutableColumnPtr * columns, size_t num_columns) override
        {
            Columns cols;
            cols.reserve(num_columns);
            for (size_t i : collections::range(num_columns))
                cols.push_back(columns[i]->getPtr());
            setColumns(cols.data(), cols.size());
        }

        void writeRow(size_t row_num) override
        {
            const auto & offset_column0 = assert_cast<const ColumnArray::ColumnOffsets &>(*offset_columns[0]);
            size_t start_offset = offset_column0.getElement(row_num - 1);
            size_t end_offset = offset_column0.getElement(row_num);
            for (size_t i : collections::range(start_offset, end_offset))
                message_serializer->writeRow(i);
        }

        void readRow(size_t row_num) override
        {
            size_t old_size = offset_columns[0]->size();
            if (row_num + 1 < old_size)
                throw Exception("Cannot replace an element in the middle of ColumnArray", ErrorCodes::LOGICAL_ERROR);

            size_t old_data_size = data_columns[0]->size();

            try
            {
                message_serializer->readRow(old_data_size);
                size_t data_size = data_columns[0]->size();
                if (data_size != old_data_size + 1)
                    throw Exception("Unexpected number of elements of ColumnArray has been read", ErrorCodes::LOGICAL_ERROR);

                if (row_num < old_size)
                {
                    for (auto & offset_column : offset_columns)
                        assert_cast<ColumnArray::ColumnOffsets &>(offset_column->assumeMutableRef()).getData().back() = data_size;
                }
                else
                {
                    for (auto & offset_column : offset_columns)
                        assert_cast<ColumnArray::ColumnOffsets &>(offset_column->assumeMutableRef()).getData().push_back(data_size);
                }
            }
            catch (...)
            {
                for (auto & data_column : data_columns)
                {
                    if (data_column->size() > old_data_size)
                        data_column->assumeMutableRef().popBack(data_column->size() - old_data_size);
                }
                for (auto & offset_column : offset_columns)
                {
                    if (offset_column->size() > old_size)
                        offset_column->assumeMutableRef().popBack(offset_column->size() - old_size);
                }
                throw;
            }
        }

        void insertDefaults(size_t row_num) override
        {
            size_t old_size = offset_columns[0]->size();
            if (row_num < old_size)
                return;

            try
            {
                size_t data_size = data_columns[0]->size();
                for (auto & offset_column : offset_columns)
                    assert_cast<ColumnArray::ColumnOffsets &>(offset_column->assumeMutableRef()).getData().push_back(data_size);
            }
            catch (...)
            {
                for (auto & offset_column : offset_columns)
                {
                    if (offset_column->size() > old_size)
                        offset_column->assumeMutableRef().popBack(offset_column->size() - old_size);
                }
                throw;
            }
        }

        void describeTree(WriteBuffer & out, size_t indent) const override
        {
            writeIndent(out, indent) << "ProtobufSerializerFlattenedNestedAsArrayOfNestedMessages: columns ";
            for (size_t i = 0; i != column_names.size(); ++i)
            {
                if (i)
                    out << ", ";
                out << "#" << i << " " << quoteString(column_names[i]);
            }
            out << " ->";
            if (parent_field_descriptor)
                out << " field " << quoteString(parent_field_descriptor->full_name()) << " (" << parent_field_descriptor->type_name() << ") ->\n";
            message_serializer->describeTree(out, indent + 1);
        }

    private:
        Strings column_names;
        const FieldDescriptor * parent_field_descriptor;
        const std::unique_ptr<ProtobufSerializerMessage> message_serializer;
        const std::function<String(size_t)> get_root_desc_function;
        Columns data_columns;
        Columns offset_columns;
    };


    /// Produces a tree of ProtobufSerializers which serializes a row as a protobuf message.
    class ProtobufSerializerBuilder
    {
    public:
        explicit ProtobufSerializerBuilder(const ProtobufReaderOrWriter & reader_or_writer_) : reader_or_writer(reader_or_writer_) {}

        std::unique_ptr<ProtobufSerializer> buildMessageSerializer(
            const Strings & column_names,
            const DataTypes & data_types,
            std::vector<size_t> & missing_column_indices,
            const MessageDescriptor & message_descriptor,
            bool with_length_delimiter)
        {
            root_serializer_ptr = std::make_shared<ProtobufSerializer *>();
            get_root_desc_function = [root_serializer_ptr = root_serializer_ptr](size_t indent) -> String
            {
                WriteBufferFromOwnString buf;
                (*root_serializer_ptr)->describeTree(buf, indent);
                return buf.str();
            };

            std::vector<size_t> used_column_indices;
            auto message_serializer = buildMessageSerializerImpl(
                /* num_columns = */ column_names.size(),
                column_names.data(),
                data_types.data(),
                message_descriptor,
                with_length_delimiter,
                /* parent_field_descriptor = */ nullptr,
                used_column_indices,
<<<<<<< HEAD
                /* columns_are_reordered_outside = */ false);
=======
                /* columns_are_reordered_outside = */ false,
                /* check_nested_while_filling_missing_columns = */ true);
>>>>>>> df57f8e3

            if (!message_serializer)
            {
                throw Exception(
                    "Not found matches between the names of the columns {" + boost::algorithm::join(column_names, ", ")
                        + "} and the fields {" + boost::algorithm::join(getFieldNames(message_descriptor), ", ") + "} of the message "
                        + quoteString(message_descriptor.full_name()) + " in the protobuf schema",
                    ErrorCodes::NO_COLUMNS_SERIALIZED_TO_PROTOBUF_FIELDS);
            }

            missing_column_indices.clear();
            missing_column_indices.reserve(column_names.size() - used_column_indices.size());
            auto used_column_indices_sorted = std::move(used_column_indices);
<<<<<<< HEAD
            std::sort(used_column_indices_sorted.begin(), used_column_indices_sorted.end());
=======
            ::sort(used_column_indices_sorted.begin(), used_column_indices_sorted.end());
>>>>>>> df57f8e3
            boost::range::set_difference(collections::range(column_names.size()), used_column_indices_sorted,
                                         std::back_inserter(missing_column_indices));

            *root_serializer_ptr = message_serializer.get();

#if 0
            LOG_INFO(&Poco::Logger::get("ProtobufSerializer"), "Serialization tree:\n{}", get_root_desc_function(0));
#endif

            return message_serializer;
        }

    private:
        /// Collects all field names from the message (used only to format error messages).
        static Strings getFieldNames(const MessageDescriptor & message_descriptor)
        {
            Strings field_names;
            field_names.reserve(message_descriptor.field_count());
            for (int i : collections::range(message_descriptor.field_count()))
                field_names.emplace_back(message_descriptor.field(i)->name());
            return field_names;
        }

        static bool columnNameEqualsToFieldName(const std::string_view & column_name, const FieldDescriptor & field_descriptor)
        {
            std::string_view suffix;
            return columnNameStartsWithFieldName(column_name, field_descriptor, suffix) && suffix.empty();
        }

        /// Checks if a passed column's name starts with a specified field's name.
        /// The function also assigns `suffix` to the rest part of the column's name
        /// which doesn't match to the field's name.
        /// The function requires that rest part of the column's name to be started with a dot '.' or underline '_',
        /// but doesn't include those '.' or '_' characters into `suffix`.
        static bool columnNameStartsWithFieldName(const std::string_view & column_name, const FieldDescriptor & field_descriptor, std::string_view & suffix)
        {
            size_t matching_length = 0;
            const MessageDescriptor & containing_type = *field_descriptor.containing_type();
            if (containing_type.options().map_entry())
            {
                /// Special case. Elements of the data type Map are named as "keys" and "values",
                /// but they're internally named as "key" and "value" in protobuf schema.
                if (field_descriptor.number() == 1)
                {
                    if (ColumnNameWithProtobufFieldNameComparator::startsWith(column_name, "keys"))
                        matching_length = strlen("keys");
                    else if (ColumnNameWithProtobufFieldNameComparator::startsWith(column_name, "key"))
                        matching_length = strlen("key");
                }
                else if (field_descriptor.number() == 2)
                {
                    if (ColumnNameWithProtobufFieldNameComparator::startsWith(column_name, "values"))
                        matching_length = strlen("values");
                    else if (ColumnNameWithProtobufFieldNameComparator::startsWith(column_name, "value"))
                        matching_length = strlen("value");
                }
            }
            if (!matching_length && ColumnNameWithProtobufFieldNameComparator::startsWith(column_name, field_descriptor.name()))
            {
                matching_length = field_descriptor.name().length();
            }
            if (column_name.length() == matching_length)
                return true;
            if ((column_name.length() < matching_length + 2) || !field_descriptor.message_type())
                return false;
            char first_char_after_matching = column_name[matching_length];
            if (!ColumnNameWithProtobufFieldNameComparator::equals(first_char_after_matching, '.'))
                return false;
            suffix = column_name.substr(matching_length + 1);
            return true;
        }

        /// Finds fields in the protobuf message which can be considered as matching
        /// for a specified column's name. The found fields can be nested messages,
        /// for that case suffixes are also returned.
        /// This is only the first filter, buildMessageSerializerImpl() does other checks after calling this function.
        static bool findFieldsByColumnName(
            const std::string_view & column_name,
            const MessageDescriptor & message_descriptor,
            std::vector<std::pair<const FieldDescriptor *, std::string_view /* suffix */>> & out_field_descriptors_with_suffixes)
        {
            out_field_descriptors_with_suffixes.clear();

            /// Find all fields which have the same name as column's name (case-insensitively); i.e. we're checking
            /// field_name == column_name.
            for (int i : collections::range(message_descriptor.field_count()))
            {
                const auto & field_descriptor = *message_descriptor.field(i);
                if (columnNameEqualsToFieldName(column_name, field_descriptor))
                {
                    out_field_descriptors_with_suffixes.emplace_back(&field_descriptor, std::string_view{});
                    break;
                }
            }

            if (!out_field_descriptors_with_suffixes.empty())
                return true; /// We have an exact match, no need to compare prefixes.

            /// Find all fields which name is used as prefix in column's name; i.e. we're checking
            /// column_name == field_name + '.' + nested_message_field_name
            for (int i : collections::range(message_descriptor.field_count()))
            {
                const auto & field_descriptor = *message_descriptor.field(i);
                std::string_view suffix;
                if (columnNameStartsWithFieldName(column_name, field_descriptor, suffix))
                {
                    out_field_descriptors_with_suffixes.emplace_back(&field_descriptor, suffix);
                }
            }

            /// Shorter suffixes first.
            ::sort(out_field_descriptors_with_suffixes.begin(), out_field_descriptors_with_suffixes.end(),
                      [](const std::pair<const FieldDescriptor *, std::string_view /* suffix */> & f1,
                         const std::pair<const FieldDescriptor *, std::string_view /* suffix */> & f2)
            {
                return f1.second.length() < f2.second.length();
            });

            return !out_field_descriptors_with_suffixes.empty();
        }

        /// Removes TypeIndex::Array from the specified vector of data types,
        /// and also removes corresponding elements from two other vectors.
        template <typename T1, typename T2>
        static void removeNonArrayElements(DataTypes & data_types, std::vector<T1> & elements1, std::vector<T2> & elements2)
        {
            size_t initial_size = data_types.size();
            assert(initial_size == elements1.size() && initial_size == elements2.size());
            data_types.reserve(initial_size * 2);
            elements1.reserve(initial_size * 2);
            elements2.reserve(initial_size * 2);
            for (size_t i : collections::range(initial_size))
            {
                if (data_types[i]->getTypeId() == TypeIndex::Array)
                {
                    data_types.push_back(std::move(data_types[i]));
                    elements1.push_back(std::move(elements1[i]));
                    elements2.push_back(std::move(elements2[i]));
                }
            }
            data_types.erase(data_types.begin(), data_types.begin() + initial_size);
            elements1.erase(elements1.begin(), elements1.begin() + initial_size);
            elements2.erase(elements2.begin(), elements2.begin() + initial_size);
        }

        /// Treats specified column indices as indices in another vector of column indices.
        /// Useful for handling of nested messages.
        static void transformColumnIndices(std::vector<size_t> & column_indices, const std::vector<size_t> & outer_indices)
        {
            for (size_t & idx : column_indices)
                idx = outer_indices[idx];
        }

        /// Builds a serializer for a protobuf message (root or nested).
        ///
        /// Some of the passed columns might be skipped, the function sets `used_column_indices` to
        /// the list of those columns which match any fields in the protobuf message.
        ///
        /// Normally `columns_are_reordered_outside` should be false - if it's false it means that
        /// the used column indices will be passed to ProtobufSerializerMessage, which will write/read
        /// only those columns and set the rest of columns by default.
        /// Set `columns_are_reordered_outside` to true if you're going to reorder columns
        /// according to `used_column_indices` returned and pass to
        /// ProtobufSerializerMessage::setColumns() only the columns which are actually used.
        std::unique_ptr<ProtobufSerializerMessage> buildMessageSerializerImpl(
            size_t num_columns,
            const String * column_names,
            const DataTypePtr * data_types,
            const MessageDescriptor & message_descriptor,
            bool with_length_delimiter,
            const FieldDescriptor * parent_field_descriptor,
            std::vector<size_t> & used_column_indices,
<<<<<<< HEAD
            bool columns_are_reordered_outside)
=======
            bool columns_are_reordered_outside,
            bool check_nested_while_filling_missing_columns)
>>>>>>> df57f8e3
        {
            std::vector<std::string_view> column_names_sv;
            column_names_sv.reserve(num_columns);
            for (size_t i = 0; i != num_columns; ++i)
                column_names_sv.emplace_back(column_names[i]);

            return buildMessageSerializerImpl(
                num_columns,
                column_names_sv.data(),
                data_types,
                message_descriptor,
                with_length_delimiter,
                parent_field_descriptor,
                used_column_indices,
<<<<<<< HEAD
                columns_are_reordered_outside);
=======
                columns_are_reordered_outside,
                check_nested_while_filling_missing_columns);
>>>>>>> df57f8e3
        }

        std::unique_ptr<ProtobufSerializerMessage> buildMessageSerializerImpl(
            size_t num_columns,
            const std::string_view * column_names,
            const DataTypePtr * data_types,
            const MessageDescriptor & message_descriptor,
            bool with_length_delimiter,
            const FieldDescriptor * parent_field_descriptor,
            std::vector<size_t> & used_column_indices,
<<<<<<< HEAD
            bool columns_are_reordered_outside)
=======
            bool columns_are_reordered_outside,
            bool check_nested_while_filling_missing_columns)
>>>>>>> df57f8e3
        {
            std::vector<ProtobufSerializerMessage::FieldDesc> field_descs;
            boost::container::flat_map<const FieldDescriptor *, std::string_view> field_descriptors_in_use;

            used_column_indices.clear();
            used_column_indices.reserve(num_columns);
            boost::container::flat_set<size_t> used_column_indices_sorted;
            used_column_indices_sorted.reserve(num_columns);
            size_t sequential_column_index = 0;

            auto add_field_serializer = [&](const std::string_view & column_name_,
                                            std::vector<size_t> && column_indices_,
                                            const FieldDescriptor & field_descriptor_,
                                            std::unique_ptr<ProtobufSerializer> field_serializer_)
            {
                auto it = field_descriptors_in_use.find(&field_descriptor_);
                if (it != field_descriptors_in_use.end())
                {
                    throw Exception(
                        "Multiple columns (" + backQuote(StringRef{it->second}) + ", "
                            + backQuote(StringRef{column_name_}) + ") cannot be serialized to a single protobuf field "
                            + quoteString(field_descriptor_.full_name()),
                        ErrorCodes::MULTIPLE_COLUMNS_SERIALIZED_TO_SAME_PROTOBUF_FIELD);
                }

                used_column_indices.insert(used_column_indices.end(), column_indices_.begin(), column_indices_.end());
                used_column_indices_sorted.insert(column_indices_.begin(), column_indices_.end());

                auto column_indices_to_pass_to_message_serializer = std::move(column_indices_);
                if (columns_are_reordered_outside)
                {
                    for (auto & index : column_indices_to_pass_to_message_serializer)
                        index = sequential_column_index++;
                }

                field_descs.push_back({std::move(column_indices_to_pass_to_message_serializer), &field_descriptor_, std::move(field_serializer_)});
                field_descriptors_in_use.emplace(&field_descriptor_, column_name_);
            };

            std::vector<std::pair<const FieldDescriptor *, std::string_view>> field_descriptors_with_suffixes;

            /// We're going through all the passed columns.
            for (size_t column_idx : collections::range(num_columns))
            {
                if (used_column_indices_sorted.count(column_idx))
                    continue;

                const auto & column_name = column_names[column_idx];
                const auto & data_type = data_types[column_idx];

                if (!findFieldsByColumnName(column_name, message_descriptor, field_descriptors_with_suffixes))
                    continue;

                if ((field_descriptors_with_suffixes.size() == 1) && field_descriptors_with_suffixes[0].second.empty())
                {
                    /// Simple case: one column is serialized as one field.
                    const auto & field_descriptor = *field_descriptors_with_suffixes[0].first;
                    auto field_serializer = buildFieldSerializer(column_name, data_type, field_descriptor, field_descriptor.is_repeated());

                    if (field_serializer)
                    {
                        add_field_serializer(column_name, {column_idx}, field_descriptor, std::move(field_serializer));
                        continue;
                    }
                }

                for (const auto & [field_descriptor, suffix] : field_descriptors_with_suffixes)
                {
                    if (!suffix.empty())
                    {
                        /// Complex case: one or more columns are serialized as a nested message.
                        std::vector<size_t> nested_column_indices;
                        std::vector<std::string_view> nested_column_names;
                        nested_column_indices.reserve(num_columns - used_column_indices.size());
                        nested_column_names.reserve(num_columns - used_column_indices.size());
                        nested_column_indices.push_back(column_idx);
                        nested_column_names.push_back(suffix);

                        for (size_t j : collections::range(column_idx + 1, num_columns))
                        {
                            if (used_column_indices_sorted.count(j))
                                continue;
                            std::string_view other_suffix;
                            if (!columnNameStartsWithFieldName(column_names[j], *field_descriptor, other_suffix))
                                continue;
                            nested_column_indices.push_back(j);
                            nested_column_names.push_back(other_suffix);
                        }

                        DataTypes nested_data_types;
                        nested_data_types.reserve(nested_column_indices.size());
                        for (size_t j : nested_column_indices)
                            nested_data_types.push_back(data_types[j]);

                        /// Now we have up to `nested_message_column_names.size()` columns
                        /// which can be serialized as a nested message.

                        /// We will try to serialize those columns as one nested message,
                        /// then, if failed, as an array of nested messages (on condition if those columns are array).
                        bool has_fallback_to_array_of_nested_messages = false;
                        if (field_descriptor->is_repeated())
                        {
                            bool has_arrays
                                = boost::range::find_if(
                                      nested_data_types, [](const DataTypePtr & dt) { return (dt->getTypeId() == TypeIndex::Array); })
                                != nested_data_types.end();
                            if (has_arrays)
                                has_fallback_to_array_of_nested_messages = true;
                        }

                        /// Try to serialize those columns as one nested message.
                        try
                        {
                            std::vector<size_t> used_column_indices_in_nested;
                            auto nested_message_serializer = buildMessageSerializerImpl(
                                nested_column_names.size(),
                                nested_column_names.data(),
                                nested_data_types.data(),
                                *field_descriptor->message_type(),
                                /* with_length_delimiter = */ false,
                                field_descriptor,
                                used_column_indices_in_nested,
<<<<<<< HEAD
                                /* columns_are_reordered_outside = */ true);
=======
                                /* columns_are_reordered_outside = */ true,
                                /* check_nested_while_filling_missing_columns = */ false);
>>>>>>> df57f8e3

                            /// `columns_are_reordered_outside` is true because column indices are
                            /// going to be transformed and then written to the outer message,
                            /// see add_field_serializer() below.

                            if (nested_message_serializer)
                            {
                                transformColumnIndices(used_column_indices_in_nested, nested_column_indices);
                                add_field_serializer(
                                    column_name,
                                    std::move(used_column_indices_in_nested),
                                    *field_descriptor,
                                    std::move(nested_message_serializer));
                                break;
                            }
                        }
                        catch (Exception & e)
                        {
                            if ((e.code() != ErrorCodes::PROTOBUF_FIELD_NOT_REPEATED) || !has_fallback_to_array_of_nested_messages)
                                throw;
                        }

                        if (has_fallback_to_array_of_nested_messages)
                        {
                            /// Try to serialize those columns as an array of nested messages.
                            removeNonArrayElements(nested_data_types, nested_column_names, nested_column_indices);
                            for (DataTypePtr & dt : nested_data_types)
                                dt = assert_cast<const DataTypeArray &>(*dt).getNestedType();

                            std::vector<size_t> used_column_indices_in_nested;
                            auto nested_message_serializer = buildMessageSerializerImpl(
                                nested_column_names.size(),
                                nested_column_names.data(),
                                nested_data_types.data(),
                                *field_descriptor->message_type(),
                                /* with_length_delimiter = */ false,
                                field_descriptor,
                                used_column_indices_in_nested,
<<<<<<< HEAD
                                /* columns_are_reordered_outside = */ true);
=======
                                /* columns_are_reordered_outside = */ true,
                                /* check_nested_while_filling_missing_columns = */ false);
>>>>>>> df57f8e3

                            /// `columns_are_reordered_outside` is true because column indices are
                            /// going to be transformed and then written to the outer message,
                            /// see add_field_serializer() below.

                            if (nested_message_serializer)
                            {
                                std::vector<std::string_view> column_names_used;
<<<<<<< HEAD
=======
                                column_names_used.reserve(used_column_indices_in_nested.size());
>>>>>>> df57f8e3
                                for (size_t i : used_column_indices_in_nested)
                                    column_names_used.emplace_back(nested_column_names[i]);
                                auto field_serializer = std::make_unique<ProtobufSerializerFlattenedNestedAsArrayOfNestedMessages>(
                                    std::move(column_names_used), field_descriptor, std::move(nested_message_serializer), get_root_desc_function);
                                transformColumnIndices(used_column_indices_in_nested, nested_column_indices);
                                add_field_serializer(column_name, std::move(used_column_indices_in_nested), *field_descriptor, std::move(field_serializer));
                                break;
                            }
                        }
                    }
                }
            }

            /// Check that we've found matching columns for all the required fields.
            if ((message_descriptor.file()->syntax() == google::protobuf::FileDescriptor::SYNTAX_PROTO2)
                    && reader_or_writer.writer)
            {
                for (int i : collections::range(message_descriptor.field_count()))
                {
                    const auto & field_descriptor = *message_descriptor.field(i);
                    if (field_descriptor.is_required() && !field_descriptors_in_use.count(&field_descriptor))
                        throw Exception(
                            "Field " + quoteString(field_descriptor.full_name()) + " is required to be set",
                            ErrorCodes::NO_COLUMN_SERIALIZED_TO_REQUIRED_PROTOBUF_FIELD);
                }
            }

            if (field_descs.empty())
                return nullptr;

            std::unique_ptr<RowInputMissingColumnsFiller> missing_columns_filler;
            if (reader_or_writer.reader)
            {
                if (check_nested_while_filling_missing_columns)
                    missing_columns_filler = std::make_unique<RowInputMissingColumnsFiller>(num_columns, column_names, data_types);
                else
                    missing_columns_filler = std::make_unique<RowInputMissingColumnsFiller>();
            }

            return std::make_unique<ProtobufSerializerMessage>(
                std::move(field_descs), parent_field_descriptor, with_length_delimiter,
                std::move(missing_columns_filler), reader_or_writer);
        }

        /// Builds a serializer for one-to-one match:
        /// one column is serialized as one field in the protobuf message.
        std::unique_ptr<ProtobufSerializer> buildFieldSerializer(
            const std::string_view & column_name,
            const DataTypePtr & data_type,
            const FieldDescriptor & field_descriptor,
            bool allow_repeat)
        {
            auto data_type_id = data_type->getTypeId();
            switch (data_type_id)
            {
                case TypeIndex::UInt8: return std::make_unique<ProtobufSerializerNumber<UInt8>>(column_name, field_descriptor, reader_or_writer);
                case TypeIndex::UInt16: return std::make_unique<ProtobufSerializerNumber<UInt16>>(column_name, field_descriptor, reader_or_writer);
                case TypeIndex::UInt32: return std::make_unique<ProtobufSerializerNumber<UInt32>>(column_name, field_descriptor, reader_or_writer);
                case TypeIndex::UInt64: return std::make_unique<ProtobufSerializerNumber<UInt64>>(column_name, field_descriptor, reader_or_writer);
                case TypeIndex::UInt128: return std::make_unique<ProtobufSerializerNumber<UInt128>>(column_name, field_descriptor, reader_or_writer);
                case TypeIndex::UInt256: return std::make_unique<ProtobufSerializerNumber<UInt256>>(column_name, field_descriptor, reader_or_writer);
                case TypeIndex::Int8: return std::make_unique<ProtobufSerializerNumber<Int8>>(column_name, field_descriptor, reader_or_writer);
                case TypeIndex::Int16: return std::make_unique<ProtobufSerializerNumber<Int16>>(column_name, field_descriptor, reader_or_writer);
                case TypeIndex::Int32: return std::make_unique<ProtobufSerializerNumber<Int32>>(column_name, field_descriptor, reader_or_writer);
                case TypeIndex::Int64: return std::make_unique<ProtobufSerializerNumber<Int64>>(column_name, field_descriptor, reader_or_writer);
                case TypeIndex::Int128: return std::make_unique<ProtobufSerializerNumber<Int128>>(column_name, field_descriptor, reader_or_writer);
                case TypeIndex::Int256: return std::make_unique<ProtobufSerializerNumber<Int256>>(column_name, field_descriptor, reader_or_writer);
                case TypeIndex::Float32: return std::make_unique<ProtobufSerializerNumber<Float32>>(column_name, field_descriptor, reader_or_writer);
                case TypeIndex::Float64: return std::make_unique<ProtobufSerializerNumber<Float64>>(column_name, field_descriptor, reader_or_writer);
                case TypeIndex::Date: return std::make_unique<ProtobufSerializerDate>(column_name, field_descriptor, reader_or_writer);
                case TypeIndex::DateTime: return std::make_unique<ProtobufSerializerDateTime>(column_name, assert_cast<const DataTypeDateTime &>(*data_type), field_descriptor, reader_or_writer);
                case TypeIndex::DateTime64: return std::make_unique<ProtobufSerializerDateTime64>(column_name, assert_cast<const DataTypeDateTime64 &>(*data_type), field_descriptor, reader_or_writer);
                case TypeIndex::String: return std::make_unique<ProtobufSerializerString<false>>(column_name, field_descriptor, reader_or_writer);
                case TypeIndex::FixedString: return std::make_unique<ProtobufSerializerString<true>>(column_name, typeid_cast<std::shared_ptr<const DataTypeFixedString>>(data_type), field_descriptor, reader_or_writer);
                case TypeIndex::Enum8: return std::make_unique<ProtobufSerializerEnum<Int8>>(column_name, typeid_cast<std::shared_ptr<const DataTypeEnum8>>(data_type), field_descriptor, reader_or_writer);
                case TypeIndex::Enum16: return std::make_unique<ProtobufSerializerEnum<Int16>>(column_name, typeid_cast<std::shared_ptr<const DataTypeEnum16>>(data_type), field_descriptor, reader_or_writer);
                case TypeIndex::Decimal32: return std::make_unique<ProtobufSerializerDecimal<Decimal32>>(column_name, assert_cast<const DataTypeDecimal<Decimal32> &>(*data_type), field_descriptor, reader_or_writer);
                case TypeIndex::Decimal64: return std::make_unique<ProtobufSerializerDecimal<Decimal64>>(column_name, assert_cast<const DataTypeDecimal<Decimal64> &>(*data_type), field_descriptor, reader_or_writer);
                case TypeIndex::Decimal128: return std::make_unique<ProtobufSerializerDecimal<Decimal128>>(column_name, assert_cast<const DataTypeDecimal<Decimal128> &>(*data_type), field_descriptor, reader_or_writer);
                case TypeIndex::Decimal256: return std::make_unique<ProtobufSerializerDecimal<Decimal256>>(column_name, assert_cast<const DataTypeDecimal<Decimal256> &>(*data_type), field_descriptor, reader_or_writer);
                case TypeIndex::UUID: return std::make_unique<ProtobufSerializerUUID>(column_name, field_descriptor, reader_or_writer);
                case TypeIndex::Interval: return std::make_unique<ProtobufSerializerInterval>(column_name, field_descriptor, reader_or_writer);
                case TypeIndex::AggregateFunction: return std::make_unique<ProtobufSerializerAggregateFunction>(column_name, typeid_cast<std::shared_ptr<const DataTypeAggregateFunction>>(data_type), field_descriptor, reader_or_writer);

                case TypeIndex::Nullable:
                {
                    const auto & nullable_data_type = assert_cast<const DataTypeNullable &>(*data_type);
                    auto nested_serializer = buildFieldSerializer(column_name, nullable_data_type.getNestedType(), field_descriptor, allow_repeat);
                    if (!nested_serializer)
                        return nullptr;
                    return std::make_unique<ProtobufSerializerNullable>(std::move(nested_serializer));
                }

                case TypeIndex::LowCardinality:
                {
                    const auto & low_cardinality_data_type = assert_cast<const DataTypeLowCardinality &>(*data_type);
                    auto nested_serializer
                        = buildFieldSerializer(column_name, low_cardinality_data_type.getDictionaryType(), field_descriptor, allow_repeat);
                    if (!nested_serializer)
                        return nullptr;
                    return std::make_unique<ProtobufSerializerLowCardinality>(std::move(nested_serializer));
                }

                case TypeIndex::Map:
                {
                    const auto & map_data_type = assert_cast<const DataTypeMap &>(*data_type);
                    auto nested_serializer = buildFieldSerializer(column_name, map_data_type.getNestedType(), field_descriptor, allow_repeat);
                    if (!nested_serializer)
                        return nullptr;
                    return std::make_unique<ProtobufSerializerMap>(std::move(nested_serializer));
                }

                case TypeIndex::Array:
                {
                    /// Array is serialized as a repeated field.
                    const auto & array_data_type = assert_cast<const DataTypeArray &>(*data_type);

                    if (!allow_repeat)
                        throwFieldNotRepeated(field_descriptor, column_name);

                    auto nested_serializer = buildFieldSerializer(column_name, array_data_type.getNestedType(), field_descriptor,
                                                                  /* allow_repeat = */ false); // We do our repeating now, so for nested type we forget about the repeating.
                    if (!nested_serializer)
                        return nullptr;
                    return std::make_unique<ProtobufSerializerArray>(std::move(nested_serializer));
                }

                case TypeIndex::Tuple:
                {
                    /// Tuple is serialized in one of two ways:
                    /// 1) If the tuple has explicit names then it can be serialized as a nested message.
                    /// 2) Any tuple can be serialized as a repeated field, just like Array.
                    const auto & tuple_data_type = assert_cast<const DataTypeTuple &>(*data_type);
                    size_t size_of_tuple = tuple_data_type.getElements().size();

                    if (tuple_data_type.haveExplicitNames() && field_descriptor.message_type())
                    {
                        /// Try to serialize as a nested message.
                        std::vector<size_t> used_column_indices;
                        auto message_serializer = buildMessageSerializerImpl(
                            size_of_tuple,
                            tuple_data_type.getElementNames().data(),
                            tuple_data_type.getElements().data(),
                            *field_descriptor.message_type(),
                            /* with_length_delimiter = */ false,
                            &field_descriptor,
                            used_column_indices,
<<<<<<< HEAD
                            /* columns_are_reordered_outside = */ false);
=======
                            /* columns_are_reordered_outside = */ false,
                            /* check_nested_while_filling_missing_columns = */ false);
>>>>>>> df57f8e3

                        if (!message_serializer)
                        {
                            throw Exception(
                                "Not found matches between the names of the tuple's elements {"
                                    + boost::algorithm::join(tuple_data_type.getElementNames(), ", ") + "} and the fields {"
                                    + boost::algorithm::join(getFieldNames(*field_descriptor.message_type()), ", ") + "} of the message "
                                    + quoteString(field_descriptor.message_type()->full_name()) + " in the protobuf schema",
                                ErrorCodes::NO_COLUMNS_SERIALIZED_TO_PROTOBUF_FIELDS);
                        }

                        return std::make_unique<ProtobufSerializerTupleAsNestedMessage>(std::move(message_serializer));
                    }

                    /// Serialize as a repeated field.
                    if (!allow_repeat && (size_of_tuple > 1))
                        throwFieldNotRepeated(field_descriptor, column_name);

                    std::vector<std::unique_ptr<ProtobufSerializer>> nested_serializers;
                    for (const auto & nested_data_type : tuple_data_type.getElements())
                    {
                        auto nested_serializer = buildFieldSerializer(column_name, nested_data_type, field_descriptor,
                                                                      /* allow_repeat = */ false); // We do our repeating now, so for nested type we forget about the repeating.
                        if (!nested_serializer)
                            break;
                        nested_serializers.push_back(std::move(nested_serializer));
                    }

                    if (nested_serializers.size() != size_of_tuple)
                        return nullptr;

                    return std::make_unique<ProtobufSerializerTupleAsArray>(
                        column_name,
                        typeid_cast<std::shared_ptr<const DataTypeTuple>>(data_type),
                        field_descriptor,
                        std::move(nested_serializers));
                }

                default:
                    throw Exception("Unknown data type: " + data_type->getName(), ErrorCodes::LOGICAL_ERROR);
            }
        }

        [[noreturn]] static void throwFieldNotRepeated(const FieldDescriptor & field_descriptor, const std::string_view & column_name)
        {
            if (!field_descriptor.is_repeated())
                throw Exception(
                    "The field " + quoteString(field_descriptor.full_name())
                        + " must be repeated in the protobuf schema to match the column " + backQuote(StringRef{column_name}),
                    ErrorCodes::PROTOBUF_FIELD_NOT_REPEATED);

            throw Exception(
                "The field " + quoteString(field_descriptor.full_name())
                    + " is repeated but the level of repeatedness is not enough to serialize a multidimensional array from the column "
                    + backQuote(StringRef{column_name}) + ". It's recommended to make the parent field repeated as well.",
                ErrorCodes::PROTOBUF_FIELD_NOT_REPEATED);
        }

        const ProtobufReaderOrWriter reader_or_writer;
        std::function<String(size_t)> get_root_desc_function;
        std::shared_ptr<ProtobufSerializer *> root_serializer_ptr;
    };

    template <typename Type>
    DataTypePtr getEnumDataType(const google::protobuf::EnumDescriptor * enum_descriptor)
    {
        std::vector<std::pair<String, Type>> values;
        for (int i = 0; i != enum_descriptor->value_count(); ++i)
        {
            const auto * enum_value_descriptor = enum_descriptor->value(i);
            values.emplace_back(enum_value_descriptor->name(), enum_value_descriptor->number());
        }
        return std::make_shared<DataTypeEnum<Type>>(std::move(values));
    }

    NameAndTypePair getNameAndDataTypeFromField(const google::protobuf::FieldDescriptor * field_descriptor, bool allow_repeat = true)
    {
        if (allow_repeat && field_descriptor->is_map())
        {
            auto name_and_type = getNameAndDataTypeFromField(field_descriptor, false);
            const auto * tuple_type = assert_cast<const DataTypeTuple *>(name_and_type.type.get());
            return {name_and_type.name, std::make_shared<DataTypeMap>(tuple_type->getElements())};
        }

        if (allow_repeat && field_descriptor->is_repeated())
        {
            auto name_and_type = getNameAndDataTypeFromField(field_descriptor, false);
            return {name_and_type.name, std::make_shared<DataTypeArray>(name_and_type.type)};
        }

        switch (field_descriptor->type())
        {
            case FieldTypeId::TYPE_SFIXED32: [[fallthrough]];
            case FieldTypeId::TYPE_SINT32: [[fallthrough]];
            case FieldTypeId::TYPE_INT32:
                return {field_descriptor->name(), std::make_shared<DataTypeInt32>()};
            case FieldTypeId::TYPE_SFIXED64: [[fallthrough]];
            case FieldTypeId::TYPE_SINT64: [[fallthrough]];
            case FieldTypeId::TYPE_INT64:
                return {field_descriptor->name(), std::make_shared<DataTypeInt64>()};
            case FieldTypeId::TYPE_BOOL:
                return {field_descriptor->name(), std::make_shared<DataTypeUInt8>()};
            case FieldTypeId::TYPE_FLOAT:
                return {field_descriptor->name(), std::make_shared<DataTypeFloat32>()};
            case FieldTypeId::TYPE_DOUBLE:
                return {field_descriptor->name(), std::make_shared<DataTypeFloat64>()};
            case FieldTypeId::TYPE_UINT32: [[fallthrough]];
            case FieldTypeId::TYPE_FIXED32:
                return {field_descriptor->name(), std::make_shared<DataTypeUInt32>()};
            case FieldTypeId::TYPE_UINT64: [[fallthrough]];
            case FieldTypeId::TYPE_FIXED64:
                return {field_descriptor->name(), std::make_shared<DataTypeUInt64>()};
            case FieldTypeId::TYPE_BYTES: [[fallthrough]];
            case FieldTypeId::TYPE_STRING:
                return {field_descriptor->name(), std::make_shared<DataTypeString>()};
            case FieldTypeId::TYPE_ENUM:
            {
                const auto * enum_descriptor = field_descriptor->enum_type();
                if (enum_descriptor->value_count() == 0)
                    throw Exception("Empty enum field", ErrorCodes::BAD_ARGUMENTS);
                int max_abs = std::abs(enum_descriptor->value(0)->number());
                for (int i = 1; i != enum_descriptor->value_count(); ++i)
                {
                    if (std::abs(enum_descriptor->value(i)->number()) > max_abs)
                        max_abs = std::abs(enum_descriptor->value(i)->number());
                }
                if (max_abs < 128)
                    return {field_descriptor->name(), getEnumDataType<Int8>(enum_descriptor)};
                else if (max_abs < 32768)
                    return {field_descriptor->name(), getEnumDataType<Int16>(enum_descriptor)};
                else
                    throw Exception("ClickHouse supports only 8-bit and 16-bit enums", ErrorCodes::BAD_ARGUMENTS);
            }
            case FieldTypeId::TYPE_GROUP: [[fallthrough]];
            case FieldTypeId::TYPE_MESSAGE:
            {
                const auto * message_descriptor = field_descriptor->message_type();
                if (message_descriptor->field_count() == 1)
                {
                    const auto * nested_field_descriptor = message_descriptor->field(0);
                    auto nested_name_and_type = getNameAndDataTypeFromField(nested_field_descriptor);
                    return {field_descriptor->name() + "_" + nested_name_and_type.name, nested_name_and_type.type};
                }
                else
                {
                    DataTypes nested_types;
                    Strings nested_names;
                    for (int i = 0; i != message_descriptor->field_count(); ++i)
                    {
                        auto nested_name_and_type = getNameAndDataTypeFromField(message_descriptor->field(i));
                        nested_types.push_back(nested_name_and_type.type);
                        nested_names.push_back(nested_name_and_type.name);
                    }
                    return {field_descriptor->name(), std::make_shared<DataTypeTuple>(std::move(nested_types), std::move(nested_names))};
                }
            }
        }

        __builtin_unreachable();
    }
}

std::unique_ptr<ProtobufSerializer> ProtobufSerializer::create(
    const Strings & column_names,
    const DataTypes & data_types,
    std::vector<size_t> & missing_column_indices,
    const google::protobuf::Descriptor & message_descriptor,
    bool with_length_delimiter,
    ProtobufReader & reader)
{
    return ProtobufSerializerBuilder(reader).buildMessageSerializer(column_names, data_types, missing_column_indices, message_descriptor, with_length_delimiter);
}

std::unique_ptr<ProtobufSerializer> ProtobufSerializer::create(
    const Strings & column_names,
    const DataTypes & data_types,
    const google::protobuf::Descriptor & message_descriptor,
    bool with_length_delimiter,
    ProtobufWriter & writer)
{
    std::vector<size_t> missing_column_indices;
    return ProtobufSerializerBuilder(writer).buildMessageSerializer(column_names, data_types, missing_column_indices, message_descriptor, with_length_delimiter);
}

NamesAndTypesList protobufSchemaToCHSchema(const google::protobuf::Descriptor * message_descriptor)
{
    NamesAndTypesList schema;
    for (int i = 0; i != message_descriptor->field_count(); ++i)
        schema.push_back(getNameAndDataTypeFromField(message_descriptor->field(i)));
    return schema;
}

}
#endif<|MERGE_RESOLUTION|>--- conflicted
+++ resolved
@@ -29,10 +29,7 @@
 #   include <DataTypes/Serializations/SerializationFixedString.h>
 #   include <Formats/ProtobufReader.h>
 #   include <Formats/ProtobufWriter.h>
-<<<<<<< HEAD
-=======
 #   include <Formats/RowInputMissingColumnsFiller.h>
->>>>>>> df57f8e3
 #   include <IO/Operators.h>
 #   include <IO/ReadBufferFromString.h>
 #   include <IO/ReadHelpers.h>
@@ -2178,11 +2175,6 @@
         {
             if (!num_columns_)
                 wrongNumberOfColumns(num_columns_, ">0");
-<<<<<<< HEAD
-
-            columns.assign(columns_, columns_ + num_columns_);
-=======
->>>>>>> df57f8e3
 
             std::vector<ColumnPtr> field_columns;
             for (const FieldInfo & info : field_infos)
@@ -2200,15 +2192,6 @@
 
             if (reader)
             {
-<<<<<<< HEAD
-                missing_column_indices.resize(num_columns_);
-                for (size_t column_index : collections::range(num_columns_))
-                    missing_column_indices[column_index] = column_index;
-                for (const auto & field_info : field_infos)
-                    for (size_t column_index : field_info.column_indices)
-                        missing_column_indices[column_index] = static_cast<size_t>(-1);
-                boost::range::remove_erase(missing_column_indices, static_cast<size_t>(-1));
-=======
                 mutable_columns.resize(num_columns_);
                 for (size_t i : collections::range(num_columns_))
                     mutable_columns[i] = columns_[i]->assumeMutable();
@@ -2220,7 +2203,6 @@
                         column_is_missing[i] = false;
 
                 has_missing_columns = (std::find(column_is_missing.begin(), column_is_missing.end(), true) != column_is_missing.end());
->>>>>>> df57f8e3
             }
         }
 
@@ -2328,16 +2310,9 @@
             if (parent_field_descriptor)
                 out << " field " << quoteString(parent_field_descriptor->full_name()) << " (" << parent_field_descriptor->type_name() << ")";
 
-<<<<<<< HEAD
-            for (size_t i = 0; i != field_infos.size(); ++i)
+            for (const auto & field_info : field_infos)
             {
                 out << "\n";
-                const auto & field_info = field_infos[i];
-=======
-            for (const auto & field_info : field_infos)
-            {
-                out << "\n";
->>>>>>> df57f8e3
                 writeIndent(out, indent + 1) << "Columns #";
                 for (size_t j = 0; j != field_info.column_indices.size(); ++j)
                 {
@@ -2374,18 +2349,8 @@
 
         void addDefaultsToMissingColumns(size_t row_num)
         {
-<<<<<<< HEAD
-            for (size_t column_index : missing_column_indices)
-            {
-                auto & column = columns[column_index];
-                size_t old_size = column->size();
-                if (row_num >= old_size)
-                    column->assumeMutableRef().insertDefault();
-            }
-=======
             if (has_missing_columns)
                 missing_columns_filler->addDefaults(mutable_columns, row_num);
->>>>>>> df57f8e3
         }
 
         struct FieldInfo
@@ -2509,7 +2474,6 @@
 
                 /// Keep `offset_columns` sorted.
                 offset_columns.insert(std::upper_bound(offset_columns.begin(), offset_columns.end(), offset_column), offset_column);
-<<<<<<< HEAD
 
                 /// All the columns listed in `offset_columns` should have equal offsets.
                 if (i >= 1)
@@ -2524,22 +2488,6 @@
                 }
             }
 
-=======
-
-                /// All the columns listed in `offset_columns` should have equal offsets.
-                if (i >= 1)
-                {
-                    const auto & column_array0 = assert_cast<const ColumnArray &>(*columns[0]);
-                    if (!column_array0.hasEqualOffsets(column_array))
-                    {
-                        throw Exception(ErrorCodes::PROTOBUF_BAD_CAST,
-                                        "Column #{} {} and column #{} {} are supposed to have equal offsets according to the following serialization tree:\n{}",
-                                        0, quoteString(column_names[0]), i, quoteString(column_names[i]), get_root_desc_function(0));
-                    }
-                }
-            }
-
->>>>>>> df57f8e3
             message_serializer->setColumns(data_columns.data(), data_columns.size());
         }
 
@@ -2681,12 +2629,8 @@
                 with_length_delimiter,
                 /* parent_field_descriptor = */ nullptr,
                 used_column_indices,
-<<<<<<< HEAD
-                /* columns_are_reordered_outside = */ false);
-=======
                 /* columns_are_reordered_outside = */ false,
                 /* check_nested_while_filling_missing_columns = */ true);
->>>>>>> df57f8e3
 
             if (!message_serializer)
             {
@@ -2700,11 +2644,7 @@
             missing_column_indices.clear();
             missing_column_indices.reserve(column_names.size() - used_column_indices.size());
             auto used_column_indices_sorted = std::move(used_column_indices);
-<<<<<<< HEAD
-            std::sort(used_column_indices_sorted.begin(), used_column_indices_sorted.end());
-=======
             ::sort(used_column_indices_sorted.begin(), used_column_indices_sorted.end());
->>>>>>> df57f8e3
             boost::range::set_difference(collections::range(column_names.size()), used_column_indices_sorted,
                                          std::back_inserter(missing_column_indices));
 
@@ -2877,12 +2817,8 @@
             bool with_length_delimiter,
             const FieldDescriptor * parent_field_descriptor,
             std::vector<size_t> & used_column_indices,
-<<<<<<< HEAD
-            bool columns_are_reordered_outside)
-=======
             bool columns_are_reordered_outside,
             bool check_nested_while_filling_missing_columns)
->>>>>>> df57f8e3
         {
             std::vector<std::string_view> column_names_sv;
             column_names_sv.reserve(num_columns);
@@ -2897,12 +2833,8 @@
                 with_length_delimiter,
                 parent_field_descriptor,
                 used_column_indices,
-<<<<<<< HEAD
-                columns_are_reordered_outside);
-=======
                 columns_are_reordered_outside,
                 check_nested_while_filling_missing_columns);
->>>>>>> df57f8e3
         }
 
         std::unique_ptr<ProtobufSerializerMessage> buildMessageSerializerImpl(
@@ -2913,12 +2845,8 @@
             bool with_length_delimiter,
             const FieldDescriptor * parent_field_descriptor,
             std::vector<size_t> & used_column_indices,
-<<<<<<< HEAD
-            bool columns_are_reordered_outside)
-=======
             bool columns_are_reordered_outside,
             bool check_nested_while_filling_missing_columns)
->>>>>>> df57f8e3
         {
             std::vector<ProtobufSerializerMessage::FieldDesc> field_descs;
             boost::container::flat_map<const FieldDescriptor *, std::string_view> field_descriptors_in_use;
@@ -3041,12 +2969,8 @@
                                 /* with_length_delimiter = */ false,
                                 field_descriptor,
                                 used_column_indices_in_nested,
-<<<<<<< HEAD
-                                /* columns_are_reordered_outside = */ true);
-=======
                                 /* columns_are_reordered_outside = */ true,
                                 /* check_nested_while_filling_missing_columns = */ false);
->>>>>>> df57f8e3
 
                             /// `columns_are_reordered_outside` is true because column indices are
                             /// going to be transformed and then written to the outer message,
@@ -3085,12 +3009,8 @@
                                 /* with_length_delimiter = */ false,
                                 field_descriptor,
                                 used_column_indices_in_nested,
-<<<<<<< HEAD
-                                /* columns_are_reordered_outside = */ true);
-=======
                                 /* columns_are_reordered_outside = */ true,
                                 /* check_nested_while_filling_missing_columns = */ false);
->>>>>>> df57f8e3
 
                             /// `columns_are_reordered_outside` is true because column indices are
                             /// going to be transformed and then written to the outer message,
@@ -3099,10 +3019,7 @@
                             if (nested_message_serializer)
                             {
                                 std::vector<std::string_view> column_names_used;
-<<<<<<< HEAD
-=======
                                 column_names_used.reserve(used_column_indices_in_nested.size());
->>>>>>> df57f8e3
                                 for (size_t i : used_column_indices_in_nested)
                                     column_names_used.emplace_back(nested_column_names[i]);
                                 auto field_serializer = std::make_unique<ProtobufSerializerFlattenedNestedAsArrayOfNestedMessages>(
@@ -3250,12 +3167,8 @@
                             /* with_length_delimiter = */ false,
                             &field_descriptor,
                             used_column_indices,
-<<<<<<< HEAD
-                            /* columns_are_reordered_outside = */ false);
-=======
                             /* columns_are_reordered_outside = */ false,
                             /* check_nested_while_filling_missing_columns = */ false);
->>>>>>> df57f8e3
 
                         if (!message_serializer)
                         {
