#include <DataTypes/DataTypesNumber.h>
#include <DataTypes/DataTypeNullable.h>
#include <DataTypes/DataTypeArray.h>
#include <DataTypes/DataTypeTuple.h>
#include <DataTypes/DataTypeMap.h>
#include <DataTypes/DataTypeLowCardinality.h>
#include <Formats/ReadSchemaUtils.h>
#include <Processors/Formats/ISchemaReader.h>
#include <Common/assert_cast.h>

namespace DB
{

namespace ErrorCodes
{
    extern const int CANNOT_EXTRACT_TABLE_STRUCTURE;
    extern const int BAD_ARGUMENTS;
}

ColumnsDescription readSchemaFromFormat(
    const String & format_name,
    const std::optional<FormatSettings> & format_settings,
    ReadBufferCreator read_buffer_creator,
    ContextPtr context,
    std::unique_ptr<ReadBuffer> & buf_out)
{
    NamesAndTypesList names_and_types;
    if (FormatFactory::instance().checkIfFormatHasExternalSchemaReader(format_name))
    {
        auto external_schema_reader = FormatFactory::instance().getExternalSchemaReader(format_name, context, format_settings);
        try
        {
            names_and_types = external_schema_reader->readSchema();
        }
        catch (Exception & e)
        {
<<<<<<< HEAD
            e.addMessage(fmt::format("Cannot extract table structure from {} format file. You can specify the structure manually", format_name));
            throw;
=======
            throw Exception(ErrorCodes::CANNOT_EXTRACT_TABLE_STRUCTURE, "Cannot extract table structure from {} format file. Error: {}", format_name, e.message());
>>>>>>> c9dea8e2
        }
    }
    else if (FormatFactory::instance().checkIfFormatHasSchemaReader(format_name))
    {
<<<<<<< HEAD
        std::string exception_messages;
        SchemaReaderPtr schema_reader;
        size_t max_rows_to_read = format_settings ? format_settings->max_rows_to_read_for_schema_inference : context->getSettingsRef().input_format_max_rows_to_read_for_schema_inference;
        size_t iterations = 0;
        ColumnsDescription cached_columns;
        while (true)
        {
            bool is_eof = false;
            try
            {
                buf = read_buffer_iterator(cached_columns);
                if (!buf)
                    break;
                is_eof = buf->eof();
            }
            catch (Exception & e)
            {
                e.addMessage(fmt::format(
                    "Cannot extract table structure from {} format file. You can specify the structure manually", format_name));
                throw;
            }
            catch (...)
            {
                auto exception_message = getCurrentExceptionMessage(false);
                throw Exception(
                    ErrorCodes::CANNOT_EXTRACT_TABLE_STRUCTURE,
                    "Cannot extract table structure from {} format file:\n{}\nYou can specify the structure manually",
                    format_name,
                    exception_message);
            }

            ++iterations;

            if (is_eof)
            {
                auto exception_message = fmt::format("Cannot extract table structure from {} format file, file is empty", format_name);

                if (!retry)
                    throw Exception(ErrorCodes::CANNOT_EXTRACT_TABLE_STRUCTURE, "{}. You can specify the structure manually", exception_message);

                exception_messages += "\n" + exception_message;
                continue;
            }

            try
            {
                schema_reader = FormatFactory::instance().getSchemaReader(format_name, *buf, context, format_settings);
                schema_reader->setMaxRowsToRead(max_rows_to_read);
                names_and_types = schema_reader->readSchema();
                break;
            }
            catch (...)
            {
                auto exception_message = getCurrentExceptionMessage(false);
                if (schema_reader)
                {
                    size_t rows_read = schema_reader->getNumRowsRead();
                    assert(rows_read <= max_rows_to_read);
                    max_rows_to_read -= schema_reader->getNumRowsRead();
                    if (rows_read != 0 && max_rows_to_read == 0)
                    {
                        exception_message += "\nTo increase the maximum number of rows to read for structure determination, use setting input_format_max_rows_to_read_for_schema_inference";
                        if (iterations > 1)
                        {
                            exception_messages += "\n" + exception_message;
                            break;
                        }
                        retry = false;
                    }
                }

                if (!retry || !isRetryableSchemaInferenceError(getCurrentExceptionCode()))
                {
                    try
                    {
                        throw;
                    }
                    catch (Exception & e)
                    {
                        e.addMessage(fmt::format("Cannot extract table structure from {} format file. You can specify the structure manually", format_name));
                        throw;
                    }
                    catch (...)
                    {
                        throw Exception(ErrorCodes::CANNOT_EXTRACT_TABLE_STRUCTURE, "Cannot extract table structure from {} format file. Error: {}. You can specify the structure manually", format_name, exception_message);
                    }
                }

                exception_messages += "\n" + exception_message;
            }
=======
        buf_out = read_buffer_creator();
        if (buf_out->eof())
            throw Exception(ErrorCodes::CANNOT_EXTRACT_TABLE_STRUCTURE, "Cannot extract table structure from {} format file, file is empty", format_name);

        auto schema_reader = FormatFactory::instance().getSchemaReader(format_name, *buf_out, context, format_settings);
        try
        {
            names_and_types = schema_reader->readSchema();
>>>>>>> c9dea8e2
        }
        catch (const DB::Exception & e)
        {
            throw Exception(ErrorCodes::CANNOT_EXTRACT_TABLE_STRUCTURE, "Cannot extract table structure from {} format file. Error: {}", format_name, e.message());
        }
    }
    else
        throw Exception(ErrorCodes::BAD_ARGUMENTS, "{} file format doesn't support schema inference", format_name);

    return ColumnsDescription(names_and_types);
}

ColumnsDescription readSchemaFromFormat(const String & format_name, const std::optional<FormatSettings> & format_settings, ReadBufferCreator read_buffer_creator, ContextPtr context)
{
    std::unique_ptr<ReadBuffer> buf_out;
    return readSchemaFromFormat(format_name, format_settings, read_buffer_creator, context, buf_out);
}

DataTypePtr generalizeDataType(DataTypePtr type)
{
    WhichDataType which(type);

    if (which.isNothing())
        return nullptr;

    if (which.isNullable())
    {
        const auto * nullable_type = assert_cast<const DataTypeNullable *>(type.get());
        return generalizeDataType(nullable_type->getNestedType());
    }

    if (isNumber(type))
        return makeNullable(std::make_shared<DataTypeFloat64>());

    if (which.isArray())
    {
        const auto * array_type = assert_cast<const DataTypeArray *>(type.get());
        auto nested_type = generalizeDataType(array_type->getNestedType());
        return nested_type ? std::make_shared<DataTypeArray>(nested_type) : nullptr;
    }

    if (which.isTuple())
    {
        const auto * tuple_type = assert_cast<const DataTypeTuple *>(type.get());
        DataTypes nested_types;
        for (const auto & element : tuple_type->getElements())
        {
            auto nested_type = generalizeDataType(element);
            if (!nested_type)
                return nullptr;
            nested_types.push_back(nested_type);
        }
        return std::make_shared<DataTypeTuple>(std::move(nested_types));
    }

    if (which.isMap())
    {
        const auto * map_type = assert_cast<const DataTypeMap *>(type.get());
        auto key_type = removeNullable(generalizeDataType(map_type->getKeyType()));
        auto value_type = generalizeDataType(map_type->getValueType());
        return key_type && value_type ? std::make_shared<DataTypeMap>(key_type, value_type) : nullptr;
    }

    if (which.isLowCarnality())
    {
        const auto * lc_type = assert_cast<const DataTypeLowCardinality *>(type.get());
        auto nested_type = generalizeDataType(lc_type->getDictionaryType());
        return nested_type ? std::make_shared<DataTypeLowCardinality>(nested_type) : nullptr;
    }

    return makeNullable(type);
}

}<|MERGE_RESOLUTION|>--- conflicted
+++ resolved
@@ -32,110 +32,13 @@
         {
             names_and_types = external_schema_reader->readSchema();
         }
-        catch (Exception & e)
+        catch (const DB::Exception & e)
         {
-<<<<<<< HEAD
-            e.addMessage(fmt::format("Cannot extract table structure from {} format file. You can specify the structure manually", format_name));
-            throw;
-=======
             throw Exception(ErrorCodes::CANNOT_EXTRACT_TABLE_STRUCTURE, "Cannot extract table structure from {} format file. Error: {}", format_name, e.message());
->>>>>>> c9dea8e2
         }
     }
     else if (FormatFactory::instance().checkIfFormatHasSchemaReader(format_name))
     {
-<<<<<<< HEAD
-        std::string exception_messages;
-        SchemaReaderPtr schema_reader;
-        size_t max_rows_to_read = format_settings ? format_settings->max_rows_to_read_for_schema_inference : context->getSettingsRef().input_format_max_rows_to_read_for_schema_inference;
-        size_t iterations = 0;
-        ColumnsDescription cached_columns;
-        while (true)
-        {
-            bool is_eof = false;
-            try
-            {
-                buf = read_buffer_iterator(cached_columns);
-                if (!buf)
-                    break;
-                is_eof = buf->eof();
-            }
-            catch (Exception & e)
-            {
-                e.addMessage(fmt::format(
-                    "Cannot extract table structure from {} format file. You can specify the structure manually", format_name));
-                throw;
-            }
-            catch (...)
-            {
-                auto exception_message = getCurrentExceptionMessage(false);
-                throw Exception(
-                    ErrorCodes::CANNOT_EXTRACT_TABLE_STRUCTURE,
-                    "Cannot extract table structure from {} format file:\n{}\nYou can specify the structure manually",
-                    format_name,
-                    exception_message);
-            }
-
-            ++iterations;
-
-            if (is_eof)
-            {
-                auto exception_message = fmt::format("Cannot extract table structure from {} format file, file is empty", format_name);
-
-                if (!retry)
-                    throw Exception(ErrorCodes::CANNOT_EXTRACT_TABLE_STRUCTURE, "{}. You can specify the structure manually", exception_message);
-
-                exception_messages += "\n" + exception_message;
-                continue;
-            }
-
-            try
-            {
-                schema_reader = FormatFactory::instance().getSchemaReader(format_name, *buf, context, format_settings);
-                schema_reader->setMaxRowsToRead(max_rows_to_read);
-                names_and_types = schema_reader->readSchema();
-                break;
-            }
-            catch (...)
-            {
-                auto exception_message = getCurrentExceptionMessage(false);
-                if (schema_reader)
-                {
-                    size_t rows_read = schema_reader->getNumRowsRead();
-                    assert(rows_read <= max_rows_to_read);
-                    max_rows_to_read -= schema_reader->getNumRowsRead();
-                    if (rows_read != 0 && max_rows_to_read == 0)
-                    {
-                        exception_message += "\nTo increase the maximum number of rows to read for structure determination, use setting input_format_max_rows_to_read_for_schema_inference";
-                        if (iterations > 1)
-                        {
-                            exception_messages += "\n" + exception_message;
-                            break;
-                        }
-                        retry = false;
-                    }
-                }
-
-                if (!retry || !isRetryableSchemaInferenceError(getCurrentExceptionCode()))
-                {
-                    try
-                    {
-                        throw;
-                    }
-                    catch (Exception & e)
-                    {
-                        e.addMessage(fmt::format("Cannot extract table structure from {} format file. You can specify the structure manually", format_name));
-                        throw;
-                    }
-                    catch (...)
-                    {
-                        throw Exception(ErrorCodes::CANNOT_EXTRACT_TABLE_STRUCTURE, "Cannot extract table structure from {} format file. Error: {}. You can specify the structure manually", format_name, exception_message);
-                    }
-                }
-
-                exception_messages += "\n" + exception_message;
-            }
-=======
         buf_out = read_buffer_creator();
         if (buf_out->eof())
             throw Exception(ErrorCodes::CANNOT_EXTRACT_TABLE_STRUCTURE, "Cannot extract table structure from {} format file, file is empty", format_name);
@@ -144,7 +47,6 @@
         try
         {
             names_and_types = schema_reader->readSchema();
->>>>>>> c9dea8e2
         }
         catch (const DB::Exception & e)
         {
