--- conflicted
+++ resolved
@@ -33,22 +33,8 @@
 #include <Parsers/ASTLiteral.h>
 #include <Parsers/ASTSelectQuery.h>
 #include <Parsers/ASTSubquery.h>
-<<<<<<< HEAD
 #include <Parsers/makeASTForLogicalFunction.h>
 #include <Processors/Executors/CompletedPipelineExecutor.h>
-=======
-
-#include <Columns/ColumnConst.h>
-#include <Columns/ColumnsNumber.h>
-#include <Columns/ColumnsCommon.h>
-#include <Columns/FilterDescription.h>
-
-#include <DataTypes/DataTypesNumber.h>
-#include <DataTypes/DataTypeString.h>
-#include <DataTypes/DataTypeLowCardinality.h>
-
-#include <Processors/QueryPlan/QueryPlan.h>
->>>>>>> 2dc9a412
 #include <Processors/QueryPlan/BuildQueryPipelineSettings.h>
 #include <Processors/QueryPlan/Optimizations/QueryPlanOptimizationSettings.h>
 #include <Processors/QueryPlan/QueryPlan.h>
@@ -322,14 +308,9 @@
                 {
                     auto index_hint_dag = index_hint->getActions()->clone();
                     ActionsDAG::NodeRawConstPtrs atoms;
-<<<<<<< HEAD
-                    for (const auto & output : index_hint_dag.getOutputs())
+                    for (const auto & output : index_hint_dag->getOutputs())
                         if (const auto * child_copy
                             = splitFilterNodeForAllowedInputs(output, allowed_inputs, additional_nodes, allow_partial_result))
-=======
-                    for (const auto & output : index_hint_dag->getOutputs())
-                        if (const auto * child_copy = splitFilterNodeForAllowedInputs(output, allowed_inputs, additional_nodes))
->>>>>>> 2dc9a412
                             atoms.push_back(child_copy);
 
                     if (!atoms.empty())
@@ -363,12 +344,8 @@
     return node;
 }
 
-<<<<<<< HEAD
-std::optional<ActionsDAG>
+ActionsDAGPtr
 splitFilterDagForAllowedInputs(const ActionsDAG::Node * predicate, const Block * allowed_inputs, bool allow_partial_result)
-=======
-ActionsDAGPtr splitFilterDagForAllowedInputs(const ActionsDAG::Node * predicate, const Block * allowed_inputs)
->>>>>>> 2dc9a412
 {
     if (!predicate)
         return nullptr;
