#pragma once

#include <Core/Types.h>

#include <memory>
#include <vector>
#include <Interpreters/ExpressionActions.h>
#include <Interpreters/AggregateDescription.h>
#include <Parsers/IAST_fwd.h>
#include <Storages/ColumnsDescription.h>

#include <boost/multi_index/member.hpp>
#include <boost/multi_index/ordered_index.hpp>
#include <boost/multi_index/sequenced_index.hpp>
#include <boost/multi_index_container.hpp>

namespace DB
{
struct StorageInMemoryMetadata;
using StorageMetadataPtr = std::shared_ptr<const StorageInMemoryMetadata>;

/// Description of projections for Storage
struct ProjectionDescription
{
    enum class Type
    {
        Normal,
        Aggregate,
    };

    static constexpr const char * MINMAX_COUNT_PROJECTION_NAME = "_minmax_count_projection";

    /// Definition AST of projection
    ASTPtr definition_ast;

    /// Subquery AST for projection calculation
    ASTPtr query_ast;

    /// Projection name
    String name;

    /// Projection type (normal, aggregate, etc.)
    Type type = Type::Normal;

    /// Columns which are required for query_ast.
    Names required_columns;

    Names getRequiredColumns() const { return required_columns; }

    /// Sample block with projection columns. (NOTE: columns in block are empty, but not nullptr)
    Block sample_block;

    Block sample_block_for_keys;

    StorageMetadataPtr metadata;

    size_t key_size = 0;

    bool is_minmax_count_projection = false;

    /// If a primary key expression is used in the minmax_count projection, store the name of max expression.
    String primary_key_max_column_name;

    /// Stores partition value indices of partition value row. It's needed because identical
    /// partition columns will appear only once in projection block, but every column will have a
    /// value in the partition value row. This vector holds the biggest value index of give
    /// partition columns.
    std::vector<size_t> partition_value_indices;

    /// Parse projection from definition AST
    static ProjectionDescription
    getProjectionFromAST(const ASTPtr & definition_ast, const ColumnsDescription & columns, ContextPtr query_context);

    static ProjectionDescription getMinMaxCountProjection(
        const ColumnsDescription & columns,
        ASTPtr partition_columns,
        const Names & minmax_columns,
        const ASTs & primary_key_asts,
        ContextPtr query_context);

    ProjectionDescription() = default;

    /// We need custom copy constructors because we don't want
    /// unintentionally share AST variables and modify them.
    ProjectionDescription(const ProjectionDescription & other) = delete;
    ProjectionDescription(ProjectionDescription && other) = default;
    ProjectionDescription & operator=(const ProjectionDescription & other) = delete;
    ProjectionDescription & operator=(ProjectionDescription && other) = default;

    ProjectionDescription clone() const;

    bool operator==(const ProjectionDescription & other) const;
    bool operator!=(const ProjectionDescription & other) const { return !(*this == other); }

    /// Recalculate projection with new columns because projection expression may change
    /// if something change in columns.
    void recalculateWithNewColumns(const ColumnsDescription & new_columns, ContextPtr query_context);

    bool isPrimaryKeyColumnPossiblyWrappedInFunctions(const ASTPtr & node) const;

    Block calculate(const Block & block, ContextPtr context) const;
<<<<<<< HEAD
=======

    String getDirectoryName() const { return name + ".proj"; }
>>>>>>> df57f8e3
};

using ProjectionDescriptionRawPtr = const ProjectionDescription *;

/// All projections in storage
struct ProjectionsDescription
{
    ProjectionsDescription() = default;
    ProjectionsDescription(ProjectionsDescription && other) = default;
    ProjectionsDescription & operator=(ProjectionsDescription && other) = default;

    ProjectionsDescription clone() const;

    /// Convert description to string
    String toString() const;
    /// Parse description from string
    static ProjectionsDescription parse(const String & str, const ColumnsDescription & columns, ContextPtr query_context);

    /// Return common expression for all stored projections
    ExpressionActionsPtr getSingleExpressionForProjections(const ColumnsDescription & columns, ContextPtr query_context) const;

    bool operator==(const ProjectionsDescription & other) const { return projections == other.projections; }
    bool operator!=(const ProjectionsDescription & other) const { return !(*this == other); }

    auto begin() const { return projections.begin(); }
    auto end() const { return projections.end(); }

    size_t size() const { return projections.size(); }
    bool empty() const { return projections.empty(); }

    bool has(const String & projection_name) const;
    const ProjectionDescription & get(const String & projection_name) const;

    void
    add(ProjectionDescription && projection, const String & after_projection = String(), bool first = false, bool if_not_exists = false);
    void remove(const String & projection_name, bool if_exists);

private:
    /// Keep the sequence of columns and allow to lookup by name.
    using Container = std::list<ProjectionDescription>;
    using Map = std::unordered_map<std::string, Container::iterator>;

    Container projections;
    Map map;
};

}<|MERGE_RESOLUTION|>--- conflicted
+++ resolved
@@ -99,11 +99,8 @@
     bool isPrimaryKeyColumnPossiblyWrappedInFunctions(const ASTPtr & node) const;
 
     Block calculate(const Block & block, ContextPtr context) const;
-<<<<<<< HEAD
-=======
 
     String getDirectoryName() const { return name + ".proj"; }
->>>>>>> df57f8e3
 };
 
 using ProjectionDescriptionRawPtr = const ProjectionDescription *;
