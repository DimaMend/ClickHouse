#pragma once

#include <Processors/QueryPlan/QueryPlan.h>
#include <Processors/QueryPlan/SourceStepWithFilter.h>
#include <Storages/IStorage.h>
#include <Storages/SelectQueryInfo.h>
#include <Common/OptimizedRegularExpression.h>


namespace DB
{

struct QueryPlanResourceHolder;

struct RowPolicyFilter;
using RowPolicyFilterPtr = std::shared_ptr<const RowPolicyFilter>;

/** A table that represents the union of an arbitrary number of other tables.
  * All tables must have the same structure.
  */
class StorageMerge final : public IStorage, WithContext
{
public:
    using DBToTableSetMap = std::map<String, std::set<String>>;

    StorageMerge(
        const StorageID & table_id_,
        const ColumnsDescription & columns_,
        const String & comment,
        const String & source_database_name_or_regexp_,
        bool database_is_regexp_,
        const DBToTableSetMap & source_databases_and_tables_,
        ContextPtr context_);

    StorageMerge(
        const StorageID & table_id_,
        const ColumnsDescription & columns_,
        const String & comment,
        const String & source_database_name_or_regexp_,
        bool database_is_regexp_,
        const String & source_table_regexp_,
        ContextPtr context_);

    std::string getName() const override { return "Merge"; }

    bool isRemote() const override;

    /// The check is delayed to the read method. It checks the support of the tables used.
    bool supportsSampling() const override { return true; }
    bool supportsFinal() const override { return true; }
    bool supportsSubcolumns() const override { return true; }
    bool supportsDynamicSubcolumns() const override { return true; }
    bool supportsPrewhere() const override { return tableSupportsPrewhere(); }
    std::optional<NameSet> supportedPrewhereColumns() const override;

    QueryProcessingStage::Enum
    getQueryProcessingStage(ContextPtr, QueryProcessingStage::Enum, const StorageSnapshotPtr &, SelectQueryInfo &) const override;

    StorageSnapshotPtr getStorageSnapshot(const StorageMetadataPtr & metadata_snapshot, ContextPtr) const override;

    void read(
        QueryPlan & query_plan,
        const Names & column_names,
        const StorageSnapshotPtr & storage_snapshot,
        SelectQueryInfo & query_info,
        ContextPtr context,
        QueryProcessingStage::Enum processed_stage,
        size_t max_block_size,
        size_t num_streams) override;

    void checkAlterIsPossible(const AlterCommands & commands, ContextPtr context) const override;

    /// you need to add and remove columns in the sub-tables manually
    /// the structure of sub-tables is not checked
    void alter(const AlterCommands & params, ContextPtr context, AlterLockHolder & table_lock_holder) override;

    /// Evaluate database name or regexp for StorageMerge and TableFunction merge
    static std::tuple<bool /* is_regexp */, ASTPtr> evaluateDatabaseName(const ASTPtr & node, ContextPtr context);

    bool supportsTrivialCountOptimization(const StorageSnapshotPtr &, ContextPtr) const override;

    std::optional<UInt64> totalRows(const Settings & settings) const override;
    std::optional<UInt64> totalBytes(const Settings & settings) const override;

    using DatabaseTablesIterators = std::vector<DatabaseTablesIteratorPtr>;
    DatabaseTablesIterators getDatabaseIterators(ContextPtr context) const;

<<<<<<< HEAD
    static ColumnsDescription getColumnsDescriptionFromSourceTables(
        const ContextPtr & query_context,
        const String & source_database_name_or_regexp,
        bool database_is_regexp,
        const String & source_table_regexp,
        size_t max_tables_to_look);

=======
>>>>>>> cb6a306d
private:
    /// (Database, Table, Lock, TableName)
    using StorageWithLockAndName = std::tuple<String, StoragePtr, TableLockHolder, String>;
    using StorageListWithLocks = std::list<StorageWithLockAndName>;

    struct DatabaseNameOrRegexp
    {
        String source_database_name_or_regexp;
        bool database_is_regexp = false;

        std::optional<OptimizedRegularExpression> source_database_regexp;
        std::optional<OptimizedRegularExpression> source_table_regexp;
        std::optional<DBToTableSetMap> source_databases_and_tables;

        DatabaseNameOrRegexp(
            const String & source_database_name_or_regexp_,
            bool database_is_regexp_,
            std::optional<OptimizedRegularExpression> source_database_regexp_,
            std::optional<OptimizedRegularExpression> source_table_regexp_,
            std::optional<DBToTableSetMap> source_databases_and_tables_);

        DatabaseTablesIteratorPtr getDatabaseIterator(const String & database_name, ContextPtr context) const;

        DatabaseTablesIterators getDatabaseIterators(ContextPtr context) const;
    };

    DatabaseNameOrRegexp database_name_or_regexp;

    template <typename F>
    StoragePtr traverseTablesUntil(F && predicate) const;

    template <typename F>
    void forEachTable(F && func) const;

    template <typename F>
    static StoragePtr traverseTablesUntilImpl(const ContextPtr & query_context, const IStorage * ignore_self, const DatabaseNameOrRegexp & database_name_or_regexp, F && predicate);

    /// Returns a unified column structure among multiple tables.
    static ColumnsDescription getColumnsDescriptionFromSourceTablesImpl(
        const ContextPtr & context,
        const DatabaseNameOrRegexp & database_name_or_regexp,
        size_t max_tables_to_look,
        const IStorage * ignore_self);

    ColumnSizeByName getColumnSizes() const override;

<<<<<<< HEAD
    ColumnsDescription getColumnsDescriptionFromSourceTables(const ContextPtr & context) const;
=======
    ColumnsDescription getColumnsDescriptionFromSourceTables() const;
>>>>>>> cb6a306d

    static VirtualColumnsDescription createVirtuals();

    bool tableSupportsPrewhere() const;

    template <typename F>
    std::optional<UInt64> totalRowsOrBytes(F && func) const;

    friend class ReadFromMerge;
};

class ReadFromMerge final : public SourceStepWithFilter
{
public:
    static constexpr auto name = "ReadFromMerge";
    String getName() const override { return name; }

    using StorageWithLockAndName = std::tuple<String, StoragePtr, TableLockHolder, String>;
    using StorageListWithLocks = std::list<StorageWithLockAndName>;
    using DatabaseTablesIterators = std::vector<DatabaseTablesIteratorPtr>;

    ReadFromMerge(
        const Names & column_names_,
        const SelectQueryInfo & query_info_,
        const StorageSnapshotPtr & storage_snapshot_,
        const ContextPtr & context_,
        Block common_header_,
        size_t max_block_size,
        size_t num_streams,
        StoragePtr storage,
        QueryProcessingStage::Enum processed_stage);

    void initializePipeline(QueryPipelineBuilder & pipeline, const BuildQueryPipelineSettings &) override;

    const StorageListWithLocks & getSelectedTables();

    /// Returns `false` if requested reading cannot be performed.
    bool requestReadingInOrder(InputOrderInfoPtr order_info_);

    void applyFilters(ActionDAGNodes added_filter_nodes) override;

    QueryPlanRawPtrs getChildPlans() override;

    void addFilter(FilterDAGInfo filter);

private:
    const size_t required_max_block_size;
    const size_t requested_num_streams;
    Block common_header;

    StorageListWithLocks selected_tables;
    Names all_column_names;
    Names column_names;
    bool has_database_virtual_column;
    bool has_table_virtual_column;
    StoragePtr storage_merge;
    StorageSnapshotPtr merge_storage_snapshot;

    QueryProcessingStage::Enum common_processed_stage;

    InputOrderInfoPtr order_info;

    struct AliasData
    {
        String name;       /// "size" in  "size String Alias formatReadableSize(size_bytes)"
        DataTypePtr type;  /// String in "size String Alias formatReadableSize(size_bytes)", or something different came from query
        ASTPtr expression; /// formatReadableSize(size_bytes) in "size String Alias formatReadableSize(size_bytes)"
    };

    using Aliases = std::vector<AliasData>;

    SelectQueryInfo getModifiedQueryInfo(const ContextMutablePtr & modified_context,
        const StorageWithLockAndName & storage_with_lock_and_name,
        const StorageSnapshotPtr & storage_snapshot,
        Names required_column_names,
        Names & column_names_as_aliases,
        Aliases & aliases) const;

    /// An object of this helper class is created
    ///  when processing a Merge table data source (subordinary table)
    ///  that has row policies
    ///  to guarantee that these row policies are applied
    class RowPolicyData
    {
    public:
        RowPolicyData(RowPolicyFilterPtr, std::shared_ptr<DB::IStorage>, ContextPtr);

        /// Add to data stream columns that are needed only for row policies
        ///  SELECT x from T  if  T has row policy  y=42
        ///  required y in data pipeline
        void extendNames(Names &) const;

        /// Use storage facilities to filter data
        ///  optimization
        ///  does not guarantee accuracy, but reduces number of rows
        void addStorageFilter(SourceStepWithFilter *) const;

        /// Create explicit filter transform to exclude
        /// rows that are not conform to row level policy
        void addFilterTransform(QueryPlan &) const;

    private:
        std::string filter_column_name; // complex filter, may contain logic operations
        ActionsDAG actions_dag;
        ExpressionActionsPtr filter_actions;
        StorageMetadataPtr storage_metadata_snapshot;
    };

    using RowPolicyDataOpt = std::optional<RowPolicyData>;

    struct ChildPlan
    {
        QueryPlan plan;
        QueryProcessingStage::Enum stage;
    };

    /// Store read plan for each child table.
    /// It's needed to guarantee lifetime for child steps to be the same as for this step (mainly for EXPLAIN PIPELINE).
    std::optional<std::vector<ChildPlan>> child_plans;

    /// Store filters pushed down from query plan optimization. Filters are added on top of child plans.
    std::vector<FilterDAGInfo> pushed_down_filters;

    std::vector<ChildPlan> createChildrenPlans(SelectQueryInfo & query_info_) const;

    void filterTablesAndCreateChildrenPlans();

    ChildPlan createPlanForTable(
        const StorageSnapshotPtr & storage_snapshot,
        SelectQueryInfo & query_info,
        QueryProcessingStage::Enum processed_stage,
        UInt64 max_block_size,
        const StorageWithLockAndName & storage_with_lock,
        Names && real_column_names,
        const RowPolicyDataOpt & row_policy_data_opt,
        ContextMutablePtr modified_context,
        size_t streams_num) const;

    void addVirtualColumns(
        ChildPlan & child,
        SelectQueryInfo & modified_query_info,
        QueryProcessingStage::Enum processed_stage,
        const StorageWithLockAndName & storage_with_lock) const;

    QueryPipelineBuilderPtr buildPipeline(
        ChildPlan & child,
        QueryProcessingStage::Enum processed_stage) const;

    static void convertAndFilterSourceStream(
        const Block & header,
        SelectQueryInfo & modified_query_info,
        const StorageSnapshotPtr & snapshot,
        const Aliases & aliases,
        const RowPolicyDataOpt & row_policy_data_opt,
        ContextPtr context,
        ChildPlan & child);

    StorageMerge::StorageListWithLocks getSelectedTables(
        ContextPtr query_context,
        bool filter_by_database_virtual_column,
        bool filter_by_table_virtual_column) const;
};

}<|MERGE_RESOLUTION|>--- conflicted
+++ resolved
@@ -85,7 +85,6 @@
     using DatabaseTablesIterators = std::vector<DatabaseTablesIteratorPtr>;
     DatabaseTablesIterators getDatabaseIterators(ContextPtr context) const;
 
-<<<<<<< HEAD
     static ColumnsDescription getColumnsDescriptionFromSourceTables(
         const ContextPtr & query_context,
         const String & source_database_name_or_regexp,
@@ -93,8 +92,6 @@
         const String & source_table_regexp,
         size_t max_tables_to_look);
 
-=======
->>>>>>> cb6a306d
 private:
     /// (Database, Table, Lock, TableName)
     using StorageWithLockAndName = std::tuple<String, StoragePtr, TableLockHolder, String>;
@@ -141,11 +138,7 @@
 
     ColumnSizeByName getColumnSizes() const override;
 
-<<<<<<< HEAD
     ColumnsDescription getColumnsDescriptionFromSourceTables(const ContextPtr & context) const;
-=======
-    ColumnsDescription getColumnsDescriptionFromSourceTables() const;
->>>>>>> cb6a306d
 
     static VirtualColumnsDescription createVirtuals();
 
