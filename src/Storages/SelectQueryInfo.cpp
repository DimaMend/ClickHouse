--- conflicted
+++ resolved
@@ -13,12 +13,11 @@
     return select.final();
 }
 
-<<<<<<< HEAD
-
 bool SelectQueryInfo::isStream() const
 {
     return table_expression_modifiers && table_expression_modifiers->hasStream();
-=======
+}
+
 std::unordered_map<std::string, ColumnWithTypeAndName> SelectQueryInfo::buildNodeNameToInputNodeColumn() const
 {
     std::unordered_map<std::string, ColumnWithTypeAndName> node_name_to_input_node_column;
@@ -37,7 +36,6 @@
         }
     }
     return node_name_to_input_node_column;
->>>>>>> f00f551f
 }
 
 }