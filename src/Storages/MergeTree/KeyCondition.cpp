#include <Storages/MergeTree/KeyCondition.h>
#include <Storages/MergeTree/BoolMask.h>
#include <Core/PlainRanges.h>
#include <DataTypes/DataTypesNumber.h>
#include <DataTypes/DataTypeLowCardinality.h>
#include <DataTypes/DataTypeNullable.h>
#include <DataTypes/DataTypeNothing.h>
#include <DataTypes/FieldToDataType.h>
#include <DataTypes/getLeastSupertype.h>
#include <DataTypes/Utils.h>
#include <Interpreters/Context.h>
#include <Interpreters/TreeRewriter.h>
#include <Interpreters/ExpressionAnalyzer.h>
#include <Interpreters/ExpressionActions.h>
#include <Interpreters/castColumn.h>
#include <Interpreters/misc.h>
#include <Functions/FunctionFactory.h>
#include <Functions/indexHint.h>
#include <Functions/CastOverloadResolver.h>
#include <Functions/IFunction.h>
#include <Functions/IFunctionAdaptors.h>
#include <Functions/IFunctionDateOrDateTime.h>
#include <Functions/geometryConverters.h>
#include <Common/FieldVisitorToString.h>
#include <Common/HilbertUtils.h>
#include <Common/FieldVisitorConvertToNumber.h>
#include <Common/MortonUtils.h>
#include <Common/typeid_cast.h>
#include <DataTypes/DataTypeTuple.h>
#include <Columns/ColumnSet.h>
#include <Columns/ColumnConst.h>
#include <Core/Settings.h>
#include <Interpreters/convertFieldToType.h>
#include <Interpreters/Set.h>
#include <Parsers/ASTLiteral.h>
#include <Parsers/ASTSelectQuery.h>
#include <IO/WriteBufferFromString.h>
#include <IO/Operators.h>

#include <algorithm>
#include <cassert>
#include <stack>
#include <limits>

#include <boost/geometry.hpp>
#include <boost/geometry/geometries/polygon.hpp>
#include <boost/smart_ptr/make_shared_object.hpp>


namespace DB
{
namespace Setting
{
    extern const SettingsBool analyze_index_with_space_filling_curves;
    extern const SettingsDateTimeOverflowBehavior date_time_overflow_behavior;
}

namespace ErrorCodes
{
extern const int LOGICAL_ERROR;
extern const int BAD_TYPE_OF_FIELD;
}

/// Returns the prefix of like_pattern before the first wildcard, e.g. 'Hello\_World% ...' --> 'Hello\_World'
/// We call a pattern "perfect prefix" if:
/// - (1) the pattern has a wildcard
/// - (2) the first wildcard is '%' and is only followed by nothing or other '%'
/// e.g. 'test%' or 'test%% has perfect prefix 'test', 'test%x', 'test%_' or 'test_' has no perfect prefix.
String extractFixedPrefixFromLikePattern(std::string_view like_pattern, bool requires_perfect_prefix)
{
    String fixed_prefix;
    fixed_prefix.reserve(like_pattern.size());

    const char * pos = like_pattern.data();
    const char * end = pos + like_pattern.size();
    while (pos < end)
    {
        switch (*pos)
        {
            case '%':
            case '_':
                if (requires_perfect_prefix)
                {
                    bool is_prefect_prefix = std::all_of(pos, end, [](auto c) { return c == '%'; });
                    return is_prefect_prefix ? fixed_prefix : "";
                }
            return fixed_prefix;
            case '\\':
                ++pos;
            if (pos == end)
                break;
            [[fallthrough]];
            default:
                fixed_prefix += *pos;
        }

        ++pos;
    }
    /// If we can reach this code, it means there was no wildcard found in the pattern, so it is not a perfect prefix
    if (requires_perfect_prefix)
        return "";
    return fixed_prefix;
}

/// for "^prefix..." string it returns "prefix"
static String extractFixedPrefixFromRegularExpression(const String & regexp)
{
    if (regexp.size() <= 1 || regexp[0] != '^')
        return {};

    String fixed_prefix;
    const char * begin = regexp.data() + 1;
    const char * pos = begin;
    const char * end = regexp.data() + regexp.size();

    while (pos != end)
    {
        switch (*pos)
        {
            case '\0':
                pos = end;
            break;

            case '\\':
            {
                ++pos;
                if (pos == end)
                    break;

                switch (*pos)
                {
                    case '|':
                    case '(':
                    case ')':
                    case '^':
                    case '$':
                    case '.':
                    case '[':
                    case '?':
                    case '*':
                    case '+':
                    case '{':
                        fixed_prefix += *pos;
                    break;
                    default:
                        /// all other escape sequences are not supported
                            pos = end;
                    break;
                }

                ++pos;
                break;
            }

            /// non-trivial cases
            case '|':
                fixed_prefix.clear();
            [[fallthrough]];
            case '(':
            case '[':
            case '^':
            case '$':
            case '.':
            case '+':
                pos = end;
            break;

            /// Quantifiers that allow a zero number of occurrences.
            case '{':
            case '?':
            case '*':
                if (!fixed_prefix.empty())
                    fixed_prefix.pop_back();

            pos = end;
            break;
            default:
                fixed_prefix += *pos;
            pos++;
            break;
        }
    }

    return fixed_prefix;
}


/** For a given string, get a minimum string that is strictly greater than all strings with this prefix,
  *  or return an empty string if there are no such strings.
  */
static String firstStringThatIsGreaterThanAllStringsWithPrefix(const String & prefix)
{
    /** Increment the last byte of the prefix by one. But if it is max (255), then remove it and increase the previous one.
      * Example (for convenience, suppose that the maximum value of byte is `z`)
      * abcx -> abcy
      * abcz -> abd
      * zzz -> empty string
      * z -> empty string
      */

    String res = prefix;

    while (!res.empty() && static_cast<UInt8>(res.back()) == std::numeric_limits<UInt8>::max())
        res.pop_back();

    if (res.empty())
        return res;

    res.back() = static_cast<char>(1 + static_cast<UInt8>(res.back()));
    return res;
}

const KeyCondition::AtomMap KeyCondition::atom_map
{
        {
            "notEquals",
            [] (RPNElement & out, const Field & value)
            {
                out.function = RPNElement::FUNCTION_NOT_IN_RANGE;
                out.range = Range(value);
                return true;
            }
        },
        {
            "equals",
            [] (RPNElement & out, const Field & value)
            {
                out.function = RPNElement::FUNCTION_IN_RANGE;
                out.range = Range(value);
                return true;
            }
        },
        {
            "less",
            [] (RPNElement & out, const Field & value)
            {
                out.function = RPNElement::FUNCTION_IN_RANGE;
                out.range = Range::createRightBounded(value, false);
                return true;
            }
        },
        {
            "greater",
            [] (RPNElement & out, const Field & value)
            {
                out.function = RPNElement::FUNCTION_IN_RANGE;
                out.range = Range::createLeftBounded(value, false);
                return true;
            }
        },
        {
            "lessOrEquals",
            [] (RPNElement & out, const Field & value)
            {
                out.function = RPNElement::FUNCTION_IN_RANGE;
                out.range = Range::createRightBounded(value, true);
                return true;
            }
        },
        {
            "greaterOrEquals",
            [] (RPNElement & out, const Field & value)
            {
                out.function = RPNElement::FUNCTION_IN_RANGE;
                out.range = Range::createLeftBounded(value, true);
                return true;
            }
        },
        {
            "in",
            [] (RPNElement & out, const Field &)
            {
                out.function = RPNElement::FUNCTION_IN_SET;
                return true;
            }
        },
        {
            "notIn",
            [] (RPNElement & out, const Field &)
            {
                out.function = RPNElement::FUNCTION_NOT_IN_SET;
                return true;
            }
        },
        {
            "globalIn",
            [] (RPNElement & out, const Field &)
            {
                out.function = RPNElement::FUNCTION_IN_SET;
                return true;
            }
        },
        {
            "globalNotIn",
            [] (RPNElement & out, const Field &)
            {
                out.function = RPNElement::FUNCTION_NOT_IN_SET;
                return true;
            }
        },
        {
            "nullIn",
            [] (RPNElement & out, const Field &)
            {
                out.function = RPNElement::FUNCTION_IN_SET;
                return true;
            }
        },
        {
            "notNullIn",
            [] (RPNElement & out, const Field &)
            {
                out.function = RPNElement::FUNCTION_NOT_IN_SET;
                return true;
            }
        },
        {
            "globalNullIn",
            [] (RPNElement & out, const Field &)
            {
                out.function = RPNElement::FUNCTION_IN_SET;
                return true;
            }
        },
        {
            "globalNotNullIn",
            [] (RPNElement & out, const Field &)
            {
                out.function = RPNElement::FUNCTION_NOT_IN_SET;
                return true;
            }
        },
        {
            "empty",
            [] (RPNElement & out, const Field & value)
            {
                if (value.getType() != Field::Types::String)
                    return false;

                out.function = RPNElement::FUNCTION_IN_RANGE;
                out.range = Range("");
                return true;
            }
        },
        {
            "notEmpty",
            [] (RPNElement & out, const Field & value)
            {
                if (value.getType() != Field::Types::String)
                    return false;

                out.function = RPNElement::FUNCTION_NOT_IN_RANGE;
                out.range = Range("");
                return true;
            }
        },
        {
            "like",
            [] (RPNElement & out, const Field & value)
            {
                if (value.getType() != Field::Types::String)
                    return false;

                String prefix = extractFixedPrefixFromLikePattern(value.safeGet<String>(), /*requires_perfect_prefix*/ false);
                if (prefix.empty())
                    return false;

                String right_bound = firstStringThatIsGreaterThanAllStringsWithPrefix(prefix);

                out.function = RPNElement::FUNCTION_IN_RANGE;
                out.range = !right_bound.empty()
                    ? Range(prefix, true, right_bound, false)
                    : Range::createLeftBounded(prefix, true);

                return true;
            }
        },
        {
            "notLike",
            [] (RPNElement & out, const Field & value)
            {
                if (value.getType() != Field::Types::String)
                    return false;

                String prefix = extractFixedPrefixFromLikePattern(value.safeGet<String>(), /*requires_perfect_prefix*/ true);
                if (prefix.empty())
                    return false;

                String right_bound = firstStringThatIsGreaterThanAllStringsWithPrefix(prefix);

                out.function = RPNElement::FUNCTION_NOT_IN_RANGE;
                out.range = !right_bound.empty()
                    ? Range(prefix, true, right_bound, false)
                    : Range::createLeftBounded(prefix, true);

                return true;
            }
        },
        {
            "startsWith",
            [] (RPNElement & out, const Field & value)
            {
                if (value.getType() != Field::Types::String)
                    return false;

                String prefix = value.safeGet<String>();
                if (prefix.empty())
                    return false;

                String right_bound = firstStringThatIsGreaterThanAllStringsWithPrefix(prefix);

                out.function = RPNElement::FUNCTION_IN_RANGE;
                out.range = !right_bound.empty()
                    ? Range(prefix, true, right_bound, false)
                    : Range::createLeftBounded(prefix, true);

                return true;
            }
        },
        {
            "match",
            [] (RPNElement & out, const Field & value)
            {
                if (value.getType() != Field::Types::String)
                    return false;

                const String & expression = value.safeGet<String>();

                /// This optimization can't process alternation - this would require
                /// a comprehensive parsing of regular expression.
                if (expression.contains('|'))
                    return false;

                String prefix = extractFixedPrefixFromRegularExpression(expression);
                if (prefix.empty())
                    return false;

                String right_bound = firstStringThatIsGreaterThanAllStringsWithPrefix(prefix);

                out.function = RPNElement::FUNCTION_IN_RANGE;
                out.range = !right_bound.empty()
                    ? Range(prefix, true, right_bound, false)
                    : Range::createLeftBounded(prefix, true);

                return true;
            }
        },
        {
            "isNotNull",
            [] (RPNElement & out, const Field &)
            {
                out.function = RPNElement::FUNCTION_IS_NOT_NULL;
                // isNotNull means (-Inf, +Inf)
                out.range = Range::createWholeUniverseWithoutNull();
                return true;
            }
        },
        {
            "isNull",
            [] (RPNElement & out, const Field &)
            {
                out.function = RPNElement::FUNCTION_IS_NULL;
                // isNull means +Inf (NULLS_LAST) or -Inf (NULLS_FIRST), We don't support discrete
                // ranges, instead will use the inverse of (-Inf, +Inf). The inversion happens in
                // checkInHyperrectangle.
                out.range = Range::createWholeUniverseWithoutNull();
                return true;
            }
        },
        {
            "pointInPolygon",
            [] (RPNElement & out, const Field &)
            {
                out.function = RPNElement::FUNCTION_POINT_IN_POLYGON;
                return true;
            }
        }
};

static const std::set<std::string_view> always_relaxed_atom_functions = {"match"};
static const std::set<KeyCondition::RPNElement::Function> always_relaxed_atom_elements
    = {KeyCondition::RPNElement::FUNCTION_UNKNOWN, KeyCondition::RPNElement::FUNCTION_ARGS_IN_HYPERRECTANGLE, KeyCondition::RPNElement::FUNCTION_POINT_IN_POLYGON};

/// Functions with range inversion cannot be relaxed. It will become stricter instead.
/// For example:
/// create table test(d Date, k Int64, s String) Engine=MergeTree order by toYYYYMM(d);
/// insert into test values ('2020-01-01', 1, '');
/// insert into test values ('2020-01-02', 1, '');
/// select * from test where d != '2020-01-01'; -- If relaxed, no record will return
static const std::set<std::string_view> no_relaxed_atom_functions
    = {"notLike", "notIn", "globalNotIn", "notNullIn", "globalNotNullIn", "notEquals", "notEmpty"};

static const std::map<std::string, std::string> inverse_relations =
{
    {"equals", "notEquals"},
    {"notEquals", "equals"},
    {"less", "greaterOrEquals"},
    {"greaterOrEquals", "less"},
    {"greater", "lessOrEquals"},
    {"lessOrEquals", "greater"},
    {"in", "notIn"},
    {"notIn", "in"},
    {"globalIn", "globalNotIn"},
    {"globalNotIn", "globalIn"},
    {"nullIn", "notNullIn"},
    {"notNullIn", "nullIn"},
    {"globalNullIn", "globalNotNullIn"},
    {"globalNullNotIn", "globalNullIn"},
    {"isNull", "isNotNull"},
    {"isNotNull", "isNull"},
    {"like", "notLike"},
    {"notLike", "like"},
    {"ilike", "notILike"},
    {"notILike", "ilike"},
    {"empty", "notEmpty"},
    {"notEmpty", "empty"},
};


static bool isLogicalOperator(const String & func_name)
{
    return (func_name == "and" || func_name == "or" || func_name == "not" || func_name == "indexHint");
}

/// The node can be one of:
///   - Logical operator (AND, OR, NOT and indexHint() - logical NOOP)
///   - An "atom" (relational operator, constant, expression)
///   - A logical constant expression
///   - Any other function
ASTPtr cloneASTWithInversionPushDown(const ASTPtr node, const bool need_inversion = false)
{
    const ASTFunction * func = node->as<ASTFunction>();

    if (func && isLogicalOperator(func->name))
    {
        if (func->name == "not")
        {
            return cloneASTWithInversionPushDown(func->arguments->children.front(), !need_inversion);
        }

        const auto result_node = makeASTFunction(func->name);

        /// indexHint() is a special case - logical NOOP function
        if (result_node->name != "indexHint" && need_inversion)
        {
            result_node->name = (result_node->name == "and") ? "or" : "and";
        }

        if (func->arguments)
        {
            for (const auto & child : func->arguments->children)
            {
                result_node->arguments->children.push_back(cloneASTWithInversionPushDown(child, need_inversion));
            }
        }

        return result_node;
    }

    auto cloned_node = node->clone();

    if (func && inverse_relations.find(func->name) != inverse_relations.cend())
    {
        if (need_inversion)
        {
            cloned_node->as<ASTFunction>()->name = inverse_relations.at(func->name);
        }

        return cloned_node;
    }

    return need_inversion ? makeASTFunction("not", cloned_node) : cloned_node;
}

static bool isTrivialCast(const ActionsDAG::Node & node)
{
    if (node.function_base->getName() != "CAST" || node.children.size() != 2 || node.children[1]->type != ActionsDAG::ActionType::COLUMN)
        return false;

    const auto * column_const = typeid_cast<const ColumnConst *>(node.children[1]->column.get());
    if (!column_const)
        return false;

    Field field = column_const->getField();
    if (field.getType() != Field::Types::String)
        return false;

    auto type_name = field.safeGet<String>();
    return node.children[0]->result_type->getName() == type_name;
}

static const ActionsDAG::Node & cloneDAGWithInversionPushDown(
    const ActionsDAG::Node & node,
    ActionsDAG & inverted_dag,
    std::unordered_map<const ActionsDAG::Node *, const ActionsDAG::Node *> & inputs_mapping,
    const ContextPtr & context,
    const bool need_inversion)
{
    const ActionsDAG::Node * res = nullptr;
    bool handled_inversion = false;

    switch (node.type)
    {
        case (ActionsDAG::ActionType::INPUT):
        {
            auto & input = inputs_mapping[&node];
            if (input == nullptr)
                /// Note: inputs order is not important here. Will match columns by names.
                input = &inverted_dag.addInput({node.column, node.result_type, node.result_name});

            res = input;
            break;
        }
        case (ActionsDAG::ActionType::COLUMN):
        {
            String name;
            if (const auto * column_const = typeid_cast<const ColumnConst *>(node.column.get());
                column_const && column_const->getDataType() != TypeIndex::Function)
            {
                /// Re-generate column name for constant.
                /// DAG from the query (with enabled analyzer) uses suffixes for constants, like 1_UInt8.
                /// DAG from the PK does not use it. This breaks matching by column name sometimes.
                /// Ideally, we should not compare names, but DAG subtrees instead.
                name = ASTLiteral(column_const->getField()).getColumnName();
            }
            else
                name = node.result_name;

            res = &inverted_dag.addColumn({node.column, node.result_type, name});
            break;
        }
        case (ActionsDAG::ActionType::ALIAS):
        {
            /// Ignore aliases
            res = &cloneDAGWithInversionPushDown(*node.children.front(), inverted_dag, inputs_mapping, context, need_inversion);
            handled_inversion = true;
            break;
        }
        case (ActionsDAG::ActionType::ARRAY_JOIN):
        {
            const auto & arg = cloneDAGWithInversionPushDown(*node.children.front(), inverted_dag, inputs_mapping, context, false);
            res = &inverted_dag.addArrayJoin(arg, {});
            break;
        }
        case (ActionsDAG::ActionType::FUNCTION):
        {
            auto name = node.function_base->getName();
            if (name == "not")
            {
                res = &cloneDAGWithInversionPushDown(*node.children.front(), inverted_dag, inputs_mapping, context, !need_inversion);
                handled_inversion = true;
            }
            else if (name == "indexHint")
            {
                ActionsDAG::NodeRawConstPtrs children;
                if (const auto * adaptor = typeid_cast<const FunctionToFunctionBaseAdaptor *>(node.function_base.get()))
                {
                    if (const auto * index_hint = typeid_cast<const FunctionIndexHint *>(adaptor->getFunction().get()))
                    {
                        const auto & index_hint_dag = index_hint->getActions();
                        children = index_hint_dag.getOutputs();

                        for (auto & arg : children)
                            arg = &cloneDAGWithInversionPushDown(*arg, inverted_dag, inputs_mapping, context, need_inversion);
                    }
                }

                res = &inverted_dag.addFunction(node.function_base, children, "");
                handled_inversion = true;
            }
            else if (name == "materialize")
            {
                /// Remove "materialize" from index analysis.
                res = &cloneDAGWithInversionPushDown(*node.children.front(), inverted_dag, inputs_mapping, context, need_inversion);
            }
            else if (isTrivialCast(node))
            {
                /// Remove trivial cast and keep its first argument.
                res = &cloneDAGWithInversionPushDown(*node.children.front(), inverted_dag, inputs_mapping, context, need_inversion);
            }
            else if (need_inversion && (name == "and" || name == "or"))
            {
                ActionsDAG::NodeRawConstPtrs children(node.children);

                for (auto & arg : children)
                    arg = &cloneDAGWithInversionPushDown(*arg, inverted_dag, inputs_mapping, context, need_inversion);

                FunctionOverloadResolverPtr function_builder;

                if (name == "and")
                    function_builder = FunctionFactory::instance().get("or", context);
                else if (name == "or")
                    function_builder = FunctionFactory::instance().get("and", context);

                assert(function_builder);

                /// We match columns by name, so it is important to fill name correctly.
                /// So, use empty string to make it automatically.
                res = &inverted_dag.addFunction(function_builder, children, "");
                handled_inversion = true;
            }
            else
            {
                ActionsDAG::NodeRawConstPtrs children(node.children);

                for (auto & arg : children)
                    arg = &cloneDAGWithInversionPushDown(*arg, inverted_dag, inputs_mapping, context, false);

                auto it = inverse_relations.find(name);
                if (it != inverse_relations.end())
                {
                    const auto & func_name = need_inversion ? it->second : it->first;
                    auto function_builder = FunctionFactory::instance().get(func_name, context);
                    res = &inverted_dag.addFunction(function_builder, children, "");
                    handled_inversion = true;
                }
                else
                {
                    /// Argument types could change slightly because of our transformations, e.g.
                    /// LowCardinality can be added because some subexpressions became constant
                    /// (in particular, sets). If that happens, re-run function overload resolver.
                    /// Otherwise don't re-run it because some functions may not be available
                    /// through FunctionFactory::get(), e.g. FunctionCapture.
                    bool types_changed = false;
                    for (size_t i = 0; i < children.size(); ++i)
                    {
                        if (!node.children[i]->result_type->equals(*children[i]->result_type))
                        {
                            types_changed = true;
                            break;
                        }
                    }

                    if (types_changed)
                    {
                        auto function_builder = FunctionFactory::instance().get(name, context);
                        res = &inverted_dag.addFunction(function_builder, children, "");
                    }
                    else
                    {
                        res = &inverted_dag.addFunction(node.function_base, children, "");
                    }
                }
            }
        }
    }

    if (!handled_inversion && need_inversion)
        res = &inverted_dag.addFunction(FunctionFactory::instance().get("not", context), {res}, "");

    return *res;
}

static ActionsDAG cloneDAGWithInversionPushDown(const ActionsDAG::Node * predicate, const ContextPtr & context)
{
    ActionsDAG res;

    std::unordered_map<const ActionsDAG::Node *, const ActionsDAG::Node *> inputs_mapping;

    predicate = &DB::cloneDAGWithInversionPushDown(*predicate, res, inputs_mapping, context, false);

    res.getOutputs() = {predicate};

    return res;
}

const std::unordered_map<String, KeyCondition::SpaceFillingCurveType> KeyCondition::space_filling_curve_name_to_type {
        {"mortonEncode", SpaceFillingCurveType::Morton},
        {"hilbertEncode", SpaceFillingCurveType::Hilbert}
};

static bool mayExistOnBloomFilter(const KeyCondition::BloomFilterData & condition_bloom_filter_data,
                           const KeyCondition::ColumnIndexToBloomFilter & column_index_to_column_bf)
{
    chassert(condition_bloom_filter_data.hashes_per_column.size() == condition_bloom_filter_data.key_columns.size());

    for (auto column_index = 0u; column_index < condition_bloom_filter_data.hashes_per_column.size(); column_index++)
    {
        // In case bloom filter is missing for parts of the data
        // (e.g. for some Parquet row groups: https://github.com/ClickHouse/ClickHouse/pull/62966#discussion_r1722361237).
        if (!column_index_to_column_bf.contains(condition_bloom_filter_data.key_columns[column_index]))
        {
            continue;
        }

        const auto & column_bf = column_index_to_column_bf.at(condition_bloom_filter_data.key_columns[column_index]);
        const auto & hashes = condition_bloom_filter_data.hashes_per_column[column_index];

        if (!column_bf->findAnyHash(hashes))
        {
            return false;
        }
    }

    return true;
}

/** Calculate expressions, that depend only on constants.
  * For index to work when something like "WHERE Date = toDate(now())" is written.
  */
Block KeyCondition::getBlockWithConstants(
    const ASTPtr & query, const TreeRewriterResultPtr & syntax_analyzer_result, ContextPtr context)
{
    Block result
    {
            { DataTypeUInt8().createColumnConstWithDefaultValue(1), std::make_shared<DataTypeUInt8>(), "_dummy" }
    };

    if (syntax_analyzer_result)
    {
        auto actions = ExpressionAnalyzer(query, syntax_analyzer_result, context).getConstActionsDAG();
        for (const auto & action_node : actions.getOutputs())
        {
            if (action_node->column)
                result.insert(ColumnWithTypeAndName{action_node->column, action_node->result_type, action_node->result_name});
        }
    }

    return result;
}

static NameSet getAllSubexpressionNames(const ExpressionActions & key_expr)
{
    NameSet names;
    for (const auto & action : key_expr.getActions())
        names.insert(action.node->result_name);

    return names;
}

void KeyCondition::getAllSpaceFillingCurves()
{
    /// So far the only supported function is mortonEncode and hilbertEncode (Morton and Hilbert curves).

    for (const auto & action : key_expr->getActions())
    {
        if (action.node->type == ActionsDAG::ActionType::FUNCTION
            && action.node->children.size() >= 2
            && space_filling_curve_name_to_type.contains(action.node->function_base->getName()))
        {
            SpaceFillingCurveDescription curve;
            curve.function_name = action.node->function_base->getName();
            curve.type = space_filling_curve_name_to_type.at(curve.function_name);
            curve.key_column_pos = key_columns.at(action.node->result_name);
            for (const auto & child : action.node->children)
            {
                /// All arguments should be regular input columns.
                if (child->type == ActionsDAG::ActionType::INPUT)
                {
                    curve.arguments.push_back(child->result_name);
                }
                else
                {
                    curve.arguments.clear();
                    break;
                }
            }

            /// So far we only support the case of two arguments.
            if (2 == curve.arguments.size())
                key_space_filling_curves.push_back(std::move(curve));
        }
    }
}

ActionsDAGWithInversionPushDown::ActionsDAGWithInversionPushDown(const ActionsDAG::Node * predicate_, const ContextPtr & context)
{
    if (!predicate_)
        return;

    /** When non-strictly monotonic functions are employed in functional index (e.g. ORDER BY toStartOfHour(dateTime)),
    * the use of NOT operator in predicate will result in the indexing algorithm leave out some data.
    * This is caused by rewriting in KeyCondition::tryParseAtomFromAST of relational operators to less strict
    * when parsing the AST into internal RPN representation.
    * To overcome the problem, before parsing the AST we transform it to its semantically equivalent form where all NOT's
    * are pushed down and applied (when possible) to leaf nodes.
    */
    dag = cloneDAGWithInversionPushDown(predicate_, context);

    predicate = dag->getOutputs()[0];
}


KeyCondition::KeyCondition(
    const ActionsDAGWithInversionPushDown & filter_dag,
    ContextPtr context,
    const Names & key_column_names_,
    const ExpressionActionsPtr & key_expr_,
    bool single_point_)
    : key_expr(key_expr_)
    , key_subexpr_names(getAllSubexpressionNames(*key_expr))
    , single_point(single_point_)
    , date_time_overflow_behavior_ignore(
          context->getSettingsRef()[Setting::date_time_overflow_behavior] == FormatSettings::DateTimeOverflowBehavior::Ignore)
{
    size_t key_index = 0;
    for (const auto & name : key_column_names_)
    {
        if (!key_columns.contains(name))
        {
            key_columns[name] = key_columns.size();
            key_indices.push_back(key_index);
        }
        ++key_index;
    }

    if (context->getSettingsRef()[Setting::analyze_index_with_space_filling_curves])
        getAllSpaceFillingCurves();

    if (!filter_dag.predicate)
    {
        has_filter = false;
        relaxed = true;
        rpn.emplace_back(RPNElement::FUNCTION_UNKNOWN);
        return;
    }

    has_filter = true;
<<<<<<< HEAD
    column_filter_helper = std::make_shared<ColumnFilterHelper>(*filter_dag);
    /** When non-strictly monotonic functions are employed in functional index (e.g. ORDER BY toStartOfHour(dateTime)),
      * the use of NOT operator in predicate will result in the indexing algorithm leave out some data.
      * This is caused by rewriting in KeyCondition::tryParseAtomFromAST of relational operators to less strict
      * when parsing the AST into internal RPN representation.
      * To overcome the problem, before parsing the AST we transform it to its semantically equivalent form where all NOT's
      * are pushed down and applied (when possible) to leaf nodes.
      */
    auto inverted_dag = cloneASTWithInversionPushDown({filter_dag->getOutputs().at(0)}, context);
    assert(inverted_dag.getOutputs().size() == 1);

    const auto * inverted_dag_filter_node = inverted_dag.getOutputs()[0];

    RPNBuilder<RPNElement> builder(inverted_dag_filter_node, context, [&](const RPNBuilderTreeNode & node, RPNElement & out)
=======

    RPNBuilder<RPNElement> builder(filter_dag.predicate, context, [&](const RPNBuilderTreeNode & node, RPNElement & out)
>>>>>>> 361a2255
    {
        return extractAtomFromTree(node, out);
    });

    rpn = std::move(builder).extractRPN();

    findHyperrectanglesForArgumentsOfSpaceFillingCurves();

    if (std::any_of(rpn.begin(), rpn.end(), [&](const auto & elem) { return always_relaxed_atom_elements.contains(elem.function); }))
        relaxed = true;
}

bool KeyCondition::addCondition(const String & column, const Range & range)
{
    if (!key_columns.contains(column))
        return false;
    rpn.emplace_back(RPNElement::FUNCTION_IN_RANGE, key_columns[column], range);
    rpn.emplace_back(RPNElement::FUNCTION_AND);
    return true;
}

bool KeyCondition::getConstant(const ASTPtr & expr, Block & block_with_constants, Field & out_value, DataTypePtr & out_type)
{
    RPNBuilderTreeContext tree_context(nullptr, block_with_constants, nullptr);
    RPNBuilderTreeNode node(expr.get(), tree_context);

    return node.tryGetConstant(out_value, out_type);
}


static Field applyFunctionForField(
    const FunctionBasePtr & func,
    const DataTypePtr & arg_type,
    const Field & arg_value)
{
    ColumnsWithTypeAndName columns
    {
            { arg_type->createColumnConst(1, arg_value), arg_type, "x" },
        };

    auto col = func->execute(columns, func->getResultType(), 1, /* dry_run = */ false);
    return (*col)[0];
}

/// applyFunction will execute the function with one `field` or the column which `field` refers to.
static FieldRef applyFunction(const FunctionBasePtr & func, const DataTypePtr & current_type, const FieldRef & field)
{
    chassert(func != nullptr);
    /// Fallback for fields without block reference.
    if (field.isExplicit())
        return applyFunctionForField(func, current_type, field);

    /// We will cache the function result inside `field.columns`, because this function will call many times
    /// from many fields from same column. When the column is huge, for example there are thousands of marks, we need a cache.
    /// The cache key is like `_[function_pointer]_[param_column_id]` to identify a unique <function, param> pair.
    WriteBufferFromOwnString buf;
    writeText("_", buf);
    writePointerHex(func.get(), buf);
    writeText("_" + toString(field.column_idx), buf);
    String result_name = buf.str();
    const auto & columns = field.columns;
    size_t result_idx = columns->size();

    for (size_t i = 0; i < result_idx; ++i)
    {
        if ((*columns)[i].name == result_name)
            result_idx = i;
    }

    if (result_idx == columns->size())
    {
        /// When cache is missed, we calculate the whole column where the field comes from. This will avoid repeated calculation.
        ColumnsWithTypeAndName args{(*columns)[field.column_idx]};
        field.columns->emplace_back(ColumnWithTypeAndName {nullptr, func->getResultType(), result_name});
        (*columns)[result_idx].column = func->execute(args, (*columns)[result_idx].type, columns->front().column->size(), /* dry_run = */ false);
    }

    return {field.columns, field.row_idx, result_idx};
}

DataTypePtr getArgumentTypeOfMonotonicFunction(const IFunctionBase & func);

/// Sequentially applies functions to the column, returns `true`
/// if all function arguments are compatible with functions
/// signatures, and none of the functions produce `NULL` output.
///
/// After functions chain execution, fills result column and its type.
bool applyFunctionChainToColumn(
    const ColumnPtr & in_column,
    const DataTypePtr & in_data_type,
    const std::vector<FunctionBasePtr> & functions,
    ColumnPtr & out_column,
    DataTypePtr & out_data_type)
{
    // Remove LowCardinality from input column, and convert it to regular one
    auto result_column = in_column->convertToFullIfNeeded();
    auto result_type = removeLowCardinality(in_data_type);

    // In case function sequence is empty, return full non-LowCardinality column
    if (functions.empty())
    {
        out_column = result_column;
        out_data_type = result_type;
        return true;
    }

    // If first function arguments are empty, cannot transform input column
    if (functions[0]->getArgumentTypes().empty())
    {
        return false;
    }

    // And cast it to the argument type of the first function in the chain
    auto in_argument_type = getArgumentTypeOfMonotonicFunction(*functions[0]);
    if (canBeSafelyCast(result_type, in_argument_type))
    {
        result_column = castColumnAccurate({result_column, result_type, ""}, in_argument_type);
        result_type = in_argument_type;
    }
    // If column cannot be cast accurate, casting with OrNull, and in case all
    // values has been cast (no nulls), unpacking nested column from nullable.
    // In case any further functions require Nullable input, they'll be able
    // to cast it.
    else
    {
        result_column = castColumnAccurateOrNull({result_column, result_type, ""}, in_argument_type);
        const auto & result_column_nullable = assert_cast<const ColumnNullable &>(*result_column);
        const auto & null_map_data = result_column_nullable.getNullMapData();
        for (char8_t i : null_map_data)
        {
            if (i != 0)
                return false;
        }
        result_column = result_column_nullable.getNestedColumnPtr();
        result_type = removeNullable(in_argument_type);
    }

    for (const auto & func : functions)
    {
        if (func->getArgumentTypes().empty())
            return false;

        auto argument_type = getArgumentTypeOfMonotonicFunction(*func);
        if (!canBeSafelyCast(result_type, argument_type))
            return false;

        result_column = castColumnAccurate({result_column, result_type, ""}, argument_type);
        result_column = func->execute({{result_column, argument_type, ""}}, func->getResultType(), result_column->size(), /* dry_run = */ false);
        result_type = func->getResultType();

        // Transforming nullable columns to the nested ones, in case no nulls found
        if (result_column->isNullable())
        {
            const auto & result_column_nullable = assert_cast<const ColumnNullable &>(*result_column);
            const auto & null_map_data = result_column_nullable.getNullMapData();
            for (char8_t i : null_map_data)
            {
                if (i != 0)
                    return false;
            }
            result_column = result_column_nullable.getNestedColumnPtr();
            result_type = removeNullable(func->getResultType());
        }
    }
    out_column = result_column;
    out_data_type = result_type;

    return true;
}

bool KeyCondition::isFunctionReallyMonotonic(const IFunctionBase & func, const IDataType & arg_type) const
{
    if (date_time_overflow_behavior_ignore && func.getName() == "toDateTime")
    {
        const IDataType * type = &arg_type;
        if (const auto * lowcard_type = typeid_cast<const DataTypeLowCardinality *>(type))
            type = lowcard_type->getDictionaryType().get();
        if (const auto * nullable_type = typeid_cast<const DataTypeNullable *>(type))
            type = nullable_type->getNestedType().get();

        /// toDateTime(date) may overflow, breaking monotonicity.
        if (isDateOrDate32(type))
            return false;
    }

    return true;
}

bool KeyCondition::canConstantBeWrappedByMonotonicFunctions(
    const RPNBuilderTreeNode & node,
    size_t & out_key_column_num,
    DataTypePtr & out_key_column_type,
    Field & out_value,
    DataTypePtr & out_type)
{
    String expr_name = node.getColumnName();

    if (array_joined_column_names.contains(expr_name))
        return false;

    if (!key_subexpr_names.contains(expr_name))
        return false;

    if (out_value.isNull())
        return false;

    MonotonicFunctionsChain transform_functions;
    auto can_transform_constant = extractMonotonicFunctionsChainFromKey(
        node.getTreeContext().getQueryContext(),
        expr_name,
        out_key_column_num,
        out_key_column_type,
        transform_functions,
        [this](const IFunctionBase & func, const IDataType & type)
        {
            if (!func.hasInformationAboutMonotonicity())
                return false;

            if (!isFunctionReallyMonotonic(func, type))
                return false;

            /// Range is irrelevant in this case.
            auto monotonicity = func.getMonotonicityForRange(type, Field(), Field());
            if (!monotonicity.is_always_monotonic)
                return false;

            return true;
        });

    if (!can_transform_constant)
        return false;

    auto const_column = out_type->createColumnConst(1, out_value);

    ColumnPtr transformed_const_column;
    DataTypePtr transformed_const_type;
    bool constant_transformed = applyFunctionChainToColumn(
        const_column,
        out_type,
        transform_functions,
        transformed_const_column,
        transformed_const_type);

    if (!constant_transformed)
        return false;

    out_value = (*transformed_const_column)[0];
    out_type = transformed_const_type;
    return true;
}

/// Looking for possible transformation of `column = constant` into `partition_expr = function(constant)`
bool KeyCondition::canConstantBeWrappedByFunctions(
    const RPNBuilderTreeNode & node,
    size_t & out_key_column_num,
    DataTypePtr & out_key_column_type,
    Field & out_value,
    DataTypePtr & out_type)
{
    String expr_name = node.getColumnName();

    if (array_joined_column_names.contains(expr_name))
        return false;

    if (!key_subexpr_names.contains(expr_name))
    {
        /// Let's check another one case.
        /// If our storage was created with moduloLegacy in partition key,
        /// We can assume that `modulo(...) = const` is the same as `moduloLegacy(...) = const`.
        /// Replace modulo to moduloLegacy in AST and check if we also have such a column.
        ///
        /// We do not check this in canConstantBeWrappedByMonotonicFunctions.
        /// The case `f(modulo(...))` for totally monotonic `f ` is considered to be rare.
        ///
        /// Note: for negative values, we can filter more partitions then needed.
        expr_name = node.getColumnNameWithModuloLegacy();

        if (!key_subexpr_names.contains(expr_name))
            return false;
    }

    if (out_value.isNull())
        return false;

    MonotonicFunctionsChain transform_functions;
    auto can_transform_constant = extractMonotonicFunctionsChainFromKey(
        node.getTreeContext().getQueryContext(),
        expr_name,
        out_key_column_num,
        out_key_column_type,
        transform_functions,
        [](const IFunctionBase & func, const IDataType &) { return func.isDeterministic(); });

    if (!can_transform_constant)
        return false;

    auto const_column = out_type->createColumnConst(1, out_value);

    ColumnPtr transformed_const_column;
    DataTypePtr transformed_const_type;
    bool constant_transformed = applyFunctionChainToColumn(
        const_column,
        out_type,
        transform_functions,
        transformed_const_column,
        transformed_const_type);

    if (!constant_transformed)
        return false;

    out_value = (*transformed_const_column)[0];
    out_type = transformed_const_type;
    return true;
}

bool KeyCondition::tryPrepareSetIndex(
    const RPNBuilderFunctionTreeNode & func,
    RPNElement & out,
    size_t & out_key_column_num,
    bool & allow_constant_transformation,
    bool & is_constant_transformed)
{
    const auto & left_arg = func.getArgumentAt(0);

    out_key_column_num = 0;
    std::vector<MergeTreeSetIndex::KeyTuplePositionMapping> indexes_mapping;
    std::vector<MonotonicFunctionsChain> set_transforming_chains;
    DataTypes data_types;

    auto get_key_tuple_position_mapping = [&](const RPNBuilderTreeNode & node, size_t tuple_index)
    {
        MergeTreeSetIndex::KeyTuplePositionMapping index_mapping;
        index_mapping.tuple_index = tuple_index;
        DataTypePtr data_type;
        std::optional<size_t> key_space_filling_curve_argument_pos;
        MonotonicFunctionsChain set_transforming_chain;
        if (isKeyPossiblyWrappedByMonotonicFunctions(
                node, index_mapping.key_index, key_space_filling_curve_argument_pos, data_type, index_mapping.functions)
            && !key_space_filling_curve_argument_pos) /// We don't support the analysis of space-filling curves and IN set.
        {
            indexes_mapping.push_back(index_mapping);
            data_types.push_back(data_type);
            out_key_column_num = std::max(out_key_column_num, index_mapping.key_index);
            set_transforming_chains.push_back(set_transforming_chain);
        }
        // For partition index, checking if set can be transformed to prune any partitions
        else if (
            single_point && allow_constant_transformation
            && canSetValuesBeWrappedByFunctions(node, index_mapping.key_index, data_type, set_transforming_chain))
        {
            indexes_mapping.push_back(index_mapping);
            data_types.push_back(data_type);
            out_key_column_num = std::max(out_key_column_num, index_mapping.key_index);
            set_transforming_chains.push_back(set_transforming_chain);
        }
    };

    size_t left_args_count = 1;
    if (left_arg.isFunction())
    {
        /// Note: in case of ActionsDAG, tuple may be a constant.
        /// In this case, there is no keys in tuple. So, we don't have to check it.
        auto left_arg_tuple = left_arg.toFunctionNode();
        if (left_arg_tuple.getFunctionName() == "tuple" && left_arg_tuple.getArgumentsSize() > 1)
        {
            left_args_count = left_arg_tuple.getArgumentsSize();
            for (size_t i = 0; i < left_args_count; ++i)
                get_key_tuple_position_mapping(left_arg_tuple.getArgumentAt(i), i);
        }
        else
        {
            get_key_tuple_position_mapping(left_arg, 0);
        }
    }
    else
    {
        get_key_tuple_position_mapping(left_arg, 0);
    }

    if (indexes_mapping.empty())
        return false;

    const auto right_arg = func.getArgumentAt(1);

    auto future_set = right_arg.tryGetPreparedSet();
    if (!future_set)
        return false;

    auto prepared_set = future_set->buildOrderedSetInplace(right_arg.getTreeContext().getQueryContext());
    if (!prepared_set)
        return false;

    /// The index can be prepared if the elements of the set were saved in advance.
    if (!prepared_set->hasExplicitSetElements())
        return false;

    /** Try to convert set columns to primary key columns.
      * Example: SELECT id FROM test_table WHERE id IN (SELECT 1);
      * In this example table `id` column has type UInt64, Set column has type UInt8. To use index
      * we need to convert set column to primary key column.
      */
    auto set_columns = prepared_set->getSetElements();
    auto set_types = future_set->getTypes();
    {
        Columns new_columns;
        DataTypes new_types;
        while (set_columns.size() < left_args_count) /// If we have an unpacked tuple inside, we unpack it
        {
            bool has_tuple = false;
            for (size_t i = 0; i < set_columns.size(); ++i)
            {
                if (isTuple(set_types[i]))
                {
                    has_tuple = true;
                    auto columns_tuple = assert_cast<const ColumnTuple*>(set_columns[i].get())->getColumns();
                    auto subtypes = assert_cast<const DataTypeTuple&>(*set_types[i]).getElements();
                    new_columns.insert(new_columns.end(), columns_tuple.begin(), columns_tuple.end());
                    new_types.insert(new_types.end(), subtypes.begin(), subtypes.end());
                }
                else
                {
                    new_columns.push_back(set_columns[i]);
                    new_types.push_back(set_types[i]);
                }
            }
            if (!has_tuple)
                return false;

            set_columns.swap(new_columns);
            set_types.swap(new_types);
            new_columns.clear();
            new_types.clear();
        }
    }
    size_t set_types_size = set_types.size();
    size_t indexes_mapping_size = indexes_mapping.size();
    assert(set_types_size == set_columns.size());

    Columns transformed_set_columns = set_columns;

    for (size_t indexes_mapping_index = 0; indexes_mapping_index < indexes_mapping_size; ++indexes_mapping_index)
    {
        const auto & key_column_type = data_types[indexes_mapping_index];
        size_t set_element_index = indexes_mapping[indexes_mapping_index].tuple_index;
        auto set_element_type = set_types[set_element_index];
        ColumnPtr set_column = set_columns[set_element_index];

        if (!set_transforming_chains[indexes_mapping_index].empty())
        {
            ColumnPtr transformed_set_column;
            DataTypePtr transformed_set_type;
            if (!applyFunctionChainToColumn(
                    set_column,
                    set_element_type,
                    set_transforming_chains[indexes_mapping_index],
                    transformed_set_column,
                    transformed_set_type))
                return false;

            set_column = transformed_set_column;
            set_element_type = transformed_set_type;
            is_constant_transformed = true;
        }

        if (canBeSafelyCast(set_element_type, key_column_type))
        {
            transformed_set_columns[set_element_index] = castColumn({set_column, set_element_type, {}}, key_column_type);
            continue;
        }

        if (!key_column_type->canBeInsideNullable())
            return false;

        const NullMap * set_column_null_map = nullptr;

        // Keep a reference to the original set_column to ensure the data remains valid
        ColumnPtr original_set_column = set_column;

        if (isNullableOrLowCardinalityNullable(set_element_type))
        {
            if (WhichDataType(set_element_type).isLowCardinality())
            {
                set_element_type = removeLowCardinality(set_element_type);
                transformed_set_columns[set_element_index] = set_column->convertToFullColumnIfLowCardinality();
            }

            set_element_type = removeNullable(set_element_type);

            // Obtain the nullable column without reassigning set_column immediately
            const auto * set_column_nullable = typeid_cast<const ColumnNullable *>(transformed_set_columns[set_element_index].get());
            if (!set_column_nullable)
                return false;

            const NullMap & null_map_data = set_column_nullable->getNullMapData();
            if (!null_map_data.empty())
                set_column_null_map = &null_map_data;

            ColumnPtr nested_column = set_column_nullable->getNestedColumnPtr();

            // Reassign set_column after we have obtained necessary references
            set_column = nested_column;
        }

        ColumnPtr nullable_set_column = castColumnAccurateOrNull({set_column, set_element_type, {}}, key_column_type);
        const auto * nullable_set_column_typed = typeid_cast<const ColumnNullable *>(nullable_set_column.get());
        if (!nullable_set_column_typed)
            return false;

        const NullMap & nullable_set_column_null_map = nullable_set_column_typed->getNullMapData();
        size_t nullable_set_column_null_map_size = nullable_set_column_null_map.size();

        IColumn::Filter filter(nullable_set_column_null_map_size);

        if (set_column_null_map)
        {
            for (size_t i = 0; i < nullable_set_column_null_map_size; ++i)
            {
                if (nullable_set_column_null_map_size < set_column_null_map->size())
                    filter[i] = (*set_column_null_map)[i] || !nullable_set_column_null_map[i];
                else
                    filter[i] = !nullable_set_column_null_map[i];
            }

            set_column = nullable_set_column_typed->filter(filter, 0);
        }
        else
        {
            for (size_t i = 0; i < nullable_set_column_null_map_size; ++i)
                filter[i] = !nullable_set_column_null_map[i];

            set_column = nullable_set_column_typed->getNestedColumn().filter(filter, 0);
        }

        transformed_set_columns[set_element_index] = std::move(set_column);
    }

    set_columns = std::move(transformed_set_columns);

    out.set_index = std::make_shared<MergeTreeSetIndex>(set_columns, std::move(indexes_mapping));

    /// When not all key columns are used or when there are multiple elements in
    /// the set, the atom's hyperrectangle is expanded to encompass the missing
    /// dimensions and any "gaps".
    if (indexes_mapping_size < set_types_size || out.set_index->size() > 1)
        relaxed = true;

    return true;
}


/** Allow to use two argument function with constant argument to be analyzed as a single argument function.
  * In other words, it performs "currying" (binding of arguments).
  * This is needed, for example, to support correct analysis of `toDate(time, 'UTC')`.
  */
class FunctionWithOptionalConstArg : public IFunctionBase
{
public:
    enum Kind
    {
        NO_CONST = 0,
        LEFT_CONST,
        RIGHT_CONST,
    };

    explicit FunctionWithOptionalConstArg(const FunctionBasePtr & func_) : func(func_) {}
    FunctionWithOptionalConstArg(const FunctionBasePtr & func_, const ColumnWithTypeAndName & const_arg_, Kind kind_)
        : func(func_), const_arg(const_arg_), kind(kind_)
    {
    }

    String getName() const override { return func->getName(); }

    const DataTypes & getArgumentTypes() const override { return func->getArgumentTypes(); }

    const DataTypePtr & getResultType() const override { return func->getResultType(); }

    ExecutableFunctionPtr prepare(const ColumnsWithTypeAndName & arguments) const override { return func->prepare(arguments); }

    ColumnPtr
    execute(const ColumnsWithTypeAndName & arguments, const DataTypePtr & result_type, size_t input_rows_count, bool dry_run) const override
    {
        if (kind == Kind::LEFT_CONST)
        {
            ColumnsWithTypeAndName new_arguments;
            new_arguments.reserve(arguments.size() + 1);
            new_arguments.push_back(const_arg);
            new_arguments.front().column = new_arguments.front().column->cloneResized(input_rows_count);
            for (const auto & arg : arguments)
                new_arguments.push_back(arg);
            return func->prepare(new_arguments)->execute(new_arguments, result_type, input_rows_count, dry_run);
        }
        if (kind == Kind::RIGHT_CONST)
        {
            auto new_arguments = arguments;
            new_arguments.push_back(const_arg);
            new_arguments.back().column = new_arguments.back().column->cloneResized(input_rows_count);
            return func->prepare(new_arguments)->execute(new_arguments, result_type, input_rows_count, dry_run);
        }
        return func->prepare(arguments)->execute(arguments, result_type, input_rows_count, dry_run);
    }

    bool isDeterministic() const override { return func->isDeterministic(); }

    bool isDeterministicInScopeOfQuery() const override { return func->isDeterministicInScopeOfQuery(); }

    bool hasInformationAboutMonotonicity() const override { return func->hasInformationAboutMonotonicity(); }

    bool isSuitableForShortCircuitArgumentsExecution(const DataTypesWithConstInfo & arguments) const override { return func->isSuitableForShortCircuitArgumentsExecution(arguments); }

    IFunctionBase::Monotonicity getMonotonicityForRange(const IDataType & type, const Field & left, const Field & right) const override
    {
        if (const auto * adaptor = typeid_cast<const FunctionToFunctionBaseAdaptor *>(func.get()))
        {
            if (dynamic_cast<FunctionDateOrDateTimeBase *>(adaptor->getFunction().get()) && kind == Kind::RIGHT_CONST)
            {
                auto time_zone = extractTimeZoneNameFromColumn(const_arg.column.get(), const_arg.name);

                const IDataType * type_ptr = &type;
                if (const auto * low_cardinality_type = typeid_cast<const DataTypeLowCardinality *>(type_ptr))
                    type_ptr = low_cardinality_type->getDictionaryType().get();

                if (type_ptr->isNullable())
                    type_ptr = static_cast<const DataTypeNullable &>(*type_ptr).getNestedType().get();

                DataTypePtr type_with_time_zone;
                if (typeid_cast<const DataTypeDateTime *>(type_ptr))
                    type_with_time_zone = std::make_shared<DataTypeDateTime>(time_zone);
                else if (const auto * dt64 = typeid_cast<const DataTypeDateTime64 *>(type_ptr))
                    type_with_time_zone = std::make_shared<DataTypeDateTime64>(dt64->getScale(), time_zone);
                else
                    return {}; /// In case we will have other types with time zone

                return func->getMonotonicityForRange(*type_with_time_zone, left, right);
            }
        }
        return func->getMonotonicityForRange(type, left, right);
    }

    Kind getKind() const { return kind; }
    const ColumnWithTypeAndName & getConstArg() const { return const_arg; }

private:
    FunctionBasePtr func;
    ColumnWithTypeAndName const_arg;
    Kind kind = Kind::NO_CONST;
};

DataTypePtr getArgumentTypeOfMonotonicFunction(const IFunctionBase & func)
{
    const auto & arg_types = func.getArgumentTypes();
    if (const auto * func_ptr = typeid_cast<const FunctionWithOptionalConstArg *>(&func))
    {
        if (func_ptr->getKind() == FunctionWithOptionalConstArg::Kind::LEFT_CONST)
            return arg_types.at(1);
    }

    return arg_types.at(0);
}


bool KeyCondition::isKeyPossiblyWrappedByMonotonicFunctions(
    const RPNBuilderTreeNode & node,
    size_t & out_key_column_num,
    std::optional<size_t> & out_argument_num_of_space_filling_curve,
    DataTypePtr & out_key_res_column_type,
    MonotonicFunctionsChain & out_functions_chain,
    bool assume_function_monotonicity)
{
    std::vector<RPNBuilderFunctionTreeNode> chain_not_tested_for_monotonicity;
    DataTypePtr key_column_type;

    if (!isKeyPossiblyWrappedByMonotonicFunctionsImpl(
        node, out_key_column_num, out_argument_num_of_space_filling_curve, key_column_type, chain_not_tested_for_monotonicity))
        return false;

    for (auto it = chain_not_tested_for_monotonicity.rbegin(); it != chain_not_tested_for_monotonicity.rend(); ++it)
    {
        auto function = *it;
        auto func_builder = FunctionFactory::instance().tryGet(function.getFunctionName(), node.getTreeContext().getQueryContext());
        if (!func_builder)
            return false;
        ColumnsWithTypeAndName arguments;
        ColumnWithTypeAndName const_arg;
        FunctionWithOptionalConstArg::Kind kind = FunctionWithOptionalConstArg::Kind::NO_CONST;
        if (function.getArgumentsSize() == 2)
        {
            if (function.getArgumentAt(0).isConstant())
            {
                const_arg = function.getArgumentAt(0).getConstantColumn();
                arguments.push_back(const_arg);
                arguments.push_back({ nullptr, key_column_type, "" });
                kind = FunctionWithOptionalConstArg::Kind::LEFT_CONST;
            }
            else if (function.getArgumentAt(1).isConstant())
            {
                arguments.push_back({ nullptr, key_column_type, "" });
                const_arg = function.getArgumentAt(1).getConstantColumn();
                arguments.push_back(const_arg);
                kind = FunctionWithOptionalConstArg::Kind::RIGHT_CONST;
            }

            /// If constant arg of binary operator is NULL, there will be no monotonicity.
            if (const_arg.column->isNullAt(0))
                return false;
        }
        else
            arguments.push_back({ nullptr, key_column_type, "" });
        auto func = func_builder->build(arguments);

        if (!func || !func->isDeterministicInScopeOfQuery() || (!assume_function_monotonicity && !func->hasInformationAboutMonotonicity()))
            return false;

        if (!isFunctionReallyMonotonic(*func, *key_column_type))
            return false;

        key_column_type = func->getResultType();
        if (kind == FunctionWithOptionalConstArg::Kind::NO_CONST)
            out_functions_chain.push_back(func);
        else
            out_functions_chain.push_back(std::make_shared<FunctionWithOptionalConstArg>(func, const_arg, kind));
    }

    out_key_res_column_type = key_column_type;

    return true;
}

bool KeyCondition::isKeyPossiblyWrappedByMonotonicFunctionsImpl(
    const RPNBuilderTreeNode & node,
    size_t & out_key_column_num,
    std::optional<size_t> & out_argument_num_of_space_filling_curve,
    DataTypePtr & out_key_column_type,
    std::vector<RPNBuilderFunctionTreeNode> & out_functions_chain)
{
    /** By itself, the key column can be a functional expression. for example, `intHash32(UserID)`.
      * Therefore, use the full name of the expression for search.
      */
    const auto & sample_block = key_expr->getSampleBlock();

    /// Key columns should use canonical names for the index analysis.
    String name = node.getColumnName();

    if (array_joined_column_names.contains(name))
        return false;

    auto it = key_columns.find(name);
    if (key_columns.end() != it)
    {
        out_key_column_num = it->second;
        out_key_column_type = sample_block.getByName(name).type;
        return true;
    }

    /** The case of space-filling curves.
      * When the node is not a key column (e.g. mortonEncode(x, y))
      * but one of the arguments of a key column (e.g. x or y).
      *
      * For example, the table has ORDER BY mortonEncode(x, y)
      * and query has WHERE x >= 10 AND x < 15 AND y > 20 AND y <= 25
      */
    for (const auto & curve : key_space_filling_curves)
    {
        for (size_t i = 0, size = curve.arguments.size(); i < size; ++i)
        {
            if (curve.arguments[i] == name)
            {
                out_key_column_num = curve.key_column_pos;
                out_argument_num_of_space_filling_curve = i;
                out_key_column_type = sample_block.getByName(name).type;
                return true;
            }
        }
    }

    if (node.isFunction())
    {
        auto function_node = node.toFunctionNode();

        size_t arguments_size = function_node.getArgumentsSize();
        if (arguments_size > 2 || arguments_size == 0)
            return false;

        out_functions_chain.push_back(function_node);

        bool result = false;
        if (arguments_size == 2)
        {
            if (function_node.getArgumentAt(0).isConstant())
            {
                result = isKeyPossiblyWrappedByMonotonicFunctionsImpl(
                    function_node.getArgumentAt(1),
                    out_key_column_num,
                    out_argument_num_of_space_filling_curve,
                    out_key_column_type,
                    out_functions_chain);
            }
            else if (function_node.getArgumentAt(1).isConstant())
            {
                result = isKeyPossiblyWrappedByMonotonicFunctionsImpl(
                    function_node.getArgumentAt(0),
                    out_key_column_num,
                    out_argument_num_of_space_filling_curve,
                    out_key_column_type,
                    out_functions_chain);
            }
        }
        else
        {
            result = isKeyPossiblyWrappedByMonotonicFunctionsImpl(
                function_node.getArgumentAt(0),
                out_key_column_num,
                out_argument_num_of_space_filling_curve,
                out_key_column_type,
                out_functions_chain);
        }

        return result;
    }

    return false;
}

/** When table's key has expression with these functions from a column,
  * and when a column in a query is compared with a constant, such as:
  * CREATE TABLE (x String) ORDER BY toDate(x)
  * SELECT ... WHERE x LIKE 'Hello%'
  * we want to apply the function to the constant for index analysis,
  * but should modify it to pass on un-parsable values.
  */
static std::set<std::string_view> date_time_parsing_functions = {
    "toDate",
    "toDate32",
    "toDateTime",
    "toDateTime64",
    "parseDateTimeBestEffort",
    "parseDateTimeBestEffortUS",
    "parseDateTime32BestEffort",
    "parseDateTime64BestEffort",
    "parseDateTime",
    "parseDateTimeInJodaSyntax",
};

/** The key functional expression constraint may be inferred from a plain column in the expression.
  * For example, if the key contains `toStartOfHour(Timestamp)` and query contains `WHERE Timestamp >= now()`,
  * it can be assumed that if `toStartOfHour()` is monotonic on [now(), inf), the `toStartOfHour(Timestamp) >= toStartOfHour(now())`
  * condition also holds, so the index may be used to select only parts satisfying this condition.
  *
  * To check the assumption, we'd need to assert that the inverse function to this transformation is also monotonic, however the
  * inversion isn't exported (or even viable for not strictly monotonic functions such as `toStartOfHour()`).
  * Instead, we can qualify only functions that do not transform the range (for example rounding),
  * which while not strictly monotonic, are monotonic everywhere on the input range.
  */
bool KeyCondition::extractMonotonicFunctionsChainFromKey(
    ContextPtr context,
    const String & expr_name,
    size_t & out_key_column_num,
    DataTypePtr & out_key_column_type,
    MonotonicFunctionsChain & out_functions_chain,
    std::function<bool(const IFunctionBase &, const IDataType &)> always_monotonic) const
{
    const auto & sample_block = key_expr->getSampleBlock();

    for (const auto & node : key_expr->getNodes())
    {
        auto it = key_columns.find(node.result_name);
        if (it != key_columns.end())
        {
            std::stack<const ActionsDAG::Node *> chain;

            const auto * cur_node = &node;
            bool is_valid_chain = true;

            while (is_valid_chain)
            {
                if (cur_node->result_name == expr_name)
                    break;

                chain.push(cur_node);

                if (cur_node->type == ActionsDAG::ActionType::FUNCTION && cur_node->children.size() <= 2)
                {
                    is_valid_chain = always_monotonic(*cur_node->function_base, *cur_node->result_type);

                    const ActionsDAG::Node * next_node = nullptr;
                    for (const auto * arg : cur_node->children)
                    {
                        if (arg->column && isColumnConst(*arg->column))
                            continue;

                        if (next_node)
                            is_valid_chain = false;

                        next_node = arg;
                    }

                    if (!next_node)
                        is_valid_chain = false;

                    cur_node = next_node;
                }
                else if (cur_node->type == ActionsDAG::ActionType::ALIAS)
                    cur_node = cur_node->children.front();
                else
                    is_valid_chain = false;
            }

            if (is_valid_chain)
            {
                while (!chain.empty())
                {
                    const auto * func = chain.top();
                    chain.pop();

                    if (func->type != ActionsDAG::ActionType::FUNCTION)
                        continue;

                    auto func_name = func->function_base->getName();
                    auto func_base = func->function_base;

                    ColumnsWithTypeAndName arguments;
                    ColumnWithTypeAndName const_arg;
                    FunctionWithOptionalConstArg::Kind kind = FunctionWithOptionalConstArg::Kind::NO_CONST;

                    if (date_time_parsing_functions.contains(func_name))
                    {
                        const auto & arg_types = func_base->getArgumentTypes();
                        if (!arg_types.empty() && isStringOrFixedString(arg_types[0]))
                            func_name = func_name + "OrNull";
                    }

                    auto func_builder = FunctionFactory::instance().tryGet(func_name, context);

                    if (func->children.size() == 1)
                    {
                        arguments.push_back({nullptr, removeLowCardinality(func->children[0]->result_type), ""});
                    }
                    else if (func->children.size() == 2)
                    {
                        const auto * left = func->children[0];
                        const auto * right = func->children[1];
                        if (left->column && isColumnConst(*left->column))
                        {
                            const_arg = {left->result_type->createColumnConst(0, (*left->column)[0]), left->result_type, ""};
                            arguments.push_back(const_arg);
                            arguments.push_back({nullptr, removeLowCardinality(right->result_type), ""});
                            kind = FunctionWithOptionalConstArg::Kind::LEFT_CONST;
                        }
                        else
                        {
                            const_arg = {right->result_type->createColumnConst(0, (*right->column)[0]), right->result_type, ""};
                            arguments.push_back({nullptr, removeLowCardinality(left->result_type), ""});
                            arguments.push_back(const_arg);
                            kind = FunctionWithOptionalConstArg::Kind::RIGHT_CONST;
                        }
                    }

                    auto out_func = func_builder->build(arguments);
                    if (kind == FunctionWithOptionalConstArg::Kind::NO_CONST)
                        out_functions_chain.push_back(out_func);
                    else
                        out_functions_chain.push_back(std::make_shared<FunctionWithOptionalConstArg>(out_func, const_arg, kind));
                }

                out_key_column_num = it->second;
                out_key_column_type = sample_block.getByName(it->first).type;
                return true;
            }
        }
    }

    return false;
}

bool KeyCondition::canSetValuesBeWrappedByFunctions(
    const RPNBuilderTreeNode & node,
    size_t & out_key_column_num,
    DataTypePtr & out_key_res_column_type,
    MonotonicFunctionsChain & out_functions_chain)
{
    // Checking if column name matches any of key subexpressions
    String expr_name = node.getColumnName();

    if (array_joined_column_names.contains(expr_name))
        return false;

    if (!key_subexpr_names.contains(expr_name))
    {
        expr_name = node.getColumnNameWithModuloLegacy();

        if (!key_subexpr_names.contains(expr_name))
            return false;
    }

    return extractMonotonicFunctionsChainFromKey(
        node.getTreeContext().getQueryContext(),
        expr_name,
        out_key_column_num,
        out_key_res_column_type,
        out_functions_chain,
        [](const IFunctionBase & func, const IDataType &)
        {
            return func.isDeterministic();
        });
}

struct KeyCondition::RPNElement::Polygon
{
    using PointT = boost::geometry::model::d2::point_xy<Float64>;
    using PolygonT = boost::geometry::model::polygon<PointT>;
    PolygonT data;
};

KeyCondition::RPNElement::RPNElement()
    : polygon(std::make_shared<Polygon>())
{
}

KeyCondition::RPNElement::RPNElement(Function function_)
    : function(function_)
    , polygon(std::make_shared<Polygon>())
{
}

KeyCondition::RPNElement::RPNElement(Function function_, size_t key_column_)
    : function(function_)
    , key_column(key_column_)
    , polygon(std::make_shared<Polygon>())
{
}

KeyCondition::RPNElement::RPNElement(Function function_, size_t key_column_, const Range & range_)
    : function(function_)
    , range(range_)
    , key_column(key_column_)
    , polygon(std::make_shared<Polygon>())
{
}

static void castValueToType(const DataTypePtr & desired_type, Field & src_value, const DataTypePtr & src_type, const String & node_column_name)
{
    try
    {
        src_value = convertFieldToType(src_value, *desired_type, src_type.get());
    }
    catch (...)
    {
        throw Exception(ErrorCodes::BAD_TYPE_OF_FIELD, "Key expression contains comparison between inconvertible types: "
            "{} and {} inside {}", desired_type->getName(), src_type->getName(), node_column_name);
    }
}


bool KeyCondition::extractAtomFromTree(const RPNBuilderTreeNode & node, RPNElement & out)
{
    const auto * node_dag = node.getDAGNode();
    if (node_dag && node_dag->result_type->equals(DataTypeNullable(std::make_shared<DataTypeNothing>())))
    {
        /// If the inferred result type is Nullable(Nothing) at the query analysis stage,
        /// we don't analyze this node further as its condition will always be false.
        out.function = RPNElement::ALWAYS_FALSE;
        return true;
    }

    /** Functions < > = != <= >= in `notIn` isNull isNotNull, where one argument is a constant, and the other is one of columns of key,
      *  or itself, wrapped in a chain of possibly-monotonic functions,
      *  (for example, if the table has ORDER BY time, we will check the conditions like
      *   toDate(time) = '2023-10-14', toMonth(time) = 12, etc)
      *  or any of arguments of a space-filling curve function if it is in the key,
      *  (for example, if the table has ORDER BY mortonEncode(x, y), we will check the conditions like x > c, y <= c, etc.)
      *  or constant expression - number
      *  (for example x AND 0)
      */
    Field const_value;
    DataTypePtr const_type;
    if (node.isFunction())
    {
        auto func = node.toFunctionNode();
        size_t num_args = func.getArgumentsSize();

        /// Type of expression containing key column
        DataTypePtr key_expr_type;

        /// Number of a key column (inside key_column_names array)
        size_t key_column_num = -1;

        /// For example, if the key is mortonEncode(x, y), and the atom is x, then the argument num is 0.
        std::optional<size_t> argument_num_of_space_filling_curve;

        MonotonicFunctionsChain chain;
        std::string func_name = func.getFunctionName();

        if (atom_map.find(func_name) == std::end(atom_map))
            return false;

        auto analyze_point_in_polygon = [&, this]() -> bool
        {
            /// pointInPolygon((x, y), [(0, 0), (8, 4), (5, 8), (0, 2)])
            if (func.getArgumentAt(0).tryGetConstant(const_value, const_type))
                return false;
            if (!func.getArgumentAt(1).tryGetConstant(const_value, const_type))
                return false;

            const auto atom_it = atom_map.find(func_name);

            /// Analyze (x, y)
            RPNElement::MultiColumnsFunctionDescription column_desc;
            column_desc.function_name = func_name;

            /// TODO: support index analysis for first argument of Point/Tuple type.
            if (!func.getArgumentAt(0).isFunction())
                return false;

            auto first_argument = func.getArgumentAt(0).toFunctionNode();
            if (first_argument.getArgumentsSize() != 2 || first_argument.getFunctionName() != "tuple")
                return false;

            for (size_t i = 0; i < 2; ++i)
            {
                auto name = first_argument.getArgumentAt(i).getColumnName();
                auto it = key_columns.find(name);
                if (it == key_columns.end())
                    return false;
                column_desc.key_columns.push_back(name);
                column_desc.key_column_positions.push_back(key_columns[name]);
            }
            out.point_in_polygon_column_description = column_desc;

            /// Analyze [(0, 0), (8, 4), (5, 8), (0, 2)]
            chassert(WhichDataType(const_type).isArray());
            for (const auto & elem : const_value.safeGet<Array>())
            {
                if (elem.getType() != Field::Types::Tuple)
                    return false;

                const auto & elem_tuple = elem.safeGet<Tuple>();
                if (elem_tuple.size() != 2)
                    return false;

                auto x = applyVisitor(FieldVisitorConvertToNumber<Float64>(), elem_tuple[0]);
                auto y = applyVisitor(FieldVisitorConvertToNumber<Float64>(), elem_tuple[1]);
                out.polygon->data.outer().push_back({x, y});
            }
            boost::geometry::correct(out.polygon->data);
            return atom_it->second(out, const_value);
        };

        if (always_relaxed_atom_functions.contains(func_name))
            relaxed = true;

        bool allow_constant_transformation = !no_relaxed_atom_functions.contains(func_name);
        if (num_args == 1)
        {
            if (!(isKeyPossiblyWrappedByMonotonicFunctions(
                func.getArgumentAt(0), key_column_num, argument_num_of_space_filling_curve, key_expr_type, chain)))
                return false;

            if (key_column_num == static_cast<size_t>(-1))
                throw Exception(ErrorCodes::LOGICAL_ERROR, "`key_column_num` wasn't initialized. It is a bug.");
        }
        else if (num_args == 2)
        {
            size_t key_arg_pos;           /// Position of argument with key column (non-const argument)
            bool is_set_const = false;
            bool is_constant_transformed = false;

            if (functionIsInOrGlobalInOperator(func_name))
            {
                if (tryPrepareSetIndex(func, out, key_column_num, allow_constant_transformation, is_constant_transformed))
                {
                    key_arg_pos = 0;
                    is_set_const = true;
                }
                else
                    return false;
            }
            else if (func_name == "pointInPolygon")
            {
                /// Case1 no holes in polygon
                return analyze_point_in_polygon();
            }
            else if (func.getArgumentAt(1).tryGetConstant(const_value, const_type))
            {
                /// If the const operand is null, the atom will be always false
                if (const_value.isNull())
                {
                    out.function = RPNElement::ALWAYS_FALSE;
                    return true;
                }

                if (isKeyPossiblyWrappedByMonotonicFunctions(
                        func.getArgumentAt(0),
                        key_column_num,
                        argument_num_of_space_filling_curve,
                        key_expr_type,
                        chain,
                        single_point && func_name == "equals"))
                {
                    key_arg_pos = 0;
                }
                else if (
                    allow_constant_transformation
                    && canConstantBeWrappedByMonotonicFunctions(
                        func.getArgumentAt(0), key_column_num, key_expr_type, const_value, const_type))
                {
                    key_arg_pos = 0;
                    is_constant_transformed = true;
                }
                else if (
                    single_point && func_name == "equals"
                    && canConstantBeWrappedByFunctions(func.getArgumentAt(0), key_column_num, key_expr_type, const_value, const_type))
                {
                    key_arg_pos = 0;
                    is_constant_transformed = true;
                }
                else
                    return false;
            }
            else if (func.getArgumentAt(0).tryGetConstant(const_value, const_type))
            {
                /// If the const operand is null, the atom will be always false
                if (const_value.isNull())
                {
                    out.function = RPNElement::ALWAYS_FALSE;
                    return true;
                }

                if (isKeyPossiblyWrappedByMonotonicFunctions(
                        func.getArgumentAt(1),
                        key_column_num,
                        argument_num_of_space_filling_curve,
                        key_expr_type,
                        chain,
                        single_point && func_name == "equals"))
                {
                    key_arg_pos = 1;
                }
                else if (
                    allow_constant_transformation
                    && canConstantBeWrappedByMonotonicFunctions(
                        func.getArgumentAt(1), key_column_num, key_expr_type, const_value, const_type))
                {
                    key_arg_pos = 1;
                    is_constant_transformed = true;
                }
                else if (
                    single_point && func_name == "equals"
                    && canConstantBeWrappedByFunctions(func.getArgumentAt(1), key_column_num, key_expr_type, const_value, const_type))
                {
                    key_arg_pos = 0;
                    is_constant_transformed = true;
                }
                else
                    return false;
            }
            else
                return false;

            if (key_column_num == static_cast<size_t>(-1))
                throw Exception(ErrorCodes::LOGICAL_ERROR, "`key_column_num` wasn't initialized. It is a bug.");

            /// Replace <const> <sign> <data> on to <data> <-sign> <const>
            if (key_arg_pos == 1)
            {
                if (func_name == "less")
                    func_name = "greater";
                else if (func_name == "greater")
                    func_name = "less";
                else if (func_name == "greaterOrEquals")
                    func_name = "lessOrEquals";
                else if (func_name == "lessOrEquals")
                    func_name = "greaterOrEquals";
                else if (func_name == "in" || func_name == "notIn" ||
                         func_name == "like" || func_name == "notLike" ||
                         func_name == "ilike" || func_name == "notILike" ||
                         func_name == "startsWith" || func_name == "match")
                {
                    /// "const IN data_column" doesn't make sense (unlike "data_column IN const")
                    return false;
                }
            }

            key_expr_type = recursiveRemoveLowCardinality(key_expr_type);
            DataTypePtr key_expr_type_not_null;
            bool key_expr_type_is_nullable = false;
            if (const auto * nullable_type = typeid_cast<const DataTypeNullable *>(key_expr_type.get()))
            {
                key_expr_type_is_nullable = true;
                key_expr_type_not_null = nullable_type->getNestedType();
            }
            else
                key_expr_type_not_null = key_expr_type;

            bool cast_not_needed = is_set_const /// Set args are already cast inside Set::createFromAST
                || ((isNativeInteger(key_expr_type_not_null) || isDateTime(key_expr_type_not_null))
                    && (isNativeInteger(const_type) || isDateTime(const_type))); /// Native integers and DateTime are accurately compared without cast.

            if (!cast_not_needed && !key_expr_type_not_null->equals(*const_type))
            {
                if (const_value.getType() == Field::Types::String)
                {
                    const_value = convertFieldToType(const_value, *key_expr_type_not_null);
                    if (const_value.isNull())
                        return false;
                    // No need to set is_constant_transformed because we're doing exact conversion
                }
                else
                {
                    DataTypePtr common_type = tryGetLeastSupertype(DataTypes{key_expr_type_not_null, const_type});
                    if (!common_type)
                        return false;

                    if (!const_type->equals(*common_type))
                    {
                        castValueToType(common_type, const_value, const_type, node.getColumnName());

                        // Need to set is_constant_transformed unless we're doing exact conversion
                        if (!key_expr_type_not_null->equals(*common_type))
                            is_constant_transformed = true;
                    }
                    if (!key_expr_type_not_null->equals(*common_type))
                    {
                        auto common_type_maybe_nullable = (key_expr_type_is_nullable && !common_type->isNullable())
                            ? DataTypePtr(std::make_shared<DataTypeNullable>(common_type))
                            : common_type;

                        auto func_cast = createInternalCast({key_expr_type, {}}, common_type_maybe_nullable, CastType::nonAccurate, {});

                        /// If we know the given range only contains one value, then we treat all functions as positive monotonic.
                        if (!single_point && !func_cast->hasInformationAboutMonotonicity())
                            return false;
                        chain.push_back(func_cast);
                    }
                }
            }

            /// Transformed constant must weaken the condition, for example "x > 5" must weaken to "round(x) >= 5"
            if (is_constant_transformed)
            {
                if (func_name == "less")
                    func_name = "lessOrEquals";
                else if (func_name == "greater")
                    func_name = "greaterOrEquals";

                relaxed = true;
            }

        }
        else
        {
            if (func_name == "pointInPolygon")
            {
                /// Case2 has holes in polygon, when checking skip index, the hole will be ignored.
                return analyze_point_in_polygon();
            }

            return false;
        }

        const auto atom_it = atom_map.find(func_name);

        out.key_column = key_column_num;
        out.monotonic_functions_chain = std::move(chain);
        out.argument_num_of_space_filling_curve = argument_num_of_space_filling_curve;

        return atom_it->second(out, const_value);
    }
    if (node.tryGetConstant(const_value, const_type))
    {
        /// For cases where it says, for example, `WHERE 0 AND something`

        if (const_value.getType() == Field::Types::UInt64)
        {
            out.function = const_value.safeGet<UInt64>() ? RPNElement::ALWAYS_TRUE : RPNElement::ALWAYS_FALSE;
            return true;
        }
        if (const_value.getType() == Field::Types::Int64)
        {
            out.function = const_value.safeGet<Int64>() ? RPNElement::ALWAYS_TRUE : RPNElement::ALWAYS_FALSE;
            return true;
        }
        if (const_value.getType() == Field::Types::Float64)
        {
            out.function = const_value.safeGet<Float64>() != 0.0 ? RPNElement::ALWAYS_TRUE : RPNElement::ALWAYS_FALSE;
            return true;
        }
    }
    return false;
}


void KeyCondition::findHyperrectanglesForArgumentsOfSpaceFillingCurves()
{
    /// Traverse chains of AND with conditions on arguments of a space filling curve, and construct hyperrectangles from them.
    /// For example, a chain:
    ///   x >= 10 AND x <= 20 AND y >= 20 AND y <= 30
    /// will be transformed to a single atom:
    ///   args in [10, 20] × [20, 30]

    RPN new_rpn;
    new_rpn.reserve(rpn.size());

    auto num_arguments_of_a_curve = [&](size_t key_column_pos)
    {
        for (const auto & curve : key_space_filling_curves)
            if (curve.key_column_pos == key_column_pos)
                return curve.arguments.size();
        return 0uz;
    };

    for (const auto & elem : rpn)
    {
        if (elem.function == RPNElement::FUNCTION_IN_RANGE && elem.argument_num_of_space_filling_curve.has_value())
        {
            /// A range of an argument of a space-filling curve

            size_t arg_num = *elem.argument_num_of_space_filling_curve;
            size_t curve_total_args = num_arguments_of_a_curve(elem.key_column);

            if (!curve_total_args)
            {
                /// If we didn't find a space-filling curve - replace the condition to unknown.
                new_rpn.emplace_back();
                continue;
            }

            chassert(arg_num < curve_total_args);

            /// Replace the condition to a hyperrectangle

            Hyperrectangle hyperrectangle(curve_total_args, Range::createWholeUniverseWithoutNull());
            hyperrectangle[arg_num] = elem.range;

            RPNElement collapsed_elem;
            collapsed_elem.function = RPNElement::FUNCTION_ARGS_IN_HYPERRECTANGLE;
            collapsed_elem.key_column = elem.key_column;
            collapsed_elem.space_filling_curve_args_hyperrectangle = std::move(hyperrectangle);

            new_rpn.push_back(std::move(collapsed_elem));
            continue;
        }
        if (elem.function == RPNElement::FUNCTION_AND && new_rpn.size() >= 2)
        {
            /// AND of two conditions

            const auto & cond1 = new_rpn[new_rpn.size() - 2];
            const auto & cond2 = new_rpn[new_rpn.size() - 1];

            /// Related to the same column of the key, represented by a space-filling curve

            if (cond1.key_column == cond2.key_column && cond1.function == RPNElement::FUNCTION_ARGS_IN_HYPERRECTANGLE
                && cond2.function == RPNElement::FUNCTION_ARGS_IN_HYPERRECTANGLE)
            {
                /// Intersect these two conditions (applying AND)

                RPNElement collapsed_elem;
                collapsed_elem.function = RPNElement::FUNCTION_ARGS_IN_HYPERRECTANGLE;
                collapsed_elem.key_column = cond1.key_column;
                collapsed_elem.space_filling_curve_args_hyperrectangle
                    = intersect(cond1.space_filling_curve_args_hyperrectangle, cond2.space_filling_curve_args_hyperrectangle);

                /// Replace the AND operation with its arguments to the collapsed condition

                new_rpn.pop_back();
                new_rpn.pop_back();
                new_rpn.push_back(std::move(collapsed_elem));
                continue;
            }
        }

        new_rpn.push_back(elem);
    }

    rpn = std::move(new_rpn);
}


String KeyCondition::toString() const
{
    String res;
    for (size_t i = 0; i < rpn.size(); ++i)
    {
        if (i)
            res += ", ";
        res += rpn[i].toString();
    }
    return res;
}

KeyCondition::Description KeyCondition::getDescription() const
{
    /// This code may seem to be too difficult.
    /// Here we want to convert RPN back to tree, and also simplify some logical expressions like `and(x, true) -> x`.
    Description description;

    /// That's a binary tree. Explicit.
    /// Build and optimize it simultaneously.
    struct Node
    {
        enum class Type : uint8_t
        {
            /// Leaf, which is RPNElement.
            Leaf,
            /// Leafs, which are logical constants.
            True,
            False,
            /// Binary operators.
            And,
            Or,
        };

        Type type{};

        /// Only for Leaf
        const RPNElement * element = nullptr;
        /// This means that logical NOT is applied to leaf.
        bool negate = false;

        std::unique_ptr<Node> left = nullptr;
        std::unique_ptr<Node> right = nullptr;
    };

    /// The algorithm is the same as in KeyCondition::checkInHyperrectangle
    /// We build a pair of trees on stack. For checking if key condition may be true, and if it may be false.
    /// We need only `can_be_true` in result.
    struct Frame
    {
        std::unique_ptr<Node> can_be_true;
        std::unique_ptr<Node> can_be_false;
    };

    /// Combine two subtrees using logical operator.
    auto combine = [](std::unique_ptr<Node> left, std::unique_ptr<Node> right, Node::Type type)
    {
        /// Simplify operators with for one constant condition.

        if (type == Node::Type::And)
        {
            /// false AND right
            if (left->type == Node::Type::False)
                return left;

            /// left AND false
            if (right->type == Node::Type::False)
                return right;

            /// true AND right
            if (left->type == Node::Type::True)
                return right;

            /// left AND true
            if (right->type == Node::Type::True)
                return left;
        }

        if (type == Node::Type::Or)
        {
            /// false OR right
            if (left->type == Node::Type::False)
                return right;

            /// left OR false
            if (right->type == Node::Type::False)
                return left;

            /// true OR right
            if (left->type == Node::Type::True)
                return left;

            /// left OR true
            if (right->type == Node::Type::True)
                return right;
        }

        return std::make_unique<Node>(Node{
                .type = type,
                .left = std::move(left),
                .right = std::move(right)
            });
    };

    std::vector<Frame> rpn_stack;
    for (const auto & element : rpn)
    {
        if (element.function == RPNElement::FUNCTION_UNKNOWN)
        {
            auto can_be_true = std::make_unique<Node>(Node{.type = Node::Type::True});
            auto can_be_false = std::make_unique<Node>(Node{.type = Node::Type::True});
            rpn_stack.emplace_back(Frame{.can_be_true = std::move(can_be_true), .can_be_false = std::move(can_be_false)});
        }
        else if (
               element.function == RPNElement::FUNCTION_IN_RANGE
            || element.function == RPNElement::FUNCTION_NOT_IN_RANGE
            || element.function == RPNElement::FUNCTION_IS_NULL
            || element.function == RPNElement::FUNCTION_IS_NOT_NULL
            || element.function == RPNElement::FUNCTION_IN_SET
            || element.function == RPNElement::FUNCTION_NOT_IN_SET
            || element.function == RPNElement::FUNCTION_ARGS_IN_HYPERRECTANGLE)
        {
            auto can_be_true = std::make_unique<Node>(Node{.type = Node::Type::Leaf, .element = &element, .negate = false});
            auto can_be_false = std::make_unique<Node>(Node{.type = Node::Type::Leaf, .element = &element, .negate = true});
            rpn_stack.emplace_back(Frame{.can_be_true = std::move(can_be_true), .can_be_false = std::move(can_be_false)});
        }
        else if (element.function == RPNElement::FUNCTION_NOT)
        {
            assert(!rpn_stack.empty());

            std::swap(rpn_stack.back().can_be_true, rpn_stack.back().can_be_false);
        }
        else if (element.function == RPNElement::FUNCTION_AND)
        {
            assert(!rpn_stack.empty());
            auto arg1 = std::move(rpn_stack.back());

            rpn_stack.pop_back();

            assert(!rpn_stack.empty());
            auto arg2 = std::move(rpn_stack.back());

            Frame frame;
            frame.can_be_true = combine(std::move(arg1.can_be_true), std::move(arg2.can_be_true), Node::Type::And);
            frame.can_be_false = combine(std::move(arg1.can_be_false), std::move(arg2.can_be_false), Node::Type::Or);

            rpn_stack.back() = std::move(frame);
        }
        else if (element.function == RPNElement::FUNCTION_OR)
        {
            assert(!rpn_stack.empty());
            auto arg1 = std::move(rpn_stack.back());

            rpn_stack.pop_back();

            assert(!rpn_stack.empty());
            auto arg2 = std::move(rpn_stack.back());

            Frame frame;
            frame.can_be_true = combine(std::move(arg1.can_be_true), std::move(arg2.can_be_true), Node::Type::Or);
            frame.can_be_false = combine(std::move(arg1.can_be_false), std::move(arg2.can_be_false), Node::Type::And);

            rpn_stack.back() = std::move(frame);
        }
        else if (element.function == RPNElement::ALWAYS_FALSE)
        {
            auto can_be_true = std::make_unique<Node>(Node{.type = Node::Type::False});
            auto can_be_false = std::make_unique<Node>(Node{.type = Node::Type::True});

            rpn_stack.emplace_back(Frame{.can_be_true = std::move(can_be_true), .can_be_false = std::move(can_be_false)});
        }
        else if (element.function == RPNElement::ALWAYS_TRUE)
        {
            auto can_be_true = std::make_unique<Node>(Node{.type = Node::Type::True});
            auto can_be_false = std::make_unique<Node>(Node{.type = Node::Type::False});
            rpn_stack.emplace_back(Frame{.can_be_true = std::move(can_be_true), .can_be_false = std::move(can_be_false)});
        }
        else
            throw Exception(ErrorCodes::LOGICAL_ERROR, "Unexpected function type in KeyCondition::RPNElement");
    }

    if (rpn_stack.size() != 1)
        throw Exception(ErrorCodes::LOGICAL_ERROR, "Unexpected stack size in KeyCondition::getDescription");

    std::vector<String> key_names(key_columns.size());
    std::vector<bool> is_key_used(key_columns.size(), false);

    for (const auto & key : key_columns)
        key_names[key.second] = key.first;

    WriteBufferFromOwnString buf;

    std::function<void(const Node *)> describe;
    describe = [&describe, &key_names, &is_key_used, &buf](const Node * node)
    {
        switch (node->type)
        {
            case Node::Type::Leaf:
            {
                is_key_used[node->element->key_column] = true;

                /// Note: for condition with double negation, like `not(x not in set)`,
                /// we can replace it to `x in set` here.
                /// But I won't do it, because `cloneASTWithInversionPushDown` already push down `not`.
                /// So, this seem to be impossible for `can_be_true` tree.
                if (node->negate)
                    buf << "not(";
                buf << node->element->toString(key_names[node->element->key_column], true);
                if (node->negate)
                    buf << ")";
                break;
            }
            case Node::Type::True:
                buf << "true";
                break;
            case Node::Type::False:
                buf << "false";
                break;
            case Node::Type::And:
                buf << "and(";
                describe(node->left.get());
                buf << ", ";
                describe(node->right.get());
                buf << ")";
                break;
            case Node::Type::Or:
                buf << "or(";
                describe(node->left.get());
                buf << ", ";
                describe(node->right.get());
                buf << ")";
                break;
        }
    };

    describe(rpn_stack.front().can_be_true.get());
    description.condition = std::move(buf.str());

    for (size_t i = 0; i < key_names.size(); ++i)
        if (is_key_used[i])
            description.used_keys.emplace_back(key_names[i]);

    return description;
}

/** Index is the value of key every `index_granularity` rows.
  * This value is called a "mark". That is, the index consists of marks.
  *
  * The key is the tuple.
  * The data is sorted by key in the sense of lexicographic order over tuples.
  *
  * A pair of marks specifies a segment with respect to the order over the tuples.
  * Denote it like this: [ x1 y1 z1 .. x2 y2 z2 ],
  *  where x1 y1 z1 - tuple - value of key in left border of segment;
  *        x2 y2 z2 - tuple - value of key in right boundary of segment.
  * In this section there are data between these marks.
  *
  * Or, the last mark specifies the range open on the right: [ a b c .. + inf )
  *
  * The set of all possible tuples can be considered as an n-dimensional space, where n is the size of the tuple.
  * A range of tuples specifies some subset of this space.
  *
  * Hyperrectangles will be the subrange of an n-dimensional space that is a direct product of one-dimensional ranges.
  * In this case, the one-dimensional range can be:
  * a point, a segment, an open interval, a half-open interval;
  * unlimited on the left, unlimited on the right ...
  *
  * The range of tuples can always be represented as a combination (union) of hyperrectangles.
  * For example, the range [ x1 y1 .. x2 y2 ] given x1 != x2 is equal to the union of the following three hyperrectangles:
  * [x1]       × [y1 .. +inf)
  * (x1 .. x2) × (-inf .. +inf)
  * [x2]       × (-inf .. y2]
  *
  * Or, for example, the range [ x1 y1 .. +inf ] is equal to the union of the following two hyperrectangles:
  * [x1]         × [y1 .. +inf)
  * (x1 .. +inf) × (-inf .. +inf)
  * It's easy to see that this is a special case of the variant above.
  *
  * This is important because it is easy for us to check the feasibility of the condition over the hyperrectangle,
  *  and therefore, feasibility of condition on the range of tuples will be checked by feasibility of condition
  *  over at least one hyperrectangle from which this range consists.
  */

/** For the range between tuples, determined by left_keys, left_bounded, right_keys, right_bounded,
  * invoke the callback on every hyperrectangle composing this range (see the description above),
  * and returns the OR of the callback results (meaning if callback returned true on any part of the range).
  */
template <typename F>
static BoolMask forAnyHyperrectangle(
    size_t key_size,
    const FieldRef * left_keys,
    const FieldRef * right_keys,
    bool left_bounded,
    bool right_bounded,
    Hyperrectangle & hyperrectangle, /// This argument is modified in-place for the callback
    const DataTypes & data_types,
    size_t prefix_size,
    BoolMask initial_mask,
    F && callback)
{
    if (!left_bounded && !right_bounded)
        return callback(hyperrectangle);

    if (left_bounded && right_bounded)
    {
        /// Let's go through the matching elements of the key.
        while (prefix_size < key_size)
        {
            if (left_keys[prefix_size] == right_keys[prefix_size])
            {
                /// Point ranges.
                hyperrectangle[prefix_size] = Range(left_keys[prefix_size]);
                ++prefix_size;
            }
            else
                break;
        }
    }

    if (prefix_size == key_size)
        return callback(hyperrectangle);

    if (prefix_size + 1 == key_size)
    {
        if (left_bounded && right_bounded)
            hyperrectangle[prefix_size] = Range(left_keys[prefix_size], true, right_keys[prefix_size], true);
        else if (left_bounded)
            hyperrectangle[prefix_size]
                = Range::createLeftBounded(left_keys[prefix_size], true, isNullableOrLowCardinalityNullable(data_types[prefix_size]));
        else if (right_bounded)
            hyperrectangle[prefix_size]
                = Range::createRightBounded(right_keys[prefix_size], true, isNullableOrLowCardinalityNullable(data_types[prefix_size]));

        return callback(hyperrectangle);
    }

    /// (x1 .. x2) × (-inf .. +inf)

    if (left_bounded && right_bounded)
        hyperrectangle[prefix_size] = Range(left_keys[prefix_size], false, right_keys[prefix_size], false);
    else if (left_bounded)
        hyperrectangle[prefix_size]
            = Range::createLeftBounded(left_keys[prefix_size], false, isNullableOrLowCardinalityNullable(data_types[prefix_size]));
    else if (right_bounded)
        hyperrectangle[prefix_size]
            = Range::createRightBounded(right_keys[prefix_size], false, isNullableOrLowCardinalityNullable(data_types[prefix_size]));

    for (size_t i = prefix_size + 1; i < key_size; ++i)
    {
        if (isNullableOrLowCardinalityNullable(data_types[i]))
            hyperrectangle[i] = Range::createWholeUniverse();
        else
            hyperrectangle[i] = Range::createWholeUniverseWithoutNull();
    }

    auto result = BoolMask::combine(initial_mask, callback(hyperrectangle));

    /// There are several early-exit conditions (like the one below) hereinafter.
    /// They provide significant speedup, which may be observed on merge_tree_huge_pk performance test.
    if (result.isComplete())
        return result;

    /// [x1]       × [y1 .. +inf)

    if (left_bounded)
    {
        hyperrectangle[prefix_size] = Range(left_keys[prefix_size]);
        result = BoolMask::combine(
            result,
            forAnyHyperrectangle(
                key_size, left_keys, right_keys, true, false, hyperrectangle, data_types, prefix_size + 1, initial_mask, callback));

        if (result.isComplete())
            return result;
    }

    /// [x2]       × (-inf .. y2]

    if (right_bounded)
    {
        hyperrectangle[prefix_size] = Range(right_keys[prefix_size]);
        result = BoolMask::combine(
            result,
            forAnyHyperrectangle(
                key_size, left_keys, right_keys, false, true, hyperrectangle, data_types, prefix_size + 1, initial_mask, callback));
    }

    return result;
}


BoolMask KeyCondition::checkInRange(
    size_t used_key_size,
    const FieldRef * left_keys,
    const FieldRef * right_keys,
    const DataTypes & data_types,
    BoolMask initial_mask) const
{
    Hyperrectangle key_ranges;

    key_ranges.reserve(used_key_size);
    for (size_t i = 0; i < used_key_size; ++i)
    {
        if (isNullableOrLowCardinalityNullable(data_types[i]))
            key_ranges.push_back(Range::createWholeUniverse());
        else
            key_ranges.push_back(Range::createWholeUniverseWithoutNull());
    }

    // std::cerr << "Checking for: [";
    // for (size_t i = 0; i != used_key_size; ++i)
    //     std::cerr << (i != 0 ? ", " : "") << applyVisitor(FieldVisitorToString(), left_keys[i]);
    // std::cerr << " ... ";

    // for (size_t i = 0; i != used_key_size; ++i)
    //     std::cerr << (i != 0 ? ", " : "") << applyVisitor(FieldVisitorToString(), right_keys[i]);
    // std::cerr << "]" << ": " << initial_mask.can_be_true << " : " << initial_mask.can_be_false << "\n";

    return forAnyHyperrectangle(used_key_size, left_keys, right_keys, true, true, key_ranges, data_types, 0, initial_mask,
        [&] (const Hyperrectangle & key_ranges_hyperrectangle)
    {
        auto res = checkInHyperrectangle(key_ranges_hyperrectangle, data_types);

        // std::cerr << "Hyperrectangle: ";
        // for (size_t i = 0, size = key_ranges.size(); i != size; ++i)
        //     std::cerr << (i != 0 ? " × " : "") << key_ranges[i].toString();
        // std::cerr << ": " << res.can_be_true << " : " << res.can_be_false << "\n";

        return res;
    });
}

std::optional<Range> KeyCondition::applyMonotonicFunctionsChainToRange(
    Range key_range,
    const MonotonicFunctionsChain & functions,
    DataTypePtr current_type,
    bool single_point)
{
    for (const auto & func : functions)
    {
        /// We check the monotonicity of each function on a specific range.
        /// If we know the given range only contains one value, then we treat all functions as positive monotonic.
        IFunction::Monotonicity monotonicity = single_point
            ? IFunction::Monotonicity{true}
            : func->getMonotonicityForRange(*current_type.get(), key_range.left, key_range.right);

        if (!monotonicity.is_monotonic)
        {
            return {};
        }

        /// If we apply function to open interval, we can get empty intervals in result.
        /// E.g. for ('2020-01-03', '2020-01-20') after applying 'toYYYYMM' we will get ('202001', '202001').
        /// To avoid this we make range left and right included.
        /// Any function that treats NULL specially is not monotonic.
        /// Thus we can safely use isNull() as an -Inf/+Inf indicator here.
        if (!key_range.left.isNull())
        {
            key_range.left = applyFunction(func, current_type, key_range.left);
            key_range.left_included = true;
        }

        if (!key_range.right.isNull())
        {
            key_range.right = applyFunction(func, current_type, key_range.right);
            key_range.right_included = true;
        }

        current_type = func->getResultType();

        if (!monotonicity.is_positive)
            key_range.invert();
    }
    return key_range;
}

// Returns whether the condition is one continuous range of the primary key,
// where every field is matched by range or a single element set.
// This allows to use a more efficient lookup with no extra reads.
bool KeyCondition::matchesExactContinuousRange() const
{
    // Not implemented yet.
    if (hasMonotonicFunctionsChain())
        return false;

    enum Constraint
    {
        POINT,
        RANGE,
        UNKNOWN,
    };

    std::vector<Constraint> column_constraints(key_columns.size(), Constraint::UNKNOWN);

    for (const auto & element : rpn)
    {
        if (element.function == RPNElement::Function::FUNCTION_AND)
        {
            continue;
        }

        if (element.function == RPNElement::Function::FUNCTION_IN_SET && element.set_index && element.set_index->size() == 1)
        {
            column_constraints[element.key_column] = Constraint::POINT;
            continue;
        }

        if (element.function == RPNElement::Function::FUNCTION_IN_RANGE)
        {
            if (element.range.left == element.range.right)
            {
                column_constraints[element.key_column] = Constraint::POINT;
            }
            if (column_constraints[element.key_column] != Constraint::POINT)
            {
                column_constraints[element.key_column] = Constraint::RANGE;
            }
            continue;
        }

        if (element.function == RPNElement::Function::FUNCTION_UNKNOWN)
        {
            continue;
        }

        return false;
    }

    auto min_constraint = column_constraints[0];

    if (min_constraint > Constraint::RANGE)
    {
        return false;
    }

    for (size_t i = 1; i < key_columns.size(); ++i)
    {
        if (column_constraints[i] < min_constraint)
        {
            return false;
        }

        if (column_constraints[i] == Constraint::RANGE && min_constraint == Constraint::RANGE)
        {
            return false;
        }

        min_constraint = column_constraints[i];
    }

    return true;
}

bool KeyCondition::extractPlainRanges(Ranges & ranges) const
{
    if (key_indices.size() != 1)
        return false;

    if (hasMonotonicFunctionsChain())
        return false;

    /// All Ranges in rpn_stack is plain.
    std::stack<PlainRanges> rpn_stack;

    for (const auto & element : rpn)
    {
        if (element.function == RPNElement::FUNCTION_AND)
        {
            auto right_ranges = rpn_stack.top();
            rpn_stack.pop();

            auto left_ranges = rpn_stack.top();
            rpn_stack.pop();

            auto new_range = left_ranges.intersectWith(right_ranges);
            rpn_stack.emplace(std::move(new_range));
        }
        else if (element.function == RPNElement::FUNCTION_OR)
        {
            auto right_ranges = rpn_stack.top();
            rpn_stack.pop();

            auto left_ranges = rpn_stack.top();
            rpn_stack.pop();

            auto new_range = left_ranges.unionWith(right_ranges);
            rpn_stack.emplace(std::move(new_range));
        }
        else if (element.function == RPNElement::FUNCTION_NOT)
        {
            auto to_invert_ranges = rpn_stack.top();
            rpn_stack.pop();

            std::vector<Ranges> reverted_ranges = PlainRanges::invert(to_invert_ranges.ranges);

            if (reverted_ranges.size() == 1)
                rpn_stack.emplace(std::move(reverted_ranges[0]));
            else
            {
                /// intersect reverted ranges
                PlainRanges intersected_ranges(reverted_ranges[0]);
                for (size_t i = 1; i < reverted_ranges.size(); i++)
                {
                    intersected_ranges = intersected_ranges.intersectWith(PlainRanges(reverted_ranges[i]));
                }
                rpn_stack.emplace(std::move(intersected_ranges));
            }
        }
        else /// atom relational expression or constants
        {
            if (element.function == RPNElement::FUNCTION_IN_RANGE)
            {
                rpn_stack.push(PlainRanges(element.range));
            }
            else if (element.function == RPNElement::FUNCTION_NOT_IN_RANGE)
            {
                rpn_stack.push(PlainRanges(element.range.invertRange()));
            }
            else if (element.function == RPNElement::FUNCTION_IN_SET)
            {
                if (element.set_index->hasMonotonicFunctionsChain())
                    return false;

                if (element.set_index->size() == 0)
                {
                    rpn_stack.push(PlainRanges::makeBlank()); /// skip blank range
                    continue;
                }

                const auto & values = element.set_index->getOrderedSet();
                Ranges points_range;

                /// values in set_index are ordered and no duplication
                for (size_t i=0; i<element.set_index->size(); i++)
                {
                    FieldRef f;
                    values[0]->get(i, f);
                    if (f.isNull())
                        return false;
                    points_range.push_back({f});
                }
                rpn_stack.push(PlainRanges(points_range));
            }
            else if (element.function == RPNElement::FUNCTION_NOT_IN_SET)
            {
                if (element.set_index->hasMonotonicFunctionsChain())
                    return false;

                if (element.set_index->size() == 0)
                {
                    rpn_stack.push(PlainRanges::makeUniverse());
                    continue;
                }

                const auto & values = element.set_index->getOrderedSet();
                Ranges points_range;

                std::optional<FieldRef> pre;
                for (size_t i=0; i<element.set_index->size(); i++)
                {
                    FieldRef cur;
                    values[0]->get(i, cur);

                    if (cur.isNull())
                        return false;
                    if (pre)
                    {
                        Range r(*pre, false, cur, false);
                        /// skip blank range
                        if (!(r.left > r.right || (r.left == r.right && !r.left_included && !r.right_included)))
                            points_range.push_back(r);
                    }
                    else
                    {
                        points_range.push_back(Range::createRightBounded(cur, false));
                    }
                    pre = cur;
                }

                points_range.push_back(Range::createLeftBounded(*pre, false));
                rpn_stack.push(PlainRanges(points_range));
            }
            else if (element.function == RPNElement::ALWAYS_FALSE)
            {
                /// skip blank range
                rpn_stack.push(PlainRanges::makeBlank());
            }
            else if (element.function == RPNElement::ALWAYS_TRUE)
            {
                rpn_stack.push(PlainRanges::makeUniverse());
            }
            else if (element.function == RPNElement::FUNCTION_IS_NULL)
            {
                /// key values can not be null, so isNull will get blank range.
                rpn_stack.push(PlainRanges::makeBlank());
            }
            else if (element.function == RPNElement::FUNCTION_IS_NOT_NULL)
            {
                rpn_stack.push(PlainRanges::makeUniverse());
            }
            else /// FUNCTION_UNKNOWN
            {
                if (!has_filter)
                    rpn_stack.push(PlainRanges::makeUniverse());
                else
                    return false;
            }
        }
    }

    if (rpn_stack.size() != 1)
        throw Exception(ErrorCodes::LOGICAL_ERROR, "Unexpected stack size in KeyCondition::extractPlainRanges");

    ranges = std::move(rpn_stack.top().ranges);
    return true;
}

BoolMask KeyCondition::checkInHyperrectangle(
    const Hyperrectangle & hyperrectangle,
    const DataTypes & data_types,
    const ColumnIndexToBloomFilter & column_index_to_column_bf) const
{
    std::vector<BoolMask> rpn_stack;

    auto curve_type = [&](size_t key_column_pos)
    {
        for (const auto & curve : key_space_filling_curves)
            if (curve.key_column_pos == key_column_pos)
                return curve.type;
        return SpaceFillingCurveType::Unknown;
    };

    for (const auto & element : rpn)
    {
        if (element.argument_num_of_space_filling_curve.has_value())
        {
            /// If a condition on argument of a space filling curve wasn't collapsed into FUNCTION_ARGS_IN_HYPERRECTANGLE,
            /// we cannot process it.
            rpn_stack.emplace_back(true, true);
        }
        else if (element.function == RPNElement::FUNCTION_UNKNOWN)
        {
            rpn_stack.emplace_back(true, true);
        }
        else if (element.function == RPNElement::FUNCTION_IN_RANGE
                 || element.function == RPNElement::FUNCTION_NOT_IN_RANGE)
        {
            if (element.key_column >= hyperrectangle.size())
            {
                throw Exception(ErrorCodes::LOGICAL_ERROR,
                                "Hyperrectangle size is {}, but requested element at posittion {} ({})",
                                hyperrectangle.size(), element.key_column, element.toString());
            }

            const Range * key_range = &hyperrectangle[element.key_column];

            /// The case when the column is wrapped in a chain of possibly monotonic functions.
            Range transformed_range = Range::createWholeUniverse();
            if (!element.monotonic_functions_chain.empty())
            {
                std::optional<Range> new_range = applyMonotonicFunctionsChainToRange(
                    *key_range,
                    element.monotonic_functions_chain,
                    data_types[element.key_column],
                    single_point
                );

                if (!new_range)
                {
                    rpn_stack.emplace_back(true, true);
                    continue;
                }
                transformed_range = *new_range;
                key_range = &transformed_range;
            }

            bool intersects = element.range.intersectsRange(*key_range);
            bool contains = element.range.containsRange(*key_range);

            rpn_stack.emplace_back(intersects, !contains);

            // we don't create bloom_filter_data if monotonic_functions_chain is present
            if (rpn_stack.back().can_be_true && element.bloom_filter_data && element.monotonic_functions_chain.empty())
            {
                rpn_stack.back().can_be_true = mayExistOnBloomFilter(*element.bloom_filter_data, column_index_to_column_bf);
            }

            if (element.function == RPNElement::FUNCTION_NOT_IN_RANGE)
                rpn_stack.back() = !rpn_stack.back();
        }
        else if (element.function == RPNElement::FUNCTION_ARGS_IN_HYPERRECTANGLE)
        {
            /** The case of space-filling curves.
              * We unpack the range of a space filling curve into hyperrectangles of their arguments,
              * and then check the intersection of them with the given hyperrectangle from the key condition.
              *
              * Note: you might find this code hard to understand,
              * because there are three different hyperrectangles involved:
              *
              * 1. A hyperrectangle derived from the range of the table's sparse index (marks granule): `hyperrectangle`
              *    We analyze its dimension `key_range`, corresponding to the `key_column`.
              *    For example, the table's key is a single column `mortonEncode(x, y)`,
              *    the current granule is [500, 600], and it means that
              *    mortonEncode(x, y) in [500, 600]
              *
              * 2. A hyperrectangle derived from the key condition, e.g.
              *    `x >= 10 AND x <= 20 AND y >= 20 AND y <= 30` defines: (x, y) in [10, 20] × [20, 30]
              *
              * 3. A set of hyperrectangles that we obtain by inverting the space-filling curve on the range:
              *    From mortonEncode(x, y) in [500, 600]
              *    We get (x, y) in [30, 31] × [12, 13]
              *        or (x, y) in [28, 31] × [14, 15];
              *        or (x, y) in [0, 7] × [16, 23];
              *        or (x, y) in [8, 11] × [16, 19];
              *        or (x, y) in [12, 15] × [16, 17];
              *        or (x, y) in [12, 12] × [18, 18];
              *
              *  And we analyze the intersection of (2) and (3).
              */

            Range key_range = hyperrectangle[element.key_column];

            /// The only possible result type of a space filling curve is UInt64.
            /// We also only check bounded ranges.
            if (key_range.left.getType() == Field::Types::UInt64
                && key_range.right.getType() == Field::Types::UInt64)
            {
                key_range.shrinkToIncludedIfPossible();

                size_t num_dimensions = element.space_filling_curve_args_hyperrectangle.size();

                /// Let's support only the case of 2d, because I'm not confident in other cases.
                if (num_dimensions == 2)
                {
                    UInt64 left = key_range.left.safeGet<UInt64>();
                    UInt64 right = key_range.right.safeGet<UInt64>();

                    BoolMask mask(false, true);
                    auto hyperrectangle_intersection_callback = [&](std::array<std::pair<UInt64, UInt64>, 2> curve_hyperrectangle)
                    {
                        BoolMask current_intersection(true, false);
                        for (size_t dim = 0; dim < num_dimensions; ++dim)
                        {
                            const Range & condition_arg_range = element.space_filling_curve_args_hyperrectangle[dim];

                            const Range curve_arg_range(
                                curve_hyperrectangle[dim].first, true,
                                curve_hyperrectangle[dim].second, true);

                            bool intersects = condition_arg_range.intersectsRange(curve_arg_range);
                            bool contains = condition_arg_range.containsRange(curve_arg_range);

                            current_intersection = current_intersection & BoolMask(intersects, !contains);
                        }

                        mask = mask | current_intersection;
                    };

                    switch (curve_type(element.key_column))
                    {
                        case SpaceFillingCurveType::Hilbert:
                        {
                            hilbertIntervalToHyperrectangles2D(left, right, hyperrectangle_intersection_callback);
                            break;
                        }
                        case SpaceFillingCurveType::Morton:
                        {
                            mortonIntervalToHyperrectangles<2>(left, right, hyperrectangle_intersection_callback);
                            break;
                        }
                        case SpaceFillingCurveType::Unknown:
                        {
                            throw Exception(ErrorCodes::LOGICAL_ERROR, "curve_type is `Unknown`. It is a bug.");
                        }
                    }

                    rpn_stack.emplace_back(mask);
                }
                else
                    rpn_stack.emplace_back(true, true);
            }
            else
                rpn_stack.emplace_back(true, true);

            /** Note: we can consider implementing a simpler solution, based on "hidden keys".
              * It means, when we have a table's key like (a, b, mortonCurve(x, y))
              * we extract the arguments from the curves, and append them to the key,
              * imagining that we have the key (a, b, mortonCurve(x, y), x, y)
              *
              * Then while we analyze the granule's range between (a, b, mortonCurve(x, y))
              * and decompose it to the series of hyperrectangles,
              * we can construct a series of hyperrectangles of the extended key (a, b, mortonCurve(x, y), x, y),
              * and then do everything as usual.
              *
              * This approach is generalizable to any functions, that have preimage of interval
              * represented by a set of hyperrectangles.
              */
        }
        else if (element.function == RPNElement::FUNCTION_POINT_IN_POLYGON)
        {
            /** There are 2 kinds of polygons:
              *   1. Polygon by minmax index
              *   2. Polygons which is provided by user
              *
              * Polygon by minmax index:
              *   For hyperactangle [1, 2] × [3, 4] we can create a polygon with 4 points: (1, 3), (1, 4), (2, 4), (2, 3)
              *
              * Algorithm:
              *   Check whether there is any intersection of the 2 polygons. If true return {true, true}, else return {false, true}.
              */
            const auto & key_column_positions = element.point_in_polygon_column_description->key_column_positions;

            Float64 x_min = applyVisitor(FieldVisitorConvertToNumber<Float64>(), hyperrectangle[key_column_positions[0]].left);
            Float64 x_max = applyVisitor(FieldVisitorConvertToNumber<Float64>(), hyperrectangle[key_column_positions[0]].right);
            Float64 y_min = applyVisitor(FieldVisitorConvertToNumber<Float64>(), hyperrectangle[key_column_positions[1]].left);
            Float64 y_max = applyVisitor(FieldVisitorConvertToNumber<Float64>(), hyperrectangle[key_column_positions[1]].right);

            if (unlikely(isNaN(x_min) || isNaN(x_max) || isNaN(y_min) || isNaN(y_max)))
            {
                rpn_stack.emplace_back(true, true);
                continue;
            }

            using Point = boost::geometry::model::d2::point_xy<Float64>;
            using Polygon = boost::geometry::model::polygon<Point>;
            Polygon  polygon_by_minmax_index;
            polygon_by_minmax_index.outer().emplace_back(x_min, y_min);
            polygon_by_minmax_index.outer().emplace_back(x_min, y_max);
            polygon_by_minmax_index.outer().emplace_back(x_max, y_max);
            polygon_by_minmax_index.outer().emplace_back(x_max, y_min);

            /// Close ring
            boost::geometry::correct(polygon_by_minmax_index);

            /// Because the polygon may have a hole so the "can_be_false" should always be true.
            rpn_stack.emplace_back(
                boost::geometry::intersects(polygon_by_minmax_index, element.polygon->data), true);
        }
        else if (
            element.function == RPNElement::FUNCTION_IS_NULL
            || element.function == RPNElement::FUNCTION_IS_NOT_NULL)
        {
            const Range * key_range = &hyperrectangle[element.key_column];

            /// No need to apply monotonic functions as nulls are kept.
            bool intersects = element.range.intersectsRange(*key_range);
            bool contains = element.range.containsRange(*key_range);

            rpn_stack.emplace_back(intersects, !contains);
            if (element.function == RPNElement::FUNCTION_IS_NULL)
                rpn_stack.back() = !rpn_stack.back();
        }
        else if (
            element.function == RPNElement::FUNCTION_IN_SET
            || element.function == RPNElement::FUNCTION_NOT_IN_SET)
        {
            if (!element.set_index)
                throw Exception(ErrorCodes::LOGICAL_ERROR, "Set for IN is not created yet");

            rpn_stack.emplace_back(element.set_index->checkInRange(hyperrectangle, data_types, single_point));

            if (rpn_stack.back().can_be_true && element.bloom_filter_data)
            {
                rpn_stack.back().can_be_true = mayExistOnBloomFilter(*element.bloom_filter_data, column_index_to_column_bf);
            }

            if (element.function == RPNElement::FUNCTION_NOT_IN_SET)
                rpn_stack.back() = !rpn_stack.back();
        }
        else if (element.function == RPNElement::FUNCTION_NOT)
        {
            assert(!rpn_stack.empty());

            rpn_stack.back() = !rpn_stack.back();
        }
        else if (element.function == RPNElement::FUNCTION_AND)
        {
            assert(!rpn_stack.empty());

            auto arg1 = rpn_stack.back();
            rpn_stack.pop_back();
            auto arg2 = rpn_stack.back();
            rpn_stack.back() = arg1 & arg2;
        }
        else if (element.function == RPNElement::FUNCTION_OR)
        {
            assert(!rpn_stack.empty());

            auto arg1 = rpn_stack.back();
            rpn_stack.pop_back();
            auto arg2 = rpn_stack.back();
            rpn_stack.back() = arg1 | arg2;
        }
        else if (element.function == RPNElement::ALWAYS_FALSE)
        {
            rpn_stack.emplace_back(false, true);
        }
        else if (element.function == RPNElement::ALWAYS_TRUE)
        {
            rpn_stack.emplace_back(true, false);
        }
        else
            throw Exception(ErrorCodes::LOGICAL_ERROR, "Unexpected function type in KeyCondition::RPNElement");
    }

    if (rpn_stack.size() != 1)
        throw Exception(ErrorCodes::LOGICAL_ERROR, "Unexpected stack size in KeyCondition::checkInHyperrectangle");

    return rpn_stack[0];
}

void KeyCondition::prepareBloomFilterData(std::function<std::optional<uint64_t>(size_t column_idx, const Field &)> hash_one,
                                          std::function<std::optional<std::vector<uint64_t>>(size_t column_idx, const ColumnPtr &)> hash_many)
{
    for (auto & rpn_element : rpn)
    {
        // this would be a problem for `where negate(x) = -58`.
        // It would perform a bf search on `-58`, and possibly miss row groups containing this data.
        if (!rpn_element.monotonic_functions_chain.empty())
        {
            continue;
        }

        KeyCondition::BloomFilterData::HashesForColumns hashes;

        if (rpn_element.function == RPNElement::FUNCTION_IN_RANGE
            || rpn_element.function == RPNElement::FUNCTION_NOT_IN_RANGE)
        {
            // Only FUNCTION_EQUALS is supported and for that extremes need to be the same
            if (rpn_element.range.left != rpn_element.range.right)
            {
                continue;
            }

            auto hashed_value = hash_one(rpn_element.key_column, rpn_element.range.left);

            if (!hashed_value)
            {
                continue;
            }

            hashes.emplace_back(std::vector<uint64_t>{*hashed_value});

            std::vector<std::size_t> key_columns_for_element;
            key_columns_for_element.emplace_back(rpn_element.key_column);

            rpn_element.bloom_filter_data = KeyCondition::BloomFilterData {std::move(hashes), std::move(key_columns_for_element)};
        }
        else if (rpn_element.function == RPNElement::FUNCTION_IN_SET
                 || rpn_element.function == RPNElement::FUNCTION_NOT_IN_SET)
        {
            const auto & set_index = rpn_element.set_index;
            const auto & ordered_set = set_index->getOrderedSet();
            const auto & indexes_mapping = set_index->getIndexesMapping();

            std::vector<std::size_t> key_columns_for_element;

            for (auto i = 0u; i < ordered_set.size(); i++)
            {
                const auto & set_column = ordered_set[i];

                auto hashes_for_column_opt = hash_many(indexes_mapping[i].key_index, set_column);

                if (!hashes_for_column_opt)
                {
                    continue;
                }

                auto & hashes_for_column = *hashes_for_column_opt;

                if (hashes_for_column.empty())
                {
                    continue;
                }

                hashes.emplace_back(hashes_for_column);

                key_columns_for_element.push_back(indexes_mapping[i].key_index);
            }

            if (hashes.empty())
            {
                continue;
            }

            rpn_element.bloom_filter_data = {std::move(hashes), std::move(key_columns_for_element)};
        }
    }
}

bool KeyCondition::mayBeTrueInRange(
    size_t used_key_size,
    const FieldRef * left_keys,
    const FieldRef * right_keys,
    const DataTypes & data_types) const
{
    return checkInRange(used_key_size, left_keys, right_keys, data_types, BoolMask::consider_only_can_be_true).can_be_true;
}

String KeyCondition::RPNElement::toString() const
{
    if (argument_num_of_space_filling_curve)
        return toString(fmt::format("argument {} of column {}", *argument_num_of_space_filling_curve, key_column), false);

    if (point_in_polygon_column_description)
        return toString(
            fmt::format(
                "column ({}, {})",
                point_in_polygon_column_description->key_columns[0],
                point_in_polygon_column_description->key_columns[1]),
            false);

    return toString(fmt::format("column {}", key_column), true);
}

String KeyCondition::RPNElement::toString(std::string_view column_name, bool print_constants) const
{
    auto print_wrapped_column = [this, column_name, print_constants](WriteBuffer & buf)
    {
        for (auto it = monotonic_functions_chain.rbegin(); it != monotonic_functions_chain.rend(); ++it)
        {
            buf << (*it)->getName() << "(";
            if (print_constants)
            {
                if (const auto * func = typeid_cast<const FunctionWithOptionalConstArg *>(it->get()))
                {
                    if (func->getKind() == FunctionWithOptionalConstArg::Kind::LEFT_CONST)
                        buf << applyVisitor(FieldVisitorToString(), (*func->getConstArg().column)[0]) << ", ";
                }
            }
        }

        buf << column_name;

        for (auto it = monotonic_functions_chain.rbegin(); it != monotonic_functions_chain.rend(); ++it)
        {
            if (print_constants)
            {
                if (const auto * func = typeid_cast<const FunctionWithOptionalConstArg *>(it->get()))
                {
                    if (func->getKind() == FunctionWithOptionalConstArg::Kind::RIGHT_CONST)
                        buf << ", " << applyVisitor(FieldVisitorToString(), (*func->getConstArg().column)[0]);
                }
            }
            buf << ")";
        }
    };

    WriteBufferFromOwnString buf;
    switch (function)
    {
        case FUNCTION_AND:
            return "and";
        case FUNCTION_OR:
            return "or";
        case FUNCTION_NOT:
            return "not";
        case FUNCTION_UNKNOWN:
            return "unknown";
        case FUNCTION_NOT_IN_SET:
        case FUNCTION_IN_SET:
        {
            buf << "(";
            print_wrapped_column(buf);
            buf << (function == FUNCTION_IN_SET ? " in " : " notIn ");
            if (!set_index)
                buf << "unknown size set";
            else
                buf << set_index->size() << "-element set";
            buf << ")";
            return buf.str();
        }
        case FUNCTION_IN_RANGE:
        case FUNCTION_NOT_IN_RANGE:
        {
            buf << "(";
            print_wrapped_column(buf);
            buf << (function == FUNCTION_NOT_IN_RANGE ? " not" : "") << " in " << range.toString();
            buf << ")";
            return buf.str();
        }
        case FUNCTION_ARGS_IN_HYPERRECTANGLE:
        {
            buf << "(";
            print_wrapped_column(buf);
            buf << " has args in ";
            buf << DB::toString(space_filling_curve_args_hyperrectangle);
            buf << ")";
            return buf.str();
        }
        case FUNCTION_POINT_IN_POLYGON:
        {
            auto points_in_polygon = polygon->data.outer();
            buf << "(";
            print_wrapped_column(buf);
            buf << " in ";
            buf << "[";
            for (size_t i = 0; i < points_in_polygon.size(); ++i)
            {
                if (i != 0)
                    buf << ", ";
                buf << "(" << points_in_polygon[i].x() << ", " << points_in_polygon[i].y() << ")";
            }
            buf << "]";
            buf << ")";
            return buf.str();
        }
        case FUNCTION_IS_NULL:
        case FUNCTION_IS_NOT_NULL:
        {
            buf << "(";
            print_wrapped_column(buf);
            buf << (function == FUNCTION_IS_NULL ? " isNull" : " isNotNull");
            buf << ")";
            return buf.str();
        }
        case ALWAYS_FALSE:
            return "false";
        case ALWAYS_TRUE:
            return "true";
    }
}


bool KeyCondition::alwaysUnknownOrTrue() const
{
    return unknownOrAlwaysTrue(false);
}

bool KeyCondition::anyUnknownOrAlwaysTrue() const
{
    return unknownOrAlwaysTrue(true);
}

bool KeyCondition::unknownOrAlwaysTrue(bool unknown_any) const
{
    std::vector<UInt8> rpn_stack;

    for (const auto & element : rpn)
    {
        if (element.function == RPNElement::FUNCTION_UNKNOWN)
        {
            /// If unknown_any is true, return instantly,
            /// to avoid processing it with FUNCTION_AND, and change the outcome.
            if (unknown_any)
                return true;
            /// Otherwise, it may be AND'ed via FUNCTION_AND
            rpn_stack.push_back(true);
        }
        else if (element.function == RPNElement::ALWAYS_TRUE)
        {
            rpn_stack.push_back(true);
        }
        else if (element.function == RPNElement::FUNCTION_NOT_IN_RANGE
            || element.function == RPNElement::FUNCTION_IN_RANGE
            || element.function == RPNElement::FUNCTION_IN_SET
            || element.function == RPNElement::FUNCTION_NOT_IN_SET
            || element.function == RPNElement::FUNCTION_ARGS_IN_HYPERRECTANGLE
            || element.function == RPNElement::FUNCTION_POINT_IN_POLYGON
            || element.function == RPNElement::FUNCTION_IS_NULL
            || element.function == RPNElement::FUNCTION_IS_NOT_NULL
            || element.function == RPNElement::ALWAYS_FALSE)
        {
            rpn_stack.push_back(false);
        }
        else if (element.function == RPNElement::FUNCTION_NOT)
        {
        }
        else if (element.function == RPNElement::FUNCTION_AND)
        {
            assert(!rpn_stack.empty());

            auto arg1 = rpn_stack.back();
            rpn_stack.pop_back();
            auto arg2 = rpn_stack.back();
            rpn_stack.back() = arg1 & arg2;
        }
        else if (element.function == RPNElement::FUNCTION_OR)
        {
            assert(!rpn_stack.empty());

            auto arg1 = rpn_stack.back();
            rpn_stack.pop_back();
            auto arg2 = rpn_stack.back();
            rpn_stack.back() = arg1 | arg2;
        }
        else
            throw Exception(ErrorCodes::LOGICAL_ERROR, "Unexpected function type in KeyCondition::RPNElement");
    }

    if (rpn_stack.size() != 1)
        throw Exception(ErrorCodes::LOGICAL_ERROR, "Unexpected stack size in KeyCondition::unknownOrAlwaysTrue");

    return rpn_stack[0];
}

bool KeyCondition::alwaysFalse() const
{
    /// 0: always_false, 1: always_true, 2: non_const
    std::vector<UInt8> rpn_stack;

    for (const auto & element : rpn)
    {
        if (element.function == RPNElement::ALWAYS_TRUE)
        {
            rpn_stack.push_back(1);
        }
        else if (element.function == RPNElement::ALWAYS_FALSE)
        {
            rpn_stack.push_back(0);
        }
        else if (element.function == RPNElement::FUNCTION_NOT_IN_RANGE
            || element.function == RPNElement::FUNCTION_IN_RANGE
            || element.function == RPNElement::FUNCTION_IN_SET
            || element.function == RPNElement::FUNCTION_NOT_IN_SET
            || element.function == RPNElement::FUNCTION_ARGS_IN_HYPERRECTANGLE
            || element.function == RPNElement::FUNCTION_IS_NULL
            || element.function == RPNElement::FUNCTION_IS_NOT_NULL
            || element.function == RPNElement::FUNCTION_UNKNOWN)
        {
            rpn_stack.push_back(2);
        }
        else if (element.function == RPNElement::FUNCTION_NOT)
        {
            assert(!rpn_stack.empty());

            auto & arg = rpn_stack.back();
            if (arg == 0)
                arg = 1;
            else if (arg == 1)
                arg = 0;
        }
        else if (element.function == RPNElement::FUNCTION_AND)
        {
            assert(!rpn_stack.empty());

            auto arg1 = rpn_stack.back();
            rpn_stack.pop_back();
            auto arg2 = rpn_stack.back();

            if (arg1 == 0 || arg2 == 0)
                rpn_stack.back() = 0;
            else if (arg1 == 1 && arg2 == 1)
                rpn_stack.back() = 1;
            else
                rpn_stack.back() = 2;
        }
        else if (element.function == RPNElement::FUNCTION_OR)
        {
            assert(!rpn_stack.empty());

            auto arg1 = rpn_stack.back();
            rpn_stack.pop_back();
            auto arg2 = rpn_stack.back();

            if (arg1 == 1 || arg2 == 1)
                rpn_stack.back() = 1;
            else if (arg1 == 0 && arg2 == 0)
                rpn_stack.back() = 0;
            else
                rpn_stack.back() = 2;
        }
        else
            throw Exception(ErrorCodes::LOGICAL_ERROR, "Unexpected function type in KeyCondition::RPNElement");
    }

    if (rpn_stack.size() != 1)
        throw Exception(ErrorCodes::LOGICAL_ERROR, "Unexpected stack size in KeyCondition::alwaysFalse");

    return rpn_stack[0] == 0;
}

bool KeyCondition::hasMonotonicFunctionsChain() const
{
    for (const auto & element : rpn)
        if (!element.monotonic_functions_chain.empty()
            || (element.set_index && element.set_index->hasMonotonicFunctionsChain()))
            return true;
    return false;
}

}<|MERGE_RESOLUTION|>--- conflicted
+++ resolved
@@ -916,25 +916,10 @@
     }
 
     has_filter = true;
-<<<<<<< HEAD
+
     column_filter_helper = std::make_shared<ColumnFilterHelper>(*filter_dag);
-    /** When non-strictly monotonic functions are employed in functional index (e.g. ORDER BY toStartOfHour(dateTime)),
-      * the use of NOT operator in predicate will result in the indexing algorithm leave out some data.
-      * This is caused by rewriting in KeyCondition::tryParseAtomFromAST of relational operators to less strict
-      * when parsing the AST into internal RPN representation.
-      * To overcome the problem, before parsing the AST we transform it to its semantically equivalent form where all NOT's
-      * are pushed down and applied (when possible) to leaf nodes.
-      */
-    auto inverted_dag = cloneASTWithInversionPushDown({filter_dag->getOutputs().at(0)}, context);
-    assert(inverted_dag.getOutputs().size() == 1);
-
-    const auto * inverted_dag_filter_node = inverted_dag.getOutputs()[0];
-
-    RPNBuilder<RPNElement> builder(inverted_dag_filter_node, context, [&](const RPNBuilderTreeNode & node, RPNElement & out)
-=======
 
     RPNBuilder<RPNElement> builder(filter_dag.predicate, context, [&](const RPNBuilderTreeNode & node, RPNElement & out)
->>>>>>> 361a2255
     {
         return extractAtomFromTree(node, out);
     });
