#include <Storages/MergeTree/KeyCondition.h>
#include <Storages/MergeTree/BoolMask.h>
#include <DataTypes/DataTypesNumber.h>
#include <DataTypes/FieldToDataType.h>
#include <DataTypes/getLeastSupertype.h>
#include <DataTypes/Utils.h>
#include <Interpreters/TreeRewriter.h>
#include <Interpreters/ExpressionAnalyzer.h>
#include <Interpreters/ExpressionActions.h>
#include <Interpreters/castColumn.h>
#include <Interpreters/misc.h>
#include <Functions/FunctionFactory.h>
#include <Functions/FunctionsConversion.h>
#include <Functions/indexHint.h>
#include <Functions/CastOverloadResolver.h>
#include <Functions/IFunction.h>
#include <Common/FieldVisitorToString.h>
#include <Common/typeid_cast.h>
#include <Columns/ColumnSet.h>
#include <Interpreters/convertFieldToType.h>
#include <Interpreters/Set.h>
#include <Parsers/queryToString.h>
#include <Parsers/ASTIdentifier.h>
#include <Parsers/ASTLiteral.h>
#include <Parsers/ASTSelectQuery.h>
#include <IO/WriteBufferFromString.h>
#include <IO/Operators.h>
#include <Storages/MergeTree/MergeTreeIndexUtils.h>
#include <base/defines.h>

#include <algorithm>
#include <cassert>
#include <stack>
#include <limits>


namespace DB
{

namespace ErrorCodes
{
    extern const int LOGICAL_ERROR;
    extern const int BAD_TYPE_OF_FIELD;
}


/// Returns the prefix of like_pattern before the first wildcard, e.g. 'Hello\_World% ...' --> 'Hello\_World'
/// We call a pattern "perfect prefix" if:
/// - (1) the pattern has a wildcard
/// - (2) the first wildcard is '%' and is only followed by nothing or other '%'
/// e.g. 'test%' or 'test%% has perfect prefix 'test', 'test%x', 'test%_' or 'test_' has no perfect prefix.
String extractFixedPrefixFromLikePattern(std::string_view like_pattern, bool requires_perfect_prefix)
{
    String fixed_prefix;
    fixed_prefix.reserve(like_pattern.size());

    const char * pos = like_pattern.data();
    const char * end = pos + like_pattern.size();
    while (pos < end)
    {
        switch (*pos)
        {
            case '%':
            case '_':
                if (requires_perfect_prefix)
                {
                    bool is_prefect_prefix = std::all_of(pos, end, [](auto c) { return c == '%'; });
                    return is_prefect_prefix ? fixed_prefix : "";
                }
                return fixed_prefix;
            case '\\':
                ++pos;
                if (pos == end)
                    break;
                [[fallthrough]];
            default:
                fixed_prefix += *pos;
        }

        ++pos;
    }
    /// If we can reach this code, it means there was no wildcard found in the pattern, so it is not a perfect prefix
    if (requires_perfect_prefix)
        return "";
    return fixed_prefix;
}

/// for "^prefix..." string it returns "prefix"
static String extractFixedPrefixFromRegularExpression(const String & regexp)
{
    if (regexp.size() <= 1 || regexp[0] != '^')
        return {};

    String fixed_prefix;
    const char * begin = regexp.data() + 1;
    const char * pos = begin;
    const char * end = regexp.data() + regexp.size();

    while (pos != end)
    {
        switch (*pos)
        {
            case '\0':
                pos = end;
                break;

            case '\\':
            {
                ++pos;
                if (pos == end)
                    break;

                switch (*pos)
                {
                    case '|':
                    case '(':
                    case ')':
                    case '^':
                    case '$':
                    case '.':
                    case '[':
                    case '?':
                    case '*':
                    case '+':
                    case '{':
                        fixed_prefix += *pos;
                        break;
                    default:
                        /// all other escape sequences are not supported
                        pos = end;
                        break;
                }

                ++pos;
                break;
            }

            /// non-trivial cases
            case '|':
                fixed_prefix.clear();
                [[fallthrough]];
            case '(':
            case '[':
            case '^':
            case '$':
            case '.':
            case '+':
                pos = end;
                break;

            /// Quantifiers that allow a zero number of occurrences.
            case '{':
            case '?':
            case '*':
                if (!fixed_prefix.empty())
                    fixed_prefix.pop_back();

                pos = end;
                break;
            default:
                fixed_prefix += *pos;
                pos++;
                break;
        }
    }

    return fixed_prefix;
}


/** For a given string, get a minimum string that is strictly greater than all strings with this prefix,
  *  or return an empty string if there are no such strings.
  */
static String firstStringThatIsGreaterThanAllStringsWithPrefix(const String & prefix)
{
    /** Increment the last byte of the prefix by one. But if it is max (255), then remove it and increase the previous one.
      * Example (for convenience, suppose that the maximum value of byte is `z`)
      * abcx -> abcy
      * abcz -> abd
      * zzz -> empty string
      * z -> empty string
      */

    String res = prefix;

    while (!res.empty() && static_cast<UInt8>(res.back()) == std::numeric_limits<UInt8>::max())
        res.pop_back();

    if (res.empty())
        return res;

    res.back() = static_cast<char>(1 + static_cast<UInt8>(res.back()));
    return res;
}

const KeyCondition::AtomMap KeyCondition::atom_map
{
    {
        "notEquals",
        [] (RPNElement & out, const Field & value)
        {
            out.function = RPNElement::FUNCTION_NOT_IN_RANGE;
            out.range = Range(value);
            return true;
        }
    },
    {
        "equals",
        [] (RPNElement & out, const Field & value)
        {
            out.function = RPNElement::FUNCTION_IN_RANGE;
            out.range = Range(value);
            return true;
        }
    },
    {
        "less",
        [] (RPNElement & out, const Field & value)
        {
            out.function = RPNElement::FUNCTION_IN_RANGE;
            out.range = Range::createRightBounded(value, false);
            return true;
        }
    },
    {
        "greater",
        [] (RPNElement & out, const Field & value)
        {
            out.function = RPNElement::FUNCTION_IN_RANGE;
            out.range = Range::createLeftBounded(value, false);
            return true;
        }
    },
    {
        "lessOrEquals",
        [] (RPNElement & out, const Field & value)
        {
            out.function = RPNElement::FUNCTION_IN_RANGE;
            out.range = Range::createRightBounded(value, true);
            return true;
        }
    },
    {
        "greaterOrEquals",
        [] (RPNElement & out, const Field & value)
        {
            out.function = RPNElement::FUNCTION_IN_RANGE;
            out.range = Range::createLeftBounded(value, true);
            return true;
        }
    },
    {
        "in",
        [] (RPNElement & out, const Field &)
        {
            out.function = RPNElement::FUNCTION_IN_SET;
            return true;
        }
    },
    {
        "notIn",
        [] (RPNElement & out, const Field &)
        {
            out.function = RPNElement::FUNCTION_NOT_IN_SET;
            return true;
        }
    },
    {
        "globalIn",
        [] (RPNElement & out, const Field &)
        {
            out.function = RPNElement::FUNCTION_IN_SET;
            return true;
        }
    },
    {
        "globalNotIn",
        [] (RPNElement & out, const Field &)
        {
            out.function = RPNElement::FUNCTION_NOT_IN_SET;
            return true;
        }
    },
    {
        "nullIn",
        [] (RPNElement & out, const Field &)
        {
            out.function = RPNElement::FUNCTION_IN_SET;
            return true;
        }
    },
    {
        "notNullIn",
        [] (RPNElement & out, const Field &)
        {
            out.function = RPNElement::FUNCTION_NOT_IN_SET;
            return true;
        }
    },
    {
        "globalNullIn",
        [] (RPNElement & out, const Field &)
        {
            out.function = RPNElement::FUNCTION_IN_SET;
            return true;
        }
    },
    {
        "globalNotNullIn",
        [] (RPNElement & out, const Field &)
        {
            out.function = RPNElement::FUNCTION_NOT_IN_SET;
            return true;
        }
    },
    {
        "empty",
        [] (RPNElement & out, const Field & value)
        {
            if (value.getType() != Field::Types::String)
                return false;

            out.function = RPNElement::FUNCTION_IN_RANGE;
            out.range = Range("");
            return true;
        }
    },
    {
        "notEmpty",
        [] (RPNElement & out, const Field & value)
        {
            if (value.getType() != Field::Types::String)
                return false;

            out.function = RPNElement::FUNCTION_NOT_IN_RANGE;
            out.range = Range("");
            return true;
        }
    },
    {
        "like",
        [] (RPNElement & out, const Field & value)
        {
            if (value.getType() != Field::Types::String)
                return false;

            String prefix = extractFixedPrefixFromLikePattern(value.get<const String &>(), /*requires_perfect_prefix*/ false);
            if (prefix.empty())
                return false;

            String right_bound = firstStringThatIsGreaterThanAllStringsWithPrefix(prefix);

            out.function = RPNElement::FUNCTION_IN_RANGE;
            out.range = !right_bound.empty()
                ? Range(prefix, true, right_bound, false)
                : Range::createLeftBounded(prefix, true);

            return true;
        }
    },
    {
        "notLike",
        [] (RPNElement & out, const Field & value)
        {
            if (value.getType() != Field::Types::String)
                return false;

            String prefix = extractFixedPrefixFromLikePattern(value.get<const String &>(), /*requires_perfect_prefix*/ true);
            if (prefix.empty())
                return false;

            String right_bound = firstStringThatIsGreaterThanAllStringsWithPrefix(prefix);

            out.function = RPNElement::FUNCTION_NOT_IN_RANGE;
            out.range = !right_bound.empty()
                ? Range(prefix, true, right_bound, false)
                : Range::createLeftBounded(prefix, true);

            return true;
        }
    },
    {
        "startsWith",
        [] (RPNElement & out, const Field & value)
        {
            if (value.getType() != Field::Types::String)
                return false;

            String prefix = value.get<const String &>();
            if (prefix.empty())
                return false;

            String right_bound = firstStringThatIsGreaterThanAllStringsWithPrefix(prefix);

            out.function = RPNElement::FUNCTION_IN_RANGE;
            out.range = !right_bound.empty()
                ? Range(prefix, true, right_bound, false)
                : Range::createLeftBounded(prefix, true);

            return true;
        }
    },
    {
        "match",
        [] (RPNElement & out, const Field & value)
        {
            if (value.getType() != Field::Types::String)
                return false;

            const String & expression = value.get<const String &>();
            // This optimization can't process alternation - this would require a comprehensive parsing of regular expression.
            if (expression.contains('|'))
                return false;

            String prefix = extractFixedPrefixFromRegularExpression(expression);
            if (prefix.empty())
                return false;

            String right_bound = firstStringThatIsGreaterThanAllStringsWithPrefix(prefix);

            out.function = RPNElement::FUNCTION_IN_RANGE;
            out.range = !right_bound.empty()
                ? Range(prefix, true, right_bound, false)
                : Range::createLeftBounded(prefix, true);

            return true;
        }
    },
    {
        "isNotNull",
        [] (RPNElement & out, const Field &)
        {
            out.function = RPNElement::FUNCTION_IS_NOT_NULL;
            // isNotNull means (-Inf, +Inf)
            out.range = Range::createWholeUniverseWithoutNull();
            return true;
        }
    },
    {
        "isNull",
        [] (RPNElement & out, const Field &)
        {
            out.function = RPNElement::FUNCTION_IS_NULL;
            // isNull means +Inf (NULLS_LAST) or -Inf (NULLS_FIRST), We don't support discrete
            // ranges, instead will use the inverse of (-Inf, +Inf). The inversion happens in
            // checkInHyperrectangle.
            out.range = Range::createWholeUniverseWithoutNull();
            return true;
        }
    }
};


static const std::map<std::string, std::string> inverse_relations =
{
        {"equals", "notEquals"},
        {"notEquals", "equals"},
        {"less", "greaterOrEquals"},
        {"greaterOrEquals", "less"},
        {"greater", "lessOrEquals"},
        {"lessOrEquals", "greater"},
        {"in", "notIn"},
        {"notIn", "in"},
        {"globalIn", "globalNotIn"},
        {"globalNotIn", "globalIn"},
        {"nullIn", "notNullIn"},
        {"notNullIn", "nullIn"},
        {"globalNullIn", "globalNotNullIn"},
        {"globalNullNotIn", "globalNullIn"},
        {"isNull", "isNotNull"},
        {"isNotNull", "isNull"},
        {"like", "notLike"},
        {"notLike", "like"},
        {"empty", "notEmpty"},
        {"notEmpty", "empty"},
};


static bool isLogicalOperator(const String & func_name)
{
    return (func_name == "and" || func_name == "or" || func_name == "not" || func_name == "indexHint");
}

/// The node can be one of:
///   - Logical operator (AND, OR, NOT and indexHint() - logical NOOP)
///   - An "atom" (relational operator, constant, expression)
///   - A logical constant expression
///   - Any other function
ASTPtr cloneASTWithInversionPushDown(const ASTPtr node, const bool need_inversion = false)
{
    const ASTFunction * func = node->as<ASTFunction>();

    if (func && isLogicalOperator(func->name))
    {
        if (func->name == "not")
        {
            return cloneASTWithInversionPushDown(func->arguments->children.front(), !need_inversion);
        }

        const auto result_node = makeASTFunction(func->name);

        /// indexHint() is a special case - logical NOOP function
        if (result_node->name != "indexHint" && need_inversion)
        {
            result_node->name = (result_node->name == "and") ? "or" : "and";
        }

        if (func->arguments)
        {
            for (const auto & child : func->arguments->children)
            {
                result_node->arguments->children.push_back(cloneASTWithInversionPushDown(child, need_inversion));
            }
        }

        return result_node;
    }

    auto cloned_node = node->clone();

    if (func && inverse_relations.find(func->name) != inverse_relations.cend())
    {
        if (need_inversion)
        {
            cloned_node->as<ASTFunction>()->name = inverse_relations.at(func->name);
        }

        return cloned_node;
    }

    return need_inversion ? makeASTFunction("not", cloned_node) : cloned_node;
}

static const ActionsDAG::Node & cloneASTWithInversionPushDown(
    const ActionsDAG::Node & node,
    ActionsDAG & inverted_dag,
    std::unordered_map<const ActionsDAG::Node *, const ActionsDAG::Node *> to_inverted,
    const ContextPtr & context,
    const bool need_inversion)
{
    {
        auto it = to_inverted.find(&node);
        if (it != to_inverted.end())
            return *it->second;
    }

    const ActionsDAG::Node * res = nullptr;

    switch (node.type)
    {
        case (ActionsDAG::ActionType::INPUT):
        {
            /// Note: inputs order is not important here. Will match columns by names.
            res = &inverted_dag.addInput({node.column, node.result_type, node.result_name});
            break;
        }
        case (ActionsDAG::ActionType::COLUMN):
        {
            String name;
            if (const auto * column_const = typeid_cast<const ColumnConst *>(node.column.get()))
                /// Re-generate column name for constant.
                /// DAG form query (with enabled analyzer) uses suffixes for constants, like 1_UInt8.
                /// DAG from PK does not use it. This is breakig match by column name sometimes.
                /// Ideally, we should not compare manes, but DAG subtrees instead.
                name = ASTLiteral(column_const->getDataColumn()[0]).getColumnName();
            else
                name = node.result_name;

            res = &inverted_dag.addColumn({node.column, node.result_type, name});
            break;
        }
        case (ActionsDAG::ActionType::ALIAS):
        {
            /// Ignore aliases
            const auto & alias = cloneASTWithInversionPushDown(*node.children.front(), inverted_dag, to_inverted, context, need_inversion);
            to_inverted[&node] = &alias;
            return alias;
        }
        case (ActionsDAG::ActionType::ARRAY_JOIN):
        {
            const auto & arg = cloneASTWithInversionPushDown(*node.children.front(), inverted_dag, to_inverted, context, false);
            res = &inverted_dag.addArrayJoin(arg, {});
            break;
        }
        case (ActionsDAG::ActionType::FUNCTION):
        {
            auto name = node.function_base->getName();
            if (name == "not")
            {
                const auto & arg = cloneASTWithInversionPushDown(*node.children.front(), inverted_dag, to_inverted, context, !need_inversion);
                to_inverted[&node] = &arg;
                return arg;
            }

            if (name == "materialize")
            {
                /// Ignore materialize
                const auto & arg = cloneASTWithInversionPushDown(*node.children.front(), inverted_dag, to_inverted, context, need_inversion);
                to_inverted[&node] = &arg;
                return arg;
            }

            if (name == "indexHint")
            {
                ActionsDAG::NodeRawConstPtrs children;
                if (const auto * adaptor = typeid_cast<const FunctionToFunctionBaseAdaptor *>(node.function_base.get()))
                {
                    if (const auto * index_hint = typeid_cast<const FunctionIndexHint *>(adaptor->getFunction().get()))
                    {
                        const auto & index_hint_dag = index_hint->getActions();
                        children = index_hint_dag->getOutputs();

                        for (auto & arg : children)
                            arg = &cloneASTWithInversionPushDown(*arg, inverted_dag, to_inverted, context, need_inversion);
                    }
                }

                const auto & func = inverted_dag.addFunction(node.function_base, children, "");
                to_inverted[&node] = &func;
                return func;
            }

            if (need_inversion && (name == "and" || name == "or"))
            {
                ActionsDAG::NodeRawConstPtrs children(node.children);

                for (auto & arg : children)
                    arg = &cloneASTWithInversionPushDown(*arg, inverted_dag, to_inverted, context, need_inversion);

                FunctionOverloadResolverPtr function_builder;

                if (name == "and")
                    function_builder = FunctionFactory::instance().get("or", context);
                else if (name == "or")
                    function_builder = FunctionFactory::instance().get("and", context);

                assert(function_builder);

                /// We match columns by name, so it is important to fill name correctly.
                /// So, use empty string to make it automatically.
                const auto & func = inverted_dag.addFunction(function_builder, children, "");
                to_inverted[&node] = &func;
                return func;
            }

            ActionsDAG::NodeRawConstPtrs children(node.children);

            for (auto & arg : children)
                arg = &cloneASTWithInversionPushDown(*arg, inverted_dag, to_inverted, context, false);

            auto it = inverse_relations.find(name);
            if (it != inverse_relations.end())
            {
                const auto & func_name = need_inversion ? it->second : it->first;
                auto function_builder = FunctionFactory::instance().get(func_name, context);
                const auto & func = inverted_dag.addFunction(function_builder, children, "");
                to_inverted[&node] = &func;
                return func;
            }

            res = &inverted_dag.addFunction(node.function_base, children, "");
            chassert(res->result_type == node.result_type);
        }
    }

    if (need_inversion)
        res = &inverted_dag.addFunction(FunctionFactory::instance().get("not", context), {res}, "");

    to_inverted[&node] = res;
    return *res;
}

static ActionsDAGPtr cloneASTWithInversionPushDown(ActionsDAG::NodeRawConstPtrs nodes, const ContextPtr & context)
{
    auto res = std::make_shared<ActionsDAG>();

    std::unordered_map<const ActionsDAG::Node *, const ActionsDAG::Node *> to_inverted;

    for (auto & node : nodes)
        node = &cloneASTWithInversionPushDown(*node, *res, to_inverted, context, false);

    if (nodes.size() > 1)
    {
        auto function_builder = FunctionFactory::instance().get("and", context);
        nodes = {&res->addFunction(function_builder, std::move(nodes), "")};
    }

    res->getOutputs().swap(nodes);

    return res;
}


<<<<<<< HEAD
bool Range::equals(const Field & lhs, const Field & rhs)
{
    return applyVisitor(FieldVisitorAccurateEquals(), lhs, rhs);
}

bool Range::less(const Field & lhs, const Field & rhs)
{
    return applyVisitor(FieldVisitorAccurateLess(), lhs, rhs);
}


=======
>>>>>>> ce7eca06
/** Calculate expressions, that depend only on constants.
  * For index to work when something like "WHERE Date = toDate(now())" is written.
  */
Block KeyCondition::getBlockWithConstants(
    const ASTPtr & query, const TreeRewriterResultPtr & syntax_analyzer_result, ContextPtr context)
{
    Block result
    {
        { DataTypeUInt8().createColumnConstWithDefaultValue(1), std::make_shared<DataTypeUInt8>(), "_dummy" }
    };

    if (syntax_analyzer_result)
    {
        auto actions = ExpressionAnalyzer(query, syntax_analyzer_result, context).getConstActionsDAG();
        for (const auto & action_node : actions->getOutputs())
        {
            if (action_node->column)
                result.insert(ColumnWithTypeAndName{action_node->column, action_node->result_type, action_node->result_name});
        }
    }

    return result;
}

static NameSet getAllSubexpressionNames(const ExpressionActions & key_expr)
{
    NameSet names;
    for (const auto & action : key_expr.getActions())
        names.insert(action.node->result_name);

    return names;
}

KeyCondition::KeyCondition(
    const ASTPtr & query,
    const ASTs & additional_filter_asts,
    Block block_with_constants,
    PreparedSetsPtr prepared_sets,
    ContextPtr context,
    const Names & key_column_names,
    const ExpressionActionsPtr & key_expr_,
    NameSet array_joined_column_names_,
    bool single_point_,
    bool strict_)
    : key_expr(key_expr_)
    , key_subexpr_names(getAllSubexpressionNames(*key_expr))
    , array_joined_column_names(std::move(array_joined_column_names_))
    , single_point(single_point_)
    , strict(strict_)
{
    size_t key_index = 0;
    for (const auto & name : key_column_names)
    {
        if (!key_columns.contains(name))
        {
            key_columns[name] = key_columns.size();
            key_indices.push_back(key_index);
        }
        ++key_index;
    }

    ASTPtr filter_node;
    if (query)
        filter_node = buildFilterNode(query, additional_filter_asts);

    if (!filter_node)
    {
        rpn.emplace_back(RPNElement::FUNCTION_UNKNOWN);
        return;
    }

    /** When non-strictly monotonic functions are employed in functional index (e.g. ORDER BY toStartOfHour(dateTime)),
      * the use of NOT operator in predicate will result in the indexing algorithm leave out some data.
      * This is caused by rewriting in KeyCondition::tryParseAtomFromAST of relational operators to less strict
      * when parsing the AST into internal RPN representation.
      * To overcome the problem, before parsing the AST we transform it to its semantically equivalent form where all NOT's
      * are pushed down and applied (when possible) to leaf nodes.
      */
    auto inverted_filter_node = cloneASTWithInversionPushDown(filter_node);

    RPNBuilder<RPNElement> builder(
        inverted_filter_node,
        std::move(context),
        std::move(block_with_constants),
        std::move(prepared_sets),
        [&](const RPNBuilderTreeNode & node, RPNElement & out) { return extractAtomFromTree(node, out); });
    rpn = std::move(builder).extractRPN();
}

KeyCondition::KeyCondition(
    const SelectQueryInfo & query_info,
    ContextPtr context,
    const Names & key_column_names,
    const ExpressionActionsPtr & key_expr_,
    bool single_point_,
    bool strict_)
    : KeyCondition(
        query_info.query,
        query_info.filter_asts,
        KeyCondition::getBlockWithConstants(query_info.query, query_info.syntax_analyzer_result, context),
        query_info.prepared_sets,
        context,
        key_column_names,
        key_expr_,
        query_info.syntax_analyzer_result ? query_info.syntax_analyzer_result->getArrayJoinSourceNameSet() : NameSet{},
        single_point_,
        strict_)
{
}

KeyCondition::KeyCondition(
    ActionsDAGPtr filter_dag,
    ContextPtr context,
    const Names & key_column_names,
    const ExpressionActionsPtr & key_expr_,
    NameSet array_joined_column_names_,
    bool single_point_,
    bool strict_)
    : key_expr(key_expr_)
    , key_subexpr_names(getAllSubexpressionNames(*key_expr))
    , array_joined_column_names(std::move(array_joined_column_names_))
    , single_point(single_point_)
    , strict(strict_)
{
    size_t key_index = 0;
    for (const auto & name : key_column_names)
    {
        if (!key_columns.contains(name))
        {
            key_columns[name] = key_columns.size();
            key_indices.push_back(key_index);
        }
        ++key_index;
    }

    if (!filter_dag)
    {
        rpn.emplace_back(RPNElement::FUNCTION_UNKNOWN);
        return;
    }

    auto inverted_dag = cloneASTWithInversionPushDown({filter_dag->getOutputs().at(0)}, context);
    assert(inverted_dag->getOutputs().size() == 1);

    const auto * inverted_dag_filter_node = inverted_dag->getOutputs()[0];

    RPNBuilder<RPNElement> builder(inverted_dag_filter_node, context, [&](const RPNBuilderTreeNode & node, RPNElement & out)
    {
        return extractAtomFromTree(node, out);
    });

    rpn = std::move(builder).extractRPN();
}

bool KeyCondition::addCondition(const String & column, const Range & range)
{
    if (!key_columns.contains(column))
        return false;
    rpn.emplace_back(RPNElement::FUNCTION_IN_RANGE, key_columns[column], range);
    rpn.emplace_back(RPNElement::FUNCTION_AND);
    return true;
}

bool KeyCondition::getConstant(const ASTPtr & expr, Block & block_with_constants, Field & out_value, DataTypePtr & out_type)
{
    RPNBuilderTreeContext tree_context(nullptr, block_with_constants, nullptr);
    RPNBuilderTreeNode node(expr.get(), tree_context);

    return node.tryGetConstant(out_value, out_type);
}


static Field applyFunctionForField(
    const FunctionBasePtr & func,
    const DataTypePtr & arg_type,
    const Field & arg_value)
{
    ColumnsWithTypeAndName columns
    {
        { arg_type->createColumnConst(1, arg_value), arg_type, "x" },
    };

    auto col = func->execute(columns, func->getResultType(), 1);
    return (*col)[0];
}

/// The case when arguments may have types different than in the primary key.
static std::pair<Field, DataTypePtr> applyFunctionForFieldOfUnknownType(
    const FunctionBasePtr & func,
    const DataTypePtr & arg_type,
    const Field & arg_value)
{
    ColumnsWithTypeAndName arguments{{ arg_type->createColumnConst(1, arg_value), arg_type, "x" }};
    DataTypePtr return_type = func->getResultType();

    auto col = func->execute(arguments, return_type, 1);

    Field result = (*col)[0];

    return {std::move(result), std::move(return_type)};
}


/// Same as above but for binary operators
static std::pair<Field, DataTypePtr> applyBinaryFunctionForFieldOfUnknownType(
    const FunctionOverloadResolverPtr & func,
    const DataTypePtr & arg_type,
    const Field & arg_value,
    const DataTypePtr & arg_type2,
    const Field & arg_value2)
{
    ColumnsWithTypeAndName arguments{
        {arg_type->createColumnConst(1, arg_value), arg_type, "x"}, {arg_type2->createColumnConst(1, arg_value2), arg_type2, "y"}};

    FunctionBasePtr func_base = func->build(arguments);

    DataTypePtr return_type = func_base->getResultType();

    auto col = func_base->execute(arguments, return_type, 1);

    Field result = (*col)[0];

    return {std::move(result), std::move(return_type)};
}


static FieldRef applyFunction(const FunctionBasePtr & func, const DataTypePtr & current_type, const FieldRef & field)
{
    /// Fallback for fields without block reference.
    if (field.isExplicit())
        return applyFunctionForField(func, current_type, field);

    String result_name = "_" + func->getName() + "_" + toString(field.column_idx);
    const auto & columns = field.columns;
    size_t result_idx = columns->size();

    for (size_t i = 0; i < result_idx; ++i)
    {
        if ((*columns)[i].name == result_name)
            result_idx = i;
    }

    if (result_idx == columns->size())
    {
        ColumnsWithTypeAndName args{(*columns)[field.column_idx]};
        field.columns->emplace_back(ColumnWithTypeAndName {nullptr, func->getResultType(), result_name});
        (*columns)[result_idx].column = func->execute(args, (*columns)[result_idx].type, columns->front().column->size());
    }

    return {field.columns, field.row_idx, result_idx};
}

/** When table's key has expression with these functions from a column,
  * and when a column in a query is compared with a constant, such as:
  * CREATE TABLE (x String) ORDER BY toDate(x)
  * SELECT ... WHERE x LIKE 'Hello%'
  * we want to apply the function to the constant for index analysis,
  * but should modify it to pass on un-parsable values.
  */
static std::set<std::string_view> date_time_parsing_functions = {
    "toDate",
    "toDate32",
    "toDateTime",
    "toDateTime64",
    "parseDateTimeBestEffort",
    "parseDateTimeBestEffortUS",
    "parseDateTime32BestEffort",
    "parseDateTime64BestEffort",
    "parseDateTime",
    "parseDateTimeInJodaSyntax",
};

/** The key functional expression constraint may be inferred from a plain column in the expression.
  * For example, if the key contains `toStartOfHour(Timestamp)` and query contains `WHERE Timestamp >= now()`,
  * it can be assumed that if `toStartOfHour()` is monotonic on [now(), inf), the `toStartOfHour(Timestamp) >= toStartOfHour(now())`
  * condition also holds, so the index may be used to select only parts satisfying this condition.
  *
  * To check the assumption, we'd need to assert that the inverse function to this transformation is also monotonic, however the
  * inversion isn't exported (or even viable for not strictly monotonic functions such as `toStartOfHour()`).
  * Instead, we can qualify only functions that do not transform the range (for example rounding),
  * which while not strictly monotonic, are monotonic everywhere on the input range.
  */
bool KeyCondition::transformConstantWithValidFunctions(
    ContextPtr context,
    const String & expr_name,
    size_t & out_key_column_num,
    DataTypePtr & out_key_column_type,
    Field & out_value,
    DataTypePtr & out_type,
    std::function<bool(const IFunctionBase &, const IDataType &)> always_monotonic) const
{
    const auto & sample_block = key_expr->getSampleBlock();

    for (const auto & node : key_expr->getNodes())
    {
        auto it = key_columns.find(node.result_name);
        if (it != key_columns.end())
        {
            std::stack<const ActionsDAG::Node *> chain;

            const auto * cur_node = &node;
            bool is_valid_chain = true;

            while (is_valid_chain)
            {
                if (cur_node->result_name == expr_name)
                    break;

                chain.push(cur_node);

                if (cur_node->type == ActionsDAG::ActionType::FUNCTION && cur_node->children.size() <= 2)
                {
                    is_valid_chain = always_monotonic(*cur_node->function_base, *cur_node->result_type);

                    const ActionsDAG::Node * next_node = nullptr;
                    for (const auto * arg : cur_node->children)
                    {
                        if (arg->column && isColumnConst(*arg->column))
                            continue;

                        if (next_node)
                            is_valid_chain = false;

                        next_node = arg;
                    }

                    if (!next_node)
                        is_valid_chain = false;

                    cur_node = next_node;
                }
                else if (cur_node->type == ActionsDAG::ActionType::ALIAS)
                    cur_node = cur_node->children.front();
                else
                    is_valid_chain = false;
            }

            if (is_valid_chain)
            {
                out_type = removeLowCardinality(out_type);
                auto const_type = removeLowCardinality(cur_node->result_type);
                auto const_column = out_type->createColumnConst(1, out_value);
                auto const_value = (*castColumnAccurateOrNull({const_column, out_type, ""}, const_type))[0];

                if (const_value.isNull())
                    return false;

                while (!chain.empty())
                {
                    const auto * func = chain.top();
                    chain.pop();

                    if (func->type != ActionsDAG::ActionType::FUNCTION)
                        continue;

                    const auto & func_name = func->function_base->getName();
                    auto func_base = func->function_base;
                    const auto & arg_types = func_base->getArgumentTypes();
                    if (date_time_parsing_functions.contains(func_name) && !arg_types.empty() && isStringOrFixedString(arg_types[0]))
                    {
                        auto func_or_null = FunctionFactory::instance().get(func_name + "OrNull", context);
                        ColumnsWithTypeAndName arguments;
                        int i = 0;
                        for (const auto & type : func->function_base->getArgumentTypes())
                            arguments.push_back({nullptr, type, fmt::format("_{}", i++)});

                        func_base = func_or_null->build(arguments);
                    }

                    if (func->children.size() == 1)
                    {
                        std::tie(const_value, const_type)
                            = applyFunctionForFieldOfUnknownType(func_base, const_type, const_value);
                    }
                    else if (func->children.size() == 2)
                    {
                        const auto * left = func->children[0];
                        const auto * right = func->children[1];
                        if (left->column && isColumnConst(*left->column))
                        {
                            auto left_arg_type = left->result_type;
                            auto left_arg_value = (*left->column)[0];
                            std::tie(const_value, const_type) = applyBinaryFunctionForFieldOfUnknownType(
                                FunctionFactory::instance().get(func_base->getName(), context),
                                left_arg_type, left_arg_value, const_type, const_value);
                        }
                        else
                        {
                            auto right_arg_type = right->result_type;
                            auto right_arg_value = (*right->column)[0];
                            std::tie(const_value, const_type) = applyBinaryFunctionForFieldOfUnknownType(
                                FunctionFactory::instance().get(func_base->getName(), context),
                                const_type, const_value, right_arg_type, right_arg_value);
                        }
                    }

                    if (const_value.isNull())
                        return false;
                }

                out_key_column_num = it->second;
                out_key_column_type = sample_block.getByName(it->first).type;
                out_value = const_value;
                out_type = const_type;
                return true;
            }
        }
    }

    return false;
}

bool KeyCondition::canConstantBeWrappedByMonotonicFunctions(
    const RPNBuilderTreeNode & node,
    size_t & out_key_column_num,
    DataTypePtr & out_key_column_type,
    Field & out_value,
    DataTypePtr & out_type)
{
    String expr_name = node.getColumnName();

    if (array_joined_column_names.contains(expr_name))
        return false;

    if (!key_subexpr_names.contains(expr_name))
        return false;

    if (out_value.isNull())
        return false;

    return transformConstantWithValidFunctions(
        node.getTreeContext().getQueryContext(),
        expr_name,
        out_key_column_num,
        out_key_column_type,
        out_value,
        out_type,
        [](const IFunctionBase & func, const IDataType & type)
        {
            if (!func.hasInformationAboutMonotonicity())
                return false;
            else
            {
                /// Range is irrelevant in this case.
                auto monotonicity = func.getMonotonicityForRange(type, Field(), Field());
                if (!monotonicity.is_always_monotonic)
                    return false;
            }
            return true;
        });
}

/// Looking for possible transformation of `column = constant` into `partition_expr = function(constant)`
bool KeyCondition::canConstantBeWrappedByFunctions(
    const RPNBuilderTreeNode & node,
    size_t & out_key_column_num,
    DataTypePtr & out_key_column_type,
    Field & out_value,
    DataTypePtr & out_type)
{
    String expr_name = node.getColumnName();

    if (array_joined_column_names.contains(expr_name))
        return false;

    if (!key_subexpr_names.contains(expr_name))
    {
        /// Let's check another one case.
        /// If our storage was created with moduloLegacy in partition key,
        /// We can assume that `modulo(...) = const` is the same as `moduloLegacy(...) = const`.
        /// Replace modulo to moduloLegacy in AST and check if we also have such a column.
        ///
        /// We do not check this in canConstantBeWrappedByMonotonicFunctions.
        /// The case `f(modulo(...))` for totally monotonic `f ` is considered to be rare.
        ///
        /// Note: for negative values, we can filter more partitions then needed.
        expr_name = node.getColumnNameWithModuloLegacy();

        if (!key_subexpr_names.contains(expr_name))
            return false;
    }

    if (out_value.isNull())
        return false;

    return transformConstantWithValidFunctions(
        node.getTreeContext().getQueryContext(),
        expr_name,
        out_key_column_num,
        out_key_column_type,
        out_value,
        out_type,
        [](const IFunctionBase & func, const IDataType &)
        {
            return func.isDeterministic();
        });
}

bool KeyCondition::tryPrepareSetIndex(
    const RPNBuilderFunctionTreeNode & func,
    RPNElement & out,
    size_t & out_key_column_num)
{
    const auto & left_arg = func.getArgumentAt(0);

    out_key_column_num = 0;
    std::vector<MergeTreeSetIndex::KeyTuplePositionMapping> indexes_mapping;
    DataTypes data_types;

    auto get_key_tuple_position_mapping = [&](const RPNBuilderTreeNode & node, size_t tuple_index)
    {
        MergeTreeSetIndex::KeyTuplePositionMapping index_mapping;
        index_mapping.tuple_index = tuple_index;
        DataTypePtr data_type;
        if (isKeyPossiblyWrappedByMonotonicFunctions(node, index_mapping.key_index, data_type, index_mapping.functions))
        {
            indexes_mapping.push_back(index_mapping);
            data_types.push_back(data_type);
            if (out_key_column_num < index_mapping.key_index)
                out_key_column_num = index_mapping.key_index;
        }
    };

    size_t left_args_count = 1;
    if (left_arg.isFunction())
    {
        /// Note: in case of ActionsDAG, tuple may be a constant.
        /// In this case, there is no keys in tuple. So, we don't have to check it.
        auto left_arg_tuple = left_arg.toFunctionNode();
        if (left_arg_tuple.getFunctionName() == "tuple" && left_arg_tuple.getArgumentsSize() > 1)
        {
            left_args_count = left_arg_tuple.getArgumentsSize();
            for (size_t i = 0; i < left_args_count; ++i)
                get_key_tuple_position_mapping(left_arg_tuple.getArgumentAt(i), i);
        }
        else
        {
            get_key_tuple_position_mapping(left_arg, 0);
        }
    }
    else
    {
        get_key_tuple_position_mapping(left_arg, 0);
    }

    if (indexes_mapping.empty())
        return false;

    const auto right_arg = func.getArgumentAt(1);

    auto future_set = right_arg.tryGetPreparedSet();
    if (!future_set)
        return false;

    const auto set_types = future_set->getTypes();
    size_t set_types_size = set_types.size();
    size_t indexes_mapping_size = indexes_mapping.size();

    /// When doing strict matches, we have to check all elements in set.
    if (strict && indexes_mapping_size < set_types_size)
        return false;

    for (auto & index_mapping : indexes_mapping)
        if (index_mapping.tuple_index >= set_types_size)
            return false;

    auto prepared_set = future_set->buildOrderedSetInplace(right_arg.getTreeContext().getQueryContext());
    if (!prepared_set)
        return false;

    /// The index can be prepared if the elements of the set were saved in advance.
    if (!prepared_set->hasExplicitSetElements())
        return false;

    /** Try to convert set columns to primary key columns.
      * Example: SELECT id FROM test_table WHERE id IN (SELECT 1);
      * In this example table `id` column has type UInt64, Set column has type UInt8. To use index
      * we need to convert set column to primary key column.
      */
    auto set_columns = prepared_set->getSetElements();
    assert(set_types_size == set_columns.size());

    for (size_t indexes_mapping_index = 0; indexes_mapping_index < indexes_mapping_size; ++indexes_mapping_index)
    {
        const auto & key_column_type = data_types[indexes_mapping_index];
        size_t set_element_index = indexes_mapping[indexes_mapping_index].tuple_index;
        auto set_element_type = set_types[set_element_index];
        auto set_column = set_columns[set_element_index];

        if (canBeSafelyCasted(set_element_type, key_column_type))
        {
            set_columns[set_element_index] = castColumn({set_column, set_element_type, {}}, key_column_type);
            continue;
        }

        if (!key_column_type->canBeInsideNullable())
            return false;

        const NullMap * set_column_null_map = nullptr;

        if (isNullableOrLowCardinalityNullable(set_element_type))
        {
            if (WhichDataType(set_element_type).isLowCardinality())
            {
                set_element_type = removeLowCardinality(set_element_type);
                set_column = set_column->convertToFullColumnIfLowCardinality();
            }

            set_element_type = removeNullable(set_element_type);
            const auto & set_column_nullable = assert_cast<const ColumnNullable &>(*set_column);
            set_column_null_map = &set_column_nullable.getNullMapData();
            set_column = set_column_nullable.getNestedColumnPtr();
        }

        auto nullable_set_column = castColumnAccurateOrNull({set_column, set_element_type, {}}, key_column_type);
        const auto & nullable_set_column_typed = assert_cast<const ColumnNullable &>(*nullable_set_column);
        const auto & nullable_set_column_null_map = nullable_set_column_typed.getNullMapData();
        size_t nullable_set_column_null_map_size = nullable_set_column_null_map.size();

        IColumn::Filter filter(nullable_set_column_null_map_size);

        if (set_column_null_map)
        {
            for (size_t i = 0; i < nullable_set_column_null_map_size; ++i)
                filter[i] = (*set_column_null_map)[i] || !nullable_set_column_null_map[i];

            set_column = nullable_set_column_typed.filter(filter, 0);
        }
        else
        {
            for (size_t i = 0; i < nullable_set_column_null_map_size; ++i)
                filter[i] = !nullable_set_column_null_map[i];

            set_column = nullable_set_column_typed.getNestedColumn().filter(filter, 0);
        }

        set_columns[set_element_index] = std::move(set_column);
    }

    out.set_index = std::make_shared<MergeTreeSetIndex>(set_columns, std::move(indexes_mapping));
    return true;
}


/** Allow to use two argument function with constant argument to be analyzed as a single argument function.
  * In other words, it performs "currying" (binding of arguments).
  * This is needed, for example, to support correct analysis of `toDate(time, 'UTC')`.
  */
class FunctionWithOptionalConstArg : public IFunctionBase
{
public:
    enum Kind
    {
        NO_CONST = 0,
        LEFT_CONST,
        RIGHT_CONST,
    };

    explicit FunctionWithOptionalConstArg(const FunctionBasePtr & func_) : func(func_) {}
    FunctionWithOptionalConstArg(const FunctionBasePtr & func_, const ColumnWithTypeAndName & const_arg_, Kind kind_)
        : func(func_), const_arg(const_arg_), kind(kind_)
    {
    }

    String getName() const override { return func->getName(); }

    const DataTypes & getArgumentTypes() const override { return func->getArgumentTypes(); }

    const DataTypePtr & getResultType() const override { return func->getResultType(); }

    ExecutableFunctionPtr prepare(const ColumnsWithTypeAndName & arguments) const override { return func->prepare(arguments); }

    ColumnPtr
    execute(const ColumnsWithTypeAndName & arguments, const DataTypePtr & result_type, size_t input_rows_count, bool dry_run) const override
    {
        if (kind == Kind::LEFT_CONST)
        {
            ColumnsWithTypeAndName new_arguments;
            new_arguments.reserve(arguments.size() + 1);
            new_arguments.push_back(const_arg);
            new_arguments.front().column = new_arguments.front().column->cloneResized(input_rows_count);
            for (const auto & arg : arguments)
                new_arguments.push_back(arg);
            return func->prepare(new_arguments)->execute(new_arguments, result_type, input_rows_count, dry_run);
        }
        else if (kind == Kind::RIGHT_CONST)
        {
            auto new_arguments = arguments;
            new_arguments.push_back(const_arg);
            new_arguments.back().column = new_arguments.back().column->cloneResized(input_rows_count);
            return func->prepare(new_arguments)->execute(new_arguments, result_type, input_rows_count, dry_run);
        }
        else
            return func->prepare(arguments)->execute(arguments, result_type, input_rows_count, dry_run);
    }

    bool isDeterministic() const override { return func->isDeterministic(); }

    bool isDeterministicInScopeOfQuery() const override { return func->isDeterministicInScopeOfQuery(); }

    bool hasInformationAboutMonotonicity() const override { return func->hasInformationAboutMonotonicity(); }

    bool isSuitableForShortCircuitArgumentsExecution(const DataTypesWithConstInfo & arguments) const override { return func->isSuitableForShortCircuitArgumentsExecution(arguments); }

    IFunctionBase::Monotonicity getMonotonicityForRange(const IDataType & type, const Field & left, const Field & right) const override
    {
        return func->getMonotonicityForRange(type, left, right);
    }

    Kind getKind() const { return kind; }
    const ColumnWithTypeAndName & getConstArg() const { return const_arg; }

private:
    FunctionBasePtr func;
    ColumnWithTypeAndName const_arg;
    Kind kind = Kind::NO_CONST;
};


bool KeyCondition::isKeyPossiblyWrappedByMonotonicFunctions(
    const RPNBuilderTreeNode & node,
    size_t & out_key_column_num,
    DataTypePtr & out_key_res_column_type,
    MonotonicFunctionsChain & out_functions_chain)
{
    std::vector<RPNBuilderFunctionTreeNode> chain_not_tested_for_monotonicity;
    DataTypePtr key_column_type;

    if (!isKeyPossiblyWrappedByMonotonicFunctionsImpl(node, out_key_column_num, key_column_type, chain_not_tested_for_monotonicity))
        return false;

    for (auto it = chain_not_tested_for_monotonicity.rbegin(); it != chain_not_tested_for_monotonicity.rend(); ++it)
    {
        auto function = *it;
        auto func_builder = FunctionFactory::instance().tryGet(function.getFunctionName(), node.getTreeContext().getQueryContext());
        if (!func_builder)
            return false;
        ColumnsWithTypeAndName arguments;
        ColumnWithTypeAndName const_arg;
        FunctionWithOptionalConstArg::Kind kind = FunctionWithOptionalConstArg::Kind::NO_CONST;
        if (function.getArgumentsSize() == 2)
        {
            if (function.getArgumentAt(0).isConstant())
            {
                const_arg = function.getArgumentAt(0).getConstantColumn();
                arguments.push_back(const_arg);
                arguments.push_back({ nullptr, key_column_type, "" });
                kind = FunctionWithOptionalConstArg::Kind::LEFT_CONST;
            }
            else if (function.getArgumentAt(1).isConstant())
            {
                arguments.push_back({ nullptr, key_column_type, "" });
                const_arg = function.getArgumentAt(1).getConstantColumn();
                arguments.push_back(const_arg);
                kind = FunctionWithOptionalConstArg::Kind::RIGHT_CONST;
            }

            /// If constant arg of binary operator is NULL, there will be no monotonicity.
            if (const_arg.column->isNullAt(0))
                return false;
        }
        else
            arguments.push_back({ nullptr, key_column_type, "" });
        auto func = func_builder->build(arguments);

        /// If we know the given range only contains one value, then we treat all functions as positive monotonic.
        if (!func || (!single_point && !func->hasInformationAboutMonotonicity()))
            return false;

        key_column_type = func->getResultType();
        if (kind == FunctionWithOptionalConstArg::Kind::NO_CONST)
            out_functions_chain.push_back(func);
        else
            out_functions_chain.push_back(std::make_shared<FunctionWithOptionalConstArg>(func, const_arg, kind));
    }

    out_key_res_column_type = key_column_type;

    return true;
}

bool KeyCondition::isKeyPossiblyWrappedByMonotonicFunctionsImpl(
    const RPNBuilderTreeNode & node,
    size_t & out_key_column_num,
    DataTypePtr & out_key_column_type,
    std::vector<RPNBuilderFunctionTreeNode> & out_functions_chain)
{
    /** By itself, the key column can be a functional expression. for example, `intHash32(UserID)`.
      * Therefore, use the full name of the expression for search.
      */
    const auto & sample_block = key_expr->getSampleBlock();

    /// Key columns should use canonical names for the index analysis.
    String name = node.getColumnName();

    if (array_joined_column_names.contains(name))
        return false;

    auto it = key_columns.find(name);
    if (key_columns.end() != it)
    {
        out_key_column_num = it->second;
        out_key_column_type = sample_block.getByName(it->first).type;
        return true;
    }

    if (node.isFunction())
    {
        auto function_node = node.toFunctionNode();

        size_t arguments_size = function_node.getArgumentsSize();
        if (arguments_size > 2 || arguments_size == 0)
            return false;

        out_functions_chain.push_back(function_node);

        bool result = false;
        if (arguments_size == 2)
        {
            if (function_node.getArgumentAt(0).isConstant())
            {
                result = isKeyPossiblyWrappedByMonotonicFunctionsImpl(function_node.getArgumentAt(1), out_key_column_num, out_key_column_type, out_functions_chain);
            }
            else if (function_node.getArgumentAt(1).isConstant())
            {
                result = isKeyPossiblyWrappedByMonotonicFunctionsImpl(function_node.getArgumentAt(0), out_key_column_num, out_key_column_type, out_functions_chain);
            }
        }
        else
        {
            result = isKeyPossiblyWrappedByMonotonicFunctionsImpl(function_node.getArgumentAt(0), out_key_column_num, out_key_column_type, out_functions_chain);
        }

        return result;
    }

    return false;
}


static void castValueToType(const DataTypePtr & desired_type, Field & src_value, const DataTypePtr & src_type, const String & node_column_name)
{
    try
    {
        src_value = convertFieldToType(src_value, *desired_type, src_type.get());
    }
    catch (...)
    {
        throw Exception(ErrorCodes::BAD_TYPE_OF_FIELD, "Key expression contains comparison between inconvertible types: "
            "{} and {} inside {}", desired_type->getName(), src_type->getName(), node_column_name);
    }
}


bool KeyCondition::extractAtomFromTree(const RPNBuilderTreeNode & node, RPNElement & out)
{
    /** Functions < > = != <= >= in `notIn` isNull isNotNull, where one argument is a constant, and the other is one of columns of key,
      *  or itself, wrapped in a chain of possibly-monotonic functions,
      *  or constant expression - number.
      */
    Field const_value;
    DataTypePtr const_type;
    if (node.isFunction())
    {
        auto func = node.toFunctionNode();
        size_t num_args = func.getArgumentsSize();

        DataTypePtr key_expr_type;    /// Type of expression containing key column
        size_t key_column_num = -1;   /// Number of a key column (inside key_column_names array)
        MonotonicFunctionsChain chain;
        std::string func_name = func.getFunctionName();

        if (atom_map.find(func_name) == std::end(atom_map))
            return false;

        if (num_args == 1)
        {
            if (!(isKeyPossiblyWrappedByMonotonicFunctions(func.getArgumentAt(0), key_column_num, key_expr_type, chain)))
                return false;

            if (key_column_num == static_cast<size_t>(-1))
                throw Exception(ErrorCodes::LOGICAL_ERROR, "`key_column_num` wasn't initialized. It is a bug.");
        }
        else if (num_args == 2)
        {
            size_t key_arg_pos;           /// Position of argument with key column (non-const argument)
            bool is_set_const = false;
            bool is_constant_transformed = false;

            /// We don't look for inverted key transformations when strict is true, which is required for trivial count().
            /// Consider the following test case:
            ///
            /// create table test1(p DateTime, k int) engine MergeTree partition by toDate(p) order by k;
            /// insert into test1 values ('2020-09-01 00:01:02', 1), ('2020-09-01 20:01:03', 2), ('2020-09-02 00:01:03', 3);
            /// select count() from test1 where p > toDateTime('2020-09-01 10:00:00');
            ///
            /// toDate(DateTime) is always monotonic, but we cannot relax the predicates to be
            /// >= toDate(toDateTime('2020-09-01 10:00:00')), which returns 3 instead of the right count: 2.
            bool strict_condition = strict;

            /// If we use this key condition to prune partitions by single value, we cannot relax conditions for NOT.
            if (single_point
                && (func_name == "notLike" || func_name == "notIn" || func_name == "globalNotIn" || func_name == "notNullIn"
                    || func_name == "globalNotNullIn" || func_name == "notEquals" || func_name == "notEmpty"))
                strict_condition = true;

            if (functionIsInOrGlobalInOperator(func_name))
            {
                if (tryPrepareSetIndex(func, out, key_column_num))
                {
                    key_arg_pos = 0;
                    is_set_const = true;
                }
                else
                    return false;
            }
            else if (func.getArgumentAt(1).tryGetConstant(const_value, const_type))
            {
                /// If the const operand is null, the atom will be always false
                if (const_value.isNull())
                {
                    out.function = RPNElement::ALWAYS_FALSE;
                    return true;
                }

                if (isKeyPossiblyWrappedByMonotonicFunctions(func.getArgumentAt(0), key_column_num, key_expr_type, chain))
                {
                    key_arg_pos = 0;
                }
                else if (
                    !strict_condition
                    && canConstantBeWrappedByMonotonicFunctions(func.getArgumentAt(0), key_column_num, key_expr_type, const_value, const_type))
                {
                    key_arg_pos = 0;
                    is_constant_transformed = true;
                }
                else if (
                    single_point && func_name == "equals" && !strict_condition
                    && canConstantBeWrappedByFunctions(func.getArgumentAt(0), key_column_num, key_expr_type, const_value, const_type))
                {
                    key_arg_pos = 0;
                    is_constant_transformed = true;
                }
                else
                    return false;
            }
            else if (func.getArgumentAt(0).tryGetConstant(const_value, const_type))
            {
                /// If the const operand is null, the atom will be always false
                if (const_value.isNull())
                {
                    out.function = RPNElement::ALWAYS_FALSE;
                    return true;
                }

                if (isKeyPossiblyWrappedByMonotonicFunctions(func.getArgumentAt(1), key_column_num, key_expr_type, chain))
                {
                    key_arg_pos = 1;
                }
                else if (
                    !strict_condition
                    && canConstantBeWrappedByMonotonicFunctions(func.getArgumentAt(1), key_column_num, key_expr_type, const_value, const_type))
                {
                    key_arg_pos = 1;
                    is_constant_transformed = true;
                }
                else if (
                    single_point && func_name == "equals" && !strict_condition
                    && canConstantBeWrappedByFunctions(func.getArgumentAt(1), key_column_num, key_expr_type, const_value, const_type))
                {
                    key_arg_pos = 0;
                    is_constant_transformed = true;
                }
                else
                    return false;
            }
            else
                return false;

            if (key_column_num == static_cast<size_t>(-1))
                throw Exception(ErrorCodes::LOGICAL_ERROR, "`key_column_num` wasn't initialized. It is a bug.");

            /// Replace <const> <sign> <data> on to <data> <-sign> <const>
            if (key_arg_pos == 1)
            {
                if (func_name == "less")
                    func_name = "greater";
                else if (func_name == "greater")
                    func_name = "less";
                else if (func_name == "greaterOrEquals")
                    func_name = "lessOrEquals";
                else if (func_name == "lessOrEquals")
                    func_name = "greaterOrEquals";
                else if (func_name == "in" || func_name == "notIn" ||
                         func_name == "like" || func_name == "notLike" ||
                         func_name == "ilike" || func_name == "notILike" ||
                         func_name == "startsWith" || func_name == "match")
                {
                    /// "const IN data_column" doesn't make sense (unlike "data_column IN const")
                    return false;
                }
            }

            key_expr_type = recursiveRemoveLowCardinality(key_expr_type);
            DataTypePtr key_expr_type_not_null;
            bool key_expr_type_is_nullable = false;
            if (const auto * nullable_type = typeid_cast<const DataTypeNullable *>(key_expr_type.get()))
            {
                key_expr_type_is_nullable = true;
                key_expr_type_not_null = nullable_type->getNestedType();
            }
            else
                key_expr_type_not_null = key_expr_type;

            bool cast_not_needed = is_set_const /// Set args are already casted inside Set::createFromAST
                || ((isNativeInteger(key_expr_type_not_null) || isDateTime(key_expr_type_not_null))
                    && (isNativeInteger(const_type) || isDateTime(const_type))); /// Native integers and DateTime are accurately compared without cast.

            if (!cast_not_needed && !key_expr_type_not_null->equals(*const_type))
            {
                if (const_value.getType() == Field::Types::String)
                {
                    const_value = convertFieldToType(const_value, *key_expr_type_not_null);
                    if (const_value.isNull())
                        return false;
                    // No need to set is_constant_transformed because we're doing exact conversion
                }
                else
                {
                    DataTypePtr common_type = tryGetLeastSupertype(DataTypes{key_expr_type_not_null, const_type});
                    if (!common_type)
                        return false;

                    if (!const_type->equals(*common_type))
                    {
                        castValueToType(common_type, const_value, const_type, node.getColumnName());

                        // Need to set is_constant_transformed unless we're doing exact conversion
                        if (!key_expr_type_not_null->equals(*common_type))
                            is_constant_transformed = true;
                    }
                    if (!key_expr_type_not_null->equals(*common_type))
                    {
                        auto common_type_maybe_nullable = (key_expr_type_is_nullable && !common_type->isNullable())
                            ? DataTypePtr(std::make_shared<DataTypeNullable>(common_type))
                            : common_type;
                        ColumnsWithTypeAndName arguments{
                            {nullptr, key_expr_type, ""},
                            {DataTypeString().createColumnConst(1, common_type_maybe_nullable->getName()), common_type_maybe_nullable, ""}};
                        FunctionOverloadResolverPtr func_builder_cast = CastInternalOverloadResolver<CastType::nonAccurate>::createImpl();
                        auto func_cast = func_builder_cast->build(arguments);

                        /// If we know the given range only contains one value, then we treat all functions as positive monotonic.
                        if (!single_point && !func_cast->hasInformationAboutMonotonicity())
                            return false;
                        chain.push_back(func_cast);
                    }
                }
            }

            /// Transformed constant must weaken the condition, for example "x > 5" must weaken to "round(x) >= 5"
            if (is_constant_transformed)
            {
                if (func_name == "less")
                    func_name = "lessOrEquals";
                else if (func_name == "greater")
                    func_name = "greaterOrEquals";
            }

        }
        else
            return false;

        const auto atom_it = atom_map.find(func_name);

        out.key_column = key_column_num;
        out.monotonic_functions_chain = std::move(chain);

        return atom_it->second(out, const_value);
    }
    else if (node.tryGetConstant(const_value, const_type))
    {
        /// For cases where it says, for example, `WHERE 0 AND something`

        if (const_value.getType() == Field::Types::UInt64)
        {
            out.function = const_value.safeGet<UInt64>() ? RPNElement::ALWAYS_TRUE : RPNElement::ALWAYS_FALSE;
            return true;
        }
        else if (const_value.getType() == Field::Types::Int64)
        {
            out.function = const_value.safeGet<Int64>() ? RPNElement::ALWAYS_TRUE : RPNElement::ALWAYS_FALSE;
            return true;
        }
        else if (const_value.getType() == Field::Types::Float64)
        {
            out.function = const_value.safeGet<Float64>() != 0.0 ? RPNElement::ALWAYS_TRUE : RPNElement::ALWAYS_FALSE;
            return true;
        }
    }
    return false;
}

String KeyCondition::toString() const
{
    String res;
    for (size_t i = 0; i < rpn.size(); ++i)
    {
        if (i)
            res += ", ";
        res += rpn[i].toString();
    }
    return res;
}

KeyCondition::Description KeyCondition::getDescription() const
{
    /// This code may seem to be too difficult.
    /// Here we want to convert RPN back to tree, and also simplify some logical expressions like `and(x, true) -> x`.
    Description description;

    /// That's a binary tree. Explicit.
    /// Build and optimize it simultaneously.
    struct Node
    {
        enum class Type
        {
            /// Leaf, which is RPNElement.
            Leaf,
            /// Leafs, which are logical constants.
            True,
            False,
            /// Binary operators.
            And,
            Or,
        };

        Type type{};

        /// Only for Leaf
        const RPNElement * element = nullptr;
        /// This means that logical NOT is applied to leaf.
        bool negate = false;

        std::unique_ptr<Node> left = nullptr;
        std::unique_ptr<Node> right = nullptr;
    };

    /// The algorithm is the same as in KeyCondition::checkInHyperrectangle
    /// We build a pair of trees on stack. For checking if key condition may be true, and if it may be false.
    /// We need only `can_be_true` in result.
    struct Frame
    {
        std::unique_ptr<Node> can_be_true;
        std::unique_ptr<Node> can_be_false;
    };

    /// Combine two subtrees using logical operator.
    auto combine = [](std::unique_ptr<Node> left, std::unique_ptr<Node> right, Node::Type type)
    {
        /// Simplify operators with for one constant condition.

        if (type == Node::Type::And)
        {
            /// false AND right
            if (left->type == Node::Type::False)
                return left;

            /// left AND false
            if (right->type == Node::Type::False)
                return right;

            /// true AND right
            if (left->type == Node::Type::True)
                return right;

            /// left AND true
            if (right->type == Node::Type::True)
                return left;
        }

        if (type == Node::Type::Or)
        {
            /// false OR right
            if (left->type == Node::Type::False)
                return right;

            /// left OR false
            if (right->type == Node::Type::False)
                return left;

            /// true OR right
            if (left->type == Node::Type::True)
                return left;

            /// left OR true
            if (right->type == Node::Type::True)
                return right;
        }

        return std::make_unique<Node>(Node{
                .type = type,
                .left = std::move(left),
                .right = std::move(right)
            });
    };

    std::vector<Frame> rpn_stack;
    for (const auto & element : rpn)
    {
        if (element.function == RPNElement::FUNCTION_UNKNOWN)
        {
            auto can_be_true = std::make_unique<Node>(Node{.type = Node::Type::True});
            auto can_be_false = std::make_unique<Node>(Node{.type = Node::Type::True});
            rpn_stack.emplace_back(Frame{.can_be_true = std::move(can_be_true), .can_be_false = std::move(can_be_false)});
        }
        else if (
               element.function == RPNElement::FUNCTION_IN_RANGE
            || element.function == RPNElement::FUNCTION_NOT_IN_RANGE
            || element.function == RPNElement::FUNCTION_IS_NULL
            || element.function == RPNElement::FUNCTION_IS_NOT_NULL
            || element.function == RPNElement::FUNCTION_IN_SET
            || element.function == RPNElement::FUNCTION_NOT_IN_SET)
        {
            auto can_be_true = std::make_unique<Node>(Node{.type = Node::Type::Leaf, .element = &element, .negate = false});
            auto can_be_false = std::make_unique<Node>(Node{.type = Node::Type::Leaf, .element = &element, .negate = true});
            rpn_stack.emplace_back(Frame{.can_be_true = std::move(can_be_true), .can_be_false = std::move(can_be_false)});
        }
        else if (element.function == RPNElement::FUNCTION_NOT)
        {
            assert(!rpn_stack.empty());

            std::swap(rpn_stack.back().can_be_true, rpn_stack.back().can_be_false);
        }
        else if (element.function == RPNElement::FUNCTION_AND)
        {
            assert(!rpn_stack.empty());
            auto arg1 = std::move(rpn_stack.back());

            rpn_stack.pop_back();

            assert(!rpn_stack.empty());
            auto arg2 = std::move(rpn_stack.back());

            Frame frame;
            frame.can_be_true = combine(std::move(arg1.can_be_true), std::move(arg2.can_be_true), Node::Type::And);
            frame.can_be_false = combine(std::move(arg1.can_be_false), std::move(arg2.can_be_false), Node::Type::Or);

            rpn_stack.back() = std::move(frame);
        }
        else if (element.function == RPNElement::FUNCTION_OR)
        {
            assert(!rpn_stack.empty());
            auto arg1 = std::move(rpn_stack.back());

            rpn_stack.pop_back();

            assert(!rpn_stack.empty());
            auto arg2 = std::move(rpn_stack.back());

            Frame frame;
            frame.can_be_true = combine(std::move(arg1.can_be_true), std::move(arg2.can_be_true), Node::Type::Or);
            frame.can_be_false = combine(std::move(arg1.can_be_false), std::move(arg2.can_be_false), Node::Type::And);

            rpn_stack.back() = std::move(frame);
        }
        else if (element.function == RPNElement::ALWAYS_FALSE)
        {
            auto can_be_true = std::make_unique<Node>(Node{.type = Node::Type::False});
            auto can_be_false = std::make_unique<Node>(Node{.type = Node::Type::True});

            rpn_stack.emplace_back(Frame{.can_be_true = std::move(can_be_true), .can_be_false = std::move(can_be_false)});
        }
        else if (element.function == RPNElement::ALWAYS_TRUE)
        {
            auto can_be_true = std::make_unique<Node>(Node{.type = Node::Type::True});
            auto can_be_false = std::make_unique<Node>(Node{.type = Node::Type::False});
            rpn_stack.emplace_back(Frame{.can_be_true = std::move(can_be_true), .can_be_false = std::move(can_be_false)});
        }
        else
            throw Exception(ErrorCodes::LOGICAL_ERROR, "Unexpected function type in KeyCondition::RPNElement");
    }

    if (rpn_stack.size() != 1)
        throw Exception(ErrorCodes::LOGICAL_ERROR, "Unexpected stack size in KeyCondition::checkInRange");

    std::vector<std::string_view> key_names(key_columns.size());
    std::vector<bool> is_key_used(key_columns.size(), false);

    for (const auto & key : key_columns)
        key_names[key.second] = key.first;

    WriteBufferFromOwnString buf;

    std::function<void(const Node *)> describe;
    describe = [&describe, &key_names, &is_key_used, &buf](const Node * node)
    {
        switch (node->type)
        {
            case Node::Type::Leaf:
            {
                is_key_used[node->element->key_column] = true;

                /// Note: for condition with double negation, like `not(x not in set)`,
                /// we can replace it to `x in set` here.
                /// But I won't do it, because `cloneASTWithInversionPushDown` already push down `not`.
                /// So, this seem to be impossible for `can_be_true` tree.
                if (node->negate)
                    buf << "not(";
                buf << node->element->toString(key_names[node->element->key_column], true);
                if (node->negate)
                    buf << ")";
                break;
            }
            case Node::Type::True:
                buf << "true";
                break;
            case Node::Type::False:
                buf << "false";
                break;
            case Node::Type::And:
                buf << "and(";
                describe(node->left.get());
                buf << ", ";
                describe(node->right.get());
                buf << ")";
                break;
            case Node::Type::Or:
                buf << "or(";
                describe(node->left.get());
                buf << ", ";
                describe(node->right.get());
                buf << ")";
                break;
        }
    };

    describe(rpn_stack.front().can_be_true.get());
    description.condition = std::move(buf.str());

    for (size_t i = 0; i < key_names.size(); ++i)
        if (is_key_used[i])
            description.used_keys.emplace_back(key_names[i]);

    return description;
}

/** Index is the value of key every `index_granularity` rows.
  * This value is called a "mark". That is, the index consists of marks.
  *
  * The key is the tuple.
  * The data is sorted by key in the sense of lexicographic order over tuples.
  *
  * A pair of marks specifies a segment with respect to the order over the tuples.
  * Denote it like this: [ x1 y1 z1 .. x2 y2 z2 ],
  *  where x1 y1 z1 - tuple - value of key in left border of segment;
  *        x2 y2 z2 - tuple - value of key in right boundary of segment.
  * In this section there are data between these marks.
  *
  * Or, the last mark specifies the range open on the right: [ a b c .. + inf )
  *
  * The set of all possible tuples can be considered as an n-dimensional space, where n is the size of the tuple.
  * A range of tuples specifies some subset of this space.
  *
  * Hyperrectangles will be the subrange of an n-dimensional space that is a direct product of one-dimensional ranges.
  * In this case, the one-dimensional range can be:
  * a point, a segment, an open interval, a half-open interval;
  * unlimited on the left, unlimited on the right ...
  *
  * The range of tuples can always be represented as a combination (union) of hyperrectangles.
  * For example, the range [ x1 y1 .. x2 y2 ] given x1 != x2 is equal to the union of the following three hyperrectangles:
  * [x1]       x [y1 .. +inf)
  * (x1 .. x2) x (-inf .. +inf)
  * [x2]       x (-inf .. y2]
  *
  * Or, for example, the range [ x1 y1 .. +inf ] is equal to the union of the following two hyperrectangles:
  * [x1]         x [y1 .. +inf)
  * (x1 .. +inf) x (-inf .. +inf)
  * It's easy to see that this is a special case of the variant above.
  *
  * This is important because it is easy for us to check the feasibility of the condition over the hyperrectangle,
  *  and therefore, feasibility of condition on the range of tuples will be checked by feasibility of condition
  *  over at least one hyperrectangle from which this range consists.
  */

template <typename F>
static BoolMask forAnyHyperrectangle(
    size_t key_size,
    const FieldRef * left_keys,
    const FieldRef * right_keys,
    bool left_bounded,
    bool right_bounded,
    Hyperrectangle & hyperrectangle,
    const DataTypes & data_types,
    size_t prefix_size,
    BoolMask initial_mask,
    F && callback)
{
    if (!left_bounded && !right_bounded)
        return callback(hyperrectangle);

    if (left_bounded && right_bounded)
    {
        /// Let's go through the matching elements of the key.
        while (prefix_size < key_size)
        {
            if (left_keys[prefix_size] == right_keys[prefix_size])
            {
                /// Point ranges.
                hyperrectangle[prefix_size] = Range(left_keys[prefix_size]);
                ++prefix_size;
            }
            else
                break;
        }
    }

    if (prefix_size == key_size)
        return callback(hyperrectangle);

    if (prefix_size + 1 == key_size)
    {
        if (left_bounded && right_bounded)
            hyperrectangle[prefix_size] = Range(left_keys[prefix_size], true, right_keys[prefix_size], true);
        else if (left_bounded)
            hyperrectangle[prefix_size] = Range::createLeftBounded(left_keys[prefix_size], true, data_types[prefix_size]->isNullable());
        else if (right_bounded)
            hyperrectangle[prefix_size] = Range::createRightBounded(right_keys[prefix_size], true, data_types[prefix_size]->isNullable());

        return callback(hyperrectangle);
    }

    /// (x1 .. x2) x (-inf .. +inf)

    if (left_bounded && right_bounded)
        hyperrectangle[prefix_size] = Range(left_keys[prefix_size], false, right_keys[prefix_size], false);
    else if (left_bounded)
        hyperrectangle[prefix_size] = Range::createLeftBounded(left_keys[prefix_size], false, data_types[prefix_size]->isNullable());
    else if (right_bounded)
        hyperrectangle[prefix_size] = Range::createRightBounded(right_keys[prefix_size], false, data_types[prefix_size]->isNullable());

    for (size_t i = prefix_size + 1; i < key_size; ++i)
    {
        if (data_types[i]->isNullable())
            hyperrectangle[i] = Range::createWholeUniverse();
        else
            hyperrectangle[i] = Range::createWholeUniverseWithoutNull();
    }


    BoolMask result = initial_mask;
    result = result | callback(hyperrectangle);

    /// There are several early-exit conditions (like the one below) hereinafter.
    /// They are important; in particular, if initial_mask == BoolMask::consider_only_can_be_true
    /// (which happens when this routine is called from KeyCondition::mayBeTrueXXX),
    /// they provide significant speedup, which may be observed on merge_tree_huge_pk performance test.
    if (result.isComplete())
        return result;

    /// [x1]       x [y1 .. +inf)

    if (left_bounded)
    {
        hyperrectangle[prefix_size] = Range(left_keys[prefix_size]);
        result = result
            | forAnyHyperrectangle(
                     key_size, left_keys, right_keys, true, false, hyperrectangle, data_types, prefix_size + 1, initial_mask, callback);
        if (result.isComplete())
            return result;
    }

    /// [x2]       x (-inf .. y2]

    if (right_bounded)
    {
        hyperrectangle[prefix_size] = Range(right_keys[prefix_size]);
        result = result
            | forAnyHyperrectangle(
                     key_size, left_keys, right_keys, false, true, hyperrectangle, data_types, prefix_size + 1, initial_mask, callback);
        if (result.isComplete())
            return result;
    }

    return result;
}


BoolMask KeyCondition::checkInRange(
    size_t used_key_size,
    const FieldRef * left_keys,
    const FieldRef * right_keys,
    const DataTypes & data_types,
    BoolMask initial_mask) const
{
    Hyperrectangle key_ranges;

    key_ranges.reserve(used_key_size);
    for (size_t i = 0; i < used_key_size; ++i)
    {
        if (data_types[i]->isNullable())
            key_ranges.push_back(Range::createWholeUniverse());
        else
            key_ranges.push_back(Range::createWholeUniverseWithoutNull());
    }

    // std::cerr << "Checking for: [";
    // for (size_t i = 0; i != used_key_size; ++i)
    //     std::cerr << (i != 0 ? ", " : "") << applyVisitor(FieldVisitorToString(), left_keys[i]);
    // std::cerr << " ... ";

    // for (size_t i = 0; i != used_key_size; ++i)
    //     std::cerr << (i != 0 ? ", " : "") << applyVisitor(FieldVisitorToString(), right_keys[i]);
    // std::cerr << "]\n";

    return forAnyHyperrectangle(used_key_size, left_keys, right_keys, true, true, key_ranges, data_types, 0, initial_mask,
        [&] (const Hyperrectangle & key_ranges_hyperrectangle)
    {
        auto res = checkInHyperrectangle(key_ranges_hyperrectangle, data_types);

        // std::cerr << "Hyperrectangle: ";
        // for (size_t i = 0, size = key_ranges.size(); i != size; ++i)
        //     std::cerr << (i != 0 ? " x " : "") << key_ranges[i].toString();
        // std::cerr << ": " << res.can_be_true << "\n";

        return res;
    });
}

std::optional<Range> KeyCondition::applyMonotonicFunctionsChainToRange(
    Range key_range,
    const MonotonicFunctionsChain & functions,
    DataTypePtr current_type,
    bool single_point)
{
    for (const auto & func : functions)
    {
        /// We check the monotonicity of each function on a specific range.
        /// If we know the given range only contains one value, then we treat all functions as positive monotonic.
        IFunction::Monotonicity monotonicity = single_point
            ? IFunction::Monotonicity{true}
            : func->getMonotonicityForRange(*current_type.get(), key_range.left, key_range.right);

        if (!monotonicity.is_monotonic)
        {
            return {};
        }

        /// If we apply function to open interval, we can get empty intervals in result.
        /// E.g. for ('2020-01-03', '2020-01-20') after applying 'toYYYYMM' we will get ('202001', '202001').
        /// To avoid this we make range left and right included.
        /// Any function that treats NULL specially is not monotonic.
        /// Thus we can safely use isNull() as an -Inf/+Inf indicator here.
        if (!key_range.left.isNull())
        {
            key_range.left = applyFunction(func, current_type, key_range.left);
            key_range.left_included = true;
        }

        if (!key_range.right.isNull())
        {
            key_range.right = applyFunction(func, current_type, key_range.right);
            key_range.right_included = true;
        }

        current_type = func->getResultType();

        if (!monotonicity.is_positive)
            key_range.invert();
    }
    return key_range;
}

// Returns whether the condition is one continuous range of the primary key,
// where every field is matched by range or a single element set.
// This allows to use a more efficient lookup with no extra reads.
bool KeyCondition::matchesExactContinuousRange() const
{
    // Not implemented yet.
    if (hasMonotonicFunctionsChain())
        return false;

    enum Constraint
    {
        POINT,
        RANGE,
        UNKNOWN,
    };

    std::vector<Constraint> column_constraints(key_columns.size(), Constraint::UNKNOWN);

    for (const auto & element : rpn)
    {
        if (element.function == RPNElement::Function::FUNCTION_AND)
        {
            continue;
        }

        if (element.function == RPNElement::Function::FUNCTION_IN_SET && element.set_index && element.set_index->size() == 1)
        {
            column_constraints[element.key_column] = Constraint::POINT;
            continue;
        }

        if (element.function == RPNElement::Function::FUNCTION_IN_RANGE)
        {
            if (element.range.left == element.range.right)
            {
                column_constraints[element.key_column] = Constraint::POINT;
            }
            if (column_constraints[element.key_column] != Constraint::POINT)
            {
                column_constraints[element.key_column] = Constraint::RANGE;
            }
            continue;
        }

        if (element.function == RPNElement::Function::FUNCTION_UNKNOWN)
        {
            continue;
        }

        return false;
    }

    auto min_constraint = column_constraints[0];

    if (min_constraint > Constraint::RANGE)
    {
        return false;
    }

    for (size_t i = 1; i < key_columns.size(); ++i)
    {
        if (column_constraints[i] < min_constraint)
        {
            return false;
        }

        if (column_constraints[i] == Constraint::RANGE && min_constraint == Constraint::RANGE)
        {
            return false;
        }

        min_constraint = column_constraints[i];
    }

    return true;
}

BoolMask KeyCondition::checkInHyperrectangle(
    const Hyperrectangle & hyperrectangle,
    const DataTypes & data_types) const
{
    std::vector<BoolMask> rpn_stack;
    for (const auto & element : rpn)
    {
        if (element.function == RPNElement::FUNCTION_UNKNOWN)
        {
            rpn_stack.emplace_back(true, true);
        }
        else if (element.function == RPNElement::FUNCTION_IN_RANGE
            || element.function == RPNElement::FUNCTION_NOT_IN_RANGE)
        {
            const Range * key_range = &hyperrectangle[element.key_column];

            /// The case when the column is wrapped in a chain of possibly monotonic functions.
            Range transformed_range = Range::createWholeUniverse();
            if (!element.monotonic_functions_chain.empty())
            {
                std::optional<Range> new_range = applyMonotonicFunctionsChainToRange(
                    *key_range,
                    element.monotonic_functions_chain,
                    data_types[element.key_column],
                    single_point
                );

                if (!new_range)
                {
                    rpn_stack.emplace_back(true, true);
                    continue;
                }
                transformed_range = *new_range;
                key_range = &transformed_range;
            }

            bool intersects = element.range.intersectsRange(*key_range);
            bool contains = element.range.containsRange(*key_range);

            rpn_stack.emplace_back(intersects, !contains);
            if (element.function == RPNElement::FUNCTION_NOT_IN_RANGE)
                rpn_stack.back() = !rpn_stack.back();
        }
        else if (
            element.function == RPNElement::FUNCTION_IS_NULL
            || element.function == RPNElement::FUNCTION_IS_NOT_NULL)
        {
            const Range * key_range = &hyperrectangle[element.key_column];

            /// No need to apply monotonic functions as nulls are kept.
            bool intersects = element.range.intersectsRange(*key_range);
            bool contains = element.range.containsRange(*key_range);

            rpn_stack.emplace_back(intersects, !contains);
            if (element.function == RPNElement::FUNCTION_IS_NULL)
                rpn_stack.back() = !rpn_stack.back();
        }
        else if (
            element.function == RPNElement::FUNCTION_IN_SET
            || element.function == RPNElement::FUNCTION_NOT_IN_SET)
        {
            if (!element.set_index)
                throw Exception(ErrorCodes::LOGICAL_ERROR, "Set for IN is not created yet");

            rpn_stack.emplace_back(element.set_index->checkInRange(hyperrectangle, data_types, single_point));
            if (element.function == RPNElement::FUNCTION_NOT_IN_SET)
                rpn_stack.back() = !rpn_stack.back();
        }
        else if (element.function == RPNElement::FUNCTION_NOT)
        {
            assert(!rpn_stack.empty());

            rpn_stack.back() = !rpn_stack.back();
        }
        else if (element.function == RPNElement::FUNCTION_AND)
        {
            assert(!rpn_stack.empty());

            auto arg1 = rpn_stack.back();
            rpn_stack.pop_back();
            auto arg2 = rpn_stack.back();
            rpn_stack.back() = arg1 & arg2;
        }
        else if (element.function == RPNElement::FUNCTION_OR)
        {
            assert(!rpn_stack.empty());

            auto arg1 = rpn_stack.back();
            rpn_stack.pop_back();
            auto arg2 = rpn_stack.back();
            rpn_stack.back() = arg1 | arg2;
        }
        else if (element.function == RPNElement::ALWAYS_FALSE)
        {
            rpn_stack.emplace_back(false, true);
        }
        else if (element.function == RPNElement::ALWAYS_TRUE)
        {
            rpn_stack.emplace_back(true, false);
        }
        else
            throw Exception(ErrorCodes::LOGICAL_ERROR, "Unexpected function type in KeyCondition::RPNElement");
    }

    if (rpn_stack.size() != 1)
        throw Exception(ErrorCodes::LOGICAL_ERROR, "Unexpected stack size in KeyCondition::checkInRange");

    return rpn_stack[0];
}

bool KeyCondition::mayBeTrueInRange(
    size_t used_key_size,
    const FieldRef * left_keys,
    const FieldRef * right_keys,
    const DataTypes & data_types) const
{
    return checkInRange(used_key_size, left_keys, right_keys, data_types, BoolMask::consider_only_can_be_true).can_be_true;
}

String KeyCondition::RPNElement::toString() const { return toString("column " + std::to_string(key_column), false); }

String KeyCondition::RPNElement::toString(std::string_view column_name, bool print_constants) const
{
    auto print_wrapped_column = [this, &column_name, print_constants](WriteBuffer & buf)
    {
        for (auto it = monotonic_functions_chain.rbegin(); it != monotonic_functions_chain.rend(); ++it)
        {
            buf << (*it)->getName() << "(";
            if (print_constants)
            {
                if (const auto * func = typeid_cast<const FunctionWithOptionalConstArg *>(it->get()))
                {
                    if (func->getKind() == FunctionWithOptionalConstArg::Kind::LEFT_CONST)
                        buf << applyVisitor(FieldVisitorToString(), (*func->getConstArg().column)[0]) << ", ";
                }
            }
        }

        buf << column_name;

        for (auto it = monotonic_functions_chain.rbegin(); it != monotonic_functions_chain.rend(); ++it)
        {
            if (print_constants)
            {
                if (const auto * func = typeid_cast<const FunctionWithOptionalConstArg *>(it->get()))
                {
                    if (func->getKind() == FunctionWithOptionalConstArg::Kind::RIGHT_CONST)
                        buf << ", " << applyVisitor(FieldVisitorToString(), (*func->getConstArg().column)[0]);
                }
            }
            buf << ")";
        }
    };

    WriteBufferFromOwnString buf;
    switch (function)
    {
        case FUNCTION_AND:
            return "and";
        case FUNCTION_OR:
            return "or";
        case FUNCTION_NOT:
            return "not";
        case FUNCTION_UNKNOWN:
            return "unknown";
        case FUNCTION_NOT_IN_SET:
        case FUNCTION_IN_SET:
        {
            buf << "(";
            print_wrapped_column(buf);
            buf << (function == FUNCTION_IN_SET ? " in " : " notIn ");
            if (!set_index)
                buf << "unknown size set";
            else
                buf << set_index->size() << "-element set";
            buf << ")";
            return buf.str();
        }
        case FUNCTION_IN_RANGE:
        case FUNCTION_NOT_IN_RANGE:
        {
            buf << "(";
            print_wrapped_column(buf);
            buf << (function == FUNCTION_NOT_IN_RANGE ? " not" : "") << " in " << range.toString();
            buf << ")";
            return buf.str();
        }
        case FUNCTION_IS_NULL:
        case FUNCTION_IS_NOT_NULL:
        {
            buf << "(";
            print_wrapped_column(buf);
            buf << (function == FUNCTION_IS_NULL ? " isNull" : " isNotNull");
            buf << ")";
            return buf.str();
        }
        case ALWAYS_FALSE:
            return "false";
        case ALWAYS_TRUE:
            return "true";
    }

    UNREACHABLE();
}


bool KeyCondition::alwaysUnknownOrTrue() const
{
    return unknownOrAlwaysTrue(false);
}

bool KeyCondition::anyUnknownOrAlwaysTrue() const
{
    return unknownOrAlwaysTrue(true);
}

bool KeyCondition::unknownOrAlwaysTrue(bool unknown_any) const
{
    std::vector<UInt8> rpn_stack;

    for (const auto & element : rpn)
    {
        if (element.function == RPNElement::FUNCTION_UNKNOWN)
        {
            /// If unknown_any is true, return instantly,
            /// to avoid processing it with FUNCTION_AND, and change the outcome.
            if (unknown_any)
                return true;
            /// Otherwise, it may be AND'ed via FUNCTION_AND
            rpn_stack.push_back(true);
        }
        else if (element.function == RPNElement::ALWAYS_TRUE)
        {
            rpn_stack.push_back(true);
        }
        else if (element.function == RPNElement::FUNCTION_NOT_IN_RANGE
            || element.function == RPNElement::FUNCTION_IN_RANGE
            || element.function == RPNElement::FUNCTION_IN_SET
            || element.function == RPNElement::FUNCTION_NOT_IN_SET
            || element.function == RPNElement::FUNCTION_IS_NULL
            || element.function == RPNElement::FUNCTION_IS_NOT_NULL
            || element.function == RPNElement::ALWAYS_FALSE)
        {
            rpn_stack.push_back(false);
        }
        else if (element.function == RPNElement::FUNCTION_NOT)
        {
        }
        else if (element.function == RPNElement::FUNCTION_AND)
        {
            assert(!rpn_stack.empty());

            auto arg1 = rpn_stack.back();
            rpn_stack.pop_back();
            auto arg2 = rpn_stack.back();
            rpn_stack.back() = arg1 & arg2;
        }
        else if (element.function == RPNElement::FUNCTION_OR)
        {
            assert(!rpn_stack.empty());

            auto arg1 = rpn_stack.back();
            rpn_stack.pop_back();
            auto arg2 = rpn_stack.back();
            rpn_stack.back() = arg1 | arg2;
        }
        else
            throw Exception(ErrorCodes::LOGICAL_ERROR, "Unexpected function type in KeyCondition::RPNElement");
    }

    if (rpn_stack.size() != 1)
        throw Exception(ErrorCodes::LOGICAL_ERROR, "Unexpected stack size in KeyCondition::unknownOrAlwaysTrue");

    return rpn_stack[0];
}

bool KeyCondition::alwaysFalse() const
{
    /// 0: always_false, 1: always_true, 2: non_const
    std::vector<UInt8> rpn_stack;

    for (const auto & element : rpn)
    {
        if (element.function == RPNElement::ALWAYS_TRUE)
        {
            rpn_stack.push_back(1);
        }
        else if (element.function == RPNElement::ALWAYS_FALSE)
        {
            rpn_stack.push_back(0);
        }
        else if (element.function == RPNElement::FUNCTION_NOT_IN_RANGE
            || element.function == RPNElement::FUNCTION_IN_RANGE
            || element.function == RPNElement::FUNCTION_IN_SET
            || element.function == RPNElement::FUNCTION_NOT_IN_SET
            || element.function == RPNElement::FUNCTION_IS_NULL
            || element.function == RPNElement::FUNCTION_IS_NOT_NULL
            || element.function == RPNElement::FUNCTION_UNKNOWN)
        {
            rpn_stack.push_back(2);
        }
        else if (element.function == RPNElement::FUNCTION_NOT)
        {
            assert(!rpn_stack.empty());

            auto & arg = rpn_stack.back();
            if (arg == 0)
                arg = 1;
            else if (arg == 1)
                arg = 0;
        }
        else if (element.function == RPNElement::FUNCTION_AND)
        {
            assert(!rpn_stack.empty());

            auto arg1 = rpn_stack.back();
            rpn_stack.pop_back();
            auto arg2 = rpn_stack.back();

            if (arg1 == 0 || arg2 == 0)
                rpn_stack.back() = 0;
            else if (arg1 == 1 && arg2 == 1)
                rpn_stack.back() = 1;
            else
                rpn_stack.back() = 2;
        }
        else if (element.function == RPNElement::FUNCTION_OR)
        {
            assert(!rpn_stack.empty());

            auto arg1 = rpn_stack.back();
            rpn_stack.pop_back();
            auto arg2 = rpn_stack.back();

            if (arg1 == 1 || arg2 == 1)
                rpn_stack.back() = 1;
            else if (arg1 == 0 && arg2 == 0)
                rpn_stack.back() = 0;
            else
                rpn_stack.back() = 2;
        }
        else
            throw Exception(ErrorCodes::LOGICAL_ERROR, "Unexpected function type in KeyCondition::RPNElement");
    }

    if (rpn_stack.size() != 1)
        throw Exception(ErrorCodes::LOGICAL_ERROR, "Unexpected stack size in KeyCondition::alwaysFalse");

    return rpn_stack[0] == 0;
}

bool KeyCondition::hasMonotonicFunctionsChain() const
{
    for (const auto & element : rpn)
        if (!element.monotonic_functions_chain.empty()
            || (element.set_index && element.set_index->hasMonotonicFunctionsChain()))
            return true;
    return false;
}

}<|MERGE_RESOLUTION|>--- conflicted
+++ resolved
@@ -690,21 +690,6 @@
     return res;
 }
 
-
-<<<<<<< HEAD
-bool Range::equals(const Field & lhs, const Field & rhs)
-{
-    return applyVisitor(FieldVisitorAccurateEquals(), lhs, rhs);
-}
-
-bool Range::less(const Field & lhs, const Field & rhs)
-{
-    return applyVisitor(FieldVisitorAccurateLess(), lhs, rhs);
-}
-
-
-=======
->>>>>>> ce7eca06
 /** Calculate expressions, that depend only on constants.
   * For index to work when something like "WHERE Date = toDate(now())" is written.
   */
