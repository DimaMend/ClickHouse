--- conflicted
+++ resolved
@@ -1292,13 +1292,8 @@
                 key_expr_type_not_null = key_expr_type;
 
             bool cast_not_needed = is_set_const /// Set args are already casted inside Set::createFromAST
-<<<<<<< HEAD
-                || ((isNativeNumber(key_expr_type_not_null) || isDateTime(key_expr_type_not_null))
-                    && (isNativeNumber(const_type) || isDateTime(const_type))); /// Numbers and DateTime are accurately compared without cast.
-=======
                 || ((isNativeInteger(key_expr_type_not_null) || isDateTime(key_expr_type_not_null))
                     && (isNativeInteger(const_type) || isDateTime(const_type))); /// Native integers and DateTime are accurately compared without cast.
->>>>>>> df57f8e3
 
             if (!cast_not_needed && !key_expr_type_not_null->equals(*const_type))
             {
@@ -1311,14 +1306,10 @@
                 }
                 else
                 {
-<<<<<<< HEAD
-                    DataTypePtr common_type = getLeastSupertype({key_expr_type_not_null, const_type});
-=======
                     DataTypePtr common_type = tryGetLeastSupertype({key_expr_type_not_null, const_type});
                     if (!common_type)
                         return false;
 
->>>>>>> df57f8e3
                     if (!const_type->equals(*common_type))
                     {
                         castValueToType(common_type, const_value, const_type, node);
