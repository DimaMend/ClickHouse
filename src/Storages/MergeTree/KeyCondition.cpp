#include <Storages/MergeTree/KeyCondition.h>
#include <Storages/MergeTree/BoolMask.h>
#include <DataTypes/DataTypesNumber.h>
#include <DataTypes/FieldToDataType.h>
#include <DataTypes/getLeastSupertype.h>
#include <Interpreters/TreeRewriter.h>
#include <Interpreters/ExpressionAnalyzer.h>
#include <Interpreters/ExpressionActions.h>
#include <Interpreters/castColumn.h>
#include <Interpreters/misc.h>
#include <Functions/FunctionFactory.h>
#include <Functions/FunctionsConversion.h>
#include <Functions/IFunction.h>
#include <Common/FieldVisitorsAccurateComparison.h>
#include <Common/FieldVisitorToString.h>
#include <Common/typeid_cast.h>
#include <Interpreters/convertFieldToType.h>
#include <Interpreters/Set.h>
#include <Parsers/queryToString.h>
#include <Parsers/ASTLiteral.h>
#include <Parsers/ASTSubquery.h>
#include <Parsers/ASTIdentifier.h>
#include <IO/WriteBufferFromString.h>
#include <IO/Operators.h>
#include <Storages/KeyDescription.h>

#include <cassert>
#include <stack>
#include <limits>


namespace DB
{

namespace ErrorCodes
{
    extern const int LOGICAL_ERROR;
    extern const int BAD_TYPE_OF_FIELD;
}


String Range::toString() const
{
    WriteBufferFromOwnString str;

    if (!left_bounded)
        str << "(-inf, ";
    else
        str << (left_included ? '[' : '(') << applyVisitor(FieldVisitorToString(), left) << ", ";

    if (!right_bounded)
        str << "+inf)";
    else
        str << applyVisitor(FieldVisitorToString(), right) << (right_included ? ']' : ')');

    return str.str();
}


/// Example: for `Hello\_World% ...` string it returns `Hello_World`, and for `%test%` returns an empty string.
static String extractFixedPrefixFromLikePattern(const String & like_pattern)
{
    String fixed_prefix;

    const char * pos = like_pattern.data();
    const char * end = pos + like_pattern.size();
    while (pos < end)
    {
        switch (*pos)
        {
            case '%':
                [[fallthrough]];
            case '_':
                return fixed_prefix;

            case '\\':
                ++pos;
                if (pos == end)
                    break;
                [[fallthrough]];
            default:
                fixed_prefix += *pos;
                break;
        }

        ++pos;
    }

    return fixed_prefix;
}


/** For a given string, get a minimum string that is strictly greater than all strings with this prefix,
  *  or return an empty string if there are no such strings.
  */
static String firstStringThatIsGreaterThanAllStringsWithPrefix(const String & prefix)
{
    /** Increment the last byte of the prefix by one. But if it is max (255), then remove it and increase the previous one.
      * Example (for convenience, suppose that the maximum value of byte is `z`)
      * abcx -> abcy
      * abcz -> abd
      * zzz -> empty string
      * z -> empty string
      */

    String res = prefix;

    while (!res.empty() && static_cast<UInt8>(res.back()) == std::numeric_limits<UInt8>::max())
        res.pop_back();

    if (res.empty())
        return res;

    res.back() = static_cast<char>(1 + static_cast<UInt8>(res.back()));
    return res;
}


/// A dictionary containing actions to the corresponding functions to turn them into `RPNElement`
const KeyCondition::AtomMap KeyCondition::atom_map
{
    {
        "notEquals",
        [] (RPNElement & out, const Field & value)
        {
            out.function = RPNElement::FUNCTION_NOT_IN_RANGE;
            out.range = Range(value);
            return true;
        }
    },
    {
        "equals",
        [] (RPNElement & out, const Field & value)
        {
            out.function = RPNElement::FUNCTION_IN_RANGE;
            out.range = Range(value);
            return true;
        }
    },
    {
        "less",
        [] (RPNElement & out, const Field & value)
        {
            out.function = RPNElement::FUNCTION_IN_RANGE;
            out.range = Range::createRightBounded(value, false);
            return true;
        }
    },
    {
        "greater",
        [] (RPNElement & out, const Field & value)
        {
            out.function = RPNElement::FUNCTION_IN_RANGE;
            out.range = Range::createLeftBounded(value, false);
            return true;
        }
    },
    {
        "lessOrEquals",
        [] (RPNElement & out, const Field & value)
        {
            out.function = RPNElement::FUNCTION_IN_RANGE;
            out.range = Range::createRightBounded(value, true);
            return true;
        }
    },
    {
        "greaterOrEquals",
        [] (RPNElement & out, const Field & value)
        {
            out.function = RPNElement::FUNCTION_IN_RANGE;
            out.range = Range::createLeftBounded(value, true);
            return true;
        }
    },
    {
        "in",
        [] (RPNElement & out, const Field &)
        {
            out.function = RPNElement::FUNCTION_IN_SET;
            return true;
        }
    },
    {
        "notIn",
        [] (RPNElement & out, const Field &)
        {
            out.function = RPNElement::FUNCTION_NOT_IN_SET;
            return true;
        }
    },
    {
        "globalIn",
        [] (RPNElement & out, const Field &)
        {
            out.function = RPNElement::FUNCTION_IN_SET;
            return true;
        }
    },
    {
        "globalNotIn",
        [] (RPNElement & out, const Field &)
        {
            out.function = RPNElement::FUNCTION_NOT_IN_SET;
            return true;
        }
    },
    {
        "empty",
        [] (RPNElement & out, const Field & value)
        {
            if (value.getType() != Field::Types::String)
                return false;

            out.function = RPNElement::FUNCTION_IN_RANGE;
            out.range = Range("");
            return true;
        }
    },
    {
        "notEmpty",
        [] (RPNElement & out, const Field & value)
        {
            if (value.getType() != Field::Types::String)
                return false;

            out.function = RPNElement::FUNCTION_NOT_IN_RANGE;
            out.range = Range("");
            return true;
        }
    },
    {
        "like",
        [] (RPNElement & out, const Field & value)
        {
            if (value.getType() != Field::Types::String)
                return false;

            String prefix = extractFixedPrefixFromLikePattern(value.get<const String &>());
            if (prefix.empty())
                return false;

            String right_bound = firstStringThatIsGreaterThanAllStringsWithPrefix(prefix);

            out.function = RPNElement::FUNCTION_IN_RANGE;
            out.range = !right_bound.empty()
                ? Range(prefix, true, right_bound, false)
                : Range::createLeftBounded(prefix, true);

            return true;
        }
    },
    {
        "notLike",
        [] (RPNElement & out, const Field & value)
        {
            if (value.getType() != Field::Types::String)
                return false;

            String prefix = extractFixedPrefixFromLikePattern(value.get<const String &>());
            if (prefix.empty())
                return false;

            String right_bound = firstStringThatIsGreaterThanAllStringsWithPrefix(prefix);

            out.function = RPNElement::FUNCTION_NOT_IN_RANGE;
            out.range = !right_bound.empty()
                        ? Range(prefix, true, right_bound, false)
                        : Range::createLeftBounded(prefix, true);

            return true;
        }
    },
    {
        "startsWith",
        [] (RPNElement & out, const Field & value)
        {
            if (value.getType() != Field::Types::String)
                return false;

            String prefix = value.get<const String &>();
            if (prefix.empty())
                return false;

            String right_bound = firstStringThatIsGreaterThanAllStringsWithPrefix(prefix);

            out.function = RPNElement::FUNCTION_IN_RANGE;
            out.range = !right_bound.empty()
                ? Range(prefix, true, right_bound, false)
                : Range::createLeftBounded(prefix, true);

            return true;
        }
    }
};


static const std::map<std::string, std::string> inverse_relations = {
        {"equals", "notEquals"},
        {"notEquals", "equals"},
        {"less", "greaterOrEquals"},
        {"greaterOrEquals", "less"},
        {"greater", "lessOrEquals"},
        {"lessOrEquals", "greater"},
        {"in", "notIn"},
        {"notIn", "in"},
        {"like", "notLike"},
        {"notLike", "like"},
        {"empty", "notEmpty"},
        {"notEmpty", "empty"},
};


bool isLogicalOperator(const String & func_name)
{
    return (func_name == "and" || func_name == "or" || func_name == "not" || func_name == "indexHint");
}

/// The node can be one of:
///   - Logical operator (AND, OR, NOT and indexHint() - logical NOOP)
///   - An "atom" (relational operator, constant, expression)
///   - A logical constant expression
///   - Any other function
ASTPtr cloneASTWithInversionPushDown(const ASTPtr node, const bool need_inversion = false)
{
    const ASTFunction * func = node->as<ASTFunction>();

    if (func && isLogicalOperator(func->name))
    {
        if (func->name == "not")
        {
            return cloneASTWithInversionPushDown(func->arguments->children.front(), !need_inversion);
        }

        const auto result_node = makeASTFunction(func->name);

        /// indexHint() is a special case - logical NOOP function
        if (result_node->name != "indexHint" && need_inversion)
        {
            result_node->name = (result_node->name == "and") ? "or" : "and";
        }

        if (func->arguments)
        {
            for (const auto & child : func->arguments->children)
            {
                result_node->arguments->children.push_back(cloneASTWithInversionPushDown(child, need_inversion));
            }
        }

        return result_node;
    }

    auto cloned_node = node->clone();

    if (func && inverse_relations.find(func->name) != inverse_relations.cend())
    {
        if (need_inversion)
        {
            cloned_node->as<ASTFunction>()->name = inverse_relations.at(func->name);
        }

        return cloned_node;
    }

    return need_inversion ? makeASTFunction("not", cloned_node) : cloned_node;
}


inline bool Range::equals(const Field & lhs, const Field & rhs) { return applyVisitor(FieldVisitorAccurateEquals(), lhs, rhs); }
inline bool Range::less(const Field & lhs, const Field & rhs) { return applyVisitor(FieldVisitorAccurateLess(), lhs, rhs); }


/** Calculate expressions, that depend only on constants.
  * For index to work when something like "WHERE Date = toDate(now())" is written.
  */
Block KeyCondition::getBlockWithConstants(
    const ASTPtr & query, const TreeRewriterResultPtr & syntax_analyzer_result, ContextPtr context)
{
    Block result
    {
        { DataTypeUInt8().createColumnConstWithDefaultValue(1), std::make_shared<DataTypeUInt8>(), "_dummy" }
    };

    const auto expr_for_constant_folding = ExpressionAnalyzer(query, syntax_analyzer_result, context).getConstActions();

    expr_for_constant_folding->execute(result);

    return result;
}

static NameSet getAllSubexpressionNames(const ExpressionActions & key_expr)
{
    NameSet names;
    for (const auto & action : key_expr.getActions())
        names.insert(action.node->result_name);

    return names;
}

KeyCondition::KeyCondition(
    const SelectQueryInfo & query_info,
    ContextPtr context,
    const Names & key_column_names,
    const ExpressionActionsPtr & key_expr_,
    bool single_point_,
    bool strict_)
    : key_expr(key_expr_)
    , key_subexpr_names(getAllSubexpressionNames(*key_expr))
    , prepared_sets(query_info.sets)
    , single_point(single_point_)
    , strict(strict_)
{
    for (size_t i = 0, size = key_column_names.size(); i < size; ++i)
    {
        std::string name = key_column_names[i];
        if (!key_columns.count(name))
            key_columns[name] = i;
    }

    /** Evaluation of expressions that depend only on constants.
      * For the index to be used, if it is written, for example `WHERE Date = toDate(now())`.
      */
    Block block_with_constants = getBlockWithConstants(query_info.query, query_info.syntax_analyzer_result, context);

    for (const auto & [name, _] : query_info.syntax_analyzer_result->array_join_result_to_source)
        array_joined_columns.insert(name);

    const ASTSelectQuery & select = query_info.query->as<ASTSelectQuery &>();
    if (select.where() || select.prewhere())
    {
        ASTPtr filter_query;
        if (select.where() && select.prewhere())
            filter_query = makeASTFunction("and", select.where(), select.prewhere());
        else
            filter_query = select.where() ? select.where() : select.prewhere();

        /** When non-strictly monotonic functions are employed in functional index (e.g. ORDER BY toStartOfHour(dateTime)),
          * the use of NOT operator in predicate will result in the indexing algorithm leave out some data.
          * This is caused by rewriting in KeyCondition::tryParseAtomFromAST of relational operators to less strict
          * when parsing the AST into internal RPN representation.
          * To overcome the problem, before parsing the AST we transform it to its semantically equivalent form where all NOT's
          * are pushed down and applied (when possible) to leaf nodes.
          */
        traverseAST(cloneASTWithInversionPushDown(filter_query), context, block_with_constants);
    }
    else
    {
        rpn.emplace_back(RPNElement::FUNCTION_UNKNOWN);
    }
}

bool KeyCondition::addCondition(const String & column, const Range & range)
{
    if (!key_columns.count(column))
        return false;
    rpn.emplace_back(RPNElement::FUNCTION_IN_RANGE, key_columns[column], range);
    rpn.emplace_back(RPNElement::FUNCTION_AND);
    return true;
}

/** Computes value of constant expression and its data type.
  * Returns false, if expression isn't constant.
  */
bool KeyCondition::getConstant(const ASTPtr & expr, Block & block_with_constants, Field & out_value, DataTypePtr & out_type)
{
    // Constant expr should use alias names if any
    String column_name = expr->getColumnName();

    if (const auto * lit = expr->as<ASTLiteral>())
    {
        /// By default block_with_constants has only one column named "_dummy".
        /// If block contains only constants it's may not be preprocessed by
        //  ExpressionAnalyzer, so try to look up in the default column.
        if (!block_with_constants.has(column_name))
            column_name = "_dummy";

        /// Simple literal
        out_value = lit->value;
        out_type = block_with_constants.getByName(column_name).type;

        /// If constant is not Null, we can assume it's type is not Nullable as well.
        if (!out_value.isNull())
            out_type = removeNullable(out_type);

        return true;
    }
    else if (block_with_constants.has(column_name) && isColumnConst(*block_with_constants.getByName(column_name).column))
    {
        /// An expression which is dependent on constants only
        const auto & expr_info = block_with_constants.getByName(column_name);
        out_value = (*expr_info.column)[0];
        out_type = expr_info.type;

        if (!out_value.isNull())
            out_type = removeNullable(out_type);

        return true;
    }
    else
        return false;
}


static Field applyFunctionForField(
    const FunctionBasePtr & func,
    const DataTypePtr & arg_type,
    const Field & arg_value)
{
    ColumnsWithTypeAndName columns
    {
        { arg_type->createColumnConst(1, arg_value), arg_type, "x" },
    };

    auto col = func->execute(columns, func->getResultType(), 1);
    return (*col)[0];
}

/// The case when arguments may have types different than in the primary key.
static std::pair<Field, DataTypePtr> applyFunctionForFieldOfUnknownType(
    const FunctionBasePtr & func,
    const DataTypePtr & arg_type,
    const Field & arg_value)
{
    ColumnsWithTypeAndName arguments{{ arg_type->createColumnConst(1, arg_value), arg_type, "x" }};
    DataTypePtr return_type = func->getResultType();

    auto col = func->execute(arguments, return_type, 1);

    Field result = (*col)[0];

    return {std::move(result), std::move(return_type)};
}


/// Same as above but for binary operators
static std::pair<Field, DataTypePtr> applyBinaryFunctionForFieldOfUnknownType(
    const FunctionOverloadResolverPtr & func,
    const DataTypePtr & arg_type,
    const Field & arg_value,
    const DataTypePtr & arg_type2,
    const Field & arg_value2)
{
    ColumnsWithTypeAndName arguments{
        {arg_type->createColumnConst(1, arg_value), arg_type, "x"}, {arg_type2->createColumnConst(1, arg_value2), arg_type2, "y"}};

    FunctionBasePtr func_base = func->build(arguments);

    DataTypePtr return_type = func_base->getResultType();

    auto col = func_base->execute(arguments, return_type, 1);

    Field result = (*col)[0];

    return {std::move(result), std::move(return_type)};
}


static FieldRef applyFunction(const FunctionBasePtr & func, const DataTypePtr & current_type, const FieldRef & field)
{
    /// Fallback for fields without block reference.
    if (field.isExplicit())
        return applyFunctionForField(func, current_type, field);

    String result_name = "_" + func->getName() + "_" + toString(field.column_idx);
    const auto & columns = field.columns;
    size_t result_idx = columns->size();

    for (size_t i = 0; i < result_idx; ++i)
    {
        if ((*columns)[i].name == result_name)
            result_idx = i;
    }

    ColumnsWithTypeAndName args{(*columns)[field.column_idx]};
    if (result_idx == columns->size())
    {
        field.columns->emplace_back(ColumnWithTypeAndName {nullptr, func->getResultType(), result_name});
        (*columns)[result_idx].column = func->execute(args, (*columns)[result_idx].type, columns->front().column->size());
    }

    return {field.columns, field.row_idx, result_idx};
}

void KeyCondition::traverseAST(const ASTPtr & node, ContextPtr context, Block & block_with_constants)
{
    RPNElement element;

    if (const auto * func = node->as<ASTFunction>())
    {
        if (tryParseLogicalOperatorFromAST(func, element))
        {
            auto & args = func->arguments->children;
            for (size_t i = 0, size = args.size(); i < size; ++i)
            {
                traverseAST(args[i], context, block_with_constants);

                /** The first part of the condition is for the correct support of `and` and `or` functions of arbitrary arity
                  * - in this case `n - 1` elements are added (where `n` is the number of arguments).
                  */
                if (i != 0 || element.function == RPNElement::FUNCTION_NOT)
                    rpn.emplace_back(element);
            }

            return;
        }
    }

    if (!tryParseAtomFromAST(node, context, block_with_constants, element))
    {
        element.function = RPNElement::FUNCTION_UNKNOWN;
    }

    rpn.emplace_back(std::move(element));
}

bool KeyCondition::canConstantBeWrappedByMonotonicFunctions(
    const ASTPtr & node,
    size_t & out_key_column_num,
    DataTypePtr & out_key_column_type,
    Field & out_value,
    DataTypePtr & out_type)
{
    String expr_name = node->getColumnNameWithoutAlias();

    if (array_joined_columns.count(expr_name))
        return false;

    if (key_subexpr_names.count(expr_name) == 0)
        return false;

    /// TODO Nullable index is not yet landed.
    if (out_value.isNull())
        return false;

    const auto & sample_block = key_expr->getSampleBlock();

    /** The key functional expression constraint may be inferred from a plain column in the expression.
    * For example, if the key contains `toStartOfHour(Timestamp)` and query contains `WHERE Timestamp >= now()`,
    * it can be assumed that if `toStartOfHour()` is monotonic on [now(), inf), the `toStartOfHour(Timestamp) >= toStartOfHour(now())`
    * condition also holds, so the index may be used to select only parts satisfying this condition.
    *
    * To check the assumption, we'd need to assert that the inverse function to this transformation is also monotonic, however the
    * inversion isn't exported (or even viable for not strictly monotonic functions such as `toStartOfHour()`).
    * Instead, we can qualify only functions that do not transform the range (for example rounding),
    * which while not strictly monotonic, are monotonic everywhere on the input range.
    */
    for (const auto & dag_node : key_expr->getNodes())
    {
        auto it = key_columns.find(dag_node.result_name);
        if (it != key_columns.end())
        {
            std::stack<const ActionsDAG::Node *> chain;

            const auto * cur_node = &dag_node;
            bool is_valid_chain = true;

            while (is_valid_chain)
            {
                if (cur_node->result_name == expr_name)
                    break;

                chain.push(cur_node);

                if (cur_node->type == ActionsDAG::ActionType::FUNCTION && cur_node->children.size() == 1)
                {
                    const auto * next_node = cur_node->children.front();

                    if (!cur_node->function_base->hasInformationAboutMonotonicity())
                        is_valid_chain = false;
                    else
                    {
                        /// Range is irrelevant in this case.
                        auto monotonicity = cur_node->function_base->getMonotonicityForRange(
                            *next_node->result_type, Field(), Field());
                        if (!monotonicity.is_always_monotonic)
                            is_valid_chain = false;
                    }

                    cur_node = next_node;
                }
                else if (cur_node->type == ActionsDAG::ActionType::ALIAS)
                    cur_node = cur_node->children.front();
                else
                    is_valid_chain = false;
            }

            if (is_valid_chain && !chain.empty())
            {
                /// Here we cast constant to the input type.
                /// It is not clear, why this works in general.
                /// I can imagine the case when expression like `column < const` is legal,
                /// but `type(column)` and `type(const)` are of different types,
                /// and const cannot be casted to column type.
                /// (There could be `superType(type(column), type(const))` which is used for comparison).
                ///
                /// However, looks like this case newer happenes (I could not find such).
                /// Let's assume that any two comparable types are castable to each other.
                auto const_type = cur_node->result_type;
                auto const_column = out_type->createColumnConst(1, out_value);
                auto const_value = (*castColumn({const_column, out_type, ""}, const_type))[0];

                while (!chain.empty())
                {
                    const auto * func = chain.top();
                    chain.pop();

                    if (func->type != ActionsDAG::ActionType::FUNCTION)
                        continue;

                    std::tie(const_value, const_type) =
                        applyFunctionForFieldOfUnknownType(func->function_base, const_type, const_value);
                }

                out_key_column_num = it->second;
                out_key_column_type = sample_block.getByName(it->first).type;
                out_value = const_value;
                out_type = const_type;
                return true;
            }
        }
    }

    return false;
}

/// Looking for possible transformation of `column = constant` into `partition_expr = function(constant)`
bool KeyCondition::canConstantBeWrappedByFunctions(
    const ASTPtr & ast, size_t & out_key_column_num, DataTypePtr & out_key_column_type, Field & out_value, DataTypePtr & out_type)
{
    String expr_name = ast->getColumnNameWithoutAlias();

    if (array_joined_columns.count(expr_name))
        return false;

    if (key_subexpr_names.count(expr_name) == 0)
    {
        /// Let's check another one case.
        /// If our storage was created with moduloLegacy in partition key,
        /// We can assume that `modulo(...) = const` is the same as `moduloLegacy(...) = const`.
        /// Replace modulo to moduloLegacy in AST and check if we also have such a column.
        ///
        /// We do not check this in canConstantBeWrappedByMonotonicFunctions.
        /// The case `f(modulo(...))` for totally monotonic `f ` is consedered to be rare.
        ///
        /// Note: for negative values, we can filter more partitions then needed.
        auto adjusted_ast = ast->clone();
        KeyDescription::moduloToModuloLegacyRecursive(adjusted_ast);
        expr_name = adjusted_ast->getColumnName();

        if (key_subexpr_names.count(expr_name) == 0)
            return false;
    }

    const auto & sample_block = key_expr->getSampleBlock();

    /// TODO Nullable index is not yet landed.
    if (out_value.isNull())
        return false;

    for (const auto & node : key_expr->getNodes())
    {
        auto it = key_columns.find(node.result_name);
        if (it != key_columns.end())
        {
            std::stack<const ActionsDAG::Node *> chain;

            const auto * cur_node = &node;
            bool is_valid_chain = true;

            while (is_valid_chain)
            {
                if (cur_node->result_name == expr_name)
                    break;

                chain.push(cur_node);

                if (cur_node->type == ActionsDAG::ActionType::FUNCTION && cur_node->children.size() <= 2)
                {
                    if (!cur_node->function_base->isDeterministic())
                        is_valid_chain = false;

                    const ActionsDAG::Node * next_node = nullptr;
                    for (const auto * arg : cur_node->children)
                    {
                        if (arg->column && isColumnConst(*arg->column))
                            continue;

                        if (next_node)
                            is_valid_chain = false;

                        next_node = arg;
                    }

                    if (!next_node)
                        is_valid_chain = false;

                    cur_node = next_node;
                }
                else if (cur_node->type == ActionsDAG::ActionType::ALIAS)
                    cur_node = cur_node->children.front();
                else
                    is_valid_chain = false;
            }

            if (is_valid_chain)
            {
                /// This CAST is the same as in canConstantBeWrappedByMonotonicFunctions (see comment).
                auto const_type = cur_node->result_type;
                auto const_column = out_type->createColumnConst(1, out_value);
                auto const_value = (*castColumn({const_column, out_type, ""}, const_type))[0];

                while (!chain.empty())
                {
                    const auto * func = chain.top();
                    chain.pop();

                    if (func->type != ActionsDAG::ActionType::FUNCTION)
                        continue;

                    if (func->children.size() == 1)
                    {
                        std::tie(const_value, const_type) = applyFunctionForFieldOfUnknownType(func->function_base, const_type, const_value);
                    }
                    else if (func->children.size() == 2)
                    {
                        const auto * left = func->children[0];
                        const auto * right = func->children[1];
                        if (left->column && isColumnConst(*left->column))
                        {
                            auto left_arg_type = left->result_type;
                            auto left_arg_value = (*left->column)[0];
                            std::tie(const_value, const_type) = applyBinaryFunctionForFieldOfUnknownType(
                                    func->function_builder, left_arg_type, left_arg_value, const_type, const_value);
                        }
                        else
                        {
                            auto right_arg_type = right->result_type;
                            auto right_arg_value = (*right->column)[0];
                            std::tie(const_value, const_type) = applyBinaryFunctionForFieldOfUnknownType(
                                    func->function_builder, const_type, const_value, right_arg_type, right_arg_value);
                        }
                    }
                }

                out_key_column_num = it->second;
                out_key_column_type = sample_block.getByName(it->first).type;
                out_value = const_value;
                out_type = const_type;
                return true;
            }
        }
    }

    return false;
}

bool KeyCondition::tryPrepareSetIndex(
    const ASTs & args,
    ContextPtr context,
    RPNElement & out,
    size_t & out_key_column_num)
{
    const ASTPtr & left_arg = args[0];

    out_key_column_num = 0;
    std::vector<MergeTreeSetIndex::KeyTuplePositionMapping> indexes_mapping;
    DataTypes data_types;

    auto get_key_tuple_position_mapping = [&](const ASTPtr & node, size_t tuple_index)
    {
        MergeTreeSetIndex::KeyTuplePositionMapping index_mapping;
        index_mapping.tuple_index = tuple_index;
        DataTypePtr data_type;
        if (isKeyPossiblyWrappedByMonotonicFunctions(
                node, context, index_mapping.key_index, data_type, index_mapping.functions))
        {
            indexes_mapping.push_back(index_mapping);
            data_types.push_back(data_type);
            if (out_key_column_num < index_mapping.key_index)
                out_key_column_num = index_mapping.key_index;
        }
    };

    size_t left_args_count = 1;
    const auto * left_arg_tuple = left_arg->as<ASTFunction>();
    if (left_arg_tuple && left_arg_tuple->name == "tuple")
    {
        const auto & tuple_elements = left_arg_tuple->arguments->children;
        left_args_count = tuple_elements.size();
        for (size_t i = 0; i < left_args_count; ++i)
            get_key_tuple_position_mapping(tuple_elements[i], i);
    }
    else
        get_key_tuple_position_mapping(left_arg, 0);

    if (indexes_mapping.empty())
        return false;

    const ASTPtr & right_arg = args[1];

    SetPtr prepared_set;
    if (right_arg->as<ASTSubquery>() || right_arg->as<ASTTableIdentifier>())
    {
        auto set_it = prepared_sets.find(PreparedSetKey::forSubquery(*right_arg));
        if (set_it == prepared_sets.end())
            return false;

        prepared_set = set_it->second;
    }
    else
    {
        /// We have `PreparedSetKey::forLiteral` but it is useless here as we don't have enough information
        /// about types in left argument of the IN operator. Instead, we manually iterate through all the sets
        /// and find the one for the right arg based on the AST structure (getTreeHash), after that we check
        /// that the types it was prepared with are compatible with the types of the primary key.
        auto set_ast_hash = right_arg->getTreeHash();
        auto set_it = std::find_if(
            prepared_sets.begin(), prepared_sets.end(),
            [&](const auto & candidate_entry)
            {
                if (candidate_entry.first.ast_hash != set_ast_hash)
                    return false;

                for (size_t i = 0; i < indexes_mapping.size(); ++i)
                    if (!candidate_entry.second->areTypesEqual(indexes_mapping[i].tuple_index, data_types[i]))
                        return false;

                return true;
        });
        if (set_it == prepared_sets.end())
            return false;

        prepared_set = set_it->second;
    }

    /// The index can be prepared if the elements of the set were saved in advance.
    if (!prepared_set->hasExplicitSetElements())
        return false;

    prepared_set->checkColumnsNumber(left_args_count);
    for (size_t i = 0; i < indexes_mapping.size(); ++i)
        prepared_set->checkTypesEqual(indexes_mapping[i].tuple_index, data_types[i]);

    out.set_index = std::make_shared<MergeTreeSetIndex>(prepared_set->getSetElements(), std::move(indexes_mapping));

    return true;
}


/** Allow to use two argument function with constant argument to be analyzed as a single argument function.
  * In other words, it performs "currying" (binding of arguments).
  * This is needed, for example, to support correct analysis of `toDate(time, 'UTC')`.
  */
class FunctionWithOptionalConstArg : public IFunctionBase
{
public:
    enum Kind
    {
        NO_CONST = 0,
        LEFT_CONST,
        RIGHT_CONST,
    };

    explicit FunctionWithOptionalConstArg(const FunctionBasePtr & func_) : func(func_) {}
    FunctionWithOptionalConstArg(const FunctionBasePtr & func_, const ColumnWithTypeAndName & const_arg_, Kind kind_)
        : func(func_), const_arg(const_arg_), kind(kind_)
    {
    }

    String getName() const override { return func->getName(); }

    const DataTypes & getArgumentTypes() const override { return func->getArgumentTypes(); }

    const DataTypePtr & getResultType() const override { return func->getResultType(); }

    ExecutableFunctionPtr prepare(const ColumnsWithTypeAndName & arguments) const override { return func->prepare(arguments); }

    ColumnPtr
    execute(const ColumnsWithTypeAndName & arguments, const DataTypePtr & result_type, size_t input_rows_count, bool dry_run) const override
    {
        if (kind == Kind::LEFT_CONST)
        {
            ColumnsWithTypeAndName new_arguments;
            new_arguments.reserve(arguments.size() + 1);
            new_arguments.push_back(const_arg);
            for (const auto & arg : arguments)
                new_arguments.push_back(arg);
            return func->prepare(new_arguments)->execute(new_arguments, result_type, input_rows_count, dry_run);
        }
        else if (kind == Kind::RIGHT_CONST)
        {
            auto new_arguments = arguments;
            new_arguments.push_back(const_arg);
            return func->prepare(new_arguments)->execute(new_arguments, result_type, input_rows_count, dry_run);
        }
        else
            return func->prepare(arguments)->execute(arguments, result_type, input_rows_count, dry_run);
    }

    bool isDeterministic() const override { return func->isDeterministic(); }

    bool isDeterministicInScopeOfQuery() const override { return func->isDeterministicInScopeOfQuery(); }

    bool hasInformationAboutMonotonicity() const override { return func->hasInformationAboutMonotonicity(); }

    IFunctionBase::Monotonicity getMonotonicityForRange(const IDataType & type, const Field & left, const Field & right) const override
    {
        return func->getMonotonicityForRange(type, left, right);
    }

    Kind getKind() const { return kind; }
    const ColumnWithTypeAndName & getConstArg() const { return const_arg; }

private:
    FunctionBasePtr func;
    ColumnWithTypeAndName const_arg;
    Kind kind = Kind::NO_CONST;
};


bool KeyCondition::isKeyPossiblyWrappedByMonotonicFunctions(
    const ASTPtr & node,
    ContextPtr context,
    size_t & out_key_column_num,
    DataTypePtr & out_key_res_column_type,
    MonotonicFunctionsChain & out_functions_chain)
{
    std::vector<const ASTFunction *> chain_not_tested_for_monotonicity;
    DataTypePtr key_column_type;

    if (!isKeyPossiblyWrappedByMonotonicFunctionsImpl(node, out_key_column_num, key_column_type, chain_not_tested_for_monotonicity))
        return false;

    for (auto it = chain_not_tested_for_monotonicity.rbegin(); it != chain_not_tested_for_monotonicity.rend(); ++it)
    {
        const auto & args = (*it)->arguments->children;
        auto func_builder = FunctionFactory::instance().tryGet((*it)->name, context);
        if (!func_builder)
            return false;
        ColumnsWithTypeAndName arguments;
        ColumnWithTypeAndName const_arg;
        FunctionWithOptionalConstArg::Kind kind = FunctionWithOptionalConstArg::Kind::NO_CONST;
        if (args.size() == 2)
        {
            if (const auto * arg_left = args[0]->as<ASTLiteral>())
            {
                auto left_arg_type = applyVisitor(FieldToDataType(), arg_left->value);
                const_arg = { left_arg_type->createColumnConst(0, arg_left->value), left_arg_type, "" };
                arguments.push_back(const_arg);
                arguments.push_back({ nullptr, key_column_type, "" });
                kind = FunctionWithOptionalConstArg::Kind::LEFT_CONST;
            }
            else if (const auto * arg_right = args[1]->as<ASTLiteral>())
            {
                arguments.push_back({ nullptr, key_column_type, "" });
                auto right_arg_type = applyVisitor(FieldToDataType(), arg_right->value);
                const_arg = { right_arg_type->createColumnConst(0, arg_right->value), right_arg_type, "" };
                arguments.push_back(const_arg);
                kind = FunctionWithOptionalConstArg::Kind::RIGHT_CONST;
            }
        }
        else
            arguments.push_back({ nullptr, key_column_type, "" });
        auto func = func_builder->build(arguments);

        /// If we know the given range only contains one value, then we treat all functions as positive monotonic.
        if (!func || (!single_point && !func->hasInformationAboutMonotonicity()))
            return false;

        key_column_type = func->getResultType();
        if (kind == FunctionWithOptionalConstArg::Kind::NO_CONST)
            out_functions_chain.push_back(func);
        else
            out_functions_chain.push_back(std::make_shared<FunctionWithOptionalConstArg>(func, const_arg, kind));
    }

    out_key_res_column_type = key_column_type;

    return true;
}

bool KeyCondition::isKeyPossiblyWrappedByMonotonicFunctionsImpl(
    const ASTPtr & node,
    size_t & out_key_column_num,
    DataTypePtr & out_key_column_type,
    std::vector<const ASTFunction *> & out_functions_chain)
{
    /** By itself, the key column can be a functional expression. for example, `intHash32(UserID)`.
      * Therefore, use the full name of the expression for search.
      */
    const auto & sample_block = key_expr->getSampleBlock();

    // Key columns should use canonical names for index analysis
    String name = node->getColumnNameWithoutAlias();

    if (array_joined_columns.count(name))
        return false;

    auto it = key_columns.find(name);
    if (key_columns.end() != it)
    {
        out_key_column_num = it->second;
        out_key_column_type = sample_block.getByName(it->first).type;
        return true;
    }

    if (const auto * func = node->as<ASTFunction>())
    {
        if (!func->arguments)
            return false;

        const auto & args = func->arguments->children;
        if (args.size() > 2 || args.empty())
            return false;

        out_functions_chain.push_back(func);
        bool ret = false;
        if (args.size() == 2)
        {
            if (args[0]->as<ASTLiteral>())
            {
                ret = isKeyPossiblyWrappedByMonotonicFunctionsImpl(args[1], out_key_column_num, out_key_column_type, out_functions_chain);
            }
            else if (args[1]->as<ASTLiteral>())
            {
                ret = isKeyPossiblyWrappedByMonotonicFunctionsImpl(args[0], out_key_column_num, out_key_column_type, out_functions_chain);
            }
        }
        else
        {
            ret = isKeyPossiblyWrappedByMonotonicFunctionsImpl(args[0], out_key_column_num, out_key_column_type, out_functions_chain);
        }
        return ret;
    }

    return false;
}


static void castValueToType(const DataTypePtr & desired_type, Field & src_value, const DataTypePtr & src_type, const ASTPtr & node)
{
    try
    {
        src_value = convertFieldToType(src_value, *desired_type, src_type.get());
    }
    catch (...)
    {
        throw Exception("Key expression contains comparison between inconvertible types: " +
            desired_type->getName() + " and " + src_type->getName() +
            " inside " + queryToString(node),
            ErrorCodes::BAD_TYPE_OF_FIELD);
    }
}


bool KeyCondition::tryParseAtomFromAST(const ASTPtr & node, ContextPtr context, Block & block_with_constants, RPNElement & out)
{
    /** Functions < > = != <= >= in `notIn`, where one argument is a constant, and the other is one of columns of key,
      *  or itself, wrapped in a chain of possibly-monotonic functions,
      *  or constant expression - number.
      */
    Field const_value;
    DataTypePtr const_type;
    if (const auto * func = node->as<ASTFunction>())
    {
        const ASTs & args = func->arguments->children;

        DataTypePtr key_expr_type;    /// Type of expression containing key column
        size_t key_column_num = -1;   /// Number of a key column (inside key_column_names array)
        MonotonicFunctionsChain chain;
        std::string func_name = func->name;

        if (atom_map.find(func_name) == std::end(atom_map))
            return false;

        if (args.size() == 1)
        {
            if (!(isKeyPossiblyWrappedByMonotonicFunctions(args[0], context, key_column_num, key_expr_type, chain)))
                return false;

            if (key_column_num == static_cast<size_t>(-1))
                throw Exception("`key_column_num` wasn't initialized. It is a bug.", ErrorCodes::LOGICAL_ERROR);
        }
        else if (args.size() == 2)
        {
            size_t key_arg_pos;           /// Position of argument with key column (non-const argument)
            bool is_set_const = false;
            bool is_constant_transformed = false;

            /// We don't look for inversed key transformations when strict is true, which is required for trivial count().
            /// Consider the following test case:
            ///
            /// create table test1(p DateTime, k int) engine MergeTree partition by toDate(p) order by k;
            /// insert into test1 values ('2020-09-01 00:01:02', 1), ('2020-09-01 20:01:03', 2), ('2020-09-02 00:01:03', 3);
            /// select count() from test1 where p > toDateTime('2020-09-01 10:00:00');
            ///
            /// toDate(DateTime) is always monotonic, but we cannot relax the predicates to be
            /// >= toDate(toDateTime('2020-09-01 10:00:00')), which returns 3 instead of the right count: 2.
            bool strict_condition = strict;

            /// If we use this key condition to prune partitions by single value, we cannot relax conditions for NOT.
            if (single_point
                && (func_name == "notLike" || func_name == "notIn" || func_name == "globalNotIn" || func_name == "notEquals"
                    || func_name == "notEmpty"))
                strict_condition = true;

            if (functionIsInOrGlobalInOperator(func_name))
            {
                if (tryPrepareSetIndex(args, context, out, key_column_num))
                {
                    key_arg_pos = 0;
                    is_set_const = true;
                }
                else
                    return false;
            }
            else if (getConstant(args[1], block_with_constants, const_value, const_type))
            {
                if (isKeyPossiblyWrappedByMonotonicFunctions(args[0], context, key_column_num, key_expr_type, chain))
                {
                    key_arg_pos = 0;
                }
                else if (
                    !strict_condition
                    && canConstantBeWrappedByMonotonicFunctions(args[0], key_column_num, key_expr_type, const_value, const_type))
                {
                    key_arg_pos = 0;
                    is_constant_transformed = true;
                }
                else if (
                    single_point && func_name == "equals" && !strict_condition
                    && canConstantBeWrappedByFunctions(args[0], key_column_num, key_expr_type, const_value, const_type))
                {
                    key_arg_pos = 0;
                    is_constant_transformed = true;
                }
                else
                    return false;
            }
            else if (getConstant(args[0], block_with_constants, const_value, const_type))
            {
                if (isKeyPossiblyWrappedByMonotonicFunctions(args[1], context, key_column_num, key_expr_type, chain))
                {
                    key_arg_pos = 1;
                }
                else if (
                    !strict_condition
                    && canConstantBeWrappedByMonotonicFunctions(args[1], key_column_num, key_expr_type, const_value, const_type))
                {
                    key_arg_pos = 1;
                    is_constant_transformed = true;
                }
                else if (
                    single_point && func_name == "equals" && !strict_condition
                    && canConstantBeWrappedByFunctions(args[1], key_column_num, key_expr_type, const_value, const_type))
                {
                    key_arg_pos = 0;
                    is_constant_transformed = true;
                }
                else
                    return false;
            }
            else
                return false;

            if (key_column_num == static_cast<size_t>(-1))
                throw Exception("`key_column_num` wasn't initialized. It is a bug.", ErrorCodes::LOGICAL_ERROR);

            /// Replace <const> <sign> <data> on to <data> <-sign> <const>
            if (key_arg_pos == 1)
            {
                if (func_name == "less")
                    func_name = "greater";
                else if (func_name == "greater")
                    func_name = "less";
                else if (func_name == "greaterOrEquals")
                    func_name = "lessOrEquals";
                else if (func_name == "lessOrEquals")
                    func_name = "greaterOrEquals";
                else if (func_name == "in" || func_name == "notIn" ||
                         func_name == "like" || func_name == "notLike" ||
                         func_name == "ilike" || func_name == "notIlike" ||
                         func_name == "startsWith")
                {
                    /// "const IN data_column" doesn't make sense (unlike "data_column IN const")
                    return false;
                }
            }

            key_expr_type = recursiveRemoveLowCardinality(key_expr_type);
            DataTypePtr key_expr_type_not_null;
            bool key_expr_type_is_nullable = false;
            if (const auto * nullable_type = typeid_cast<const DataTypeNullable *>(key_expr_type.get()))
            {
                key_expr_type_is_nullable = true;
                key_expr_type_not_null = nullable_type->getNestedType();
            }
            else
                key_expr_type_not_null = key_expr_type;

            bool cast_not_needed = is_set_const /// Set args are already casted inside Set::createFromAST
                || ((isNativeNumber(key_expr_type_not_null) || isDateTime(key_expr_type_not_null))
                    && (isNativeNumber(const_type) || isDateTime(const_type))); /// Numbers and DateTime are accurately compared without cast.

            if (!cast_not_needed && !key_expr_type_not_null->equals(*const_type))
            {
                if (const_value.getType() == Field::Types::String)
                {
                    const_value = convertFieldToType(const_value, *key_expr_type_not_null);
                    if (const_value.isNull())
                        return false;
                    // No need to set is_constant_transformed because we're doing exact conversion
                }
                else
                {
                    DataTypePtr common_type = getLeastSupertype({key_expr_type_not_null, const_type});
                    if (!const_type->equals(*common_type))
                    {
                        castValueToType(common_type, const_value, const_type, node);

                        // Need to set is_constant_transformed unless we're doing exact conversion
                        if (!key_expr_type_not_null->equals(*common_type))
                            is_constant_transformed = true;
                    }
                    if (!key_expr_type_not_null->equals(*common_type))
                    {
                        auto common_type_maybe_nullable
                            = key_expr_type_is_nullable ? DataTypePtr(std::make_shared<DataTypeNullable>(common_type)) : common_type;
                        ColumnsWithTypeAndName arguments{
<<<<<<< HEAD
                            {nullptr, key_expr_type, ""},
                            {DataTypeString().createColumnConst(1, common_type_maybe_nullable->getName()), common_type_maybe_nullable, ""}};
                        FunctionOverloadResolverPtr func_builder_cast = CastInternalOverloadResolver<CastType::nonAccurate>::createImpl();
=======
                            {nullptr, key_expr_type, ""}, {DataTypeString().createColumnConst(1, common_type->getName()), common_type, ""}};
                        FunctionOverloadResolverPtr func_builder_cast = CastOverloadResolver<CastType::nonAccurate>::createImpl(false);
>>>>>>> 218bf620
                        auto func_cast = func_builder_cast->build(arguments);

                        /// If we know the given range only contains one value, then we treat all functions as positive monotonic.
                        if (!func_cast || (!single_point && !func_cast->hasInformationAboutMonotonicity()))
                            return false;
                        chain.push_back(func_cast);
                    }
                }
            }

            /// Transformed constant must weaken the condition, for example "x > 5" must weaken to "round(x) >= 5"
            if (is_constant_transformed)
            {
                if (func_name == "less")
                    func_name = "lessOrEquals";
                else if (func_name == "greater")
                    func_name = "greaterOrEquals";
            }

        }
        else
            return false;

        const auto atom_it = atom_map.find(func_name);

        out.key_column = key_column_num;
        out.monotonic_functions_chain = std::move(chain);

        return atom_it->second(out, const_value);
    }
    else if (getConstant(node, block_with_constants, const_value, const_type))
    {
        /// For cases where it says, for example, `WHERE 0 AND something`

        if (const_value.getType() == Field::Types::UInt64)
        {
            out.function = const_value.safeGet<UInt64>() ? RPNElement::ALWAYS_TRUE : RPNElement::ALWAYS_FALSE;
            return true;
        }
        else if (const_value.getType() == Field::Types::Int64)
        {
            out.function = const_value.safeGet<Int64>() ? RPNElement::ALWAYS_TRUE : RPNElement::ALWAYS_FALSE;
            return true;
        }
        else if (const_value.getType() == Field::Types::Float64)
        {
            out.function = const_value.safeGet<Float64>() ? RPNElement::ALWAYS_TRUE : RPNElement::ALWAYS_FALSE;
            return true;
        }
    }
    return false;
}

bool KeyCondition::tryParseLogicalOperatorFromAST(const ASTFunction * func, RPNElement & out)
{
    /// Functions AND, OR, NOT.
    /// Also a special function `indexHint` - works as if instead of calling a function there are just parentheses
    /// (or, the same thing - calling the function `and` from one argument).
    const ASTs & args = func->arguments->children;

    if (func->name == "not")
    {
        if (args.size() != 1)
            return false;

        out.function = RPNElement::FUNCTION_NOT;
    }
    else
    {
        if (func->name == "and" || func->name == "indexHint")
            out.function = RPNElement::FUNCTION_AND;
        else if (func->name == "or")
            out.function = RPNElement::FUNCTION_OR;
        else
            return false;
    }

    return true;
}

String KeyCondition::toString() const
{
    String res;
    for (size_t i = 0; i < rpn.size(); ++i)
    {
        if (i)
            res += ", ";
        res += rpn[i].toString();
    }
    return res;
}

KeyCondition::Description KeyCondition::getDescription() const
{
    /// This code may seem to be too difficult.
    /// Here we want to convert RPN back to tree, and also simplify some logical expressions like `and(x, true) -> x`.
    Description description;

    /// That's a binary tree. Explicit.
    /// Build and optimize it simultaneously.
    struct Node
    {
        enum class Type
        {
            /// Leaf, which is RPNElement.
            Leaf,
            /// Leafs, which are logical constants.
            True,
            False,
            /// Binary operators.
            And,
            Or,
        };

        Type type{};

        /// Only for Leaf
        const RPNElement * element = nullptr;
        /// This means that logical NOT is applied to leaf.
        bool negate = false;

        std::unique_ptr<Node> left = nullptr;
        std::unique_ptr<Node> right = nullptr;
    };

    /// The algorithm is the same as in KeyCondition::checkInHyperrectangle
    /// We build a pair of trees on stack. For checking if key condition may be true, and if it may be false.
    /// We need only `can_be_true` in result.
    struct Frame
    {
        std::unique_ptr<Node> can_be_true;
        std::unique_ptr<Node> can_be_false;
    };

    /// Combine two subtrees using logical operator.
    auto combine = [](std::unique_ptr<Node> left, std::unique_ptr<Node> right, Node::Type type)
    {
        /// Simplify operators with for one constant condition.

        if (type == Node::Type::And)
        {
            /// false AND right
            if (left->type == Node::Type::False)
                return left;

            /// left AND false
            if (right->type == Node::Type::False)
                return right;

            /// true AND right
            if (left->type == Node::Type::True)
                return right;

            /// left AND true
            if (right->type == Node::Type::True)
                return left;
        }

        if (type == Node::Type::Or)
        {
            /// false OR right
            if (left->type == Node::Type::False)
                return right;

            /// left OR false
            if (right->type == Node::Type::False)
                return left;

            /// true OR right
            if (left->type == Node::Type::True)
                return left;

            /// left OR true
            if (right->type == Node::Type::True)
                return right;
        }

        return std::make_unique<Node>(Node{
                .type = type,
                .left = std::move(left),
                .right = std::move(right)
            });
    };

    std::vector<Frame> rpn_stack;
    for (const auto & element : rpn)
    {
        if (element.function == RPNElement::FUNCTION_UNKNOWN)
        {
            auto can_be_true = std::make_unique<Node>(Node{.type = Node::Type::True});
            auto can_be_false = std::make_unique<Node>(Node{.type = Node::Type::True});
            rpn_stack.emplace_back(Frame{.can_be_true = std::move(can_be_true), .can_be_false = std::move(can_be_false)});
        }
        else if (
               element.function == RPNElement::FUNCTION_IN_RANGE
            || element.function == RPNElement::FUNCTION_NOT_IN_RANGE
            || element.function == RPNElement::FUNCTION_IN_SET
            || element.function == RPNElement::FUNCTION_NOT_IN_SET)
        {
            auto can_be_true = std::make_unique<Node>(Node{.type = Node::Type::Leaf, .element = &element, .negate = false});
            auto can_be_false = std::make_unique<Node>(Node{.type = Node::Type::Leaf, .element = &element, .negate = true});
            rpn_stack.emplace_back(Frame{.can_be_true = std::move(can_be_true), .can_be_false = std::move(can_be_false)});
        }
        else if (element.function == RPNElement::FUNCTION_NOT)
        {
            assert(!rpn_stack.empty());

            std::swap(rpn_stack.back().can_be_true, rpn_stack.back().can_be_false);
        }
        else if (element.function == RPNElement::FUNCTION_AND)
        {
            assert(!rpn_stack.empty());
            auto arg1 = std::move(rpn_stack.back());

            rpn_stack.pop_back();

            assert(!rpn_stack.empty());
            auto arg2 = std::move(rpn_stack.back());

            Frame frame;
            frame.can_be_true = combine(std::move(arg1.can_be_true), std::move(arg2.can_be_true), Node::Type::And);
            frame.can_be_false = combine(std::move(arg1.can_be_false), std::move(arg2.can_be_false), Node::Type::Or);

            rpn_stack.back() = std::move(frame);
        }
        else if (element.function == RPNElement::FUNCTION_OR)
        {
            assert(!rpn_stack.empty());
            auto arg1 = std::move(rpn_stack.back());

            rpn_stack.pop_back();

            assert(!rpn_stack.empty());
            auto arg2 = std::move(rpn_stack.back());

            Frame frame;
            frame.can_be_true = combine(std::move(arg1.can_be_true), std::move(arg2.can_be_true), Node::Type::Or);
            frame.can_be_false = combine(std::move(arg1.can_be_false), std::move(arg2.can_be_false), Node::Type::And);

            rpn_stack.back() = std::move(frame);
        }
        else if (element.function == RPNElement::ALWAYS_FALSE)
        {
            auto can_be_true = std::make_unique<Node>(Node{.type = Node::Type::False});
            auto can_be_false = std::make_unique<Node>(Node{.type = Node::Type::True});

            rpn_stack.emplace_back(Frame{.can_be_true = std::move(can_be_true), .can_be_false = std::move(can_be_false)});
        }
        else if (element.function == RPNElement::ALWAYS_TRUE)
        {
            auto can_be_true = std::make_unique<Node>(Node{.type = Node::Type::True});
            auto can_be_false = std::make_unique<Node>(Node{.type = Node::Type::False});
            rpn_stack.emplace_back(Frame{.can_be_true = std::move(can_be_true), .can_be_false = std::move(can_be_false)});
        }
        else
            throw Exception("Unexpected function type in KeyCondition::RPNElement", ErrorCodes::LOGICAL_ERROR);
    }

    if (rpn_stack.size() != 1)
        throw Exception("Unexpected stack size in KeyCondition::checkInRange", ErrorCodes::LOGICAL_ERROR);

    std::vector<std::string_view> key_names(key_columns.size());
    std::vector<bool> is_key_used(key_columns.size(), false);

    for (const auto & key : key_columns)
        key_names[key.second] = key.first;

    WriteBufferFromOwnString buf;

    std::function<void(const Node *)> describe;
    describe = [&describe, &key_names, &is_key_used, &buf](const Node * node)
    {
        switch (node->type)
        {
            case Node::Type::Leaf:
            {
                is_key_used[node->element->key_column] = true;

                /// Note: for condition with double negation, like `not(x not in set)`,
                /// we can replace it to `x in set` here.
                /// But I won't do it, because `cloneASTWithInversionPushDown` already push down `not`.
                /// So, this seem to be impossible for `can_be_true` tree.
                if (node->negate)
                    buf << "not(";
                buf << node->element->toString(key_names[node->element->key_column], true);
                if (node->negate)
                    buf << ")";
                break;
            }
            case Node::Type::True:
                buf << "true";
                break;
            case Node::Type::False:
                buf << "false";
                break;
            case Node::Type::And:
                buf << "and(";
                describe(node->left.get());
                buf << ", ";
                describe(node->right.get());
                buf << ")";
                break;
            case Node::Type::Or:
                buf << "or(";
                describe(node->left.get());
                buf << ", ";
                describe(node->right.get());
                buf << ")";
                break;
        }
    };

    describe(rpn_stack.front().can_be_true.get());
    description.condition = std::move(buf.str());

    for (size_t i = 0; i < key_names.size(); ++i)
        if (is_key_used[i])
            description.used_keys.emplace_back(key_names[i]);

    return description;
}

/** Index is the value of key every `index_granularity` rows.
  * This value is called a "mark". That is, the index consists of marks.
  *
  * The key is the tuple.
  * The data is sorted by key in the sense of lexicographic order over tuples.
  *
  * A pair of marks specifies a segment with respect to the order over the tuples.
  * Denote it like this: [ x1 y1 z1 .. x2 y2 z2 ],
  *  where x1 y1 z1 - tuple - value of key in left border of segment;
  *        x2 y2 z2 - tuple - value of key in right boundary of segment.
  * In this section there are data between these marks.
  *
  * Or, the last mark specifies the range open on the right: [ a b c .. + inf )
  *
  * The set of all possible tuples can be considered as an n-dimensional space, where n is the size of the tuple.
  * A range of tuples specifies some subset of this space.
  *
  * Hyperrectangles will be the subrange of an n-dimensional space that is a direct product of one-dimensional ranges.
  * In this case, the one-dimensional range can be:
  * a point, a segment, an open interval, a half-open interval;
  * unlimited on the left, unlimited on the right ...
  *
  * The range of tuples can always be represented as a combination (union) of hyperrectangles.
  * For example, the range [ x1 y1 .. x2 y2 ] given x1 != x2 is equal to the union of the following three hyperrectangles:
  * [x1]       x [y1 .. +inf)
  * (x1 .. x2) x (-inf .. +inf)
  * [x2]       x (-inf .. y2]
  *
  * Or, for example, the range [ x1 y1 .. +inf ] is equal to the union of the following two hyperrectangles:
  * [x1]         x [y1 .. +inf)
  * (x1 .. +inf) x (-inf .. +inf)
  * It's easy to see that this is a special case of the variant above.
  *
  * This is important because it is easy for us to check the feasibility of the condition over the hyperrectangle,
  *  and therefore, feasibility of condition on the range of tuples will be checked by feasibility of condition
  *  over at least one hyperrectangle from which this range consists.
  */

template <typename F>
static BoolMask forAnyHyperrectangle(
    size_t key_size,
    const FieldRef * key_left,
    const FieldRef * key_right,
    bool left_bounded,
    bool right_bounded,
    std::vector<Range> & hyperrectangle,
    size_t prefix_size,
    BoolMask initial_mask,
    F && callback)
{
    if (!left_bounded && !right_bounded)
        return callback(hyperrectangle);

    if (left_bounded && right_bounded)
    {
        /// Let's go through the matching elements of the key.
        while (prefix_size < key_size)
        {
            if (key_left[prefix_size] == key_right[prefix_size])
            {
                /// Point ranges.
                hyperrectangle[prefix_size] = Range(key_left[prefix_size]);
                ++prefix_size;
            }
            else
                break;
        }
    }

    if (prefix_size == key_size)
        return callback(hyperrectangle);

    if (prefix_size + 1 == key_size)
    {
        if (left_bounded && right_bounded)
            hyperrectangle[prefix_size] = Range(key_left[prefix_size], true, key_right[prefix_size], true);
        else if (left_bounded)
            hyperrectangle[prefix_size] = Range::createLeftBounded(key_left[prefix_size], true);
        else if (right_bounded)
            hyperrectangle[prefix_size] = Range::createRightBounded(key_right[prefix_size], true);

        return callback(hyperrectangle);
    }

    /// (x1 .. x2) x (-inf .. +inf)

    if (left_bounded && right_bounded)
        hyperrectangle[prefix_size] = Range(key_left[prefix_size], false, key_right[prefix_size], false);
    else if (left_bounded)
        hyperrectangle[prefix_size] = Range::createLeftBounded(key_left[prefix_size], false);
    else if (right_bounded)
        hyperrectangle[prefix_size] = Range::createRightBounded(key_right[prefix_size], false);

    for (size_t i = prefix_size + 1; i < key_size; ++i)
        hyperrectangle[i] = Range();


    BoolMask result = initial_mask;
    result = result | callback(hyperrectangle);

    /// There are several early-exit conditions (like the one below) hereinafter.
    /// They are important; in particular, if initial_mask == BoolMask::consider_only_can_be_true
    /// (which happens when this routine is called from KeyCondition::mayBeTrueXXX),
    /// they provide significant speedup, which may be observed on merge_tree_huge_pk performance test.
    if (result.isComplete())
        return result;

    /// [x1]       x [y1 .. +inf)

    if (left_bounded)
    {
        hyperrectangle[prefix_size] = Range(key_left[prefix_size]);
        result = result | forAnyHyperrectangle(key_size, key_left, key_right, true, false, hyperrectangle, prefix_size + 1, initial_mask, callback);
        if (result.isComplete())
            return result;
    }

    /// [x2]       x (-inf .. y2]

    if (right_bounded)
    {
        hyperrectangle[prefix_size] = Range(key_right[prefix_size]);
        result = result | forAnyHyperrectangle(key_size, key_left, key_right, false, true, hyperrectangle, prefix_size + 1, initial_mask, callback);
        if (result.isComplete())
            return result;
    }

    return result;
}


BoolMask KeyCondition::checkInRange(
    size_t used_key_size,
    const FieldRef * left_key,
    const FieldRef * right_key,
    const DataTypes & data_types,
    bool right_bounded,
    BoolMask initial_mask) const
{
    std::vector<Range> key_ranges(used_key_size, Range());

/*  std::cerr << "Checking for: [";
    for (size_t i = 0; i != used_key_size; ++i)
        std::cerr << (i != 0 ? ", " : "") << applyVisitor(FieldVisitorToString(), left_key[i]);
    std::cerr << " ... ";

    if (right_bounded)
    {
        for (size_t i = 0; i != used_key_size; ++i)
            std::cerr << (i != 0 ? ", " : "") << applyVisitor(FieldVisitorToString(), right_key[i]);
        std::cerr << "]\n";
    }
    else
        std::cerr << "+inf)\n";*/

    return forAnyHyperrectangle(used_key_size, left_key, right_key, true, right_bounded, key_ranges, 0, initial_mask,
        [&] (const std::vector<Range> & key_ranges_hyperrectangle)
    {
        auto res = checkInHyperrectangle(key_ranges_hyperrectangle, data_types);

/*      std::cerr << "Hyperrectangle: ";
        for (size_t i = 0, size = key_ranges.size(); i != size; ++i)
            std::cerr << (i != 0 ? " x " : "") << key_ranges[i].toString();
        std::cerr << ": " << res.can_be_true << "\n";*/

        return res;
    });
}

std::optional<Range> KeyCondition::applyMonotonicFunctionsChainToRange(
    Range key_range,
    const MonotonicFunctionsChain & functions,
    DataTypePtr current_type,
    bool single_point)
{
    for (const auto & func : functions)
    {
        /// We check the monotonicity of each function on a specific range.
        /// If we know the given range only contains one value, then we treat all functions as positive monotonic.
        IFunction::Monotonicity monotonicity = single_point
            ? IFunction::Monotonicity{true}
            : func->getMonotonicityForRange(*current_type.get(), key_range.left, key_range.right);

        if (!monotonicity.is_monotonic)
        {
            return {};
        }

        /// If we apply function to open interval, we can get empty intervals in result.
        /// E.g. for ('2020-01-03', '2020-01-20') after applying 'toYYYYMM' we will get ('202001', '202001').
        /// To avoid this we make range left and right included.
        if (!key_range.left.isNull())
        {
            key_range.left = applyFunction(func, current_type, key_range.left);
            key_range.left_included = true;
        }

        if (!key_range.right.isNull())
        {
            key_range.right = applyFunction(func, current_type, key_range.right);
            key_range.right_included = true;
        }

        current_type = func->getResultType();

        if (!monotonicity.is_positive)
            key_range.swapLeftAndRight();
    }
    return key_range;
}

// Returns whether the condition is one continuous range of the primary key,
// where every field is matched by range or a single element set.
// This allows to use a more efficient lookup with no extra reads.
bool KeyCondition::matchesExactContinuousRange() const
{
    // Not implemented yet.
    if (hasMonotonicFunctionsChain())
        return false;

    enum Constraint
    {
        POINT,
        RANGE,
        UNKNOWN,
    };

    std::vector<Constraint> column_constraints(key_columns.size(), Constraint::UNKNOWN);

    for (const auto & element : rpn)
    {
        if (element.function == RPNElement::Function::FUNCTION_AND)
        {
            continue;
        }

        if (element.function == RPNElement::Function::FUNCTION_IN_SET && element.set_index && element.set_index->size() == 1)
        {
            column_constraints[element.key_column] = Constraint::POINT;
            continue;
        }

        if (element.function == RPNElement::Function::FUNCTION_IN_RANGE)
        {
            if (element.range.left == element.range.right)
            {
                column_constraints[element.key_column] = Constraint::POINT;
            }
            if (column_constraints[element.key_column] != Constraint::POINT)
            {
                column_constraints[element.key_column] = Constraint::RANGE;
            }
            continue;
        }

        if (element.function == RPNElement::Function::FUNCTION_UNKNOWN)
        {
            continue;
        }

        return false;
    }

    auto min_constraint = column_constraints[0];

    if (min_constraint > Constraint::RANGE)
    {
        return false;
    }

    for (size_t i = 1; i < key_columns.size(); ++i)
    {
        if (column_constraints[i] < min_constraint)
        {
            return false;
        }

        if (column_constraints[i] == Constraint::RANGE && min_constraint == Constraint::RANGE)
        {
            return false;
        }

        min_constraint = column_constraints[i];
    }

    return true;
}

BoolMask KeyCondition::checkInHyperrectangle(
    const std::vector<Range> & hyperrectangle,
    const DataTypes & data_types) const
{
    std::vector<BoolMask> rpn_stack;
    for (const auto & element : rpn)
    {
        if (element.function == RPNElement::FUNCTION_UNKNOWN)
        {
            rpn_stack.emplace_back(true, true);
        }
        else if (element.function == RPNElement::FUNCTION_IN_RANGE
            || element.function == RPNElement::FUNCTION_NOT_IN_RANGE)
        {
            const Range * key_range = &hyperrectangle[element.key_column];

            /// The case when the column is wrapped in a chain of possibly monotonic functions.
            Range transformed_range;
            if (!element.monotonic_functions_chain.empty())
            {
                std::optional<Range> new_range = applyMonotonicFunctionsChainToRange(
                    *key_range,
                    element.monotonic_functions_chain,
                    data_types[element.key_column],
                    single_point
                );

                if (!new_range)
                {
                    rpn_stack.emplace_back(true, true);
                    continue;
                }
                transformed_range = *new_range;
                key_range = &transformed_range;
            }

            bool intersects = element.range.intersectsRange(*key_range);
            bool contains = element.range.containsRange(*key_range);

            rpn_stack.emplace_back(intersects, !contains);
            if (element.function == RPNElement::FUNCTION_NOT_IN_RANGE)
                rpn_stack.back() = !rpn_stack.back();
        }
        else if (
            element.function == RPNElement::FUNCTION_IN_SET
            || element.function == RPNElement::FUNCTION_NOT_IN_SET)
        {
            if (!element.set_index)
                throw Exception("Set for IN is not created yet", ErrorCodes::LOGICAL_ERROR);

            rpn_stack.emplace_back(element.set_index->checkInRange(hyperrectangle, data_types));
            if (element.function == RPNElement::FUNCTION_NOT_IN_SET)
                rpn_stack.back() = !rpn_stack.back();
        }
        else if (element.function == RPNElement::FUNCTION_NOT)
        {
            assert(!rpn_stack.empty());

            rpn_stack.back() = !rpn_stack.back();
        }
        else if (element.function == RPNElement::FUNCTION_AND)
        {
            assert(!rpn_stack.empty());

            auto arg1 = rpn_stack.back();
            rpn_stack.pop_back();
            auto arg2 = rpn_stack.back();
            rpn_stack.back() = arg1 & arg2;
        }
        else if (element.function == RPNElement::FUNCTION_OR)
        {
            assert(!rpn_stack.empty());

            auto arg1 = rpn_stack.back();
            rpn_stack.pop_back();
            auto arg2 = rpn_stack.back();
            rpn_stack.back() = arg1 | arg2;
        }
        else if (element.function == RPNElement::ALWAYS_FALSE)
        {
            rpn_stack.emplace_back(false, true);
        }
        else if (element.function == RPNElement::ALWAYS_TRUE)
        {
            rpn_stack.emplace_back(true, false);
        }
        else
            throw Exception("Unexpected function type in KeyCondition::RPNElement", ErrorCodes::LOGICAL_ERROR);
    }

    if (rpn_stack.size() != 1)
        throw Exception("Unexpected stack size in KeyCondition::checkInRange", ErrorCodes::LOGICAL_ERROR);

    return rpn_stack[0];
}


BoolMask KeyCondition::checkInRange(
    size_t used_key_size,
    const FieldRef * left_key,
    const FieldRef * right_key,
    const DataTypes & data_types,
    BoolMask initial_mask) const
{
    return checkInRange(used_key_size, left_key, right_key, data_types, true, initial_mask);
}


bool KeyCondition::mayBeTrueInRange(
    size_t used_key_size,
    const FieldRef * left_key,
    const FieldRef * right_key,
    const DataTypes & data_types) const
{
    return checkInRange(used_key_size, left_key, right_key, data_types, true, BoolMask::consider_only_can_be_true).can_be_true;
}


BoolMask KeyCondition::checkAfter(
    size_t used_key_size,
    const FieldRef * left_key,
    const DataTypes & data_types,
    BoolMask initial_mask) const
{
    return checkInRange(used_key_size, left_key, nullptr, data_types, false, initial_mask);
}


bool KeyCondition::mayBeTrueAfter(
    size_t used_key_size,
    const FieldRef * left_key,
    const DataTypes & data_types) const
{
    return checkInRange(used_key_size, left_key, nullptr, data_types, false, BoolMask::consider_only_can_be_true).can_be_true;
}

String KeyCondition::RPNElement::toString() const { return toString("column " + std::to_string(key_column), false); }
String KeyCondition::RPNElement::toString(const std::string_view & column_name, bool print_constants) const
{
    auto print_wrapped_column = [this, &column_name, print_constants](WriteBuffer & buf)
    {
        for (auto it = monotonic_functions_chain.rbegin(); it != monotonic_functions_chain.rend(); ++it)
        {
            buf << (*it)->getName() << "(";
            if (print_constants)
            {
                if (const auto * func = typeid_cast<const FunctionWithOptionalConstArg *>(it->get()))
                {
                    if (func->getKind() == FunctionWithOptionalConstArg::Kind::LEFT_CONST)
                        buf << applyVisitor(FieldVisitorToString(), (*func->getConstArg().column)[0]) << ", ";
                }
            }
        }

        buf << column_name;

        for (auto it = monotonic_functions_chain.rbegin(); it != monotonic_functions_chain.rend(); ++it)
        {
            if (print_constants)
            {
                if (const auto * func = typeid_cast<const FunctionWithOptionalConstArg *>(it->get()))
                {
                    if (func->getKind() == FunctionWithOptionalConstArg::Kind::RIGHT_CONST)
                        buf << ", " << applyVisitor(FieldVisitorToString(), (*func->getConstArg().column)[0]);
                }
            }
            buf << ")";
        }
    };

    WriteBufferFromOwnString buf;
    switch (function)
    {
        case FUNCTION_AND:
            return "and";
        case FUNCTION_OR:
            return "or";
        case FUNCTION_NOT:
            return "not";
        case FUNCTION_UNKNOWN:
            return "unknown";
        case FUNCTION_NOT_IN_SET:
        case FUNCTION_IN_SET:
        {
            buf << "(";
            print_wrapped_column(buf);
            buf << (function == FUNCTION_IN_SET ? " in " : " notIn ");
            if (!set_index)
                buf << "unknown size set";
            else
                buf << set_index->size() << "-element set";
            buf << ")";
            return buf.str();
        }
        case FUNCTION_IN_RANGE:
        case FUNCTION_NOT_IN_RANGE:
        {
            buf << "(";
            print_wrapped_column(buf);
            buf << (function == FUNCTION_NOT_IN_RANGE ? " not" : "") << " in " << range.toString();
            buf << ")";
            return buf.str();
        }
        case ALWAYS_FALSE:
            return "false";
        case ALWAYS_TRUE:
            return "true";
    }

    __builtin_unreachable();
}


bool KeyCondition::alwaysUnknownOrTrue() const
{
    return unknownOrAlwaysTrue(false);
}
bool KeyCondition::anyUnknownOrAlwaysTrue() const
{
    return unknownOrAlwaysTrue(true);
}
bool KeyCondition::unknownOrAlwaysTrue(bool unknown_any) const
{
    std::vector<UInt8> rpn_stack;

    for (const auto & element : rpn)
    {
        if (element.function == RPNElement::FUNCTION_UNKNOWN)
        {
            /// If unknown_any is true, return instantly,
            /// to avoid processing it with FUNCTION_AND, and change the outcome.
            if (unknown_any)
                return true;
            /// Otherwise, it may be AND'ed via FUNCTION_AND
            rpn_stack.push_back(true);
        }
        else if (element.function == RPNElement::ALWAYS_TRUE)
        {
            rpn_stack.push_back(true);
        }
        else if (element.function == RPNElement::FUNCTION_NOT_IN_RANGE
            || element.function == RPNElement::FUNCTION_IN_RANGE
            || element.function == RPNElement::FUNCTION_IN_SET
            || element.function == RPNElement::FUNCTION_NOT_IN_SET
            || element.function == RPNElement::ALWAYS_FALSE)
        {
            rpn_stack.push_back(false);
        }
        else if (element.function == RPNElement::FUNCTION_NOT)
        {
        }
        else if (element.function == RPNElement::FUNCTION_AND)
        {
            assert(!rpn_stack.empty());

            auto arg1 = rpn_stack.back();
            rpn_stack.pop_back();
            auto arg2 = rpn_stack.back();
            rpn_stack.back() = arg1 & arg2;
        }
        else if (element.function == RPNElement::FUNCTION_OR)
        {
            assert(!rpn_stack.empty());

            auto arg1 = rpn_stack.back();
            rpn_stack.pop_back();
            auto arg2 = rpn_stack.back();
            rpn_stack.back() = arg1 | arg2;
        }
        else
            throw Exception("Unexpected function type in KeyCondition::RPNElement", ErrorCodes::LOGICAL_ERROR);
    }

    if (rpn_stack.size() != 1)
        throw Exception("Unexpected stack size in KeyCondition::unknownOrAlwaysTrue", ErrorCodes::LOGICAL_ERROR);

    return rpn_stack[0];
}


size_t KeyCondition::getMaxKeyColumn() const
{
    size_t res = 0;
    for (const auto & element : rpn)
    {
        if (element.function == RPNElement::FUNCTION_NOT_IN_RANGE
            || element.function == RPNElement::FUNCTION_IN_RANGE
            || element.function == RPNElement::FUNCTION_IN_SET
            || element.function == RPNElement::FUNCTION_NOT_IN_SET)
        {
            if (element.key_column > res)
                res = element.key_column;
        }
    }
    return res;
}

bool KeyCondition::hasMonotonicFunctionsChain() const
{
    for (const auto & element : rpn)
        if (!element.monotonic_functions_chain.empty()
            || (element.set_index && element.set_index->hasMonotonicFunctionsChain()))
            return true;
    return false;
}

}<|MERGE_RESOLUTION|>--- conflicted
+++ resolved
@@ -1328,14 +1328,8 @@
                         auto common_type_maybe_nullable
                             = key_expr_type_is_nullable ? DataTypePtr(std::make_shared<DataTypeNullable>(common_type)) : common_type;
                         ColumnsWithTypeAndName arguments{
-<<<<<<< HEAD
-                            {nullptr, key_expr_type, ""},
-                            {DataTypeString().createColumnConst(1, common_type_maybe_nullable->getName()), common_type_maybe_nullable, ""}};
-                        FunctionOverloadResolverPtr func_builder_cast = CastInternalOverloadResolver<CastType::nonAccurate>::createImpl();
-=======
-                            {nullptr, key_expr_type, ""}, {DataTypeString().createColumnConst(1, common_type->getName()), common_type, ""}};
+                            {nullptr, key_expr_type, ""}, {DataTypeString().createColumnConst(1, common_type_maybe_nullable->getName()), common_type, ""}};
                         FunctionOverloadResolverPtr func_builder_cast = CastOverloadResolver<CastType::nonAccurate>::createImpl(false);
->>>>>>> 218bf620
                         auto func_cast = func_builder_cast->build(arguments);
 
                         /// If we know the given range only contains one value, then we treat all functions as positive monotonic.
