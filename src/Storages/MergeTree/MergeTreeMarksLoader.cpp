--- conflicted
+++ resolved
@@ -152,16 +152,11 @@
             readIntBinary(granularity, *reader);
         }
 
-<<<<<<< HEAD
         if (!reader->eof())
             throw Exception(
                 ErrorCodes::CANNOT_READ_ALL_DATA,
                 "Too many marks in file {}, marks expected {} (bytes size {})",
                 mrk_path, marks_count, expected_uncompressed_size);
-=======
-        if (i * mark_size != expected_uncompressed_size)
-            throw Exception(ErrorCodes::CANNOT_READ_ALL_DATA, "Cannot read all marks from file {}", mrk_path);
->>>>>>> 4fcef2bd
     }
 
     auto res = std::make_shared<MarksInCompressedFile>(plain_marks);
