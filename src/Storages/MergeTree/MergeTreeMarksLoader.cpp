--- conflicted
+++ resolved
@@ -82,16 +82,10 @@
         /// Read directly to marks.
         reader->readStrict(reinterpret_cast<char *>(res->data()), expected_uncompressed_size);
 
-<<<<<<< HEAD
         if (!reader->eof())
-            throw Exception("Cannot read all marks from file " + mrk_path + ", eof: " + std::to_string(reader->eof())
-                            + ", buffer size: " + std::to_string(reader->buffer().size()) + ", file size: " + std::to_string(file_size), ErrorCodes::CANNOT_READ_ALL_DATA);
-=======
-        if (!buffer->eof())
             throw Exception(ErrorCodes::CANNOT_READ_ALL_DATA,
                 "Cannot read all marks from file {}, is eof: {}, buffer size: {}, file size: {}",
-                mrk_path, buffer->eof(), buffer->buffer().size(), file_size);
->>>>>>> 5535236c
+                mrk_path, reader->eof(), reader->buffer().size(), file_size);
     }
     else
     {
@@ -104,13 +98,8 @@
             ++i;
         }
 
-<<<<<<< HEAD
         if (i * mark_size != expected_uncompressed_size)
-            throw Exception("Cannot read all marks from file " + mrk_path, ErrorCodes::CANNOT_READ_ALL_DATA);
-=======
-        if (i * mark_size != file_size)
             throw Exception(ErrorCodes::CANNOT_READ_ALL_DATA, "Cannot read all marks from file {}", mrk_path);
->>>>>>> 5535236c
     }
 
     res->protect();
