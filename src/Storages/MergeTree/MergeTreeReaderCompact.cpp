#include <Storages/MergeTree/MergeTreeReaderCompact.h>
#include <Storages/MergeTree/MergeTreeDataPartCompact.h>
#include <DataTypes/DataTypeArray.h>
#include <DataTypes/NestedUtils.h>

namespace DB
{

namespace ErrorCodes
{
    extern const int CANNOT_READ_ALL_DATA;
    extern const int ARGUMENT_OUT_OF_BOUND;
    extern const int MEMORY_LIMIT_EXCEEDED;
}


MergeTreeReaderCompact::MergeTreeReaderCompact(
    DataPartCompactPtr data_part_,
    NamesAndTypesList columns_,
    const StorageMetadataPtr & metadata_snapshot_,
    UncompressedCache * uncompressed_cache_,
    MarkCache * mark_cache_,
    MarkRanges mark_ranges_,
    MergeTreeReaderSettings settings_,
    ValueSizeMap avg_value_size_hints_,
    const ReadBufferFromFileBase::ProfileCallback & profile_callback_,
    clockid_t clock_type_)
    : IMergeTreeReader(
        data_part_,
        columns_,
        metadata_snapshot_,
        uncompressed_cache_,
        mark_cache_,
        mark_ranges_,
        settings_,
        avg_value_size_hints_)
    , marks_loader(
          data_part->volume->getDisk(),
          mark_cache,
          data_part->index_granularity_info.getMarksFilePath(data_part->getFullRelativePath() + MergeTreeDataPartCompact::DATA_FILE_NAME),
          data_part->getMarksCount(),
          data_part->index_granularity_info,
          settings.save_marks_in_cache,
          data_part->getColumns().size())
{
    try
    {
        size_t columns_num = columns.size();

        column_positions.resize(columns_num);
        read_only_offsets.resize(columns_num);
        auto name_and_type = columns.begin();
        for (size_t i = 0; i < columns_num; ++i, ++name_and_type)
        {
            if (name_and_type->isSubcolumn())
            {
                auto storage_column_from_part = getColumnFromPart(
                    {name_and_type->getNameInStorage(), name_and_type->getTypeInStorage()});

                if (!storage_column_from_part.type->tryGetSubcolumnType(name_and_type->getSubcolumnName()))
                    continue;
            }

            auto column_from_part = getColumnFromPart(*name_and_type);

            auto position = data_part->getColumnPosition(column_from_part.getNameInStorage());
            if (!position && typeid_cast<const DataTypeArray *>(column_from_part.type.get()))
            {
                /// If array of Nested column is missing in part,
                /// we have to read its offsets if they exist.
                position = findColumnForOffsets(column_from_part.name);
                read_only_offsets[i] = (position != std::nullopt);
            }

            column_positions[i] = std::move(position);
        }

        /// Do not use max_read_buffer_size, but try to lower buffer size with maximal size of granule to avoid reading much data.
        auto buffer_size = getReadBufferSize(data_part, marks_loader, column_positions, all_mark_ranges);
        if (buffer_size)
            settings.read_settings = settings.read_settings.adjustBufferSize(buffer_size);

        if (!settings.read_settings.local_fs_buffer_size || !settings.read_settings.remote_fs_buffer_size)
            throw Exception(ErrorCodes::CANNOT_READ_ALL_DATA, "Cannot read to empty buffer.");

        const String full_data_path = data_part->getFullRelativePath() + MergeTreeDataPartCompact::DATA_FILE_NAME_WITH_EXTENSION;
        if (uncompressed_cache)
        {
            auto buffer = std::make_unique<CachedCompressedReadBuffer>(
                fullPath(data_part->volume->getDisk(), full_data_path),
                [this, full_data_path]()
                {
                    return data_part->volume->getDisk()->readFile(
                        full_data_path,
                        settings.read_settings);
                },
                uncompressed_cache,
                /* allow_different_codecs = */ true);

            if (profile_callback_)
                buffer->setProfileCallback(profile_callback_, clock_type_);

            if (!settings.checksum_on_read)
                buffer->disableChecksumming();

            cached_buffer = std::move(buffer);
            data_buffer = cached_buffer.get();
            compressed_data_buffer = cached_buffer.get();
        }
        else
        {
            auto buffer =
                std::make_unique<CompressedReadBufferFromFile>(
                    data_part->volume->getDisk()->readFile(
                        full_data_path,
                        settings.read_settings),
                    /* allow_different_codecs = */ true);

            if (profile_callback_)
                buffer->setProfileCallback(profile_callback_, clock_type_);

            if (!settings.checksum_on_read)
                buffer->disableChecksumming();

            non_cached_buffer = std::move(buffer);
            data_buffer = non_cached_buffer.get();
            compressed_data_buffer = non_cached_buffer.get();
        }
    }
    catch (...)
    {
        storage.reportBrokenPart(data_part);
        throw;
    }
}

size_t MergeTreeReaderCompact::readRows(
    size_t from_mark, size_t current_task_last_mark, bool continue_reading, size_t max_rows_to_read, Columns & res_columns)
{
    if (continue_reading)
        from_mark = next_mark;

    size_t read_rows = 0;
    size_t num_columns = columns.size();
    checkNumberOfColumns(num_columns);

    MutableColumns mutable_columns(num_columns);
    auto column_it = columns.begin();
    for (size_t i = 0; i < num_columns; ++i, ++column_it)
    {
        if (!column_positions[i])
            continue;

        auto column_from_part = getColumnFromPart(*column_it);
        if (res_columns[i] == nullptr)
        {
            auto serialization = data_part->getSerialization(column_from_part);
            res_columns[i] = column_from_part.type->createColumn(*serialization);
        }
    }

    while (read_rows < max_rows_to_read)
    {
        size_t rows_to_read = data_part->index_granularity.getMarkRows(from_mark);

        auto name_and_type = columns.begin();
        for (size_t pos = 0; pos < num_columns; ++pos, ++name_and_type)
        {
            auto column_from_part = getColumnFromPart(*name_and_type);
            if (!res_columns[pos])
                continue;

            try
            {
                auto & column = res_columns[pos];
                size_t column_size_before_reading = column->size();

                readData(column_from_part, column, from_mark, current_task_last_mark, *column_positions[pos], rows_to_read, read_only_offsets[pos]);

                size_t read_rows_in_column = column->size() - column_size_before_reading;
                if (read_rows_in_column != rows_to_read)
                    throw Exception(ErrorCodes::CANNOT_READ_ALL_DATA,
                        "Cannot read all data in MergeTreeReaderCompact. Rows read: {}. Rows expected: {}.",
                        read_rows_in_column, rows_to_read);
            }
            catch (Exception & e)
            {
                if (e.code() != ErrorCodes::MEMORY_LIMIT_EXCEEDED)
                    storage.reportBrokenPart(data_part);

                /// Better diagnostics.
                e.addMessage("(while reading column " + column_from_part.name + ")");
                throw;
            }
            catch (...)
            {
                storage.reportBrokenPart(data_part);
                throw;
            }
        }

        ++from_mark;
        read_rows += rows_to_read;
    }

    next_mark = from_mark;

    return read_rows;
}

void MergeTreeReaderCompact::readData(
    const NameAndTypePair & name_and_type, ColumnPtr & column,
    size_t from_mark, size_t current_task_last_mark, size_t column_position, size_t rows_to_read, bool only_offsets)
{
    const auto & [name, type] = name_and_type;

    adjustUpperBound(current_task_last_mark); /// Must go before seek.

    if (!isContinuousReading(from_mark, column_position))
        seekToMark(from_mark, column_position);

    auto buffer_getter = [&](const ISerialization::SubstreamPath & substream_path) -> ReadBuffer *
    {
        if (only_offsets && (substream_path.size() != 1 || substream_path[0].type != ISerialization::Substream::ArraySizes))
            return nullptr;

        return data_buffer;
    };

    ISerialization::DeserializeBinaryBulkStatePtr state;
    ISerialization::DeserializeBinaryBulkSettings deserialize_settings;
    deserialize_settings.getter = buffer_getter;
    deserialize_settings.avg_value_size_hint = avg_value_size_hints[name];

    if (name_and_type.isSubcolumn())
    {
        const auto & type_in_storage = name_and_type.getTypeInStorage();
        const auto & name_in_storage = name_and_type.getNameInStorage();

        auto serialization = data_part->getSerialization(NameAndTypePair{name_in_storage, type_in_storage});
        ColumnPtr temp_column = type_in_storage->createColumn(*serialization);

        serialization->deserializeBinaryBulkStatePrefix(deserialize_settings, state);
        serialization->deserializeBinaryBulkWithMultipleStreams(temp_column, rows_to_read, deserialize_settings, state, nullptr);

<<<<<<< HEAD
        auto subcolumn = type_in_storage->getSubcolumn(name_and_type.getSubcolumnName(), *temp_column);
=======
        auto subcolumn = type_in_storage->getSubcolumn(name_and_type.getSubcolumnName(), temp_column);
>>>>>>> df57f8e3

        /// TODO: Avoid extra copying.
        if (column->empty())
            column = subcolumn;
        else
            column->assumeMutable()->insertRangeFrom(*subcolumn, 0, subcolumn->size());
    }
    else
    {
        auto serialization = data_part->getSerialization(name_and_type);
        serialization->deserializeBinaryBulkStatePrefix(deserialize_settings, state);
        serialization->deserializeBinaryBulkWithMultipleStreams(column, rows_to_read, deserialize_settings, state, nullptr);
    }

    /// The buffer is left in inconsistent state after reading single offsets
    if (only_offsets)
        last_read_granule.reset();
    else
        last_read_granule.emplace(from_mark, column_position);
}


void MergeTreeReaderCompact::seekToMark(size_t row_index, size_t column_index)
{
    MarkInCompressedFile mark = marks_loader.getMark(row_index, column_index);
    try
    {
        compressed_data_buffer->seek(mark.offset_in_compressed_file, mark.offset_in_decompressed_block);
    }
    catch (Exception & e)
    {
        /// Better diagnostics.
        if (e.code() == ErrorCodes::ARGUMENT_OUT_OF_BOUND)
            e.addMessage("(while seeking to mark (" + toString(row_index) + ", " + toString(column_index) + ")");

        throw;
    }
}

void MergeTreeReaderCompact::adjustUpperBound(size_t last_mark)
{
    size_t right_offset = 0;
    if (last_mark < data_part->getMarksCount()) /// Otherwise read until the end of file
        right_offset = marks_loader.getMark(last_mark).offset_in_compressed_file;

    if (right_offset == 0)
    {
        /// If already reading till the end of file.
        if (last_right_offset && *last_right_offset == 0)
            return;

        last_right_offset = 0; // Zero value means the end of file.
        data_buffer->setReadUntilEnd();
    }
    else
    {
        if (last_right_offset && right_offset <= last_right_offset.value())
            return;

        last_right_offset = right_offset;
        data_buffer->setReadUntilPosition(right_offset);
    }
}

bool MergeTreeReaderCompact::isContinuousReading(size_t mark, size_t column_position)
{
    if (!last_read_granule)
        return false;
    const auto & [last_mark, last_column] = *last_read_granule;
    return (mark == last_mark && column_position == last_column + 1)
        || (mark == last_mark + 1 && column_position == 0 && last_column == data_part->getColumns().size() - 1);
}

namespace
{

/// A simple class that helps to iterate over 2-dim marks of compact parts.
class MarksCounter
{
public:
    MarksCounter(size_t rows_num_, size_t columns_num_)
        : rows_num(rows_num_), columns_num(columns_num_) {}

    struct Iterator
    {
        size_t row;
        size_t column;
        MarksCounter * counter;

        Iterator(size_t row_, size_t column_, MarksCounter * counter_)
            : row(row_), column(column_), counter(counter_) {}

        Iterator operator++()
        {
            if (column + 1 == counter->columns_num)
            {
                ++row;
                column = 0;
            }
            else
            {
                ++column;
            }

            return *this;
        }

        bool operator==(const Iterator & other) const { return row == other.row && column == other.column; }
        bool operator!=(const Iterator & other) const { return !(*this == other); }
    };

    Iterator get(size_t row, size_t column) { return Iterator(row, column, this); }
    Iterator end() { return get(rows_num, 0); }

private:
    size_t rows_num;
    size_t columns_num;
};

}

size_t MergeTreeReaderCompact::getReadBufferSize(
    const DataPartPtr & part,
    MergeTreeMarksLoader & marks_loader,
    const ColumnPositions & column_positions,
    const MarkRanges & mark_ranges)
{
    size_t buffer_size = 0;
    size_t columns_num = column_positions.size();
    size_t file_size = part->getFileSizeOrZero(MergeTreeDataPartCompact::DATA_FILE_NAME_WITH_EXTENSION);

    MarksCounter counter(part->getMarksCount(), part->getColumns().size());

    for (const auto & mark_range : mark_ranges)
    {
        for (size_t mark = mark_range.begin; mark < mark_range.end; ++mark)
        {
            for (size_t i = 0; i < columns_num; ++i)
            {
                if (!column_positions[i])
                    continue;

                auto it = counter.get(mark, *column_positions[i]);
                size_t cur_offset = marks_loader.getMark(it.row, it.column).offset_in_compressed_file;

                while (it != counter.end() && cur_offset == marks_loader.getMark(it.row, it.column).offset_in_compressed_file)
                    ++it;

                size_t next_offset = (it == counter.end() ? file_size : marks_loader.getMark(it.row, it.column).offset_in_compressed_file);
                buffer_size = std::max(buffer_size, next_offset - cur_offset);
            }
        }
    }

    return buffer_size;
}

}<|MERGE_RESOLUTION|>--- conflicted
+++ resolved
@@ -243,11 +243,7 @@
         serialization->deserializeBinaryBulkStatePrefix(deserialize_settings, state);
         serialization->deserializeBinaryBulkWithMultipleStreams(temp_column, rows_to_read, deserialize_settings, state, nullptr);
 
-<<<<<<< HEAD
-        auto subcolumn = type_in_storage->getSubcolumn(name_and_type.getSubcolumnName(), *temp_column);
-=======
         auto subcolumn = type_in_storage->getSubcolumn(name_and_type.getSubcolumnName(), temp_column);
->>>>>>> df57f8e3
 
         /// TODO: Avoid extra copying.
         if (column->empty())
