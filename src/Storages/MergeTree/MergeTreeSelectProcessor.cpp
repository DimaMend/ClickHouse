#include <Storages/MergeTree/MergeTreeSelectProcessor.h>
#include <Storages/MergeTree/MergeTreeBaseSelectProcessor.h>
#include <Storages/MergeTree/IMergeTreeReader.h>
#include <Storages/MergeTree/LoadedMergeTreeDataPartInfoForReader.h>
#include <Interpreters/Context.h>


namespace DB
{

MergeTreeSelectAlgorithm::MergeTreeSelectAlgorithm(
    const MergeTreeData & storage_,
    const StorageSnapshotPtr & storage_snapshot_,
    const MergeTreeData::DataPartPtr & owned_data_part_,
    UInt64 max_block_size_rows_,
    size_t preferred_block_size_bytes_,
    size_t preferred_max_column_in_block_size_bytes_,
    Names required_columns_,
    MarkRanges mark_ranges_,
    bool use_uncompressed_cache_,
    const PrewhereInfoPtr & prewhere_info_,
    const ExpressionActionsSettings & actions_settings_,
    const MergeTreeReaderSettings & reader_settings_,
    MergeTreeInOrderReadPoolParallelReplicasPtr pool_,
    const Names & virt_column_names_,
    size_t part_index_in_query_,
    bool has_limit_below_one_block_)
<<<<<<< HEAD
    : IMergeTreeSelectAlgorithm{storage_snapshot_->getSampleBlockForColumns(required_columns_), storage_, storage_snapshot_, prewhere_info_, std::move(actions_settings), max_block_size_rows_, preferred_block_size_bytes_, preferred_max_column_in_block_size_bytes_, reader_settings_, use_uncompressed_cache_, virt_column_names_, extension_}
    , required_columns{std::move(required_columns_)}
    , data_part{owned_data_part_}
    , sample_block(storage_snapshot_->metadata->getSampleBlock())
    , all_mark_ranges(std::move(mark_ranges_))
    , part_index_in_query(part_index_in_query_)
    , has_limit_below_one_block(has_limit_below_one_block_)
    , total_rows(data_part->index_granularity.getRowsCountInRanges(all_mark_ranges))
=======
    : IMergeTreeSelectAlgorithm{
        storage_snapshot_->getSampleBlockForColumns(required_columns_),
        storage_, storage_snapshot_, prewhere_info_, actions_settings_, max_block_size_rows_,
        preferred_block_size_bytes_, preferred_max_column_in_block_size_bytes_,
        reader_settings_, use_uncompressed_cache_, virt_column_names_},
    required_columns{std::move(required_columns_)},
    data_part{owned_data_part_},
    sample_block(storage_snapshot_->metadata->getSampleBlock()),
    all_mark_ranges(std::move(mark_ranges_)),
    part_index_in_query(part_index_in_query_),
    has_limit_below_one_block(has_limit_below_one_block_),
    pool(pool_),
    total_rows(data_part->index_granularity.getRowsCountInRanges(all_mark_ranges))
>>>>>>> 1346cf30
{
    ordered_names = header_without_const_virtual_columns.getNames();
}

void MergeTreeSelectAlgorithm::initializeReaders()
{
    task_columns = getReadTaskColumns(
        LoadedMergeTreeDataPartInfoForReader(data_part), storage_snapshot,
        required_columns, virt_column_names, prewhere_info, actions_settings, reader_settings, /*with_subcolumns=*/ true);

    /// Will be used to distinguish between PREWHERE and WHERE columns when applying filter
    const auto & column_names = task_columns.columns.getNames();
    column_name_set = NameSet{column_names.begin(), column_names.end()};

    if (use_uncompressed_cache)
        owned_uncompressed_cache = storage.getContext()->getUncompressedCache();

    owned_mark_cache = storage.getContext()->getMarkCache();

    initializeMergeTreeReadersForPart(
        data_part, task_columns, storage_snapshot->getMetadataForQuery(), all_mark_ranges, {}, {});
}


void MergeTreeSelectAlgorithm::finish()
{
    /** Close the files (before destroying the object).
    * When many sources are created, but simultaneously reading only a few of them,
    * buffers don't waste memory.
    */
    reader.reset();
    pre_reader_for_step.clear();
    data_part.reset();
}

MergeTreeSelectAlgorithm::~MergeTreeSelectAlgorithm() = default;

}<|MERGE_RESOLUTION|>--- conflicted
+++ resolved
@@ -25,16 +25,6 @@
     const Names & virt_column_names_,
     size_t part_index_in_query_,
     bool has_limit_below_one_block_)
-<<<<<<< HEAD
-    : IMergeTreeSelectAlgorithm{storage_snapshot_->getSampleBlockForColumns(required_columns_), storage_, storage_snapshot_, prewhere_info_, std::move(actions_settings), max_block_size_rows_, preferred_block_size_bytes_, preferred_max_column_in_block_size_bytes_, reader_settings_, use_uncompressed_cache_, virt_column_names_, extension_}
-    , required_columns{std::move(required_columns_)}
-    , data_part{owned_data_part_}
-    , sample_block(storage_snapshot_->metadata->getSampleBlock())
-    , all_mark_ranges(std::move(mark_ranges_))
-    , part_index_in_query(part_index_in_query_)
-    , has_limit_below_one_block(has_limit_below_one_block_)
-    , total_rows(data_part->index_granularity.getRowsCountInRanges(all_mark_ranges))
-=======
     : IMergeTreeSelectAlgorithm{
         storage_snapshot_->getSampleBlockForColumns(required_columns_),
         storage_, storage_snapshot_, prewhere_info_, actions_settings_, max_block_size_rows_,
@@ -48,7 +38,6 @@
     has_limit_below_one_block(has_limit_below_one_block_),
     pool(pool_),
     total_rows(data_part->index_granularity.getRowsCountInRanges(all_mark_ranges))
->>>>>>> 1346cf30
 {
     ordered_names = header_without_const_virtual_columns.getNames();
 }
