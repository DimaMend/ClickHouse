#include <memory>
#include <Storages/MergeTree/MergeTreeSelectProcessor.h>
#include <Storages/MergeTree/MergeTreeRangeReader.h>
#include <Storages/MergeTree/IMergeTreeDataPart.h>
#include <Storages/MergeTree/MergeTreeBlockReadUtils.h>
#include <Columns/ColumnLazy.h>
#include <Columns/FilterDescription.h>
#include <Common/ElapsedTimeProfileEventIncrement.h>
#include <Common/OpenTelemetryTraceContext.h>
#include <Common/logger_useful.h>
#include <Common/typeid_cast.h>
#include <Processors/Merges/Algorithms/MergeTreeReadInfo.h>
#include <Interpreters/ExpressionActions.h>
#include <Interpreters/Cache/QueryConditionCache.h>
#include <DataTypes/DataTypeUUID.h>
#include <DataTypes/DataTypeArray.h>
#include <Processors/Chunk.h>
#include <Processors/QueryPlan/SourceStepWithFilter.h>
#include <Processors/Transforms/AggregatingTransform.h>
#include <Storages/MergeTree/MergeTreeVirtualColumns.h>
#include <Storages/VirtualColumnUtils.h>
#include <city.h>
#include <Storages/LazilyReadInfo.h>

namespace
{

template <typename Func>
struct TelemetryWrapper
{
    TelemetryWrapper(Func callback_, ProfileEvents::Event event_, std::string span_name_)
        : callback(std::move(callback_)), event(event_), span_name(std::move(span_name_))
    {
    }

    template <typename... Args>
    auto operator()(Args &&... args)
    {
        DB::OpenTelemetry::SpanHolder span(span_name);
        DB::ProfileEventTimeIncrement<DB::Time::Microseconds> increment(event);
        return callback(std::forward<Args>(args)...);
    }

private:
    Func callback;
    ProfileEvents::Event event;
    std::string span_name;
};

}

namespace ProfileEvents
{
extern const Event ParallelReplicasAnnouncementMicroseconds;
extern const Event ParallelReplicasReadRequestMicroseconds;
}

namespace DB
{

namespace ErrorCodes
{
    extern const int QUERY_WAS_CANCELLED;
    extern const int QUERY_WAS_CANCELLED_BY_CLIENT;
}

ParallelReadingExtension::ParallelReadingExtension(
    MergeTreeAllRangesCallback all_callback_,
    MergeTreeReadTaskCallback callback_,
    size_t number_of_current_replica_,
    size_t total_nodes_count_)
    : number_of_current_replica(number_of_current_replica_), total_nodes_count(total_nodes_count_)
{
    all_callback = TelemetryWrapper<MergeTreeAllRangesCallback>{
        std::move(all_callback_), ProfileEvents::ParallelReplicasAnnouncementMicroseconds, "ParallelReplicasAnnouncement"};

    callback = TelemetryWrapper<MergeTreeReadTaskCallback>{
        std::move(callback_), ProfileEvents::ParallelReplicasReadRequestMicroseconds, "ParallelReplicasReadRequest"};
}

void ParallelReadingExtension::sendInitialRequest(CoordinationMode mode, const RangesInDataParts & ranges, size_t mark_segment_size) const
{
    all_callback(InitialAllRangesAnnouncement{mode, ranges.getDescriptions(), number_of_current_replica, mark_segment_size});
}

std::optional<ParallelReadResponse> ParallelReadingExtension::sendReadRequest(
    CoordinationMode mode, size_t min_number_of_marks, const RangesInDataPartsDescription & description) const
{
    return callback(ParallelReadRequest{mode, number_of_current_replica, min_number_of_marks, description});
}

MergeTreeSelectProcessor::MergeTreeSelectProcessor(
    MergeTreeReadPoolPtr pool_,
    MergeTreeSelectAlgorithmPtr algorithm_,
    const PrewhereInfoPtr & prewhere_info_,
    const LazilyReadInfoPtr & lazily_read_info_,
    const ExpressionActionsSettings & actions_settings_,
    const MergeTreeReaderSettings & reader_settings_)
    : pool(std::move(pool_))
    , algorithm(std::move(algorithm_))
    , prewhere_info(prewhere_info_)
    , actions_settings(actions_settings_)
    , prewhere_actions(getPrewhereActions(
          prewhere_info,
          actions_settings,
          reader_settings_.enable_multiple_prewhere_read_steps,
          reader_settings_.force_short_circuit_execution))
    , lazily_read_info(lazily_read_info_)
    , reader_settings(reader_settings_)
    , result_header(transformHeader(pool->getHeader(), lazily_read_info, prewhere_info))
{
    bool has_prewhere_actions_steps = !prewhere_actions.steps.empty();
    if (has_prewhere_actions_steps)
        LOG_TRACE(log, "PREWHERE condition was split into {} steps", prewhere_actions.steps.size());

    if (prewhere_info || has_prewhere_actions_steps)
        LOG_TEST(log, "PREWHERE conditions: {}, Original PREWHERE DAG:\n{}\nPREWHERE actions:\n{}",
            has_prewhere_actions_steps ? prewhere_actions.dumpConditions() : std::string("<nullptr>"),
            prewhere_info ? prewhere_info->prewhere_actions.dumpDAG() : std::string("<nullptr>"),
            has_prewhere_actions_steps ? prewhere_actions.dump() : std::string("<nullptr>"));
    
    if (reader_settings.use_query_condition_cache && prewhere_info)
    {
        for (const auto * dag : prewhere_info->prewhere_actions.getOutputs())
        {
            if (dag->result_name == prewhere_info->prewhere_column_name)
            {
                auto query_condition_cache = Context::getGlobalContextInstance()->getQueryConditionCache();
                query_condition_cache_writer = std::make_shared<QueryConditionCacheWriter>(
                    query_condition_cache,
                    reader_settings_.query_condition_cache_zero_ratio_threshold,
                    dag->getHash());
                break;
            }
        }
    }
}

String MergeTreeSelectProcessor::getName() const
{
    return fmt::format("MergeTreeSelect(pool: {}, algorithm: {})", pool->getName(), algorithm->getName());
}

bool tryBuildPrewhereSteps(PrewhereInfoPtr prewhere_info, const ExpressionActionsSettings & actions_settings, PrewhereExprInfo & prewhere, bool force_short_circuit_execution);

PrewhereExprInfo MergeTreeSelectProcessor::getPrewhereActions(PrewhereInfoPtr prewhere_info, const ExpressionActionsSettings & actions_settings, bool enable_multiple_prewhere_read_steps, bool force_short_circuit_execution)
{
    PrewhereExprInfo prewhere_actions;
    if (prewhere_info)
    {
        if (prewhere_info->row_level_filter)
        {
            PrewhereExprStep row_level_filter_step
            {
                .type = PrewhereExprStep::Filter,
                .actions = std::make_shared<ExpressionActions>(prewhere_info->row_level_filter->clone(), actions_settings),
                .filter_column_name = prewhere_info->row_level_column_name,
                .remove_filter_column = true,
                .need_filter = true,
                .perform_alter_conversions = true,
            };

            prewhere_actions.steps.emplace_back(std::make_shared<PrewhereExprStep>(std::move(row_level_filter_step)));
        }

        if (!enable_multiple_prewhere_read_steps ||
            !tryBuildPrewhereSteps(prewhere_info, actions_settings, prewhere_actions, force_short_circuit_execution))
        {
            PrewhereExprStep prewhere_step
            {
                .type = PrewhereExprStep::Filter,
                .actions = std::make_shared<ExpressionActions>(prewhere_info->prewhere_actions.clone(), actions_settings),
                .filter_column_name = prewhere_info->prewhere_column_name,
                .remove_filter_column = prewhere_info->remove_prewhere_column,
                .need_filter = prewhere_info->need_filter,
                .perform_alter_conversions = true,
            };

            prewhere_actions.steps.emplace_back(std::make_shared<PrewhereExprStep>(std::move(prewhere_step)));
        }
    }

    return prewhere_actions;
}

ChunkAndProgress MergeTreeSelectProcessor::read()
{
    while (!is_cancelled)
    {
        try
        {
            if (!task || algorithm->needNewTask(*task))
            {
                /// Update the query condition cache for filters in PREWHERE stage
                if (query_condition_cache_writer)
                {
<<<<<<< HEAD
                    auto data_part = task->getInfo().data_part;

                    query_condition_cache_writer->buffer(
                        data_part->storage.getStorageID().uuid,
                        data_part->name,
                        task->getPrewhereUnmatchedMarks(),
                        data_part->index_granularity->getMarksCount(),
                        data_part->index_granularity->hasFinalMark());

                    break;
=======
                    for (const auto * output : prewhere_info->prewhere_actions.getOutputs())
                    {
                        if (output->result_name == prewhere_info->prewhere_column_name)
                        {
                            if (!VirtualColumnUtils::isDeterministic(output))
                                continue;

                            auto query_condition_cache = Context::getGlobalContextInstance()->getQueryConditionCache();
                            auto data_part = task->getInfo().data_part;

                            query_condition_cache->write(
                                data_part->storage.getStorageID().uuid,
                                data_part->name,
                                output->getHash(),
                                reader_settings.query_condition_cache_store_conditions_as_plaintext
                                    ? prewhere_info->prewhere_actions.getNames()[0]
                                    : "",
                                task->getPrewhereUnmatchedMarks(),
                                data_part->index_granularity->getMarksCount(),
                                data_part->index_granularity->hasFinalMark());

                            break;
                        }
                    }
>>>>>>> 33a39a9b
                }

                task = algorithm->getNewTask(*pool, task.get());
            }

            if (!task)
                break;
        }
        catch (const Exception & e)
        {
            if (e.code() == ErrorCodes::QUERY_WAS_CANCELLED || e.code() == ErrorCodes::QUERY_WAS_CANCELLED_BY_CLIENT)
                break;
            throw;
        }

        if (!task->getReadersChain().isInitialized())
            initializeReadersChain();

        auto res = algorithm->readFromTask(*task);

        if (res.row_count)
        {
            injectLazilyReadColumns(res.row_count, res.block, task.get(), lazily_read_info);

            /// Reorder the columns according to result_header
            Columns ordered_columns;
            ordered_columns.reserve(result_header.columns());
            for (size_t i = 0; i < result_header.columns(); ++i)
            {
                auto name = result_header.getByPosition(i).name;
                ordered_columns.push_back(res.block.getByName(name).column);
            }

            auto chunk = Chunk(ordered_columns, res.row_count);
            const auto & data_part = task->getInfo().data_part;
            if (add_part_level)
                chunk.getChunkInfos().add(std::make_shared<MergeTreeReadInfo>(data_part->info.level));

            if (reader_settings.use_query_condition_cache)
            {
                chunk.getChunkInfos().add(
                    std::make_shared<MarkRangesInfo>(
                        data_part->storage.getStorageID().uuid, data_part->name,
                        data_part->index_granularity->getMarksCount(), data_part->index_granularity->hasFinalMark(),
                        res.read_mark_ranges));
            }

            return ChunkAndProgress{
                .chunk = std::move(chunk),
                .num_read_rows = res.num_read_rows,
                .num_read_bytes = res.num_read_bytes,
                .is_finished = false};
        }

        if (query_condition_cache_writer)
            task->addPrewhereUnmatchedMarks(res.read_mark_ranges);

        return {Chunk(), res.num_read_rows, res.num_read_bytes, false};
    }

    return {Chunk(), 0, 0, true};
}

void MergeTreeSelectProcessor::initializeReadersChain()
{
    PrewhereExprInfo all_prewhere_actions;

    for (const auto & step : task->getInfo().mutation_steps)
        all_prewhere_actions.steps.push_back(step);

    for (const auto & step : prewhere_actions.steps)
        all_prewhere_actions.steps.push_back(step);

    task->initializeReadersChain(all_prewhere_actions, read_steps_performance_counters);
}

void MergeTreeSelectProcessor::injectLazilyReadColumns(
    size_t rows,
    Block & block,
    MergeTreeReadTask * task,
    const LazilyReadInfoPtr & lazily_read_info)
{
    if (!lazily_read_info)
        return;

    ColumnPtr row_num_column;
    ColumnPtr part_num_column;
    if (rows)
    {
        row_num_column = block.getByName("_part_offset").column;
        part_num_column = DataTypeUInt64().createColumnConst(rows, task->getInfo().part_index_in_query)->convertToFullColumnIfConst();
    }
    else
    {
        row_num_column =  DataTypeUInt64().createColumn();
        part_num_column = DataTypeUInt64().createColumn();
    }

    Columns columns{row_num_column, part_num_column};
    bool create_empty_column_lazy = false;
    for (auto column_with_type_and_name : lazily_read_info->lazily_read_columns)
    {
        if (create_empty_column_lazy)
            column_with_type_and_name.column = ColumnLazy::create(columns[0]->size());
        else
        {
            column_with_type_and_name.column = ColumnLazy::create(columns);
            create_empty_column_lazy = true;
        }
        block.insert(column_with_type_and_name);
    }

    if (lazily_read_info->remove_part_offset_column)
        block.erase("_part_offset");
}

Block MergeTreeSelectProcessor::transformHeader(
    Block block,
    const LazilyReadInfoPtr & lazily_read_info,
    const PrewhereInfoPtr & prewhere_info)
{
    auto transformed = SourceStepWithFilter::applyPrewhereActions(std::move(block), prewhere_info);
    injectLazilyReadColumns(0, transformed, nullptr, lazily_read_info);
    return transformed;
}

static String dumpStatistics(const ReadStepsPerformanceCounters & counters)
{
    WriteBufferFromOwnString out;
    const auto & all_counters = counters.getCounters();
    for (size_t i = 0; i < all_counters.size(); ++i)
    {
        out << fmt::format("step {} rows_read: {}", i, all_counters[i]->rows_read.load());
        if (i + 1 < all_counters.size())
            out << ", ";
    }
    return out.str();
}

void MergeTreeSelectProcessor::onFinish() const
{
    LOG_TRACE(log, "Read steps statistics: {}", dumpStatistics(read_steps_performance_counters));
}

}<|MERGE_RESOLUTION|>--- conflicted
+++ resolved
@@ -121,15 +121,22 @@
     
     if (reader_settings.use_query_condition_cache && prewhere_info)
     {
-        for (const auto * dag : prewhere_info->prewhere_actions.getOutputs())
-        {
-            if (dag->result_name == prewhere_info->prewhere_column_name)
-            {
+        for (const auto * output : prewhere_info->prewhere_actions.getOutputs())
+        {
+            if (output->result_name == prewhere_info->prewhere_column_name)
+            {
+                if (!VirtualColumnUtils::isDeterministic(output))
+                    continue;
+
                 auto query_condition_cache = Context::getGlobalContextInstance()->getQueryConditionCache();
                 query_condition_cache_writer = std::make_shared<QueryConditionCacheWriter>(
                     query_condition_cache,
                     reader_settings_.query_condition_cache_zero_ratio_threshold,
-                    dag->getHash());
+                    output->getHash(),
+                    reader_settings.query_condition_cache_store_conditions_as_plaintext
+                    ? prewhere_info->prewhere_actions.getNames()[0]
+                    : "");
+
                 break;
             }
         }
@@ -194,7 +201,6 @@
                 /// Update the query condition cache for filters in PREWHERE stage
                 if (query_condition_cache_writer)
                 {
-<<<<<<< HEAD
                     auto data_part = task->getInfo().data_part;
 
                     query_condition_cache_writer->buffer(
@@ -205,32 +211,6 @@
                         data_part->index_granularity->hasFinalMark());
 
                     break;
-=======
-                    for (const auto * output : prewhere_info->prewhere_actions.getOutputs())
-                    {
-                        if (output->result_name == prewhere_info->prewhere_column_name)
-                        {
-                            if (!VirtualColumnUtils::isDeterministic(output))
-                                continue;
-
-                            auto query_condition_cache = Context::getGlobalContextInstance()->getQueryConditionCache();
-                            auto data_part = task->getInfo().data_part;
-
-                            query_condition_cache->write(
-                                data_part->storage.getStorageID().uuid,
-                                data_part->name,
-                                output->getHash(),
-                                reader_settings.query_condition_cache_store_conditions_as_plaintext
-                                    ? prewhere_info->prewhere_actions.getNames()[0]
-                                    : "",
-                                task->getPrewhereUnmatchedMarks(),
-                                data_part->index_granularity->getMarksCount(),
-                                data_part->index_granularity->hasFinalMark());
-
-                            break;
-                        }
-                    }
->>>>>>> 33a39a9b
                 }
 
                 task = algorithm->getNewTask(*pool, task.get());
