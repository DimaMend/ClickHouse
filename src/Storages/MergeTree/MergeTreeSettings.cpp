--- conflicted
+++ resolved
@@ -252,14 +252,10 @@
     This mode allows to use significantly less memory for storing discriminators
     in parts when there is mostly one variant or a lot of NULL values.
     )", 0) \
-<<<<<<< HEAD
     DECLARE(Bool, escape_variant_subcolumn_filenames, true, R"(
     Escape special symbols in filenames created for subcolumns of Variant data type in Wide parts of MergeTree table. Needed for compatibility.
     )", 0) \
-    DECLARE(Bool, write_marks_for_substreams_in_compact_parts, true, R"(
-=======
     DECLARE(Bool, write_marks_for_substreams_in_compact_parts, false, R"(
->>>>>>> dc3490a0
     Enables writing marks per each substream instead of per each column in Compact parts.
     It allows to read individual subcolumns from the data part efficiently.
     )", 0) \
