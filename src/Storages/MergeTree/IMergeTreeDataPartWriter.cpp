#include <Storages/MergeTree/IMergeTreeDataPartWriter.h>

#include <utility>

namespace DB
{
namespace ErrorCodes
{
    extern const int LOGICAL_ERROR;
}

namespace
{
    constexpr auto INDEX_FILE_EXTENSION = ".idx";
}

void IMergeTreeDataPartWriter::Stream::finalize()
{
    compressed.next();
    plain_file->next();
    marks.next();
}

void IMergeTreeDataPartWriter::Stream::sync() const
{
    plain_file->sync();
    marks_file->sync();
}

IMergeTreeDataPartWriter::Stream::Stream(
    const String & escaped_column_name_,
    DiskPtr disk_,
    const String & data_path_,
    const std::string & data_file_extension_,
    const std::string & marks_path_,
    const std::string & marks_file_extension_,
    const CompressionCodecPtr & compression_codec_,
    size_t max_compress_block_size_,
    size_t estimated_size_,
    size_t aio_threshold_) :
    escaped_column_name(escaped_column_name_),
    data_file_extension{data_file_extension_},
    marks_file_extension{marks_file_extension_},
    plain_file(disk_->writeFile(data_path_ + data_file_extension, max_compress_block_size_, WriteMode::Rewrite, estimated_size_, aio_threshold_)),
    plain_hashing(*plain_file), compressed_buf(plain_hashing, compression_codec_), compressed(compressed_buf),
    marks_file(disk_->writeFile(marks_path_ + marks_file_extension, 4096, WriteMode::Rewrite)), marks(*marks_file)
{
}

void IMergeTreeDataPartWriter::Stream::addToChecksums(MergeTreeData::DataPart::Checksums & checksums)
{
    String name = escaped_column_name;

    checksums.files[name + data_file_extension].is_compressed = true;
    checksums.files[name + data_file_extension].uncompressed_size = compressed.count();
    checksums.files[name + data_file_extension].uncompressed_hash = compressed.getHash();
    checksums.files[name + data_file_extension].file_size = plain_hashing.count();
    checksums.files[name + data_file_extension].file_hash = plain_hashing.getHash();

    checksums.files[name + marks_file_extension].file_size = marks.count();
    checksums.files[name + marks_file_extension].file_hash = marks.getHash();
}


IMergeTreeDataPartWriter::IMergeTreeDataPartWriter(
    const MergeTreeData::DataPartPtr & data_part_,
    const NamesAndTypesList & columns_list_,
    const StorageMetadataPtr & metadata_snapshot_,
    const std::vector<MergeTreeIndexPtr> & indices_to_recalc_,
    const String & marks_file_extension_,
    const CompressionCodecPtr & default_codec_,
    const MergeTreeWriterSettings & settings_,
<<<<<<< HEAD
    const MergeTreeIndexGranularity & index_granularity_,
    bool need_finish_last_granule_)
    : disk(std::move(disk_))
    , part_path(part_path_)
    , storage(storage_)
=======
    const MergeTreeIndexGranularity & index_granularity_)
    : data_part(data_part_)
    , part_path(data_part_->getFullRelativePath())
    , storage(data_part_->storage)
    , metadata_snapshot(metadata_snapshot_)
>>>>>>> 811d124a
    , columns_list(columns_list_)
    , marks_file_extension(marks_file_extension_)
    , index_granularity(index_granularity_)
    , default_codec(default_codec_)
    , skip_indices(indices_to_recalc_)
    , settings(settings_)
    , compute_granularity(index_granularity.empty())
    , with_final_mark(storage.getSettings()->write_final_mark && settings.can_use_adaptive_granularity)
    , need_finish_last_granule(need_finish_last_granule_)
{
    if (settings.blocks_are_granules_size && !index_granularity.empty())
        throw Exception("Can't take information about index granularity from blocks, when non empty index_granularity array specified", ErrorCodes::LOGICAL_ERROR);

    auto disk = data_part->volume->getDisk();
    if (!disk->exists(part_path))
        disk->createDirectories(part_path);
}

IMergeTreeDataPartWriter::~IMergeTreeDataPartWriter() = default;

static void fillIndexGranularityImpl(
    const Block & block,
    size_t index_granularity_bytes,
    size_t fixed_index_granularity_rows,
    bool blocks_are_granules,
    size_t index_offset,
    MergeTreeIndexGranularity & index_granularity,
    bool can_use_adaptive_index_granularity,
    bool need_finish_last_granule = false)
{
    size_t rows_in_block = block.rows();
    size_t index_granularity_for_block;
    if (!can_use_adaptive_index_granularity)
        index_granularity_for_block = fixed_index_granularity_rows;
    else
    {
        size_t block_size_in_memory = block.bytes();
        if (blocks_are_granules)
            index_granularity_for_block = rows_in_block;
        else if (block_size_in_memory >= index_granularity_bytes)
        {
            size_t granules_in_block = block_size_in_memory / index_granularity_bytes;
            index_granularity_for_block = rows_in_block / granules_in_block;
        }
        else
        {
            size_t size_of_row_in_bytes = block_size_in_memory / rows_in_block;
            index_granularity_for_block = index_granularity_bytes / size_of_row_in_bytes;
        }
    }
    if (index_granularity_for_block == 0) /// very rare case when index granularity bytes less then single row
        index_granularity_for_block = 1;

    /// We should be less or equal than fixed index granularity
    index_granularity_for_block = std::min(fixed_index_granularity_rows, index_granularity_for_block);

    size_t current_row;
    for (current_row = index_offset; current_row < rows_in_block; current_row += index_granularity_for_block)
    {
        size_t rows_left_in_block = rows_in_block - current_row;

        /// Try to extend last granule if it's needed and block is large enough
        ///  or it shouldn't be first in granule (index_offset != 0).
        if (need_finish_last_granule && rows_left_in_block < index_granularity_for_block
            && (rows_in_block >= index_granularity_for_block || index_offset != 0))
        {
            // If enough rows are left, create a new granule. Otherwise, extend previous granule.
            // So, real size of granule differs from index_granularity_for_block not more than 50%.
            if (rows_left_in_block * 2 >= index_granularity_for_block)
                index_granularity.appendMark(rows_left_in_block);
            else
                index_granularity.addRowsToLastMark(rows_left_in_block);
        }
        else
        {
            index_granularity.appendMark(index_granularity_for_block);
        }
    }
}

void IMergeTreeDataPartWriter::fillIndexGranularity(const Block & block)
{
    const auto storage_settings = storage.getSettings();
    fillIndexGranularityImpl(
        block,
        storage_settings->index_granularity_bytes,
        storage_settings->index_granularity,
        settings.blocks_are_granules_size,
        index_offset,
        index_granularity,
        settings.can_use_adaptive_granularity,
        need_finish_last_granule);
}

void IMergeTreeDataPartWriter::initPrimaryIndex()
{
    if (metadata_snapshot->hasPrimaryKey())
    {
        index_file_stream = data_part->volume->getDisk()->writeFile(part_path + "primary.idx", DBMS_DEFAULT_BUFFER_SIZE, WriteMode::Rewrite);
        index_stream = std::make_unique<HashingWriteBuffer>(*index_file_stream);
    }

    primary_index_initialized = true;
}

void IMergeTreeDataPartWriter::initSkipIndices()
{
    for (const auto & index_helper : skip_indices)
    {
        String stream_name = index_helper->getFileName();
        skip_indices_streams.emplace_back(
                std::make_unique<IMergeTreeDataPartWriter::Stream>(
                        stream_name,
                        data_part->volume->getDisk(),
                        part_path + stream_name, INDEX_FILE_EXTENSION,
                        part_path + stream_name, marks_file_extension,
                        default_codec, settings.max_compress_block_size,
                        0, settings.aio_threshold));
        skip_indices_aggregators.push_back(index_helper->createIndexAggregator());
        skip_index_filling.push_back(0);
    }

    skip_indices_initialized = true;
}

void IMergeTreeDataPartWriter::calculateAndSerializePrimaryIndex(const Block & primary_index_block, size_t rows)
{
    if (!primary_index_initialized)
        throw Exception("Primary index is not initialized", ErrorCodes::LOGICAL_ERROR);

    size_t primary_columns_num = primary_index_block.columns();
    if (index_columns.empty())
    {
        index_types = primary_index_block.getDataTypes();
        index_columns.resize(primary_columns_num);
        last_index_row.resize(primary_columns_num);
        for (size_t i = 0; i < primary_columns_num; ++i)
            index_columns[i] = primary_index_block.getByPosition(i).column->cloneEmpty();
    }

    /** While filling index (index_columns), disable memory tracker.
     * Because memory is allocated here (maybe in context of INSERT query),
     *  but then freed in completely different place (while merging parts), where query memory_tracker is not available.
     * And otherwise it will look like excessively growing memory consumption in context of query.
     *  (observed in long INSERT SELECTs)
     */
    auto temporarily_disable_memory_tracker = getCurrentMemoryTrackerActionLock();

    /// Write index. The index contains Primary Key value for each `index_granularity` row.

    for (size_t i = index_offset; i < rows;)
    {
        if (metadata_snapshot->hasPrimaryKey())
        {
            for (size_t j = 0; j < primary_columns_num; ++j)
            {
                const auto & primary_column = primary_index_block.getByPosition(j);
                index_columns[j]->insertFrom(*primary_column.column, i);
                primary_column.type->serializeBinary(*primary_column.column, i, *index_stream);
            }
        }

        i += index_granularity.getMarkRows(current_mark++);
        if (current_mark >= index_granularity.getMarksCount())
            break;
    }

    /// store last index row to write final mark at the end of column
    for (size_t j = 0; j < primary_columns_num; ++j)
    {
        const IColumn & primary_column = *primary_index_block.getByPosition(j).column.get();
        primary_column.get(rows - 1, last_index_row[j]);
    }
}

void IMergeTreeDataPartWriter::calculateAndSerializeSkipIndices(
        const Block & skip_indexes_block, size_t rows)
{
    if (!skip_indices_initialized)
        throw Exception("Skip indices are not initialized", ErrorCodes::LOGICAL_ERROR);

    size_t skip_index_current_data_mark = 0;

    /// Filling and writing skip indices like in MergeTreeDataPartWriterWide::writeColumn
    for (size_t i = 0; i < skip_indices.size(); ++i)
    {
        const auto index_helper = skip_indices[i];
        auto & stream = *skip_indices_streams[i];
        size_t prev_pos = 0;
        skip_index_current_data_mark = skip_index_data_mark;
        while (prev_pos < rows)
        {
            UInt64 limit = 0;
            if (prev_pos == 0 && index_offset != 0)
            {
                limit = index_offset;
            }
            else
            {
                limit = index_granularity.getMarkRows(skip_index_current_data_mark);
                if (skip_indices_aggregators[i]->empty())
                {
                    skip_indices_aggregators[i] = index_helper->createIndexAggregator();
                    skip_index_filling[i] = 0;

                    if (stream.compressed.offset() >= settings.min_compress_block_size)
                        stream.compressed.next();

                    writeIntBinary(stream.plain_hashing.count(), stream.marks);
                    writeIntBinary(stream.compressed.offset(), stream.marks);
                    /// Actually this numbers is redundant, but we have to store them
                    /// to be compatible with normal .mrk2 file format
                    if (settings.can_use_adaptive_granularity)
                        writeIntBinary(1UL, stream.marks);
                }
                /// this mark is aggregated, go to the next one
                skip_index_current_data_mark++;
            }

            size_t pos = prev_pos;
            skip_indices_aggregators[i]->update(skip_indexes_block, &pos, limit);

            if (pos == prev_pos + limit)
            {
                ++skip_index_filling[i];

                /// write index if it is filled
                if (skip_index_filling[i] == index_helper->index.granularity)
                {
                    skip_indices_aggregators[i]->getGranuleAndReset()->serializeBinary(stream.compressed);
                    skip_index_filling[i] = 0;
                }
            }
            prev_pos = pos;
        }
    }
    skip_index_data_mark = skip_index_current_data_mark;
}

void IMergeTreeDataPartWriter::finishPrimaryIndexSerialization(MergeTreeData::DataPart::Checksums & checksums)
{
    bool write_final_mark = (with_final_mark && data_written);
    if (write_final_mark && compute_granularity)
        index_granularity.appendMark(0);

    if (index_stream)
    {
        if (write_final_mark)
        {
            for (size_t j = 0; j < index_columns.size(); ++j)
            {
                index_columns[j]->insert(last_index_row[j]);
                index_types[j]->serializeBinary(last_index_row[j], *index_stream);
            }

            last_index_row.clear();
        }

        index_stream->next();
        checksums.files["primary.idx"].file_size = index_stream->count();
        checksums.files["primary.idx"].file_hash = index_stream->getHash();
        index_stream = nullptr;
    }
}

void IMergeTreeDataPartWriter::finishSkipIndicesSerialization(
        MergeTreeData::DataPart::Checksums & checksums)
{
    for (size_t i = 0; i < skip_indices.size(); ++i)
    {
        auto & stream = *skip_indices_streams[i];
        if (!skip_indices_aggregators[i]->empty())
            skip_indices_aggregators[i]->getGranuleAndReset()->serializeBinary(stream.compressed);
    }

    for (auto & stream : skip_indices_streams)
    {
        stream->finalize();
        stream->addToChecksums(checksums);
    }

    skip_indices_streams.clear();
    skip_indices_aggregators.clear();
    skip_index_filling.clear();
}

void IMergeTreeDataPartWriter::next()
{
    current_mark = next_mark;
    index_offset = next_index_offset;
}

}<|MERGE_RESOLUTION|>--- conflicted
+++ resolved
@@ -70,19 +70,11 @@
     const String & marks_file_extension_,
     const CompressionCodecPtr & default_codec_,
     const MergeTreeWriterSettings & settings_,
-<<<<<<< HEAD
-    const MergeTreeIndexGranularity & index_granularity_,
-    bool need_finish_last_granule_)
-    : disk(std::move(disk_))
-    , part_path(part_path_)
-    , storage(storage_)
-=======
     const MergeTreeIndexGranularity & index_granularity_)
     : data_part(data_part_)
     , part_path(data_part_->getFullRelativePath())
     , storage(data_part_->storage)
     , metadata_snapshot(metadata_snapshot_)
->>>>>>> 811d124a
     , columns_list(columns_list_)
     , marks_file_extension(marks_file_extension_)
     , index_granularity(index_granularity_)
@@ -91,7 +83,6 @@
     , settings(settings_)
     , compute_granularity(index_granularity.empty())
     , with_final_mark(storage.getSettings()->write_final_mark && settings.can_use_adaptive_granularity)
-    , need_finish_last_granule(need_finish_last_granule_)
 {
     if (settings.blocks_are_granules_size && !index_granularity.empty())
         throw Exception("Can't take information about index granularity from blocks, when non empty index_granularity array specified", ErrorCodes::LOGICAL_ERROR);
@@ -103,15 +94,15 @@
 
 IMergeTreeDataPartWriter::~IMergeTreeDataPartWriter() = default;
 
-static void fillIndexGranularityImpl(
+/// Implemetation is splitted into static functions for ability
+/// of making unit tests without creation instance of IMergeTreeDataPartWriter,
+/// which requires a lot of dependencies and access to filesystem.
+static size_t computeIndexGranularityImpl(
     const Block & block,
     size_t index_granularity_bytes,
     size_t fixed_index_granularity_rows,
     bool blocks_are_granules,
-    size_t index_offset,
-    MergeTreeIndexGranularity & index_granularity,
-    bool can_use_adaptive_index_granularity,
-    bool need_finish_last_granule = false)
+    bool can_use_adaptive_index_granularity)
 {
     size_t rows_in_block = block.rows();
     size_t index_granularity_for_block;
@@ -138,43 +129,37 @@
 
     /// We should be less or equal than fixed index granularity
     index_granularity_for_block = std::min(fixed_index_granularity_rows, index_granularity_for_block);
-
-    size_t current_row;
-    for (current_row = index_offset; current_row < rows_in_block; current_row += index_granularity_for_block)
-    {
-        size_t rows_left_in_block = rows_in_block - current_row;
-
-        /// Try to extend last granule if it's needed and block is large enough
-        ///  or it shouldn't be first in granule (index_offset != 0).
-        if (need_finish_last_granule && rows_left_in_block < index_granularity_for_block
-            && (rows_in_block >= index_granularity_for_block || index_offset != 0))
-        {
-            // If enough rows are left, create a new granule. Otherwise, extend previous granule.
-            // So, real size of granule differs from index_granularity_for_block not more than 50%.
-            if (rows_left_in_block * 2 >= index_granularity_for_block)
-                index_granularity.appendMark(rows_left_in_block);
-            else
-                index_granularity.addRowsToLastMark(rows_left_in_block);
-        }
-        else
-        {
-            index_granularity.appendMark(index_granularity_for_block);
-        }
-    }
-}
-
-void IMergeTreeDataPartWriter::fillIndexGranularity(const Block & block)
+    return index_granularity_for_block;
+}
+
+static void fillIndexGranularityImpl(
+    MergeTreeIndexGranularity & index_granularity,
+    size_t index_offset,
+    size_t index_granularity_for_block,
+    size_t rows_in_block)
+{
+    for (size_t current_row = index_offset; current_row < rows_in_block; current_row += index_granularity_for_block)
+        index_granularity.appendMark(index_granularity_for_block);
+}
+
+size_t IMergeTreeDataPartWriter::computeIndexGranularity(const Block & block)
 {
     const auto storage_settings = storage.getSettings();
+    return computeIndexGranularityImpl(
+            block,
+            storage_settings->index_granularity_bytes,
+            storage_settings->index_granularity,
+            settings.blocks_are_granules_size,
+            settings.can_use_adaptive_granularity);
+}
+
+void IMergeTreeDataPartWriter::fillIndexGranularity(size_t index_granularity_for_block, size_t rows_in_block)
+{
     fillIndexGranularityImpl(
-        block,
-        storage_settings->index_granularity_bytes,
-        storage_settings->index_granularity,
-        settings.blocks_are_granules_size,
+        index_granularity,
         index_offset,
-        index_granularity,
-        settings.can_use_adaptive_granularity,
-        need_finish_last_granule);
+        index_granularity_for_block,
+        rows_in_block);
 }
 
 void IMergeTreeDataPartWriter::initPrimaryIndex()
@@ -233,21 +218,22 @@
 
     /// Write index. The index contains Primary Key value for each `index_granularity` row.
 
-    for (size_t i = index_offset; i < rows;)
+    size_t current_row = index_offset;
+    size_t total_marks = index_granularity.getMarksCount();
+
+    while (index_mark < total_marks && current_row < rows)
     {
         if (metadata_snapshot->hasPrimaryKey())
         {
             for (size_t j = 0; j < primary_columns_num; ++j)
             {
                 const auto & primary_column = primary_index_block.getByPosition(j);
-                index_columns[j]->insertFrom(*primary_column.column, i);
-                primary_column.type->serializeBinary(*primary_column.column, i, *index_stream);
-            }
-        }
-
-        i += index_granularity.getMarkRows(current_mark++);
-        if (current_mark >= index_granularity.getMarksCount())
-            break;
+                index_columns[j]->insertFrom(*primary_column.column, current_row);
+                primary_column.type->serializeBinary(*primary_column.column, current_row, *index_stream);
+            }
+        }
+
+        current_row += index_granularity.getMarkRows(index_mark++);
     }
 
     /// store last index row to write final mark at the end of column
