#pragma once
#include <Storages/MergeTree/MergeTreeBlockReadUtils.h>
#include <Storages/MergeTree/MergeTreeData.h>
#include <Storages/SelectQueryInfo.h>
#include <Storages/MergeTree/IMergeTreeReader.h>
#include <Storages/MergeTree/RequestResponse.h>
#include <Processors/Chunk.h>


namespace DB
{

class IMergeTreeReader;
class UncompressedCache;
class MarkCache;
struct PrewhereExprInfo;

struct ChunkAndProgress
{
    Chunk chunk;
    size_t num_read_rows = 0;
    size_t num_read_bytes = 0;
};

class StorageUniqueMergeTree;
struct TableVersion;

struct ParallelReadingExtension
{
    MergeTreeReadTaskCallback callback;
    size_t count_participating_replicas{0};
    size_t number_of_current_replica{0};
    /// This is needed to estimate the number of bytes
    /// between a pair of marks to perform one request
    /// over the network for a 1Gb of data.
    Names colums_to_read;
};

/// Base class for MergeTreeThreadSelectAlgorithm and MergeTreeSelectAlgorithm
class IMergeTreeSelectAlgorithm
{
public:
    IMergeTreeSelectAlgorithm(
        Block header,
        const MergeTreeData & storage_,
        const StorageSnapshotPtr & storage_snapshot_,
        const PrewhereInfoPtr & prewhere_info_,
        ExpressionActionsSettings actions_settings,
        UInt64 max_block_size_rows_,
        UInt64 preferred_block_size_bytes_,
        UInt64 preferred_max_column_in_block_size_bytes_,
        const MergeTreeReaderSettings & reader_settings_,
        bool use_uncompressed_cache_,
        const Names & virt_column_names_ = {},
        std::optional<ParallelReadingExtension> extension = {},
        StorageUniqueMergeTree * unique_mergetree_ = nullptr);

    virtual ~IMergeTreeSelectAlgorithm();

    static Block transformHeader(
        Block block, const PrewhereInfoPtr & prewhere_info, const DataTypePtr & partition_value_type, const Names & virtual_columns);

    static std::unique_ptr<MergeTreeBlockSizePredictor> getSizePredictor(
        const MergeTreeData::DataPartPtr & data_part,
        const MergeTreeReadTaskColumns & task_columns,
        const Block & sample_block);

    Block getHeader() const { return result_header; }

    ChunkAndProgress read();

    void cancel() { is_cancelled = true; }

    const MergeTreeReaderSettings & getSettings() const { return reader_settings; }

    virtual std::string getName() const = 0;

protected:
    /// This struct allow to return block with no columns but with non-zero number of rows similar to Chunk
    struct BlockAndProgress
    {
        Block block;
        size_t row_count = 0;
        size_t num_read_rows = 0;
        size_t num_read_bytes = 0;
    };

    /// Creates new this->task and return a flag whether it was successful or not
    virtual bool getNewTaskImpl() = 0;
    /// Creates new readers for a task it is needed. These methods are separate, because
    /// in case of parallel reading from replicas the whole task could be denied by a coodinator
    /// or it could modified somehow.
    virtual void finalizeNewTask() = 0;

    size_t estimateMaxBatchSizeForHugeRanges();

    virtual bool canUseConsistentHashingForParallelReading() { return false; }

    /// Closes readers and unlock part locks
    virtual void finish() = 0;

    virtual BlockAndProgress readFromPart();

    BlockAndProgress readFromPartImpl();

    /// Used for filling header with no rows as well as block with data
    static void
    injectVirtualColumns(Block & block, size_t row_count, MergeTreeReadTask * task, const DataTypePtr & partition_value_type, const Names & virtual_columns);

    static std::unique_ptr<PrewhereExprInfo> getPrewhereActions(PrewhereInfoPtr prewhere_info, const ExpressionActionsSettings & actions_settings);

    void initializeRangeReadersImpl(
        MergeTreeRangeReader & range_reader,
        std::deque<MergeTreeRangeReader> & pre_range_readers,
        PrewhereInfoPtr prewhere_info,
        const PrewhereExprInfo * prewhere_actions,
        IMergeTreeReader * reader,
        bool has_lightweight_delete,
        const MergeTreeReaderSettings & reader_settings,
        const std::vector<std::unique_ptr<IMergeTreeReader>> & pre_reader_for_step,
        const PrewhereExprStep & lightweight_delete_filter_step,
        const Names & non_const_virtual_column_names);

    /// Sets up data readers for each step of prewhere and where
    void initializeMergeTreeReadersForPart(
        MergeTreeData::DataPartPtr & data_part,
        const MergeTreeReadTaskColumns & task_columns, const StorageMetadataPtr & metadata_snapshot,
        const MarkRanges & mark_ranges, const IMergeTreeReader::ValueSizeMap & value_size_map,
        const ReadBufferFromFileBase::ProfileCallback & profile_callback);

    /// Sets up range readers corresponding to data readers
    void initializeRangeReaders(MergeTreeReadTask & task);

    const MergeTreeData & storage;
    StorageSnapshotPtr storage_snapshot;

    /// This step is added when the part has lightweight delete mask
    const PrewhereExprStep lightweight_delete_filter_step { nullptr, LightweightDeleteDescription::FILTER_COLUMN.name, true, true };
    PrewhereInfoPtr prewhere_info;
    std::unique_ptr<PrewhereExprInfo> prewhere_actions;

    UInt64 max_block_size_rows;
    UInt64 preferred_block_size_bytes;
    UInt64 preferred_max_column_in_block_size_bytes;

    MergeTreeReaderSettings reader_settings;

    bool use_uncompressed_cache;

    Names virt_column_names;

    /// These columns will be filled by the merge tree range reader
    Names non_const_virtual_column_names;

    DataTypePtr partition_value_type;

    /// This header is used for chunks from readFromPart().
    Block header_without_const_virtual_columns;
    /// A result of getHeader(). A chunk which this header is returned from read().
    Block result_header;

    std::shared_ptr<UncompressedCache> owned_uncompressed_cache;
    std::shared_ptr<MarkCache> owned_mark_cache;

    using MergeTreeReaderPtr = std::unique_ptr<IMergeTreeReader>;
    MergeTreeReaderPtr reader;
    std::vector<MergeTreeReaderPtr> pre_reader_for_step;

    MergeTreeReadTaskPtr task;

    std::optional<ParallelReadingExtension> extension;
    bool no_more_tasks{false};
    std::deque<MergeTreeReadTaskPtr> delayed_tasks;
    std::deque<MarkRanges> buffered_ranges;

<<<<<<< HEAD
    StorageUniqueMergeTree * unique_mergetree;
    std::shared_ptr<const TableVersion> table_version = nullptr;
=======
    /// This setting is used in base algorithm only to additionally limit the number of granules to read.
    /// It is changed in ctor of MergeTreeThreadSelectAlgorithm.
    ///
    /// The reason why we have it here is because MergeTreeReadPool takes the full task
    /// ignoring min_marks_to_read setting in case of remote disk (see MergeTreeReadPool::getTask).
    /// In this case, we won't limit the number of rows to read based on adaptive granularity settings.
    ///
    /// Big reading tasks are better for remote disk and prefetches.
    /// So, for now it's easier to limit max_rows_to_read.
    /// Somebody need to refactor this later.
    size_t min_marks_to_read = 0;
>>>>>>> 049103c5

private:
    Poco::Logger * log = &Poco::Logger::get("MergeTreeBaseSelectProcessor");

    std::atomic<bool> is_cancelled{false};

    enum class Status
    {
        Accepted,
        Cancelled,
        Denied
    };

    /// Calls getNewTaskImpl() to get new task, then performs a request to a coordinator
    /// The coordinator may modify the set of ranges to read from a part or could
    /// deny the whole request. In the latter case it creates new task and retries.
    /// Then it calls finalizeNewTask() to create readers for a task if it is needed.
    bool getNewTask();
    bool getNewTaskParallelReading();

    /// After PK analysis the range of marks could be extremely big
    /// We divide this range to a set smaller consecutive ranges
    /// Then, depending on the type of reading (concurrent, in order or in reverse order)
    /// we can calculate a consistent hash function with the number of buckets equal to
    /// the number of replicas involved. And after that we can throw away some ranges with
    /// hash not equals to the number of the current replica.
    bool getTaskFromBuffer();

    /// But we can't throw that ranges completely, because if we have different sets of parts
    /// on replicas (have merged part on one, but not on another), then such a situation is possible
    /// - Coordinator allows to read from a big merged part, but this part is present only on one replica.
    ///   And that replica calculates consistent hash and throws away some ranges
    /// - Coordinator denies other replicas to read from another parts (source parts for that big one)
    /// At the end, the result of the query is wrong, because we didn't read all the data.
    /// So, we have to remember parts and mark ranges with hash different then current replica number.
    /// An we have to ask the coordinator about its permission to read from that "delayed" parts.
    /// It won't work with reading in order or reading in reverse order, because we can possibly seek back.
    bool getDelayedTasks();

    /// It will form a request to coordinator and
    /// then reinitialize the mark ranges of this->task object
    Status performRequestToCoordinator(MarkRanges requested_ranges, bool delayed);

    void splitCurrentTaskRangesAndFillBuffer();
    static Block applyPrewhereActions(Block block, const PrewhereInfoPtr & prewhere_info);
};

using MergeTreeSelectAlgorithmPtr = std::unique_ptr<IMergeTreeSelectAlgorithm>;

}<|MERGE_RESOLUTION|>--- conflicted
+++ resolved
@@ -112,14 +112,14 @@
     void initializeRangeReadersImpl(
         MergeTreeRangeReader & range_reader,
         std::deque<MergeTreeRangeReader> & pre_range_readers,
-        PrewhereInfoPtr prewhere_info,
-        const PrewhereExprInfo * prewhere_actions,
-        IMergeTreeReader * reader,
+        PrewhereInfoPtr prewhere_info_,
+        const PrewhereExprInfo * prewhere_actions_,
+        IMergeTreeReader * reader_,
         bool has_lightweight_delete,
-        const MergeTreeReaderSettings & reader_settings,
-        const std::vector<std::unique_ptr<IMergeTreeReader>> & pre_reader_for_step,
-        const PrewhereExprStep & lightweight_delete_filter_step,
-        const Names & non_const_virtual_column_names);
+        const MergeTreeReaderSettings & reader_settings_,
+        const std::vector<std::unique_ptr<IMergeTreeReader>> & pre_reader_for_step_,
+        const PrewhereExprStep & lightweight_delete_filter_step_,
+        const Names & non_const_virtual_column_names_);
 
     /// Sets up data readers for each step of prewhere and where
     void initializeMergeTreeReadersForPart(
@@ -173,10 +173,6 @@
     std::deque<MergeTreeReadTaskPtr> delayed_tasks;
     std::deque<MarkRanges> buffered_ranges;
 
-<<<<<<< HEAD
-    StorageUniqueMergeTree * unique_mergetree;
-    std::shared_ptr<const TableVersion> table_version = nullptr;
-=======
     /// This setting is used in base algorithm only to additionally limit the number of granules to read.
     /// It is changed in ctor of MergeTreeThreadSelectAlgorithm.
     ///
@@ -188,7 +184,9 @@
     /// So, for now it's easier to limit max_rows_to_read.
     /// Somebody need to refactor this later.
     size_t min_marks_to_read = 0;
->>>>>>> 049103c5
+
+    StorageUniqueMergeTree * unique_mergetree;
+    std::shared_ptr<const TableVersion> table_version = nullptr;
 
 private:
     Poco::Logger * log = &Poco::Logger::get("MergeTreeBaseSelectProcessor");
