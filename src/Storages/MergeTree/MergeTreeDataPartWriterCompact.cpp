#include <Storages/MergeTree/MergeTreeDataPartWriterCompact.h>
#include <Storages/MergeTree/MergeTreeDataPartCompact.h>

namespace DB
{

namespace ErrorCodes
{
    extern const int LOGICAL_ERROR;
}

MergeTreeDataPartWriterCompact::MergeTreeDataPartWriterCompact(
    const MergeTreeData::DataPartPtr & data_part_,
    DataPartStorageBuilderPtr data_part_storage_builder_,
    const NamesAndTypesList & columns_list_,
    const StorageMetadataPtr & metadata_snapshot_,
    const std::vector<MergeTreeIndexPtr> & indices_to_recalc_,
    const String & marks_file_extension_,
    const CompressionCodecPtr & default_codec_,
    const MergeTreeWriterSettings & settings_,
    const MergeTreeIndexGranularity & index_granularity_)
    : MergeTreeDataPartWriterOnDisk(data_part_, std::move(data_part_storage_builder_), columns_list_, metadata_snapshot_,
        indices_to_recalc_, marks_file_extension_,
        default_codec_, settings_, index_granularity_)
    , plain_file(data_part_storage_builder->writeFile(
            MergeTreeDataPartCompact::DATA_FILE_NAME_WITH_EXTENSION,
            settings.max_compress_block_size,
            settings_.query_write_settings))
    , plain_hashing(*plain_file)
    , marks_file(data_part_storage_builder->writeFile(
            MergeTreeDataPartCompact::DATA_FILE_NAME + marks_file_extension_,
            4096,
            settings_.query_write_settings))
    , marks(*marks_file)
{
    const auto & storage_columns = metadata_snapshot->getColumns();
    for (const auto & column : columns_list)
        addStreams(column, storage_columns.getCodecDescOrDefault(column.name, default_codec));
}

void MergeTreeDataPartWriterCompact::addStreams(const NameAndTypePair & column, const ASTPtr & effective_codec_desc)
{
    ISerialization::StreamCallback callback = [&](const auto & substream_path)
    {
        assert(!substream_path.empty());
        String stream_name = ISerialization::getFileNameForStream(column, substream_path);

        /// Shared offsets for Nested type.
        if (compressed_streams.contains(stream_name))
            return;

        const auto & subtype = substream_path.back().data.type;
        CompressionCodecPtr compression_codec;

        /// If we can use special codec than just get it
        if (ISerialization::isSpecialCompressionAllowed(substream_path))
            compression_codec = CompressionCodecFactory::instance().get(effective_codec_desc, subtype.get(), default_codec);
        else /// otherwise return only generic codecs and don't use info about data_type
            compression_codec = CompressionCodecFactory::instance().get(effective_codec_desc, nullptr, default_codec, true);

        UInt64 codec_id = compression_codec->getHash();
        auto & stream = streams_by_codec[codec_id];
        if (!stream)
            stream = std::make_shared<CompressedStream>(plain_hashing, compression_codec);

        compressed_streams.emplace(stream_name, stream);
    };

<<<<<<< HEAD
    data_part->getSerialization(column)->enumerateStreams(callback, column.type);
=======
    ISerialization::SubstreamPath path;
    data_part->getSerialization(column.name)->enumerateStreams(path, callback, column.type);
>>>>>>> 85b0646a
}

namespace
{

/// Get granules for block using index_granularity
Granules getGranulesToWrite(const MergeTreeIndexGranularity & index_granularity, size_t block_rows, size_t current_mark, bool last_block)
{
    if (current_mark >= index_granularity.getMarksCount())
        throw Exception(ErrorCodes::LOGICAL_ERROR, "Request to get granules from mark {} but index granularity size is {}", current_mark, index_granularity.getMarksCount());

    Granules result;
    size_t current_row = 0;
    while (current_row < block_rows)
    {
        size_t expected_rows_in_mark = index_granularity.getMarkRows(current_mark);
        size_t rows_left_in_block = block_rows - current_row;
        if (rows_left_in_block < expected_rows_in_mark && !last_block)
        {
            /// Invariant: we always have equal amount of rows for block in compact parts because we accumulate them in buffer.
            /// The only exclusion is the last block, when we cannot accumulate more rows.
            throw Exception(ErrorCodes::LOGICAL_ERROR, "Required to write {} rows, but only {} rows was written for the non last granule", expected_rows_in_mark, rows_left_in_block);
        }

        result.emplace_back(Granule{
            .start_row = current_row,
            .rows_to_write = std::min(rows_left_in_block, expected_rows_in_mark),
            .mark_number = current_mark,
            .mark_on_start = true,
            .is_complete = (rows_left_in_block >= expected_rows_in_mark)
        });
        current_row += result.back().rows_to_write;
        current_mark++;
    }

    return result;
}

/// Write single granule of one column (rows between 2 marks)
void writeColumnSingleGranule(
    const ColumnWithTypeAndName & column,
    const SerializationPtr & serialization,
    ISerialization::OutputStreamGetter stream_getter,
    size_t from_row,
    size_t number_of_rows)
{
    ISerialization::SerializeBinaryBulkStatePtr state;
    ISerialization::SerializeBinaryBulkSettings serialize_settings;

    serialize_settings.getter = stream_getter;
    serialize_settings.position_independent_encoding = true; //-V1048
    serialize_settings.low_cardinality_max_dictionary_size = 0; //-V1048

    serialization->serializeBinaryBulkStatePrefix(serialize_settings, state);
    serialization->serializeBinaryBulkWithMultipleStreams(*column.column, from_row, number_of_rows, serialize_settings, state);
    serialization->serializeBinaryBulkStateSuffix(serialize_settings, state);
}

}

void MergeTreeDataPartWriterCompact::write(const Block & block, const IColumn::Permutation * permutation)
{
    /// Fill index granularity for this block
    /// if it's unknown (in case of insert data or horizontal merge,
    /// but not in case of vertical merge)
    if (compute_granularity)
    {
        size_t index_granularity_for_block = computeIndexGranularity(block);
        fillIndexGranularity(index_granularity_for_block, block.rows());
    }

    Block result_block = permuteBlockIfNeeded(block, permutation);

    if (!header)
        header = result_block.cloneEmpty();

    columns_buffer.add(result_block.mutateColumns());
    size_t current_mark_rows = index_granularity.getMarkRows(getCurrentMark());
    size_t rows_in_buffer = columns_buffer.size();

    if (rows_in_buffer >= current_mark_rows)
    {
        Block flushed_block = header.cloneWithColumns(columns_buffer.releaseColumns());
        auto granules_to_write = getGranulesToWrite(index_granularity, flushed_block.rows(), getCurrentMark(), /* last_block = */ false);
        writeDataBlockPrimaryIndexAndSkipIndices(flushed_block, granules_to_write);
        setCurrentMark(getCurrentMark() + granules_to_write.size());
    }
}

void MergeTreeDataPartWriterCompact::writeDataBlockPrimaryIndexAndSkipIndices(const Block & block, const Granules & granules_to_write)
{
    writeDataBlock(block, granules_to_write);

    if (settings.rewrite_primary_key)
    {
        Block primary_key_block = getBlockAndPermute(block, metadata_snapshot->getPrimaryKeyColumns(), nullptr);
        calculateAndSerializePrimaryIndex(primary_key_block, granules_to_write);
    }

    Block skip_indices_block = getBlockAndPermute(block, getSkipIndicesColumns(), nullptr);
    calculateAndSerializeSkipIndices(skip_indices_block, granules_to_write);
}

void MergeTreeDataPartWriterCompact::writeDataBlock(const Block & block, const Granules & granules)
{
    for (const auto & granule : granules)
    {
        data_written = true;

        auto name_and_type = columns_list.begin();
        for (size_t i = 0; i < columns_list.size(); ++i, ++name_and_type)
        {
            /// Tricky part, because we share compressed streams between different columns substreams.
            /// Compressed streams write data to the single file, but with different compression codecs.
            /// So we flush each stream (using next()) before using new one, because otherwise we will override
            /// data in result file.
            CompressedStreamPtr prev_stream;
            auto stream_getter = [&, this](const ISerialization::SubstreamPath & substream_path) -> WriteBuffer *
            {
                String stream_name = ISerialization::getFileNameForStream(*name_and_type, substream_path);

                auto & result_stream = compressed_streams[stream_name];
                /// Write one compressed block per column in granule for more optimal reading.
                if (prev_stream && prev_stream != result_stream)
                {
                    /// Offset should be 0, because compressed block is written for every granule.
                    assert(result_stream->hashing_buf.offset() == 0);
                    prev_stream->hashing_buf.next();
                }

                prev_stream = result_stream;

                return &result_stream->hashing_buf;
            };


            writeIntBinary(plain_hashing.count(), marks);
            writeIntBinary(static_cast<UInt64>(0), marks);

            writeColumnSingleGranule(
                block.getByName(name_and_type->name), data_part->getSerialization(name_and_type->name),
                stream_getter, granule.start_row, granule.rows_to_write);

            /// Each type always have at least one substream
            prev_stream->hashing_buf.next(); //-V522
        }

        writeIntBinary(granule.rows_to_write, marks);
    }
}

void MergeTreeDataPartWriterCompact::fillDataChecksums(IMergeTreeDataPart::Checksums & checksums)
{
    if (columns_buffer.size() != 0)
    {
        auto block = header.cloneWithColumns(columns_buffer.releaseColumns());
        auto granules_to_write = getGranulesToWrite(index_granularity, block.rows(), getCurrentMark(), /* last_block = */ true);
        if (!granules_to_write.back().is_complete)
        {
            /// Correct last mark as it should contain exact amount of rows.
            index_granularity.popMark();
            index_granularity.appendMark(granules_to_write.back().rows_to_write);
        }
        writeDataBlockPrimaryIndexAndSkipIndices(block, granules_to_write);
    }

#ifndef NDEBUG
    /// Offsets should be 0, because compressed block is written for every granule.
    for (const auto & [_, stream] : streams_by_codec)
        assert(stream->hashing_buf.offset() == 0);
#endif

    if (with_final_mark && data_written)
    {
        for (size_t i = 0; i < columns_list.size(); ++i)
        {
            writeIntBinary(plain_hashing.count(), marks);
            writeIntBinary(static_cast<UInt64>(0), marks);
        }
        writeIntBinary(static_cast<UInt64>(0), marks);
    }

    plain_file->next();
    marks.next();
    addToChecksums(checksums);

    plain_file->preFinalize();
    marks_file->preFinalize();
}

void MergeTreeDataPartWriterCompact::finishDataSerialization(bool sync)
{
    plain_file->finalize();
    marks_file->finalize();
    if (sync)
    {
        plain_file->sync();
        marks_file->sync();
    }
}

static void fillIndexGranularityImpl(
    MergeTreeIndexGranularity & index_granularity,
    size_t index_offset,
    size_t index_granularity_for_block,
    size_t rows_in_block)
{
    for (size_t current_row = index_offset; current_row < rows_in_block; current_row += index_granularity_for_block)
    {
        size_t rows_left_in_block = rows_in_block - current_row;

        /// Try to extend last granule if block is large enough
        ///  or it isn't first in granule (index_offset != 0).
        if (rows_left_in_block < index_granularity_for_block &&
            (rows_in_block >= index_granularity_for_block || index_offset != 0))
        {
            // If enough rows are left, create a new granule. Otherwise, extend previous granule.
            // So, real size of granule differs from index_granularity_for_block not more than 50%.
            if (rows_left_in_block * 2 >= index_granularity_for_block)
                index_granularity.appendMark(rows_left_in_block);
            else
                index_granularity.addRowsToLastMark(rows_left_in_block);
        }
        else
        {
            index_granularity.appendMark(index_granularity_for_block);
        }
    }
}

void MergeTreeDataPartWriterCompact::fillIndexGranularity(size_t index_granularity_for_block, size_t rows_in_block)
{
    size_t index_offset = 0;
    if (index_granularity.getMarksCount() > getCurrentMark())
        index_offset = index_granularity.getMarkRows(getCurrentMark()) - columns_buffer.size();

    fillIndexGranularityImpl(
        index_granularity,
        index_offset,
        index_granularity_for_block,
        rows_in_block);
}

void MergeTreeDataPartWriterCompact::addToChecksums(MergeTreeDataPartChecksums & checksums)
{
    String data_file_name = MergeTreeDataPartCompact::DATA_FILE_NAME_WITH_EXTENSION;
    String marks_file_name = MergeTreeDataPartCompact::DATA_FILE_NAME +  marks_file_extension;

    size_t uncompressed_size = 0;
    CityHash_v1_0_2::uint128 uncompressed_hash{0, 0};

    for (const auto & [_, stream] : streams_by_codec)
    {
        uncompressed_size += stream->hashing_buf.count();
        auto stream_hash = stream->hashing_buf.getHash();
        uncompressed_hash = CityHash_v1_0_2::CityHash128WithSeed(
            reinterpret_cast<char *>(&stream_hash), sizeof(stream_hash), uncompressed_hash);
    }

    checksums.files[data_file_name].is_compressed = true;
    checksums.files[data_file_name].uncompressed_size = uncompressed_size;
    checksums.files[data_file_name].uncompressed_hash = uncompressed_hash;
    checksums.files[data_file_name].file_size = plain_hashing.count();
    checksums.files[data_file_name].file_hash = plain_hashing.getHash();

    checksums.files[marks_file_name].file_size = marks.count();
    checksums.files[marks_file_name].file_hash = marks.getHash();
}

void MergeTreeDataPartWriterCompact::ColumnsBuffer::add(MutableColumns && columns)
{
    if (accumulated_columns.empty())
        accumulated_columns = std::move(columns);
    else
    {
        for (size_t i = 0; i < columns.size(); ++i)
            accumulated_columns[i]->insertRangeFrom(*columns[i], 0, columns[i]->size());
    }
}

Columns MergeTreeDataPartWriterCompact::ColumnsBuffer::releaseColumns()
{
    Columns res(std::make_move_iterator(accumulated_columns.begin()),
        std::make_move_iterator(accumulated_columns.end()));
    accumulated_columns.clear();
    return res;
}

size_t MergeTreeDataPartWriterCompact::ColumnsBuffer::size() const
{
    if (accumulated_columns.empty())
        return 0;
    return accumulated_columns.at(0)->size();
}

void MergeTreeDataPartWriterCompact::fillChecksums(IMergeTreeDataPart::Checksums & checksums)
{
    // If we don't have anything to write, skip finalization.
    if (!columns_list.empty())
        fillDataChecksums(checksums);

    if (settings.rewrite_primary_key)
        fillPrimaryIndexChecksums(checksums);

    fillSkipIndicesChecksums(checksums);
}

void MergeTreeDataPartWriterCompact::finish(bool sync)
{
    // If we don't have anything to write, skip finalization.
    if (!columns_list.empty())
        finishDataSerialization(sync);

    if (settings.rewrite_primary_key)
        finishPrimaryIndexSerialization(sync);

    finishSkipIndicesSerialization(sync);
}

}<|MERGE_RESOLUTION|>--- conflicted
+++ resolved
@@ -66,12 +66,7 @@
         compressed_streams.emplace(stream_name, stream);
     };
 
-<<<<<<< HEAD
-    data_part->getSerialization(column)->enumerateStreams(callback, column.type);
-=======
-    ISerialization::SubstreamPath path;
-    data_part->getSerialization(column.name)->enumerateStreams(path, callback, column.type);
->>>>>>> 85b0646a
+    data_part->getSerialization(column.name)->enumerateStreams(callback, column.type);
 }
 
 namespace
