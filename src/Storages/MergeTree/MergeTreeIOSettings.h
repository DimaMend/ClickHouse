--- conflicted
+++ resolved
@@ -78,11 +78,7 @@
 
     bool can_use_adaptive_granularity;
     bool rewrite_primary_key;
-<<<<<<< HEAD
-    bool load_primary_key_in_memory = true;
-=======
     bool save_marks_in_cache;
->>>>>>> 92c4dcfa
     bool blocks_are_granules_size;
     WriteSettings query_write_settings;
 
