#pragma once
#include <Core/Block.h>
#include <Common/logger_useful.h>
#include <Columns/ColumnVector.h>
#include <Columns/ColumnsCommon.h>
#include <Columns/FilterDescription.h>
#include <Storages/MergeTree/MarkRange.h>

namespace DB
{

template <typename T>
class ColumnVector;
using ColumnUInt8 = ColumnVector<UInt8>;

class IMergeTreeReader;
class MergeTreeIndexGranularity;
struct PrewhereInfo;
using PrewhereInfoPtr = std::shared_ptr<PrewhereInfo>;

class ExpressionActions;
using ExpressionActionsPtr = std::shared_ptr<ExpressionActions>;

class StorageUniqueMergeTree;
struct TableVersion;

struct PrewhereExprStep
{
    ExpressionActionsPtr actions;
    String column_name;
    bool remove_column = false;
    bool need_filter = false;
};

/// The same as PrewhereInfo, but with ExpressionActions instead of ActionsDAG
struct PrewhereExprInfo
{
    std::vector<PrewhereExprStep> steps;

    std::string dump() const;
};

class FilterWithCachedCount
{
    ConstantFilterDescription const_description;  /// TODO: ConstantFilterDescription only checks always true/false for const columns
                                                  /// think how to handle when the column in not const but has all 0s or all 1s
    ColumnPtr column = nullptr;
    const IColumn::Filter * data = nullptr;
    mutable size_t cached_count_bytes = -1;

public:
    explicit FilterWithCachedCount() = default;

    explicit FilterWithCachedCount(const ColumnPtr & column_)
        : const_description(*column_)
    {
        ColumnPtr col = column_->convertToFullIfNeeded();
        FilterDescription desc(*col);
        column = desc.data_holder ? desc.data_holder : col;
        data = desc.data;
    }

    bool present() const { return !!column; }

    bool alwaysTrue() const { return const_description.always_true; }
    bool alwaysFalse() const { return const_description.always_false; }

    ColumnPtr getColumn() const { return column; }

    const IColumn::Filter & getData() const { return *data; }

    size_t size() const { return column->size(); }

    size_t countBytesInFilter() const
    {
        if (cached_count_bytes == size_t(-1))
            cached_count_bytes = DB::countBytesInFilter(*data);
        return cached_count_bytes;
    }
};

/// MergeTreeReader iterator which allows sequential reading for arbitrary number of rows between pairs of marks in the same part.
/// Stores reading state, which can be inside granule. Can skip rows in current granule and start reading from next mark.
/// Used generally for reading number of rows less than index granularity to decrease cache misses for fat blocks.
class MergeTreeRangeReader
{
public:
    MergeTreeRangeReader(
        IMergeTreeReader * merge_tree_reader_,
        MergeTreeRangeReader * prev_reader_,
        const PrewhereExprStep * prewhere_info_,
        bool last_reader_in_chain_,
        const Names & non_const_virtual_column_names,
        StorageUniqueMergeTree * storage_ = nullptr,
        const std::shared_ptr<const TableVersion> & table_version_ = nullptr);

    MergeTreeRangeReader() = default;

    bool isReadingFinished() const;

    size_t numReadRowsInCurrentGranule() const;
    size_t numPendingRowsInCurrentGranule() const;
    size_t numRowsInCurrentGranule() const;
    size_t currentMark() const;

    bool isCurrentRangeFinished() const;
    bool isInitialized() const { return is_initialized; }

private:
    /// Accumulates sequential read() requests to perform a large read instead of multiple small reads
    class DelayedStream
    {
    public:
        DelayedStream() = default;
        DelayedStream(size_t from_mark, size_t current_task_last_mark_, IMergeTreeReader * merge_tree_reader);

        /// Read @num_rows rows from @from_mark starting from @offset row
        /// Returns the number of rows added to block.
        /// NOTE: have to return number of rows because block has broken invariant:
        ///       some columns may have different size (for example, default columns may be zero size).
        size_t read(Columns & columns, size_t from_mark, size_t offset, size_t num_rows);

        /// Skip extra rows to current_offset and perform actual reading
        size_t finalize(Columns & columns);

        bool isFinished() const { return is_finished; }

    private:
        size_t current_mark = 0;
        /// Offset from current mark in rows
        size_t current_offset = 0;
        /// Num of rows we have to read
        size_t num_delayed_rows = 0;
        /// Last mark from all ranges of current task.
        size_t current_task_last_mark = 0;

        /// Actual reader of data from disk
        IMergeTreeReader * merge_tree_reader = nullptr;
        const MergeTreeIndexGranularity * index_granularity = nullptr;
        bool continue_reading = false;
        bool is_finished = true;

        /// Current position from the begging of file in rows
        size_t position() const;
        size_t readRows(Columns & columns, size_t num_rows);
    };

    /// Very thin wrapper for DelayedStream
    /// Check bounds of read ranges and make steps between marks
    class Stream
    {
    public:
        Stream() = default;
        Stream(size_t from_mark, size_t to_mark,
               size_t current_task_last_mark, IMergeTreeReader * merge_tree_reader);

        /// Returns the number of rows added to block.
        size_t read(Columns & columns, size_t num_rows, bool skip_remaining_rows_in_current_granule);
        size_t finalize(Columns & columns);
        void skip(size_t num_rows);

        void finish() { current_mark = last_mark; }
        bool isFinished() const { return current_mark >= last_mark; }

        size_t numReadRowsInCurrentGranule() const { return offset_after_current_mark; }
        size_t numPendingRowsInCurrentGranule() const
        {
            return current_mark_index_granularity - numReadRowsInCurrentGranule();
        }
        size_t numPendingGranules() const { return last_mark - current_mark; }
        size_t numPendingRows() const;
        size_t currentMark() const { return current_mark; }
        UInt64 currentPartOffset() const;
        UInt64 lastPartOffset() const;

        size_t current_mark = 0;
        /// Invariant: offset_after_current_mark + skipped_rows_after_offset < index_granularity
        size_t offset_after_current_mark = 0;

        /// Last mark in current range.
        size_t last_mark = 0;

        IMergeTreeReader * merge_tree_reader = nullptr;
        const MergeTreeIndexGranularity * index_granularity = nullptr;

        size_t current_mark_index_granularity = 0;

        DelayedStream stream;

        void checkNotFinished() const;
        void checkEnoughSpaceInCurrentGranule(size_t num_rows) const;
        size_t readRows(Columns & columns, size_t num_rows);
        void toNextMark();
        size_t ceilRowsToCompleteGranules(size_t rows_num) const;
    };

public:
    /// Statistics after next reading step.
    class ReadResult
    {
    public:
        Columns columns;
        size_t num_rows = 0;

        /// The number of rows were added to block as a result of reading chain.
        size_t numReadRows() const { return num_read_rows; }
        /// The number of bytes read from disk.
        size_t numBytesRead() const { return num_bytes_read; }

    private:
        /// Only MergeTreeRangeReader is supposed to access ReadResult internals.
        friend class MergeTreeRangeReader;

        using NumRows = std::vector<size_t>;

        struct RangeInfo
        {
            size_t num_granules_read_before_start;
            MarkRange range;
        };

        using RangesInfo = std::vector<RangeInfo>;

        explicit ReadResult(Poco::Logger * log_) : log(log_) {}

        static size_t getLastMark(const MergeTreeRangeReader::ReadResult::RangesInfo & ranges);

        void addGranule(size_t num_rows_);
        void adjustLastGranule();
        void addRows(size_t rows) { num_read_rows += rows; }
        void addRange(const MarkRange & range) { started_ranges.push_back({rows_per_granule.size(), range}); }

        /// Add current step filter to the result and then for each granule calculate the number of filtered rows at the end.
        /// Remove them and update filter.
        /// Apply the filter to the columns and update num_rows if required
        void optimize(const FilterWithCachedCount & current_filter, bool can_read_incomplete_granules);
        /// Remove all rows from granules.
        void clear();

        void setFilterConstTrue();

        void addNumBytesRead(size_t count) { num_bytes_read += count; }

        /// Shrinks columns according to the diff between current and previous rows_per_granule.
        void shrink(Columns & old_columns, const NumRows & rows_per_granule_previous) const;

        /// Applies the filter to the columns and updates num_rows.
        void applyFilter(const FilterWithCachedCount & filter);

        /// Verifies that columns and filter sizes match.
        /// The checks might be non-trivial so it make sense to have the only in debug builds.
        void checkInternalConsistency() const;

        std::string dumpInfo() const;

        /// Contains columns that are not included into result but might be needed for default values calculation.
        Block additional_columns;

        RangesInfo started_ranges;
        /// The number of rows read from each granule.
        /// Granule here is not number of rows between two marks
        /// It's amount of rows per single reading act
        NumRows rows_per_granule;
        /// Sum(rows_per_granule)
        size_t total_rows_per_granule = 0;
        /// The number of rows was read at first step. May be zero if no read columns present in part.
        size_t num_read_rows = 0;
        /// The number of rows was removed from last granule after clear or optimize.
        size_t num_rows_to_skip_in_last_granule = 0;
        /// Without any filtration.
        size_t num_bytes_read = 0;

        /// This filter has the size of total_rows_per_granule. This means that it can be applied to newly read columns.
        /// The result of applying this filter is that only rows that pass all previous filtering steps will remain.
        FilterWithCachedCount final_filter;

        /// This flag is true when prewhere column can be returned without filtering.
        /// It's true when it contains 0s from all filtering steps (not just the step when it was calculated).
        /// NOTE: If we accumulated the final_filter for several steps without applying it then prewhere column calculated at the last step
        /// will not contain 0s from all previous steps.
        bool can_return_prewhere_column_without_filtering = true;

        /// Checks if result columns have current final_filter applied.
        bool filterWasApplied() const { return !final_filter.present() || final_filter.countBytesInFilter() == num_rows; }

        /// Builds updated filter by cutting zeros in granules tails
        void collapseZeroTails(const IColumn::Filter & filter, const NumRows & rows_per_granule_previous, IColumn::Filter & new_filter) const;
        size_t countZeroTails(const IColumn::Filter & filter, NumRows & zero_tails, bool can_read_incomplete_granules) const;
        static size_t numZerosInTail(const UInt8 * begin, const UInt8 * end);

        Poco::Logger * log;
    };

    ReadResult read(size_t max_rows, MarkRanges & ranges);

    const Block & getSampleBlock() const { return result_sample_block; }

private:
    ReadResult startReadingChain(size_t max_rows, MarkRanges & ranges);
    Columns continueReadingChain(const ReadResult & result, size_t & num_rows);
<<<<<<< HEAD
    void executePrewhereActionsAndFilterColumns(ReadResult & result, ColumnPtr filter_by_bitmap = nullptr);
=======
    void executePrewhereActionsAndFilterColumns(ReadResult & result) const;
>>>>>>> 01acbafb
    void fillPartOffsetColumn(ReadResult & result, UInt64 leading_begin_part_offset, UInt64 leading_end_part_offset);

    PaddedPODArray<UInt64> getPartOffsets(ReadResult & result, UInt64 leading_begin_part_offset, UInt64 leading_end_part_offset) const;
    void setBitmapFilter(const PaddedPODArray<UInt64> & rows_id);

    IMergeTreeReader * merge_tree_reader = nullptr;
    const MergeTreeIndexGranularity * index_granularity = nullptr;
    MergeTreeRangeReader * prev_reader = nullptr; /// If not nullptr, read from prev_reader firstly.
    const PrewhereExprStep * prewhere_info;

    Stream stream;

    Block read_sample_block;    /// Block with columns that are actually read from disk + non-const virtual columns that are filled at this step.
    Block result_sample_block;  /// Block with columns that are returned by this step.

    bool last_reader_in_chain = false;
    bool is_initialized = false;
    Names non_const_virtual_column_names;

<<<<<<< HEAD
    StorageUniqueMergeTree * storage;
    std::shared_ptr<const TableVersion> table_version = nullptr;

    ColumnPtr bitmap_filter = nullptr;
=======
    Poco::Logger * log = &Poco::Logger::get("MergeTreeRangeReader");
>>>>>>> 01acbafb
};

}<|MERGE_RESOLUTION|>--- conflicted
+++ resolved
@@ -298,14 +298,10 @@
 private:
     ReadResult startReadingChain(size_t max_rows, MarkRanges & ranges);
     Columns continueReadingChain(const ReadResult & result, size_t & num_rows);
-<<<<<<< HEAD
-    void executePrewhereActionsAndFilterColumns(ReadResult & result, ColumnPtr filter_by_bitmap = nullptr);
-=======
-    void executePrewhereActionsAndFilterColumns(ReadResult & result) const;
->>>>>>> 01acbafb
+    void executePrewhereActionsAndFilterColumns(ReadResult & result, ColumnPtr filter_by_bitmap = nullptr) const;
     void fillPartOffsetColumn(ReadResult & result, UInt64 leading_begin_part_offset, UInt64 leading_end_part_offset);
 
-    PaddedPODArray<UInt64> getPartOffsets(ReadResult & result, UInt64 leading_begin_part_offset, UInt64 leading_end_part_offset) const;
+    PaddedPODArray<UInt64> getPartOffsets(ReadResult & result, UInt64 leading_begin_part_offset, UInt64 leading_end_part_offset);
     void setBitmapFilter(const PaddedPODArray<UInt64> & rows_id);
 
     IMergeTreeReader * merge_tree_reader = nullptr;
@@ -322,14 +318,11 @@
     bool is_initialized = false;
     Names non_const_virtual_column_names;
 
-<<<<<<< HEAD
     StorageUniqueMergeTree * storage;
     std::shared_ptr<const TableVersion> table_version = nullptr;
 
     ColumnPtr bitmap_filter = nullptr;
-=======
     Poco::Logger * log = &Poco::Logger::get("MergeTreeRangeReader");
->>>>>>> 01acbafb
 };
 
 }