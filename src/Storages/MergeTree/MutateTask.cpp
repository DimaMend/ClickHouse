--- conflicted
+++ resolved
@@ -85,7 +85,6 @@
     extern const int LOGICAL_ERROR;
 }
 
-<<<<<<< HEAD
 
 struct ProjectionMutationContext
 {
@@ -205,7 +204,6 @@
 using MutationContextPtr = std::shared_ptr<MutationContext>;
 
 
-=======
 enum class ExecuteTTLType : uint8_t
 {
     NONE = 0,
@@ -213,7 +211,7 @@
     RECALCULATE= 2,
 };
 
->>>>>>> 3de56117
+
 namespace MutationHelpers
 {
 
