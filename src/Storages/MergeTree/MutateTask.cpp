--- conflicted
+++ resolved
@@ -984,17 +984,15 @@
             new_data_part->index_granularity = std::move(new_index_granularity);
     }
 
-<<<<<<< HEAD
-    if (new_projection_part)
-    {
-        auto projection_name = metadata_snapshot->getProjections().begin()->name;
-        new_data_part->addProjectionPart(projection_name, std::move(new_projection_part));
-    }
-=======
     /// It's important to set index after index granularity.
     if (!new_data_part->storage.getPrimaryIndexCache())
         new_data_part->setIndex(*source_part->getIndex());
->>>>>>> 46dd7074
+  
+    if (new_projection_part)
+    {
+        auto projection_name = metadata_snapshot->getProjections().begin()->name;
+        new_data_part->addProjectionPart(projection_name, std::move(new_projection_part));
+    }  
 
     /// Load rest projections which are hardlinked
     bool noop;
