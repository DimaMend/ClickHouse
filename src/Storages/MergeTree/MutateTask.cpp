#include <Storages/MergeTree/MutateTask.h>

#include <DataTypes/ObjectUtils.h>
#include <IO/HashingWriteBuffer.h>
#include <Common/logger_useful.h>
#include <Common/escapeForFileName.h>
#include <Core/Settings.h>
#include <Storages/MergeTree/DataPartStorageOnDiskFull.h>
#include <Storages/Statistics/Statistics.h>
#include <Columns/ColumnsNumber.h>
#include <Parsers/queryToString.h>
#include <Interpreters/Squashing.h>
#include <Interpreters/MergeTreeTransaction.h>
#include <Interpreters/PreparedSets.h>
#include <Processors/Transforms/TTLTransform.h>
#include <Processors/Transforms/TTLCalcTransform.h>
#include <Processors/Transforms/DistinctSortedTransform.h>
#include <Processors/Transforms/ColumnGathererTransform.h>
#include <Processors/Sources/SourceFromSingleChunk.h>
#include <Processors/Transforms/ExpressionTransform.h>
#include <Processors/Transforms/MaterializingTransform.h>
#include <Processors/Executors/PullingPipelineExecutor.h>
#include <Processors/QueryPlan/CreatingSetsStep.h>
#include <Processors/QueryPlan/Optimizations/QueryPlanOptimizationSettings.h>
#include <Storages/MergeTree/StorageFromMergeTreeDataPart.h>
#include <Storages/MergeTree/MergeTreeDataWriter.h>
#include <Storages/MergeTree/MergeProjectionPartsTask.h>
#include <Storages/MutationCommands.h>
#include <Storages/MergeTree/MergeTreeDataMergerMutator.h>
#include <Storages/MergeTree/MergeTreeIndexFullText.h>
#include <Storages/MergeTree/MergeTreeSettings.h>
#include <Storages/MergeTree/MergeTreeVirtualColumns.h>
#include <DataTypes/DataTypeNullable.h>
#include <DataTypes/DataTypeVariant.h>
#include <boost/algorithm/string/replace.hpp>
#include <Common/ProfileEventsScope.h>
#include <Core/ColumnsWithTypeAndName.h>


namespace ProfileEvents
{
    extern const Event MutationTotalParts;
    extern const Event MutationUntouchedParts;
    extern const Event MutationTotalMilliseconds;
    extern const Event MutationExecuteMilliseconds;
    extern const Event MutationAllPartColumns;
    extern const Event MutationSomePartColumns;
    extern const Event MutateTaskProjectionsCalculationMicroseconds;
}

namespace CurrentMetrics
{
    extern const Metric PartMutation;
}

namespace DB
{

namespace ErrorCodes
{
    extern const int ABORTED;
    extern const int LOGICAL_ERROR;
}

namespace MutationHelpers
{

static bool checkOperationIsNotCanceled(ActionBlocker & merges_blocker, MergeListEntry * mutate_entry)
{
    if (merges_blocker.isCancelled() || (*mutate_entry)->is_cancelled)
        throw Exception(ErrorCodes::ABORTED, "Cancelled mutating parts");

    return true;
}

static bool haveMutationsOfDynamicColumns(const MergeTreeData::DataPartPtr & data_part, const MutationCommands & commands)
{
    for (const auto & command : commands)
    {
        if (!command.column_name.empty())
        {
            auto column = data_part->tryGetColumn(command.column_name);
            if (column && column->type->hasDynamicSubcolumns())
                return true;
        }
    }

    return false;
}

static UInt64 getExistingRowsCount(const Block & block)
{
    auto column = block.getByName(RowExistsColumn::name).column;
    const ColumnUInt8 * row_exists_col = typeid_cast<const ColumnUInt8 *>(column.get());

    if (!row_exists_col)
    {
        LOG_WARNING(&Poco::Logger::get("MutationHelpers::getExistingRowsCount"), "_row_exists column type is not UInt8");
        return block.rows();
    }

    UInt64 existing_count = 0;

    for (UInt8 row_exists : row_exists_col->getData())
        if (row_exists)
            existing_count++;

    return existing_count;
}

/** Split mutation commands into two parts:
*   First part should be executed by mutations interpreter.
*   Other is just simple drop/renames, so they can be executed without interpreter.
*/
static void splitAndModifyMutationCommands(
    MergeTreeData::DataPartPtr part,
    StorageMetadataPtr metadata_snapshot,
    AlterConversionsPtr alter_conversions,
    const MutationCommands & commands,
    MutationCommands & for_interpreter,
    MutationCommands & for_file_renames,
    bool suitable_for_ttl_optimization,
    LoggerPtr log)
{
    auto part_columns = part->getColumnsDescription();
    const auto & table_columns = metadata_snapshot->getColumns();

    if (haveMutationsOfDynamicColumns(part, commands) || !isWidePart(part) || !isFullPartStorage(part->getDataPartStorage()))
    {
        NameSet mutated_columns;
        NameSet dropped_columns;
        NameSet ignored_columns;

        for (const auto & command : commands)
        {
            if (command.type == MutationCommand::Type::MATERIALIZE_COLUMN)
            {
                /// For ordinary column with default or materialized expression, MATERIALIZE COLUMN should not override past values
                /// So we only mutate column if `command.column_name` is a default/materialized column or if the part does not have physical column file
                auto column_ordinary = table_columns.getOrdinary().tryGetByName(command.column_name);
                if (!column_ordinary || !part->tryGetColumn(command.column_name) || !part->hasColumnFiles(*column_ordinary))
                {
                    for_interpreter.push_back(command);
                    mutated_columns.emplace(command.column_name);
                }
            }
            if (command.type == MutationCommand::Type::MATERIALIZE_INDEX
                || command.type == MutationCommand::Type::MATERIALIZE_STATISTICS
                || command.type == MutationCommand::Type::MATERIALIZE_PROJECTION
                || command.type == MutationCommand::Type::MATERIALIZE_TTL
                || command.type == MutationCommand::Type::DELETE
                || command.type == MutationCommand::Type::UPDATE
                || command.type == MutationCommand::Type::APPLY_DELETED_MASK)
            {
                for_interpreter.push_back(command);
                for (const auto & [column_name, expr] : command.column_to_update_expression)
                    mutated_columns.emplace(column_name);

                if (command.type == MutationCommand::Type::MATERIALIZE_TTL && suitable_for_ttl_optimization)
                {
                    for (const auto & col : part_columns)
                    {
                        if (!mutated_columns.contains(col.name))
                            ignored_columns.emplace(col.name);
                    }
                }
            }
            else if (command.type == MutationCommand::Type::DROP_INDEX
                     || command.type == MutationCommand::Type::DROP_PROJECTION
                     || command.type == MutationCommand::Type::DROP_STATISTICS)
            {
                for_file_renames.push_back(command);
            }
            else if (bool has_column = part_columns.has(command.column_name), has_nested_column = part_columns.hasNested(command.column_name); has_column || has_nested_column)
            {
                if (command.type == MutationCommand::Type::DROP_COLUMN || command.type == MutationCommand::Type::RENAME_COLUMN)
                {
                    if (has_nested_column)
                    {
                        const auto & nested = part_columns.getNested(command.column_name);
                        assert(!nested.empty());
                        for (const auto & nested_column : nested)
                            mutated_columns.emplace(nested_column.name);
                    }
                    else
                        mutated_columns.emplace(command.column_name);

                    if (command.type == MutationCommand::Type::DROP_COLUMN)
                        dropped_columns.emplace(command.column_name);
                }
            }

        }

        /// We don't add renames from commands, instead we take them from rename_map.
        /// It's important because required renames depend not only on part's data version (i.e. mutation version)
        /// but also on part's metadata version. Why we have such logic only for renames? Because all other types of alter
        /// can be deduced based on difference between part's schema and table schema.
        for (const auto & [rename_to, rename_from] : alter_conversions->getRenameMap())
        {
            if (part_columns.has(rename_from))
            {
                /// Actual rename
                for_interpreter.push_back(
                {
                    .type = MutationCommand::Type::READ_COLUMN,
                    .column_name = rename_to,
                });

                /// Not needed for compact parts (not executed), added here only to produce correct
                /// set of columns for new part and their serializations
                for_file_renames.push_back(
                {
                     .type = MutationCommand::Type::RENAME_COLUMN,
                     .column_name = rename_from,
                     .rename_to = rename_to
                });

                part_columns.rename(rename_from, rename_to);
            }
        }

        /// If it's compact part, then we don't need to actually remove files
        /// from disk we just don't read dropped columns
        for (const auto & column : part_columns)
        {
            if (!mutated_columns.contains(column.name) && !ignored_columns.contains(column.name))
            {
                if (!metadata_snapshot->getColumns().has(column.name) && !part->storage.getVirtualsPtr()->has(column.name))
                {
                    /// We cannot add the column because there's no such column in table.
                    /// It's okay if the column was dropped. It may also absent in dropped_columns
                    /// if the corresponding MUTATE_PART entry was not created yet or was created separately from current MUTATE_PART.
                    /// But we don't know for sure what happened.
                    auto part_metadata_version = part->getMetadataVersion();
                    auto table_metadata_version = metadata_snapshot->getMetadataVersion();

                    bool allow_equal_versions = part_metadata_version == table_metadata_version && part->old_part_with_no_metadata_version_on_disk;
                    if (part_metadata_version < table_metadata_version || allow_equal_versions)
                    {
                        LOG_WARNING(log, "Ignoring column {} from part {} with metadata version {} because there is no such column "
                                         "in table {} with metadata version {}. Assuming the column was dropped", column.name, part->name,
                                    part_metadata_version, part->storage.getStorageID().getNameForLogs(), table_metadata_version);
                        continue;
                    }

                    /// StorageMergeTree does not have metadata version
                    if (part->storage.supportsReplication())
                        throw Exception(ErrorCodes::LOGICAL_ERROR, "Part {} with metadata version {} contains column {} that is absent "
                                        "in table {} with metadata version {}",
                                        part->name, part_metadata_version, column.name,
                                        part->storage.getStorageID().getNameForLogs(), table_metadata_version);
                }

                for_interpreter.emplace_back(
                    MutationCommand{.type = MutationCommand::Type::READ_COLUMN, .column_name = column.name, .data_type = column.type});
            }
            else if (dropped_columns.contains(column.name))
            {
                /// Not needed for compact parts (not executed), added here only to produce correct
                /// set of columns for new part and their serializations
                for_file_renames.push_back(
                {
                     .type = MutationCommand::Type::DROP_COLUMN,
                     .column_name = column.name,
                });
            }
        }
    }
    else
    {
        for (const auto & command : commands)
        {
            if (command.type == MutationCommand::Type::MATERIALIZE_COLUMN)
            {
                /// For ordinary column with default or materialized expression, MATERIALIZE COLUMN should not override past values
                /// So we only mutate column if `command.column_name` is a default/materialized column or if the part does not have physical column file
                auto column_ordinary = table_columns.getOrdinary().tryGetByName(command.column_name);
                if (!column_ordinary || !part->tryGetColumn(command.column_name) || !part->hasColumnFiles(*column_ordinary))
                    for_interpreter.push_back(command);
            }
            else if (command.type == MutationCommand::Type::MATERIALIZE_INDEX
                || command.type == MutationCommand::Type::MATERIALIZE_STATISTICS
                || command.type == MutationCommand::Type::MATERIALIZE_PROJECTION
                || command.type == MutationCommand::Type::MATERIALIZE_TTL
                || command.type == MutationCommand::Type::DELETE
                || command.type == MutationCommand::Type::UPDATE
                || command.type == MutationCommand::Type::APPLY_DELETED_MASK)
            {
                for_interpreter.push_back(command);
            }
            else if (command.type == MutationCommand::Type::DROP_INDEX
                     || command.type == MutationCommand::Type::DROP_PROJECTION
                     || command.type == MutationCommand::Type::DROP_STATISTICS)
            {
                for_file_renames.push_back(command);
            }
            /// If we don't have this column in source part, we don't need to materialize it.
            else if (part_columns.has(command.column_name))
            {
                if (command.type == MutationCommand::Type::READ_COLUMN)
                    for_interpreter.push_back(command);
                else if (command.type == MutationCommand::Type::RENAME_COLUMN)
                    part_columns.rename(command.column_name, command.rename_to);

                for_file_renames.push_back(command);
            }
        }

        /// We don't add renames from commands, instead we take them from rename_map.
        /// It's important because required renames depend not only on part's data version (i.e. mutation version)
        /// but also on part's metadata version. Why we have such logic only for renames? Because all other types of alter
        /// can be deduced based on difference between part's schema and table schema.

        for (const auto & [rename_to, rename_from] : alter_conversions->getRenameMap())
        {
            for_file_renames.push_back({.type = MutationCommand::Type::RENAME_COLUMN, .column_name = rename_from, .rename_to = rename_to});
        }
    }
}


/// Get the columns list of the resulting part in the same order as storage_columns.
static std::pair<NamesAndTypesList, SerializationInfoByName>
getColumnsForNewDataPart(
    MergeTreeData::DataPartPtr source_part,
    const Block & updated_header,
    NamesAndTypesList storage_columns,
    const SerializationInfoByName & serialization_infos,
    const MutationCommands & commands_for_interpreter,
    const MutationCommands & commands_for_removes)
{
    MutationCommands all_commands;
    all_commands.insert(all_commands.end(), commands_for_interpreter.begin(), commands_for_interpreter.end());
    all_commands.insert(all_commands.end(), commands_for_removes.begin(), commands_for_removes.end());

    NameSet removed_columns;
    NameToNameMap renamed_columns_to_from;
    NameToNameMap renamed_columns_from_to;
    ColumnsDescription part_columns(source_part->getColumns());
    NamesAndTypesList system_columns;

    bool supports_lightweight_deletes = source_part->supportLightweightDeleteMutate();

    bool deleted_mask_updated = false;
    bool has_delete_command = false;

    NameSet storage_columns_set;
    for (const auto & [name, _] : storage_columns)
        storage_columns_set.insert(name);

    for (const auto & command : all_commands)
    {
        if (command.type == MutationCommand::UPDATE)
        {
            for (const auto & [column_name, _] : command.column_to_update_expression)
            {
                if (column_name == RowExistsColumn::name
                    && supports_lightweight_deletes
                    && !storage_columns_set.contains(RowExistsColumn::name))
                    deleted_mask_updated = true;
            }
        }

        if (command.type == MutationCommand::DELETE || command.type == MutationCommand::APPLY_DELETED_MASK)
            has_delete_command = true;

        /// If we don't have this column in source part, than we don't need to materialize it
        if (!part_columns.has(command.column_name))
            continue;

        if (command.type == MutationCommand::DROP_COLUMN)
            removed_columns.insert(command.column_name);

        if (command.type == MutationCommand::RENAME_COLUMN)
        {
            renamed_columns_to_from.emplace(command.rename_to, command.column_name);
            renamed_columns_from_to.emplace(command.column_name, command.rename_to);
        }
    }

    auto persistent_virtuals = source_part->storage.getVirtualsPtr()->getNamesAndTypesList(VirtualsKind::Persistent);

    for (const auto & [name, type] : persistent_virtuals)
    {
        if (storage_columns_set.contains(name))
            continue;

        bool need_column = false;
        if (name == RowExistsColumn::name)
            need_column = deleted_mask_updated || (part_columns.has(name) && !has_delete_command);
        else
            need_column = part_columns.has(name);

        if (need_column)
        {
            storage_columns.emplace_back(name, type);
            storage_columns_set.insert(name);
        }
    }

    SerializationInfoByName new_serialization_infos;
    for (const auto & [name, old_info] : serialization_infos)
    {
        auto it = renamed_columns_from_to.find(name);
        auto new_name = it == renamed_columns_from_to.end() ? name : it->second;

        /// Column can be removed only in this data part by CLEAR COLUMN query.
        if (!storage_columns_set.contains(new_name) || removed_columns.contains(new_name))
            continue;

        /// In compact part we read all columns and all of them are in @updated_header.
        /// But in wide part we must keep serialization infos for columns that are not touched by mutation.
        if (!updated_header.has(new_name))
        {
            if (isWidePart(source_part))
                new_serialization_infos.emplace(new_name, old_info);
            continue;
        }

        auto old_type = part_columns.getPhysical(name).type;
        auto new_type = updated_header.getByName(new_name).type;

        SerializationInfo::Settings settings
        {
            .ratio_of_defaults_for_sparse = source_part->storage.getSettings()->ratio_of_defaults_for_sparse_serialization,
            .choose_kind = false
        };

        if (!new_type->supportsSparseSerialization() || settings.isAlwaysDefault())
            continue;

        auto new_info = new_type->createSerializationInfo(settings);
        if (!old_info->structureEquals(*new_info))
        {
            new_serialization_infos.emplace(new_name, std::move(new_info));
            continue;
        }

        new_info = old_info->createWithType(*old_type, *new_type, settings);
        new_serialization_infos.emplace(new_name, std::move(new_info));
    }

    /// In compact parts we read all columns, because they all stored in a single file
    if (!isWidePart(source_part) || !isFullPartStorage(source_part->getDataPartStorage()))
        return {updated_header.getNamesAndTypesList(), new_serialization_infos};

    const auto & source_columns = source_part->getColumns();
    std::unordered_map<String, DataTypePtr> source_columns_name_to_type;
    for (const auto & it : source_columns)
        source_columns_name_to_type[it.name] = it.type;

    for (auto it = storage_columns.begin(); it != storage_columns.end();)
    {
        if (updated_header.has(it->name))
        {
            auto updated_type = updated_header.getByName(it->name).type;
            if (updated_type != it->type)
                it->type = updated_type;
            ++it;
        }
        else
        {
            auto source_col = source_columns_name_to_type.find(it->name);
            if (source_col == source_columns_name_to_type.end())
            {
                /// Source part doesn't have column but some other column
                /// was renamed to it's name.
                auto renamed_it = renamed_columns_to_from.find(it->name);
                if (renamed_it != renamed_columns_to_from.end())
                {
                    source_col = source_columns_name_to_type.find(renamed_it->second);
                    if (source_col == source_columns_name_to_type.end())
                        it = storage_columns.erase(it);
                    else
                    {
                        /// Take a type from source part column.
                        /// It may differ from column type in storage.
                        it->type = source_col->second;
                        ++it;
                    }
                }
                else
                    it = storage_columns.erase(it);
            }
            else
            {
                /// Check that this column was renamed to some other name
                bool was_renamed = renamed_columns_from_to.contains(it->name);
                bool was_removed = removed_columns.contains(it->name);

                /// If we want to rename this column to some other name, than it
                /// should it's previous version should be dropped or removed
                if (renamed_columns_to_from.contains(it->name) && !was_renamed && !was_removed)
                    throw Exception(
                        ErrorCodes::LOGICAL_ERROR,
                        "Incorrect mutation commands, trying to rename column {} to {}, "
                        "but part {} already has column {}",
                        renamed_columns_to_from[it->name], it->name, source_part->name, it->name);

                /// Column was renamed and no other column renamed to it's name
                /// or column is dropped.
                if (!renamed_columns_to_from.contains(it->name) && (was_renamed || was_removed))
                {
                    it = storage_columns.erase(it);
                }
                else
                {

                    if (was_removed)
                    { /// DROP COLUMN xxx, RENAME COLUMN yyy TO xxx
                        auto renamed_from = renamed_columns_to_from.at(it->name);
                        auto maybe_name_and_type = source_columns.tryGetByName(renamed_from);
                        if (!maybe_name_and_type)
                            throw Exception(
                                ErrorCodes::LOGICAL_ERROR,
                                "Got incorrect mutation commands, column {} was renamed from {}, but it doesn't exist in source columns {}",
                                it->name, renamed_from, source_columns.toString());

                        it->type = maybe_name_and_type->type;
                    }
                    else
                    {
                        /// Take a type from source part column.
                        /// It may differ from column type in storage.
                        it->type = source_col->second;
                    }
                    ++it;
                }
            }
        }
    }

    return {storage_columns, new_serialization_infos};
}


static ExecuteTTLType shouldExecuteTTL(const StorageMetadataPtr & metadata_snapshot, const ColumnDependencies & dependencies)
{
    if (!metadata_snapshot->hasAnyTTL())
        return ExecuteTTLType::NONE;

    bool has_ttl_expression = false;

    for (const auto & dependency : dependencies)
    {
        if (dependency.kind == ColumnDependency::TTL_EXPRESSION)
            has_ttl_expression = true;

        if (dependency.kind == ColumnDependency::TTL_TARGET)
            return ExecuteTTLType::NORMAL;
    }
    return has_ttl_expression ? ExecuteTTLType::RECALCULATE : ExecuteTTLType::NONE;
}

static std::set<ColumnStatisticsPtr> getStatisticsToRecalculate(const StorageMetadataPtr & metadata_snapshot, const NameSet & materialized_stats)
{
    const auto & stats_factory = MergeTreeStatisticsFactory::instance();
    std::set<ColumnStatisticsPtr> stats_to_recalc;
    const auto & columns = metadata_snapshot->getColumns();
    for (const auto & col_desc : columns)
    {
        if (!col_desc.statistics.empty() && materialized_stats.contains(col_desc.name))
        {
            stats_to_recalc.insert(stats_factory.get(col_desc));
        }
    }
    return stats_to_recalc;
}

/// Return set of indices which should be recalculated during mutation also
/// wraps input stream into additional expression stream
static std::set<MergeTreeIndexPtr> getIndicesToRecalculate(
    const MergeTreeDataPartPtr & source_part,
    QueryPipelineBuilder & builder,
    const StorageMetadataPtr & metadata_snapshot,
    ContextPtr context,
    const NameSet & materialized_indices)
{
    /// Checks if columns used in skipping indexes modified.
    const auto & index_factory = MergeTreeIndexFactory::instance();
    std::set<MergeTreeIndexPtr> indices_to_recalc;
    ASTPtr indices_recalc_expr_list = std::make_shared<ASTExpressionList>();
    const auto & indices = metadata_snapshot->getSecondaryIndices();
    bool is_full_part_storage = isFullPartStorage(source_part->getDataPartStorage());

    for (const auto & index : indices)
    {
        bool need_recalculate =
            materialized_indices.contains(index.name)
            || (!is_full_part_storage && source_part->hasSecondaryIndex(index.name));

        if (need_recalculate)
        {
            if (indices_to_recalc.insert(index_factory.get(index)).second)
            {
                ASTPtr expr_list = index.expression_list_ast->clone();
                for (const auto & expr : expr_list->children)
                    indices_recalc_expr_list->children.push_back(expr->clone());
            }
        }
    }

    if (!indices_to_recalc.empty() && builder.initialized())
    {
        auto indices_recalc_syntax = TreeRewriter(context).analyze(indices_recalc_expr_list, builder.getHeader().getNamesAndTypesList());
        auto indices_recalc_expr = ExpressionAnalyzer(
                indices_recalc_expr_list,
                indices_recalc_syntax, context).getActions(false);

        /// We can update only one column, but some skip idx expression may depend on several
        /// columns (c1 + c2 * c3). It works because this stream was created with help of
        /// MutationsInterpreter which knows about skip indices and stream 'in' already has
        /// all required columns.
        /// TODO move this logic to single place.
        builder.addTransform(std::make_shared<ExpressionTransform>(builder.getHeader(), indices_recalc_expr));
        builder.addTransform(std::make_shared<MaterializingTransform>(builder.getHeader()));
    }
    return indices_to_recalc;
}

static std::set<ProjectionDescriptionRawPtr> getProjectionsToRecalculate(
    const MergeTreeDataPartPtr & source_part,
    const StorageMetadataPtr & metadata_snapshot,
    const NameSet & materialized_projections)
{
    std::set<ProjectionDescriptionRawPtr> projections_to_recalc;
    bool is_full_part_storage = isFullPartStorage(source_part->getDataPartStorage());

    for (const auto & projection : metadata_snapshot->getProjections())
    {
        bool need_recalculate =
            materialized_projections.contains(projection.name)
            || (!is_full_part_storage
                && source_part->hasProjection(projection.name)
                && !source_part->hasBrokenProjection(projection.name));

        if (need_recalculate)
            projections_to_recalc.insert(&projection);
    }

    return projections_to_recalc;
}

static std::unordered_map<String, size_t> getStreamCounts(
    const MergeTreeDataPartPtr & data_part,
    const MergeTreeDataPartChecksums & source_part_checksums,
    const Names & column_names)
{
    std::unordered_map<String, size_t> stream_counts;

    for (const auto & column_name : column_names)
    {
        if (auto serialization = data_part->tryGetSerialization(column_name))
        {
            auto callback = [&](const ISerialization::SubstreamPath & substream_path)
            {
                auto stream_name = IMergeTreeDataPart::getStreamNameForColumn(column_name, substream_path, source_part_checksums);
                if (stream_name)
                    ++stream_counts[*stream_name];
            };

            serialization->enumerateStreams(callback);
        }
    }

    return stream_counts;
}

/// Files, that we don't need to remove and don't need to hardlink, for example columns.txt and checksums.txt.
/// Because we will generate new versions of them after we perform mutation.
static NameSet collectFilesToSkip(
    const MergeTreeDataPartPtr & source_part,
    const MergeTreeDataPartPtr & new_part,
    const Block & updated_header,
    const std::set<MergeTreeIndexPtr> & indices_to_recalc,
    const String & mrk_extension,
    const std::set<ProjectionDescriptionRawPtr> & projections_to_skip,
    const std::set<ColumnStatisticsPtr> & stats_to_recalc)
{
    NameSet files_to_skip = source_part->getFileNamesWithoutChecksums();

    /// Do not hardlink this file because it's always rewritten at the end of mutation.
    files_to_skip.insert(IMergeTreeDataPart::SERIALIZATION_FILE_NAME);

    for (const auto & index : indices_to_recalc)
    {
        /// Since MinMax index has .idx2 extension, we need to add correct extension.
        files_to_skip.insert(index->getFileName() + index->getSerializedFileExtension());
        files_to_skip.insert(index->getFileName() + mrk_extension);

        // Skip all full-text index files, for they will be rebuilt
        if (dynamic_cast<const MergeTreeIndexFullText *>(index.get()))
        {
            auto index_filename = index->getFileName();
            files_to_skip.insert(index_filename + ".gin_dict");
            files_to_skip.insert(index_filename + ".gin_post");
            files_to_skip.insert(index_filename + ".gin_sed");
            files_to_skip.insert(index_filename + ".gin_sid");
        }
    }

    for (const auto & projection : projections_to_skip)
        files_to_skip.insert(projection->getDirectoryName());

    for (const auto & stat : stats_to_recalc)
        files_to_skip.insert(stat->getFileName() + STATS_FILE_SUFFIX);

    if (isWidePart(source_part))
    {
        auto new_stream_counts = getStreamCounts(new_part, source_part->checksums, new_part->getColumns().getNames());
        auto source_updated_stream_counts = getStreamCounts(source_part, source_part->checksums, updated_header.getNames());
        auto new_updated_stream_counts = getStreamCounts(new_part, source_part->checksums, updated_header.getNames());


        /// Skip all modified files in new part.
        for (const auto & [stream_name, _] : new_updated_stream_counts)
        {
            files_to_skip.insert(stream_name + ".bin");
            files_to_skip.insert(stream_name + mrk_extension);
        }

        /// Skip files that we read from source part and do not write in new part.
        /// E.g. ALTER MODIFY from LowCardinality(String) to String.
        for (const auto & [stream_name, _] : source_updated_stream_counts)
        {
            /// If we read shared stream and do not write it
            /// (e.g. while ALTER MODIFY COLUMN from array of Nested type to String),
            /// we need to hardlink its files, because they will be lost otherwise.
            bool need_hardlink = new_updated_stream_counts[stream_name] == 0 && new_stream_counts[stream_name] != 0;

            if (!need_hardlink)
            {
                files_to_skip.insert(stream_name + ".bin");
                files_to_skip.insert(stream_name + mrk_extension);
            }
        }
    }

    return files_to_skip;
}


/// Apply commands to source_part i.e. remove and rename some columns in
/// source_part and return set of files, that have to be removed or renamed
/// from filesystem and in-memory checksums. Ordered result is important,
/// because we can apply renames that affects each other: x -> z, y -> x.
static NameToNameVector collectFilesForRenames(
    MergeTreeData::DataPartPtr source_part,
    MergeTreeData::DataPartPtr new_part,
    const MutationCommands & commands_for_removes,
    const String & mrk_extension)
{
    /// Collect counts for shared streams of different columns. As an example, Nested columns have shared stream with array sizes.
    auto stream_counts = getStreamCounts(source_part, source_part->checksums, source_part->getColumns().getNames());
    NameToNameVector rename_vector;
    NameSet collected_names;

    auto add_rename = [&rename_vector, &collected_names] (const std::string & file_rename_from, const std::string & file_rename_to)
    {
        if (collected_names.emplace(file_rename_from).second)
            rename_vector.emplace_back(file_rename_from, file_rename_to);
    };

    /// Remove old data
    for (const auto & command : commands_for_removes)
    {
        if (command.type == MutationCommand::Type::DROP_INDEX)
        {
            static const std::array<String, 2> suffixes = {".idx2", ".idx"};
            static const std::array<String, 4> gin_suffixes = {".gin_dict", ".gin_post", ".gin_seg", ".gin_sid"}; /// .gin_* means generalized inverted index (aka. full-text-index)

            for (const auto & suffix : suffixes)
            {
                const String filename = INDEX_FILE_PREFIX + command.column_name + suffix;
                const String filename_mrk = INDEX_FILE_PREFIX + command.column_name + mrk_extension;

                if (source_part->checksums.has(filename))
                {
                    add_rename(filename, "");
                    add_rename(filename_mrk, "");
                }
            }
            for (const auto & gin_suffix : gin_suffixes)
            {
                const String filename = INDEX_FILE_PREFIX + command.column_name + gin_suffix;
                if (source_part->checksums.has(filename))
                    add_rename(filename, "");
            }
        }
        else if (command.type == MutationCommand::Type::DROP_PROJECTION)
        {
            if (source_part->checksums.has(command.column_name + ".proj"))
                add_rename(command.column_name + ".proj", "");
        }
        else if (command.type == MutationCommand::Type::DROP_STATISTICS)
        {
            for (const auto & statistics_column_name : command.statistics_columns)
                if (source_part->checksums.has(STATS_FILE_PREFIX + statistics_column_name + STATS_FILE_SUFFIX))
                    add_rename(STATS_FILE_PREFIX + statistics_column_name + STATS_FILE_SUFFIX, "");
        }
        else if (isWidePart(source_part))
        {
            if (command.type == MutationCommand::Type::DROP_COLUMN)
            {
                ISerialization::StreamCallback callback = [&](const ISerialization::SubstreamPath & substream_path)
                {
                    auto stream_name = IMergeTreeDataPart::getStreamNameForColumn(command.column_name, substream_path, source_part->checksums);

                    /// Delete files if they are no longer shared with another column.
                    if (stream_name && --stream_counts[*stream_name] == 0)
                    {
                        add_rename(*stream_name + ".bin", "");
                        add_rename(*stream_name + mrk_extension, "");
                    }
                };

                if (auto serialization = source_part->tryGetSerialization(command.column_name))
                    serialization->enumerateStreams(callback);

                /// if we drop a column with statistics, we should also drop the stat file.
                if (source_part->checksums.has(STATS_FILE_PREFIX + command.column_name + STATS_FILE_SUFFIX))
                    add_rename(STATS_FILE_PREFIX + command.column_name + STATS_FILE_SUFFIX, "");
            }
            else if (command.type == MutationCommand::Type::RENAME_COLUMN)
            {
                String escaped_name_from = escapeForFileName(command.column_name);
                String escaped_name_to = escapeForFileName(command.rename_to);

                ISerialization::StreamCallback callback = [&](const ISerialization::SubstreamPath & substream_path)
                {
                    String full_stream_from = ISerialization::getFileNameForStream(command.column_name, substream_path);
                    String full_stream_to = boost::replace_first_copy(full_stream_from, escaped_name_from, escaped_name_to);

                    auto stream_from = IMergeTreeDataPart::getStreamNameOrHash(full_stream_from, source_part->checksums);
                    if (!stream_from)
                        return;

                    String stream_to;
                    auto storage_settings = source_part->storage.getSettings();

                    if (storage_settings->replace_long_file_name_to_hash && full_stream_to.size() > storage_settings->max_file_name_length)
                        stream_to = sipHash128String(full_stream_to);
                    else
                        stream_to = full_stream_to;

                    if (stream_from != stream_to)
                    {
                        add_rename(*stream_from + ".bin", stream_to + ".bin");
                        add_rename(*stream_from + mrk_extension, stream_to + mrk_extension);
                    }
                };

                if (auto serialization = source_part->tryGetSerialization(command.column_name))
                    serialization->enumerateStreams(callback);

                /// if we rename a column with statistics, we should also rename the stat file.
                if (source_part->checksums.has(STATS_FILE_PREFIX + command.column_name + STATS_FILE_SUFFIX))
                    add_rename(STATS_FILE_PREFIX + command.column_name + STATS_FILE_SUFFIX, STATS_FILE_PREFIX + command.rename_to + STATS_FILE_SUFFIX);
            }
            else if (command.type == MutationCommand::Type::READ_COLUMN)
            {
                /// Remove files for streams that exist in source_part,
                /// but were removed in new_part by MODIFY COLUMN from
                /// type with higher number of streams (e.g. LowCardinality -> String).

                auto old_streams = getStreamCounts(source_part, source_part->checksums, source_part->getColumns().getNames());
                auto new_streams = getStreamCounts(new_part, source_part->checksums, source_part->getColumns().getNames());

                for (const auto & [old_stream, _] : old_streams)
                {
                    if (!new_streams.contains(old_stream) && --stream_counts[old_stream] == 0)
                    {
                        add_rename(old_stream + ".bin", "");
                        add_rename(old_stream + mrk_extension, "");
                    }
                }
            }
        }
    }

    if (!source_part->getSerializationInfos().empty()
        && new_part->getSerializationInfos().empty())
    {
        rename_vector.emplace_back(IMergeTreeDataPart::SERIALIZATION_FILE_NAME, "");
    }

    return rename_vector;
}


/// Initialize and write to disk new part fields like checksums, columns, etc.
void finalizeMutatedPart(
    const MergeTreeDataPartPtr & source_part,
    MergeTreeData::MutableDataPartPtr new_data_part,
    ExecuteTTLType execute_ttl_type,
    const CompressionCodecPtr & codec,
    ContextPtr context,
    StorageMetadataPtr metadata_snapshot,
    bool sync)
{
    std::vector<std::unique_ptr<WriteBufferFromFileBase>> written_files;

    if (new_data_part->uuid != UUIDHelpers::Nil)
    {
        auto out = new_data_part->getDataPartStorage().writeFile(IMergeTreeDataPart::UUID_FILE_NAME, 4096, context->getWriteSettings());
        HashingWriteBuffer out_hashing(*out);
        writeUUIDText(new_data_part->uuid, out_hashing);
        out_hashing.finalize();
        new_data_part->checksums.files[IMergeTreeDataPart::UUID_FILE_NAME].file_size = out_hashing.count();
        new_data_part->checksums.files[IMergeTreeDataPart::UUID_FILE_NAME].file_hash = out_hashing.getHash();
        written_files.push_back(std::move(out));
    }

    if (execute_ttl_type != ExecuteTTLType::NONE)
    {
        /// Write a file with ttl infos in json format.
        auto out_ttl = new_data_part->getDataPartStorage().writeFile("ttl.txt", 4096, context->getWriteSettings());
        HashingWriteBuffer out_hashing(*out_ttl);
        new_data_part->ttl_infos.write(out_hashing);
        out_hashing.finalize();
        new_data_part->checksums.files["ttl.txt"].file_size = out_hashing.count();
        new_data_part->checksums.files["ttl.txt"].file_hash = out_hashing.getHash();
        written_files.push_back(std::move(out_ttl));
    }

    if (!new_data_part->getSerializationInfos().empty())
    {
        auto out_serialization = new_data_part->getDataPartStorage().writeFile(IMergeTreeDataPart::SERIALIZATION_FILE_NAME, 4096, context->getWriteSettings());
        HashingWriteBuffer out_hashing(*out_serialization);
        new_data_part->getSerializationInfos().writeJSON(out_hashing);
        out_hashing.finalize();
        new_data_part->checksums.files[IMergeTreeDataPart::SERIALIZATION_FILE_NAME].file_size = out_hashing.count();
        new_data_part->checksums.files[IMergeTreeDataPart::SERIALIZATION_FILE_NAME].file_hash = out_hashing.getHash();
        written_files.push_back(std::move(out_serialization));
    }

    {
        /// Write file with checksums.
        auto out_checksums = new_data_part->getDataPartStorage().writeFile("checksums.txt", 4096, context->getWriteSettings());
        new_data_part->checksums.write(*out_checksums);
        written_files.push_back(std::move(out_checksums));
    }

    {
        auto out_comp = new_data_part->getDataPartStorage().writeFile(IMergeTreeDataPart::DEFAULT_COMPRESSION_CODEC_FILE_NAME, 4096, context->getWriteSettings());
        DB::writeText(queryToString(codec->getFullCodecDesc()), *out_comp);
        written_files.push_back(std::move(out_comp));
    }

    {
        auto out_metadata = new_data_part->getDataPartStorage().writeFile(IMergeTreeDataPart::METADATA_VERSION_FILE_NAME, 4096, context->getWriteSettings());
        DB::writeText(metadata_snapshot->getMetadataVersion(), *out_metadata);
        written_files.push_back(std::move(out_metadata));
    }

    {
        /// Write a file with a description of columns.
        auto out_columns = new_data_part->getDataPartStorage().writeFile("columns.txt", 4096, context->getWriteSettings());
        new_data_part->getColumns().writeText(*out_columns);
        written_files.push_back(std::move(out_columns));
    }

    for (auto & file : written_files)
    {
        file->finalize();
        if (sync)
            file->sync();
    }
    /// Close files
    written_files.clear();

    new_data_part->rows_count = source_part->rows_count;
    new_data_part->index_granularity = source_part->index_granularity;
    new_data_part->setIndex(*source_part->getIndex());
    new_data_part->minmax_idx = source_part->minmax_idx;
    new_data_part->modification_time = time(nullptr);

    /// Load rest projections which are hardlinked
    bool noop;
    new_data_part->loadProjections(false, false, noop, true /* if_not_loaded */);

    /// All information about sizes is stored in checksums.
    /// It doesn't make sense to touch filesystem for sizes.
    new_data_part->setBytesOnDisk(new_data_part->checksums.getTotalSizeOnDisk());
    new_data_part->setBytesUncompressedOnDisk(new_data_part->checksums.getTotalSizeUncompressedOnDisk());
    /// Also use information from checksums
    new_data_part->calculateColumnsAndSecondaryIndicesSizesOnDisk();

    new_data_part->default_codec = codec;
}

}

struct MutationContext
{
    MergeTreeData * data;
    MergeTreeDataMergerMutator * mutator;
    ActionBlocker * merges_blocker;
    TableLockHolder * holder;
    MergeListEntry * mutate_entry;

    LoggerPtr log{getLogger("MutateTask")};

    FutureMergedMutatedPartPtr future_part;
    MergeTreeData::DataPartPtr source_part;
    StorageMetadataPtr metadata_snapshot;

    MutationCommandsConstPtr commands;
    time_t time_of_mutation;
    ContextPtr context;
    ReservationSharedPtr space_reservation;

    CompressionCodecPtr compression_codec;

    std::unique_ptr<CurrentMetrics::Increment> num_mutations;

    QueryPipelineBuilder mutating_pipeline_builder;
    QueryPipeline mutating_pipeline; // in
    std::unique_ptr<PullingPipelineExecutor> mutating_executor;
    ProgressCallback progress_callback;
    Block updated_header;

    std::unique_ptr<MutationsInterpreter> interpreter;
    UInt64 watch_prev_elapsed = 0;
    std::unique_ptr<MergeStageProgress> stage_progress;

    MutationCommands commands_for_part;
    MutationCommands for_interpreter;
    MutationCommands for_file_renames;

    NamesAndTypesList storage_columns;
    NameSet materialized_indices;
    NameSet materialized_projections;
    NameSet materialized_statistics;

    MergeTreeData::MutableDataPartPtr new_data_part;
    IMergedBlockOutputStreamPtr out;

    String mrk_extension;

    std::vector<ProjectionDescriptionRawPtr> projections_to_build;
    IMergeTreeDataPart::MinMaxIndexPtr minmax_idx;

    std::set<MergeTreeIndexPtr> indices_to_recalc;
    std::set<ColumnStatisticsPtr> stats_to_recalc;
    std::set<ProjectionDescriptionRawPtr> projections_to_recalc;
    MergeTreeData::DataPart::Checksums existing_indices_stats_checksums;
    NameSet files_to_skip;
    NameToNameVector files_to_rename;

    bool need_sync;
    ExecuteTTLType execute_ttl_type{ExecuteTTLType::NONE};

    MergeTreeTransactionPtr txn;

    HardlinkedFiles hardlinked_files;

    bool need_prefix = true;

    scope_guard temporary_directory_lock;

    /// Whether we need to count lightweight delete rows in this mutation
    bool count_lightweight_deleted_rows;
    UInt64 execute_elapsed_ns = 0;
};

using MutationContextPtr = std::shared_ptr<MutationContext>;


// This class is responsible for:
// 1. get projection pipeline and a sink to write parts
// 2. build an executor that can write block to the input stream (actually we can write through it to generate as many parts as possible)
// 3. finalize the pipeline so that all parts are merged into one part

// In short it executed a mutation for the part an original part and for its every projection

/**
 *
 * An overview of how the process of mutation works for projections:
 *
 * The mutation for original parts is executed block by block,
 * but additionally we execute a SELECT query for each projection over a current block.
 * And we store results to a map : ProjectionName -> ArrayOfParts.
 *
 * Then, we have to merge all parts for each projection. But we will have constraint:
 * We cannot execute merge on more than 10 parts simulatiously.
 * So we build a tree of merges. At the beginning all the parts have level 0.
 * At each step we take not bigger than 10 parts from the same level
 * and merge it into a bigger part with incremented level.
 */
class PartMergerWriter
{
public:

    explicit PartMergerWriter(MutationContextPtr ctx_)
        : ctx(ctx_), projections(ctx->metadata_snapshot->projections)
    {
    }

    bool execute()
    {
        switch (state)
        {
            case State::NEED_PREPARE:
            {
                prepare();

                state = State::NEED_MUTATE_ORIGINAL_PART;
                return true;
            }
            case State::NEED_MUTATE_ORIGINAL_PART:
            {
                if (mutateOriginalPartAndPrepareProjections())
                    return true;

                state = State::NEED_MERGE_PROJECTION_PARTS;
                return true;
            }
            case State::NEED_MERGE_PROJECTION_PARTS:
            {
                if (iterateThroughAllProjections())
                    return true;

                state = State::SUCCESS;
                return true;
            }
            case State::SUCCESS:
            {
                finalize();
                return false;
            }
        }
        return false;
    }

private:
    void prepare();
    bool mutateOriginalPartAndPrepareProjections();
    void writeTempProjectionPart(size_t projection_idx, Chunk chunk);
    void finalizeTempProjections();
    bool iterateThroughAllProjections();
    void constructTaskForProjectionPartsMerge();
    void finalize();

    enum class State : uint8_t
    {
        NEED_PREPARE,
        NEED_MUTATE_ORIGINAL_PART,
        NEED_MERGE_PROJECTION_PARTS,

        SUCCESS
    };

    State state{State::NEED_PREPARE};
    MutationContextPtr ctx;

    size_t block_num = 0;

    using ProjectionNameToItsBlocks = std::map<String, MergeTreeData::MutableDataPartsVector>;
    ProjectionNameToItsBlocks projection_parts;
    std::move_iterator<ProjectionNameToItsBlocks::iterator> projection_parts_iterator;

    std::vector<Squashing> projection_squashes;
    const ProjectionsDescription & projections;

    ExecutableTaskPtr merge_projection_parts_task_ptr;

    /// Existing rows count calculated during part writing.
    /// It is initialized in prepare(), calculated in mutateOriginalPartAndPrepareProjections()
    /// and set to new_data_part in finalize()
    size_t existing_rows_count;
};


void PartMergerWriter::prepare()
{
    const auto & settings = ctx->context->getSettingsRef();

    for (size_t i = 0, size = ctx->projections_to_build.size(); i < size; ++i)
    {
        // We split the materialization into multiple stages similar to the process of INSERT SELECT query.
        projection_squashes.emplace_back(ctx->updated_header, settings.min_insert_block_size_rows, settings.min_insert_block_size_bytes);
    }

    existing_rows_count = 0;
}


bool PartMergerWriter::mutateOriginalPartAndPrepareProjections()
{
    Stopwatch watch(CLOCK_MONOTONIC_COARSE);
    UInt64 step_time_ms = ctx->data->getSettings()->background_task_preferred_step_execution_time_ms.totalMilliseconds();

    do
    {
        Block cur_block;
        Block projection_header;

        MutationHelpers::checkOperationIsNotCanceled(*ctx->merges_blocker, ctx->mutate_entry);

        if (!ctx->mutating_executor->pull(cur_block))
        {
            finalizeTempProjections();
            return false;
        }

        if (ctx->minmax_idx)
            ctx->minmax_idx->update(cur_block, MergeTreeData::getMinMaxColumnsNames(ctx->metadata_snapshot->getPartitionKey()));

        ctx->out->write(cur_block);

        /// TODO: move this calculation to DELETE FROM mutation
        if (ctx->count_lightweight_deleted_rows)
            existing_rows_count += MutationHelpers::getExistingRowsCount(cur_block);

        for (size_t i = 0, size = ctx->projections_to_build.size(); i < size; ++i)
        {
            Chunk squashed_chunk;

            {
                ProfileEventTimeIncrement<Microseconds> projection_watch(ProfileEvents::MutateTaskProjectionsCalculationMicroseconds);
                Block block_to_squash = ctx->projections_to_build[i]->calculate(cur_block, ctx->context);

                projection_squashes[i].setHeader(block_to_squash.cloneEmpty());
                squashed_chunk = Squashing::squash(projection_squashes[i].add({block_to_squash.getColumns(), block_to_squash.rows()}));
            }

            if (squashed_chunk)
                writeTempProjectionPart(i, std::move(squashed_chunk));
        }

        (*ctx->mutate_entry)->rows_written += cur_block.rows();
        (*ctx->mutate_entry)->bytes_written_uncompressed += cur_block.bytes();
    } while (watch.elapsedMilliseconds() < step_time_ms);

    /// Need execute again
    return true;
}

void PartMergerWriter::writeTempProjectionPart(size_t projection_idx, Chunk chunk)
{
    const auto & projection = *ctx->projections_to_build[projection_idx];
    const auto & projection_plan = projection_squashes[projection_idx];

    auto result = projection_plan.getHeader().cloneWithColumns(chunk.detachColumns());

    auto tmp_part = MergeTreeDataWriter::writeTempProjectionPart(
        *ctx->data,
        ctx->log,
        result,
        projection,
        ctx->new_data_part.get(),
        ++block_num);

    tmp_part.finalize();
    tmp_part.part->getDataPartStorage().commitTransaction();
    projection_parts[projection.name].emplace_back(std::move(tmp_part.part));
}

void PartMergerWriter::finalizeTempProjections()
{
    // Write the last block
    for (size_t i = 0, size = ctx->projections_to_build.size(); i < size; ++i)
    {
        auto squashed_chunk = Squashing::squash(projection_squashes[i].flush());
        if (squashed_chunk)
            writeTempProjectionPart(i, std::move(squashed_chunk));
    }

    projection_parts_iterator = std::make_move_iterator(projection_parts.begin());

    /// Maybe there are no projections ?
    if (projection_parts_iterator != std::make_move_iterator(projection_parts.end()))
        constructTaskForProjectionPartsMerge();
}

void PartMergerWriter::constructTaskForProjectionPartsMerge()
{
    auto && [name, parts] = *projection_parts_iterator;
    const auto & projection = projections.get(name);

    merge_projection_parts_task_ptr = std::make_unique<MergeProjectionPartsTask>
    (
        name,
        std::move(parts),
        projection,
        block_num,
        ctx->context,
        ctx->holder,
        ctx->mutator,
        ctx->mutate_entry,
        ctx->time_of_mutation,
        ctx->new_data_part,
        ctx->space_reservation
    );
}


bool PartMergerWriter::iterateThroughAllProjections()
{
    /// In case if there are no projections we didn't construct a task
    if (!merge_projection_parts_task_ptr)
        return false;

    if (merge_projection_parts_task_ptr->executeStep())
        return true;

    ++projection_parts_iterator;

    if (projection_parts_iterator == std::make_move_iterator(projection_parts.end()))
        return false;

    constructTaskForProjectionPartsMerge();

    return true;
}

void PartMergerWriter::finalize()
{
    if (ctx->count_lightweight_deleted_rows)
        ctx->new_data_part->existing_rows_count = existing_rows_count;
}

class MutateAllPartColumnsTask : public IExecutableTask
{
public:

    explicit MutateAllPartColumnsTask(MutationContextPtr ctx_) : ctx(ctx_) {}

    void onCompleted() override { throw Exception(ErrorCodes::LOGICAL_ERROR, "Not implemented"); }
    StorageID getStorageID() const override { throw Exception(ErrorCodes::LOGICAL_ERROR, "Not implemented"); }
    Priority getPriority() const override { throw Exception(ErrorCodes::LOGICAL_ERROR, "Not implemented"); }
    String getQueryId() const override { throw Exception(ErrorCodes::LOGICAL_ERROR, "Not implemented"); }

    bool executeStep() override
    {
        switch (state)
        {
            case State::NEED_PREPARE:
            {
                prepare();

                state = State::NEED_EXECUTE;
                return true;
            }
            case State::NEED_EXECUTE:
            {
                if (part_merger_writer_task->execute())
                    return true;

                state = State::NEED_FINALIZE;
                return true;
            }
            case State::NEED_FINALIZE:
            {
                finalize();

                state = State::SUCCESS;
                return true;
            }
            case State::SUCCESS:
            {
                return false;
            }
        }
        return false;
    }

private:

    void prepare()
    {
        if (ctx->new_data_part->isStoredOnDisk())
            ctx->new_data_part->getDataPartStorage().createDirectories();

        /// Note: this is done before creating input streams, because otherwise data.data_parts_mutex
        /// (which is locked in data.getTotalActiveSizeInBytes())
        /// (which is locked in shared mode when input streams are created) and when inserting new data
        /// the order is reverse. This annoys TSan even though one lock is locked in shared mode and thus
        /// deadlock is impossible.
        ctx->compression_codec
            = ctx->data->getCompressionCodecForPart(ctx->source_part->getBytesOnDisk(), ctx->source_part->ttl_infos, ctx->time_of_mutation);

        NameSet entries_to_hardlink;

        NameSet removed_indices;
        NameSet removed_stats;
        /// A stat file need to be renamed iff the column is renamed.
        NameToNameMap renamed_stats;

        for (const auto & command : ctx->for_file_renames)
        {
            if (command.type == MutationCommand::DROP_INDEX)
                removed_indices.insert(command.column_name);
            else if (command.type == MutationCommand::DROP_STATISTICS)
                for (const auto & column_name : command.statistics_columns)
                    removed_stats.insert(column_name);
            else if (command.type == MutationCommand::RENAME_COLUMN
                     && ctx->source_part->checksums.files.contains(STATS_FILE_PREFIX + command.column_name + STATS_FILE_SUFFIX))
                renamed_stats[STATS_FILE_PREFIX + command.column_name + STATS_FILE_SUFFIX] = STATS_FILE_PREFIX + command.rename_to + STATS_FILE_SUFFIX;
        }

        bool is_full_part_storage = isFullPartStorage(ctx->new_data_part->getDataPartStorage());
        const auto & indices = ctx->metadata_snapshot->getSecondaryIndices();

        MergeTreeIndices skip_indices;
        for (const auto & idx : indices)
        {
            if (removed_indices.contains(idx.name))
                continue;

            bool need_recalculate =
                ctx->materialized_indices.contains(idx.name)
                || (!is_full_part_storage && ctx->source_part->hasSecondaryIndex(idx.name));

            if (need_recalculate)
            {
                skip_indices.push_back(MergeTreeIndexFactory::instance().get(idx));
            }
            else
            {
                auto prefix = fmt::format("{}{}.", INDEX_FILE_PREFIX, idx.name);
                auto it = ctx->source_part->checksums.files.upper_bound(prefix);
                while (it != ctx->source_part->checksums.files.end())
                {
                    if (!startsWith(it->first, prefix))
                        break;

                    entries_to_hardlink.insert(it->first);
                    ctx->existing_indices_stats_checksums.addFile(it->first, it->second.file_size, it->second.file_hash);
                    ++it;
                }
            }
        }

        ColumnsStatistics stats_to_rewrite;
        const auto & columns = ctx->metadata_snapshot->getColumns();
        for (const auto & col : columns)
        {
            if (col.statistics.empty() || removed_stats.contains(col.name))
                continue;

            if (ctx->materialized_statistics.contains(col.name))
            {
                stats_to_rewrite.push_back(MergeTreeStatisticsFactory::instance().get(col));
            }
            else
            {
                /// We do not hard-link statistics which
                /// 1. In `DROP STATISTICS` statement. It is filtered by `removed_stats`
                /// 2. Not in column list anymore, including `DROP COLUMN`. It is not touched by this loop.
                String stat_file_name = STATS_FILE_PREFIX + col.name + STATS_FILE_SUFFIX;
                auto it = ctx->source_part->checksums.files.find(stat_file_name);
                if (it != ctx->source_part->checksums.files.end())
                {
                    entries_to_hardlink.insert(it->first);
                    ctx->existing_indices_stats_checksums.addFile(it->first, it->second.file_size, it->second.file_hash);
                }
            }
        }

        NameSet removed_projections;
        for (const auto & command : ctx->for_file_renames)
        {
            if (command.type == MutationCommand::DROP_PROJECTION)
                removed_projections.insert(command.column_name);
        }

        bool lightweight_delete_mode = ctx->updated_header.has(RowExistsColumn::name);
        bool lightweight_delete_drop = lightweight_delete_mode
            && ctx->data->getSettings()->lightweight_mutation_projection_mode == LightweightMutationProjectionMode::DROP;

        const auto & projections = ctx->metadata_snapshot->getProjections();
        for (const auto & projection : projections)
        {
            if (removed_projections.contains(projection.name))
                continue;

            bool need_recalculate =
                (ctx->materialized_projections.contains(projection.name)
                || (!is_full_part_storage
                    && ctx->source_part->hasProjection(projection.name)
                    && !ctx->source_part->hasBrokenProjection(projection.name)))
                && !lightweight_delete_drop;

            if (need_recalculate)
            {
                ctx->projections_to_build.push_back(&projection);
            }
            else
            {
                if (!lightweight_delete_mode && ctx->source_part->checksums.has(projection.getDirectoryName()))
                    entries_to_hardlink.insert(projection.getDirectoryName());
            }
        }

        NameSet hardlinked_files;
        /// Create hardlinks for unchanged files
        for (auto it = ctx->source_part->getDataPartStorage().iterate(); it->isValid(); it->next())
        {
            if (!entries_to_hardlink.contains(it->name()))
            {
                if (renamed_stats.contains(it->name()))
                {
                    ctx->new_data_part->getDataPartStorage().createHardLinkFrom(
                        ctx->source_part->getDataPartStorage(), it->name(), renamed_stats.at(it->name()));
                    hardlinked_files.insert(it->name());
                    /// Also we need to "rename" checksums to finalize correctly.
                    const auto & check_sum = ctx->source_part->checksums.files.at(it->name());
                    ctx->existing_indices_stats_checksums.addFile(renamed_stats.at(it->name()), check_sum.file_size, check_sum.file_hash);
                }
            }
            else if (it->isFile())
            {
                ctx->new_data_part->getDataPartStorage().createHardLinkFrom(
                    ctx->source_part->getDataPartStorage(), it->name(), it->name());
                hardlinked_files.insert(it->name());
            }
            else
            {
                // it's a projection part directory
                ctx->new_data_part->getDataPartStorage().createProjection(it->name());

                auto projection_data_part_storage_src = ctx->source_part->getDataPartStorage().getProjection(it->name());
                auto projection_data_part_storage_dst = ctx->new_data_part->getDataPartStorage().getProjection(it->name());

                for (auto p_it = projection_data_part_storage_src->iterate(); p_it->isValid(); p_it->next())
                {
                    projection_data_part_storage_dst->createHardLinkFrom(
                        *projection_data_part_storage_src, p_it->name(), p_it->name());

                    auto file_name_with_projection_prefix = fs::path(projection_data_part_storage_src->getPartDirectory()) / p_it->name();
                    hardlinked_files.insert(file_name_with_projection_prefix);
                }
            }
        }

        /// Tracking of hardlinked files required for zero-copy replication.
        /// We don't remove them when we delete last copy of source part because
        /// new part can use them.
        ctx->hardlinked_files.source_table_shared_id = ctx->source_part->storage.getTableSharedID();
        ctx->hardlinked_files.source_part_name = ctx->source_part->name;
        ctx->hardlinked_files.hardlinks_from_source_part = std::move(hardlinked_files);

        if (!ctx->mutating_pipeline_builder.initialized())
            throw Exception(ErrorCodes::LOGICAL_ERROR, "Cannot mutate part columns with uninitialized mutations stream. It's a bug");

        auto builder = std::make_unique<QueryPipelineBuilder>(std::move(ctx->mutating_pipeline_builder));

        if (ctx->metadata_snapshot->hasPrimaryKey() || ctx->metadata_snapshot->hasSecondaryIndices())
        {
            builder->addTransform(std::make_shared<ExpressionTransform>(
                builder->getHeader(), ctx->data->getPrimaryKeyAndSkipIndicesExpression(ctx->metadata_snapshot, skip_indices)));

            builder->addTransform(std::make_shared<MaterializingTransform>(builder->getHeader()));
        }

        PreparedSets::Subqueries subqueries;

        if (ctx->execute_ttl_type == ExecuteTTLType::NORMAL)
        {
            auto transform = std::make_shared<TTLTransform>(ctx->context, builder->getHeader(), *ctx->data, ctx->metadata_snapshot, ctx->new_data_part, ctx->time_of_mutation, true);
            subqueries = transform->getSubqueries();
            builder->addTransform(std::move(transform));
        }

        if (ctx->execute_ttl_type == ExecuteTTLType::RECALCULATE)
        {
            auto transform = std::make_shared<TTLCalcTransform>(ctx->context, builder->getHeader(), *ctx->data, ctx->metadata_snapshot, ctx->new_data_part, ctx->time_of_mutation, true);
            subqueries = transform->getSubqueries();
            builder->addTransform(std::move(transform));
        }

        if (!subqueries.empty())
            builder = addCreatingSetsTransform(std::move(builder), std::move(subqueries), ctx->context);

        ctx->minmax_idx = std::make_shared<IMergeTreeDataPart::MinMaxIndex>();

        MergeTreeIndexGranularity computed_granularity;
        bool has_delete = false;

        for (auto & command_for_interpreter : ctx->for_interpreter)
        {
            if (command_for_interpreter.type == MutationCommand::DELETE
                || command_for_interpreter.type == MutationCommand::APPLY_DELETED_MASK)
            {
                has_delete = true;
                break;
            }
        }

        /// Reuse source part granularity if mutation does not change number of rows
        if (!has_delete && ctx->execute_ttl_type == ExecuteTTLType::NONE)
            computed_granularity = ctx->source_part->index_granularity;

        ctx->out = std::make_shared<MergedBlockOutputStream>(
            ctx->new_data_part,
            ctx->metadata_snapshot,
            ctx->new_data_part->getColumns(),
            skip_indices,
            stats_to_rewrite,
            ctx->compression_codec,
            ctx->txn ? ctx->txn->tid : Tx::PrehistoricTID,
            /*reset_columns=*/ true,
            /*blocks_are_granules_size=*/ false,
            ctx->context->getWriteSettings(),
            computed_granularity);

        ctx->mutating_pipeline = QueryPipelineBuilder::getPipeline(std::move(*builder));
        ctx->mutating_pipeline.setProgressCallback(ctx->progress_callback);
        /// Is calculated inside MergeProgressCallback.
        ctx->mutating_pipeline.disableProfileEventUpdate();
        ctx->mutating_executor = std::make_unique<PullingPipelineExecutor>(ctx->mutating_pipeline);

        part_merger_writer_task = std::make_unique<PartMergerWriter>(ctx);
    }


    void finalize()
    {
        bool noop;
        ctx->new_data_part->minmax_idx = std::move(ctx->minmax_idx);
        ctx->new_data_part->loadProjections(false, false, noop, true /* if_not_loaded */);
        ctx->mutating_executor.reset();
        ctx->mutating_pipeline.reset();

        static_pointer_cast<MergedBlockOutputStream>(ctx->out)->finalizePart(
            ctx->new_data_part, ctx->need_sync, nullptr, &ctx->existing_indices_stats_checksums);
        ctx->out.reset();
    }

    enum class State : uint8_t
    {
        NEED_PREPARE,
        NEED_EXECUTE,
        NEED_FINALIZE,

        SUCCESS
    };

    State state{State::NEED_PREPARE};

    MutationContextPtr ctx;

    std::unique_ptr<PartMergerWriter> part_merger_writer_task;
};


class MutateSomePartColumnsTask : public IExecutableTask
{
public:
    explicit MutateSomePartColumnsTask(MutationContextPtr ctx_) : ctx(ctx_) {}

    void onCompleted() override { throw Exception(ErrorCodes::LOGICAL_ERROR, "Not implemented"); }
    StorageID getStorageID() const override { throw Exception(ErrorCodes::LOGICAL_ERROR, "Not implemented"); }
    Priority getPriority() const override { throw Exception(ErrorCodes::LOGICAL_ERROR, "Not implemented"); }
    String getQueryId() const override { throw Exception(ErrorCodes::LOGICAL_ERROR, "Not implemented"); }

    bool executeStep() override
    {
        switch (state)
        {
            case State::NEED_PREPARE:
            {
                prepare();
                state = State::NEED_EXECUTE;
                return true;
            }
            case State::NEED_EXECUTE:
            {
                if (part_merger_writer_task && part_merger_writer_task->execute())
                    return true;

                state = State::NEED_FINALIZE;
                return true;
            }
            case State::NEED_FINALIZE:
            {
                finalize();

                state = State::SUCCESS;
                return true;
            }
            case State::SUCCESS:
            {
                return false;
            }
        }
        return false;
    }

private:

    void prepare()
    {
        if (ctx->execute_ttl_type != ExecuteTTLType::NONE)
            ctx->files_to_skip.insert("ttl.txt");

        ctx->new_data_part->getDataPartStorage().createDirectories();

        /// We should write version metadata on part creation to distinguish it from parts that were created without transaction.
        TransactionID tid = ctx->txn ? ctx->txn->tid : Tx::PrehistoricTID;
        /// NOTE do not pass context for writing to system.transactions_info_log,
        /// because part may have temporary name (with temporary block numbers). Will write it later.
        ctx->new_data_part->version.setCreationTID(tid, nullptr);
        ctx->new_data_part->storeVersionMetadata();

        auto settings = ctx->source_part->storage.getSettings();

        NameSet hardlinked_files;

        /// NOTE: Renames must be done in order
        for (const auto & [rename_from, rename_to] : ctx->files_to_rename)
        {
            if (rename_to.empty()) /// It's DROP COLUMN
            {
                /// pass
            }
            else
            {
                ctx->new_data_part->getDataPartStorage().createHardLinkFrom(
                    ctx->source_part->getDataPartStorage(), rename_from, rename_to);
                hardlinked_files.insert(rename_from);
            }
        }
        /// Create hardlinks for unchanged files
        for (auto it = ctx->source_part->getDataPartStorage().iterate(); it->isValid(); it->next())
        {
            if (ctx->files_to_skip.contains(it->name()))
                continue;

            String file_name = it->name();

            auto rename_it = std::find_if(ctx->files_to_rename.begin(), ctx->files_to_rename.end(), [&file_name](const auto & rename_pair)
            {
                return rename_pair.first == file_name;
            });

            if (rename_it != ctx->files_to_rename.end())
            {
                /// RENAMEs and DROPs already processed
                continue;
            }

            String destination = it->name();

            if (it->isFile())
            {
                if (settings->always_use_copy_instead_of_hardlinks)
                {
                    ctx->new_data_part->getDataPartStorage().copyFileFrom(
                        ctx->source_part->getDataPartStorage(), it->name(), destination);
                }
                else
                {
                    ctx->new_data_part->getDataPartStorage().createHardLinkFrom(
                        ctx->source_part->getDataPartStorage(), it->name(), destination);

                    hardlinked_files.insert(it->name());
                }
            }
            else if (!endsWith(it->name(), ".tmp_proj")) // ignore projection tmp merge dir
            {
                // it's a projection part directory
                ctx->new_data_part->getDataPartStorage().createProjection(destination);

                auto projection_data_part_storage_src = ctx->source_part->getDataPartStorage().getProjection(destination);
                auto projection_data_part_storage_dst = ctx->new_data_part->getDataPartStorage().getProjection(destination);

                for (auto p_it = projection_data_part_storage_src->iterate(); p_it->isValid(); p_it->next())
                {
                    if (settings->always_use_copy_instead_of_hardlinks)
                    {
                        projection_data_part_storage_dst->copyFileFrom(
                            *projection_data_part_storage_src, p_it->name(), p_it->name());
                    }
                    else
                    {
                        auto file_name_with_projection_prefix = fs::path(projection_data_part_storage_src->getPartDirectory()) / p_it->name();

                        projection_data_part_storage_dst->createHardLinkFrom(
                            *projection_data_part_storage_src, p_it->name(), p_it->name());

                        hardlinked_files.insert(file_name_with_projection_prefix);
                    }
                }
            }
        }

        /// Tracking of hardlinked files required for zero-copy replication.
        /// We don't remove them when we delete last copy of source part because
        /// new part can use them.
        ctx->hardlinked_files.source_table_shared_id = ctx->source_part->storage.getTableSharedID();
        ctx->hardlinked_files.source_part_name = ctx->source_part->name;
        ctx->hardlinked_files.hardlinks_from_source_part = std::move(hardlinked_files);

        (*ctx->mutate_entry)->columns_written = ctx->storage_columns.size() - ctx->updated_header.columns();

        ctx->new_data_part->checksums = ctx->source_part->checksums;

        ctx->compression_codec = ctx->source_part->default_codec;

        if (ctx->mutating_pipeline_builder.initialized())
        {
            auto builder = std::make_unique<QueryPipelineBuilder>(std::move(ctx->mutating_pipeline_builder));
            PreparedSets::Subqueries subqueries;

            if (ctx->execute_ttl_type == ExecuteTTLType::NORMAL)
            {
                auto transform = std::make_shared<TTLTransform>(ctx->context, builder->getHeader(), *ctx->data, ctx->metadata_snapshot, ctx->new_data_part, ctx->time_of_mutation, true);
                subqueries = transform->getSubqueries();
                builder->addTransform(std::move(transform));
            }

            if (ctx->execute_ttl_type == ExecuteTTLType::RECALCULATE)
            {
                auto transform = std::make_shared<TTLCalcTransform>(ctx->context, builder->getHeader(), *ctx->data, ctx->metadata_snapshot, ctx->new_data_part, ctx->time_of_mutation, true);
                subqueries = transform->getSubqueries();
                builder->addTransform(std::move(transform));
            }

            if (!subqueries.empty())
                builder = addCreatingSetsTransform(std::move(builder), std::move(subqueries), ctx->context);

            ctx->out = std::make_shared<MergedColumnOnlyOutputStream>(
                ctx->new_data_part,
                ctx->metadata_snapshot,
                ctx->updated_header.getNamesAndTypesList(),
                ctx->compression_codec,
                std::vector<MergeTreeIndexPtr>(ctx->indices_to_recalc.begin(), ctx->indices_to_recalc.end()),
                ColumnsStatistics(ctx->stats_to_recalc.begin(), ctx->stats_to_recalc.end()),
                nullptr,
                ctx->source_part->index_granularity,
                &ctx->source_part->index_granularity_info
            );

            ctx->mutating_pipeline = QueryPipelineBuilder::getPipeline(std::move(*builder));
            ctx->mutating_pipeline.setProgressCallback(ctx->progress_callback);
            /// Is calculated inside MergeProgressCallback.
            ctx->mutating_pipeline.disableProfileEventUpdate();
            ctx->mutating_executor = std::make_unique<PullingPipelineExecutor>(ctx->mutating_pipeline);

            ctx->projections_to_build = std::vector<ProjectionDescriptionRawPtr>{ctx->projections_to_recalc.begin(), ctx->projections_to_recalc.end()};

            part_merger_writer_task = std::make_unique<PartMergerWriter>(ctx);
        }
    }


    void finalize()
    {
        if (ctx->mutating_executor)
        {
            ctx->mutating_executor.reset();
            ctx->mutating_pipeline.reset();

            auto changed_checksums =
                static_pointer_cast<MergedColumnOnlyOutputStream>(ctx->out)->fillChecksums(
                    ctx->new_data_part, ctx->new_data_part->checksums);
            ctx->new_data_part->checksums.add(std::move(changed_checksums));

            static_pointer_cast<MergedColumnOnlyOutputStream>(ctx->out)->finish(ctx->need_sync);
        }

        for (const auto & [rename_from, rename_to] : ctx->files_to_rename)
        {
            if (rename_to.empty() && ctx->new_data_part->checksums.files.contains(rename_from))
            {
                ctx->new_data_part->checksums.files.erase(rename_from);
            }
            else if (ctx->new_data_part->checksums.files.contains(rename_from))
            {
                ctx->new_data_part->checksums.files[rename_to] = ctx->new_data_part->checksums.files[rename_from];
                ctx->new_data_part->checksums.files.erase(rename_from);
            }
        }

        MutationHelpers::finalizeMutatedPart(ctx->source_part, ctx->new_data_part, ctx->execute_ttl_type, ctx->compression_codec, ctx->context, ctx->metadata_snapshot, ctx->need_sync);
    }

    enum class State : uint8_t
    {
        NEED_PREPARE,
        NEED_EXECUTE,
        NEED_FINALIZE,

        SUCCESS
    };

    State state{State::NEED_PREPARE};
    MutationContextPtr ctx;
    MergedColumnOnlyOutputStreamPtr out;

    std::unique_ptr<PartMergerWriter> part_merger_writer_task{nullptr};
};

/*
 * Decorator that'll drop expired parts by replacing them with empty ones.
 * Main use case (only use case for now) is to decorate `MutateSomePartColumnsTask`,
 * which is used to recalculate TTL. If the part is expired, this class will replace it with
 * an empty one.
 *
 * Triggered when `ttl_only_drop_parts` is set and the only TTL is rows TTL.
 * */
class ExecutableTaskDropTTLExpiredPartsDecorator : public IExecutableTask
{
public:
    explicit ExecutableTaskDropTTLExpiredPartsDecorator(
        std::unique_ptr<IExecutableTask> executable_task_,
        MutationContextPtr ctx_
        )
        : executable_task(std::move(executable_task_)), ctx(ctx_) {}

    void onCompleted() override { throw Exception(ErrorCodes::LOGICAL_ERROR, "Not implemented"); }
    StorageID getStorageID() const override { throw Exception(ErrorCodes::LOGICAL_ERROR, "Not implemented"); }
    Priority getPriority() const override { throw Exception(ErrorCodes::LOGICAL_ERROR, "Not implemented"); }
    String getQueryId() const override { throw Exception(ErrorCodes::LOGICAL_ERROR, "Not implemented"); }

    bool executeStep() override
    {
        switch (state)
        {
            case State::NEED_EXECUTE:
            {
                if (executable_task->executeStep())
                    return true;

                if (isRowsMaxTTLExpired())
                    replacePartWithEmpty();

                state = State::SUCCESS;
                return true;
            }
            case State::SUCCESS:
            {
                return false;
            }
        }
        return false;
    }

private:
    enum class State
    {
        NEED_EXECUTE,

        SUCCESS
    };

    State state{State::NEED_EXECUTE};

    std::unique_ptr<IExecutableTask> executable_task;
    MutationContextPtr ctx;

    bool isRowsMaxTTLExpired() const
    {
        const auto ttl = ctx->new_data_part->ttl_infos.table_ttl;
        return ttl.max && ttl.max <= ctx->time_of_mutation;
    }

    void replacePartWithEmpty()
    {
        MergeTreePartInfo part_info = ctx->new_data_part->info;
        part_info.level += 1;

        MergeTreePartition partition = ctx->new_data_part->partition;
        std::string part_name = ctx->new_data_part->getNewName(part_info);

        auto [mutable_empty_part, _] = ctx->data->createEmptyPart(part_info, partition, part_name, ctx->txn);
        ctx->new_data_part = std::move(mutable_empty_part);
    }
};

MutateTask::MutateTask(
    FutureMergedMutatedPartPtr future_part_,
    StorageMetadataPtr metadata_snapshot_,
    MutationCommandsConstPtr commands_,
    MergeListEntry * mutate_entry_,
    time_t time_of_mutation_,
    ContextPtr context_,
    ReservationSharedPtr space_reservation_,
    TableLockHolder & table_lock_holder_,
    const MergeTreeTransactionPtr & txn,
    MergeTreeData & data_,
    MergeTreeDataMergerMutator & mutator_,
    ActionBlocker & merges_blocker_,
    bool need_prefix_)
    : ctx(std::make_shared<MutationContext>())
{
    ctx->data = &data_;
    ctx->mutator = &mutator_;
    ctx->merges_blocker = &merges_blocker_;
    ctx->holder = &table_lock_holder_;
    ctx->mutate_entry = mutate_entry_;
    ctx->commands = commands_;
    ctx->context = context_;
    ctx->time_of_mutation = time_of_mutation_;
    ctx->future_part = future_part_;
    ctx->metadata_snapshot = metadata_snapshot_;
    ctx->space_reservation = space_reservation_;
    ctx->storage_columns = metadata_snapshot_->getColumns().getAllPhysical();
    ctx->txn = txn;
    ctx->source_part = ctx->future_part->parts[0];
    ctx->need_prefix = need_prefix_;

    auto storage_snapshot = ctx->data->getStorageSnapshotWithoutData(ctx->metadata_snapshot, context_);
    extendObjectColumns(ctx->storage_columns, storage_snapshot->object_columns, /*with_subcolumns=*/ false);
}


bool MutateTask::execute()
{
    Stopwatch watch;
    SCOPE_EXIT({ ctx->execute_elapsed_ns += watch.elapsedNanoseconds(); });

    switch (state)
    {
        case State::NEED_PREPARE:
        {
            if (!prepare())
                return false;

            state = State::NEED_EXECUTE;
            return true;
        }
        case State::NEED_EXECUTE:
        {
            MutationHelpers::checkOperationIsNotCanceled(*ctx->merges_blocker, ctx->mutate_entry);

            if (task->executeStep())
                return true;

            // The `new_data_part` is a shared pointer and must be moved to allow
            // part deletion in case it is needed in `MutateFromLogEntryTask::finalize`.
            //
            // `tryRemovePartImmediately` requires `std::shared_ptr::unique() == true`
            // to delete the part timely. When there are multiple shared pointers,
            // only the part state is changed to `Deleting`.
            //
            // Fetching a byte-identical part (in case of checksum mismatches) will fail with
            // `Part ... should be deleted after previous attempt before fetch`.
            promise.set_value(std::move(ctx->new_data_part));
            return false;
        }
    }
    return false;
}

void MutateTask::updateProfileEvents() const
{
    UInt64 total_elapsed_ms = (*ctx->mutate_entry)->watch.elapsedMilliseconds();
    UInt64 execute_elapsed_ms = ctx->execute_elapsed_ns / 1000000UL;

    ProfileEvents::increment(ProfileEvents::MutationTotalMilliseconds, total_elapsed_ms);
    ProfileEvents::increment(ProfileEvents::MutationExecuteMilliseconds, execute_elapsed_ms);
}

static bool canSkipConversionToNullable(const MergeTreeDataPartPtr & part, const MutationCommand & command)
{
    if (command.type != MutationCommand::READ_COLUMN)
        return false;

    auto part_column = part->tryGetColumn(command.column_name);
    if (!part_column)
        return false;

    /// For ALTER MODIFY COLUMN from 'Type' to 'Nullable(Type)' we can skip mutation and
    /// apply only metadata conversion. But it doesn't work for custom serialization.
    const auto * to_nullable = typeid_cast<const DataTypeNullable *>(command.data_type.get());
    if (!to_nullable)
        return false;

    if (!part_column->type->equals(*to_nullable->getNestedType()))
        return false;

    auto serialization = part->getSerialization(command.column_name);
    if (serialization->getKind() != ISerialization::Kind::DEFAULT)
        return false;

    return true;
}

static bool canSkipConversionToVariant(const MergeTreeDataPartPtr & part, const MutationCommand & command)
{
    if (command.type != MutationCommand::READ_COLUMN)
        return false;

    auto part_column = part->tryGetColumn(command.column_name);
    if (!part_column)
        return false;

    /// For ALTER MODIFY COLUMN with Variant extension (like 'Variant(T1, T2)' to 'Variant(T1, T2, T3, ...)')
    /// we can skip mutation and apply only metadata conversion.
    return isVariantExtension(part_column->type, command.data_type);
}

static bool canSkipMutationCommandForPart(const MergeTreeDataPartPtr & part, const MutationCommand & command, const ContextPtr & context)
{
    if (command.partition)
    {
        auto command_partition_id = part->storage.getPartitionIDFromQuery(command.partition, context);
        if (part->info.partition_id != command_partition_id)
            return true;
    }

    if (command.type == MutationCommand::APPLY_DELETED_MASK && !part->hasLightweightDelete())
        return true;

    if (canSkipConversionToNullable(part, command))
        return true;

    if (canSkipConversionToVariant(part, command))
        return true;

    return false;
}

bool MutateTask::prepare()
{
    ProfileEvents::increment(ProfileEvents::MutationTotalParts);
    MutationHelpers::checkOperationIsNotCanceled(*ctx->merges_blocker, ctx->mutate_entry);

    if (ctx->future_part->parts.size() != 1)
        throw Exception(ErrorCodes::LOGICAL_ERROR, "Trying to mutate {} parts, not one. "
            "This is a bug.", ctx->future_part->parts.size());

    ctx->num_mutations = std::make_unique<CurrentMetrics::Increment>(CurrentMetrics::PartMutation);

    MergeTreeData::IMutationsSnapshot::Params params
    {
        .metadata_version = ctx->metadata_snapshot->getMetadataVersion(),
        .min_part_metadata_version = ctx->source_part->getMetadataVersion(),
    };

    auto mutations_snapshot = ctx->data->getMutationsSnapshot(params);
    auto alter_conversions = MergeTreeData::getAlterConversionsForPart(ctx->source_part, mutations_snapshot, ctx->metadata_snapshot, ctx->context);

    auto context_for_reading = Context::createCopy(ctx->context);

    /// Allow mutations to work when force_index_by_date or force_primary_key is on.
    context_for_reading->setSetting("force_index_by_date", false);
    context_for_reading->setSetting("force_primary_key", false);
    context_for_reading->setSetting("apply_mutations_on_fly", false);
    /// Skip using large sets in KeyCondition
    context_for_reading->setSetting("use_index_for_in_with_subqueries_max_values", 100000);

    for (const auto & command : *ctx->commands)
        if (!canSkipMutationCommandForPart(ctx->source_part, command, context_for_reading))
            ctx->commands_for_part.emplace_back(command);

    if (ctx->source_part->isStoredOnDisk() && !isStorageTouchedByMutations(
        ctx->source_part, mutations_snapshot, ctx->metadata_snapshot, ctx->commands_for_part, context_for_reading))
    {
        NameSet files_to_copy_instead_of_hardlinks;
        auto settings_ptr = ctx->data->getSettings();
        /// In zero-copy replication checksums file path in s3 (blob path) is used for zero copy locks in ZooKeeper. If we will hardlink checksums file, we will have the same blob path
        /// and two different parts (source and new mutated part) will use the same locks in ZooKeeper. To avoid this we copy checksums.txt to generate new blob path.
        /// Example:
        ///     part: all_0_0_0/checksums.txt -> /s3/blobs/shjfgsaasdasdasdasdasdas
        ///     locks path in zk: /zero_copy/tbl_id/s3_blobs_shjfgsaasdasdasdasdasdas/replica_name
        ///                                         ^ part name don't participate in lock path
        /// In case of full hardlink we will have:
        ///     part: all_0_0_0_1/checksums.txt -> /s3/blobs/shjfgsaasdasdasdasdasdas
        ///     locks path in zk: /zero_copy/tbl_id/s3_blobs_shjfgsaasdasdasdasdasdas/replica_name
        /// So we need to copy to have a new name
        bool copy_checksumns = ctx->data->supportsReplication() && settings_ptr->allow_remote_fs_zero_copy_replication && ctx->source_part->isStoredOnRemoteDiskWithZeroCopySupport();
        if (copy_checksumns)
            files_to_copy_instead_of_hardlinks.insert(IMergeTreeDataPart::FILE_FOR_REFERENCES_CHECK);

        LOG_TRACE(ctx->log, "Part {} doesn't change up to mutation version {}", ctx->source_part->name, ctx->future_part->part_info.mutation);
        std::string prefix;
        if (ctx->need_prefix)
            prefix = "tmp_clone_";

        IDataPartStorage::ClonePartParams clone_params
        {
            .txn = ctx->txn, .hardlinked_files = &ctx->hardlinked_files,
            .copy_instead_of_hardlink = settings_ptr->always_use_copy_instead_of_hardlinks,
            .files_to_copy_instead_of_hardlinks = std::move(files_to_copy_instead_of_hardlinks),
            .keep_metadata_version = true,
        };
        MergeTreeData::MutableDataPartPtr part;
        scope_guard lock;

        {
            std::tie(part, lock) = ctx->data->cloneAndLoadDataPart(
                ctx->source_part, prefix, ctx->future_part->part_info, ctx->metadata_snapshot, clone_params, ctx->context->getReadSettings(), ctx->context->getWriteSettings(), true/*must_on_same_disk*/);
            part->getDataPartStorage().beginTransaction();
            ctx->temporary_directory_lock = std::move(lock);
        }

        ProfileEvents::increment(ProfileEvents::MutationUntouchedParts);
        promise.set_value(std::move(part));
        return false;
    }
    else
    {
        LOG_TRACE(ctx->log, "Mutating part {} to mutation version {}", ctx->source_part->name, ctx->future_part->part_info.mutation);
    }

    /// We must read with one thread because it guarantees that output stream will be sorted.
    /// Disable all settings that can enable reading with several streams.
    /// NOTE: isStorageTouchedByMutations() above is done without this settings because it
    /// should be ok to calculate count() with multiple streams.
    context_for_reading->setSetting("max_streams_to_max_threads_ratio", 1);
    context_for_reading->setSetting("max_threads", 1);
    context_for_reading->setSetting("allow_asynchronous_read_from_io_pool_for_merge_tree", false);
    context_for_reading->setSetting("max_streams_for_merge_tree_reading", Field(0));
    context_for_reading->setSetting("read_from_filesystem_cache_if_exists_otherwise_bypass_cache", 1);

    bool suitable_for_ttl_optimization = ctx->metadata_snapshot->hasOnlyRowsTTL() && ctx->data->getSettings()->ttl_only_drop_parts;
    MutationHelpers::splitAndModifyMutationCommands(
        ctx->source_part,
        ctx->metadata_snapshot,
<<<<<<< HEAD
        ctx->commands_for_part,
        ctx->for_interpreter,
        ctx->for_file_renames,
        suitable_for_ttl_optimization,
=======
        alter_conversions,
        ctx->commands_for_part,
        ctx->for_interpreter,
        ctx->for_file_renames,
>>>>>>> b6572e36
        ctx->log);

    ctx->stage_progress = std::make_unique<MergeStageProgress>(1.0);

    bool lightweight_delete_mode = false;

    if (!ctx->for_interpreter.empty())
    {
        /// Always disable filtering in mutations: we want to read and write all rows because for updates we rewrite only some of the
        /// columns and preserve the columns that are not affected, but after the update all columns must have the same number of row
        MutationsInterpreter::Settings settings(true);
        settings.apply_deleted_mask = false;

        ctx->interpreter = std::make_unique<MutationsInterpreter>(
            *ctx->data, ctx->source_part, alter_conversions,
            ctx->metadata_snapshot, ctx->for_interpreter,
            ctx->metadata_snapshot->getColumns().getNamesOfPhysical(), context_for_reading, settings);

        ctx->materialized_indices = ctx->interpreter->grabMaterializedIndices();
        ctx->materialized_statistics = ctx->interpreter->grabMaterializedStatistics();
        ctx->materialized_projections = ctx->interpreter->grabMaterializedProjections();
        ctx->mutating_pipeline_builder = ctx->interpreter->execute();
        ctx->updated_header = ctx->interpreter->getUpdatedHeader();
        ctx->progress_callback = MergeProgressCallback((*ctx->mutate_entry)->ptr(), ctx->watch_prev_elapsed, *ctx->stage_progress);

        lightweight_delete_mode = ctx->updated_header.has(RowExistsColumn::name);
        /// If under the condition of lightweight delete mode with rebuild option, add projections again here as we can only know
        /// the condition as early as from here.
        if (lightweight_delete_mode
            && ctx->data->getSettings()->lightweight_mutation_projection_mode == LightweightMutationProjectionMode::REBUILD)
        {
            for (const auto & projection : ctx->metadata_snapshot->getProjections())
            {
                if (!ctx->source_part->hasProjection(projection.name))
                    continue;

                ctx->materialized_projections.insert(projection.name);
            }
        }
    }

    auto single_disk_volume = std::make_shared<SingleDiskVolume>("volume_" + ctx->future_part->name, ctx->space_reservation->getDisk(), 0);

    std::string prefix;
    if (ctx->need_prefix)
        prefix = "tmp_mut_";
    String tmp_part_dir_name = prefix + ctx->future_part->name;
    ctx->temporary_directory_lock = ctx->data->getTemporaryPartDirectoryHolder(tmp_part_dir_name);

    auto builder = ctx->data->getDataPartBuilder(ctx->future_part->name, single_disk_volume, tmp_part_dir_name);
    builder.withPartFormat(ctx->future_part->part_format);
    builder.withPartInfo(ctx->future_part->part_info);

    ctx->new_data_part = std::move(builder).build();
    ctx->new_data_part->getDataPartStorage().beginTransaction();

    ctx->new_data_part->uuid = ctx->future_part->uuid;
    ctx->new_data_part->is_temp = true;
    ctx->new_data_part->ttl_infos = ctx->source_part->ttl_infos;

    /// It shouldn't be changed by mutation.
    ctx->new_data_part->index_granularity_info = ctx->source_part->index_granularity_info;

    auto [new_columns, new_infos] = MutationHelpers::getColumnsForNewDataPart(
        ctx->source_part, ctx->updated_header, ctx->storage_columns,
        ctx->source_part->getSerializationInfos(), ctx->for_interpreter, ctx->for_file_renames);

    ctx->new_data_part->setColumns(new_columns, new_infos, ctx->metadata_snapshot->getMetadataVersion());
    ctx->new_data_part->partition.assign(ctx->source_part->partition);

    /// Don't change granularity type while mutating subset of columns
    ctx->mrk_extension = ctx->source_part->index_granularity_info.mark_type.getFileExtension();

    const auto data_settings = ctx->data->getSettings();
    ctx->need_sync = needSyncPart(ctx->source_part->rows_count, ctx->source_part->getBytesOnDisk(), *data_settings);
    ctx->execute_ttl_type = ExecuteTTLType::NONE;

    if (ctx->mutating_pipeline_builder.initialized())
        ctx->execute_ttl_type = MutationHelpers::shouldExecuteTTL(ctx->metadata_snapshot, ctx->interpreter->getColumnDependencies());

    if (ctx->data->getSettings()->exclude_deleted_rows_for_part_size_in_merge && lightweight_delete_mode)
    {
        /// This mutation contains lightweight delete and we need to count the deleted rows,
        /// Reset existing_rows_count of new data part to 0 and it will be updated while writing _row_exists column
        ctx->count_lightweight_deleted_rows = true;
    }
    else
    {
        ctx->count_lightweight_deleted_rows = false;

        /// No need to count deleted rows, copy existing_rows_count from source part
        ctx->new_data_part->existing_rows_count = ctx->source_part->existing_rows_count.value_or(ctx->source_part->rows_count);
    }

    /// All columns from part are changed and may be some more that were missing before in part
    /// TODO We can materialize compact part without copying data
    /// Also currently mutations of types with dynamic subcolumns in Wide part are possible only by
    /// rewriting the whole part.
    if (MutationHelpers::haveMutationsOfDynamicColumns(ctx->source_part, ctx->commands_for_part) || !isWidePart(ctx->source_part) || !isFullPartStorage(ctx->source_part->getDataPartStorage())
        || (ctx->interpreter && ctx->interpreter->isAffectingAllColumns()))
    {
        /// In case of replicated merge tree with zero copy replication
        /// Here Clickhouse claims that this new part can be deleted in temporary state without unlocking the blobs
        /// The blobs have to be removed along with the part, this temporary part owns them and does not share them yet.
        ctx->new_data_part->remove_tmp_policy = IMergeTreeDataPart::BlobsRemovalPolicyForTemporaryParts::REMOVE_BLOBS;

        bool drop_expired_parts = suitable_for_ttl_optimization && !ctx->data->getSettings()->materialize_ttl_recalculate_only;
        if (drop_expired_parts)
            task = std::make_unique<ExecutableTaskDropTTLExpiredPartsDecorator>(std::make_unique<MutateAllPartColumnsTask>(ctx), ctx);
        else
            task = std::make_unique<MutateAllPartColumnsTask>(ctx);

        ProfileEvents::increment(ProfileEvents::MutationAllPartColumns);
    }
    else /// TODO: check that we modify only non-key columns in this case.
    {
        ctx->indices_to_recalc = MutationHelpers::getIndicesToRecalculate(
            ctx->source_part,
            ctx->mutating_pipeline_builder,
            ctx->metadata_snapshot,
            ctx->context,
            ctx->materialized_indices);

        auto lightweight_mutation_projection_mode = ctx->data->getSettings()->lightweight_mutation_projection_mode;
        bool lightweight_delete_drops_projections =
            lightweight_mutation_projection_mode == LightweightMutationProjectionMode::DROP
            || lightweight_mutation_projection_mode == LightweightMutationProjectionMode::THROW;

        std::set<ProjectionDescriptionRawPtr> projections_to_skip_container;
        auto * projections_to_skip = &projections_to_skip_container;

        bool should_create_projections = !(lightweight_delete_mode && lightweight_delete_drops_projections);
        /// Under lightweight delete mode, if option is drop, projections_to_recalc should be empty.
        if (should_create_projections)
        {
            ctx->projections_to_recalc = MutationHelpers::getProjectionsToRecalculate(
                ctx->source_part,
                ctx->metadata_snapshot,
                ctx->materialized_projections);

            projections_to_skip = &ctx->projections_to_recalc;
        }
        else
        {
            for (const auto & projection : ctx->metadata_snapshot->getProjections())
                projections_to_skip->insert(&projection);
        }

        ctx->stats_to_recalc = MutationHelpers::getStatisticsToRecalculate(ctx->metadata_snapshot, ctx->materialized_statistics);

        ctx->files_to_skip = MutationHelpers::collectFilesToSkip(
            ctx->source_part,
            ctx->new_data_part,
            ctx->updated_header,
            ctx->indices_to_recalc,
            ctx->mrk_extension,
            *projections_to_skip,
            ctx->stats_to_recalc);

        ctx->files_to_rename = MutationHelpers::collectFilesForRenames(
            ctx->source_part,
            ctx->new_data_part,
            ctx->for_file_renames,
            ctx->mrk_extension);

        /// In case of replicated merge tree with zero copy replication
        /// Here Clickhouse has to follow the common procedure when deleting new part in temporary state
        /// Some of the files within the blobs are shared with source part, some belongs only to the part
        /// Keeper has to be asked with unlock request to release the references to the blobs
        ctx->new_data_part->remove_tmp_policy = IMergeTreeDataPart::BlobsRemovalPolicyForTemporaryParts::ASK_KEEPER;

        bool drop_expired_parts = suitable_for_ttl_optimization && !ctx->data->getSettings()->materialize_ttl_recalculate_only;
        if (drop_expired_parts)
            task = std::make_unique<ExecutableTaskDropTTLExpiredPartsDecorator>(std::make_unique<MutateSomePartColumnsTask>(ctx), ctx);
        else
            task = std::make_unique<MutateSomePartColumnsTask>(ctx);

        ProfileEvents::increment(ProfileEvents::MutationSomePartColumns);
    }

    return true;
}

const HardlinkedFiles & MutateTask::getHardlinkedFiles() const
{
    return ctx->hardlinked_files;
}

}<|MERGE_RESOLUTION|>--- conflicted
+++ resolved
@@ -2213,17 +2213,11 @@
     MutationHelpers::splitAndModifyMutationCommands(
         ctx->source_part,
         ctx->metadata_snapshot,
-<<<<<<< HEAD
+        alter_conversions,
         ctx->commands_for_part,
         ctx->for_interpreter,
         ctx->for_file_renames,
         suitable_for_ttl_optimization,
-=======
-        alter_conversions,
-        ctx->commands_for_part,
-        ctx->for_interpreter,
-        ctx->for_file_renames,
->>>>>>> b6572e36
         ctx->log);
 
     ctx->stage_progress = std::make_unique<MergeStageProgress>(1.0);
