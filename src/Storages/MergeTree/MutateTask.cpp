--- conflicted
+++ resolved
@@ -1289,19 +1289,9 @@
         out.reset();
     }
 
-<<<<<<< HEAD
     MutationHelpers::finalizeMutatedPart(source_part, new_part, ExecuteTTLType::NONE,
         compression_codec, context, metadata_snapshot, need_sync, {});
 }
-=======
-    bool checkOperationIsNotCanceled() const
-    {
-        if (new_data_part ? merges_blocker->isCancelledForPartition(new_data_part->info.getPartitionId()) : merges_blocker->isCancelled()
-            || (*mutate_entry)->is_cancelled)
-        {
-            throw Exception(ErrorCodes::ABORTED, "Cancelled mutating parts");
-        }
->>>>>>> 8e6ec83f
 
 void ProjectionMutationContext::setNewPartAndFilesToSkip(
     MergeTreeData::MutableDataPartPtr parent_new_data_part, const MutationCommands & commands)
@@ -2432,43 +2422,15 @@
     {
         case State::NEED_PREPARE:
         {
-<<<<<<< HEAD
-            case State::NEED_PREPARE:
-            {
-                if (!prepare())
-                    return false;
-
-                state = State::NEED_PREPARE_PROJECTIONS;
-                return true;
-            }
-            case State::NEED_PREPARE_PROJECTIONS:
-            {
-                prepareProjections();
-
-                state = State::NEED_EXECUTE;
-                return true;
-            }
-            case State::NEED_EXECUTE:
-            {
-                ctx->checkOperationIsNotCanceled();
-
-                if (task->executeStep())
-                    return true;
-
-                // The `new_data_part` is a shared pointer and must be moved to allow
-                // part deletion in case it is needed in `MutateFromLogEntryTask::finalize`.
-                //
-                // `tryRemovePartImmediately` requires `std::shared_ptr::unique() == true`
-                // to delete the part timely. When there are multiple shared pointers,
-                // only the part state is changed to `Deleting`.
-                //
-                // Fetching a byte-identical part (in case of checksum mismatches) will fail with
-                // `Part ... should be deleted after previous attempt before fetch`.
-                promise.set_value(std::move(ctx->new_data_part));
-=======
             if (!prepare())
->>>>>>> 8e6ec83f
                 return false;
+
+            state = State::NEED_PREPARE_PROJECTIONS;
+            return true;
+        }
+        case State::NEED_PREPARE_PROJECTIONS:
+        {
+            prepareProjections();
 
             state = State::NEED_EXECUTE;
             return true;
