--- conflicted
+++ resolved
@@ -250,20 +250,10 @@
 
     new_part->rows_count = rows_count;
     new_part->modification_time = time(nullptr);
-<<<<<<< HEAD
-=======
-
->>>>>>> 0eeb6c38
     new_part->checksums = checksums;
     new_part->setBytesOnDisk(checksums.getTotalSizeOnDisk());
     new_part->setBytesUncompressedOnDisk(checksums.getTotalSizeUncompressedOnDisk());
     new_part->index_granularity = writer->getIndexGranularity();
-<<<<<<< HEAD
-    new_part->setIndex(writer->releaseIndexColumns());
-    /// Just in case
-    new_part->index_granularity.shrinkToFitInMemory();
-    new_part->calculateColumnsAndSecondaryIndicesSizesOnDisk(writer->getColumnsSample());
-=======
 
     auto columns_sample = writer->getColumnsSample();
     if (additional_columns_samples)
@@ -271,6 +261,7 @@
        for (const auto & column : *additional_columns_samples)
             columns_sample.insert(column);
     }
+
     new_part->calculateColumnsAndSecondaryIndicesSizesOnDisk(columns_sample);
 
     if ((*new_part->storage.getSettings())[MergeTreeSetting::enable_index_granularity_compression])
@@ -281,7 +272,6 @@
 
     if (auto computed_index = writer->releaseIndexColumns())
         new_part->setIndex(std::move(*computed_index));
->>>>>>> 0eeb6c38
 
     /// In mutation, existing_rows_count is already calculated in PartMergerWriter
     /// In merge situation, lightweight deleted rows was physically deleted, existing_rows_count equals rows_count
