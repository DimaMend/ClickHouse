#include <Storages/MergeTree/MergedBlockOutputStream.h>
#include <IO/HashingWriteBuffer.h>
#include <Interpreters/Context.h>
#include <Interpreters/MergeTreeTransaction.h>
#include <Parsers/queryToString.h>
#include <Common/logger_useful.h>
#include <Core/Settings.h>


namespace DB
{

namespace ErrorCodes
{
    extern const int LOGICAL_ERROR;
}


MergedBlockOutputStream::MergedBlockOutputStream(
    const MergeTreeMutableDataPartPtr & data_part,
    const StorageMetadataPtr & metadata_snapshot_,
    const NamesAndTypesList & columns_list_,
    const MergeTreeIndices & skip_indices,
    const ColumnsStatistics & statistics,
    CompressionCodecPtr default_codec_,
    TransactionID tid,
    bool reset_columns_,
    bool blocks_are_granules_size,
    const WriteSettings & write_settings_,
    const MergeTreeIndexGranularity & computed_index_granularity)
    : IMergedBlockOutputStream(data_part->storage.getSettings(), data_part->getDataPartStoragePtr(), metadata_snapshot_, columns_list_, reset_columns_)
    , columns_list(columns_list_)
    , default_codec(default_codec_)
    , write_settings(write_settings_)
{
    MergeTreeWriterSettings writer_settings(
        data_part->storage.getContext()->getSettingsRef(),
        write_settings,
        storage_settings,
        data_part->index_granularity_info.mark_type.adaptive,
        /* rewrite_primary_key = */ true,
        blocks_are_granules_size);

    /// TODO: looks like isStoredOnDisk() is always true for MergeTreeDataPart
    if (data_part->isStoredOnDisk())
        data_part_storage->createDirectories();

    /// NOTE do not pass context for writing to system.transactions_info_log,
    /// because part may have temporary name (with temporary block numbers). Will write it later.
    data_part->version.setCreationTID(tid, nullptr);
    data_part->storeVersionMetadata();

    writer = createMergeTreeDataPartWriter(data_part->getType(),
            data_part->name, data_part->storage.getLogName(), data_part->getSerializations(),
            data_part_storage, data_part->index_granularity_info,
            storage_settings,
            columns_list, data_part->getColumnPositions(), metadata_snapshot, data_part->storage.getVirtualsPtr(),
            skip_indices, statistics, data_part->getMarksFileExtension(), default_codec, writer_settings, computed_index_granularity);
}

/// If data is pre-sorted.
void MergedBlockOutputStream::write(const Block & block)
{
    writeImpl(block, nullptr);
}

/** If the data is not sorted, but we pre-calculated the permutation, after which they will be sorted.
    * This method is used to save RAM, since you do not need to keep two blocks at once - the source and the sorted.
    */
void MergedBlockOutputStream::writeWithPermutation(const Block & block, const IColumn::Permutation * permutation)
{
    writeImpl(block, permutation);
}

struct MergedBlockOutputStream::Finalizer::Impl
{
    IMergeTreeDataPartWriter & writer;
    MergeTreeData::MutableDataPartPtr part;
    NameSet files_to_remove_after_finish;
    std::vector<std::unique_ptr<WriteBufferFromFileBase>> written_files;
    bool sync;

    Impl(IMergeTreeDataPartWriter & writer_, MergeTreeData::MutableDataPartPtr part_, const NameSet & files_to_remove_after_finish_, bool sync_)
        : writer(writer_)
        , part(std::move(part_))
        , files_to_remove_after_finish(files_to_remove_after_finish_)
        , sync(sync_)
    {
    }

    void finish();
};

void MergedBlockOutputStream::Finalizer::finish()
{
    std::unique_ptr<Impl> to_finish = std::move(impl);
    impl.reset();
    if (to_finish)
        to_finish->finish();
}

void MergedBlockOutputStream::Finalizer::Impl::finish()
{
    writer.finish(sync);

    for (auto & file : written_files)
    {
        file->finalize();
        if (sync)
            file->sync();
    }

    /// TODO: this code looks really stupid. It's because DiskTransaction is
    /// unable to see own write operations. When we merge part with column TTL
    /// and column completely outdated we first write empty column and after
    /// remove it. In case of single DiskTransaction it's impossible because
    /// remove operation will not see just written files. That is why we finish
    /// one transaction and start new...
    ///
    /// FIXME: DiskTransaction should see own writes. Column TTL implementation shouldn't be so stupid...
    if (!files_to_remove_after_finish.empty())
    {
        part->getDataPartStorage().commitTransaction();
        part->getDataPartStorage().beginTransaction();
    }

    for (const auto & file_name : files_to_remove_after_finish)
        part->getDataPartStorage().removeFile(file_name);
}

MergedBlockOutputStream::Finalizer::Finalizer(Finalizer &&) noexcept = default;
MergedBlockOutputStream::Finalizer & MergedBlockOutputStream::Finalizer::operator=(Finalizer &&) noexcept = default;
MergedBlockOutputStream::Finalizer::Finalizer(std::unique_ptr<Impl> impl_) : impl(std::move(impl_)) {}

MergedBlockOutputStream::Finalizer::~Finalizer()
{
    try
    {
        if (impl)
            finish();
    }
    catch (...)
    {
        tryLogCurrentException(__PRETTY_FUNCTION__);
    }
}


void MergedBlockOutputStream::finalizePart(
    const MergeTreeMutableDataPartPtr & new_part,
    bool sync,
    const NamesAndTypesList * total_columns_list,
    MergeTreeData::DataPart::Checksums * additional_column_checksums)
{
    finalizePartAsync(new_part, sync, total_columns_list, additional_column_checksums).finish();
}

MergedBlockOutputStream::Finalizer MergedBlockOutputStream::finalizePartAsync(
    const MergeTreeMutableDataPartPtr & new_part,
    bool sync,
    const NamesAndTypesList * total_columns_list,
    MergeTreeData::DataPart::Checksums * additional_column_checksums)
{
    /// Finish write and get checksums.
    MergeTreeData::DataPart::Checksums checksums;
    NameSet checksums_to_remove;

    if (additional_column_checksums)
        checksums = std::move(*additional_column_checksums);

    /// Finish columns serialization.
    writer->fillChecksums(checksums, checksums_to_remove);

    for (const auto & name : checksums_to_remove)
        checksums.files.erase(name);

    LOG_TRACE(getLogger("MergedBlockOutputStream"), "filled checksums {}", new_part->getNameWithState());

    for (const auto & [projection_name, projection_part] : new_part->getProjectionParts())
        checksums.addFile(
            projection_name + ".proj",
            projection_part->checksums.getTotalSizeOnDisk(),
            projection_part->checksums.getTotalChecksumUInt128());

    NameSet files_to_remove_after_sync;
    if (reset_columns)
    {
        auto part_columns = total_columns_list ? *total_columns_list : columns_list;
        auto serialization_infos = new_part->getSerializationInfos();

        serialization_infos.replaceData(new_serialization_infos);
        files_to_remove_after_sync = removeEmptyColumnsFromPart(new_part, part_columns, serialization_infos, checksums);

        new_part->setColumns(part_columns, serialization_infos, metadata_snapshot->getMetadataVersion());
    }

    auto finalizer = std::make_unique<Finalizer::Impl>(*writer, new_part, files_to_remove_after_sync, sync);
    if (new_part->isStoredOnDisk())
       finalizer->written_files = finalizePartOnDisk(new_part, checksums);

    new_part->rows_count = rows_count;
    new_part->modification_time = time(nullptr);
    new_part->setIndex(writer->releaseIndexColumns());
    new_part->checksums = checksums;
    new_part->setBytesOnDisk(checksums.getTotalSizeOnDisk());
    new_part->setBytesUncompressedOnDisk(checksums.getTotalSizeUncompressedOnDisk());
    new_part->index_granularity = writer->getIndexGranularity();
<<<<<<< HEAD
    /// Just in case
    new_part->index_granularity.shrinkToFitInMemory();
    new_part->calculateColumnsAndSecondaryIndicesSizesOnDisk(writer->getColumnsSample());
=======
    new_part->calculateColumnsAndSecondaryIndicesSizesOnDisk();
>>>>>>> b698997c

    /// In mutation, existing_rows_count is already calculated in PartMergerWriter
    /// In merge situation, lightweight deleted rows was physically deleted, existing_rows_count equals rows_count
    if (!new_part->existing_rows_count.has_value())
        new_part->existing_rows_count = rows_count;

    if (default_codec != nullptr)
        new_part->default_codec = default_codec;

    return Finalizer(std::move(finalizer));
}

MergedBlockOutputStream::WrittenFiles MergedBlockOutputStream::finalizePartOnDisk(
    const MergeTreeMutableDataPartPtr & new_part,
    MergeTreeData::DataPart::Checksums & checksums)
{
    /// NOTE: You do not need to call fsync here, since it will be called later for the all written_files.
    WrittenFiles written_files;

    if (new_part->isProjectionPart())
    {
        if (new_part->storage.format_version >= MERGE_TREE_DATA_MIN_FORMAT_VERSION_WITH_CUSTOM_PARTITIONING || isCompactPart(new_part))
        {
            auto count_out = new_part->getDataPartStorage().writeFile("count.txt", 4096, write_settings);
            HashingWriteBuffer count_out_hashing(*count_out);
            writeIntText(rows_count, count_out_hashing);
            count_out_hashing.finalize();
            checksums.files["count.txt"].file_size = count_out_hashing.count();
            checksums.files["count.txt"].file_hash = count_out_hashing.getHash();
            count_out->preFinalize();
            written_files.emplace_back(std::move(count_out));
        }
    }
    else
    {
        if (new_part->uuid != UUIDHelpers::Nil)
        {
            auto out = new_part->getDataPartStorage().writeFile(IMergeTreeDataPart::UUID_FILE_NAME, 4096, write_settings);
            HashingWriteBuffer out_hashing(*out);
            writeUUIDText(new_part->uuid, out_hashing);
            out_hashing.finalize();
            checksums.files[IMergeTreeDataPart::UUID_FILE_NAME].file_size = out_hashing.count();
            checksums.files[IMergeTreeDataPart::UUID_FILE_NAME].file_hash = out_hashing.getHash();
            out->preFinalize();
            written_files.emplace_back(std::move(out));
        }

        if (new_part->storage.format_version >= MERGE_TREE_DATA_MIN_FORMAT_VERSION_WITH_CUSTOM_PARTITIONING)
        {
            if (auto file = new_part->partition.store(
                new_part->storage.getInMemoryMetadataPtr(), new_part->storage.getContext(),
                new_part->getDataPartStorage(), checksums))
                written_files.emplace_back(std::move(file));

            if (new_part->minmax_idx->initialized)
            {
                auto files = new_part->minmax_idx->store(new_part->storage, new_part->getDataPartStorage(), checksums);
                for (auto & file : files)
                    written_files.emplace_back(std::move(file));
            }
            else if (rows_count)
                throw Exception(ErrorCodes::LOGICAL_ERROR, "MinMax index was not initialized for new non-empty part {}. It is a bug.",
                    new_part->name);
        }

        {
            auto count_out = new_part->getDataPartStorage().writeFile("count.txt", 4096, write_settings);
            HashingWriteBuffer count_out_hashing(*count_out);
            writeIntText(rows_count, count_out_hashing);
            count_out_hashing.finalize();
            checksums.files["count.txt"].file_size = count_out_hashing.count();
            checksums.files["count.txt"].file_hash = count_out_hashing.getHash();
            count_out->preFinalize();
            written_files.emplace_back(std::move(count_out));
        }
    }

    if (!new_part->ttl_infos.empty())
    {
        /// Write a file with ttl infos in json format.
        auto out = new_part->getDataPartStorage().writeFile("ttl.txt", 4096, write_settings);
        HashingWriteBuffer out_hashing(*out);
        new_part->ttl_infos.write(out_hashing);
        out_hashing.finalize();
        checksums.files["ttl.txt"].file_size = out_hashing.count();
        checksums.files["ttl.txt"].file_hash = out_hashing.getHash();
        out->preFinalize();
        written_files.emplace_back(std::move(out));
    }

    if (!new_part->getSerializationInfos().empty())
    {
        auto out = new_part->getDataPartStorage().writeFile(IMergeTreeDataPart::SERIALIZATION_FILE_NAME, 4096, write_settings);
        HashingWriteBuffer out_hashing(*out);
        new_part->getSerializationInfos().writeJSON(out_hashing);
        out_hashing.finalize();
        checksums.files[IMergeTreeDataPart::SERIALIZATION_FILE_NAME].file_size = out_hashing.count();
        checksums.files[IMergeTreeDataPart::SERIALIZATION_FILE_NAME].file_hash = out_hashing.getHash();
        out->preFinalize();
        written_files.emplace_back(std::move(out));
    }

    {
        /// Write a file with a description of columns.
        auto out = new_part->getDataPartStorage().writeFile("columns.txt", 4096, write_settings);
        new_part->getColumns().writeText(*out);
        out->preFinalize();
        written_files.emplace_back(std::move(out));
    }

    {
        /// Write a file with a description of columns.
        auto out = new_part->getDataPartStorage().writeFile(IMergeTreeDataPart::METADATA_VERSION_FILE_NAME, 4096, write_settings);
        DB::writeIntText(new_part->getMetadataVersion(), *out);
        out->preFinalize();
        written_files.emplace_back(std::move(out));
    }

    if (default_codec != nullptr)
    {
        auto out = new_part->getDataPartStorage().writeFile(IMergeTreeDataPart::DEFAULT_COMPRESSION_CODEC_FILE_NAME, 4096, write_settings);
        DB::writeText(queryToString(default_codec->getFullCodecDesc()), *out);
        out->preFinalize();
        written_files.emplace_back(std::move(out));
    }
    else
    {
        throw Exception(ErrorCodes::LOGICAL_ERROR, "Compression codec have to be specified for part on disk, empty for{}. "
                "It is a bug.", new_part->name);
    }

    {
        /// Write file with checksums.
        auto out = new_part->getDataPartStorage().writeFile("checksums.txt", 4096, write_settings);
        checksums.write(*out);
        out->preFinalize();
        written_files.emplace_back(std::move(out));
    }

    return written_files;
}

void MergedBlockOutputStream::writeImpl(const Block & block, const IColumn::Permutation * permutation)
{
    block.checkNumberOfRows();
    size_t rows = block.rows();
    if (!rows)
        return;

    writer->write(block, permutation);
    if (reset_columns)
        new_serialization_infos.add(block);

    rows_count += rows;
}

}<|MERGE_RESOLUTION|>--- conflicted
+++ resolved
@@ -205,13 +205,7 @@
     new_part->setBytesOnDisk(checksums.getTotalSizeOnDisk());
     new_part->setBytesUncompressedOnDisk(checksums.getTotalSizeUncompressedOnDisk());
     new_part->index_granularity = writer->getIndexGranularity();
-<<<<<<< HEAD
-    /// Just in case
-    new_part->index_granularity.shrinkToFitInMemory();
     new_part->calculateColumnsAndSecondaryIndicesSizesOnDisk(writer->getColumnsSample());
-=======
-    new_part->calculateColumnsAndSecondaryIndicesSizesOnDisk();
->>>>>>> b698997c
 
     /// In mutation, existing_rows_count is already calculated in PartMergerWriter
     /// In merge situation, lightweight deleted rows was physically deleted, existing_rows_count equals rows_count
