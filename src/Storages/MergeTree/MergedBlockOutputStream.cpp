--- conflicted
+++ resolved
@@ -25,11 +25,7 @@
         metadata_snapshot_,
         columns_list_,
         skip_indices,
-<<<<<<< HEAD
-        default_codec_,
-=======
         default_codec,
->>>>>>> bcc562c4
         data_part->storage.global_context.getSettings().min_bytes_to_use_direct_io,
         blocks_are_granules_size)
 {
@@ -40,11 +36,7 @@
     const StorageMetadataPtr & metadata_snapshot_,
     const NamesAndTypesList & columns_list_,
     const MergeTreeIndices & skip_indices,
-<<<<<<< HEAD
-    CompressionCodecPtr default_codec_,
-=======
     CompressionCodecPtr default_codec,
->>>>>>> bcc562c4
     size_t aio_threshold,
     bool blocks_are_granules_size)
     : IMergedBlockOutputStream(data_part, metadata_snapshot_)
