--- conflicted
+++ resolved
@@ -90,15 +90,10 @@
 {
     writer.finish(sync);
 
-<<<<<<< HEAD
-    for (const auto & file_name : files_to_remove_after_finish)
-        data_part_storage_builder->removeFile(file_name);
-=======
     auto disk = part->volume->getDisk();
     for (const auto & file_name: files_to_remove_after_finish)
         disk->removeFile(part->getFullRelativePath() + file_name);
->>>>>>> 27b3c10b
-
+        
     for (auto & file : written_files)
     {
         file->finalize();
