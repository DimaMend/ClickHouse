#include <Storages/StorageFactory.h>
#include <Storages/StorageMergeTree.h>
#include <Storages/StorageReplicatedMergeTree.h>
#include <Storages/MergeTree/MergeTreeIndices.h>
#include <Storages/MergeTree/MergeTreeIndexMinMax.h>
#include <Storages/MergeTree/MergeTreeIndexSet.h>

#include <Common/typeid_cast.h>
#include <Common/OptimizedRegularExpression.h>

#include <Parsers/ASTFunction.h>
#include <Parsers/ASTIdentifier.h>
#include <Parsers/ASTExpressionList.h>
#include <Parsers/ASTCreateQuery.h>
#include <Parsers/ASTSetQuery.h>

#include <AggregateFunctions/AggregateFunctionFactory.h>
#include <AggregateFunctions/parseAggregateFunctionParameters.h>

#include <Interpreters/Context.h>


namespace DB
{

namespace ErrorCodes
{
    extern const int NOT_IMPLEMENTED;
    extern const int BAD_ARGUMENTS;
    extern const int NUMBER_OF_ARGUMENTS_DOESNT_MATCH;
    extern const int UNKNOWN_ELEMENT_IN_CONFIG;
    extern const int NO_ELEMENTS_IN_CONFIG;
    extern const int UNKNOWN_STORAGE;
    extern const int NO_REPLICA_NAME_GIVEN;
}


/** Get the list of column names.
  * It can be specified in the tuple: (Clicks, Cost),
  * or as one column: Clicks.
  */
static Names extractColumnNames(const ASTPtr & node)
{
    const auto * expr_func = node->as<ASTFunction>();

    if (expr_func && expr_func->name == "tuple")
    {
        const auto & elements = expr_func->children.at(0)->children;
        Names res;
        res.reserve(elements.size());
        for (const auto & elem : elements)
            res.push_back(getIdentifierName(elem));

        return res;
    }
    else
    {
        return { getIdentifierName(node) };
    }
}

/** Read the settings for Graphite rollup from config.
  * Example
  *
  * <graphite_rollup>
  *     <path_column_name>Path</path_column_name>
  *     <pattern>
  *         <regexp>click_cost</regexp>
  *         <function>any</function>
  *         <retention>
  *             <age>0</age>
  *             <precision>3600</precision>
  *         </retention>
  *         <retention>
  *             <age>86400</age>
  *             <precision>60</precision>
  *         </retention>
  *     </pattern>
  *     <default>
  *         <function>max</function>
  *         <retention>
  *             <age>0</age>
  *             <precision>60</precision>
  *         </retention>
  *         <retention>
  *             <age>3600</age>
  *             <precision>300</precision>
  *         </retention>
  *         <retention>
  *             <age>86400</age>
  *             <precision>3600</precision>
  *         </retention>
  *     </default>
  * </graphite_rollup>
  */
static void appendGraphitePattern(
    const Poco::Util::AbstractConfiguration & config, const String & config_element, Graphite::Patterns & patterns)
{
    Graphite::Pattern pattern;

    Poco::Util::AbstractConfiguration::Keys keys;
    config.keys(config_element, keys);

    for (const auto & key : keys)
    {
        if (key == "regexp")
        {
            pattern.regexp_str = config.getString(config_element + ".regexp");
            pattern.regexp = std::make_shared<OptimizedRegularExpression>(pattern.regexp_str);
        }
        else if (key == "function")
        {
            String aggregate_function_name_with_params = config.getString(config_element + ".function");
            String aggregate_function_name;
            Array params_row;
            getAggregateFunctionNameAndParametersArray(aggregate_function_name_with_params,
                                                       aggregate_function_name, params_row, "GraphiteMergeTree storage initialization");

            /// TODO Not only Float64
            AggregateFunctionProperties properties;
            pattern.function = AggregateFunctionFactory::instance().get(
                aggregate_function_name, {std::make_shared<DataTypeFloat64>()}, params_row, properties);
        }
        else if (startsWith(key, "retention"))
        {
            pattern.retentions.emplace_back(
                Graphite::Retention{
                    .age = config.getUInt(config_element + "." + key + ".age"),
                    .precision = config.getUInt(config_element + "." + key + ".precision")});
        }
        else
            throw Exception("Unknown element in config: " + key, ErrorCodes::UNKNOWN_ELEMENT_IN_CONFIG);
    }

    if (!pattern.function && pattern.retentions.empty())
        throw Exception("At least one of an aggregate function or retention rules is mandatory for rollup patterns in GraphiteMergeTree",
            ErrorCodes::NO_ELEMENTS_IN_CONFIG);

    if (!pattern.function)
    {
        pattern.type = pattern.TypeRetention;
    }
    else if (pattern.retentions.empty())
    {
        pattern.type = pattern.TypeAggregation;
    }
    else
    {
        pattern.type = pattern.TypeAll;
    }

    if (pattern.type & pattern.TypeAggregation) /// TypeAggregation or TypeAll
        if (pattern.function->allocatesMemoryInArena())
            throw Exception("Aggregate function " + pattern.function->getName() + " isn't supported in GraphiteMergeTree",
                            ErrorCodes::NOT_IMPLEMENTED);

    /// retention should be in descending order of age.
    if (pattern.type & pattern.TypeRetention) /// TypeRetention or TypeAll
        std::sort(pattern.retentions.begin(), pattern.retentions.end(),
            [] (const Graphite::Retention & a, const Graphite::Retention & b) { return a.age > b.age; });

    patterns.emplace_back(pattern);
}

static void setGraphitePatternsFromConfig(const Context & context,
    const String & config_element, Graphite::Params & params)
{
    const auto & config = context.getConfigRef();

    if (!config.has(config_element))
        throw Exception("No '" + config_element + "' element in configuration file",
            ErrorCodes::NO_ELEMENTS_IN_CONFIG);

    params.config_name = config_element;
    params.path_column_name = config.getString(config_element + ".path_column_name", "Path");
    params.time_column_name = config.getString(config_element + ".time_column_name", "Time");
    params.value_column_name = config.getString(config_element + ".value_column_name", "Value");
    params.version_column_name = config.getString(config_element + ".version_column_name", "Timestamp");

    Poco::Util::AbstractConfiguration::Keys keys;
    config.keys(config_element, keys);

    for (const auto & key : keys)
    {
        if (startsWith(key, "pattern"))
        {
            appendGraphitePattern(config, config_element + "." + key, params.patterns);
        }
        else if (key == "default")
        {
            /// See below.
        }
        else if (key == "path_column_name"
            || key == "time_column_name"
            || key == "value_column_name"
            || key == "version_column_name")
        {
            /// See above.
        }
        else
            throw Exception("Unknown element in config: " + key, ErrorCodes::UNKNOWN_ELEMENT_IN_CONFIG);
    }

    if (config.has(config_element + ".default"))
        appendGraphitePattern(config, config_element + "." + ".default", params.patterns);
}


static String getMergeTreeVerboseHelp(bool)
{
    using namespace std::string_literals;

    String help = R"(

Syntax for the MergeTree table engine:

CREATE TABLE [IF NOT EXISTS] [db.]table_name [ON CLUSTER cluster]
(
    name1 [type1] [DEFAULT|MATERIALIZED|ALIAS expr1] [TTL expr1],
    name2 [type2] [DEFAULT|MATERIALIZED|ALIAS expr2] [TTL expr2],
    ...
    INDEX index_name1 expr1 TYPE type1(...) GRANULARITY value1,
    INDEX index_name2 expr2 TYPE type2(...) GRANULARITY value2
) ENGINE = MergeTree()
ORDER BY expr
[PARTITION BY expr]
[PRIMARY KEY expr]
[SAMPLE BY expr]
[TTL expr [DELETE|TO DISK 'xxx'|TO VOLUME 'xxx'], ...]
[SETTINGS name=value, ...]

See details in documentation: https://clickhouse.tech/docs/en/engines/table-engines/mergetree-family/mergetree/. Other engines of the family support different syntax, see details in the corresponding documentation topics.

If you use the Replicated version of engines, see https://clickhouse.tech/docs/en/engines/table-engines/mergetree-family/replication/.
)";

    return help;
}


static StoragePtr create(const StorageFactory::Arguments & args)
{
    /** [Replicated][|Summing|Collapsing|Aggregating|Replacing|Graphite]MergeTree (2 * 7 combinations) engines
        * The argument for the engine should be:
        *  - (for Replicated) The path to the table in ZooKeeper
        *  - (for Replicated) Replica name in ZooKeeper
        *  - the name of the column with the date;
        *  - (optional) expression for sampling
        *     (the query with `SAMPLE x` will select rows that have a lower value in this column than `x * UINT32_MAX`);
        *  - an expression for sorting (either a scalar expression or a tuple of several);
        *  - index_granularity;
        *  - (for Collapsing) the name of Int8 column that contains `sign` type with the change of "visit" (taking values 1 and -1).
        * For example: ENGINE = ReplicatedCollapsingMergeTree('/tables/mytable', 'rep02', EventDate, (CounterID, EventDate, intHash32(UniqID), VisitID), 8192, Sign).
        *  - (for Summing, optional) a tuple of columns to be summed. If not specified, all numeric columns that are not included in the primary key are used.
        *  - (for Replacing, optional) the column name of one of the UInt types, which stands for "version"
        * For example: ENGINE = ReplicatedCollapsingMergeTree('/tables/mytable', 'rep02', EventDate, (CounterID, EventDate, intHash32(UniqID), VisitID), 8192, Sign).
        *  - (for Graphite) the parameter name in config file with settings of thinning rules.
        *
        * MergeTree(date, [sample_key], primary_key, index_granularity)
        * CollapsingMergeTree(date, [sample_key], primary_key, index_granularity, sign)
        * SummingMergeTree(date, [sample_key], primary_key, index_granularity, [columns_to_sum])
        * AggregatingMergeTree(date, [sample_key], primary_key, index_granularity)
        * ReplacingMergeTree(date, [sample_key], primary_key, index_granularity, [version_column])
        * GraphiteMergeTree(date, [sample_key], primary_key, index_granularity, 'config_element')
        *
        * Alternatively, you can specify:
        *  - Partitioning expression in the PARTITION BY clause;
        *  - Sorting key in the ORDER BY clause;
        *  - Primary key (if it is different from the sorting key) in the PRIMARY KEY clause;
        *  - Sampling expression in the SAMPLE BY clause;
        *  - Additional MergeTreeSettings in the SETTINGS clause;
        */

    bool is_extended_storage_def =
        args.storage_def->partition_by || args.storage_def->primary_key || args.storage_def->order_by
        || args.storage_def->sample_by || (args.query.columns_list->indices && !args.query.columns_list->indices->children.empty()) || args.storage_def->settings;

    String name_part = args.engine_name.substr(0, args.engine_name.size() - strlen("MergeTree"));

    bool replicated = startsWith(name_part, "Replicated");
    if (replicated)
        name_part = name_part.substr(strlen("Replicated"));

    MergeTreeData::MergingParams merging_params;
    merging_params.mode = MergeTreeData::MergingParams::Ordinary;

    if (name_part == "Collapsing")
        merging_params.mode = MergeTreeData::MergingParams::Collapsing;
    else if (name_part == "Summing")
        merging_params.mode = MergeTreeData::MergingParams::Summing;
    else if (name_part == "Aggregating")
        merging_params.mode = MergeTreeData::MergingParams::Aggregating;
    else if (name_part == "Replacing")
        merging_params.mode = MergeTreeData::MergingParams::Replacing;
    else if (name_part == "Graphite")
        merging_params.mode = MergeTreeData::MergingParams::Graphite;
    else if (name_part == "VersionedCollapsing")
        merging_params.mode = MergeTreeData::MergingParams::VersionedCollapsing;
    else if (!name_part.empty())
        throw Exception(
            "Unknown storage " + args.engine_name + getMergeTreeVerboseHelp(is_extended_storage_def),
            ErrorCodes::UNKNOWN_STORAGE);

    /// NOTE Quite complicated.

    size_t min_num_params = 0;
    size_t max_num_params = 0;
    String needed_params;

    auto add_mandatory_param = [&](const char * desc)
    {
        ++min_num_params;
        ++max_num_params;
        needed_params += needed_params.empty() ? "\n" : ",\n";
        needed_params += desc;
    };
    auto add_optional_param = [&](const char * desc)
    {
        ++max_num_params;
        needed_params += needed_params.empty() ? "\n" : ",\n[";
        needed_params += desc;
        needed_params += "]";
    };

    if (replicated)
    {
        add_mandatory_param("path in ZooKeeper");
        add_mandatory_param("replica name");
    }

    if (!is_extended_storage_def)
    {
        add_mandatory_param("name of column with date");
        add_optional_param("sampling element of primary key");
        add_mandatory_param("primary key expression");
        add_mandatory_param("index granularity");
    }

    switch (merging_params.mode)
    {
        default:
            break;
        case MergeTreeData::MergingParams::Summing:
            add_optional_param("list of columns to sum");
            break;
        case MergeTreeData::MergingParams::Replacing:
            add_optional_param("version");
            break;
        case MergeTreeData::MergingParams::Collapsing:
            add_mandatory_param("sign column");
            break;
        case MergeTreeData::MergingParams::Graphite:
            add_mandatory_param("'config_element_for_graphite_schema'");
            break;
        case MergeTreeData::MergingParams::VersionedCollapsing:
        {
            add_mandatory_param("sign column");
            add_mandatory_param("version");
            break;
        }
    }

    ASTs & engine_args = args.engine_args;
    size_t arg_num = 0;
    size_t arg_cnt = engine_args.size();

    if (arg_cnt < min_num_params || arg_cnt > max_num_params)
    {
        String msg;
        if (is_extended_storage_def)
            msg += "With extended storage definition syntax storage " + args.engine_name + " requires ";
        else
            msg += "Storage " + args.engine_name + " requires ";

        if (max_num_params)
        {
            if (min_num_params == max_num_params)
                msg += toString(min_num_params) + " parameters: ";
            else
                msg += toString(min_num_params) + " to " + toString(max_num_params) + " parameters: ";
            msg += needed_params;
        }
        else
            msg += "no parameters";

        msg += getMergeTreeVerboseHelp(is_extended_storage_def);

        throw Exception(msg, ErrorCodes::NUMBER_OF_ARGUMENTS_DOESNT_MATCH);
    }

    /// For Replicated.
    String zookeeper_path;
    String replica_name;

    if (replicated)
    {
        const auto * ast = engine_args[arg_num]->as<ASTLiteral>();
        if (ast && ast->value.getType() == Field::Types::String)
            zookeeper_path = safeGet<String>(ast->value);
        else
            throw Exception(
                "Path in ZooKeeper must be a string literal" + getMergeTreeVerboseHelp(is_extended_storage_def),
                ErrorCodes::BAD_ARGUMENTS);
        ++arg_num;

        ast = engine_args[arg_num]->as<ASTLiteral>();
        if (ast && ast->value.getType() == Field::Types::String)
            replica_name = safeGet<String>(ast->value);
        else
            throw Exception(
                "Replica name must be a string literal" + getMergeTreeVerboseHelp(is_extended_storage_def),
                ErrorCodes::BAD_ARGUMENTS);

        if (replica_name.empty())
            throw Exception(
                "No replica name in config" + getMergeTreeVerboseHelp(is_extended_storage_def),
                ErrorCodes::NO_REPLICA_NAME_GIVEN);
        ++arg_num;
    }

    /// This merging param maybe used as part of sorting key
    std::optional<String> merging_param_key_arg;

    if (merging_params.mode == MergeTreeData::MergingParams::Collapsing)
    {
        if (!tryGetIdentifierNameInto(engine_args[arg_cnt - 1], merging_params.sign_column))
            throw Exception(
                "Sign column name must be an unquoted string" + getMergeTreeVerboseHelp(is_extended_storage_def),
                ErrorCodes::BAD_ARGUMENTS);
        --arg_cnt;
    }
    else if (merging_params.mode == MergeTreeData::MergingParams::Replacing)
    {
        /// If the last element is not index_granularity or replica_name (a literal), then this is the name of the version column.
        if (arg_cnt && !engine_args[arg_cnt - 1]->as<ASTLiteral>())
        {
            if (!tryGetIdentifierNameInto(engine_args[arg_cnt - 1], merging_params.version_column))
                throw Exception(
                    "Version column name must be an unquoted string" + getMergeTreeVerboseHelp(is_extended_storage_def),
                    ErrorCodes::BAD_ARGUMENTS);
            --arg_cnt;
        }
    }
    else if (merging_params.mode == MergeTreeData::MergingParams::Summing)
    {
        /// If the last element is not index_granularity or replica_name (a literal), then this is a list of summable columns.
        if (arg_cnt && !engine_args[arg_cnt - 1]->as<ASTLiteral>())
        {
            merging_params.columns_to_sum = extractColumnNames(engine_args[arg_cnt - 1]);
            --arg_cnt;
        }
    }
    else if (merging_params.mode == MergeTreeData::MergingParams::Graphite)
    {
        String graphite_config_name;
        String error_msg = "Last parameter of GraphiteMergeTree must be name (in single quotes) of element in configuration file with Graphite options";
        error_msg += getMergeTreeVerboseHelp(is_extended_storage_def);

        if (const auto * ast = engine_args[arg_cnt - 1]->as<ASTLiteral>())
        {
            if (ast->value.getType() != Field::Types::String)
                throw Exception(error_msg, ErrorCodes::BAD_ARGUMENTS);

            graphite_config_name = ast->value.get<String>();
        }
        else
            throw Exception(error_msg, ErrorCodes::BAD_ARGUMENTS);

        --arg_cnt;
        setGraphitePatternsFromConfig(args.context, graphite_config_name, merging_params.graphite_params);
    }
    else if (merging_params.mode == MergeTreeData::MergingParams::VersionedCollapsing)
    {
        if (!tryGetIdentifierNameInto(engine_args[arg_cnt - 1], merging_params.version_column))
            throw Exception(
                    "Version column name must be an unquoted string" + getMergeTreeVerboseHelp(is_extended_storage_def),
                    ErrorCodes::BAD_ARGUMENTS);

        --arg_cnt;

        if (!tryGetIdentifierNameInto(engine_args[arg_cnt - 1], merging_params.sign_column))
            throw Exception(
                    "Sign column name must be an unquoted string" + getMergeTreeVerboseHelp(is_extended_storage_def),
                    ErrorCodes::BAD_ARGUMENTS);

        --arg_cnt;
        /// Version collapsing is the only engine which add additional column to
        /// sorting key.
        merging_param_key_arg = merging_params.version_column;
    }

    String date_column_name;

    StorageInMemoryMetadata metadata;
    metadata.columns = args.columns;

    std::unique_ptr<MergeTreeSettings> storage_settings = std::make_unique<MergeTreeSettings>(args.context.getMergeTreeSettings());

    if (is_extended_storage_def)
    {
        ASTPtr partition_by_key;
        if (args.storage_def->partition_by)
            partition_by_key = args.storage_def->partition_by->ptr();

        /// Partition key may be undefined, but despite this we store it's empty
        /// value in partition_key structure. MergeTree checks this case and use
        /// single default partition with name "all".
        metadata.partition_key = KeyDescription::getKeyFromAST(partition_by_key, metadata.columns, args.context);

        if (!args.storage_def->order_by)
            throw Exception("You must provide an ORDER BY expression in the table definition. "
                "If you don't want this table to be sorted, use ORDER BY tuple()",
                ErrorCodes::BAD_ARGUMENTS);

        /// Get sorting key from engine arguments.
        ///
        /// NOTE: store merging_param_key_arg as additional key column. We do it
        /// before storage creation. After that storage will just copy this
        /// column if sorting key will be changed.
        metadata.sorting_key = KeyDescription::getSortingKeyFromAST(args.storage_def->order_by->ptr(), metadata.columns, args.context, merging_param_key_arg);

        /// If primary key explicitely defined, than get it from AST
        if (args.storage_def->primary_key)
        {
            metadata.primary_key = KeyDescription::getKeyFromAST(args.storage_def->primary_key->ptr(), metadata.columns, args.context);
        }
        else /// Otherwise we copy it from primary key definition
        {
            metadata.primary_key = KeyDescription::getKeyFromAST(args.storage_def->order_by->ptr(), metadata.columns, args.context);
            /// and set it's definition_ast to nullptr (so isPrimaryKeyDefined()
            /// will return false but hasPrimaryKey() will return true.
            metadata.primary_key.definition_ast = nullptr;
        }

        if (args.storage_def->sample_by)
            metadata.sampling_key = KeyDescription::getKeyFromAST(args.storage_def->sample_by->ptr(), metadata.columns, args.context);

        if (args.storage_def->ttl_table)
            metadata.table_ttl = TTLTableDescription::getTTLForTableFromAST(
                args.storage_def->ttl_table->ptr(),
                metadata.columns,
                args.context,
                metadata.primary_key);

        if (args.query.columns_list && args.query.columns_list->indices)
<<<<<<< HEAD
            for (const auto & index : args.query.columns_list->indices->children)
                indices_description.indices.push_back(
                    std::dynamic_pointer_cast<ASTIndexDeclaration>(index->clone()));
=======
            for (auto & index : args.query.columns_list->indices->children)
                metadata.secondary_indices.push_back(IndexDescription::getIndexFromAST(index, args.columns, args.context));

        if (args.query.columns_list && args.query.columns_list->constraints)
            for (auto & constraint : args.query.columns_list->constraints->children)
                metadata.constraints.constraints.push_back(constraint);

        auto column_ttl_asts = args.columns.getColumnTTLs();
        for (const auto & [name, ast] : column_ttl_asts)
        {
            auto new_ttl_entry = TTLDescription::getTTLFromAST(ast, args.columns, args.context, metadata.primary_key);
            metadata.column_ttls_by_name[name] = new_ttl_entry;
        }
>>>>>>> 811d124a

        storage_settings->loadFromQuery(*args.storage_def);

        if (args.storage_def->settings)
            metadata.settings_changes = args.storage_def->settings->ptr();
    }
    else
    {
        /// Syntax: *MergeTree(..., date, [sample_key], primary_key, index_granularity, ...)
        /// Get date:
        if (!tryGetIdentifierNameInto(engine_args[arg_num], date_column_name))
            throw Exception(
                "Date column name must be an unquoted string" + getMergeTreeVerboseHelp(is_extended_storage_def),
                ErrorCodes::BAD_ARGUMENTS);

        auto partition_by_ast = makeASTFunction("toYYYYMM", std::make_shared<ASTIdentifier>(date_column_name));

        metadata.partition_key = KeyDescription::getKeyFromAST(partition_by_ast, metadata.columns, args.context);


        ++arg_num;

        /// If there is an expression for sampling
        if (arg_cnt - arg_num == 3)
        {
            metadata.sampling_key = KeyDescription::getKeyFromAST(engine_args[arg_num], metadata.columns, args.context);
            ++arg_num;
        }

        /// Get sorting key from engine arguments.
        ///
        /// NOTE: store merging_param_key_arg as additional key column. We do it
        /// before storage creation. After that storage will just copy this
        /// column if sorting key will be changed.
        metadata.sorting_key = KeyDescription::getSortingKeyFromAST(engine_args[arg_num], metadata.columns, args.context, merging_param_key_arg);

        /// In old syntax primary_key always equals to sorting key.
        metadata.primary_key = KeyDescription::getKeyFromAST(engine_args[arg_num], metadata.columns, args.context);
        /// But it's not explicitely defined, so we evaluate definition to
        /// nullptr
        metadata.primary_key.definition_ast = nullptr;

        ++arg_num;

        const auto * ast = engine_args[arg_num]->as<ASTLiteral>();
        if (ast && ast->value.getType() == Field::Types::UInt64)
            storage_settings->index_granularity = safeGet<UInt64>(ast->value);
        else
            throw Exception(
                "Index granularity must be a positive integer" + getMergeTreeVerboseHelp(is_extended_storage_def),
                ErrorCodes::BAD_ARGUMENTS);
        ++arg_num;
    }

    if (arg_num != arg_cnt)
        throw Exception("Wrong number of engine arguments.", ErrorCodes::BAD_ARGUMENTS);

    if (replicated)
        return StorageReplicatedMergeTree::create(
            zookeeper_path, replica_name, args.attach, args.table_id, args.relative_data_path,
            metadata, args.context, date_column_name,  merging_params, std::move(storage_settings),
            args.has_force_restore_data_flag);
    else
        return StorageMergeTree::create(
            args.table_id, args.relative_data_path, metadata, args.attach, args.context,
            date_column_name, merging_params, std::move(storage_settings),
            args.has_force_restore_data_flag);
}


void registerStorageMergeTree(StorageFactory & factory)
{
    StorageFactory::StorageFeatures features{
        .supports_settings = true,
        .supports_skipping_indices = true,
        .supports_sort_order = true,
        .supports_ttl = true,
    };

    factory.registerStorage("MergeTree", create, features);
    factory.registerStorage("CollapsingMergeTree", create, features);
    factory.registerStorage("ReplacingMergeTree", create, features);
    factory.registerStorage("AggregatingMergeTree", create, features);
    factory.registerStorage("SummingMergeTree", create, features);
    factory.registerStorage("GraphiteMergeTree", create, features);
    factory.registerStorage("VersionedCollapsingMergeTree", create, features);

    features.supports_replication = true;
    features.supports_deduplication = true;

    factory.registerStorage("ReplicatedMergeTree", create, features);
    factory.registerStorage("ReplicatedCollapsingMergeTree", create, features);
    factory.registerStorage("ReplicatedReplacingMergeTree", create, features);
    factory.registerStorage("ReplicatedAggregatingMergeTree", create, features);
    factory.registerStorage("ReplicatedSummingMergeTree", create, features);
    factory.registerStorage("ReplicatedGraphiteMergeTree", create, features);
    factory.registerStorage("ReplicatedVersionedCollapsingMergeTree", create, features);
}

}<|MERGE_RESOLUTION|>--- conflicted
+++ resolved
@@ -543,11 +543,6 @@
                 metadata.primary_key);
 
         if (args.query.columns_list && args.query.columns_list->indices)
-<<<<<<< HEAD
-            for (const auto & index : args.query.columns_list->indices->children)
-                indices_description.indices.push_back(
-                    std::dynamic_pointer_cast<ASTIndexDeclaration>(index->clone()));
-=======
             for (auto & index : args.query.columns_list->indices->children)
                 metadata.secondary_indices.push_back(IndexDescription::getIndexFromAST(index, args.columns, args.context));
 
@@ -561,7 +556,6 @@
             auto new_ttl_entry = TTLDescription::getTTLFromAST(ast, args.columns, args.context, metadata.primary_key);
             metadata.column_ttls_by_name[name] = new_ttl_entry;
         }
->>>>>>> 811d124a
 
         storage_settings->loadFromQuery(*args.storage_def);
 
