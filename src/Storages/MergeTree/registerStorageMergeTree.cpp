--- conflicted
+++ resolved
@@ -234,11 +234,7 @@
             add_optional_param("list of columns to sum");
             break;
         case MergeTreeData::MergingParams::Replacing:
-<<<<<<< HEAD
             add_optional_param("is_deleted column");
-=======
-            add_optional_param("sign column");
->>>>>>> 86c0de5c
             add_optional_param("version");
             break;
         case MergeTreeData::MergingParams::Collapsing:
@@ -467,16 +463,6 @@
                     ErrorCodes::BAD_ARGUMENTS);
             --arg_cnt;
         }
-
-<<<<<<< HEAD
-=======
-        if (!tryGetIdentifierNameInto(engine_args[arg_cnt - 1], merging_params.sign_column))
-            throw Exception(
-                "Sign column name must be an unquoted string" + getMergeTreeVerboseHelp(is_extended_storage_def),
-                ErrorCodes::BAD_ARGUMENTS);
-        --arg_cnt;
-
->>>>>>> 86c0de5c
     }
     else if (merging_params.mode == MergeTreeData::MergingParams::Summing)
     {
