#include <Storages/MergeTree/ReplicatedMergeTreeQueue.h>
#include <Storages/StorageReplicatedMergeTree.h>
#include <IO/ReadHelpers.h>
#include <IO/WriteHelpers.h>
#include <Storages/MergeTree/IMergeTreeDataPart.h>
#include <Storages/MergeTree/MergeTreeDataMergerMutator.h>
#include <Storages/MergeTree/ReplicatedMergeTreeQuorumEntry.h>
#include <Common/StringUtils/StringUtils.h>


namespace DB
{

namespace ErrorCodes
{
    extern const int LOGICAL_ERROR;
    extern const int UNEXPECTED_NODE_IN_ZOOKEEPER;
    extern const int UNFINISHED;
    extern const int ABORTED;
}


ReplicatedMergeTreeQueue::ReplicatedMergeTreeQueue(StorageReplicatedMergeTree & storage_)
    : storage(storage_)
    , format_version(storage.format_version)
    , current_parts(format_version)
    , virtual_parts(format_version)
{}


void ReplicatedMergeTreeQueue::addVirtualParts(const MergeTreeData::DataParts & parts)
{
    std::lock_guard lock(state_mutex);

    for (const auto & part : parts)
    {
        current_parts.add(part->name);
        virtual_parts.add(part->name);
    }
}


bool ReplicatedMergeTreeQueue::isVirtualPart(const MergeTreeData::DataPartPtr & data_part) const
{
    std::lock_guard lock(state_mutex);
    return virtual_parts.getContainingPart(data_part->info) != data_part->name;
}

bool ReplicatedMergeTreeQueue::load(zkutil::ZooKeeperPtr zookeeper)
{
    auto queue_path = replica_path + "/queue";
    LOG_DEBUG(log, "Loading queue from " << queue_path);

    bool updated = false;
    std::optional<time_t> min_unprocessed_insert_time_changed;

    {
        std::lock_guard pull_logs_lock(pull_logs_to_queue_mutex);

        String log_pointer_str = zookeeper->get(replica_path + "/log_pointer");
        log_pointer = log_pointer_str.empty() ? 0 : parse<UInt64>(log_pointer_str);

        std::unordered_set<String> already_loaded_paths;
        {
            std::lock_guard lock(state_mutex);
            for (const LogEntryPtr & log_entry : queue)
                already_loaded_paths.insert(log_entry->znode_name);
        }

        Strings children = zookeeper->getChildren(queue_path);

        auto to_remove_it = std::remove_if(
            children.begin(), children.end(), [&](const String & path)
            {
                return already_loaded_paths.count(path);
            });

        LOG_DEBUG(log,
            "Having " << (to_remove_it - children.begin()) << " queue entries to load, "
                    << (children.end() - to_remove_it) << " entries already loaded.");
        children.erase(to_remove_it, children.end());

        std::sort(children.begin(), children.end());

        zkutil::AsyncResponses<Coordination::GetResponse> futures;
        futures.reserve(children.size());

        for (const String & child : children)
            futures.emplace_back(child, zookeeper->asyncGet(queue_path + "/" + child));

        for (auto & future : futures)
        {
            Coordination::GetResponse res = future.second.get();
            LogEntryPtr entry = LogEntry::parse(res.data, res.stat);
            entry->znode_name = future.first;

            std::lock_guard lock(state_mutex);

            insertUnlocked(entry, min_unprocessed_insert_time_changed, lock);

            updated = true;
        }

        zookeeper->tryGet(replica_path + "/mutation_pointer", mutation_pointer);
    }

    updateTimesInZooKeeper(zookeeper, min_unprocessed_insert_time_changed, {});

    LOG_TRACE(log, "Loaded queue");
    return updated;
}


void ReplicatedMergeTreeQueue::initialize(
    const String & zookeeper_path_, const String & replica_path_, const String & logger_name_,
    const MergeTreeData::DataParts & parts)
{
    zookeeper_path = zookeeper_path_;
    replica_path = replica_path_;
    logger_name = logger_name_;
    log = &Logger::get(logger_name);

    addVirtualParts(parts);
}


void ReplicatedMergeTreeQueue::insertUnlocked(
    const LogEntryPtr & entry, std::optional<time_t> & min_unprocessed_insert_time_changed,
    std::lock_guard<std::mutex> & state_lock)
{
    for (const String & virtual_part_name : entry->getVirtualPartNames())
    {
        virtual_parts.add(virtual_part_name);
        addPartToMutations(virtual_part_name);
    }

    /// Put 'DROP PARTITION' entries at the beginning of the queue not to make superfluous fetches of parts that will be eventually deleted
    if (entry->type != LogEntry::DROP_RANGE)
        queue.push_back(entry);
    else
        queue.push_front(entry);

    if (entry->type == LogEntry::GET_PART)
    {
        inserts_by_time.insert(entry);

        if (entry->create_time && (!min_unprocessed_insert_time || entry->create_time < min_unprocessed_insert_time))
        {
            min_unprocessed_insert_time = entry->create_time;
            min_unprocessed_insert_time_changed = min_unprocessed_insert_time;
        }
    }
    if (entry->type == LogEntry::ALTER_METADATA)
    {
        LOG_TRACE(log, "Adding alter metadata version " << entry->alter_version << " to the queue");
        alter_sequence.addMetadataAlter(entry->alter_version, entry->have_mutation, state_lock);
    }
}


void ReplicatedMergeTreeQueue::insert(zkutil::ZooKeeperPtr zookeeper, LogEntryPtr & entry)
{
    std::optional<time_t> min_unprocessed_insert_time_changed;

    {
        std::lock_guard lock(state_mutex);
        insertUnlocked(entry, min_unprocessed_insert_time_changed, lock);
    }

    updateTimesInZooKeeper(zookeeper, min_unprocessed_insert_time_changed, {});
}


void ReplicatedMergeTreeQueue::updateStateOnQueueEntryRemoval(
    const LogEntryPtr & entry,
    bool is_successful,
    std::optional<time_t> & min_unprocessed_insert_time_changed,
    std::optional<time_t> & max_processed_insert_time_changed,
    std::unique_lock<std::mutex> & state_lock)
{
    /// Update insert times.
    if (entry->type == LogEntry::GET_PART)
    {
        inserts_by_time.erase(entry);

        if (inserts_by_time.empty())
        {
            min_unprocessed_insert_time = 0;
            min_unprocessed_insert_time_changed = min_unprocessed_insert_time;
        }
        else if ((*inserts_by_time.begin())->create_time > min_unprocessed_insert_time)
        {
            min_unprocessed_insert_time = (*inserts_by_time.begin())->create_time;
            min_unprocessed_insert_time_changed = min_unprocessed_insert_time;
        }

        if (entry->create_time > max_processed_insert_time)
        {
            max_processed_insert_time = entry->create_time;
            max_processed_insert_time_changed = max_processed_insert_time;
        }
    }

    if (is_successful)
    {
        if (!entry->actual_new_part_name.empty())
        {
            /// We don't add bigger fetched part to current_parts because we
            /// have an invariant `virtual_parts` = `current_parts` + `queue`.
            ///
            /// But we remove covered parts from mutations, because we actually
            /// have replacing part.
            ///
            /// NOTE actual_new_part_name is very confusing and error-prone. This approach must be fixed.
            removeCoveredPartsFromMutations(entry->actual_new_part_name, /*remove_part = */ false, /*remove_covered_parts = */ true);
        }

        for (const String & virtual_part_name : entry->getVirtualPartNames())
        {
            current_parts.add(virtual_part_name);

            /// These parts are already covered by newer part, we don't have to
            /// mutate it.
            removeCoveredPartsFromMutations(virtual_part_name, /*remove_part = */ false, /*remove_covered_parts = */ true);
        }

        String drop_range_part_name;
        if (entry->type == LogEntry::DROP_RANGE)
            drop_range_part_name = entry->new_part_name;
        else if (entry->type == LogEntry::REPLACE_RANGE)
            drop_range_part_name = entry->replace_range_entry->drop_range_part_name;

        if (!drop_range_part_name.empty())
        {
            current_parts.remove(drop_range_part_name);
            virtual_parts.remove(drop_range_part_name);
        }

        if (entry->type == LogEntry::ALTER_METADATA)
        {
            LOG_TRACE(log, "Finishing metadata alter with version " << entry->alter_version);
            alter_sequence.finishMetadataAlter(entry->alter_version, state_lock);
        }
    }
    else
    {
        for (const String & virtual_part_name : entry->getVirtualPartNames())
        {
            /// Because execution of the entry is unsuccessful,
            /// `virtual_part_name` will never appear so we won't need to mutate
            /// it.
            removeCoveredPartsFromMutations(virtual_part_name, /*remove_part = */ true, /*remove_covered_parts = */ false);
        }
    }
}


void ReplicatedMergeTreeQueue::removeCoveredPartsFromMutations(const String & part_name, bool remove_part, bool remove_covered_parts)
{
    auto part_info = MergeTreePartInfo::fromPartName(part_name, format_version);
    auto in_partition = mutations_by_partition.find(part_info.partition_id);
    if (in_partition == mutations_by_partition.end())
        return;

    bool some_mutations_are_probably_done = false;

    auto from_it = in_partition->second.lower_bound(part_info.getDataVersion());
    for (auto it = from_it; it != in_partition->second.end(); ++it)
    {
        MutationStatus & status = *it->second;

        if (remove_part && remove_covered_parts)
            status.parts_to_do.removePartAndCoveredParts(part_name);
        else if (remove_covered_parts)
            status.parts_to_do.removePartsCoveredBy(part_name);
        else if (remove_part)
            status.parts_to_do.remove(part_name);
        else
            throw Exception("Called remove part from mutations, but nothing removed", ErrorCodes::LOGICAL_ERROR);

        if (status.parts_to_do.size() == 0)
            some_mutations_are_probably_done = true;

        if (!status.latest_failed_part.empty() && part_info.contains(status.latest_failed_part_info))
        {
            status.latest_failed_part.clear();
            status.latest_failed_part_info = MergeTreePartInfo();
            status.latest_fail_time = 0;
            status.latest_fail_reason.clear();
        }
    }

    if (some_mutations_are_probably_done)
        storage.mutations_finalizing_task->schedule();
}

void ReplicatedMergeTreeQueue::addPartToMutations(const String & part_name)
{
    auto part_info = MergeTreePartInfo::fromPartName(part_name, format_version);
    auto in_partition = mutations_by_partition.find(part_info.partition_id);
    if (in_partition == mutations_by_partition.end())
        return;

    auto from_it = in_partition->second.upper_bound(part_info.getDataVersion());
    for (auto it = from_it; it != in_partition->second.end(); ++it)
    {
        MutationStatus & status = *it->second;
        status.parts_to_do.add(part_name);
    }
}

void ReplicatedMergeTreeQueue::updateTimesInZooKeeper(
    zkutil::ZooKeeperPtr zookeeper,
    std::optional<time_t> min_unprocessed_insert_time_changed,
    std::optional<time_t> max_processed_insert_time_changed) const
{
    /// Here there can be a race condition (with different remove at the same time)
    ///  because we update times in ZooKeeper with unlocked mutex, while these times may change.
    /// Consider it unimportant (for a short time, ZK will have a slightly different time value).

    Coordination::Requests ops;

    if (min_unprocessed_insert_time_changed)
        ops.emplace_back(zkutil::makeSetRequest(
            replica_path + "/min_unprocessed_insert_time", toString(*min_unprocessed_insert_time_changed), -1));

    if (max_processed_insert_time_changed)
        ops.emplace_back(zkutil::makeSetRequest(
            replica_path + "/max_processed_insert_time", toString(*max_processed_insert_time_changed), -1));

    if (!ops.empty())
    {
        Coordination::Responses responses;
        auto code = zookeeper->tryMulti(ops, responses);

        if (code)
            LOG_ERROR(log, "Couldn't set value of nodes for insert times ("
                << replica_path << "/min_unprocessed_insert_time, max_processed_insert_time)" << ": "
                << zkutil::ZooKeeper::error2string(code) + ". This shouldn't happen often.");
    }
}


void ReplicatedMergeTreeQueue::removeProcessedEntry(zkutil::ZooKeeperPtr zookeeper, LogEntryPtr & entry)
{
    auto code = zookeeper->tryRemove(replica_path + "/queue/" + entry->znode_name);

    if (code)
        LOG_ERROR(log, "Couldn't remove " << replica_path << "/queue/" << entry->znode_name << ": "
            << zkutil::ZooKeeper::error2string(code) << ". This shouldn't happen often.");

    std::optional<time_t> min_unprocessed_insert_time_changed;
    std::optional<time_t> max_processed_insert_time_changed;

    bool found = false;
    bool need_remove_from_zk = true;
    size_t queue_size = 0;

    {
        std::unique_lock lock(state_mutex);
        if (entry->removed_by_other_entry)
        {
            need_remove_from_zk = false;
            queue_size = queue.size();
        }
        else
        {
            /// Remove the job from the queue in the RAM.
            /// You can not just refer to a pre-saved iterator, because someone else might be able to delete the task.
            /// Why do we view the queue from the end?
            ///  - because the task for execution first is moved to the end of the queue, so that in case of failure it remains at the end.
            for (Queue::iterator it = queue.end(); it != queue.begin();)
            {
                --it;

                if (*it == entry)
                {
                    found = true;
                    updateStateOnQueueEntryRemoval(
                            entry, /* is_successful = */ true,
                            min_unprocessed_insert_time_changed, max_processed_insert_time_changed, lock);

                    queue.erase(it);
                    queue_size = queue.size();
                    break;
                }
            }
        }
    }

    if (!found && need_remove_from_zk)
        throw Exception("Can't find " + entry->znode_name + " in the memory queue. It is a bug", ErrorCodes::LOGICAL_ERROR);

    notifySubscribers(queue_size);

<<<<<<< HEAD
    if (!need_remove_from_zk)
        return;

    auto code = zookeeper->tryRemove(replica_path + "/queue/" + entry->znode_name);
    if (code != Coordination::Error::ZOK)
        LOG_ERROR(log, "Couldn't remove {}/queue/{}: {}. This shouldn't happen often.", replica_path, entry->znode_name, Coordination::errorMessage(code));

=======
>>>>>>> 2d311d3c
    updateTimesInZooKeeper(zookeeper, min_unprocessed_insert_time_changed, max_processed_insert_time_changed);
}


bool ReplicatedMergeTreeQueue::remove(zkutil::ZooKeeperPtr zookeeper, const String & part_name)
{
    LogEntryPtr found;
    size_t queue_size = 0;

    std::optional<time_t> min_unprocessed_insert_time_changed;
    std::optional<time_t> max_processed_insert_time_changed;

    {
        std::unique_lock lock(state_mutex);

        virtual_parts.remove(part_name);

        for (Queue::iterator it = queue.begin(); it != queue.end();)
        {
            if ((*it)->new_part_name == part_name)
            {
                found = *it;
                updateStateOnQueueEntryRemoval(
                    found, /* is_successful = */ false,
                    min_unprocessed_insert_time_changed, max_processed_insert_time_changed, lock);
                queue.erase(it++);
                queue_size = queue.size();
                break;
            }
            else
                ++it;
        }
    }

    if (!found)
        return false;

    notifySubscribers(queue_size);

    zookeeper->tryRemove(replica_path + "/queue/" + found->znode_name);
    updateTimesInZooKeeper(zookeeper, min_unprocessed_insert_time_changed, max_processed_insert_time_changed);

    return true;
}


bool ReplicatedMergeTreeQueue::removeFromVirtualParts(const MergeTreePartInfo & part_info)
{
    std::lock_guard lock(state_mutex);
    return virtual_parts.remove(part_info);
}

void ReplicatedMergeTreeQueue::pullLogsToQueue(zkutil::ZooKeeperPtr zookeeper, Coordination::WatchCallback watch_callback)
{
    std::lock_guard lock(pull_logs_to_queue_mutex);
    if (pull_log_blocker.isCancelled())
        throw Exception("Log pulling is cancelled", ErrorCodes::ABORTED);

    String index_str = zookeeper->get(replica_path + "/log_pointer");
    UInt64 index;

    Strings log_entries = zookeeper->getChildrenWatch(zookeeper_path + "/log", nullptr, watch_callback);

    /// We update mutations after we have loaded the list of log entries, but before we insert them
    /// in the queue.
    /// With this we ensure that if you read the log state L1 and then the state of mutations M1,
    /// then L1 "happened-before" M1.
    updateMutations(zookeeper);

    if (index_str.empty())
    {
        /// If we do not already have a pointer to the log, put a pointer to the first entry in it.
        index = log_entries.empty() ? 0 : parse<UInt64>(std::min_element(log_entries.begin(), log_entries.end())->substr(strlen("log-")));

        zookeeper->set(replica_path + "/log_pointer", toString(index));
    }
    else
    {
        index = parse<UInt64>(index_str);
    }

    String min_log_entry = "log-" + padIndex(index);

    /// Multiple log entries that must be copied to the queue.

    log_entries.erase(
        std::remove_if(log_entries.begin(), log_entries.end(), [&min_log_entry](const String & entry) { return entry < min_log_entry; }),
        log_entries.end());

    if (!log_entries.empty())
    {
        std::sort(log_entries.begin(), log_entries.end());

        /// ZK contains a limit on the number or total size of operations in a multi-request.
        /// If the limit is exceeded, the connection is simply closed.
        /// The constant is selected with a margin. The default limit in ZK is 1 MB of data in total.
        /// The average size of the node value in this case is less than 10 kilobytes.
        static constexpr auto MAX_MULTI_OPS = 100;

        for (size_t entry_idx = 0, num_entries = log_entries.size(); entry_idx < num_entries; entry_idx += MAX_MULTI_OPS)
        {
            auto begin = log_entries.begin() + entry_idx;
            auto end = entry_idx + MAX_MULTI_OPS >= log_entries.size()
                ? log_entries.end()
                : (begin + MAX_MULTI_OPS);
            auto last = end - 1;

            String last_entry = *last;
            if (!startsWith(last_entry, "log-"))
                throw Exception("Error in zookeeper data: unexpected node " + last_entry + " in " + zookeeper_path + "/log",
                    ErrorCodes::UNEXPECTED_NODE_IN_ZOOKEEPER);

            UInt64 last_entry_index = parse<UInt64>(last_entry.substr(strlen("log-")));

            LOG_DEBUG(log, "Pulling " << (end - begin) << " entries to queue: " << *begin << " - " << *last);

            zkutil::AsyncResponses<Coordination::GetResponse> futures;
            futures.reserve(end - begin);

            for (auto it = begin; it != end; ++it)
                futures.emplace_back(*it, zookeeper->asyncGet(zookeeper_path + "/log/" + *it));

            /// Simultaneously add all new entries to the queue and move the pointer to the log.

            Coordination::Requests ops;
            std::vector<LogEntryPtr> copied_entries;
            copied_entries.reserve(end - begin);

            std::optional<time_t> min_unprocessed_insert_time_changed;

            for (auto & future : futures)
            {
                Coordination::GetResponse res = future.second.get();

                copied_entries.emplace_back(LogEntry::parse(res.data, res.stat));

                ops.emplace_back(zkutil::makeCreateRequest(
                    replica_path + "/queue/queue-", res.data, zkutil::CreateMode::PersistentSequential));

                const auto & entry = *copied_entries.back();
                if (entry.type == LogEntry::GET_PART)
                {
                    std::lock_guard state_lock(state_mutex);
                    if (entry.create_time && (!min_unprocessed_insert_time || entry.create_time < min_unprocessed_insert_time))
                    {
                        min_unprocessed_insert_time = entry.create_time;
                        min_unprocessed_insert_time_changed = min_unprocessed_insert_time;
                    }
                }
            }

            ops.emplace_back(zkutil::makeSetRequest(
                replica_path + "/log_pointer", toString(last_entry_index + 1), -1));

            if (min_unprocessed_insert_time_changed)
                ops.emplace_back(zkutil::makeSetRequest(
                    replica_path + "/min_unprocessed_insert_time", toString(*min_unprocessed_insert_time_changed), -1));

            auto responses = zookeeper->multi(ops);

            /// Now we have successfully updated the queue in ZooKeeper. Update it in RAM.

            try
            {
                std::lock_guard state_lock(state_mutex);

                log_pointer = last_entry_index + 1;

                for (size_t copied_entry_idx = 0, num_copied_entries = copied_entries.size(); copied_entry_idx < num_copied_entries; ++copied_entry_idx)
                {
                    String path_created = dynamic_cast<const Coordination::CreateResponse &>(*responses[copied_entry_idx]).path_created;
                    copied_entries[copied_entry_idx]->znode_name = path_created.substr(path_created.find_last_of('/') + 1);

                    std::optional<time_t> unused = false;
                    insertUnlocked(copied_entries[copied_entry_idx], unused, state_lock);
                }

                last_queue_update = time(nullptr);
            }
            catch (...)
            {
                tryLogCurrentException(log);
                /// If it fails, the data in RAM is incorrect. In order to avoid possible further corruption of data in ZK, we will kill ourselves.
                /// This is possible only if there is an unknown logical error.
                std::terminate();
            }

            if (!copied_entries.empty())
                LOG_DEBUG(log, "Pulled " << copied_entries.size() << " entries to queue.");
        }

        if (storage.queue_task_handle)
            storage.queue_task_handle->wake();
    }
}


namespace
{

Names getPartNamesToMutate(
    const ReplicatedMergeTreeMutationEntry & mutation, const ActiveDataPartSet & parts)
{
    Names result;
    for (const auto & pair : mutation.block_numbers)
    {
        const String & partition_id = pair.first;
        Int64 block_num = pair.second;

        /// Note that we cannot simply count all parts to mutate using getPartsCoveredBy(appropriate part_info)
        /// because they are not consecutive in `parts`.
        MergeTreePartInfo covering_part_info(
            partition_id, 0, block_num, MergeTreePartInfo::MAX_LEVEL, MergeTreePartInfo::MAX_BLOCK_NUMBER);
        for (const String & covered_part_name : parts.getPartsCoveredBy(covering_part_info))
        {
            auto part_info = MergeTreePartInfo::fromPartName(covered_part_name, parts.getFormatVersion());
            if (part_info.getDataVersion() < block_num)
                result.push_back(covered_part_name);
        }
    }

    return result;
}

}

void ReplicatedMergeTreeQueue::updateMutations(zkutil::ZooKeeperPtr zookeeper, Coordination::WatchCallback watch_callback)
{
    std::lock_guard lock(update_mutations_mutex);

    Strings entries_in_zk = zookeeper->getChildrenWatch(zookeeper_path + "/mutations", nullptr, watch_callback);
    StringSet entries_in_zk_set(entries_in_zk.begin(), entries_in_zk.end());

    /// Compare with the local state, delete obsolete entries and determine which new entries to load.
    Strings entries_to_load;
    bool some_active_mutations_were_killed = false;
    {
        std::lock_guard state_lock(state_mutex);

        for (auto it = mutations_by_znode.begin(); it != mutations_by_znode.end();)
        {
            const ReplicatedMergeTreeMutationEntry & entry = *it->second.entry;
            if (!entries_in_zk_set.count(entry.znode_name))
            {
                if (!it->second.is_done)
                {
                    LOG_DEBUG(log, "Removing killed mutation " + entry.znode_name + " from local state.");
                    some_active_mutations_were_killed = true;
                }
                else
                    LOG_DEBUG(log, "Removing obsolete mutation " + entry.znode_name + " from local state.");

                for (const auto & partition_and_block_num : entry.block_numbers)
                {
                    auto & in_partition = mutations_by_partition[partition_and_block_num.first];
                    in_partition.erase(partition_and_block_num.second);
                    if (in_partition.empty())
                        mutations_by_partition.erase(partition_and_block_num.first);
                }

                it = mutations_by_znode.erase(it);
            }
            else
                ++it;
        }

        for (const String & znode : entries_in_zk_set)
        {
            if (!mutations_by_znode.count(znode))
                entries_to_load.push_back(znode);
        }
    }

    if (some_active_mutations_were_killed)
        storage.queue_task_handle->wake();

    if (!entries_to_load.empty())
    {
        LOG_INFO(log, "Loading " + toString(entries_to_load.size()) + " mutation entries: "
            + entries_to_load.front() + " - " + entries_to_load.back());

        std::vector<std::future<Coordination::GetResponse>> futures;
        for (const String & entry : entries_to_load)
            futures.emplace_back(zookeeper->asyncGet(zookeeper_path + "/mutations/" + entry));

        std::vector<ReplicatedMergeTreeMutationEntryPtr> new_mutations;
        for (size_t i = 0; i < entries_to_load.size(); ++i)
        {
            new_mutations.push_back(std::make_shared<ReplicatedMergeTreeMutationEntry>(
                ReplicatedMergeTreeMutationEntry::parse(futures[i].get().data, entries_to_load[i])));
        }

        bool some_mutations_are_probably_done = false;
        {
            std::lock_guard state_lock(state_mutex);

            for (const ReplicatedMergeTreeMutationEntryPtr & entry : new_mutations)
            {
                auto & mutation = mutations_by_znode.emplace(entry->znode_name, MutationStatus(entry, format_version))
                    .first->second;

                for (const auto & pair : entry->block_numbers)
                {
                    const String & partition_id = pair.first;
                    Int64 block_num = pair.second;
                    mutations_by_partition[partition_id].emplace(block_num, &mutation);
                    LOG_TRACE(log, "Adding mutation " << entry->znode_name << " for partition " << partition_id << " for all block numbers less than " << block_num);
                }

                /// Initialize `mutation.parts_to_do`. First we need to mutate all parts in `current_parts`.
                Strings current_parts_to_mutate = getPartNamesToMutate(*entry, current_parts);
                for (const String & current_part_to_mutate : current_parts_to_mutate)
                    mutation.parts_to_do.add(current_part_to_mutate);

                /// And next we would need to mutate all parts with getDataVersion() greater than
                /// mutation block number that would appear as a result of executing the queue.
                for (const auto & queue_entry : queue)
                {
                    for (const String & produced_part_name : queue_entry->getVirtualPartNames())
                    {
                        auto part_info = MergeTreePartInfo::fromPartName(produced_part_name, format_version);
                        auto it = entry->block_numbers.find(part_info.partition_id);
                        if (it != entry->block_numbers.end() && it->second > part_info.getDataVersion())
                            mutation.parts_to_do.add(produced_part_name);
                    }
                }

                if (mutation.parts_to_do.size() == 0)
                {
                    some_mutations_are_probably_done = true;
                }

                /// otherwise it's already done
                if (entry->isAlterMutation() && entry->znode_name > mutation_pointer)
                {
                    LOG_TRACE(log, "Adding mutation " << entry->znode_name << " with alter version " << entry->alter_version << " to the queue");
                    alter_sequence.addMutationForAlter(entry->alter_version, state_lock);
                }
            }
        }

        storage.merge_selecting_task->schedule();

        if (some_mutations_are_probably_done)
            storage.mutations_finalizing_task->schedule();
    }
}


ReplicatedMergeTreeMutationEntryPtr ReplicatedMergeTreeQueue::removeMutation(
    zkutil::ZooKeeperPtr zookeeper, const String & mutation_id)
{
    std::lock_guard lock(update_mutations_mutex);

    auto rc = zookeeper->tryRemove(zookeeper_path + "/mutations/" + mutation_id);
    if (rc == Coordination::ZOK)
        LOG_DEBUG(log, "Removed mutation " + mutation_id + " from ZooKeeper.");

    ReplicatedMergeTreeMutationEntryPtr entry;
    bool mutation_was_active = false;
    {
        std::lock_guard state_lock(state_mutex);

        auto it = mutations_by_znode.find(mutation_id);
        if (it == mutations_by_znode.end())
            return nullptr;

        mutation_was_active = !it->second.is_done;

        entry = it->second.entry;
        for (const auto & partition_and_block_num : entry->block_numbers)
        {
            auto & in_partition = mutations_by_partition[partition_and_block_num.first];
            in_partition.erase(partition_and_block_num.second);
            if (in_partition.empty())
                mutations_by_partition.erase(partition_and_block_num.first);
        }

        if (entry->isAlterMutation())
        {
            LOG_DEBUG(log, "Removed alter " << entry->alter_version << " because mutation " + entry->znode_name + " were killed.");
            alter_sequence.finishDataAlter(entry->alter_version, state_lock);
        }

        mutations_by_znode.erase(it);
        LOG_DEBUG(log, "Removed mutation " + entry->znode_name + " from local state.");
    }

    if (mutation_was_active)
        storage.queue_task_handle->wake();

    return entry;
}


ReplicatedMergeTreeQueue::StringSet ReplicatedMergeTreeQueue::moveSiblingPartsForMergeToEndOfQueue(const String & part_name)
{
    std::lock_guard lock(state_mutex);

    /// Let's find the action to merge this part with others. Let's remember others.
    StringSet parts_for_merge;
    Queue::iterator merge_entry = queue.end();
    for (Queue::iterator it = queue.begin(); it != queue.end(); ++it)
    {
        if ((*it)->type == LogEntry::MERGE_PARTS || (*it)->type == LogEntry::MUTATE_PART)
        {
            if (std::find((*it)->source_parts.begin(), (*it)->source_parts.end(), part_name)
                != (*it)->source_parts.end())
            {
                parts_for_merge = StringSet((*it)->source_parts.begin(), (*it)->source_parts.end());
                merge_entry = it;
                break;
            }
        }
    }

    if (!parts_for_merge.empty())
    {
        /// Move to the end of queue actions that result in one of the parts in `parts_for_merge`.
        for (Queue::iterator it = queue.begin(); it != queue.end();)
        {
            auto it0 = it;
            ++it;

            if (it0 == merge_entry)
                break;

            if (((*it0)->type == LogEntry::MERGE_PARTS || (*it0)->type == LogEntry::GET_PART || (*it0)->type == LogEntry::MUTATE_PART)
                && parts_for_merge.count((*it0)->new_part_name))
            {
                queue.splice(queue.end(), queue, it0, it);
            }
        }
    }

    return parts_for_merge;
}

bool ReplicatedMergeTreeQueue::checkReplaceRangeCanBeRemoved(const MergeTreePartInfo & part_info, const LogEntryPtr entry_ptr, const ReplicatedMergeTreeLogEntryData & current) const
{
    if (entry_ptr->type != LogEntry::REPLACE_RANGE)
        return false;

    if (current.type != LogEntry::REPLACE_RANGE && current.type != LogEntry::DROP_RANGE)
        return false;

    if (entry_ptr->replace_range_entry != nullptr && entry_ptr->replace_range_entry == current.replace_range_entry) /// same partition, don't want to drop ourselves
        return false;

    for (const String & new_part_name : entry_ptr->replace_range_entry->new_part_names)
        if (!part_info.contains(MergeTreePartInfo::fromPartName(new_part_name, format_version)))
            return false;

    return true;
}

void ReplicatedMergeTreeQueue::removePartProducingOpsInRange(
    zkutil::ZooKeeperPtr zookeeper,
    const MergeTreePartInfo & part_info,
    const ReplicatedMergeTreeLogEntryData & current)
{
    /// TODO is it possible to simplify it?
    Queue to_wait;
    size_t removed_entries = 0;
    std::optional<time_t> min_unprocessed_insert_time_changed;
    std::optional<time_t> max_processed_insert_time_changed;

    /// Remove operations with parts, contained in the range to be deleted, from the queue.
    std::unique_lock lock(state_mutex);

    [[maybe_unused]] bool called_from_alter_query_directly = current.replace_range_entry && current.replace_range_entry->columns_version < 0;
    assert(currently_executing_drop_or_replace_range || called_from_alter_query_directly);

    for (Queue::iterator it = queue.begin(); it != queue.end();)
    {
        auto type = (*it)->type;

        if (((type == LogEntry::GET_PART || type == LogEntry::MERGE_PARTS || type == LogEntry::MUTATE_PART)
             && part_info.contains(MergeTreePartInfo::fromPartName((*it)->new_part_name, format_version)))
            || checkReplaceRangeCanBeRemoved(part_info, *it, current))
        {
            if ((*it)->currently_executing)
                to_wait.push_back(*it);
            auto code = zookeeper->tryRemove(replica_path + "/queue/" + (*it)->znode_name);
<<<<<<< HEAD
            /// FIXME it's probably unsafe to remove entries non-atomically
            /// when this method called directly from alter query (not from replication queue task),
            /// because entries will be lost if ALTER fails.
            if (code != Coordination::Error::ZOK)
                LOG_INFO(log, "Couldn't remove {}: {}", replica_path + "/queue/" + (*it)->znode_name, Coordination::errorMessage(code));
=======
            if (code)
                LOG_INFO(log, "Couldn't remove " << replica_path + "/queue/" + (*it)->znode_name << ": "
                    << zkutil::ZooKeeper::error2string(code));
>>>>>>> 2d311d3c

            updateStateOnQueueEntryRemoval(
                *it, /* is_successful = */ false,
                min_unprocessed_insert_time_changed, max_processed_insert_time_changed, lock);

            (*it)->removed_by_other_entry = true;
            queue.erase(it++);
            ++removed_entries;
        }
        else
            ++it;
    }

    updateTimesInZooKeeper(zookeeper, min_unprocessed_insert_time_changed, max_processed_insert_time_changed);

    LOG_DEBUG(log, "Removed " << removed_entries << " entries from queue. "
        "Waiting for " << to_wait.size() << " entries that are currently executing.");

    /// Let's wait for the operations with the parts contained in the range to be deleted.
    for (LogEntryPtr & entry : to_wait)
        entry->execution_complete.wait(lock, [&entry] { return !entry->currently_executing; });
}


size_t ReplicatedMergeTreeQueue::getConflictsCountForRange(
    const MergeTreePartInfo & range, const LogEntry & entry,
    String * out_description, std::lock_guard<std::mutex> & /* queue_lock */) const
{
    std::vector<std::pair<String, LogEntryPtr>> conflicts;

    for (const auto & future_part_elem : future_parts)
    {
        /// Do not check itself log entry
        if (future_part_elem.second->znode_name == entry.znode_name)
            continue;

        if (!range.isDisjoint(MergeTreePartInfo::fromPartName(future_part_elem.first, format_version)))
        {
            conflicts.emplace_back(future_part_elem.first, future_part_elem.second);
            continue;
        }
    }

    if (out_description)
    {
        std::stringstream ss;
        ss << "Can't execute command for range " << range.getPartName() << " (entry " << entry.znode_name << "). ";
        ss << "There are " << conflicts.size() << " currently executing entries blocking it: ";
        for (const auto & conflict : conflicts)
            ss << conflict.second->typeToString() << " part " << conflict.first << ", ";

        *out_description = ss.str();
    }

    return conflicts.size();
}


void ReplicatedMergeTreeQueue::checkThereAreNoConflictsInRange(const MergeTreePartInfo & range, const LogEntry & entry)
{
    String conflicts_description;
    std::lock_guard lock(state_mutex);

    if (0 != getConflictsCountForRange(range, entry, &conflicts_description, lock))
        throw Exception(conflicts_description, ErrorCodes::UNFINISHED);
}


bool ReplicatedMergeTreeQueue::isNotCoveredByFuturePartsImpl(const String & new_part_name, String & out_reason, std::lock_guard<std::mutex> & /* queue_lock */) const
{
    /// Let's check if the same part is now being created by another action.
    if (future_parts.count(new_part_name))
    {
        out_reason = "Not executing log entry for part " + new_part_name
            + " because another log entry for the same part is being processed. This shouldn't happen often.";
        return false;

        /** When the corresponding action is completed, then `isNotCoveredByFuturePart` next time, will succeed,
            *  and queue element will be processed.
            * Immediately in the `executeLogEntry` function it will be found that we already have a part,
            *  and queue element will be immediately treated as processed.
            */
    }

    /// A more complex check is whether another part is currently created by other action that will cover this part.
    /// NOTE The above is redundant, but left for a more convenient message in the log.
    auto result_part = MergeTreePartInfo::fromPartName(new_part_name, format_version);

    /// It can slow down when the size of `future_parts` is large. But it can not be large, since `BackgroundProcessingPool` is limited.
    for (const auto & future_part_elem : future_parts)
    {
        auto future_part = MergeTreePartInfo::fromPartName(future_part_elem.first, format_version);

        if (future_part.contains(result_part))
        {
            out_reason = "Not executing log entry for part " + new_part_name + " because it is covered by part "
                         + future_part_elem.first + " that is currently executing";
            return false;
        }
    }

    return true;
}

bool ReplicatedMergeTreeQueue::addFuturePartIfNotCoveredByThem(const String & part_name, LogEntry & entry, String & reject_reason)
{
    std::lock_guard lock(state_mutex);

    if (isNotCoveredByFuturePartsImpl(part_name, reject_reason, lock))
    {
        CurrentlyExecuting::setActualPartName(entry, part_name, *this);
        return true;
    }

    return false;
}


bool ReplicatedMergeTreeQueue::shouldExecuteLogEntry(
    const LogEntry & entry,
    String & out_postpone_reason,
    MergeTreeDataMergerMutator & merger_mutator,
    MergeTreeData & data,
    std::lock_guard<std::mutex> & state_lock) const
{
    /// If our entry produce part which is alredy covered by
    /// some other entry which is currently executing, then we can postpone this entry.
    if (entry.type == LogEntry::MERGE_PARTS
        || entry.type == LogEntry::GET_PART
        || entry.type == LogEntry::MUTATE_PART)
    {
        for (const String & new_part_name : entry.getBlockingPartNames())
        {
            if (!isNotCoveredByFuturePartsImpl(new_part_name, out_postpone_reason, state_lock))
            {
                if (!out_postpone_reason.empty())
                    LOG_DEBUG(log, out_postpone_reason);
                return false;
            }
        }
    }

    if (entry.type == LogEntry::MERGE_PARTS || entry.type == LogEntry::MUTATE_PART)
    {
        /** If any of the required parts are now fetched or in merge process, wait for the end of this operation.
          * Otherwise, even if all the necessary parts for the merge are not present, you should try to make a merge.
          * If any parts are missing, instead of merge, there will be an attempt to download a part.
          * Such a situation is possible if the receive of a part has failed, and it was moved to the end of the queue.
          */
        size_t sum_parts_size_in_bytes = 0;
        for (const auto & name : entry.source_parts)
        {
            if (future_parts.count(name))
            {
                String reason = "Not merging into part " + entry.new_part_name
                    + " because part " + name + " is not ready yet (log entry for that part is being processed).";
                LOG_TRACE(log, reason);
                out_postpone_reason = reason;
                return false;
            }

            auto part = data.getPartIfExists(name, {MergeTreeDataPartState::PreCommitted, MergeTreeDataPartState::Committed, MergeTreeDataPartState::Outdated});
            if (part)
                sum_parts_size_in_bytes += part->getBytesOnDisk();
        }

        if (merger_mutator.merges_blocker.isCancelled())
        {
            String reason = "Not executing log entry for part " + entry.new_part_name + " because merges and mutations are cancelled now.";
            LOG_DEBUG(log, reason);
            out_postpone_reason = reason;
            return false;
        }

        UInt64 max_source_parts_size = entry.type == LogEntry::MERGE_PARTS ? merger_mutator.getMaxSourcePartsSizeForMerge()
                                                                           : merger_mutator.getMaxSourcePartSizeForMutation();
        /** If there are enough free threads in background pool to do large merges (maximal size of merge is allowed),
          * then ignore value returned by getMaxSourcePartsSizeForMerge() and execute merge of any size,
          * because it may be ordered by OPTIMIZE or early with different settings.
          * Setting max_bytes_to_merge_at_max_space_in_pool still working for regular merges,
          * because the leader replica does not assign merges of greater size (except OPTIMIZE PARTITION and OPTIMIZE FINAL).
          */
        const auto data_settings = data.getSettings();
        bool ignore_max_size = (entry.type == LogEntry::MERGE_PARTS) && (max_source_parts_size == data_settings->max_bytes_to_merge_at_max_space_in_pool);

        if (!ignore_max_size && sum_parts_size_in_bytes > max_source_parts_size)
        {
            String reason = "Not executing log entry " + entry.typeToString() + " for part " + entry.new_part_name
                + " because source parts size (" + formatReadableSizeWithBinarySuffix(sum_parts_size_in_bytes)
                + ") is greater than the current maximum (" + formatReadableSizeWithBinarySuffix(max_source_parts_size) + ").";
            LOG_DEBUG(log, reason);
            out_postpone_reason = reason;
            return false;
        }
    }

    /// TODO: it makes sense to check DROP_RANGE also
    if (entry.type == LogEntry::CLEAR_COLUMN || entry.type == LogEntry::REPLACE_RANGE)
    {
        String conflicts_description;
        String range_name = (entry.type == LogEntry::REPLACE_RANGE) ? entry.replace_range_entry->drop_range_part_name : entry.new_part_name;
        auto range = MergeTreePartInfo::fromPartName(range_name, format_version);

        if (0 != getConflictsCountForRange(range, entry, &conflicts_description, state_lock))
        {
            LOG_DEBUG(log, conflicts_description);
            return false;
        }
    }

    /// Alters must be executed one by one. First metadata change, and after that data alter (MUTATE_PART entries with).
    /// corresponding alter_version.
    if (entry.type == LogEntry::ALTER_METADATA)
    {
        if (!alter_sequence.canExecuteMetaAlter(entry.alter_version, state_lock))
        {
            int head_alter = alter_sequence.getHeadAlterVersion(state_lock);
            out_postpone_reason = "Cannot execute alter metadata with version: " + std::to_string(entry.alter_version)
                + " because another alter " + std::to_string(head_alter)
                + " must be executed before";
            return false;
        }
    }

    /// If this MUTATE_PART is part of alter modify/drop query, than we have to execute them one by one
    if (entry.isAlterMutation())
    {
        if (!alter_sequence.canExecuteDataAlter(entry.alter_version, state_lock))
        {
            int head_alter = alter_sequence.getHeadAlterVersion(state_lock);
            if (head_alter == entry.alter_version)
                out_postpone_reason = "Cannot execute alter data with version: "
                    + std::to_string(entry.alter_version) + " because metadata still not altered";
            else
                out_postpone_reason = "Cannot execute alter data with version: " + std::to_string(entry.alter_version)
                    + " because another alter " + std::to_string(head_alter) + " must be executed before";

            return false;
        }
    }

    if (entry.type == LogEntry::DROP_RANGE || entry.type == LogEntry::REPLACE_RANGE)
    {
        /// DROP_RANGE and REPLACE_RANGE entries remove other entries, which produce parts in the range.
        /// If such part producing operations are currently executing, then DROP/REPLACE RANGE wait them to finish.
        /// Deadlock is possible if multiple DROP/REPLACE RANGE entries are executing in parallel and wait each other.
        /// See also removePartProducingOpsInRange(...) and ReplicatedMergeTreeQueue::CurrentlyExecuting.
        if (currently_executing_drop_or_replace_range)
            return false;
    }

    return true;
}


Int64 ReplicatedMergeTreeQueue::getCurrentMutationVersionImpl(
    const String & partition_id, Int64 data_version, std::lock_guard<std::mutex> & /* state_lock */) const
{
    auto in_partition = mutations_by_partition.find(partition_id);
    if (in_partition == mutations_by_partition.end())
        return 0;

    auto it = in_partition->second.upper_bound(data_version);
    if (it == in_partition->second.begin())
        return 0;

    --it;
    return it->first;
}


Int64 ReplicatedMergeTreeQueue::getCurrentMutationVersion(const String & partition_id, Int64 data_version) const
{
    std::lock_guard lock(state_mutex);
    return getCurrentMutationVersionImpl(partition_id, data_version, lock);
}


ReplicatedMergeTreeQueue::CurrentlyExecuting::CurrentlyExecuting(const ReplicatedMergeTreeQueue::LogEntryPtr & entry_, ReplicatedMergeTreeQueue & queue_)
    : entry(entry_), queue(queue_)
{
    if (entry->type == ReplicatedMergeTreeLogEntry::DROP_RANGE || entry->type == ReplicatedMergeTreeLogEntry::REPLACE_RANGE)
    {
        assert(!queue.currently_executing_drop_or_replace_range);
        queue.currently_executing_drop_or_replace_range = true;
    }
    entry->currently_executing = true;
    ++entry->num_tries;
    entry->last_attempt_time = time(nullptr);

    for (const String & new_part_name : entry->getBlockingPartNames())
    {
        if (!queue.future_parts.emplace(new_part_name, entry).second)
            throw Exception("Tagging already tagged future part " + new_part_name + ". This is a bug.", ErrorCodes::LOGICAL_ERROR);
    }
}


void ReplicatedMergeTreeQueue::CurrentlyExecuting::setActualPartName(ReplicatedMergeTreeQueue::LogEntry & entry,
                                                                     const String & actual_part_name, ReplicatedMergeTreeQueue & queue)
{
    if (!entry.actual_new_part_name.empty())
        throw Exception("Entry actual part isn't empty yet. This is a bug.", ErrorCodes::LOGICAL_ERROR);

    entry.actual_new_part_name = actual_part_name;

    /// Check if it is the same (and already added) part.
    if (entry.actual_new_part_name == entry.new_part_name)
        return;

    if (!queue.future_parts.emplace(entry.actual_new_part_name, entry.shared_from_this()).second)
        throw Exception("Attaching already existing future part " + entry.actual_new_part_name + ". This is a bug.", ErrorCodes::LOGICAL_ERROR);
}


ReplicatedMergeTreeQueue::CurrentlyExecuting::~CurrentlyExecuting()
{
    std::lock_guard lock(queue.state_mutex);

    if (entry->type == ReplicatedMergeTreeLogEntry::DROP_RANGE || entry->type == ReplicatedMergeTreeLogEntry::REPLACE_RANGE)
    {
        assert(queue.currently_executing_drop_or_replace_range);
        queue.currently_executing_drop_or_replace_range = false;
    }
    entry->currently_executing = false;
    entry->execution_complete.notify_all();

    for (const String & new_part_name : entry->getBlockingPartNames())
    {
        if (!queue.future_parts.erase(new_part_name))
            LOG_ERROR(queue.log, "Untagging already untagged future part " + new_part_name + ". This is a bug.");
    }

    if (!entry->actual_new_part_name.empty())
    {
        if (entry->actual_new_part_name != entry->new_part_name && !queue.future_parts.erase(entry->actual_new_part_name))
            LOG_ERROR(queue.log, "Untagging already untagged future part " + entry->actual_new_part_name + ". This is a bug.");

        entry->actual_new_part_name.clear();
    }
}


ReplicatedMergeTreeQueue::SelectedEntry ReplicatedMergeTreeQueue::selectEntryToProcess(MergeTreeDataMergerMutator & merger_mutator, MergeTreeData & data)
{
    LogEntryPtr entry;

    std::lock_guard lock(state_mutex);

    for (auto it = queue.begin(); it != queue.end(); ++it)
    {
        if ((*it)->currently_executing)
            continue;

        if (shouldExecuteLogEntry(**it, (*it)->postpone_reason, merger_mutator, data, lock))
        {
            entry = *it;
            /// We gave a chance for the entry, move it to the tail of the queue, after that
            /// we move it to the end of the queue.
            queue.splice(queue.end(), queue, it);
            break;
        }
        else
        {
            ++(*it)->num_postponed;
            (*it)->last_postpone_time = time(nullptr);
        }
    }

    if (entry)
        return { entry, std::unique_ptr<CurrentlyExecuting>{ new CurrentlyExecuting(entry, *this) } };
    else
        return {};
}


bool ReplicatedMergeTreeQueue::processEntry(
    std::function<zkutil::ZooKeeperPtr()> get_zookeeper,
    LogEntryPtr & entry,
    const std::function<bool(LogEntryPtr &)> func)
{
    std::exception_ptr saved_exception;

    try
    {
        /// We don't have any backoff for failed entries
        /// we just count amount of tries for each ot them.
        if (func(entry))
            removeProcessedEntry(get_zookeeper(), entry);
    }
    catch (...)
    {
        saved_exception = std::current_exception();
    }

    if (saved_exception)
    {
        std::lock_guard lock(state_mutex);

        entry->exception = saved_exception;

        if (entry->type == ReplicatedMergeTreeLogEntryData::MUTATE_PART)
        {
            /// Record the exception in the system.mutations table.
            Int64 result_data_version = MergeTreePartInfo::fromPartName(entry->new_part_name, format_version)
                .getDataVersion();
            auto source_part_info = MergeTreePartInfo::fromPartName(
                entry->source_parts.at(0), format_version);

            auto in_partition = mutations_by_partition.find(source_part_info.partition_id);
            if (in_partition != mutations_by_partition.end())
            {
                auto mutations_begin_it = in_partition->second.upper_bound(source_part_info.getDataVersion());
                auto mutations_end_it = in_partition->second.upper_bound(result_data_version);
                for (auto it = mutations_begin_it; it != mutations_end_it; ++it)
                {
                    MutationStatus & status = *it->second;
                    status.latest_failed_part = entry->source_parts.at(0);
                    status.latest_failed_part_info = source_part_info;
                    status.latest_fail_time = time(nullptr);
                    status.latest_fail_reason = getExceptionMessage(saved_exception, false);
                }
            }
        }

        return false;
    }

    return true;
}


std::pair<size_t, size_t> ReplicatedMergeTreeQueue::countMergesAndPartMutations() const
{
    std::lock_guard lock(state_mutex);

    size_t count_merges = 0;
    size_t count_mutations = 0;
    for (const auto & entry : queue)
    {
        if (entry->type == ReplicatedMergeTreeLogEntry::MERGE_PARTS)
            ++count_merges;
        else if (entry->type == ReplicatedMergeTreeLogEntry::MUTATE_PART)
            ++count_mutations;
    }

    return std::make_pair(count_merges, count_mutations);
}


size_t ReplicatedMergeTreeQueue::countMutations() const
{
    std::lock_guard lock(state_mutex);
    return mutations_by_znode.size();
}


size_t ReplicatedMergeTreeQueue::countFinishedMutations() const
{
    std::lock_guard lock(state_mutex);

    size_t count = 0;
    for (const auto & pair : mutations_by_znode)
    {
        const auto & mutation = pair.second;
        if (!mutation.is_done)
            break;

        ++count;
    }

    return count;
}


ReplicatedMergeTreeMergePredicate ReplicatedMergeTreeQueue::getMergePredicate(zkutil::ZooKeeperPtr & zookeeper)
{
    return ReplicatedMergeTreeMergePredicate(*this, zookeeper);
}


MutationCommands ReplicatedMergeTreeQueue::getFirstAlterMutationCommandsForPart(const MergeTreeData::DataPartPtr & part) const
{
    std::lock_guard lock(state_mutex);
    auto in_partition = mutations_by_partition.find(part->info.partition_id);
    if (in_partition == mutations_by_partition.end())
        return MutationCommands{};

    Int64 part_version = part->info.getDataVersion();
    for (auto [mutation_version, mutation_status] : in_partition->second)
        if (mutation_version > part_version && mutation_status->entry->alter_version != -1)
            return mutation_status->entry->commands;

    return MutationCommands{};
}

MutationCommands ReplicatedMergeTreeQueue::getMutationCommands(
    const MergeTreeData::DataPartPtr & part, Int64 desired_mutation_version) const
{
    /// NOTE: If the corresponding mutation is not found, the error is logged (and not thrown as an exception)
    /// to allow recovering from a mutation that cannot be executed. This way you can delete the mutation entry
    /// from /mutations in ZK and the replicas will simply skip the mutation.

    if (part->info.getDataVersion() > desired_mutation_version)
    {
        LOG_WARNING(log, "Data version of part " << part->name << " is already greater than "
            "desired mutation version " << desired_mutation_version);
        return MutationCommands{};
    }

    std::lock_guard lock(state_mutex);

    auto in_partition = mutations_by_partition.find(part->info.partition_id);
    if (in_partition == mutations_by_partition.end())
    {
        LOG_WARNING(log, "There are no mutations for partition ID " << part->info.partition_id
            << " (trying to mutate part " << part->name << " to " << toString(desired_mutation_version) << ")");
        return MutationCommands{};
    }

    auto begin = in_partition->second.upper_bound(part->info.getDataVersion());

    auto end = in_partition->second.lower_bound(desired_mutation_version);
    if (end == in_partition->second.end() || end->first != desired_mutation_version)
        LOG_WARNING(log, "Mutation with version " << desired_mutation_version
            << " not found in partition ID " << part->info.partition_id
            << " (trying to mutate part " << part->name + ")");
    else
        ++end;

    MutationCommands commands;
    for (auto it = begin; it != end; ++it)
        commands.insert(commands.end(), it->second->entry->commands.begin(), it->second->entry->commands.end());

    return commands;
}


bool ReplicatedMergeTreeQueue::tryFinalizeMutations(zkutil::ZooKeeperPtr zookeeper)
{
    std::vector<ReplicatedMergeTreeMutationEntryPtr> candidates;
    {
        std::lock_guard lock(state_mutex);

        for (auto & kv : mutations_by_znode)
        {
            const String & znode = kv.first;
            MutationStatus & mutation = kv.second;

            if (mutation.is_done)
                continue;

            if (znode <= mutation_pointer)
            {
                LOG_TRACE(log, "Marking mutation " << znode << " done because it is <= mutation_pointer (" << mutation_pointer << ")");
                mutation.is_done = true;
                alter_sequence.finishDataAlter(mutation.entry->alter_version, lock);
                if (mutation.parts_to_do.size() != 0)
                {
                    LOG_INFO(log, "Seems like we jumped over mutation " << znode << " when downloaded part with bigger mutation number."
                        << " It's OK, tasks for rest parts will be skipped, but probably a lot of mutations were executed concurrently on different replicas.");
                    mutation.parts_to_do.clear();
                }
            }
            else if (mutation.parts_to_do.size() == 0)
            {
                LOG_TRACE(log, "Will check if mutation " << mutation.entry->znode_name << " is done");
                candidates.push_back(mutation.entry);
            }
        }
    }

    if (candidates.empty())
        return false;
    else
        LOG_DEBUG(log, "Trying to finalize " << candidates.size() << " mutations");

    auto merge_pred = getMergePredicate(zookeeper);

    std::vector<const ReplicatedMergeTreeMutationEntry *> finished;
    for (const ReplicatedMergeTreeMutationEntryPtr & candidate : candidates)
    {
        if (merge_pred.isMutationFinished(*candidate))
            finished.push_back(candidate.get());
    }

    if (!finished.empty())
    {
        zookeeper->set(replica_path + "/mutation_pointer", finished.back()->znode_name);

        std::lock_guard lock(state_mutex);

        mutation_pointer = finished.back()->znode_name;

        for (const ReplicatedMergeTreeMutationEntry * entry : finished)
        {
            auto it = mutations_by_znode.find(entry->znode_name);
            if (it != mutations_by_znode.end())
            {
                LOG_TRACE(log, "Mutation " << entry->znode_name << " is done");
                it->second.is_done = true;
                if (entry->isAlterMutation())
                {
                    LOG_TRACE(log, "Finishing data alter with version " << entry->alter_version << " for entry " << entry->znode_name);
                    alter_sequence.finishDataAlter(entry->alter_version, lock);
                }
            }
        }
    }

    /// Mutations may finish in non sequential order because we may fetch
    /// already mutated parts from other replicas. So, because we updated
    /// mutation pointer we have to recheck all previous mutations, they may be
    /// also finished.
    return !finished.empty();
}


void ReplicatedMergeTreeQueue::disableMergesInBlockRange(const String & part_name)
{
    std::lock_guard lock(state_mutex);
    virtual_parts.add(part_name);
}


ReplicatedMergeTreeQueue::Status ReplicatedMergeTreeQueue::getStatus() const
{
    std::lock_guard lock(state_mutex);

    Status res;

    res.future_parts = future_parts.size();
    res.queue_size = queue.size();
    res.last_queue_update = last_queue_update;

    res.inserts_in_queue = 0;
    res.merges_in_queue = 0;
    res.part_mutations_in_queue = 0;
    res.queue_oldest_time = 0;
    res.inserts_oldest_time = 0;
    res.merges_oldest_time = 0;
    res.part_mutations_oldest_time = 0;

    for (const LogEntryPtr & entry : queue)
    {
        if (entry->create_time && (!res.queue_oldest_time || entry->create_time < res.queue_oldest_time))
            res.queue_oldest_time = entry->create_time;

        if (entry->type == LogEntry::GET_PART)
        {
            ++res.inserts_in_queue;

            if (entry->create_time && (!res.inserts_oldest_time || entry->create_time < res.inserts_oldest_time))
            {
                res.inserts_oldest_time = entry->create_time;
                res.oldest_part_to_get = entry->new_part_name;
            }
        }

        if (entry->type == LogEntry::MERGE_PARTS)
        {
            ++res.merges_in_queue;

            if (entry->create_time && (!res.merges_oldest_time || entry->create_time < res.merges_oldest_time))
            {
                res.merges_oldest_time = entry->create_time;
                res.oldest_part_to_merge_to = entry->new_part_name;
            }
        }

        if (entry->type == LogEntry::MUTATE_PART)
        {
            ++res.part_mutations_in_queue;

            if (entry->create_time && (!res.part_mutations_oldest_time || entry->create_time < res.part_mutations_oldest_time))
            {
                res.part_mutations_oldest_time = entry->create_time;
                res.oldest_part_to_mutate_to = entry->new_part_name;
            }
        }
    }

    return res;
}


void ReplicatedMergeTreeQueue::getEntries(LogEntriesData & res) const
{
    res.clear();
    std::lock_guard lock(state_mutex);

    res.reserve(queue.size());
    for (const auto & entry : queue)
        res.emplace_back(*entry);
}


void ReplicatedMergeTreeQueue::getInsertTimes(time_t & out_min_unprocessed_insert_time, time_t & out_max_processed_insert_time) const
{
    std::lock_guard lock(state_mutex);
    out_min_unprocessed_insert_time = min_unprocessed_insert_time;
    out_max_processed_insert_time = max_processed_insert_time;
}


std::vector<MergeTreeMutationStatus> ReplicatedMergeTreeQueue::getMutationsStatus() const
{
    std::lock_guard lock(state_mutex);

    std::vector<MergeTreeMutationStatus> result;
    for (const auto & pair : mutations_by_znode)
    {
        const MutationStatus & status = pair.second;
        const ReplicatedMergeTreeMutationEntry & entry = *status.entry;
        Names parts_to_mutate = status.parts_to_do.getParts();

        for (const MutationCommand & command : entry.commands)
        {
            std::stringstream ss;
            formatAST(*command.ast, ss, false, true);
            result.push_back(MergeTreeMutationStatus
            {
                entry.znode_name,
                ss.str(),
                entry.create_time,
                entry.block_numbers,
                parts_to_mutate,
                status.is_done,
                status.latest_failed_part,
                status.latest_fail_time,
                status.latest_fail_reason,
            });
        }
    }

    return result;
}

ReplicatedMergeTreeQueue::QueueLocks ReplicatedMergeTreeQueue::lockQueue()
{
    return QueueLocks(state_mutex, pull_logs_to_queue_mutex, update_mutations_mutex);
}

ReplicatedMergeTreeMergePredicate::ReplicatedMergeTreeMergePredicate(
    ReplicatedMergeTreeQueue & queue_, zkutil::ZooKeeperPtr & zookeeper)
    : queue(queue_)
    , prev_virtual_parts(queue.format_version)
{
    {
        std::lock_guard lock(queue.state_mutex);
        prev_virtual_parts = queue.virtual_parts;
    }

    /// Load current quorum status.
    auto quorum_status_future = zookeeper->asyncTryGet(queue.zookeeper_path + "/quorum/status");

    /// Load current inserts
    std::unordered_set<String> lock_holder_paths;
    for (const String & entry : zookeeper->getChildren(queue.zookeeper_path + "/temp"))
    {
        if (startsWith(entry, "abandonable_lock-"))
            lock_holder_paths.insert(queue.zookeeper_path + "/temp/" + entry);
    }

    if (!lock_holder_paths.empty())
    {
        Strings partitions = zookeeper->getChildren(queue.zookeeper_path + "/block_numbers");
        std::vector<std::future<Coordination::ListResponse>> lock_futures;
        for (const String & partition : partitions)
            lock_futures.push_back(zookeeper->asyncGetChildren(queue.zookeeper_path + "/block_numbers/" + partition));

        struct BlockInfoInZooKeeper
        {
            String partition;
            Int64 number;
            String zk_path;
            std::future<Coordination::GetResponse> contents_future;
        };

        std::vector<BlockInfoInZooKeeper> block_infos;
        for (size_t i = 0; i < partitions.size(); ++i)
        {
            Strings partition_block_numbers = lock_futures[i].get().names;
            for (const String & entry : partition_block_numbers)
            {
                /// TODO: cache block numbers that are abandoned.
                /// We won't need to check them on the next iteration.
                if (startsWith(entry, "block-"))
                {
                    Int64 block_number = parse<Int64>(entry.substr(strlen("block-")));
                    String zk_path = queue.zookeeper_path + "/block_numbers/" + partitions[i] + "/" + entry;
                    block_infos.emplace_back(
                        BlockInfoInZooKeeper{partitions[i], block_number, zk_path, zookeeper->asyncTryGet(zk_path)});
                }
            }
        }

        for (auto & block : block_infos)
        {
            Coordination::GetResponse resp = block.contents_future.get();
            if (!resp.error && lock_holder_paths.count(resp.data))
                committing_blocks[block.partition].insert(block.number);
        }
    }

    queue_.pullLogsToQueue(zookeeper);

    Coordination::GetResponse quorum_status_response = quorum_status_future.get();
    if (!quorum_status_response.error)
    {
        ReplicatedMergeTreeQuorumEntry quorum_status;
        quorum_status.fromString(quorum_status_response.data);
        inprogress_quorum_part = quorum_status.part_name;
    }
    else
        inprogress_quorum_part.clear();
}

bool ReplicatedMergeTreeMergePredicate::operator()(
    const MergeTreeData::DataPartPtr & left,
    const MergeTreeData::DataPartPtr & right,
    String * out_reason) const
{
    if (left)
        return canMergeTwoParts(left, right, out_reason);
    else
        return canMergeSinglePart(right, out_reason);
}


bool ReplicatedMergeTreeMergePredicate::canMergeTwoParts(
    const MergeTreeData::DataPartPtr & left,
    const MergeTreeData::DataPartPtr & right,
    String * out_reason) const
{
    /// A sketch of a proof of why this method actually works:
    ///
    /// The trickiest part is to ensure that no new parts will ever appear in the range of blocks between left and right.
    /// Inserted parts get their block numbers by acquiring an ephemeral lock (see EphemeralLockInZooKeeper.h).
    /// These block numbers are monotonically increasing in a partition.
    ///
    /// Because there is a window between the moment the inserted part gets its block number and
    /// the moment it is committed (appears in the replication log), we can't get the name of all parts up to the given
    /// block number just by looking at the replication log - some parts with smaller block numbers may be currently committing
    /// and will appear in the log later than the parts with bigger block numbers.
    ///
    /// We also can't take a consistent snapshot of parts that are already committed plus parts that are about to commit
    /// due to limitations of ZooKeeper transactions.
    ///
    /// So we do the following (see the constructor):
    /// * copy virtual_parts from queue to prev_virtual_parts
    ///   (a set of parts which corresponds to executing the replication log up to a certain point)
    /// * load committing_blocks (inserts and mutations that have already acquired a block number but haven't appeared in the log yet)
    /// * do pullLogsToQueue() again to load fresh queue.virtual_parts and mutations.
    ///
    /// Now we have an invariant: if some part is in prev_virtual_parts then:
    /// * all parts with smaller block numbers are either in committing_blocks or in queue.virtual_parts
    ///   (those that managed to commit before we loaded committing_blocks).
    /// * all mutations with smaller block numbers are either in committing_blocks or in queue.mutations_by_partition
    ///
    /// So to check that no new parts will ever appear in the range of blocks between left and right we first check that
    /// left and right are already present in prev_virtual_parts (we can't give a definite answer for parts that were committed later)
    /// and then check that there are no blocks between them in committing_blocks and no parts in queue.virtual_parts.
    ///
    /// Similarly, to check that there will be no mutation with a block number between two parts from prev_virtual_parts
    /// (only then we can merge them without mutating the left part), we first check committing_blocks
    /// and then check that these two parts have the same mutation version according to queue.mutations_by_partition.

    if (left->info.partition_id != right->info.partition_id)
    {
        if (out_reason)
            *out_reason = "Parts " + left->name + " and " + right->name + " belong to different partitions";
        return false;
    }

    for (const MergeTreeData::DataPartPtr & part : {left, right})
    {
        if (part->name == inprogress_quorum_part)
        {
            if (out_reason)
                *out_reason = "Quorum insert for part " + part->name + " is currently in progress";
            return false;
        }

        if (prev_virtual_parts.getContainingPart(part->info).empty())
        {
            if (out_reason)
                *out_reason = "Entry for part " + part->name + " hasn't been read from the replication log yet";
            return false;
        }
    }

    Int64 left_max_block = left->info.max_block;
    Int64 right_min_block = right->info.min_block;
    if (left_max_block > right_min_block)
        std::swap(left_max_block, right_min_block);

    if (left_max_block + 1 < right_min_block)
    {
        auto committing_blocks_in_partition = committing_blocks.find(left->info.partition_id);
        if (committing_blocks_in_partition != committing_blocks.end())
        {
            const std::set<Int64> & block_numbers = committing_blocks_in_partition->second;

            auto block_it = block_numbers.upper_bound(left_max_block);
            if (block_it != block_numbers.end() && *block_it < right_min_block)
            {
                if (out_reason)
                    *out_reason = "Block number " + toString(*block_it) + " is still being inserted between parts "
                        + left->name + " and " + right->name;

                return false;
            }
        }
    }

    std::lock_guard lock(queue.state_mutex);

    for (const MergeTreeData::DataPartPtr & part : {left, right})
    {
        /// We look for containing parts in queue.virtual_parts (and not in prev_virtual_parts) because queue.virtual_parts is newer
        /// and it is guaranteed that it will contain all merges assigned before this object is constructed.
        String containing_part = queue.virtual_parts.getContainingPart(part->info);
        if (containing_part != part->name)
        {
            if (out_reason)
                *out_reason = "Part " + part->name + " has already been assigned a merge into " + containing_part;
            return false;
        }
    }

    if (left_max_block + 1 < right_min_block)
    {
        /// Fake part which will appear as merge result
        MergeTreePartInfo gap_part_info(
            left->info.partition_id, left_max_block + 1, right_min_block - 1,
            MergeTreePartInfo::MAX_LEVEL, MergeTreePartInfo::MAX_BLOCK_NUMBER);

        /// We don't select parts if any smaller part covered by our merge must exist after
        /// processing replication log up to log_pointer.
        Strings covered = queue.virtual_parts.getPartsCoveredBy(gap_part_info);
        if (!covered.empty())
        {
            if (out_reason)
                *out_reason = "There are " + toString(covered.size()) + " parts (from " + covered.front()
                    + " to " + covered.back() + ") that are still not present or being processed by "
                    + " other background process on this replica between " + left->name + " and " + right->name;
            return false;
        }
    }

    Int64 left_mutation_ver = queue.getCurrentMutationVersionImpl(
        left->info.partition_id, left->info.getDataVersion(), lock);

    Int64 right_mutation_ver = queue.getCurrentMutationVersionImpl(
        left->info.partition_id, right->info.getDataVersion(), lock);

    if (left_mutation_ver != right_mutation_ver)
    {
        if (out_reason)
            *out_reason = "Current mutation versions of parts " + left->name + " and " + right->name + " differ: "
                + toString(left_mutation_ver) + " and " + toString(right_mutation_ver) + " respectively";
        return false;
    }

    return true;
}

bool ReplicatedMergeTreeMergePredicate::canMergeSinglePart(
    const MergeTreeData::DataPartPtr & part,
    String * out_reason) const
{
    if (part->name == inprogress_quorum_part)
    {
        if (out_reason)
            *out_reason = "Quorum insert for part " + part->name + " is currently in progress";
        return false;
    }

    if (prev_virtual_parts.getContainingPart(part->info).empty())
    {
        if (out_reason)
            *out_reason = "Entry for part " + part->name + " hasn't been read from the replication log yet";
        return false;
    }

    std::lock_guard<std::mutex> lock(queue.state_mutex);

    /// We look for containing parts in queue.virtual_parts (and not in prev_virtual_parts) because queue.virtual_parts is newer
    /// and it is guaranteed that it will contain all merges assigned before this object is constructed.
    String containing_part = queue.virtual_parts.getContainingPart(part->info);
    if (containing_part != part->name)
    {
        if (out_reason)
            *out_reason = "Part " + part->name + " has already been assigned a merge into " + containing_part;
        return false;
    }

    return true;
}


std::optional<std::pair<Int64, int>> ReplicatedMergeTreeMergePredicate::getDesiredMutationVersion(const MergeTreeData::DataPartPtr & part) const
{
    /// Assigning mutations is easier than assigning merges because mutations appear in the same order as
    /// the order of their version numbers (see StorageReplicatedMergeTree::mutate).
    /// This means that if we have loaded the mutation with version number X then all mutations with
    /// the version numbers less than X are also loaded and if there is no merge or mutation assigned to
    /// the part (checked by querying queue.virtual_parts), we can confidently assign a mutation to
    /// version X for this part.

    /// We cannot mutate part if it's being inserted with quorum and it's not
    /// already reached.
    if (part->name == inprogress_quorum_part)
        return {};

    std::lock_guard lock(queue.state_mutex);

    if (queue.virtual_parts.getContainingPart(part->info) != part->name)
        return {};

    auto in_partition = queue.mutations_by_partition.find(part->info.partition_id);
    if (in_partition == queue.mutations_by_partition.end())
        return {};

    Int64 current_version = queue.getCurrentMutationVersionImpl(part->info.partition_id, part->info.getDataVersion(), lock);
    Int64 max_version = in_partition->second.rbegin()->first;

    int alter_version = -1;
    for (auto [mutation_version, mutation_status] : in_partition->second)
    {
        max_version = mutation_version;
        if (mutation_status->entry->isAlterMutation())
        {
            /// We want to assign mutations for part which version is bigger
            /// than part current version. But it doesn't make sence to assign
            /// more fresh versions of alter-mutations if previous alter still
            /// not done because alters execute one by one in strict order.
            if (mutation_version > current_version || !mutation_status->is_done)
            {
                alter_version = mutation_status->entry->alter_version;
                break;
            }
        }
    }

    if (current_version >= max_version)
        return {};

    return std::make_pair(max_version, alter_version);
}


bool ReplicatedMergeTreeMergePredicate::isMutationFinished(const ReplicatedMergeTreeMutationEntry & mutation) const
{
    for (const auto & kv : mutation.block_numbers)
    {
        const String & partition_id = kv.first;
        Int64 block_num = kv.second;

        auto partition_it = committing_blocks.find(partition_id);
        if (partition_it != committing_blocks.end())
        {
            size_t blocks_count = std::distance(
                partition_it->second.begin(), partition_it->second.lower_bound(block_num));
            if (blocks_count)
            {
                LOG_TRACE(queue.log, "Mutation " << mutation.znode_name << " is not done yet because "
                    << "in partition ID " << partition_id << " there are still "
                    << blocks_count << " uncommitted blocks.");
                return false;
            }
        }
    }

    {
        std::lock_guard lock(queue.state_mutex);

        size_t suddenly_appeared_parts = getPartNamesToMutate(mutation, queue.virtual_parts).size();
        if (suddenly_appeared_parts)
        {
            LOG_TRACE(queue.log, "Mutation " << mutation.znode_name << " is not done yet because "
                << suddenly_appeared_parts << " parts to mutate suddenly appeared.");
            return false;
        }
    }

    return true;
}


ReplicatedMergeTreeQueue::SubscriberHandler
ReplicatedMergeTreeQueue::addSubscriber(ReplicatedMergeTreeQueue::SubscriberCallBack && callback)
{
    std::lock_guard lock(state_mutex);
    std::lock_guard lock_subscribers(subscribers_mutex);

    auto it = subscribers.emplace(subscribers.end(), std::move(callback));

    /// Atomically notify about current size
    (*it)(queue.size());

    return SubscriberHandler(it, *this);
}

ReplicatedMergeTreeQueue::SubscriberHandler::~SubscriberHandler()
{
    std::lock_guard lock(queue.subscribers_mutex);
    queue.subscribers.erase(it);
}

void ReplicatedMergeTreeQueue::notifySubscribers(size_t new_queue_size)
{
    std::lock_guard lock_subscribers(subscribers_mutex);
    for (auto & subscriber_callback : subscribers)
        subscriber_callback(new_queue_size);
}

ReplicatedMergeTreeQueue::~ReplicatedMergeTreeQueue()
{
    notifySubscribers(0);
}

String padIndex(Int64 index)
{
    String index_str = toString(index);
    return std::string(10 - index_str.size(), '0') + index_str;
}

void ReplicatedMergeTreeQueue::removeCurrentPartsFromMutations()
{
    std::lock_guard state_lock(state_mutex);
    for (const auto & part_name : current_parts.getParts())
        removeCoveredPartsFromMutations(part_name, /*remove_part = */ true, /*remove_covered_parts = */ true);
}

}<|MERGE_RESOLUTION|>--- conflicted
+++ resolved
@@ -343,12 +343,6 @@
 
 void ReplicatedMergeTreeQueue::removeProcessedEntry(zkutil::ZooKeeperPtr zookeeper, LogEntryPtr & entry)
 {
-    auto code = zookeeper->tryRemove(replica_path + "/queue/" + entry->znode_name);
-
-    if (code)
-        LOG_ERROR(log, "Couldn't remove " << replica_path << "/queue/" << entry->znode_name << ": "
-            << zkutil::ZooKeeper::error2string(code) << ". This shouldn't happen often.");
-
     std::optional<time_t> min_unprocessed_insert_time_changed;
     std::optional<time_t> max_processed_insert_time_changed;
 
@@ -393,16 +387,16 @@
 
     notifySubscribers(queue_size);
 
-<<<<<<< HEAD
+
     if (!need_remove_from_zk)
         return;
 
     auto code = zookeeper->tryRemove(replica_path + "/queue/" + entry->znode_name);
-    if (code != Coordination::Error::ZOK)
-        LOG_ERROR(log, "Couldn't remove {}/queue/{}: {}. This shouldn't happen often.", replica_path, entry->znode_name, Coordination::errorMessage(code));
-
-=======
->>>>>>> 2d311d3c
+
+    if (code)
+        LOG_ERROR(log, "Couldn't remove " << replica_path << "/queue/" << entry->znode_name << ": "
+            << zkutil::ZooKeeper::error2string(code) << ". This shouldn't happen often.");
+
     updateTimesInZooKeeper(zookeeper, min_unprocessed_insert_time_changed, max_processed_insert_time_changed);
 }
 
@@ -887,17 +881,12 @@
             if ((*it)->currently_executing)
                 to_wait.push_back(*it);
             auto code = zookeeper->tryRemove(replica_path + "/queue/" + (*it)->znode_name);
-<<<<<<< HEAD
             /// FIXME it's probably unsafe to remove entries non-atomically
             /// when this method called directly from alter query (not from replication queue task),
             /// because entries will be lost if ALTER fails.
-            if (code != Coordination::Error::ZOK)
-                LOG_INFO(log, "Couldn't remove {}: {}", replica_path + "/queue/" + (*it)->znode_name, Coordination::errorMessage(code));
-=======
             if (code)
                 LOG_INFO(log, "Couldn't remove " << replica_path + "/queue/" + (*it)->znode_name << ": "
                     << zkutil::ZooKeeper::error2string(code));
->>>>>>> 2d311d3c
 
             updateStateOnQueueEntryRemoval(
                 *it, /* is_successful = */ false,
