#include <Storages/MergeTree/ReplicatedMergeTreeQueue.h>
#include <Storages/StorageReplicatedMergeTree.h>
#include <IO/ReadHelpers.h>
#include <IO/WriteHelpers.h>
#include <Storages/MergeTree/IMergeTreeDataPart.h>
#include <Storages/MergeTree/MergeTreeDataMergerMutator.h>
#include <Storages/MergeTree/ReplicatedMergeTreeQuorumEntry.h>
#include <Storages/MergeTree/ReplicatedMergeTreeMergeStrategyPicker.h>
#include <Common/StringUtils/StringUtils.h>
#include <Common/CurrentMetrics.h>


namespace CurrentMetrics
{
    extern const Metric BackgroundPoolTask;
}

namespace DB
{

namespace ErrorCodes
{
    extern const int LOGICAL_ERROR;
    extern const int UNEXPECTED_NODE_IN_ZOOKEEPER;
    extern const int ABORTED;
    extern const int READONLY;
}


ReplicatedMergeTreeQueue::ReplicatedMergeTreeQueue(StorageReplicatedMergeTree & storage_, ReplicatedMergeTreeMergeStrategyPicker & merge_strategy_picker_)
    : storage(storage_)
    , merge_strategy_picker(merge_strategy_picker_)
    , format_version(storage.format_version)
    , current_parts(format_version)
    , virtual_parts(format_version)
    , drop_ranges(format_version)
{
    zookeeper_path = storage.zookeeper_path;
    replica_path = storage.replica_path;
    logger_name = storage.getStorageID().getFullTableName() + " (ReplicatedMergeTreeQueue)";
    log = &Poco::Logger::get(logger_name);
}


void ReplicatedMergeTreeQueue::clear()
{
    auto locks = lockQueue();
    assert(future_parts.empty());
    current_parts.clear();
    virtual_parts.clear();
    queue.clear();
    inserts_by_time.clear();
    mutations_by_znode.clear();
    mutations_by_partition.clear();
    mutation_pointer.clear();
}

void ReplicatedMergeTreeQueue::initialize(const MergeTreeData::DataParts & parts)
{
    std::lock_guard lock(state_mutex);
    for (const auto & part : parts)
    {
        current_parts.add(part->name, nullptr);
        virtual_parts.add(part->name, nullptr);
    }
}

bool ReplicatedMergeTreeQueue::isVirtualPart(const MergeTreeData::DataPartPtr & data_part) const
{
    std::lock_guard lock(state_mutex);
    auto virtual_part_name = virtual_parts.getContainingPart(data_part->info);
    return !virtual_part_name.empty() && virtual_part_name != data_part->name;
}

bool ReplicatedMergeTreeQueue::checkPartInQueueAndGetSourceParts(const String & part_name, Strings & source_parts) const
{
    std::lock_guard lock(state_mutex);

    bool found = false;
    for (const auto & entry : queue)
    {
        if (entry->new_part_name == part_name && entry->source_parts.size() > source_parts.size())
        {
            source_parts.clear();
            source_parts.insert(source_parts.end(), entry->source_parts.begin(), entry->source_parts.end());
            found = true;
        }
    }

    return found;
}


bool ReplicatedMergeTreeQueue::load(zkutil::ZooKeeperPtr zookeeper)
{
    String queue_path = fs::path(replica_path) / "queue";
    LOG_DEBUG(log, "Loading queue from {}", queue_path);

    bool updated = false;
    std::optional<time_t> min_unprocessed_insert_time_changed;

    {
        std::lock_guard pull_logs_lock(pull_logs_to_queue_mutex);

        /// Reset batch size on initialization to recover from possible errors of too large batch size.
        current_multi_batch_size = 1;

        std::unordered_set<String> already_loaded_paths;
        {
            std::lock_guard lock(state_mutex);
            for (const LogEntryPtr & log_entry : queue)
                already_loaded_paths.insert(log_entry->znode_name);
        }

        Strings children = zookeeper->getChildren(queue_path);

        auto to_remove_it = std::remove_if(
            children.begin(), children.end(), [&](const String & path)
            {
                return already_loaded_paths.count(path);
            });

        LOG_DEBUG(log, "Having {} queue entries to load, {} entries already loaded.", (to_remove_it - children.begin()), (children.end() - to_remove_it));
        children.erase(to_remove_it, children.end());

        std::sort(children.begin(), children.end());

        zkutil::AsyncResponses<Coordination::GetResponse> futures;
        futures.reserve(children.size());

        for (const String & child : children)
            futures.emplace_back(child, zookeeper->asyncGet(fs::path(queue_path) / child));

        for (auto & future : futures)
        {
            Coordination::GetResponse res = future.second.get();
            LogEntryPtr entry = LogEntry::parse(res.data, res.stat);
            entry->znode_name = future.first;

            std::lock_guard lock(state_mutex);

            insertUnlocked(entry, min_unprocessed_insert_time_changed, lock);

            updated = true;
        }

        {  /// Mutation pointer is a part of "state" and must be updated with state mutex
            std::lock_guard lock(state_mutex);
            zookeeper->tryGet(fs::path(replica_path) / "mutation_pointer", mutation_pointer);
        }
    }

    updateTimesInZooKeeper(zookeeper, min_unprocessed_insert_time_changed, {});

    merge_strategy_picker.refreshState();

    LOG_TRACE(log, "Loaded queue");
    return updated;
}


void ReplicatedMergeTreeQueue::insertUnlocked(
    const LogEntryPtr & entry, std::optional<time_t> & min_unprocessed_insert_time_changed,
    std::lock_guard<std::mutex> & state_lock)
{
    for (const String & virtual_part_name : entry->getVirtualPartNames(format_version))
    {
        virtual_parts.add(virtual_part_name, nullptr);
        /// Don't add drop range parts to mutations
        /// they don't produce any useful parts
        if (entry->type != LogEntry::DROP_RANGE)
            addPartToMutations(virtual_part_name);
    }

    /// Put 'DROP PARTITION' entries at the beginning of the queue not to make superfluous fetches of parts that will be eventually deleted
    if (entry->type != LogEntry::DROP_RANGE)
    {
        queue.push_back(entry);
    }
    else
    {
        drop_ranges.addDropRange(entry);

        /// DROP PART remove parts, so we remove it from virtual parts to
        /// preserve invariant virtual_parts = current_parts + queue
        if (entry->isDropPart(format_version))
            virtual_parts.removePartAndCoveredParts(*entry->getDropRange(format_version));

        queue.push_front(entry);
    }

    if (entry->type == LogEntry::GET_PART || entry->type == LogEntry::ATTACH_PART)
    {
        inserts_by_time.insert(entry);

        if (entry->create_time && (!min_unprocessed_insert_time || entry->create_time < min_unprocessed_insert_time))
        {
            min_unprocessed_insert_time = entry->create_time;
            min_unprocessed_insert_time_changed = min_unprocessed_insert_time;
        }
    }
    if (entry->type == LogEntry::ALTER_METADATA)
    {
        LOG_TRACE(log, "Adding alter metadata version {} to the queue", entry->alter_version);
        alter_sequence.addMetadataAlter(entry->alter_version, state_lock);
    }
}


void ReplicatedMergeTreeQueue::insert(zkutil::ZooKeeperPtr zookeeper, LogEntryPtr & entry)
{
    std::optional<time_t> min_unprocessed_insert_time_changed;

    {
        std::lock_guard lock(state_mutex);
        insertUnlocked(entry, min_unprocessed_insert_time_changed, lock);
    }

    updateTimesInZooKeeper(zookeeper, min_unprocessed_insert_time_changed, {});
}


void ReplicatedMergeTreeQueue::updateStateOnQueueEntryRemoval(
    const LogEntryPtr & entry,
    bool is_successful,
    std::optional<time_t> & min_unprocessed_insert_time_changed,
    std::optional<time_t> & max_processed_insert_time_changed,
    std::unique_lock<std::mutex> & state_lock)
{
    /// Update insert times.
    if (entry->type == LogEntry::GET_PART || entry->type == LogEntry::ATTACH_PART)
    {
        inserts_by_time.erase(entry);

        if (inserts_by_time.empty())
        {
            min_unprocessed_insert_time = 0;
            min_unprocessed_insert_time_changed = min_unprocessed_insert_time;
        }
        else if ((*inserts_by_time.begin())->create_time > min_unprocessed_insert_time)
        {
            min_unprocessed_insert_time = (*inserts_by_time.begin())->create_time;
            min_unprocessed_insert_time_changed = min_unprocessed_insert_time;
        }

        if (entry->create_time > max_processed_insert_time)
        {
            max_processed_insert_time = entry->create_time;
            max_processed_insert_time_changed = max_processed_insert_time;
        }
    }

    if (is_successful)
    {
        if (!entry->actual_new_part_name.empty())
        {
            /// We don't add bigger fetched part to current_parts because we
            /// have an invariant `virtual_parts` = `current_parts` + `queue`.
            ///
            /// But we remove covered parts from mutations, because we actually
            /// have replacing part.
            ///
            /// NOTE actual_new_part_name is very confusing and error-prone. This approach must be fixed.
            removeCoveredPartsFromMutations(entry->actual_new_part_name, /*remove_part = */ false, /*remove_covered_parts = */ true);
        }

        for (const String & virtual_part_name : entry->getVirtualPartNames(format_version))
        {
            current_parts.add(virtual_part_name, nullptr);

            /// These parts are already covered by newer part, we don't have to
            /// mutate it.
            removeCoveredPartsFromMutations(virtual_part_name, /*remove_part = */ false, /*remove_covered_parts = */ true);
        }

        if (auto drop_range_part_name = entry->getDropRange(format_version))
        {
            MergeTreePartInfo drop_range_info = MergeTreePartInfo::fromPartName(*drop_range_part_name, format_version);

            /// DROP PART doesn't have virtual parts so remove from current
            /// parts all covered parts.
            if (entry->isDropPart(format_version))
                current_parts.removePartAndCoveredParts(*drop_range_part_name);
            else
                current_parts.remove(*drop_range_part_name);

            virtual_parts.remove(*drop_range_part_name);

            removeCoveredPartsFromMutations(*drop_range_part_name, /*remove_part = */ true, /*remove_covered_parts = */ false);
        }

        if (entry->type == LogEntry::DROP_RANGE)
        {
            drop_ranges.removeDropRange(entry);
        }

        if (entry->type == LogEntry::ALTER_METADATA)
        {
            LOG_TRACE(log, "Finishing metadata alter with version {}", entry->alter_version);
            alter_sequence.finishMetadataAlter(entry->alter_version, state_lock);
        }
    }
    else
    {
        if (entry->type == LogEntry::DROP_RANGE)
        {
            drop_ranges.removeDropRange(entry);
        }

        for (const String & virtual_part_name : entry->getVirtualPartNames(format_version))
        {
            /// This part will never appear, so remove it from virtual parts
            virtual_parts.remove(virtual_part_name);

            /// Because execution of the entry is unsuccessful,
            /// `virtual_part_name` will never appear so we won't need to mutate
            /// it.
            removeCoveredPartsFromMutations(virtual_part_name, /*remove_part = */ true, /*remove_covered_parts = */ false);
        }
    }
}


void ReplicatedMergeTreeQueue::removeCoveredPartsFromMutations(const String & part_name, bool remove_part, bool remove_covered_parts)
{
    auto part_info = MergeTreePartInfo::fromPartName(part_name, format_version);
    auto in_partition = mutations_by_partition.find(part_info.partition_id);
    if (in_partition == mutations_by_partition.end())
        return;

    bool some_mutations_are_probably_done = false;

    for (auto & it : in_partition->second)
    {
        MutationStatus & status = *it.second;

        if (remove_part && remove_covered_parts)
            status.parts_to_do.removePartAndCoveredParts(part_name);
        else if (remove_covered_parts)
            status.parts_to_do.removePartsCoveredBy(part_name);
        else if (remove_part)
            status.parts_to_do.remove(part_name);
        else
            throw Exception("Called remove part from mutations, but nothing removed", ErrorCodes::LOGICAL_ERROR);

        if (status.parts_to_do.size() == 0)
            some_mutations_are_probably_done = true;

        if (!status.latest_failed_part.empty() && part_info.contains(status.latest_failed_part_info))
        {
            status.latest_failed_part.clear();
            status.latest_failed_part_info = MergeTreePartInfo();
            status.latest_fail_time = 0;
            status.latest_fail_reason.clear();
        }
    }

    if (some_mutations_are_probably_done)
        storage.mutations_finalizing_task->schedule();
}

void ReplicatedMergeTreeQueue::addPartToMutations(const String & part_name)
{
    auto part_info = MergeTreePartInfo::fromPartName(part_name, format_version);

    /// Do not add special virtual parts to parts_to_do
    if (part_info.isFakeDropRangePart())
        return;

    auto in_partition = mutations_by_partition.find(part_info.partition_id);
    if (in_partition == mutations_by_partition.end())
        return;

    auto from_it = in_partition->second.upper_bound(part_info.getDataVersion());
    for (auto it = from_it; it != in_partition->second.end(); ++it)
    {
        MutationStatus & status = *it->second;
        status.parts_to_do.add(part_name);
    }
}

void ReplicatedMergeTreeQueue::updateTimesInZooKeeper(
    zkutil::ZooKeeperPtr zookeeper,
    std::optional<time_t> min_unprocessed_insert_time_changed,
    std::optional<time_t> max_processed_insert_time_changed) const
{
    /// Here there can be a race condition (with different remove at the same time)
    ///  because we update times in ZooKeeper with unlocked mutex, while these times may change.
    /// Consider it unimportant (for a short time, ZK will have a slightly different time value).

    Coordination::Requests ops;

    if (min_unprocessed_insert_time_changed)
        ops.emplace_back(zkutil::makeSetRequest(
            replica_path + "/min_unprocessed_insert_time", toString(*min_unprocessed_insert_time_changed), -1));

    if (max_processed_insert_time_changed)
        ops.emplace_back(zkutil::makeSetRequest(
            replica_path + "/max_processed_insert_time", toString(*max_processed_insert_time_changed), -1));

    if (!ops.empty())
    {
        Coordination::Responses responses;
        auto code = zookeeper->tryMulti(ops, responses);

        if (code != Coordination::Error::ZOK)
            LOG_ERROR(log, "Couldn't set value of nodes for insert times "
                           "({}/min_unprocessed_insert_time, max_processed_insert_time): {}. "
                           "This shouldn't happen often.", replica_path, Coordination::errorMessage(code));
    }
}


void ReplicatedMergeTreeQueue::removeProcessedEntry(zkutil::ZooKeeperPtr zookeeper, LogEntryPtr & entry)
{
    std::optional<time_t> min_unprocessed_insert_time_changed;
    std::optional<time_t> max_processed_insert_time_changed;

    bool found = false;
    bool need_remove_from_zk = true;
    size_t queue_size = 0;

    /// First remove from memory then from ZooKeeper
    {
        std::unique_lock lock(state_mutex);
        if (entry->removed_by_other_entry)
        {
            need_remove_from_zk = false;
            queue_size = queue.size();
        }
        else
        {
            /// Remove the job from the queue in the RAM.
            /// You can not just refer to a pre-saved iterator, because someone else might be able to delete the task.
            /// Why do we view the queue from the end?
            ///  - because the task for execution first is moved to the end of the queue, so that in case of failure it remains at the end.
            for (Queue::iterator it = queue.end(); it != queue.begin();)
            {
                --it;

                if (*it == entry)
                {
                    found = true;
                    updateStateOnQueueEntryRemoval(
                            entry, /* is_successful = */ true,
                            min_unprocessed_insert_time_changed, max_processed_insert_time_changed, lock);

                    queue.erase(it);
                    queue_size = queue.size();
                    break;
                }
            }
        }
    }

    if (!found && need_remove_from_zk)
        throw Exception(ErrorCodes::LOGICAL_ERROR, "Can't find {} in the memory queue. It is a bug. Entry: {}",
                                                      entry->znode_name, entry->toString());

    notifySubscribers(queue_size);

    if (!need_remove_from_zk)
        return;

    auto code = zookeeper->tryRemove(fs::path(replica_path) / "queue" / entry->znode_name);
    if (code != Coordination::Error::ZOK)
        LOG_ERROR(log, "Couldn't remove {}/queue/{}: {}. This shouldn't happen often.", replica_path, entry->znode_name, Coordination::errorMessage(code));

    updateTimesInZooKeeper(zookeeper, min_unprocessed_insert_time_changed, max_processed_insert_time_changed);
}

bool ReplicatedMergeTreeQueue::removeFailedQuorumPart(const MergeTreePartInfo & part_info)
{
    assert(part_info.level == 0);
    std::lock_guard lock(state_mutex);
    return virtual_parts.remove(part_info);
}

int32_t ReplicatedMergeTreeQueue::pullLogsToQueue(zkutil::ZooKeeperPtr zookeeper, Coordination::WatchCallback watch_callback, PullLogsReason reason)
{
    std::lock_guard lock(pull_logs_to_queue_mutex);
    if (storage.is_readonly && reason == SYNC)
    {
        throw Exception(ErrorCodes::READONLY, "Cannot SYNC REPLICA, because replica is readonly");
        /// TODO throw logical error for other reasons (except LOAD)
    }

    if (pull_log_blocker.isCancelled())
        throw Exception("Log pulling is cancelled", ErrorCodes::ABORTED);

    String index_str = zookeeper->get(fs::path(replica_path) / "log_pointer");
    UInt64 index;

    /// The version of "/log" is modified when new entries to merge/mutate/drop appear.
    Coordination::Stat stat;
    zookeeper->get(fs::path(zookeeper_path) / "log", &stat);

    Strings log_entries = zookeeper->getChildrenWatch(fs::path(zookeeper_path) / "log", nullptr, watch_callback);

    /// We update mutations after we have loaded the list of log entries, but before we insert them
    /// in the queue.
    /// With this we ensure that if you read the log state L1 and then the state of mutations M1,
    /// then L1 "happened-before" M1.
    updateMutations(zookeeper);

    if (index_str.empty())
    {
        /// If we do not already have a pointer to the log, put a pointer to the first entry in it.
        index = log_entries.empty() ? 0 : parse<UInt64>(std::min_element(log_entries.begin(), log_entries.end())->substr(strlen("log-")));

        zookeeper->set(fs::path(replica_path) / "log_pointer", toString(index));
    }
    else
    {
        index = parse<UInt64>(index_str);
    }

    String min_log_entry = "log-" + padIndex(index);

    /// Multiple log entries that must be copied to the queue.

    log_entries.erase(
        std::remove_if(log_entries.begin(), log_entries.end(), [&min_log_entry](const String & entry) { return entry < min_log_entry; }),
        log_entries.end());

    if (!log_entries.empty())
    {
        std::sort(log_entries.begin(), log_entries.end());

        for (size_t entry_idx = 0, num_entries = log_entries.size(); entry_idx < num_entries;)
        {
            auto begin = log_entries.begin() + entry_idx;
            auto end = entry_idx + current_multi_batch_size >= log_entries.size()
                ? log_entries.end()
                : (begin + current_multi_batch_size);
            auto last = end - 1;

            /// Increment entry_idx before batch size increase (we copied at most current_multi_batch_size entries)
            entry_idx += current_multi_batch_size;

            /// Increase the batch size exponentially, so it will saturate to MAX_MULTI_OPS.
            if (current_multi_batch_size < MAX_MULTI_OPS)
                current_multi_batch_size = std::min<size_t>(MAX_MULTI_OPS, current_multi_batch_size * 2);

            String last_entry = *last;
            if (!startsWith(last_entry, "log-"))
                throw Exception("Error in zookeeper data: unexpected node " + last_entry + " in " + zookeeper_path + "/log",
                    ErrorCodes::UNEXPECTED_NODE_IN_ZOOKEEPER);

            UInt64 last_entry_index = parse<UInt64>(last_entry.substr(strlen("log-")));

            LOG_DEBUG(log, "Pulling {} entries to queue: {} - {}", (end - begin), *begin, *last);

            zkutil::AsyncResponses<Coordination::GetResponse> futures;
            futures.reserve(end - begin);

            for (auto it = begin; it != end; ++it)
                futures.emplace_back(*it, zookeeper->asyncGet(fs::path(zookeeper_path) / "log" / *it));

            /// Simultaneously add all new entries to the queue and move the pointer to the log.

            Coordination::Requests ops;
            std::vector<LogEntryPtr> copied_entries;
            copied_entries.reserve(end - begin);

            std::optional<time_t> min_unprocessed_insert_time_changed;

            for (auto & future : futures)
            {
                Coordination::GetResponse res = future.second.get();

                copied_entries.emplace_back(LogEntry::parse(res.data, res.stat));

                ops.emplace_back(zkutil::makeCreateRequest(
                    fs::path(replica_path) / "queue/queue-", res.data, zkutil::CreateMode::PersistentSequential));

                const auto & entry = *copied_entries.back();
                if (entry.type == LogEntry::GET_PART || entry.type == LogEntry::ATTACH_PART)
                {
                    std::lock_guard state_lock(state_mutex);
                    if (entry.create_time && (!min_unprocessed_insert_time || entry.create_time < min_unprocessed_insert_time))
                    {
                        min_unprocessed_insert_time = entry.create_time;
                        min_unprocessed_insert_time_changed = min_unprocessed_insert_time;
                    }
                }
            }

            ops.emplace_back(zkutil::makeSetRequest(
                fs::path(replica_path) / "log_pointer", toString(last_entry_index + 1), -1));

            if (min_unprocessed_insert_time_changed)
                ops.emplace_back(zkutil::makeSetRequest(
                    fs::path(replica_path) / "min_unprocessed_insert_time", toString(*min_unprocessed_insert_time_changed), -1));

            auto responses = zookeeper->multi(ops);

            /// Now we have successfully updated the queue in ZooKeeper. Update it in RAM.

            try
            {
                std::lock_guard state_lock(state_mutex);

                for (size_t copied_entry_idx = 0, num_copied_entries = copied_entries.size(); copied_entry_idx < num_copied_entries; ++copied_entry_idx)
                {
                    String path_created = dynamic_cast<const Coordination::CreateResponse &>(*responses[copied_entry_idx]).path_created;
                    copied_entries[copied_entry_idx]->znode_name = path_created.substr(path_created.find_last_of('/') + 1);

                    std::optional<time_t> unused = false;
                    insertUnlocked(copied_entries[copied_entry_idx], unused, state_lock);
                }

                last_queue_update = time(nullptr);
            }
            catch (...)
            {
                tryLogCurrentException(log);
                /// If it fails, the data in RAM is incorrect. In order to avoid possible further corruption of data in ZK, we will kill ourselves.
                /// This is possible only if there is an unknown logical error.
                std::terminate();
            }

            if (!copied_entries.empty())
            {
                LOG_DEBUG(log, "Pulled {} entries to queue.", copied_entries.size());
                merge_strategy_picker.refreshState();
            }
        }

<<<<<<< HEAD
        storage.background_executor.triggerTask();
        storage.background_moves_executor.triggerTask();
=======
        storage.background_operations_assignee.trigger();
>>>>>>> fc4f1194
    }

    return stat.version;
}


namespace
{

Names getPartNamesToMutate(
    const ReplicatedMergeTreeMutationEntry & mutation, const ActiveDataPartSet & parts)
{
    Names result;
    for (const auto & pair : mutation.block_numbers)
    {
        const String & partition_id = pair.first;
        Int64 block_num = pair.second;

        /// Note that we cannot simply count all parts to mutate using getPartsCoveredBy(appropriate part_info)
        /// because they are not consecutive in `parts`.
        MergeTreePartInfo covering_part_info(
            partition_id, 0, block_num, MergeTreePartInfo::MAX_LEVEL, MergeTreePartInfo::MAX_BLOCK_NUMBER);
        for (const String & covered_part_name : parts.getPartsCoveredBy(covering_part_info))
        {
            auto part_info = MergeTreePartInfo::fromPartName(covered_part_name, parts.getFormatVersion());
            if (part_info.getDataVersion() < block_num)
                result.push_back(covered_part_name);
        }
    }

    return result;
}

}

void ReplicatedMergeTreeQueue::updateMutations(zkutil::ZooKeeperPtr zookeeper, Coordination::WatchCallback watch_callback)
{
    std::lock_guard lock(update_mutations_mutex);

    Strings entries_in_zk = zookeeper->getChildrenWatch(fs::path(zookeeper_path) / "mutations", nullptr, watch_callback);
    StringSet entries_in_zk_set(entries_in_zk.begin(), entries_in_zk.end());

    /// Compare with the local state, delete obsolete entries and determine which new entries to load.
    Strings entries_to_load;
    bool some_active_mutations_were_killed = false;
    {
        std::lock_guard state_lock(state_mutex);

        for (auto it = mutations_by_znode.begin(); it != mutations_by_znode.end();)
        {
            const ReplicatedMergeTreeMutationEntry & entry = *it->second.entry;
            if (!entries_in_zk_set.count(entry.znode_name))
            {
                if (!it->second.is_done)
                {
                    LOG_DEBUG(log, "Removing killed mutation {} from local state.", entry.znode_name);
                    some_active_mutations_were_killed = true;
                    if (entry.isAlterMutation())
                    {
                        LOG_DEBUG(log, "Removed alter {} because mutation {} were killed.", entry.alter_version, entry.znode_name);
                        alter_sequence.finishDataAlter(entry.alter_version, state_lock);
                    }
                }
                else
                    LOG_DEBUG(log, "Removing obsolete mutation {} from local state.", entry.znode_name);

                for (const auto & partition_and_block_num : entry.block_numbers)
                {
                    auto & in_partition = mutations_by_partition[partition_and_block_num.first];
                    in_partition.erase(partition_and_block_num.second);
                    if (in_partition.empty())
                        mutations_by_partition.erase(partition_and_block_num.first);
                }

                it = mutations_by_znode.erase(it);
            }
            else
                ++it;
        }

        for (const String & znode : entries_in_zk_set)
        {
            if (!mutations_by_znode.count(znode))
                entries_to_load.push_back(znode);
        }
    }

    if (some_active_mutations_were_killed)
        storage.background_operations_assignee.trigger();

    if (!entries_to_load.empty())
    {
        LOG_INFO(log, "Loading {} mutation entries: {} - {}", toString(entries_to_load.size()), entries_to_load.front(), entries_to_load.back());

        std::vector<std::future<Coordination::GetResponse>> futures;
        for (const String & entry : entries_to_load)
            futures.emplace_back(zookeeper->asyncTryGet(fs::path(zookeeper_path) / "mutations" / entry));

        std::vector<ReplicatedMergeTreeMutationEntryPtr> new_mutations;
        for (size_t i = 0; i < entries_to_load.size(); ++i)
        {
            auto maybe_response = futures[i].get();
            if (maybe_response.error != Coordination::Error::ZOK)
            {
                assert(maybe_response.error == Coordination::Error::ZNONODE);
                /// It's ok if it happened on server startup or table creation and replica loads all mutation entries.
                /// It's also ok if mutation was killed.
                LOG_WARNING(log, "Cannot get mutation node {} ({}), probably it was concurrently removed", entries_to_load[i], maybe_response.error);
                continue;
            }
            new_mutations.push_back(std::make_shared<ReplicatedMergeTreeMutationEntry>(
                ReplicatedMergeTreeMutationEntry::parse(maybe_response.data, entries_to_load[i])));
        }

        bool some_mutations_are_probably_done = false;
        {
            std::lock_guard state_lock(state_mutex);

            for (const ReplicatedMergeTreeMutationEntryPtr & entry : new_mutations)
            {
                auto & mutation = mutations_by_znode.emplace(entry->znode_name, MutationStatus(entry, format_version))
                    .first->second;

                for (const auto & pair : entry->block_numbers)
                {
                    const String & partition_id = pair.first;
                    Int64 block_num = pair.second;
                    mutations_by_partition[partition_id].emplace(block_num, &mutation);
                    LOG_TRACE(log, "Adding mutation {} for partition {} for all block numbers less than {}", entry->znode_name, partition_id, block_num);
                }

                /// Initialize `mutation.parts_to_do`. First we need to mutate all parts in `current_parts`.
                Strings current_parts_to_mutate = getPartNamesToMutate(*entry, current_parts);
                for (const String & current_part_to_mutate : current_parts_to_mutate)
                {
                    assert(MergeTreePartInfo::fromPartName(current_part_to_mutate, format_version).level < MergeTreePartInfo::MAX_LEVEL);
                    mutation.parts_to_do.add(current_part_to_mutate);
                }

                /// And next we would need to mutate all parts with getDataVersion() greater than
                /// mutation block number that would appear as a result of executing the queue.
                for (const auto & queue_entry : queue)
                {
                    for (const String & produced_part_name : queue_entry->getVirtualPartNames(format_version))
                    {
                        auto part_info = MergeTreePartInfo::fromPartName(produced_part_name, format_version);

                        /// Oddly enough, getVirtualPartNames() may return _virtual_ part name.
                        /// Such parts do not exist and will never appear, so we should not add virtual parts to parts_to_do list.
                        /// Fortunately, it's easy to distinguish virtual parts from normal parts by part level.
                        /// See StorageReplicatedMergeTree::getFakePartCoveringAllPartsInPartition(...)
                        if (part_info.isFakeDropRangePart())
                            continue;

                        auto it = entry->block_numbers.find(part_info.partition_id);
                        if (it != entry->block_numbers.end() && it->second > part_info.getDataVersion())
                            mutation.parts_to_do.add(produced_part_name);
                    }
                }

                if (mutation.parts_to_do.size() == 0)
                {
                    some_mutations_are_probably_done = true;
                }

                /// otherwise it's already done
                if (entry->isAlterMutation() && entry->znode_name > mutation_pointer)
                {
                    LOG_TRACE(log, "Adding mutation {} with alter version {} to the queue", entry->znode_name, entry->alter_version);
                    alter_sequence.addMutationForAlter(entry->alter_version, state_lock);
                }
            }
        }

        storage.merge_selecting_task->schedule();

        if (some_mutations_are_probably_done)
            storage.mutations_finalizing_task->schedule();
    }
}


ReplicatedMergeTreeMutationEntryPtr ReplicatedMergeTreeQueue::removeMutation(
    zkutil::ZooKeeperPtr zookeeper, const String & mutation_id)
{
    std::lock_guard lock(update_mutations_mutex);

    auto rc = zookeeper->tryRemove(fs::path(zookeeper_path) / "mutations" / mutation_id);
    if (rc == Coordination::Error::ZOK)
        LOG_DEBUG(log, "Removed mutation {} from ZooKeeper.", mutation_id);

    ReplicatedMergeTreeMutationEntryPtr entry;
    bool mutation_was_active = false;
    {
        std::lock_guard state_lock(state_mutex);

        auto it = mutations_by_znode.find(mutation_id);
        if (it == mutations_by_znode.end())
            return nullptr;

        mutation_was_active = !it->second.is_done;

        entry = it->second.entry;
        for (const auto & partition_and_block_num : entry->block_numbers)
        {
            auto & in_partition = mutations_by_partition[partition_and_block_num.first];
            in_partition.erase(partition_and_block_num.second);
            if (in_partition.empty())
                mutations_by_partition.erase(partition_and_block_num.first);
        }

        if (entry->isAlterMutation())
        {
            LOG_DEBUG(log, "Removed alter {} because mutation {} were killed.", entry->alter_version, entry->znode_name);
            alter_sequence.finishDataAlter(entry->alter_version, state_lock);
        }

        mutations_by_znode.erase(it);
        LOG_DEBUG(log, "Removed mutation {} from local state.", entry->znode_name);
    }

    if (mutation_was_active)
        storage.background_operations_assignee.trigger();

    return entry;
}


ReplicatedMergeTreeQueue::StringSet ReplicatedMergeTreeQueue::moveSiblingPartsForMergeToEndOfQueue(const String & part_name)
{
    std::lock_guard lock(state_mutex);

    /// Let's find the action to merge this part with others. Let's remember others.
    StringSet parts_for_merge;
    Queue::iterator merge_entry = queue.end();
    for (Queue::iterator it = queue.begin(); it != queue.end(); ++it)
    {
        if ((*it)->type == LogEntry::MERGE_PARTS || (*it)->type == LogEntry::MUTATE_PART)
        {
            if (std::find((*it)->source_parts.begin(), (*it)->source_parts.end(), part_name)
                != (*it)->source_parts.end())
            {
                parts_for_merge = StringSet((*it)->source_parts.begin(), (*it)->source_parts.end());
                merge_entry = it;
                break;
            }
        }
    }

    if (!parts_for_merge.empty())
    {
        /// Move to the end of queue actions that result in one of the parts in `parts_for_merge`.
        for (Queue::iterator it = queue.begin(); it != queue.end();)
        {
            auto it0 = it;
            ++it;

            if (it0 == merge_entry)
                break;

            const auto t = (*it0)->type;

            if ((t == LogEntry::MERGE_PARTS ||
                 t == LogEntry::GET_PART  ||
                 t == LogEntry::ATTACH_PART ||
                 t == LogEntry::MUTATE_PART)
                && parts_for_merge.count((*it0)->new_part_name))
            {
                queue.splice(queue.end(), queue, it0, it);
            }
        }
    }

    return parts_for_merge;
}

bool ReplicatedMergeTreeQueue::checkReplaceRangeCanBeRemoved(const MergeTreePartInfo & part_info, const LogEntryPtr entry_ptr, const ReplicatedMergeTreeLogEntryData & current) const
{
    if (entry_ptr->type != LogEntry::REPLACE_RANGE)
        return false;
    assert(entry_ptr->replace_range_entry);

    if (current.type != LogEntry::REPLACE_RANGE && current.type != LogEntry::DROP_RANGE)
        return false;

    if (entry_ptr->replace_range_entry == current.replace_range_entry) /// same partition, don't want to drop ourselves
        return false;

    if (!part_info.contains(MergeTreePartInfo::fromPartName(entry_ptr->replace_range_entry->drop_range_part_name, format_version)))
        return false;

    size_t number_of_covered_parts = 0;
    for (const String & new_part_name : entry_ptr->replace_range_entry->new_part_names)
    {
        if (part_info.contains(MergeTreePartInfo::fromPartName(new_part_name, format_version)))
            ++number_of_covered_parts;
    }

    /// It must either cover all new parts from REPLACE_RANGE or no one. Otherwise it's a bug in replication,
    /// which may lead to intersecting entries.
    assert(number_of_covered_parts == 0 || number_of_covered_parts == entry_ptr->replace_range_entry->new_part_names.size());
    return number_of_covered_parts == entry_ptr->replace_range_entry->new_part_names.size();
}

void ReplicatedMergeTreeQueue::removePartProducingOpsInRange(
    zkutil::ZooKeeperPtr zookeeper,
    const MergeTreePartInfo & part_info,
    const ReplicatedMergeTreeLogEntryData & current)
{
    /// TODO is it possible to simplify it?
    Queue to_wait;
    size_t removed_entries = 0;
    std::optional<time_t> min_unprocessed_insert_time_changed;
    std::optional<time_t> max_processed_insert_time_changed;

    /// Remove operations with parts, contained in the range to be deleted, from the queue.
    std::unique_lock lock(state_mutex);

    [[maybe_unused]] bool called_from_alter_query_directly = current.replace_range_entry && current.replace_range_entry->columns_version < 0;
    assert(currently_executing_drop_or_replace_range || called_from_alter_query_directly);

    for (Queue::iterator it = queue.begin(); it != queue.end();)
    {
        auto type = (*it)->type;

        bool is_simple_producing_op = type == LogEntry::GET_PART ||
                                      type == LogEntry::ATTACH_PART ||
                                      type == LogEntry::MERGE_PARTS ||
                                      type == LogEntry::MUTATE_PART;
        bool simple_op_covered = is_simple_producing_op && part_info.contains(MergeTreePartInfo::fromPartName((*it)->new_part_name, format_version));
        if (simple_op_covered || checkReplaceRangeCanBeRemoved(part_info, *it, current))
        {
            if ((*it)->currently_executing)
                to_wait.push_back(*it);
            auto code = zookeeper->tryRemove(fs::path(replica_path) / "queue" / (*it)->znode_name);
            if (code != Coordination::Error::ZOK)
                LOG_INFO(log, "Couldn't remove {}: {}", (fs::path(replica_path) / "queue" / (*it)->znode_name).string(), Coordination::errorMessage(code));

            updateStateOnQueueEntryRemoval(
                *it, /* is_successful = */ false,
                min_unprocessed_insert_time_changed, max_processed_insert_time_changed, lock);

            (*it)->removed_by_other_entry = true;
            queue.erase(it++);
            ++removed_entries;
        }
        else
            ++it;
    }

    updateTimesInZooKeeper(zookeeper, min_unprocessed_insert_time_changed, max_processed_insert_time_changed);

    LOG_DEBUG(log, "Removed {} entries from queue. Waiting for {} entries that are currently executing.", removed_entries, to_wait.size());

    /// Let's wait for the operations with the parts contained in the range to be deleted.
    for (LogEntryPtr & entry : to_wait)
        entry->execution_complete.wait(lock, [&entry] { return !entry->currently_executing; });
}


bool ReplicatedMergeTreeQueue::isNotCoveredByFuturePartsImpl(const String & log_entry_name, const String & new_part_name,
                                                             String & out_reason, std::lock_guard<std::mutex> & /* queue_lock */) const
{
    /// Let's check if the same part is now being created by another action.
    if (future_parts.count(new_part_name))
    {
        const char * format_str = "Not executing log entry {} for part {} "
                                  "because another log entry for the same part is being processed. This shouldn't happen often.";
        LOG_INFO(log, format_str, log_entry_name, new_part_name);
        out_reason = fmt::format(format_str, log_entry_name, new_part_name);
        return false;

        /** When the corresponding action is completed, then `isNotCoveredByFuturePart` next time, will succeed,
            *  and queue element will be processed.
            * Immediately in the `executeLogEntry` function it will be found that we already have a part,
            *  and queue element will be immediately treated as processed.
            */
    }

    /// A more complex check is whether another part is currently created by other action that will cover this part.
    /// NOTE The above is redundant, but left for a more convenient message in the log.
    auto result_part = MergeTreePartInfo::fromPartName(new_part_name, format_version);

    /// It can slow down when the size of `future_parts` is large. But it can not be large, since background pool is limited.
    for (const auto & future_part_elem : future_parts)
    {
        auto future_part = MergeTreePartInfo::fromPartName(future_part_elem.first, format_version);

        if (future_part.contains(result_part))
        {
            const char * format_str = "Not executing log entry {} for part {} "
                                      "because it is covered by part {} that is currently executing.";
            LOG_TRACE(log, format_str, log_entry_name, new_part_name, future_part_elem.first);
            out_reason = fmt::format(format_str, log_entry_name, new_part_name, future_part_elem.first);
            return false;
        }
    }

    return true;
}

bool ReplicatedMergeTreeQueue::addFuturePartIfNotCoveredByThem(const String & part_name, LogEntry & entry, String & reject_reason)
{
    /// We have found `part_name` on some replica and are going to fetch it instead of covered `entry->new_part_name`.
    std::lock_guard lock(state_mutex);

    if (virtual_parts.getContainingPart(part_name).empty())
    {
        /// We should not fetch any parts that absent in our `virtual_parts` set,
        /// because we do not know about such parts according to our replication queue (we know about them from some side-channel).
        /// Otherwise, it may break invariants in replication queue reordering, for example:
        /// 1. Our queue contains GET_PART all_2_2_0, log contains DROP_RANGE all_2_2_0 and MERGE_PARTS all_1_3_1
        /// 2. We execute GET_PART all_2_2_0, but fetch all_1_3_1 instead
        ///    (drop_ranges.isAffectedByDropRange(...) is false-negative, because DROP_RANGE all_2_2_0 is not pulled yet).
        ///    It actually means, that MERGE_PARTS all_1_3_1 is executed too, but it's not even pulled yet.
        /// 3. Then we pull log, trying to execute DROP_RANGE all_2_2_0
        ///    and reveal that it was incorrectly reordered with MERGE_PARTS all_1_3_1 (drop range intersects merged part).
        reject_reason = fmt::format("Log entry for part {} or covering part is not pulled from log to queue yet.", part_name);
        return false;
    }

    /// FIXME get rid of actual_part_name.
    /// If new covering part jumps over DROP_RANGE we should execute drop range first
    if (drop_ranges.isAffectedByDropRange(part_name, reject_reason))
        return false;

    if (isNotCoveredByFuturePartsImpl(entry.znode_name, part_name, reject_reason, lock))
    {
        CurrentlyExecuting::setActualPartName(entry, part_name, *this);
        return true;
    }

    return false;
}


bool ReplicatedMergeTreeQueue::shouldExecuteLogEntry(
    const LogEntry & entry,
    String & out_postpone_reason,
    MergeTreeDataMergerMutator & merger_mutator,
    MergeTreeData & data,
    std::lock_guard<std::mutex> & state_lock) const
{
    /// If our entry produce part which is already covered by
    /// some other entry which is currently executing, then we can postpone this entry.
    for (const String & new_part_name : entry.getVirtualPartNames(format_version))
    {
        if (!isNotCoveredByFuturePartsImpl(entry.znode_name, new_part_name, out_postpone_reason, state_lock))
            return false;
    }

    if (entry.type != LogEntry::DROP_RANGE && drop_ranges.isAffectedByDropRange(entry, out_postpone_reason))
        return false;

    /// Check that fetches pool is not overloaded
    if ((entry.type == LogEntry::GET_PART || entry.type == LogEntry::ATTACH_PART)
        && !storage.canExecuteFetch(entry, out_postpone_reason))
    {
        /// Don't print log message about this, because we can have a lot of fetches,
        /// for example during replica recovery.
        return false;
    }

    if (entry.type == LogEntry::MERGE_PARTS || entry.type == LogEntry::MUTATE_PART)
    {
        /** If any of the required parts are now fetched or in merge process, wait for the end of this operation.
          * Otherwise, even if all the necessary parts for the merge are not present, you should try to make a merge.
          * If any parts are missing, instead of merge, there will be an attempt to download a part.
          * Such a situation is possible if the receive of a part has failed, and it was moved to the end of the queue.
          */
        size_t sum_parts_size_in_bytes = 0;
        for (const auto & name : entry.source_parts)
        {
            if (future_parts.count(name))
            {
                const char * format_str = "Not executing log entry {} of type {} for part {} "
                                          "because part {} is not ready yet (log entry for that part is being processed).";
                LOG_TRACE(log, format_str, entry.znode_name, entry.typeToString(), entry.new_part_name, name);
                /// Copy-paste of above because we need structured logging (instead of already formatted message).
                out_postpone_reason = fmt::format(format_str, entry.znode_name, entry.typeToString(), entry.new_part_name, name);
                return false;
            }

            auto part = data.getPartIfExists(name, {MergeTreeDataPartState::PreCommitted, MergeTreeDataPartState::Committed, MergeTreeDataPartState::Outdated});
            if (part)
            {
                if (auto part_in_memory = asInMemoryPart(part))
                    sum_parts_size_in_bytes += part_in_memory->block.bytes();
                else
                    sum_parts_size_in_bytes += part->getBytesOnDisk();
            }
        }

        if (merger_mutator.merges_blocker.isCancelled())
        {
            const char * format_str = "Not executing log entry {} of type {} for part {} because merges and mutations are cancelled now.";
            LOG_DEBUG(log, format_str, entry.znode_name, entry.typeToString(), entry.new_part_name);
            out_postpone_reason = fmt::format(format_str, entry.znode_name, entry.typeToString(), entry.new_part_name);
            return false;
        }

        if (merge_strategy_picker.shouldMergeOnSingleReplica(entry))
        {
            auto replica_to_execute_merge = merge_strategy_picker.pickReplicaToExecuteMerge(entry);

            if (replica_to_execute_merge && !merge_strategy_picker.isMergeFinishedByReplica(replica_to_execute_merge.value(), entry))
            {
                String reason = "Not executing merge for the part " + entry.new_part_name
                    +  ", waiting for " + replica_to_execute_merge.value() + " to execute merge.";
                out_postpone_reason = reason;
                return false;
            }
        }

        UInt64 max_source_parts_size = entry.type == LogEntry::MERGE_PARTS ? merger_mutator.getMaxSourcePartsSizeForMerge()
                                                                           : merger_mutator.getMaxSourcePartSizeForMutation();
        /** If there are enough free threads in background pool to do large merges (maximal size of merge is allowed),
          * then ignore value returned by getMaxSourcePartsSizeForMerge() and execute merge of any size,
          * because it may be ordered by OPTIMIZE or early with different settings.
          * Setting max_bytes_to_merge_at_max_space_in_pool still working for regular merges,
          * because the leader replica does not assign merges of greater size (except OPTIMIZE PARTITION and OPTIMIZE FINAL).
          */
        const auto data_settings = data.getSettings();
        bool ignore_max_size = false;
        if (entry.type == LogEntry::MERGE_PARTS)
        {
            ignore_max_size = max_source_parts_size == data_settings->max_bytes_to_merge_at_max_space_in_pool;

            if (isTTLMergeType(entry.merge_type))
            {
                if (merger_mutator.ttl_merges_blocker.isCancelled())
                {
                    const char * format_str = "Not executing log entry {} for part {} because merges with TTL are cancelled now.";
                    LOG_DEBUG(log, format_str,
                              entry.znode_name, entry.new_part_name);
                    out_postpone_reason = fmt::format(format_str, entry.znode_name, entry.new_part_name);
                    return false;
                }
                size_t total_merges_with_ttl = data.getTotalMergesWithTTLInMergeList();
                if (total_merges_with_ttl >= data_settings->max_number_of_merges_with_ttl_in_pool)
                {
                    const char * format_str = "Not executing log entry {} for part {}"
                        " because {} merges with TTL already executing, maximum {}.";
                    LOG_DEBUG(log, format_str,
                        entry.znode_name, entry.new_part_name, total_merges_with_ttl,
                        data_settings->max_number_of_merges_with_ttl_in_pool);

                    out_postpone_reason = fmt::format(format_str,
                        entry.znode_name, entry.new_part_name, total_merges_with_ttl,
                        data_settings->max_number_of_merges_with_ttl_in_pool);
                    return false;
                }
            }
        }

        if (!ignore_max_size && sum_parts_size_in_bytes > max_source_parts_size)
        {
            size_t busy_threads_in_pool = CurrentMetrics::values[CurrentMetrics::BackgroundPoolTask].load(std::memory_order_relaxed);
            size_t thread_pool_size = data.getContext()->getSettingsRef().background_pool_size;
            size_t free_threads = thread_pool_size - busy_threads_in_pool;
            size_t required_threads = data_settings->number_of_free_entries_in_pool_to_execute_mutation;
            out_postpone_reason = fmt::format("Not executing log entry {} of type {} for part {}"
                " because source parts size ({}) is greater than the current maximum ({})."
                " {} free of {} threads, required {} free threads.",
                entry.znode_name, entry.typeToString(), entry.new_part_name,
                ReadableSize(sum_parts_size_in_bytes), ReadableSize(max_source_parts_size),
                free_threads, thread_pool_size, required_threads);

            LOG_DEBUG(log, out_postpone_reason);

            return false;
        }
    }

    /// Alters must be executed one by one. First metadata change, and after that data alter (MUTATE_PART entries with).
    /// corresponding alter_version.
    if (entry.type == LogEntry::ALTER_METADATA)
    {
        if (!alter_sequence.canExecuteMetaAlter(entry.alter_version, state_lock))
        {
            int head_alter = alter_sequence.getHeadAlterVersion(state_lock);
            const char * format_str = "Cannot execute alter metadata {} with version {} because another alter {} must be executed before";
            LOG_TRACE(log, format_str, entry.znode_name, entry.alter_version, head_alter);
            out_postpone_reason = fmt::format(format_str, entry.znode_name, entry.alter_version, head_alter);
            return false;
        }
    }

    /// If this MUTATE_PART is part of alter modify/drop query, than we have to execute them one by one
    if (entry.isAlterMutation())
    {
        if (!alter_sequence.canExecuteDataAlter(entry.alter_version, state_lock))
        {
            int head_alter = alter_sequence.getHeadAlterVersion(state_lock);
            if (head_alter == entry.alter_version)
            {
                const char * format_str = "Cannot execute alter data {} with version {} because metadata still not altered";
                LOG_TRACE(log, format_str, entry.znode_name, entry.alter_version);
                out_postpone_reason = fmt::format(format_str, entry.znode_name, entry.alter_version);
            }
            else
            {
                const char * format_str = "Cannot execute alter data {} with version {} because another alter {} must be executed before";
                LOG_TRACE(log, format_str, entry.znode_name, entry.alter_version, head_alter);
                out_postpone_reason = fmt::format(format_str, entry.znode_name, entry.alter_version, head_alter);
            }

            return false;
        }
    }

    if (entry.type == LogEntry::DROP_RANGE || entry.type == LogEntry::REPLACE_RANGE)
    {
        /// DROP_RANGE and REPLACE_RANGE entries remove other entries, which produce parts in the range.
        /// If such part producing operations are currently executing, then DROP/REPLACE RANGE wait them to finish.
        /// Deadlock is possible if multiple DROP/REPLACE RANGE entries are executing in parallel and wait each other.
        /// See also removePartProducingOpsInRange(...) and ReplicatedMergeTreeQueue::CurrentlyExecuting.
        if (currently_executing_drop_or_replace_range)
        {

            const char * format_str = "Not executing log entry {} of type {} for part {} "
                                      "because another DROP_RANGE or REPLACE_RANGE entry are currently executing.";
            LOG_TRACE(log, format_str, entry.znode_name, entry.typeToString(), entry.new_part_name);
            out_postpone_reason = fmt::format(format_str, entry.znode_name, entry.typeToString(), entry.new_part_name);
            return false;
        }
    }

    return true;
}


Int64 ReplicatedMergeTreeQueue::getCurrentMutationVersionImpl(
    const String & partition_id, Int64 data_version, std::lock_guard<std::mutex> & /* state_lock */) const
{
    auto in_partition = mutations_by_partition.find(partition_id);
    if (in_partition == mutations_by_partition.end())
        return 0;

    auto it = in_partition->second.upper_bound(data_version);
    if (it == in_partition->second.begin())
        return 0;

    --it;
    return it->first;
}


Int64 ReplicatedMergeTreeQueue::getCurrentMutationVersion(const String & partition_id, Int64 data_version) const
{
    std::lock_guard lock(state_mutex);
    return getCurrentMutationVersionImpl(partition_id, data_version, lock);
}


ReplicatedMergeTreeQueue::CurrentlyExecuting::CurrentlyExecuting(const ReplicatedMergeTreeQueue::LogEntryPtr & entry_, ReplicatedMergeTreeQueue & queue_)
    : entry(entry_), queue(queue_)
{
    if (entry->type == ReplicatedMergeTreeLogEntry::DROP_RANGE || entry->type == ReplicatedMergeTreeLogEntry::REPLACE_RANGE)
    {
        assert(!queue.currently_executing_drop_or_replace_range);
        queue.currently_executing_drop_or_replace_range = true;
    }
    entry->currently_executing = true;
    ++entry->num_tries;
    entry->last_attempt_time = time(nullptr);

    for (const String & new_part_name : entry->getVirtualPartNames(queue.format_version))
    {
        if (!queue.future_parts.emplace(new_part_name, entry).second)
            throw Exception(ErrorCodes::LOGICAL_ERROR, "Tagging already tagged future part {}. This is a bug. "
                                                       "It happened on attempt to execute {}: {}",
                                                       new_part_name, entry->znode_name, entry->toString());
    }
}


void ReplicatedMergeTreeQueue::CurrentlyExecuting::setActualPartName(ReplicatedMergeTreeQueue::LogEntry & entry,
                                                                     const String & actual_part_name, ReplicatedMergeTreeQueue & queue)
{
    if (!entry.actual_new_part_name.empty())
        throw Exception("Entry actual part isn't empty yet. This is a bug.", ErrorCodes::LOGICAL_ERROR);

    entry.actual_new_part_name = actual_part_name;

    /// Check if it is the same (and already added) part.
    if (entry.actual_new_part_name == entry.new_part_name)
        return;

    if (!queue.future_parts.emplace(entry.actual_new_part_name, entry.shared_from_this()).second)
        throw Exception(ErrorCodes::LOGICAL_ERROR, "Attaching already existing future part {}. This is a bug. "
                                                   "It happened on attempt to execute {}: {}",
                                                   entry.actual_new_part_name, entry.znode_name, entry.toString());
}


ReplicatedMergeTreeQueue::CurrentlyExecuting::~CurrentlyExecuting()
{
    std::lock_guard lock(queue.state_mutex);

    if (entry->type == ReplicatedMergeTreeLogEntry::DROP_RANGE || entry->type == ReplicatedMergeTreeLogEntry::REPLACE_RANGE)
    {
        assert(queue.currently_executing_drop_or_replace_range);
        queue.currently_executing_drop_or_replace_range = false;
    }
    entry->currently_executing = false;
    entry->execution_complete.notify_all();

    for (const String & new_part_name : entry->getVirtualPartNames(queue.format_version))
    {
        if (!queue.future_parts.erase(new_part_name))
        {
            LOG_ERROR(queue.log, "Untagging already untagged future part {}. This is a bug.", new_part_name);
            assert(false);
        }
    }

    if (!entry->actual_new_part_name.empty())
    {
        if (entry->actual_new_part_name != entry->new_part_name && !queue.future_parts.erase(entry->actual_new_part_name))
        {
            LOG_ERROR(queue.log, "Untagging already untagged future part {}. This is a bug.", entry->actual_new_part_name);
            assert(false);
        }

        entry->actual_new_part_name.clear();
    }
}


ReplicatedMergeTreeQueue::SelectedEntryPtr ReplicatedMergeTreeQueue::selectEntryToProcess(MergeTreeDataMergerMutator & merger_mutator, MergeTreeData & data)
{
    LogEntryPtr entry;

    std::lock_guard lock(state_mutex);

    for (auto it = queue.begin(); it != queue.end(); ++it)
    {
        if ((*it)->currently_executing)
            continue;

        if (shouldExecuteLogEntry(**it, (*it)->postpone_reason, merger_mutator, data, lock))
        {
            entry = *it;
            /// We gave a chance for the entry, move it to the tail of the queue, after that
            /// we move it to the end of the queue.
            queue.splice(queue.end(), queue, it);
            break;
        }
        else
        {
            ++(*it)->num_postponed;
            (*it)->last_postpone_time = time(nullptr);
        }
    }

    if (entry)
        return std::make_shared<SelectedEntry>(entry, std::unique_ptr<CurrentlyExecuting>{ new CurrentlyExecuting(entry, *this) });
    else
        return {};
}


bool ReplicatedMergeTreeQueue::processEntry(
    std::function<zkutil::ZooKeeperPtr()> get_zookeeper,
    LogEntryPtr & entry,
    const std::function<bool(LogEntryPtr &)> func)
{
    std::exception_ptr saved_exception;

    try
    {
        /// We don't have any backoff for failed entries
        /// we just count amount of tries for each of them.
        if (func(entry))
            removeProcessedEntry(get_zookeeper(), entry);
    }
    catch (...)
    {
        saved_exception = std::current_exception();
    }

    if (saved_exception)
    {
        std::lock_guard lock(state_mutex);

        entry->exception = saved_exception;

        /// TODO: Delete from here
        if (entry->type == ReplicatedMergeTreeLogEntryData::MUTATE_PART)
        {
            /// Record the exception in the system.mutations table.
            Int64 result_data_version = MergeTreePartInfo::fromPartName(entry->new_part_name, format_version)
                .getDataVersion();
            auto source_part_info = MergeTreePartInfo::fromPartName(
                entry->source_parts.at(0), format_version);

            auto in_partition = mutations_by_partition.find(source_part_info.partition_id);
            if (in_partition != mutations_by_partition.end())
            {
                auto mutations_begin_it = in_partition->second.upper_bound(source_part_info.getDataVersion());
                auto mutations_end_it = in_partition->second.upper_bound(result_data_version);
                for (auto it = mutations_begin_it; it != mutations_end_it; ++it)
                {
                    MutationStatus & status = *it->second;
                    status.latest_failed_part = entry->source_parts.at(0);
                    status.latest_failed_part_info = source_part_info;
                    status.latest_fail_time = time(nullptr);
                    status.latest_fail_reason = getExceptionMessage(saved_exception, false);
                }
            }
        }

        return false;
    }

    return true;
}


ReplicatedMergeTreeQueue::OperationsInQueue ReplicatedMergeTreeQueue::countMergesAndPartMutations() const
{
    std::lock_guard lock(state_mutex);

    size_t count_merges = 0;
    size_t count_mutations = 0;
    size_t count_merges_with_ttl = 0;
    for (const auto & entry : queue)
    {
        if (entry->type == ReplicatedMergeTreeLogEntry::MERGE_PARTS)
        {
            ++count_merges;
            if (isTTLMergeType(entry->merge_type))
                ++count_merges_with_ttl;
        }
        else if (entry->type == ReplicatedMergeTreeLogEntry::MUTATE_PART)
            ++count_mutations;
    }

    return OperationsInQueue{count_merges, count_mutations, count_merges_with_ttl};
}


size_t ReplicatedMergeTreeQueue::countMutations() const
{
    std::lock_guard lock(state_mutex);
    return mutations_by_znode.size();
}


size_t ReplicatedMergeTreeQueue::countFinishedMutations() const
{
    std::lock_guard lock(state_mutex);

    size_t count = 0;
    for (const auto & pair : mutations_by_znode)
    {
        const auto & mutation = pair.second;
        if (!mutation.is_done)
            break;

        ++count;
    }

    return count;
}


ReplicatedMergeTreeMergePredicate ReplicatedMergeTreeQueue::getMergePredicate(zkutil::ZooKeeperPtr & zookeeper)
{
    return ReplicatedMergeTreeMergePredicate(*this, zookeeper);
}


MutationCommands ReplicatedMergeTreeQueue::getFirstAlterMutationCommandsForPart(const MergeTreeData::DataPartPtr & part) const
{
    std::lock_guard lock(state_mutex);
    auto in_partition = mutations_by_partition.find(part->info.partition_id);
    if (in_partition == mutations_by_partition.end())
        return MutationCommands{};

    Int64 part_version = part->info.getDataVersion();
    for (auto [mutation_version, mutation_status] : in_partition->second)
        if (mutation_version > part_version && mutation_status->entry->alter_version != -1)
            return mutation_status->entry->commands;

    return MutationCommands{};
}

MutationCommands ReplicatedMergeTreeQueue::getMutationCommands(
    const MergeTreeData::DataPartPtr & part, Int64 desired_mutation_version) const
{
    /// NOTE: If the corresponding mutation is not found, the error is logged (and not thrown as an exception)
    /// to allow recovering from a mutation that cannot be executed. This way you can delete the mutation entry
    /// from /mutations in ZK and the replicas will simply skip the mutation.

    /// NOTE: However, it's quite dangerous to skip MUTATE_PART. Replicas may diverge if one of them have executed part mutation,
    /// and then mutation was killed before execution of MUTATE_PART on remaining replicas.

    if (part->info.getDataVersion() > desired_mutation_version)
    {
        LOG_WARNING(log, "Data version of part {} is already greater than desired mutation version {}", part->name, desired_mutation_version);
        return MutationCommands{};
    }

    std::lock_guard lock(state_mutex);

    auto in_partition = mutations_by_partition.find(part->info.partition_id);
    if (in_partition == mutations_by_partition.end())
    {
        LOG_WARNING(log, "There are no mutations for partition ID {} (trying to mutate part {} to {})", part->info.partition_id, part->name, toString(desired_mutation_version));
        return MutationCommands{};
    }

    auto begin = in_partition->second.upper_bound(part->info.getDataVersion());

    auto end = in_partition->second.lower_bound(desired_mutation_version);
    if (end == in_partition->second.end() || end->first != desired_mutation_version)
        LOG_WARNING(log, "Mutation with version {} not found in partition ID {} (trying to mutate part {}", desired_mutation_version, part->info.partition_id, part->name + ")");
    else
        ++end;

    MutationCommands commands;
    for (auto it = begin; it != end; ++it)
        commands.insert(commands.end(), it->second->entry->commands.begin(), it->second->entry->commands.end());

    return commands;
}


bool ReplicatedMergeTreeQueue::tryFinalizeMutations(zkutil::ZooKeeperPtr zookeeper)
{
    std::vector<ReplicatedMergeTreeMutationEntryPtr> candidates;
    {
        std::lock_guard lock(state_mutex);

        for (auto & kv : mutations_by_znode)
        {
            const String & znode = kv.first;
            MutationStatus & mutation = kv.second;

            if (mutation.is_done)
                continue;

            if (znode <= mutation_pointer)
            {
                LOG_TRACE(log, "Marking mutation {} done because it is <= mutation_pointer ({})", znode, mutation_pointer);
                mutation.is_done = true;
                alter_sequence.finishDataAlter(mutation.entry->alter_version, lock);
                if (mutation.parts_to_do.size() != 0)
                {
                    LOG_INFO(log, "Seems like we jumped over mutation {} when downloaded part with bigger mutation number.{}", znode, " It's OK, tasks for rest parts will be skipped, but probably a lot of mutations were executed concurrently on different replicas.");
                    mutation.parts_to_do.clear();
                }
            }
            else if (mutation.parts_to_do.size() == 0)
            {
                LOG_TRACE(log, "Will check if mutation {} is done", mutation.entry->znode_name);
                candidates.push_back(mutation.entry);
            }
        }
    }

    if (candidates.empty())
        return false;
    else
        LOG_DEBUG(log, "Trying to finalize {} mutations", candidates.size());

    auto merge_pred = getMergePredicate(zookeeper);

    std::vector<const ReplicatedMergeTreeMutationEntry *> finished;
    for (const ReplicatedMergeTreeMutationEntryPtr & candidate : candidates)
    {
        if (merge_pred.isMutationFinished(*candidate))
            finished.push_back(candidate.get());
    }

    if (!finished.empty())
    {
        zookeeper->set(fs::path(replica_path) / "mutation_pointer", finished.back()->znode_name);

        std::lock_guard lock(state_mutex);

        mutation_pointer = finished.back()->znode_name;

        for (const ReplicatedMergeTreeMutationEntry * entry : finished)
        {
            auto it = mutations_by_znode.find(entry->znode_name);
            if (it != mutations_by_znode.end())
            {
                LOG_TRACE(log, "Mutation {} is done", entry->znode_name);
                it->second.is_done = true;
                if (entry->isAlterMutation())
                {
                    LOG_TRACE(log, "Finishing data alter with version {} for entry {}", entry->alter_version, entry->znode_name);
                    alter_sequence.finishDataAlter(entry->alter_version, lock);
                }
            }
        }
    }

    /// Mutations may finish in non sequential order because we may fetch
    /// already mutated parts from other replicas. So, because we updated
    /// mutation pointer we have to recheck all previous mutations, they may be
    /// also finished.
    return !finished.empty();
}


ReplicatedMergeTreeQueue::Status ReplicatedMergeTreeQueue::getStatus() const
{
    std::lock_guard lock(state_mutex);

    Status res;

    res.future_parts = future_parts.size();
    res.queue_size = queue.size();
    res.last_queue_update = last_queue_update;

    res.inserts_in_queue = 0;
    res.merges_in_queue = 0;
    res.part_mutations_in_queue = 0;
    res.queue_oldest_time = 0;
    res.inserts_oldest_time = 0;
    res.merges_oldest_time = 0;
    res.part_mutations_oldest_time = 0;

    for (const LogEntryPtr & entry : queue)
    {
        if (entry->create_time && (!res.queue_oldest_time || entry->create_time < res.queue_oldest_time))
            res.queue_oldest_time = entry->create_time;

        if (entry->type == LogEntry::GET_PART || entry->type == LogEntry::ATTACH_PART)
        {
            ++res.inserts_in_queue;

            if (entry->create_time && (!res.inserts_oldest_time || entry->create_time < res.inserts_oldest_time))
            {
                res.inserts_oldest_time = entry->create_time;
                res.oldest_part_to_get = entry->new_part_name;
            }
        }

        if (entry->type == LogEntry::MERGE_PARTS)
        {
            ++res.merges_in_queue;

            if (entry->create_time && (!res.merges_oldest_time || entry->create_time < res.merges_oldest_time))
            {
                res.merges_oldest_time = entry->create_time;
                res.oldest_part_to_merge_to = entry->new_part_name;
            }
        }

        if (entry->type == LogEntry::MUTATE_PART)
        {
            ++res.part_mutations_in_queue;

            if (entry->create_time && (!res.part_mutations_oldest_time || entry->create_time < res.part_mutations_oldest_time))
            {
                res.part_mutations_oldest_time = entry->create_time;
                res.oldest_part_to_mutate_to = entry->new_part_name;
            }
        }
    }

    return res;
}


void ReplicatedMergeTreeQueue::getEntries(LogEntriesData & res) const
{
    res.clear();
    std::lock_guard lock(state_mutex);

    res.reserve(queue.size());
    for (const auto & entry : queue)
        res.emplace_back(*entry);
}


void ReplicatedMergeTreeQueue::getInsertTimes(time_t & out_min_unprocessed_insert_time, time_t & out_max_processed_insert_time) const
{
    std::lock_guard lock(state_mutex);
    out_min_unprocessed_insert_time = min_unprocessed_insert_time;
    out_max_processed_insert_time = max_processed_insert_time;
}


std::optional<MergeTreeMutationStatus> ReplicatedMergeTreeQueue::getIncompleteMutationsStatus(const String & znode_name, std::set<String> * mutation_ids) const
{

    std::lock_guard lock(state_mutex);
    auto current_mutation_it = mutations_by_znode.find(znode_name);
    /// killed
    if (current_mutation_it == mutations_by_znode.end())
        return {};

    const MutationStatus & status = current_mutation_it->second;
    MergeTreeMutationStatus result
    {
        .is_done = status.is_done,
        .latest_failed_part = status.latest_failed_part,
        .latest_fail_time = status.latest_fail_time,
        .latest_fail_reason = status.latest_fail_reason,
    };

    if (mutation_ids && !status.latest_fail_reason.empty())
    {
        const auto & latest_failed_part_info = status.latest_failed_part_info;
        auto in_partition = mutations_by_partition.find(latest_failed_part_info.partition_id);
        if (in_partition != mutations_by_partition.end())
        {
            const auto & version_to_status = in_partition->second;
            auto begin_it = version_to_status.upper_bound(latest_failed_part_info.getDataVersion());
            for (auto it = begin_it; it != version_to_status.end(); ++it)
            {
                /// All mutations with the same failure
                if (!it->second->is_done && it->second->latest_fail_reason == status.latest_fail_reason)
                    mutation_ids->insert(it->second->entry->znode_name);
            }
        }
    }
    return result;
}

std::vector<MergeTreeMutationStatus> ReplicatedMergeTreeQueue::getMutationsStatus() const
{
    std::lock_guard lock(state_mutex);

    std::vector<MergeTreeMutationStatus> result;
    for (const auto & pair : mutations_by_znode)
    {
        const MutationStatus & status = pair.second;
        const ReplicatedMergeTreeMutationEntry & entry = *status.entry;
        Names parts_to_mutate = status.parts_to_do.getParts();

        for (const MutationCommand & command : entry.commands)
        {
            WriteBufferFromOwnString buf;
            formatAST(*command.ast, buf, false, true);
            result.push_back(MergeTreeMutationStatus
            {
                entry.znode_name,
                buf.str(),
                entry.create_time,
                entry.block_numbers,
                parts_to_mutate,
                status.is_done,
                status.latest_failed_part,
                status.latest_fail_time,
                status.latest_fail_reason,
            });
        }
    }

    return result;
}

ReplicatedMergeTreeQueue::QueueLocks ReplicatedMergeTreeQueue::lockQueue()
{
    return QueueLocks(state_mutex, pull_logs_to_queue_mutex, update_mutations_mutex);
}

ReplicatedMergeTreeMergePredicate::ReplicatedMergeTreeMergePredicate(
    ReplicatedMergeTreeQueue & queue_, zkutil::ZooKeeperPtr & zookeeper)
    : queue(queue_)
    , prev_virtual_parts(queue.format_version)
{
    {
        std::lock_guard lock(queue.state_mutex);
        prev_virtual_parts = queue.virtual_parts;
    }

    /// Load current quorum status.
    auto quorum_status_future = zookeeper->asyncTryGet(fs::path(queue.zookeeper_path) / "quorum" / "status");

    /// Load current inserts
    std::unordered_set<String> lock_holder_paths;
    for (const String & entry : zookeeper->getChildren(fs::path(queue.zookeeper_path) / "temp"))
    {
        if (startsWith(entry, "abandonable_lock-"))
            lock_holder_paths.insert(fs::path(queue.zookeeper_path) / "temp" / entry);
    }

    if (!lock_holder_paths.empty())
    {
        Strings partitions = zookeeper->getChildren(fs::path(queue.zookeeper_path) / "block_numbers");
        std::vector<std::future<Coordination::ListResponse>> lock_futures;
        for (const String & partition : partitions)
            lock_futures.push_back(zookeeper->asyncGetChildren(fs::path(queue.zookeeper_path) / "block_numbers" / partition));

        struct BlockInfoInZooKeeper
        {
            String partition;
            Int64 number;
            String zk_path;
            std::future<Coordination::GetResponse> contents_future;
        };

        std::vector<BlockInfoInZooKeeper> block_infos;
        for (size_t i = 0; i < partitions.size(); ++i)
        {
            Strings partition_block_numbers = lock_futures[i].get().names;
            for (const String & entry : partition_block_numbers)
            {
                /// TODO: cache block numbers that are abandoned.
                /// We won't need to check them on the next iteration.
                if (startsWith(entry, "block-"))
                {
                    Int64 block_number = parse<Int64>(entry.substr(strlen("block-")));
                    String zk_path = fs::path(queue.zookeeper_path) / "block_numbers" / partitions[i] / entry;
                    block_infos.emplace_back(
                        BlockInfoInZooKeeper{partitions[i], block_number, zk_path, zookeeper->asyncTryGet(zk_path)});
                }
            }
        }

        for (auto & block : block_infos)
        {
            Coordination::GetResponse resp = block.contents_future.get();
            if (resp.error == Coordination::Error::ZOK && lock_holder_paths.count(resp.data))
                committing_blocks[block.partition].insert(block.number);
        }
    }

    merges_version = queue_.pullLogsToQueue(zookeeper, {}, ReplicatedMergeTreeQueue::MERGE_PREDICATE);

    {
        /// We avoid returning here a version to be used in a lightweight transaction.
        ///
        /// When pinned parts set is changed a log entry is added to the queue in the same transaction.
        /// The log entry serves as a synchronization point, and it also increments `merges_version`.
        ///
        /// If pinned parts are fetched after logs are pulled then we can safely say that it contains all locks up to `merges_version`.
        String s = zookeeper->get(queue.zookeeper_path + "/pinned_part_uuids");
        pinned_part_uuids.fromString(s);
    }

    Coordination::GetResponse quorum_status_response = quorum_status_future.get();
    if (quorum_status_response.error == Coordination::Error::ZOK)
    {
        ReplicatedMergeTreeQuorumEntry quorum_status;
        quorum_status.fromString(quorum_status_response.data);
        inprogress_quorum_part = quorum_status.part_name;
    }
    else
        inprogress_quorum_part.clear();
}

bool ReplicatedMergeTreeMergePredicate::operator()(
    const MergeTreeData::DataPartPtr & left,
    const MergeTreeData::DataPartPtr & right,
    String * out_reason) const
{
    if (left)
        return canMergeTwoParts(left, right, out_reason);
    else
        return canMergeSinglePart(right, out_reason);
}


bool ReplicatedMergeTreeMergePredicate::canMergeTwoParts(
    const MergeTreeData::DataPartPtr & left,
    const MergeTreeData::DataPartPtr & right,
    String * out_reason) const
{
    /// A sketch of a proof of why this method actually works:
    ///
    /// The trickiest part is to ensure that no new parts will ever appear in the range of blocks between left and right.
    /// Inserted parts get their block numbers by acquiring an ephemeral lock (see EphemeralLockInZooKeeper.h).
    /// These block numbers are monotonically increasing in a partition.
    ///
    /// Because there is a window between the moment the inserted part gets its block number and
    /// the moment it is committed (appears in the replication log), we can't get the name of all parts up to the given
    /// block number just by looking at the replication log - some parts with smaller block numbers may be currently committing
    /// and will appear in the log later than the parts with bigger block numbers.
    ///
    /// We also can't take a consistent snapshot of parts that are already committed plus parts that are about to commit
    /// due to limitations of ZooKeeper transactions.
    ///
    /// So we do the following (see the constructor):
    /// * copy virtual_parts from queue to prev_virtual_parts
    ///   (a set of parts which corresponds to executing the replication log up to a certain point)
    /// * load committing_blocks (inserts and mutations that have already acquired a block number but haven't appeared in the log yet)
    /// * do pullLogsToQueue() again to load fresh queue.virtual_parts and mutations.
    ///
    /// Now we have an invariant: if some part is in prev_virtual_parts then:
    /// * all parts with smaller block numbers are either in committing_blocks or in queue.virtual_parts
    ///   (those that managed to commit before we loaded committing_blocks).
    /// * all mutations with smaller block numbers are either in committing_blocks or in queue.mutations_by_partition
    ///
    /// So to check that no new parts will ever appear in the range of blocks between left and right we first check that
    /// left and right are already present in prev_virtual_parts (we can't give a definite answer for parts that were committed later)
    /// and then check that there are no blocks between them in committing_blocks and no parts in queue.virtual_parts.
    ///
    /// Similarly, to check that there will be no mutation with a block number between two parts from prev_virtual_parts
    /// (only then we can merge them without mutating the left part), we first check committing_blocks
    /// and then check that these two parts have the same mutation version according to queue.mutations_by_partition.

    if (left->info.partition_id != right->info.partition_id)
    {
        throw Exception(ErrorCodes::LOGICAL_ERROR, "Parts {} and {} belong to different partitions", left->name, right->name);
    }

    for (const MergeTreeData::DataPartPtr & part : {left, right})
    {
        if (pinned_part_uuids.part_uuids.contains(part->uuid))
        {
            if (out_reason)
                *out_reason = "Part " + part->name + " has uuid " + toString(part->uuid) + " which is currently pinned";
            return false;
        }

        if (part->name == inprogress_quorum_part)
        {
            if (out_reason)
                *out_reason = "Quorum insert for part " + part->name + " is currently in progress";
            return false;
        }

        if (prev_virtual_parts.getContainingPart(part->info).empty())
        {
            if (out_reason)
                *out_reason = "Entry for part " + part->name + " hasn't been read from the replication log yet";
            return false;
        }
    }

    Int64 left_max_block = left->info.max_block;
    Int64 right_min_block = right->info.min_block;
    if (left_max_block > right_min_block)
        std::swap(left_max_block, right_min_block);

    if (left_max_block + 1 < right_min_block)
    {
        auto committing_blocks_in_partition = committing_blocks.find(left->info.partition_id);
        if (committing_blocks_in_partition != committing_blocks.end())
        {
            const std::set<Int64> & block_numbers = committing_blocks_in_partition->second;

            auto block_it = block_numbers.upper_bound(left_max_block);
            if (block_it != block_numbers.end() && *block_it < right_min_block)
            {
                if (out_reason)
                    *out_reason = "Block number " + toString(*block_it) + " is still being inserted between parts "
                        + left->name + " and " + right->name;

                return false;
            }
        }
    }

    std::lock_guard lock(queue.state_mutex);

    for (const MergeTreeData::DataPartPtr & part : {left, right})
    {
        /// We look for containing parts in queue.virtual_parts (and not in prev_virtual_parts) because queue.virtual_parts is newer
        /// and it is guaranteed that it will contain all merges assigned before this object is constructed.
        String containing_part = queue.virtual_parts.getContainingPart(part->info);
        if (containing_part != part->name)
        {
            if (out_reason)
                *out_reason = "Part " + part->name + " has already been assigned a merge into " + containing_part;
            return false;
        }
    }

    if (left_max_block + 1 < right_min_block)
    {
        /// Fake part which will appear as merge result
        MergeTreePartInfo gap_part_info(
            left->info.partition_id, left_max_block + 1, right_min_block - 1,
            MergeTreePartInfo::MAX_LEVEL, MergeTreePartInfo::MAX_BLOCK_NUMBER);

        /// We don't select parts if any smaller part covered by our merge must exist after
        /// processing replication log up to log_pointer.
        Strings covered = queue.virtual_parts.getPartsCoveredBy(gap_part_info);
        if (!covered.empty())
        {
            if (out_reason)
                *out_reason = "There are " + toString(covered.size()) + " parts (from " + covered.front()
                    + " to " + covered.back() + ") that are still not present or being processed by "
                    + " other background process on this replica between " + left->name + " and " + right->name;
            return false;
        }
    }

    Int64 left_mutation_ver = queue.getCurrentMutationVersionImpl(
        left->info.partition_id, left->info.getDataVersion(), lock);

    Int64 right_mutation_ver = queue.getCurrentMutationVersionImpl(
        left->info.partition_id, right->info.getDataVersion(), lock);

    if (left_mutation_ver != right_mutation_ver)
    {
        if (out_reason)
            *out_reason = "Current mutation versions of parts " + left->name + " and " + right->name + " differ: "
                + toString(left_mutation_ver) + " and " + toString(right_mutation_ver) + " respectively";
        return false;
    }

    return MergeTreeData::partsContainSameProjections(left, right);
}

bool ReplicatedMergeTreeMergePredicate::canMergeSinglePart(
    const MergeTreeData::DataPartPtr & part,
    String * out_reason) const
{
    if (pinned_part_uuids.part_uuids.contains(part->uuid))
    {
        if (out_reason)
            *out_reason = "Part " + part->name + " has uuid " + toString(part->uuid) + " which is currently pinned";
        return false;
    }

    if (part->name == inprogress_quorum_part)
    {
        if (out_reason)
            *out_reason = "Quorum insert for part " + part->name + " is currently in progress";
        return false;
    }

    if (prev_virtual_parts.getContainingPart(part->info).empty())
    {
        if (out_reason)
            *out_reason = "Entry for part " + part->name + " hasn't been read from the replication log yet";
        return false;
    }

    std::lock_guard<std::mutex> lock(queue.state_mutex);

    /// We look for containing parts in queue.virtual_parts (and not in prev_virtual_parts) because queue.virtual_parts is newer
    /// and it is guaranteed that it will contain all merges assigned before this object is constructed.
    String containing_part = queue.virtual_parts.getContainingPart(part->info);
    if (containing_part != part->name)
    {
        if (out_reason)
            *out_reason = "Part " + part->name + " has already been assigned a merge into " + containing_part;
        return false;
    }

    return true;
}


std::optional<std::pair<Int64, int>> ReplicatedMergeTreeMergePredicate::getDesiredMutationVersion(const MergeTreeData::DataPartPtr & part) const
{
    /// Assigning mutations is easier than assigning merges because mutations appear in the same order as
    /// the order of their version numbers (see StorageReplicatedMergeTree::mutate).
    /// This means that if we have loaded the mutation with version number X then all mutations with
    /// the version numbers less than X are also loaded and if there is no merge or mutation assigned to
    /// the part (checked by querying queue.virtual_parts), we can confidently assign a mutation to
    /// version X for this part.

    /// We cannot mutate part if it's being inserted with quorum and it's not
    /// already reached.
    if (part->name == inprogress_quorum_part)
        return {};

    std::lock_guard lock(queue.state_mutex);

    if (queue.virtual_parts.getContainingPart(part->info) != part->name)
        return {};

    auto in_partition = queue.mutations_by_partition.find(part->info.partition_id);
    if (in_partition == queue.mutations_by_partition.end())
        return {};

    Int64 current_version = queue.getCurrentMutationVersionImpl(part->info.partition_id, part->info.getDataVersion(), lock);
    Int64 max_version = in_partition->second.rbegin()->first;

    int alter_version = -1;
    for (auto [mutation_version, mutation_status] : in_partition->second)
    {
        max_version = mutation_version;
        if (mutation_status->entry->isAlterMutation())
        {
            /// We want to assign mutations for part which version is bigger
            /// than part current version. But it doesn't make sense to assign
            /// more fresh versions of alter-mutations if previous alter still
            /// not done because alters execute one by one in strict order.
            if (mutation_version > current_version || !mutation_status->is_done)
            {
                alter_version = mutation_status->entry->alter_version;
                break;
            }
        }
    }

    if (current_version >= max_version)
        return {};

    return std::make_pair(max_version, alter_version);
}


bool ReplicatedMergeTreeMergePredicate::isMutationFinished(const ReplicatedMergeTreeMutationEntry & mutation) const
{
    for (const auto & kv : mutation.block_numbers)
    {
        const String & partition_id = kv.first;
        Int64 block_num = kv.second;

        auto partition_it = committing_blocks.find(partition_id);
        if (partition_it != committing_blocks.end())
        {
            size_t blocks_count = std::distance(
                partition_it->second.begin(), partition_it->second.lower_bound(block_num));
            if (blocks_count)
            {
                LOG_TRACE(queue.log, "Mutation {} is not done yet because in partition ID {} there are still {} uncommitted blocks.", mutation.znode_name, partition_id, blocks_count);
                return false;
            }
        }
    }

    {
        std::lock_guard lock(queue.state_mutex);

        size_t suddenly_appeared_parts = getPartNamesToMutate(mutation, queue.virtual_parts).size();
        if (suddenly_appeared_parts)
        {
            LOG_TRACE(queue.log, "Mutation {} is not done yet because {} parts to mutate suddenly appeared.", mutation.znode_name, suddenly_appeared_parts);
            return false;
        }
    }

    return true;
}

bool ReplicatedMergeTreeMergePredicate::hasDropRange(const MergeTreePartInfo & new_drop_range_info) const
{
    std::lock_guard lock(queue.state_mutex);
    return queue.drop_ranges.hasDropRange(new_drop_range_info);
}


ReplicatedMergeTreeQueue::SubscriberHandler
ReplicatedMergeTreeQueue::addSubscriber(ReplicatedMergeTreeQueue::SubscriberCallBack && callback)
{
    std::lock_guard lock(state_mutex);
    std::lock_guard lock_subscribers(subscribers_mutex);

    auto it = subscribers.emplace(subscribers.end(), std::move(callback));

    /// Atomically notify about current size
    (*it)(queue.size());

    return SubscriberHandler(it, *this);
}

ReplicatedMergeTreeQueue::SubscriberHandler::~SubscriberHandler()
{
    std::lock_guard lock(queue.subscribers_mutex);
    queue.subscribers.erase(it);
}

void ReplicatedMergeTreeQueue::notifySubscribers(size_t new_queue_size)
{
    std::lock_guard lock_subscribers(subscribers_mutex);
    for (auto & subscriber_callback : subscribers)
        subscriber_callback(new_queue_size);
}

ReplicatedMergeTreeQueue::~ReplicatedMergeTreeQueue()
{
    notifySubscribers(0);
}

String padIndex(Int64 index)
{
    String index_str = toString(index);
    return std::string(10 - index_str.size(), '0') + index_str;
}

void ReplicatedMergeTreeQueue::removeCurrentPartsFromMutations()
{
    std::lock_guard state_lock(state_mutex);
    for (const auto & part_name : current_parts.getParts())
        removeCoveredPartsFromMutations(part_name, /*remove_part = */ true, /*remove_covered_parts = */ true);
}

}<|MERGE_RESOLUTION|>--- conflicted
+++ resolved
@@ -627,12 +627,7 @@
             }
         }
 
-<<<<<<< HEAD
-        storage.background_executor.triggerTask();
-        storage.background_moves_executor.triggerTask();
-=======
         storage.background_operations_assignee.trigger();
->>>>>>> fc4f1194
     }
 
     return stat.version;
