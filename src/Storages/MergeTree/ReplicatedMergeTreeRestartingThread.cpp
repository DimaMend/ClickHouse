--- conflicted
+++ resolved
@@ -204,12 +204,7 @@
         storage.partial_shutdown_event.reset();
 
         /// Start queue processing
-<<<<<<< HEAD
-        storage.background_executor.start();
-        storage.background_moves_executor.start();
-=======
         storage.background_operations_assignee.start();
->>>>>>> fc4f1194
 
         storage.queue_updating_task->activateAndSchedule();
         storage.mutations_updating_task->activateAndSchedule();
@@ -394,12 +389,7 @@
         auto fetch_lock = storage.fetcher.blocker.cancel();
         auto merge_lock = storage.merger_mutator.merges_blocker.cancel();
         auto move_lock = storage.parts_mover.moves_blocker.cancel();
-<<<<<<< HEAD
-        storage.background_executor.finish();
-        storage.background_moves_executor.finish();
-=======
         storage.background_operations_assignee.finish();
->>>>>>> fc4f1194
     }
 
     LOG_TRACE(log, "Threads finished");
