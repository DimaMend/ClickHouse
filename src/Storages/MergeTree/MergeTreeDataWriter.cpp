--- conflicted
+++ resolved
@@ -435,18 +435,12 @@
     auto compression_codec = data.getContext()->chooseCompressionCodec(0, 0);
 
     const auto & index_factory = MergeTreeIndexFactory::instance();
-<<<<<<< HEAD
-    auto out = std::make_unique<MergedBlockOutputStream>(
-        new_data_part, metadata_snapshot,columns,
+    auto out = std::make_unique<MergedBlockOutputStream>(new_data_part, metadata_snapshot, columns,
         index_factory.getMany(metadata_snapshot->getSecondaryIndices()),
         context->getSettings().calculate_stats_during_insert ? columns : NamesAndTypesList{},
-        compression_codec);
-=======
-    auto out = std::make_unique<MergedBlockOutputStream>(new_data_part, metadata_snapshot, columns,
-        index_factory.getMany(metadata_snapshot->getSecondaryIndices()), compression_codec,
+        compression_codec,
         context->getCurrentTransaction(), false, false, context->getWriteSettings());
 
->>>>>>> 692c19b8
 
     out->writeWithPermutation(block, perm_ptr);
 
@@ -578,13 +572,9 @@
         metadata_snapshot,
         columns,
         MergeTreeIndices{},
-<<<<<<< HEAD
         NamesAndTypesList{},
-        compression_codec);
-=======
         compression_codec,
         NO_TRANSACTION_PTR);
->>>>>>> 692c19b8
 
     out->writeWithPermutation(block, perm_ptr);
     auto finalizer = out->finalizePartAsync(new_data_part, false);
