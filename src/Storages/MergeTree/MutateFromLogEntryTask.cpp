#include <Storages/MergeTree/MutateFromLogEntryTask.h>

#include <Common/logger_useful.h>
#include <Common/ProfileEvents.h>
#include <Storages/StorageReplicatedMergeTree.h>
#include <cmath>

namespace ProfileEvents
{
    extern const Event DataAfterMutationDiffersFromReplica;
    extern const Event ReplicatedPartMutations;
}

namespace DB
{

ReplicatedMergeMutateTaskBase::PrepareResult MutateFromLogEntryTask::prepare()
{
    const String & source_part_name = entry.source_parts.at(0);
    const auto storage_settings_ptr = storage.getSettings();
    LOG_TRACE(log, "Executing log entry to mutate part {} to {}", source_part_name, entry.new_part_name);

    new_part_info = MergeTreePartInfo::fromPartName(entry.new_part_name, storage.format_version);

    future_mutated_part = std::make_shared<FutureMergedMutatedPart>();
    future_mutated_part->name = entry.new_part_name;
    future_mutated_part->uuid = entry.new_part_uuid;
    future_mutated_part->part_info = new_part_info;

    stopwatch_ptr = std::make_unique<Stopwatch>();
    auto part_log_writer = [this](const ExecutionStatus & execution_status)
    {
        auto profile_counters_snapshot = std::make_shared<ProfileEvents::Counters::Snapshot>(profile_counters.getPartiallyAtomicSnapshot());
        storage.writePartLog(
            PartLogElement::MUTATE_PART, execution_status, stopwatch_ptr->elapsed(),
            entry.new_part_name, new_part, future_mutated_part->parts, merge_mutate_entry.get(), std::move(profile_counters_snapshot));
    };

    MergeTreeData::DataPartPtr source_part = storage.getActiveContainingPart(source_part_name);
    if (!source_part)
    {
        LOG_DEBUG(log, "Source part {} for {} is missing; will try to fetch it instead. "
            "Either pool for fetches is starving, see background_fetches_pool_size, or none of active replicas has it",
            source_part_name, entry.new_part_name);
        return PrepareResult{
            .prepared_successfully = false,
            .need_to_check_missing_part_in_fetch = true,
            .part_log_writer = part_log_writer,
        };
    }

    future_mutated_part->parts.push_back(source_part);
    future_mutated_part->part_format = source_part->getFormat();

    if (source_part->name != source_part_name)
    {
        LOG_WARNING(log,
            "Part {} is covered by {} but should be mutated to {}. "
            "Possibly the mutation of this part is not needed and will be skipped. "
            "This shouldn't happen often.",
            source_part_name, source_part->name, entry.new_part_name);

        return PrepareResult{
            .prepared_successfully = false,
            .need_to_check_missing_part_in_fetch = true,
            .part_log_writer = part_log_writer,
        };
    }

    /// TODO - some better heuristic?
    size_t estimated_space_for_result = MergeTreeDataMergerMutator::estimateNeededDiskSpace({source_part}, false);

    if (entry.create_time + storage_settings_ptr->prefer_fetch_merged_part_time_threshold.totalSeconds() <= time(nullptr)
        && estimated_space_for_result >= storage_settings_ptr->prefer_fetch_merged_part_size_threshold)
    {
        /// If entry is old enough, and have enough size, and some replica has the desired part,
        /// then prefer fetching from replica.
        String replica = storage.findReplicaHavingPart(entry.new_part_name, true);    /// NOTE excessive ZK requests for same data later, may remove.
        if (!replica.empty())
        {
            LOG_DEBUG(log, "Prefer to fetch {} from replica {}", entry.new_part_name, replica);
            return PrepareResult{
                .prepared_successfully = false,
                .need_to_check_missing_part_in_fetch = true,
                .part_log_writer = part_log_writer,
            };
        }
    }

    /// In some use cases merging can be more expensive than fetching
    /// and it may be better to spread merges tasks across the replicas
    /// instead of doing exactly the same merge cluster-wise

    if (storage.merge_strategy_picker.shouldMergeOnSingleReplica(entry))
    {
        std::optional<String> replica_to_execute_merge = storage.merge_strategy_picker.pickReplicaToExecuteMerge(entry);
        if (replica_to_execute_merge)
        {
            LOG_DEBUG(log,
                "Prefer fetching part {} from replica {} due to execute_merges_on_single_replica_time_threshold",
                entry.new_part_name, replica_to_execute_merge.value());

            return PrepareResult{
                .prepared_successfully = false,
                .need_to_check_missing_part_in_fetch = true,
                .part_log_writer = part_log_writer,
            };

        }
    }

    Strings mutation_ids;
    commands = std::make_shared<MutationCommands>(storage.queue.getMutationCommands(source_part, new_part_info.mutation, mutation_ids));
    LOG_TRACE(log, "Mutating part {} with mutation commands from {} mutations ({}): {}",
              entry.new_part_name, commands->size(), fmt::join(mutation_ids, ", "), commands->toString());

    /// Once we mutate part, we must reserve space on the same disk, because mutations can possibly create hardlinks.
    /// Can throw an exception.
    reserved_space = storage.reserveSpace(estimated_space_for_result, source_part->getDataPartStorage());
    future_mutated_part->updatePath(storage, reserved_space.get());

    table_lock_holder = storage.lockForShare(
            RWLockImpl::NO_QUERY, storage_settings_ptr->lock_acquire_timeout_for_background_operations);
    StorageMetadataPtr metadata_snapshot = storage.getInMemoryMetadataPtr();

    transaction_ptr = std::make_unique<MergeTreeData::Transaction>(storage, NO_TRANSACTION_RAW);

<<<<<<< HEAD
    future_mutated_part = std::make_shared<FutureMergedMutatedPart>();
    future_mutated_part->name = entry.new_part_name;
    future_mutated_part->uuid = entry.new_part_uuid;
    future_mutated_part->parts.push_back(source_part);
    future_mutated_part->part_info = new_part_info;
    future_mutated_part->updatePath(storage, reserved_space.get());
    future_mutated_part->part_format = source_part->getFormat();

    DiskPtr disk = reserved_space->getDisk();
    const bool is_zerocopy = storage_settings_ptr->allow_remote_fs_zero_copy_replication
        && disk->supportZeroCopyReplication();
    const bool is_vfs = disk->isObjectStorageVFS();
    if (is_zerocopy || is_vfs)
=======
    if (storage_settings_ptr->allow_remote_fs_zero_copy_replication)
>>>>>>> c380de86
    {
        if (storage.findReplicaHavingCoveringPart(entry.new_part_name, true))
        {
<<<<<<< HEAD
            LOG_DEBUG(log, "Mutation of part {} finished by some other replica, will download mutated part",
                entry.new_part_name);
            return PrepareResult{
                .prepared_successfully = false,
                .need_to_check_missing_part_in_fetch = true,
                .part_log_writer = {}
            };
        }
=======
            if (storage.findReplicaHavingCoveringPart(entry.new_part_name, true))
            {
                LOG_DEBUG(log, "Mutation of part {} finished by some other replica, will download mutated part", entry.new_part_name);
                return PrepareResult{
                    .prepared_successfully = false,
                    .need_to_check_missing_part_in_fetch = true,
                    .part_log_writer = part_log_writer,
                };
            }

            if (storage_settings_ptr->zero_copy_merge_mutation_min_parts_size_sleep_before_lock != 0 &&
                estimated_space_for_result >= storage_settings_ptr->zero_copy_merge_mutation_min_parts_size_sleep_before_lock)
            {
                /// In zero copy replication only one replica execute merge/mutation, others just download merged parts metadata.
                /// Here we are trying to metigate the skew of merges execution because of faster/slower replicas.
                /// Replicas can be slow because of different reasons like bigger latency for ZooKeeper or just slight step behind because of bigger queue.
                /// In this case faster replica can pick up all merges execution, especially large merges while other replicas can just idle. And even in this case
                /// the fast replica is not overloaded because amount of executing merges don't affect the ability to aquite locks for new merges.
                ///
                /// So here we trying to solve it with the simplest solution -- sleep random time up to 500ms for 1GB part and up to 7 seconds for 300GB part.
                /// It can sound too much, but we are trying to acquire these locks in background tasks which can be scheduled each 5 seconds or so.
                double start_to_sleep_seconds = std::logf(storage_settings_ptr->zero_copy_merge_mutation_min_parts_size_sleep_before_lock.value);
                uint64_t right_border_to_sleep_ms = static_cast<uint64_t>((std::log(estimated_space_for_result) - start_to_sleep_seconds + 0.5) * 1000);
                uint64_t time_to_sleep_milliseconds = std::min<uint64_t>(10000UL, std::uniform_int_distribution<uint64_t>(1, 1 + right_border_to_sleep_ms)(rng));

                LOG_INFO(log, "Mutation size is {} bytes (it's more than sleep threshold {}) so will intentionally sleep for {} ms to allow other replicas to took this big mutation",
                    estimated_space_for_result, storage_settings_ptr->zero_copy_merge_mutation_min_parts_size_sleep_before_lock, time_to_sleep_milliseconds);

                std::this_thread::sleep_for(std::chrono::milliseconds(time_to_sleep_milliseconds));
            }
>>>>>>> c380de86

        mitigateReplicaSkew(estimated_space_for_result);

        if (is_zerocopy)
            zero_copy_lock = storage.tryCreateZeroCopyExclusiveLock(entry.new_part_name, disk);
        const bool zerocopy_lock_already_acquired = is_zerocopy
            && (!zero_copy_lock || !zero_copy_lock->isLocked());
        const bool vfs_lock_already_acquired = !storage.lockSharedPart(*disk, entry.new_part_name, false);

        if (zerocopy_lock_already_acquired || vfs_lock_already_acquired)
        {
            LOG_DEBUG(
                log,
                "Mutation of part {} started by some other replica, will wait for it and mutated merged part. Number of tries {}",
                entry.new_part_name,
                entry.num_tries);
            storage.watchZeroCopyLock(entry.new_part_name, disk);

<<<<<<< HEAD
            return PrepareResult{
                .prepared_successfully = false,
                .need_to_check_missing_part_in_fetch = false,
                .part_log_writer = {}
            };
        }
        else if (storage.findReplicaHavingCoveringPart(entry.new_part_name, /* active */ false))
        {
            /// Why this if still needed? We can check for part in zookeeper, don't find it and sleep for any amount of time. During this sleep part will be actually committed from other replica
            /// and exclusive zero copy lock will be released. We will take the lock and execute mutation one more time, while it was possible just to download the part from other replica.
            ///
            /// It's also possible just because reads in [Zoo]Keeper are not lineariazable.
            ///
            /// NOTE: In case of mutation and hardlinks it can even lead to extremely rare dataloss (we will produce new part with the same hardlinks, don't fetch the same from other replica), so this check is important.
            ///
            /// In case of DROP_RANGE on fast replica and stale replica we can have some failed select queries in case of zero copy replication.
            if (zero_copy_lock)
=======
            if (!zero_copy_lock || !zero_copy_lock->isLocked())
            {
                LOG_DEBUG(
                    log,
                    "Mutation of part {} started by some other replica, will wait for it and mutated merged part. Number of tries {}",
                    entry.new_part_name,
                    entry.num_tries);
                storage.watchZeroCopyLock(entry.new_part_name, disk);

                return PrepareResult{
                    .prepared_successfully = false,
                    .need_to_check_missing_part_in_fetch = false,
                    .part_log_writer = part_log_writer,
                };
            }
            else if (storage.findReplicaHavingCoveringPart(entry.new_part_name, /* active */ false))
            {
                /// Why this if still needed? We can check for part in zookeeper, don't find it and sleep for any amount of time. During this sleep part will be actually committed from other replica
                /// and exclusive zero copy lock will be released. We will take the lock and execute mutation one more time, while it was possible just to download the part from other replica.
                ///
                /// It's also possible just because reads in [Zoo]Keeper are not lineariazable.
                ///
                /// NOTE: In case of mutation and hardlinks it can even lead to extremely rare dataloss (we will produce new part with the same hardlinks, don't fetch the same from other replica), so this check is important.
                ///
                /// In case of DROP_RANGE on fast replica and stale replica we can have some failed select queries in case of zero copy replication.
>>>>>>> c380de86
                zero_copy_lock->lock->unlock();
            storage.unlockSharedPart(*disk, entry.new_part_name);

<<<<<<< HEAD
            LOG_DEBUG(log, "We took zero copy lock, but mutation of part {} finished by some other replica, will release lock and download mutated part to avoid data duplication", entry.new_part_name);
            return PrepareResult{
                .prepared_successfully = false,
                .need_to_check_missing_part_in_fetch = true,
                .part_log_writer = {}
            };
        }
        else
        {
            LOG_DEBUG(log, "Zero copy lock taken, will mutate part {}", entry.new_part_name);
=======
                LOG_DEBUG(log, "We took zero copy lock, but mutation of part {} finished by some other replica, will release lock and download mutated part to avoid data duplication", entry.new_part_name);
                return PrepareResult{
                    .prepared_successfully = false,
                    .need_to_check_missing_part_in_fetch = true,
                    .part_log_writer = part_log_writer,
                };
            }
            else
            {
                LOG_DEBUG(log, "Zero copy lock taken, will mutate part {}", entry.new_part_name);
            }
>>>>>>> c380de86
        }
    }

    task_context = Context::createCopy(storage.getContext());
    task_context->makeQueryContext();
    task_context->setCurrentQueryId(getQueryId());

    merge_mutate_entry = storage.getContext()->getMergeList().insert(
        storage.getStorageID(),
        future_mutated_part,
        task_context);

    mutate_task = storage.merger_mutator.mutatePartToTemporaryPart(
            future_mutated_part, metadata_snapshot, commands, merge_mutate_entry.get(),
            entry.create_time, task_context, NO_TRANSACTION_PTR, reserved_space, table_lock_holder);

    /// Adjust priority
    for (auto & item : future_mutated_part->parts)
        priority.value += item->getBytesOnDisk();

    return PrepareResult{
        .prepared_successfully = true,
        .need_to_check_missing_part_in_fetch = true,
        .part_log_writer = part_log_writer,
    };
}


bool MutateFromLogEntryTask::finalize(ReplicatedMergeMutateTaskBase::PartLogWriter write_part_log)
{
    new_part = mutate_task->getFuture().get();
    auto & data_part_storage = new_part->getDataPartStorage();
    if (data_part_storage.hasActiveTransaction())
        data_part_storage.precommitTransaction();

    storage.renameTempPartAndReplace(new_part, *transaction_ptr);

    try
    {
        storage.checkPartChecksumsAndCommit(*transaction_ptr, new_part, mutate_task->getHardlinkedFiles());
    }
    catch (const Exception & e)
    {
        if (MergeTreeDataPartChecksums::isBadChecksumsErrorCode(e.code()))
        {
            transaction_ptr->rollback();

            ProfileEvents::increment(ProfileEvents::DataAfterMutationDiffersFromReplica);

            LOG_ERROR(log, "{}. Data after mutation is not byte-identical to data on another replicas. "
                           "We will download merged part from replica to force byte-identical result.", getCurrentExceptionMessage(false));

            write_part_log(ExecutionStatus::fromCurrentException("", true));

            if (storage.getSettings()->detach_not_byte_identical_parts)
                storage.forcefullyMovePartToDetachedAndRemoveFromMemory(std::move(new_part), "mutate-not-byte-identical");
            else
                storage.tryRemovePartImmediately(std::move(new_part));

            /// No need to delete the part from ZK because we can be sure that the commit transaction
            /// didn't go through.

            return false;
        }

        throw;
    }

    if (zero_copy_lock)
    {
        LOG_DEBUG(log, "Removing zero-copy lock");
        zero_copy_lock->lock->unlock();
    }
    storage.unlockSharedPart(*reserved_space->getDisk(), entry.new_part_name);

    /** With `ZSESSIONEXPIRED` or `ZOPERATIONTIMEOUT`, we can inadvertently roll back local changes to the parts.
         * This is not a problem, because in this case the entry will remain in the queue, and we will try again.
         */
    finish_callback = [storage_ptr = &storage]() { storage_ptr->merge_selecting_task->schedule(); };
    ProfileEvents::increment(ProfileEvents::ReplicatedPartMutations);
    write_part_log({});

    return true;
}


}<|MERGE_RESOLUTION|>--- conflicted
+++ resolved
@@ -125,67 +125,22 @@
 
     transaction_ptr = std::make_unique<MergeTreeData::Transaction>(storage, NO_TRANSACTION_RAW);
 
-<<<<<<< HEAD
-    future_mutated_part = std::make_shared<FutureMergedMutatedPart>();
-    future_mutated_part->name = entry.new_part_name;
-    future_mutated_part->uuid = entry.new_part_uuid;
-    future_mutated_part->parts.push_back(source_part);
-    future_mutated_part->part_info = new_part_info;
-    future_mutated_part->updatePath(storage, reserved_space.get());
-    future_mutated_part->part_format = source_part->getFormat();
-
     DiskPtr disk = reserved_space->getDisk();
     const bool is_zerocopy = storage_settings_ptr->allow_remote_fs_zero_copy_replication
         && disk->supportZeroCopyReplication();
     const bool is_vfs = disk->isObjectStorageVFS();
     if (is_zerocopy || is_vfs)
-=======
-    if (storage_settings_ptr->allow_remote_fs_zero_copy_replication)
->>>>>>> c380de86
     {
         if (storage.findReplicaHavingCoveringPart(entry.new_part_name, true))
         {
-<<<<<<< HEAD
             LOG_DEBUG(log, "Mutation of part {} finished by some other replica, will download mutated part",
                 entry.new_part_name);
             return PrepareResult{
                 .prepared_successfully = false,
                 .need_to_check_missing_part_in_fetch = true,
-                .part_log_writer = {}
-            };
-        }
-=======
-            if (storage.findReplicaHavingCoveringPart(entry.new_part_name, true))
-            {
-                LOG_DEBUG(log, "Mutation of part {} finished by some other replica, will download mutated part", entry.new_part_name);
-                return PrepareResult{
-                    .prepared_successfully = false,
-                    .need_to_check_missing_part_in_fetch = true,
-                    .part_log_writer = part_log_writer,
-                };
-            }
-
-            if (storage_settings_ptr->zero_copy_merge_mutation_min_parts_size_sleep_before_lock != 0 &&
-                estimated_space_for_result >= storage_settings_ptr->zero_copy_merge_mutation_min_parts_size_sleep_before_lock)
-            {
-                /// In zero copy replication only one replica execute merge/mutation, others just download merged parts metadata.
-                /// Here we are trying to metigate the skew of merges execution because of faster/slower replicas.
-                /// Replicas can be slow because of different reasons like bigger latency for ZooKeeper or just slight step behind because of bigger queue.
-                /// In this case faster replica can pick up all merges execution, especially large merges while other replicas can just idle. And even in this case
-                /// the fast replica is not overloaded because amount of executing merges don't affect the ability to aquite locks for new merges.
-                ///
-                /// So here we trying to solve it with the simplest solution -- sleep random time up to 500ms for 1GB part and up to 7 seconds for 300GB part.
-                /// It can sound too much, but we are trying to acquire these locks in background tasks which can be scheduled each 5 seconds or so.
-                double start_to_sleep_seconds = std::logf(storage_settings_ptr->zero_copy_merge_mutation_min_parts_size_sleep_before_lock.value);
-                uint64_t right_border_to_sleep_ms = static_cast<uint64_t>((std::log(estimated_space_for_result) - start_to_sleep_seconds + 0.5) * 1000);
-                uint64_t time_to_sleep_milliseconds = std::min<uint64_t>(10000UL, std::uniform_int_distribution<uint64_t>(1, 1 + right_border_to_sleep_ms)(rng));
-
-                LOG_INFO(log, "Mutation size is {} bytes (it's more than sleep threshold {}) so will intentionally sleep for {} ms to allow other replicas to took this big mutation",
-                    estimated_space_for_result, storage_settings_ptr->zero_copy_merge_mutation_min_parts_size_sleep_before_lock, time_to_sleep_milliseconds);
-
-                std::this_thread::sleep_for(std::chrono::milliseconds(time_to_sleep_milliseconds));
-            }
->>>>>>> c380de86
+                .part_log_writer = part_log_writer
+            };
+        }
 
         mitigateReplicaSkew(estimated_space_for_result);
 
@@ -204,11 +159,10 @@
                 entry.num_tries);
             storage.watchZeroCopyLock(entry.new_part_name, disk);
 
-<<<<<<< HEAD
             return PrepareResult{
                 .prepared_successfully = false,
                 .need_to_check_missing_part_in_fetch = false,
-                .part_log_writer = {}
+                .part_log_writer = part_log_writer
             };
         }
         else if (storage.findReplicaHavingCoveringPart(entry.new_part_name, /* active */ false))
@@ -222,60 +176,19 @@
             ///
             /// In case of DROP_RANGE on fast replica and stale replica we can have some failed select queries in case of zero copy replication.
             if (zero_copy_lock)
-=======
-            if (!zero_copy_lock || !zero_copy_lock->isLocked())
-            {
-                LOG_DEBUG(
-                    log,
-                    "Mutation of part {} started by some other replica, will wait for it and mutated merged part. Number of tries {}",
-                    entry.new_part_name,
-                    entry.num_tries);
-                storage.watchZeroCopyLock(entry.new_part_name, disk);
-
-                return PrepareResult{
-                    .prepared_successfully = false,
-                    .need_to_check_missing_part_in_fetch = false,
-                    .part_log_writer = part_log_writer,
-                };
-            }
-            else if (storage.findReplicaHavingCoveringPart(entry.new_part_name, /* active */ false))
-            {
-                /// Why this if still needed? We can check for part in zookeeper, don't find it and sleep for any amount of time. During this sleep part will be actually committed from other replica
-                /// and exclusive zero copy lock will be released. We will take the lock and execute mutation one more time, while it was possible just to download the part from other replica.
-                ///
-                /// It's also possible just because reads in [Zoo]Keeper are not lineariazable.
-                ///
-                /// NOTE: In case of mutation and hardlinks it can even lead to extremely rare dataloss (we will produce new part with the same hardlinks, don't fetch the same from other replica), so this check is important.
-                ///
-                /// In case of DROP_RANGE on fast replica and stale replica we can have some failed select queries in case of zero copy replication.
->>>>>>> c380de86
                 zero_copy_lock->lock->unlock();
             storage.unlockSharedPart(*disk, entry.new_part_name);
 
-<<<<<<< HEAD
             LOG_DEBUG(log, "We took zero copy lock, but mutation of part {} finished by some other replica, will release lock and download mutated part to avoid data duplication", entry.new_part_name);
             return PrepareResult{
                 .prepared_successfully = false,
                 .need_to_check_missing_part_in_fetch = true,
-                .part_log_writer = {}
+                .part_log_writer = part_log_writer
             };
         }
         else
         {
             LOG_DEBUG(log, "Zero copy lock taken, will mutate part {}", entry.new_part_name);
-=======
-                LOG_DEBUG(log, "We took zero copy lock, but mutation of part {} finished by some other replica, will release lock and download mutated part to avoid data duplication", entry.new_part_name);
-                return PrepareResult{
-                    .prepared_successfully = false,
-                    .need_to_check_missing_part_in_fetch = true,
-                    .part_log_writer = part_log_writer,
-                };
-            }
-            else
-            {
-                LOG_DEBUG(log, "Zero copy lock taken, will mutate part {}", entry.new_part_name);
-            }
->>>>>>> c380de86
         }
     }
 
