#pragma once

#include <Columns/IColumn.h>
#include <Interpreters/BloomFilter.h>
#include <Storages/MergeTree/KeyCondition.h>
#include <Storages/MergeTree/MergeTreeIndices.h>
#include <Storages/MergeTree/MergeTreeIndexGranuleBloomFilter.h>

namespace DB
{
namespace ErrorCodes
{
    extern const int LOGICAL_ERROR;
}

<<<<<<< HEAD
class MergeTreeIndexConditionBloomFilter : public IMergeTreeIndexCondition, WithContext
=======
class MergeTreeIndexConditionBloomFilter final : public IMergeTreeIndexCondition
>>>>>>> d2d4a3d7
{
public:
    struct RPNElement
    {
        enum Function
        {
            /// Atoms of a Boolean expression.
            FUNCTION_EQUALS,
            FUNCTION_NOT_EQUALS,
            FUNCTION_HAS,
            FUNCTION_IN,
            FUNCTION_NOT_IN,
            FUNCTION_UNKNOWN, /// Can take any value.
            /// Operators of the logical expression.
            FUNCTION_NOT,
            FUNCTION_AND,
            FUNCTION_OR,
            /// Constants
            ALWAYS_FALSE,
            ALWAYS_TRUE,
        };

        RPNElement(Function function_ = FUNCTION_UNKNOWN) : function(function_) {}

        Function function = FUNCTION_UNKNOWN;
        std::vector<std::pair<size_t, ColumnPtr>> predicate;
    };

    MergeTreeIndexConditionBloomFilter(const SelectQueryInfo & info_, ContextPtr context_, const Block & header_, size_t hash_functions_);

    bool alwaysUnknownOrTrue() const override;

    bool mayBeTrueOnGranule(MergeTreeIndexGranulePtr granule) const override
    {
        if (const auto & bf_granule = typeid_cast<const MergeTreeIndexGranuleBloomFilter *>(granule.get()))
            return mayBeTrueOnGranule(bf_granule);

        throw Exception("LOGICAL ERROR: require bloom filter index granule.", ErrorCodes::LOGICAL_ERROR);
    }

private:
    const Block & header;
    const SelectQueryInfo & query_info;
    const size_t hash_functions;
    std::vector<RPNElement> rpn;

    SetPtr getPreparedSet(const ASTPtr & node);

    bool mayBeTrueOnGranule(const MergeTreeIndexGranuleBloomFilter * granule) const;

    bool traverseAtomAST(const ASTPtr & node, Block & block_with_constants, RPNElement & out);

    bool traverseFunction(const ASTPtr & node, Block & block_with_constants, RPNElement & out, const ASTPtr & parent);

    bool traverseASTIn(const String & function_name, const ASTPtr & key_ast, const SetPtr & prepared_set, RPNElement & out);

    bool traverseASTIn(
        const String & function_name, const ASTPtr & key_ast, const DataTypePtr & type, const ColumnPtr & column, RPNElement & out);

    bool traverseASTEquals(
        const String & function_name, const ASTPtr & key_ast, const DataTypePtr & value_type, const Field & value_field, RPNElement & out, const ASTPtr & parent);
};

}<|MERGE_RESOLUTION|>--- conflicted
+++ resolved
@@ -13,11 +13,7 @@
     extern const int LOGICAL_ERROR;
 }
 
-<<<<<<< HEAD
-class MergeTreeIndexConditionBloomFilter : public IMergeTreeIndexCondition, WithContext
-=======
-class MergeTreeIndexConditionBloomFilter final : public IMergeTreeIndexCondition
->>>>>>> d2d4a3d7
+class MergeTreeIndexConditionBloomFilter final : public IMergeTreeIndexCondition, WithContext
 {
 public:
     struct RPNElement
