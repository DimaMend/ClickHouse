#pragma once

#include <DataTypes/DataTypeString.h>
#include <DataTypes/DataTypesNumber.h>
#include <Disks/StoragePolicy.h>
#include <Processors/Merges/Algorithms/Graphite.h>
#include <Storages/DataDestinationType.h>
#include <Storages/IStorage.h>
#include <Storages/IndicesDescription.h>
#include <Storages/MergeTree/BackgroundJobsAssignee.h>
#include <Storages/MergeTree/IMergeTreeDataPart.h>
#include <Storages/MergeTree/MergeList.h>
#include <Storages/MergeTree/MergeTreeDataPartInMemory.h>
#include <Storages/MergeTree/MergeTreeIndices.h>
#include <Storages/MergeTree/MergeTreeMutationStatus.h>
#include <Storages/MergeTree/MergeTreePartInfo.h>
#include <Storages/MergeTree/MergeTreePartsMover.h>
#include <Storages/MergeTree/MergeTreeSettings.h>
#include <Storages/MergeTree/MergeTreeWriteAheadLog.h>
#include <Storages/MergeTree/PinnedPartUUIDs.h>
#include <Storages/MergeTree/TemporaryParts.h>
#include <Storages/MergeTree/AlterConversions.h>
#include <Storages/extractKeyExpressionList.h>
#include <Storages/PartitionCommands.h>
#include <Interpreters/PartLog.h>
#include <Storages/MergeTree/ZeroCopyLock.h>
#include <Storages/UniqueMergeTree/DeleteBuffer.h>
#include <Storages/UniqueMergeTree/PrimaryIndex.h>
#include <Storages/UniqueMergeTree/TableVersion.h>
#include <base/defines.h>
#include <Common/MultiVersion.h>
#include <Common/SimpleIncrement.h>

#include <boost/multi_index_container.hpp>
#include <boost/multi_index/ordered_index.hpp>
#include <boost/multi_index/global_fun.hpp>
#include <boost/range/iterator_range_core.hpp>


namespace DB
{

/// Number of streams is not number parts, but number or parts*files, hence 1000.
const size_t DEFAULT_DELAYED_STREAMS_FOR_PARALLEL_WRITE = 1000;

class AlterCommands;
class MergeTreePartsMover;
class MergeTreeDataMergerMutator;
class MutationCommands;
class Context;
using PartitionIdToMaxBlock = std::unordered_map<String, Int64>;
struct JobAndPool;
class MergeTreeTransaction;
struct ZeroCopyLock;

class IBackupEntry;
using BackupEntries = std::vector<std::pair<String, std::shared_ptr<const IBackupEntry>>>;

class MergeTreeTransaction;
using MergeTreeTransactionPtr = std::shared_ptr<MergeTreeTransaction>;

class StorageUniqueMergeTree;

/// Auxiliary struct holding information about the future merged or mutated part.
struct EmergingPartInfo
{
    String disk_name;
    String partition_id;
    size_t estimate_bytes;
};

struct CurrentlySubmergingEmergingTagger;

struct SelectQueryOptions;
class ExpressionActions;
using ExpressionActionsPtr = std::shared_ptr<ExpressionActions>;
using ManyExpressionActions = std::vector<ExpressionActionsPtr>;
class MergeTreeDeduplicationLog;

namespace ErrorCodes
{
    extern const int LOGICAL_ERROR;
}


/// Data structure for *MergeTree engines.
/// Merge tree is used for incremental sorting of data.
/// The table consists of several sorted parts.
/// During insertion new data is sorted according to the primary key and is written to the new part.
/// Parts are merged in the background according to a heuristic algorithm.
/// For each part the index file is created containing primary key values for every n-th row.
/// This allows efficient selection by primary key range predicate.
///
/// Additionally:
///
/// The date column is specified. For each part min and max dates are remembered.
/// Essentially it is an index too.
///
/// Data is partitioned by the value of the partitioning expression.
/// Parts belonging to different partitions are not merged - for the ease of administration (data sync and backup).
///
/// File structure of old-style month-partitioned tables (format_version = 0):
/// Part directory - / min-date _ max-date _ min-id _ max-id _ level /
/// Inside the part directory:
/// checksums.txt - contains the list of all files along with their sizes and checksums.
/// columns.txt - contains the list of all columns and their types.
/// primary.idx - contains the primary index.
/// [Column].bin - contains compressed column data.
/// [Column].mrk - marks, pointing to seek positions allowing to skip n * k rows.
///
/// File structure of tables with custom partitioning (format_version >= 1):
/// Part directory - / partition-id _ min-id _ max-id _ level /
/// Inside the part directory:
/// The same files as for month-partitioned tables, plus
/// count.txt - contains total number of rows in this part.
/// partition.dat - contains the value of the partitioning expression.
/// minmax_[Column].idx - MinMax indexes (see IMergeTreeDataPart::MinMaxIndex class) for the columns required by the partitioning expression.
///
/// Several modes are implemented. Modes determine additional actions during merge:
/// - Ordinary - don't do anything special
/// - Collapsing - collapse pairs of rows with the opposite values of sign_columns for the same values
///   of primary key (cf. CollapsingSortedTransform.h)
/// - Replacing - for all rows with the same primary key keep only the latest one. Or, if the version
///   column is set, keep the latest row with the maximal version.
/// - Summing - sum all numeric columns not contained in the primary key for all rows with the same primary key.
/// - Aggregating - merge columns containing aggregate function states for all rows with the same primary key.
/// - Graphite - performs coarsening of historical data for Graphite (a system for quantitative monitoring).

/// The MergeTreeData class contains a list of parts and the data structure parameters.
/// To read and modify the data use other classes:
/// - MergeTreeDataSelectExecutor
/// - MergeTreeDataWriter
/// - MergeTreeDataMergerMutator

class MergeTreeData : public IStorage, public WithMutableContext
{
public:
    /// Function to call if the part is suspected to contain corrupt data.
    using BrokenPartCallback = std::function<void (const String &)>;
    using DataPart = IMergeTreeDataPart;

    using MutableDataPartPtr = std::shared_ptr<DataPart>;
    using MutableDataPartsVector = std::vector<MutableDataPartPtr>;
    /// After the DataPart is added to the working set, it cannot be changed.
    using DataPartPtr = std::shared_ptr<const DataPart>;

    using DataPartState = MergeTreeDataPartState;
    using DataPartStates = std::initializer_list<DataPartState>;
    using DataPartStateVector = std::vector<DataPartState>;

    using PinnedPartUUIDsPtr = std::shared_ptr<const PinnedPartUUIDs>;

    constexpr static auto FORMAT_VERSION_FILE_NAME = "format_version.txt";
    constexpr static auto DETACHED_DIR_NAME = "detached";
    constexpr static auto MOVING_DIR_NAME = "moving";

    /// Auxiliary structure for index comparison. Keep in mind lifetime of MergeTreePartInfo.
    struct DataPartStateAndInfo
    {
        DataPartState state;
        const MergeTreePartInfo & info;
    };

    /// Auxiliary structure for index comparison
    struct DataPartStateAndPartitionID
    {
        DataPartState state;
        String partition_id;
    };

    STRONG_TYPEDEF(String, PartitionID)

    struct LessDataPart
    {
        using is_transparent = void;

        bool operator()(const DataPartPtr & lhs, const MergeTreePartInfo & rhs) const { return lhs->info < rhs; }
        bool operator()(const MergeTreePartInfo & lhs, const DataPartPtr & rhs) const { return lhs < rhs->info; }
        bool operator()(const DataPartPtr & lhs, const DataPartPtr & rhs) const { return lhs->info < rhs->info; }
        bool operator()(const MergeTreePartInfo & lhs, const PartitionID & rhs) const { return lhs.partition_id < rhs.toUnderType(); }
        bool operator()(const PartitionID & lhs, const MergeTreePartInfo & rhs) const { return lhs.toUnderType() < rhs.partition_id; }
    };

    struct LessStateDataPart
    {
        using is_transparent = void;

        bool operator() (const DataPartStateAndInfo & lhs, const DataPartStateAndInfo & rhs) const
        {
            return std::forward_as_tuple(static_cast<UInt8>(lhs.state), lhs.info)
                   < std::forward_as_tuple(static_cast<UInt8>(rhs.state), rhs.info);
        }

        bool operator() (DataPartStateAndInfo info, const DataPartState & state) const
        {
            return static_cast<size_t>(info.state) < static_cast<size_t>(state);
        }

        bool operator() (const DataPartState & state, DataPartStateAndInfo info) const
        {
            return static_cast<size_t>(state) < static_cast<size_t>(info.state);
        }

        bool operator() (const DataPartStateAndInfo & lhs, const DataPartStateAndPartitionID & rhs) const
        {
            return std::forward_as_tuple(static_cast<UInt8>(lhs.state), lhs.info.partition_id)
                   < std::forward_as_tuple(static_cast<UInt8>(rhs.state), rhs.partition_id);
        }

        bool operator() (const DataPartStateAndPartitionID & lhs, const DataPartStateAndInfo & rhs) const
        {
            return std::forward_as_tuple(static_cast<UInt8>(lhs.state), lhs.partition_id)
                   < std::forward_as_tuple(static_cast<UInt8>(rhs.state), rhs.info.partition_id);
        }
    };

    using DataParts = std::set<DataPartPtr, LessDataPart>;
    using MutableDataParts = std::set<MutableDataPartPtr, LessDataPart>;
    using DataPartsVector = std::vector<DataPartPtr>;

    using DataPartsLock = std::unique_lock<std::mutex>;
    DataPartsLock lockParts() const { return DataPartsLock(data_parts_mutex); }

    using OperationDataPartsLock = std::unique_lock<std::mutex>;
    OperationDataPartsLock lockOperationsWithParts() const { return OperationDataPartsLock(operation_with_data_parts_mutex); }

    MergeTreeDataPartType choosePartType(size_t bytes_uncompressed, size_t rows_count) const;
    MergeTreeDataPartType choosePartTypeOnDisk(size_t bytes_uncompressed, size_t rows_count) const;

    /// After this method setColumns must be called
    MutableDataPartPtr createPart(const String & name,
        MergeTreeDataPartType type, const MergeTreePartInfo & part_info,
        const MutableDataPartStoragePtr & data_part_storage, const IMergeTreeDataPart * parent_part = nullptr) const;

    /// Create part, that already exists on filesystem.
    /// After this methods 'loadColumnsChecksumsIndexes' must be called.
    MutableDataPartPtr createPart(const String & name,
        const MutableDataPartStoragePtr & data_part_storage, const IMergeTreeDataPart * parent_part = nullptr) const;

    MutableDataPartPtr createPart(const String & name, const MergeTreePartInfo & part_info,
        const MutableDataPartStoragePtr & data_part_storage, const IMergeTreeDataPart * parent_part = nullptr) const;

    /// Auxiliary object to add a set of parts into the working set in two steps:
    /// * First, as PreActive parts (the parts are ready, but not yet in the active set).
    /// * Next, if commit() is called, the parts are added to the active set and the parts that are
    ///   covered by them are marked Outdated.
    /// If neither commit() nor rollback() was called, the destructor rollbacks the operation.
    class Transaction : private boost::noncopyable
    {
    public:
        Transaction(MergeTreeData & data_, MergeTreeTransaction * txn_);

        DataPartsVector commit(MergeTreeData::DataPartsLock * acquired_parts_lock = nullptr);

        void addPart(MutableDataPartPtr & part, TableVersionPtr && new_table_version);

        void rollback();

        /// Immediately remove parts from table's data_parts set and change part
        /// state to temporary. Useful for new parts which not present in table.
        void rollbackPartsToTemporaryState();

        size_t size() const { return precommitted_parts.size(); }
        bool isEmpty() const { return precommitted_parts.empty(); }

        ~Transaction()
        {
            try
            {
                rollback();
            }
            catch (...)
            {
                tryLogCurrentException("~MergeTreeData::Transaction");
            }
        }
        void clear();

        TransactionID getTID() const;

    private:
        friend class MergeTreeData;

        MergeTreeData & data;
        MergeTreeTransaction * txn;
        MutableDataParts precommitted_parts;
        MutableDataParts locked_parts;

<<<<<<< HEAD
        TableVersionPtr table_version = nullptr;

        void clear();
=======
>>>>>>> 2fecf420
    };

    using TransactionUniquePtr = std::unique_ptr<Transaction>;

    using PathWithDisk = std::pair<String, DiskPtr>;

    struct PartsTemporaryRename : private boost::noncopyable
    {
        PartsTemporaryRename(
            const MergeTreeData & storage_,
            const String & source_dir_)
            : storage(storage_)
            , source_dir(source_dir_)
        {
        }

        /// Adds part to rename. Both names are relative to relative_data_path.
        void addPart(const String & old_name, const String & new_name, const DiskPtr & disk);

        /// Renames part from old_name to new_name
        void tryRenameAll();

        /// Renames all added parts from new_name to old_name if old name is not empty
        ~PartsTemporaryRename();

        struct RenameInfo
        {
            String old_name;
            String new_name;
            /// Disk cannot be changed
            DiskPtr disk;
        };

        const MergeTreeData & storage;
        const String source_dir;
        std::vector<RenameInfo> old_and_new_names;
        bool renamed = false;
    };

    /// Parameters for various modes.
    struct MergingParams
    {
        /// Merging mode. See above.
        enum Mode
        {
            Ordinary = 0, /// Enum values are saved. Do not change them.
            Collapsing = 1,
            Summing = 2,
            Aggregating = 3,
            Replacing = 5,
            Graphite = 6,
            VersionedCollapsing = 7,
            Unique = 8,
        };

        Mode mode;

        /// For Collapsing and VersionedCollapsing mode.
        String sign_column;

        /// For Summing mode. If empty - columns_to_sum is determined automatically.
        Names columns_to_sum;

        /// For Replacing and VersionedCollapsing mode. Can be empty for Replacing.
        String version_column;

        /// For Graphite mode.
        Graphite::Params graphite_params;

        /// Check that needed columns are present and have correct types.
        void check(const StorageInMemoryMetadata & metadata) const;

        String getModeName() const;
    };

    /// Attach the table corresponding to the directory in full_path inside policy (must end with /), with the given columns.
    /// Correctness of names and paths is not checked.
    ///
    /// date_column_name - if not empty, the name of the Date column used for partitioning by month.
    ///     Otherwise, partition_by_ast is used for partitioning.
    ///
    /// order_by_ast - a single expression or a tuple. It is used as a sorting key
    ///     (an ASTExpressionList used for sorting data in parts);
    /// primary_key_ast - can be nullptr, an expression, or a tuple.
    ///     Used to determine an ASTExpressionList values of which are written in the primary.idx file
    ///     for one row in every `index_granularity` rows to speed up range queries.
    ///     Primary key must be a prefix of the sorting key;
    ///     If it is nullptr, then it will be determined from order_by_ast.
    ///
    /// require_part_metadata - should checksums.txt and columns.txt exist in the part directory.
    /// attach - whether the existing table is attached or the new table is created.
    MergeTreeData(const StorageID & table_id_,
                  const StorageInMemoryMetadata & metadata_,
                  ContextMutablePtr context_,
                  const String & date_column_name,
                  const MergingParams & merging_params_,
                  std::unique_ptr<MergeTreeSettings> settings_,
                  bool require_part_metadata_,
                  bool attach,
                  BrokenPartCallback broken_part_callback_ = [](const String &){});

    /// Build a block of minmax and count values of a MergeTree table. These values are extracted
    /// from minmax_indices, the first expression of primary key, and part rows.
    ///
    /// has_filter - if query has no filter, bypass partition pruning completely
    ///
    /// query_info - used to filter unneeded parts
    ///
    /// parts - part set to filter
    ///
    /// normal_parts - collects parts that don't have all the needed values to form the block.
    /// Specifically, this is when a part doesn't contain a final mark and the related max value is
    /// required.
    Block getMinMaxCountProjectionBlock(
        const StorageMetadataPtr & metadata_snapshot,
        const Names & required_columns,
        bool has_filter,
        const SelectQueryInfo & query_info,
        const DataPartsVector & parts,
        DataPartsVector & normal_parts,
        const PartitionIdToMaxBlock * max_block_numbers_to_read,
        ContextPtr query_context) const;

    std::optional<ProjectionCandidate> getQueryProcessingStageWithAggregateProjection(
        ContextPtr query_context, const StorageSnapshotPtr & storage_snapshot, SelectQueryInfo & query_info) const;

    QueryProcessingStage::Enum getQueryProcessingStage(
        ContextPtr query_context,
        QueryProcessingStage::Enum to_stage,
        const StorageSnapshotPtr & storage_snapshot,
        SelectQueryInfo & info) const override;

    ReservationPtr reserveSpace(UInt64 expected_size, VolumePtr & volume) const;
    static ReservationPtr tryReserveSpace(UInt64 expected_size, const IDataPartStorage & data_part_storage);
    static ReservationPtr reserveSpace(UInt64 expected_size, const IDataPartStorage & data_part_storage);

    static bool partsContainSameProjections(const DataPartPtr & left, const DataPartPtr & right);

    StoragePolicyPtr getStoragePolicy() const override;

    bool supportsPrewhere() const override { return true; }

    bool supportsFinal() const override;

    bool supportsSubcolumns() const override { return true; }

    bool supportsTTL() const override { return true; }

    bool supportsDynamicSubcolumns() const override { return true; }

    bool supportsLightweightDelete() const override;

    NamesAndTypesList getVirtuals() const override;

    bool mayBenefitFromIndexForIn(const ASTPtr & left_in_operand, ContextPtr, const StorageMetadataPtr & metadata_snapshot) const override;

    /// Snapshot for MergeTree contains the current set of data parts
    /// at the moment of the start of query.
    struct SnapshotData : public StorageSnapshot::Data
    {
        DataPartsVector parts;
    };

    StorageSnapshotPtr getStorageSnapshot(const StorageMetadataPtr & metadata_snapshot, ContextPtr query_context) const override;

    /// The same as above but does not hold vector of data parts.
    StorageSnapshotPtr getStorageSnapshotWithoutParts(const StorageMetadataPtr & metadata_snapshot) const;

    /// Load the set of data parts from disk. Call once - immediately after the object is created.
    void loadDataParts(bool skip_sanity_checks, const std::shared_ptr<const TableVersion> & table_version = nullptr);

    String getLogName() const { return *std::atomic_load(&log_name); }

    Int64 getMaxBlockNumber() const;

    struct ProjectionPartsVector
    {
        DataPartsVector projection_parts;
        DataPartsVector data_parts;
    };

    /// Returns a copy of the list so that the caller shouldn't worry about locks.
    DataParts getDataParts(const DataPartStates & affordable_states) const;

    DataPartsVector getDataPartsVectorForInternalUsage(
        const DataPartStates & affordable_states, const DataPartsLock & lock, DataPartStateVector * out_states = nullptr) const;

    /// Returns sorted list of the parts with specified states
    ///  out_states will contain snapshot of each part state
    DataPartsVector getDataPartsVectorForInternalUsage(
        const DataPartStates & affordable_states, DataPartStateVector * out_states = nullptr) const;
    /// Same as above but only returns projection parts
    ProjectionPartsVector getProjectionPartsVectorForInternalUsage(
        const DataPartStates & affordable_states, DataPartStateVector * out_states = nullptr) const;


    /// Returns absolutely all parts (and snapshot of their states)
    DataPartsVector getAllDataPartsVector(DataPartStateVector * out_states = nullptr) const;
    /// Same as above but only returns projection parts
    ProjectionPartsVector getAllProjectionPartsVector(MergeTreeData::DataPartStateVector * out_states = nullptr) const;

    /// Returns parts in Active state
    DataParts getDataPartsForInternalUsage() const;
    DataPartsVector getDataPartsVectorForInternalUsage() const;

    void filterVisibleDataParts(DataPartsVector & maybe_visible_parts, CSN snapshot_version, TransactionID current_tid) const;

    /// Returns parts that visible with current snapshot
    DataPartsVector getVisibleDataPartsVector(ContextPtr local_context) const;
    DataPartsVector getVisibleDataPartsVectorUnlocked(ContextPtr local_context, const DataPartsLock & lock) const;
    DataPartsVector getVisibleDataPartsVector(const MergeTreeTransactionPtr & txn) const;
    DataPartsVector getVisibleDataPartsVector(CSN snapshot_version, TransactionID current_tid) const;

    /// Returns a part in Active state with the given name or a part containing it. If there is no such part, returns nullptr.
    DataPartPtr getActiveContainingPart(const String & part_name) const;
    DataPartPtr getActiveContainingPart(const MergeTreePartInfo & part_info) const;
    DataPartPtr getActiveContainingPart(const MergeTreePartInfo & part_info, DataPartState state, DataPartsLock & lock) const;

    /// Swap part with it's identical copy (possible with another path on another disk).
    /// If original part is not active or doesn't exist exception will be thrown.
    void swapActivePart(MergeTreeData::DataPartPtr part_copy);

    /// Returns all parts in specified partition
    DataPartsVector getVisibleDataPartsVectorInPartition(MergeTreeTransaction * txn, const String & partition_id, DataPartsLock * acquired_lock = nullptr) const;
    DataPartsVector getVisibleDataPartsVectorInPartition(ContextPtr local_context, const String & partition_id, DataPartsLock & lock) const;
    DataPartsVector getVisibleDataPartsVectorInPartition(ContextPtr local_context, const String & partition_id) const;
    DataPartsVector getVisibleDataPartsVectorInPartitions(ContextPtr local_context, const std::unordered_set<String> & partition_ids) const;

    DataPartsVector getDataPartsVectorInPartitionForInternalUsage(const DataPartState & state, const String & partition_id, DataPartsLock * acquired_lock = nullptr) const;
    DataPartsVector getDataPartsVectorInPartitionForInternalUsage(const DataPartStates & affordable_states, const String & partition_id, DataPartsLock * acquired_lock = nullptr) const;

    /// Returns the part with the given name and state or nullptr if no such part.
    DataPartPtr getPartIfExistsUnlocked(const String & part_name, const DataPartStates & valid_states, DataPartsLock & acquired_lock);
    DataPartPtr getPartIfExistsUnlocked(const MergeTreePartInfo & part_info, const DataPartStates & valid_states, DataPartsLock & acquired_lock);
    DataPartPtr getPartIfExists(const String & part_name, const DataPartStates & valid_states);
    DataPartPtr getPartIfExists(const MergeTreePartInfo & part_info, const DataPartStates & valid_states);

    /// Total size of active parts in bytes.
    size_t getTotalActiveSizeInBytes() const;

    size_t getTotalActiveSizeInRows() const;

    size_t getPartsCount() const;

    /// Returns a pair with: max number of parts in partition across partitions; sum size of parts inside that partition.
    /// (if there are multiple partitions with max number of parts, the sum size of parts is returned for arbitrary of them)
    std::pair<size_t, size_t> getMaxPartsCountAndSizeForPartitionWithState(DataPartState state) const;
    std::pair<size_t, size_t> getMaxPartsCountAndSizeForPartition() const;

    size_t getMaxInactivePartsCountForPartition() const;

    /// Get min value of part->info.getDataVersion() for all active parts.
    /// Makes sense only for ordinary MergeTree engines because for them block numbering doesn't depend on partition.
    std::optional<Int64> getMinPartDataVersion() const;


    /// Returns all detached parts
    DetachedPartsInfo getDetachedParts() const;

    static void validateDetachedPartName(const String & name);

    void dropDetached(const ASTPtr & partition, bool part, ContextPtr context);

    MutableDataPartsVector tryLoadPartsToAttach(const ASTPtr & partition, bool attach_part,
                                                ContextPtr context, PartsTemporaryRename & renamed_parts);


    /// If the table contains too many active parts, sleep for a while to give them time to merge.
    /// If until is non-null, wake up from the sleep earlier if the event happened.
    void delayInsertOrThrowIfNeeded(Poco::Event * until, ContextPtr query_context) const;

    /// Renames temporary part to a permanent part and adds it to the parts set.
    /// It is assumed that the part does not intersect with existing parts.
    /// Adds the part in the PreActive state (the part will be added to the active set later with out_transaction->commit()).
    /// Returns true if part was added. Returns false if part is covered by bigger part.
    bool renameTempPartAndAdd(
        MutableDataPartPtr & part,
        Transaction & transaction,
        DataPartsLock & lock,
        TableVersionPtr && new_table_version = nullptr);

    /// The same as renameTempPartAndAdd but the block range of the part can contain existing parts.
    /// Returns all parts covered by the added part (in ascending order).
    DataPartsVector renameTempPartAndReplace(
        MutableDataPartPtr & part,
        Transaction & out_transaction,
        TableVersionPtr && new_table_version = nullptr);

    /// Unlocked version of previous one. Useful when added multiple parts with a single lock.
    bool renameTempPartAndReplaceUnlocked(
        MutableDataPartPtr & part,
        Transaction & out_transaction,
        DataPartsLock & lock,
        DataPartsVector * out_covered_parts = nullptr,
        TableVersionPtr && new_table_version = nullptr);

    /// Remove parts from working set immediately (without wait for background
    /// process). Transfer part state to temporary. Have very limited usage only
    /// for new parts which aren't already present in table.
    void removePartsFromWorkingSetImmediatelyAndSetTemporaryState(const DataPartsVector & remove);

    /// Removes parts from the working set parts.
    /// Parts in add must already be in data_parts with PreActive, Active, or Outdated states.
    /// If clear_without_timeout is true, the parts will be deleted at once, or during the next call to
    /// clearOldParts (ignoring old_parts_lifetime).
    void removePartsFromWorkingSet(MergeTreeTransaction * txn, const DataPartsVector & remove, bool clear_without_timeout, DataPartsLock * acquired_lock = nullptr);
    void removePartsFromWorkingSet(MergeTreeTransaction * txn, const DataPartsVector & remove, bool clear_without_timeout, DataPartsLock & acquired_lock);

    /// Removes all parts covered by drop_range from the working set parts.
    /// Used in REPLACE PARTITION command.
    void removePartsInRangeFromWorkingSet(MergeTreeTransaction * txn, const MergeTreePartInfo & drop_range, DataPartsLock & lock);

    DataPartsVector grabActivePartsToRemoveForDropRange(
        MergeTreeTransaction * txn, const MergeTreePartInfo & drop_range, DataPartsLock & lock);
    /// This wrapper is required to restrict access to parts in Deleting state
    class PartToRemoveFromZooKeeper
    {
        DataPartPtr part;
        bool was_active;

    public:
        explicit PartToRemoveFromZooKeeper(DataPartPtr && part_, bool was_active_ = true)
         : part(std::move(part_)), was_active(was_active_)
        {
        }

        /// It's safe to get name of any part
        const String & getPartName() const { return part->name; }

        DataPartPtr getPartIfItWasActive() const
        {
            return was_active ? part : nullptr;
        }
    };

    using PartsToRemoveFromZooKeeper = std::vector<PartToRemoveFromZooKeeper>;

    /// Same as above, but also returns list of parts to remove from ZooKeeper.
    /// It includes parts that have been just removed by these method
    /// and Outdated parts covered by drop_range that were removed earlier for any reason.
    PartsToRemoveFromZooKeeper removePartsInRangeFromWorkingSetAndGetPartsToRemoveFromZooKeeper(
        MergeTreeTransaction * txn, const MergeTreePartInfo & drop_range, DataPartsLock & lock);

    /// Restores Outdated part and adds it to working set
    void restoreAndActivatePart(const DataPartPtr & part, DataPartsLock * acquired_lock = nullptr);

    /// Renames the part to detached/<prefix>_<part> and removes it from data_parts,
    //// so it will not be deleted in clearOldParts.
    /// If restore_covered is true, adds to the working set inactive parts, which were merged into the deleted part.
    /// NOTE: This method is safe to use only for parts which nobody else holds (like on server start or for parts which was not committed).
    /// For active parts it's unsafe because this method modifies fields of part (rename) while some other thread can try to read it.
    void forcefullyMovePartToDetachedAndRemoveFromMemory(const DataPartPtr & part, const String & prefix = "", bool restore_covered = false);

    /// Outdate broken part, set remove time to zero (remove as fast as possible) and make clone in detached directory.
    void outdateBrokenPartAndCloneToDetached(const DataPartPtr & part, const String & prefix);

    /// If the part is Obsolete and not used by anybody else, immediately delete it from filesystem and remove from memory.
    void tryRemovePartImmediately(DataPartPtr && part);

    /// Returns old inactive parts that can be deleted. At the same time removes them from the list of parts but not from the disk.
    /// If 'force' - don't wait for old_parts_lifetime.
    DataPartsVector grabOldParts(bool force = false);

    /// Reverts the changes made by grabOldParts(), parts should be in Deleting state.
    void rollbackDeletingParts(const DataPartsVector & parts);

    /// Removes parts from data_parts, they should be in Deleting state
    void removePartsFinally(const DataPartsVector & parts);

    /// When WAL is not enabled, the InMemoryParts need to be persistent.
    void flushAllInMemoryPartsIfNeeded();

    /// Delete irrelevant parts from memory and disk.
    /// If 'force' - don't wait for old_parts_lifetime.
    size_t clearOldPartsFromFilesystem(bool force = false);
    /// Try to clear parts from filesystem. Throw exception in case of errors.
    void clearPartsFromFilesystem(const DataPartsVector & parts, bool throw_on_error = true, NameSet * parts_failed_to_delete = nullptr);

    /// Delete WAL files containing parts, that all already stored on disk.
    size_t clearOldWriteAheadLogs();

    size_t clearOldBrokenPartsFromDetachedDirectory();

    /// Delete all directories which names begin with "tmp"
    /// Must be called with locked lockForShare() because it's using relative_data_path.
    size_t clearOldTemporaryDirectories(size_t custom_directories_lifetime_seconds, const NameSet & valid_prefixes = {"tmp_", "tmp-fetch_"});

    size_t clearEmptyParts();

    /// After the call to dropAllData() no method can be called.
    /// Deletes the data directory and flushes the uncompressed blocks cache and the marks cache.
    void dropAllData();

    /// This flag is for hardening and assertions.
    bool all_data_dropped = false;

    /// Drop data directories if they are empty. It is safe to call this method if table creation was unsuccessful.
    void dropIfEmpty();

    /// Moves the entire data directory. Flushes the uncompressed blocks cache
    /// and the marks cache. Must be called with locked lockExclusively()
    /// because changes relative_data_path.
    void rename(const String & new_table_path, const StorageID & new_table_id) override;

    /// Also rename log names.
    void renameInMemory(const StorageID & new_table_id) override;

    /// Check if the ALTER can be performed:
    /// - all needed columns are present.
    /// - all type conversions can be done.
    /// - columns corresponding to primary key, indices, sign, sampling expression and date are not affected.
    /// If something is wrong, throws an exception.
    void checkAlterIsPossible(const AlterCommands & commands, ContextPtr context) const override;

    /// Checks if the Mutation can be performed.
    /// (currently no additional checks: always ok)
    void checkMutationIsPossible(const MutationCommands & commands, const Settings & settings) const override;

    /// Checks that partition name in all commands is valid
    void checkAlterPartitionIsPossible(const PartitionCommands & commands, const StorageMetadataPtr & metadata_snapshot, const Settings & settings) const override;

    /// Change MergeTreeSettings
    void changeSettings(
        const ASTPtr & new_settings,
        AlterLockHolder & table_lock_holder);

    /// Should be called if part data is suspected to be corrupted.
    /// Has the ability to check all other parts
    /// which reside on the same disk of the suspicious part.
    void reportBrokenPart(MergeTreeData::DataPartPtr & data_part) const;

    /// TODO (alesap) Duplicate method required for compatibility.
    /// Must be removed.
    static ASTPtr extractKeyExpressionList(const ASTPtr & node)
    {
        return DB::extractKeyExpressionList(node);
    }

    /** Create local backup (snapshot) for parts with specified prefix.
      * Backup is created in directory clickhouse_dir/shadow/i/, where i - incremental number,
      *  or if 'with_name' is specified - backup is created in directory with specified name.
      */
    PartitionCommandsResultInfo freezePartition(
        const ASTPtr & partition,
        const StorageMetadataPtr & metadata_snapshot,
        const String & with_name,
        ContextPtr context,
        TableLockHolder & table_lock_holder);

    /// Freezes all parts.
    PartitionCommandsResultInfo freezeAll(
        const String & with_name,
        const StorageMetadataPtr & metadata_snapshot,
        ContextPtr context,
        TableLockHolder & table_lock_holder);

    /// Unfreezes particular partition.
    PartitionCommandsResultInfo unfreezePartition(
        const ASTPtr & partition,
        const String & backup_name,
        ContextPtr context,
        TableLockHolder & table_lock_holder);

    /// Unfreezes all parts.
    PartitionCommandsResultInfo unfreezeAll(
        const String & backup_name,
        ContextPtr context,
        TableLockHolder & table_lock_holder);

    /// Makes backup entries to backup the data of the storage.
    void backupData(BackupEntriesCollector & backup_entries_collector, const String & data_path_in_backup, const std::optional<ASTs> & partitions) override;

    /// Extract data from the backup and put it to the storage.
    void restoreDataFromBackup(RestorerFromBackup & restorer, const String & data_path_in_backup, const std::optional<ASTs> & partitions) override;

    /// Returns true if the storage supports backup/restore for specific partitions.
    bool supportsBackupPartition() const override { return true; }

    /// Moves partition to specified Disk
    void movePartitionToDisk(const ASTPtr & partition, const String & name, bool moving_part, ContextPtr context);

    /// Moves partition to specified Volume
    void movePartitionToVolume(const ASTPtr & partition, const String & name, bool moving_part, ContextPtr context);

    /// Checks that Partition could be dropped right now
    /// Otherwise - throws an exception with detailed information.
    /// We do not use mutex because it is not very important that the size could change during the operation.
    void checkPartitionCanBeDropped(const ASTPtr & partition, ContextPtr local_context);

    void checkPartCanBeDropped(const String & part_name);

    Pipe alterPartition(
        const StorageMetadataPtr & metadata_snapshot,
        const PartitionCommands & commands,
        ContextPtr query_context) override;

    size_t getColumnCompressedSize(const std::string & name) const
    {
        auto lock = lockParts();
        const auto it = column_sizes.find(name);
        return it == std::end(column_sizes) ? 0 : it->second.data_compressed;
    }

    ColumnSizeByName getColumnSizes() const override
    {
        auto lock = lockParts();
        return column_sizes;
    }

    /// Creates description of columns of data type Object from the range of data parts.
    static ColumnsDescription getConcreteObjectColumns(
        const DataPartsVector & parts, const ColumnsDescription & storage_columns);

    IndexSizeByName getSecondaryIndexSizes() const override
    {
        auto lock = lockParts();
        return secondary_index_sizes;
    }

    /// For ATTACH/DETACH/DROP PARTITION.
    String getPartitionIDFromQuery(const ASTPtr & ast, ContextPtr context, DataPartsLock * acquired_lock = nullptr) const;
    std::unordered_set<String> getPartitionIDsFromQuery(const ASTs & asts, ContextPtr context) const;
    std::set<String> getPartitionIdsAffectedByCommands(const MutationCommands & commands, ContextPtr query_context) const;

    /// Returns set of partition_ids of all Active parts
    std::unordered_set<String> getAllPartitionIds() const;

    /// Extracts MergeTreeData of other *MergeTree* storage
    ///  and checks that their structure suitable for ALTER TABLE ATTACH PARTITION FROM
    /// Tables structure should be locked.
    MergeTreeData & checkStructureAndGetMergeTreeData(const StoragePtr & source_table, const StorageMetadataPtr & src_snapshot, const StorageMetadataPtr & my_snapshot) const;
    MergeTreeData & checkStructureAndGetMergeTreeData(IStorage & source_table, const StorageMetadataPtr & src_snapshot, const StorageMetadataPtr & my_snapshot) const;

    struct HardlinkedFiles
    {
        /// Shared table uuid where hardlinks live
        std::string source_table_shared_id;
        /// Hardlinked from part
        std::string source_part_name;
        /// Hardlinked files list
        NameSet hardlinks_from_source_part;
    };

    std::pair<MergeTreeData::MutableDataPartPtr, scope_guard> cloneAndLoadDataPartOnSameDisk(
        const MergeTreeData::DataPartPtr & src_part, const String & tmp_part_prefix,
        const MergeTreePartInfo & dst_part_info, const StorageMetadataPtr & metadata_snapshot,
        const MergeTreeTransactionPtr & txn, HardlinkedFiles * hardlinked_files,
        bool copy_instead_of_hardlink, const NameSet & files_to_copy_instead_of_hardlinks);

    virtual std::vector<MergeTreeMutationStatus> getMutationsStatus() const = 0;

    /// Returns true if table can create new parts with adaptive granularity
    /// Has additional constraint in replicated version
    virtual bool canUseAdaptiveGranularity() const
    {
        const auto settings = getSettings();
        return settings->index_granularity_bytes != 0 &&
            (settings->enable_mixed_granularity_parts || !has_non_adaptive_index_granularity_parts);
    }

    /// Get constant pointer to storage settings.
    /// Copy this pointer into your scope and you will
    /// get consistent settings.
    MergeTreeSettingsPtr getSettings() const
    {
        return storage_settings.get();
    }

    String getRelativeDataPath() const { return relative_data_path; }

    /// Get table path on disk
    String getFullPathOnDisk(const DiskPtr & disk) const;

    /// Looks for detached part on all disks,
    /// returns pointer to the disk where part is found or nullptr (the second function throws an exception)
    DiskPtr tryGetDiskForDetachedPart(const String & part_name) const;
    DiskPtr getDiskForDetachedPart(const String & part_name) const;

    bool storesDataOnDisk() const override { return true; }
    Strings getDataPaths() const override;

    /// Reserves space at least 1MB.
    ReservationPtr reserveSpace(UInt64 expected_size) const;

    /// Reserves space at least 1MB on specific disk or volume.
    static ReservationPtr reserveSpace(UInt64 expected_size, SpacePtr space);
    static ReservationPtr tryReserveSpace(UInt64 expected_size, SpacePtr space);

    /// Reserves space at least 1MB preferring best destination according to `ttl_infos`.
    ReservationPtr reserveSpacePreferringTTLRules(
        const StorageMetadataPtr & metadata_snapshot,
        UInt64 expected_size,
        const IMergeTreeDataPart::TTLInfos & ttl_infos,
        time_t time_of_move,
        size_t min_volume_index = 0,
        bool is_insert = false,
        DiskPtr selected_disk = nullptr) const;

    ReservationPtr tryReserveSpacePreferringTTLRules(
        const StorageMetadataPtr & metadata_snapshot,
        UInt64 expected_size,
        const IMergeTreeDataPart::TTLInfos & ttl_infos,
        time_t time_of_move,
        size_t min_volume_index = 0,
        bool is_insert = false,
        DiskPtr selected_disk = nullptr) const;

    /// Reserves space for the part based on the distribution of "big parts" in the same partition.
    /// Parts with estimated size larger than `min_bytes_to_rebalance_partition_over_jbod` are
    /// considered as big. The priority is lower than TTL. If reservation fails, return nullptr.
    ReservationPtr balancedReservation(
        const StorageMetadataPtr & metadata_snapshot,
        size_t part_size,
        size_t max_volume_index,
        const String & part_name,
        const MergeTreePartInfo & part_info,
        MergeTreeData::DataPartsVector covered_parts,
        std::optional<CurrentlySubmergingEmergingTagger> * tagger_ptr,
        const IMergeTreeDataPart::TTLInfos * ttl_infos,
        bool is_insert = false);

    /// Choose disk with max available free space
    /// Reserves 0 bytes
    ReservationPtr makeEmptyReservationOnLargestDisk() const { return getStoragePolicy()->makeEmptyReservationOnLargestDisk(); }

    Disks getDisks() const { return getStoragePolicy()->getDisks(); }

    /// Return alter conversions for part which must be applied on fly.
    AlterConversions getAlterConversionsForPart(MergeTreeDataPartPtr part) const;

    /// Returns destination disk or volume for the TTL rule according to current storage policy.
    SpacePtr getDestinationForMoveTTL(const TTLDescription & move_ttl) const;

    /// Whether INSERT of a data part which is already expired should move it immediately to a volume/disk declared in move rule.
    bool shouldPerformTTLMoveOnInsert(const SpacePtr & move_destination) const;

    /// Checks if given part already belongs destination disk or volume for the
    /// TTL rule.
    bool isPartInTTLDestination(const TTLDescription & ttl, const IMergeTreeDataPart & part) const;

    /// Get count of total merges with TTL in MergeList (system.merges) for all
    /// tables (not only current table).
    /// Method is cheap and doesn't require any locks.
    size_t getTotalMergesWithTTLInMergeList() const;

    using WriteAheadLogPtr = std::shared_ptr<MergeTreeWriteAheadLog>;
    WriteAheadLogPtr getWriteAheadLog();

    constexpr static auto EMPTY_PART_TMP_PREFIX = "tmp_empty_";
    MergeTreeData::MutableDataPartPtr createEmptyPart(MergeTreePartInfo & new_part_info, const MergeTreePartition & partition, const String & new_part_name, const MergeTreeTransactionPtr & txn);

    MergeTreeDataFormatVersion format_version;

    /// Merging params - what additional actions to perform during merge.
    const MergingParams merging_params;

    bool is_custom_partitioned = false;

    /// Used only for old syntax tables. Never changes after init.
    Int64 minmax_idx_date_column_pos = -1; /// In a common case minmax index includes a date column.
    Int64 minmax_idx_time_column_pos = -1; /// In other cases, minmax index often includes a dateTime column.

    /// Get partition key expression on required columns
    static ExpressionActionsPtr getMinMaxExpr(const KeyDescription & partition_key, const ExpressionActionsSettings & settings);
    /// Get column names required for partition key
    static Names getMinMaxColumnsNames(const KeyDescription & partition_key);
    /// Get column types required for partition key
    static DataTypes getMinMaxColumnsTypes(const KeyDescription & partition_key);

    ExpressionActionsPtr getPrimaryKeyAndSkipIndicesExpression(const StorageMetadataPtr & metadata_snapshot) const;
    ExpressionActionsPtr getSortingKeyAndSkipIndicesExpression(const StorageMetadataPtr & metadata_snapshot) const;

    ExpressionActionsPtr getUniqueKeyExpression(const StorageMetadataPtr & metadata_snapshot) const;

    /// Get compression codec for part according to TTL rules and <compression>
    /// section from config.xml.
    CompressionCodecPtr getCompressionCodecForPart(size_t part_size_compressed, const IMergeTreeDataPart::TTLInfos & ttl_infos, time_t current_time) const;

    std::lock_guard<std::mutex> getQueryIdSetLock() const { return std::lock_guard<std::mutex>(query_id_set_mutex); }

    /// Record current query id where querying the table. Throw if there are already `max_queries` queries accessing the same table.
    /// Returns false if the `query_id` already exists in the running set, otherwise return true.
    bool insertQueryIdOrThrow(const String & query_id, size_t max_queries) const;
    bool insertQueryIdOrThrowNoLock(const String & query_id, size_t max_queries) const TSA_REQUIRES(query_id_set_mutex);

    /// Remove current query id after query finished.
    void removeQueryId(const String & query_id) const;
    void removeQueryIdNoLock(const String & query_id) const TSA_REQUIRES(query_id_set_mutex);

    /// Return the partition expression types as a Tuple type. Return DataTypeUInt8 if partition expression is empty.
    DataTypePtr getPartitionValueType() const;

    /// Construct a sample block of virtual columns.
    Block getSampleBlockWithVirtualColumns() const;

    /// Construct a block consisting only of possible virtual columns for part pruning.
    /// If one_part is true, fill in at most one part.
    Block getBlockWithVirtualPartColumns(const MergeTreeData::DataPartsVector & parts, bool one_part, bool ignore_empty = false) const;

    /// In merge tree we do inserts with several steps. One of them:
    /// X. write part to temporary directory with some temp name
    /// Y. rename temporary directory to final name with correct block number value
    /// As temp name MergeTree use just ordinary in memory counter, but in some cases
    /// it can be useful to add additional part in temp name to avoid collisions on FS.
    /// FIXME: Currently unused.
    virtual std::string getPostfixForTempInsertName() const { return ""; }

    /// For generating names of temporary parts during insertion.
    SimpleIncrement insert_increment;

    bool has_non_adaptive_index_granularity_parts = false;

    /// True if at least one part contains lightweight delete.
    mutable std::atomic_bool has_lightweight_delete_parts = false;

    /// Parts that currently moving from disk/volume to another.
    /// This set have to be used with `currently_processing_in_background_mutex`.
    /// Moving may conflict with merges and mutations, but this is OK, because
    /// if we decide to move some part to another disk, than we
    /// assuredly will choose this disk for containing part, which will appear
    /// as result of merge or mutation.
    DataParts currently_moving_parts;

    /// Mutex for currently_moving_parts
    mutable std::mutex moving_parts_mutex;

    PinnedPartUUIDsPtr getPinnedPartUUIDs() const;

    /// Schedules background job to like merge/mutate/fetch an executor
    virtual bool scheduleDataProcessingJob(BackgroundJobsAssignee & assignee) = 0;
    /// Schedules job to move parts between disks/volumes and so on.
    bool scheduleDataMovingJob(BackgroundJobsAssignee & assignee);
    bool areBackgroundMovesNeeded() const;


    /// Lock part in zookeeper for shared data in several nodes
    /// Overridden in StorageReplicatedMergeTree
    virtual void lockSharedData(const IMergeTreeDataPart &, bool = false, std::optional<HardlinkedFiles> = {}) const {} /// NOLINT

    /// Unlock shared data part in zookeeper
    /// Overridden in StorageReplicatedMergeTree
    virtual std::pair<bool, NameSet> unlockSharedData(const IMergeTreeDataPart &) const { return std::make_pair(true, NameSet{}); }

    /// Fetch part only if some replica has it on shared storage like S3
    /// Overridden in StorageReplicatedMergeTree
    virtual MutableDataPartStoragePtr tryToFetchIfShared(const IMergeTreeDataPart &, const DiskPtr &, const String &) { return nullptr; }

    /// Check shared data usage on other replicas for detached/freezed part
    /// Remove local files and remote files if needed
    virtual bool removeDetachedPart(DiskPtr disk, const String & path, const String & part_name);

    virtual String getTableSharedID() const { return ""; }

    /// Store metadata for replicated tables
    /// Do nothing for non-replicated tables
    virtual void createAndStoreFreezeMetadata(DiskPtr disk, DataPartPtr part, String backup_part_path) const;

    /// Parts that currently submerging (merging to bigger parts) or emerging
    /// (to be appeared after merging finished). These two variables have to be used
    /// with `currently_submerging_emerging_mutex`.
    DataParts currently_submerging_big_parts;
    std::map<String, EmergingPartInfo> currently_emerging_big_parts;
    /// Mutex for currently_submerging_parts and currently_emerging_parts
    mutable std::mutex currently_submerging_emerging_mutex;

    /// Used for freezePartitionsByMatcher and unfreezePartitionsByMatcher
    using MatcherFn = std::function<bool(const String &)>;

    /// Returns an object that protects temporary directory from cleanup
    scope_guard getTemporaryPartDirectoryHolder(const String & part_dir_name) const;

    /// Mutex for parts currently processing in background
    /// merging (also with TTL), mutating or moving.
    mutable std::mutex currently_processing_in_background_mutex;
    mutable std::condition_variable currently_processing_in_background_condition;

    /// Parts that currently participate in merge or mutation.
    /// This set have to be used with `currently_processing_in_background_mutex`.
    DataParts currently_merging_mutating_parts;

    DeleteBuffer delete_buffer;

protected:
    friend class IMergeTreeDataPart;
    friend class MergeTreeDataMergerMutator;
    friend struct ReplicatedMergeTreeTableMetadata;
    friend class StorageReplicatedMergeTree;
    friend class MergeTreeDataWriter;
    friend class MergeTask;
    friend class IPartMetadataManager;
    friend class IMergedBlockOutputStream; // for access to log

    bool require_part_metadata;

    /// Relative path data, changes during rename for ordinary databases use
    /// under lockForShare if rename is possible.
    String relative_data_path;


    /// Current column sizes in compressed and uncompressed form.
    ColumnSizeByName column_sizes;

    /// Current secondary index sizes in compressed and uncompressed form.
    IndexSizeByName secondary_index_sizes;

    /// Engine-specific methods
    BrokenPartCallback broken_part_callback;

    /// log_name will change during table RENAME. Use atomic_shared_ptr to allow concurrent RW.
    /// NOTE clang-14 doesn't have atomic_shared_ptr yet. Use std::atomic* operations for now.
    std::shared_ptr<String> log_name;
    std::atomic<Poco::Logger *> log;

    /// Storage settings.
    /// Use get and set to receive readonly versions.
    MultiVersion<MergeTreeSettings> storage_settings;

    /// Used to determine which UUIDs to send to root query executor for deduplication.
    mutable std::shared_mutex pinned_part_uuids_mutex;
    PinnedPartUUIDsPtr pinned_part_uuids;

    /// True if at least one part was created/removed with transaction.
    mutable std::atomic_bool transactions_enabled = false;

    std::atomic_bool data_parts_loading_finished = false;

    /// Work with data parts

    struct TagByInfo{};
    struct TagByStateAndInfo{};

    void initializeDirectoriesAndFormatVersion(const std::string & relative_data_path_, bool attach, const std::string & date_column_name, bool need_create_directories=true);

    static const MergeTreePartInfo & dataPartPtrToInfo(const DataPartPtr & part)
    {
        return part->info;
    }

    static DataPartStateAndInfo dataPartPtrToStateAndInfo(const DataPartPtr & part)
    {
        return {part->getState(), part->info};
    }

    using DataPartsIndexes = boost::multi_index_container<DataPartPtr,
        boost::multi_index::indexed_by<
            /// Index by Info
            boost::multi_index::ordered_unique<
                boost::multi_index::tag<TagByInfo>,
                boost::multi_index::global_fun<const DataPartPtr &, const MergeTreePartInfo &, dataPartPtrToInfo>
            >,
            /// Index by (State, Info), is used to obtain ordered slices of parts with the same state
            boost::multi_index::ordered_unique<
                boost::multi_index::tag<TagByStateAndInfo>,
                boost::multi_index::global_fun<const DataPartPtr &, DataPartStateAndInfo, dataPartPtrToStateAndInfo>,
                LessStateDataPart
            >
        >
    >;

    /// Current set of data parts.
    mutable std::mutex data_parts_mutex;
    DataPartsIndexes data_parts_indexes;
    DataPartsIndexes::index<TagByInfo>::type & data_parts_by_info;
    DataPartsIndexes::index<TagByStateAndInfo>::type & data_parts_by_state_and_info;

    /// Mutex for critical sections which alter set of parts
    /// It is like truncate, drop/detach partition
    mutable std::mutex operation_with_data_parts_mutex;

    std::unordered_map<Int64, MergeTreePartInfo> part_info_by_min_block;

    /// Current descriprion of columns of data type Object.
    /// It changes only when set of parts is changed and is
    /// protected by @data_parts_mutex.
    ColumnsDescription object_columns;

    MergeTreePartsMover parts_mover;

    /// Executors are common for both ReplicatedMergeTree and plain MergeTree
    /// but they are being started and finished in derived classes, so let them be protected.
    ///
    /// Why there are two executors, not one? Or an executor for each kind of operation?
    /// It is historically formed.
    /// Another explanation is that moving operations are common for Replicated and Plain MergeTree classes.
    /// Task that schedules this operations is executed with its own timetable and triggered in a specific places in code.
    /// And for ReplicatedMergeTree we don't have LogEntry type for this operation.
    BackgroundJobsAssignee background_operations_assignee;
    BackgroundJobsAssignee background_moves_assignee;
    bool use_metadata_cache;

    /// Strongly connected with two fields above.
    /// Every task that is finished will ask to assign a new one into an executor.
    /// These callbacks will be passed to the constructor of each task.
    IExecutableTask::TaskResultCallback common_assignee_trigger;
    IExecutableTask::TaskResultCallback moves_assignee_trigger;

    using DataPartIteratorByInfo = DataPartsIndexes::index<TagByInfo>::type::iterator;
    using DataPartIteratorByStateAndInfo = DataPartsIndexes::index<TagByStateAndInfo>::type::iterator;

    boost::iterator_range<DataPartIteratorByStateAndInfo> getDataPartsStateRange(DataPartState state) const
    {
        auto begin = data_parts_by_state_and_info.lower_bound(state, LessStateDataPart());
        auto end = data_parts_by_state_and_info.upper_bound(state, LessStateDataPart());
        return {begin, end};
    }

    boost::iterator_range<DataPartIteratorByInfo> getDataPartsPartitionRange(const String & partition_id) const
    {
        auto begin = data_parts_by_info.lower_bound(PartitionID(partition_id), LessDataPart());
        auto end = data_parts_by_info.upper_bound(PartitionID(partition_id), LessDataPart());
        return {begin, end};
    }

    /// Creates description of columns of data type Object from the range of data parts.
    static ColumnsDescription getConcreteObjectColumns(
        boost::iterator_range<DataPartIteratorByStateAndInfo> range, const ColumnsDescription & storage_columns);

    std::optional<UInt64> totalRowsByPartitionPredicateImpl(
        const SelectQueryInfo & query_info, ContextPtr context, const DataPartsVector & parts) const;

    static decltype(auto) getStateModifier(DataPartState state)
    {
        return [state] (const DataPartPtr & part) { part->setState(state); };
    }

    void modifyPartState(DataPartIteratorByStateAndInfo it, DataPartState state)
    {
        if (!data_parts_by_state_and_info.modify(it, getStateModifier(state)))
            throw Exception("Can't modify " + (*it)->getNameWithState(), ErrorCodes::LOGICAL_ERROR);
    }

    void modifyPartState(DataPartIteratorByInfo it, DataPartState state)
    {
        if (!data_parts_by_state_and_info.modify(data_parts_indexes.project<TagByStateAndInfo>(it), getStateModifier(state)))
            throw Exception("Can't modify " + (*it)->getNameWithState(), ErrorCodes::LOGICAL_ERROR);
    }

    void modifyPartState(const DataPartPtr & part, DataPartState state)
    {
        auto it = data_parts_by_info.find(part->info);
        if (it == data_parts_by_info.end() || (*it).get() != part.get())
            throw Exception("Part " + part->name + " doesn't exist", ErrorCodes::LOGICAL_ERROR);

        if (!data_parts_by_state_and_info.modify(data_parts_indexes.project<TagByStateAndInfo>(it), getStateModifier(state)))
            throw Exception("Can't modify " + (*it)->getNameWithState(), ErrorCodes::LOGICAL_ERROR);
    }

    /// Used to serialize calls to grabOldParts.
    std::mutex grab_old_parts_mutex;
    /// The same for clearOldTemporaryDirectories.
    std::mutex clear_old_temporary_directories_mutex;

    void checkProperties(const StorageInMemoryMetadata & new_metadata, const StorageInMemoryMetadata & old_metadata, bool attach = false) const;

    void setProperties(const StorageInMemoryMetadata & new_metadata, const StorageInMemoryMetadata & old_metadata, bool attach = false);

    void checkPartitionKeyAndInitMinMax(const KeyDescription & new_partition_key);

    void checkTTLExpressions(const StorageInMemoryMetadata & new_metadata, const StorageInMemoryMetadata & old_metadata) const;

    void checkStoragePolicy(const StoragePolicyPtr & new_storage_policy) const;

    /// Calculates column and secondary indexes sizes in compressed form for the current state of data_parts. Call with data_parts mutex locked.
    void calculateColumnAndSecondaryIndexSizesImpl();

    /// Adds or subtracts the contribution of the part to compressed column and secondary indexes sizes.
    void addPartContributionToColumnAndSecondaryIndexSizes(const DataPartPtr & part);
    void removePartContributionToColumnAndSecondaryIndexSizes(const DataPartPtr & part);

    /// If there is no part in the partition with ID `partition_id`, returns empty ptr. Should be called under the lock.
    DataPartPtr getAnyPartInPartition(const String & partition_id, DataPartsLock & data_parts_lock) const;

    /// Return parts in the Active set that are covered by the new_part_info or the part that covers it.
    /// Will check that the new part doesn't already exist and that it doesn't intersect existing part.
    DataPartsVector getActivePartsToReplace(
        const MergeTreePartInfo & new_part_info,
        const String & new_part_name,
        DataPartPtr & out_covering_part,
        DataPartsLock & data_parts_lock) const;

    DataPartsVector getCoveredOutdatedParts(
        const DataPartPtr & part,
        DataPartsLock & data_parts_lock) const;

    struct PartHierarchy
    {
        DataPartPtr duplicate_part;
        DataPartsVector covering_parts;
        DataPartsVector covered_parts;
        DataPartsVector intersected_parts;
    };

    PartHierarchy getPartHierarchy(
        const MergeTreePartInfo & part_info,
        DataPartState state,
        DataPartsLock & /* data_parts_lock */) const;

    /// Checks whether the column is in the primary key, possibly wrapped in a chain of functions with single argument.
    bool isPrimaryOrMinMaxKeyColumnPossiblyWrappedInFunctions(const ASTPtr & node, const StorageMetadataPtr & metadata_snapshot) const;

    /// Common part for |freezePartition()| and |freezeAll()|.
    PartitionCommandsResultInfo freezePartitionsByMatcher(MatcherFn matcher, const StorageMetadataPtr & metadata_snapshot, const String & with_name, ContextPtr context);
    PartitionCommandsResultInfo unfreezePartitionsByMatcher(MatcherFn matcher, const String & backup_name, ContextPtr context);

    // Partition helpers
    bool canReplacePartition(const DataPartPtr & src_part) const;

    /// Tries to drop part in background without any waits or throwing exceptions in case of errors.
    virtual void dropPartNoWaitNoThrow(const String & part_name) = 0;

    virtual void dropPart(const String & part_name, bool detach, ContextPtr context) = 0;
    virtual void dropPartition(const ASTPtr & partition, bool detach, ContextPtr context) = 0;
    virtual PartitionCommandsResultInfo attachPartition(const ASTPtr & partition, const StorageMetadataPtr & metadata_snapshot, bool part, ContextPtr context) = 0;
    virtual void replacePartitionFrom(const StoragePtr & source_table, const ASTPtr & partition, bool replace, ContextPtr context) = 0;
    virtual void movePartitionToTable(const StoragePtr & dest_table, const ASTPtr & partition, ContextPtr context) = 0;

    virtual void fetchPartition(
        const ASTPtr & partition,
        const StorageMetadataPtr & metadata_snapshot,
        const String & from,
        bool fetch_part,
        ContextPtr query_context);

    virtual void movePartitionToShard(const ASTPtr & partition, bool move_part, const String & to, ContextPtr query_context);

    void writePartLog(
        PartLogElement::Type type,
        const ExecutionStatus & execution_status,
        UInt64 elapsed_ns,
        const String & new_part_name,
        const DataPartPtr & result_part,
        const DataPartsVector & source_parts,
        const MergeListEntry * merge_entry);

    /// If part is assigned to merge or mutation (possibly replicated)
    /// Should be overridden by children, because they can have different
    /// mechanisms for parts locking
    virtual bool partIsAssignedToBackgroundOperation(const DataPartPtr & part) const = 0;

    /// Return most recent mutations commands for part which weren't applied
    /// Used to receive AlterConversions for part and apply them on fly. This
    /// method has different implementations for replicated and non replicated
    /// MergeTree because they store mutations in different way.
    virtual MutationCommands getFirstAlterMutationCommandsForPart(const DataPartPtr & part) const = 0;
    /// Moves part to specified space, used in ALTER ... MOVE ... queries
    bool movePartsToSpace(const DataPartsVector & parts, SpacePtr space);

    /// Makes backup entries to backup the parts of this table.
    BackupEntries backupParts(const DataPartsVector & data_parts, const String & data_path_in_backup, const ContextPtr & local_context);

    class RestoredPartsHolder;

    /// Restores the parts of this table from backup.
    void restorePartsFromBackup(RestorerFromBackup & restorer, const String & data_path_in_backup, const std::optional<ASTs> & partitions);
    void restorePartFromBackup(std::shared_ptr<RestoredPartsHolder> restored_parts_holder, const MergeTreePartInfo & part_info, const String & part_path_in_backup) const;

    /// Attaches restored parts to the storage.
    virtual void attachRestoredParts(MutableDataPartsVector && parts) = 0;

    void resetObjectColumnsFromActiveParts(const DataPartsLock & lock);
    void updateObjectColumns(const DataPartPtr & part, const DataPartsLock & lock);

    static void incrementInsertedPartsProfileEvent(MergeTreeDataPartType type);
    static void incrementMergedPartsProfileEvent(MergeTreeDataPartType type);

    bool addTempPart(
        MutableDataPartPtr & part,
        Transaction & out_transaction,
        DataPartsLock & lock,
        DataPartsVector * out_covered_parts);

private:
    /// Checking that candidate part doesn't break invariants: correct partition
    void checkPartPartition(MutableDataPartPtr & part, DataPartsLock & lock) const;
    void checkPartDuplicate(MutableDataPartPtr & part, Transaction & transaction, DataPartsLock & lock) const;

    /// Preparing itself to be committed in memory: fill some fields inside part, add it to data_parts_indexes
<<<<<<< HEAD
    /// in precommitted state and to transasction
    void preparePartForCommit(MutableDataPartPtr & part, Transaction & out_transaction, TableVersionPtr && new_table_version);
=======
    /// in precommitted state and to transaction
    void preparePartForCommit(MutableDataPartPtr & part, Transaction & out_transaction, bool need_rename);
>>>>>>> 2fecf420

    /// Low-level method for preparing parts for commit (in-memory).
    /// FIXME Merge MergeTreeTransaction and Transaction
    bool renameTempPartAndReplaceImpl(
        MutableDataPartPtr & part,
        Transaction & out_transaction,
        DataPartsLock & lock,
        DataPartsVector * out_covered_parts,
        TableVersionPtr && new_table_version = nullptr);

    /// RAII Wrapper for atomic work with currently moving parts
    /// Acquire them in constructor and remove them in destructor
    /// Uses data.currently_moving_parts_mutex
    struct CurrentlyMovingPartsTagger
    {
        MergeTreeMovingParts parts_to_move;
        MergeTreeData & data;
        CurrentlyMovingPartsTagger(MergeTreeMovingParts && moving_parts_, MergeTreeData & data_);

        ~CurrentlyMovingPartsTagger();
    };

    using CurrentlyMovingPartsTaggerPtr = std::shared_ptr<CurrentlyMovingPartsTagger>;

    /// Move selected parts to corresponding disks
    bool moveParts(const CurrentlyMovingPartsTaggerPtr & moving_tagger);

    /// Select parts for move and disks for them. Used in background moving processes.
    CurrentlyMovingPartsTaggerPtr selectPartsForMove();

    /// Check selected parts for movements. Used by ALTER ... MOVE queries.
    CurrentlyMovingPartsTaggerPtr checkPartsForMove(const DataPartsVector & parts, SpacePtr space);

    bool canUsePolymorphicParts(const MergeTreeSettings & settings, String * out_reason = nullptr) const;

    std::mutex write_ahead_log_mutex;
    WriteAheadLogPtr write_ahead_log;

    virtual void startBackgroundMovesIfNeeded() = 0;

    bool allow_nullable_key{};

    void addPartContributionToDataVolume(const DataPartPtr & part);
    void removePartContributionToDataVolume(const DataPartPtr & part);

    void increaseDataVolume(ssize_t bytes, ssize_t rows, ssize_t parts);
    void setDataVolume(size_t bytes, size_t rows, size_t parts);

    std::atomic<size_t> total_active_size_bytes = 0;
    std::atomic<size_t> total_active_size_rows = 0;
    std::atomic<size_t> total_active_size_parts = 0;

    // Record all query ids which access the table. It's guarded by `query_id_set_mutex` and is always mutable.
    mutable std::set<String> query_id_set TSA_GUARDED_BY(query_id_set_mutex);
    mutable std::mutex query_id_set_mutex;

    // Get partition matcher for FREEZE / UNFREEZE queries.
    MatcherFn getPartitionMatcher(const ASTPtr & partition, ContextPtr context) const;

    /// Returns default settings for storage with possible changes from global config.
    virtual std::unique_ptr<MergeTreeSettings> getDefaultSettings() const = 0;

    void loadDataPartsFromDisk(
        MutableDataPartsVector & broken_parts_to_detach,
        MutableDataPartsVector & duplicate_parts_to_remove,
        ThreadPool & pool,
        size_t num_parts,
        std::queue<std::vector<std::pair<String, DiskPtr>>> & parts_queue,
        bool skip_sanity_checks,
        const MergeTreeSettingsPtr & settings,
        const std::shared_ptr<const TableVersion> & table_version);

    void loadDataPartsFromWAL(
        MutableDataPartsVector & duplicate_parts_to_remove,
        MutableDataPartsVector & parts_from_wal,
        const std::shared_ptr<const TableVersion> & table_version);

    /// Create zero-copy exclusive lock for part and disk. Useful for coordination of
    /// distributed operations which can lead to data duplication. Implemented only in ReplicatedMergeTree.
    virtual std::optional<ZeroCopyLock> tryCreateZeroCopyExclusiveLock(const String &, const DiskPtr &) { return std::nullopt; }

    /// Remove parts from disk calling part->remove(). Can do it in parallel in case of big set of parts and enabled settings.
    /// If we fail to remove some part and throw_on_error equal to `true` will throw an exception on the first failed part.
    /// Otherwise, in non-parallel case will break and return.
    void clearPartsFromFilesystemImpl(const DataPartsVector & parts, NameSet * part_names_succeed);

    static MutableDataPartPtr preparePartForRemoval(const DataPartPtr & part);

    mutable TemporaryParts temporary_parts;
};

/// RAII struct to record big parts that are submerging or emerging.
/// It's used to calculate the balanced statistics of JBOD array.
struct CurrentlySubmergingEmergingTagger
{
    MergeTreeData & storage;
    String emerging_part_name;
    MergeTreeData::DataPartsVector submerging_parts;
    Poco::Logger * log;

    CurrentlySubmergingEmergingTagger(
        MergeTreeData & storage_, const String & name_, MergeTreeData::DataPartsVector && parts_, Poco::Logger * log_)
        : storage(storage_), emerging_part_name(name_), submerging_parts(std::move(parts_)), log(log_)
    {
    }

    ~CurrentlySubmergingEmergingTagger();
};


/// TODO: move it somewhere
[[ maybe_unused ]] static bool needSyncPart(size_t input_rows, size_t input_bytes, const MergeTreeSettings & settings)
{
    return ((settings.min_rows_to_fsync_after_merge && input_rows >= settings.min_rows_to_fsync_after_merge)
        || (settings.min_compressed_bytes_to_fsync_after_merge && input_bytes >= settings.min_compressed_bytes_to_fsync_after_merge));
}

}<|MERGE_RESOLUTION|>--- conflicted
+++ resolved
@@ -286,12 +286,7 @@
         MutableDataParts precommitted_parts;
         MutableDataParts locked_parts;
 
-<<<<<<< HEAD
         TableVersionPtr table_version = nullptr;
-
-        void clear();
-=======
->>>>>>> 2fecf420
     };
 
     using TransactionUniquePtr = std::unique_ptr<Transaction>;
@@ -1369,13 +1364,9 @@
     void checkPartDuplicate(MutableDataPartPtr & part, Transaction & transaction, DataPartsLock & lock) const;
 
     /// Preparing itself to be committed in memory: fill some fields inside part, add it to data_parts_indexes
-<<<<<<< HEAD
     /// in precommitted state and to transasction
-    void preparePartForCommit(MutableDataPartPtr & part, Transaction & out_transaction, TableVersionPtr && new_table_version);
-=======
-    /// in precommitted state and to transaction
-    void preparePartForCommit(MutableDataPartPtr & part, Transaction & out_transaction, bool need_rename);
->>>>>>> 2fecf420
+    void preparePartForCommit(
+        MutableDataPartPtr & part, Transaction & out_transaction, bool need_rename, TableVersionPtr && new_table_version = nullptr);
 
     /// Low-level method for preparing parts for commit (in-memory).
     /// FIXME Merge MergeTreeTransaction and Transaction
