--- conflicted
+++ resolved
@@ -309,21 +309,15 @@
         {
             Names row_filter_column_names = prewhere_info->row_level_filter->getRequiredColumnsNames();
             injectRequiredColumns(
-                data_part_info_for_reader, storage_snapshot, with_subcolumns, row_filter_column_names);
+                storage, storage_snapshot, data_part, with_subcolumns, row_filter_column_names);
             result.pre_columns.push_back(storage_snapshot->getColumnsByNames(options, row_filter_column_names));
             pre_name_set.insert(row_filter_column_names.begin(), row_filter_column_names.end());
         }
 
         /// 2. Columns for prewhere
         Names all_pre_column_names = prewhere_info->prewhere_actions->getRequiredColumnsNames();
-
-<<<<<<< HEAD
         injectRequiredColumns(
-             data_part_info_for_reader, storage_snapshot, with_subcolumns, all_pre_column_names);
-=======
-        const auto injected_pre_columns = injectRequiredColumns(
             storage, storage_snapshot, data_part, with_subcolumns, all_pre_column_names);
->>>>>>> 527e2ab6
 
         for (const auto & name : all_pre_column_names)
         {
