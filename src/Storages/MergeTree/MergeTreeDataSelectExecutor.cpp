--- conflicted
+++ resolved
@@ -365,22 +365,8 @@
             std::shared_ptr<ASTFunction> lower_function;
             std::shared_ptr<ASTFunction> upper_function;
 
-<<<<<<< HEAD
             chassert(metadata_snapshot->getSamplingKeyAST() != nullptr);
             ASTPtr sampling_key_ast = metadata_snapshot->getSamplingKeyAST()->clone();
-=======
-            /// If sample and final are used together no need to calculate sampling expression twice.
-            /// The first time it was calculated for final, because sample key is a part of the PK.
-            /// So, assume that we already have calculated column.
-            ASTPtr sampling_key_ast = metadata_snapshot->getSamplingKeyAST();
-
-            if (final)
-            {
-                sampling_key_ast = std::make_shared<ASTIdentifier>(sampling_key.column_names[0]);
-                /// We do spoil available_real_columns here, but it is not used later.
-                available_real_columns.emplace_back(sampling_key.column_names[0], std::move(sampling_column_type));
-            }
->>>>>>> c8dec4fa
 
             if (has_lower_limit)
             {
