#include <optional>
#include <unordered_set>
#include <boost/rational.hpp> /// For calculations related to sampling coefficients.

#include <Storages/MergeTree/MergeTreeDataSelectExecutor.h>
#include <Storages/MergeTree/MergeTreeReadPool.h>
#include <Storages/MergeTree/MergeTreeIndices.h>
#include <Storages/MergeTree/MergeTreeIndexReader.h>
#include <Storages/MergeTree/MergeTreeSettings.h>
#include <Storages/MergeTree/KeyCondition.h>
#include <Storages/MergeTree/MergeTreeDataPartUUID.h>
#include <Storages/MergeTree/StorageFromMergeTreeDataPart.h>
#include <Storages/MergeTree/MergeTreeIndexGin.h>
#include <Storages/ReadInOrderOptimizer.h>
#include <Storages/VirtualColumnUtils.h>
#include <Parsers/ASTIdentifier.h>
#include <Parsers/ASTLiteral.h>
#include <Parsers/ASTFunction.h>
#include <Parsers/ASTSampleRatio.h>
#include <Parsers/ExpressionListParsers.h>
#include <Parsers/parseIdentifierOrStringLiteral.h>
#include <Interpreters/ExpressionAnalyzer.h>
#include <Interpreters/ExpressionActions.h>
#include <Interpreters/InterpreterSelectQuery.h>
#include <Interpreters/Context.h>
#include <Interpreters/ProcessList.h>
#include <Interpreters/Cache/QueryConditionCache.h>
#include <Processors/ConcatProcessor.h>
#include <Processors/QueryPlan/QueryPlan.h>
#include <Processors/QueryPlan/CreatingSetsStep.h>
#include <Processors/QueryPlan/FilterStep.h>
#include <Processors/QueryPlan/ExpressionStep.h>
#include <Processors/QueryPlan/ReadFromPreparedSource.h>
#include <Processors/QueryPlan/ReadFromMergeTree.h>
#include <Processors/QueryPlan/UnionStep.h>
#include <Processors/QueryPlan/QueryIdHolder.h>
#include <Processors/QueryPlan/AggregatingStep.h>
#include <Processors/QueryPlan/SortingStep.h>
#include <Processors/Sources/SourceFromSingleChunk.h>
#include <Processors/Transforms/AggregatingTransform.h>

#include <Core/Settings.h>
#include <Core/UUID.h>
#include <DataTypes/DataTypeArray.h>
#include <DataTypes/DataTypeDate.h>
#include <DataTypes/DataTypeEnum.h>
#include <DataTypes/DataTypeLowCardinality.h>
#include <DataTypes/DataTypeTuple.h>
#include <DataTypes/DataTypeUUID.h>
#include <DataTypes/DataTypesNumber.h>
#include <Functions/IFunction.h>
#include <base/sleep.h>
#include <Common/CurrentMetrics.h>
#include <Common/ElapsedTimeProfileEventIncrement.h>
#include <Common/FailPoint.h>
#include <Common/quoteString.h>

#include <IO/WriteBufferFromOStream.h>

namespace CurrentMetrics
{
    extern const Metric MergeTreeDataSelectExecutorThreads;
    extern const Metric MergeTreeDataSelectExecutorThreadsActive;
    extern const Metric MergeTreeDataSelectExecutorThreadsScheduled;
    extern const Metric FilteringMarksWithPrimaryKey;
    extern const Metric FilteringMarksWithSecondaryKeys;
}

namespace ProfileEvents
{
extern const Event FilteringMarksWithPrimaryKeyMicroseconds;
extern const Event FilteringMarksWithSecondaryKeysMicroseconds;
}

namespace DB
{
namespace Setting
{
    extern const SettingsBool allow_experimental_query_deduplication;
    extern const SettingsUInt64 allow_experimental_parallel_reading_from_replicas;
    extern const SettingsString force_data_skipping_indices;
    extern const SettingsBool force_index_by_date;
    extern const SettingsSeconds lock_acquire_timeout;
    extern const SettingsInt64 max_partitions_to_read;
    extern const SettingsUInt64 max_threads_for_indexes;
    extern const SettingsNonZeroUInt64 max_parallel_replicas;
    extern const SettingsUInt64 merge_tree_coarse_index_granularity;
    extern const SettingsUInt64 merge_tree_min_bytes_for_seek;
    extern const SettingsUInt64 merge_tree_min_rows_for_seek;
    extern const SettingsUInt64 parallel_replica_offset;
    extern const SettingsUInt64 parallel_replicas_count;
    extern const SettingsParallelReplicasMode parallel_replicas_mode;
    extern const SettingsBool use_skip_indexes_if_final_exact_mode;
    extern const SettingsBool use_query_condition_cache;
    extern const SettingsBool allow_experimental_analyzer;
    extern const SettingsBool parallel_replicas_local_plan;
    extern const SettingsBool parallel_replicas_index_analysis_only_on_coordinator;
    extern const SettingsBool secondary_indices_enable_bulk_filtering;
}

namespace MergeTreeSetting
{
    extern const MergeTreeSettingsUInt64 max_concurrent_queries;
    extern const MergeTreeSettingsInt64 max_partitions_to_read;
    extern const MergeTreeSettingsUInt64 min_marks_to_honor_max_concurrent_queries;
}

namespace ErrorCodes
{
    extern const int LOGICAL_ERROR;
    extern const int INDEX_NOT_USED;
    extern const int ILLEGAL_TYPE_OF_COLUMN_FOR_FILTER;
    extern const int ILLEGAL_COLUMN;
    extern const int ARGUMENT_OUT_OF_BOUND;
    extern const int CANNOT_PARSE_TEXT;
    extern const int TOO_MANY_PARTITIONS;
    extern const int DUPLICATED_PART_UUIDS;
}

namespace FailPoints
{
    extern const char slowdown_index_analysis[];
}


MergeTreeDataSelectExecutor::MergeTreeDataSelectExecutor(const MergeTreeData & data_)
    : data(data_), log(getLogger(data.getLogName() + " (SelectExecutor)"))
{
}

size_t MergeTreeDataSelectExecutor::getApproximateTotalRowsToRead(
    const MergeTreeData::DataPartsVector & parts,
    const StorageMetadataPtr & metadata_snapshot,
    const KeyCondition & key_condition,
    const Settings & settings,
    LoggerPtr log)
{
    size_t rows_count = 0;

    /// We will find out how many rows we would have read without sampling.
    LOG_DEBUG(log, "Preliminary index scan with condition: {}", key_condition.toString());

    MarkRanges exact_ranges;
    for (const auto & part : parts)
    {
        MarkRanges part_ranges = markRangesFromPKRange(part, metadata_snapshot, key_condition, {}, &exact_ranges, settings, log);
        for (const auto & range : part_ranges)
            rows_count += part->index_granularity->getRowsCountInRange(range);
    }
    UNUSED(exact_ranges);

    return rows_count;
}


using RelativeSize = boost::rational<ASTSampleRatio::BigNum>;

static std::string toString(const RelativeSize & x)
{
    return ASTSampleRatio::toString(x.numerator()) + "/" + ASTSampleRatio::toString(x.denominator());
}

/// Converts sample size to an approximate number of rows (ex. `SAMPLE 1000000`) to relative value (ex. `SAMPLE 0.1`).
static RelativeSize convertAbsoluteSampleSizeToRelative(const ASTSampleRatio::Rational & ratio, size_t approx_total_rows)
{
    if (approx_total_rows == 0)
        return 1;

    auto absolute_sample_size = ratio.numerator / ratio.denominator;
    return std::min(RelativeSize(1), RelativeSize(absolute_sample_size) / RelativeSize(approx_total_rows));
}

QueryPlanPtr MergeTreeDataSelectExecutor::read(
    const Names & column_names_to_return,
    const StorageSnapshotPtr & storage_snapshot,
    const SelectQueryInfo & query_info,
    ContextPtr context,
    const UInt64 max_block_size,
    const size_t num_streams,
    std::shared_ptr<PartitionIdToMaxBlock> max_block_numbers_to_read,
    bool enable_parallel_reading) const
{
    const auto & snapshot_data = assert_cast<const MergeTreeData::SnapshotData &>(*storage_snapshot->data);

    auto step = readFromParts(
        snapshot_data.parts,
        snapshot_data.mutations_snapshot,
        column_names_to_return,
        storage_snapshot,
        query_info,
        context,
        max_block_size,
        num_streams,
        max_block_numbers_to_read,
        /*merge_tree_select_result_ptr=*/ nullptr,
        enable_parallel_reading);

    auto plan = std::make_unique<QueryPlan>();
    if (step)
        plan->addStep(std::move(step));
    return plan;
}

MergeTreeDataSelectSamplingData MergeTreeDataSelectExecutor::getSampling(
    const SelectQueryInfo & select_query_info,
    NamesAndTypesList available_real_columns,
    const MergeTreeData::DataPartsVector & parts,
    KeyCondition & key_condition,
    const MergeTreeData & data,
    const StorageMetadataPtr & metadata_snapshot,
    ContextPtr context,
    LoggerPtr log)
{
    const Settings & settings = context->getSettingsRef();
    /// Sampling.
    MergeTreeDataSelectSamplingData sampling;

    RelativeSize relative_sample_size = 0;
    RelativeSize relative_sample_offset = 0;

    std::optional<ASTSampleRatio::Rational> sample_size_ratio;
    std::optional<ASTSampleRatio::Rational> sample_offset_ratio;

    if (select_query_info.table_expression_modifiers)
    {
        const auto & table_expression_modifiers = *select_query_info.table_expression_modifiers;
        sample_size_ratio = table_expression_modifiers.getSampleSizeRatio();
        sample_offset_ratio = table_expression_modifiers.getSampleOffsetRatio();
    }
    else
    {
        auto & select = select_query_info.query->as<ASTSelectQuery &>();

        auto select_sample_size = select.sampleSize();
        auto select_sample_offset = select.sampleOffset();

        if (select_sample_size)
            sample_size_ratio = select_sample_size->as<ASTSampleRatio &>().ratio;

        if (select_sample_offset)
            sample_offset_ratio = select_sample_offset->as<ASTSampleRatio &>().ratio;
    }

    if (sample_size_ratio)
    {
        relative_sample_size.assign(sample_size_ratio->numerator, sample_size_ratio->denominator);

        if (relative_sample_size < 0)
            throw Exception(ErrorCodes::ARGUMENT_OUT_OF_BOUND, "Negative sample size");

        relative_sample_offset = 0;
        if (sample_offset_ratio)
            relative_sample_offset.assign(sample_offset_ratio->numerator, sample_offset_ratio->denominator);

        if (relative_sample_offset < 0)
            throw Exception(ErrorCodes::ARGUMENT_OUT_OF_BOUND, "Negative sample offset");

        /// Convert absolute value of the sampling (in form `SAMPLE 1000000` - how many rows to
        /// read) into the relative `SAMPLE 0.1` (how much data to read).
        size_t approx_total_rows = 0;
        if (relative_sample_size > 1 || relative_sample_offset > 1)
            approx_total_rows = getApproximateTotalRowsToRead(parts, metadata_snapshot, key_condition, settings, log);

        if (relative_sample_size > 1)
        {
            relative_sample_size = convertAbsoluteSampleSizeToRelative(*sample_size_ratio, approx_total_rows);
            LOG_DEBUG(log, "Selected relative sample size: {}", toString(relative_sample_size));
        }

        /// SAMPLE 1 is the same as the absence of SAMPLE.
        if (relative_sample_size == RelativeSize(1))
            relative_sample_size = 0;

        if (relative_sample_offset > 0 && RelativeSize(0) == relative_sample_size)
            throw Exception(ErrorCodes::ARGUMENT_OUT_OF_BOUND, "Sampling offset is incorrect because no sampling");

        if (relative_sample_offset > 1)
        {
            relative_sample_offset = convertAbsoluteSampleSizeToRelative(*sample_offset_ratio, approx_total_rows);
            LOG_DEBUG(log, "Selected relative sample offset: {}", toString(relative_sample_offset));
        }
    }

    /** Which range of sampling key values do I need to read?
        * First, in the whole range ("universe") we select the interval
        *  of relative `relative_sample_size` size, offset from the beginning by `relative_sample_offset`.
        *
        * Example: SAMPLE 0.4 OFFSET 0.3
        *
        * [------********------]
        *        ^ - offset
        *        <------> - size
        *
        * If the interval passes through the end of the universe, then cut its right side.
        *
        * Example: SAMPLE 0.4 OFFSET 0.8
        *
        * [----------------****]
        *                  ^ - offset
        *                  <------> - size
        *
        * Next, if the `parallel_replicas_count`, `parallel_replica_offset` settings are set,
        *  then it is necessary to break the received interval into pieces of the number `parallel_replicas_count`,
        *  and select a piece with the number `parallel_replica_offset` (from zero).
        *
        * Example: SAMPLE 0.4 OFFSET 0.3, parallel_replicas_count = 2, parallel_replica_offset = 1
        *
        * [----------****------]
        *        ^ - offset
        *        <------> - size
        *        <--><--> - pieces for different `parallel_replica_offset`, select the second one.
        *
        * It is very important that the intervals for different `parallel_replica_offset` cover the entire range without gaps and overlaps.
        * It is also important that the entire universe can be covered using SAMPLE 0.1 OFFSET 0, ... OFFSET 0.9 and similar decimals.
        */

    const bool can_use_sampling_key_parallel_replicas =
        settings[Setting::allow_experimental_parallel_reading_from_replicas] > 0
        && settings[Setting::max_parallel_replicas] > 1
        && settings[Setting::parallel_replicas_mode] == ParallelReplicasMode::SAMPLING_KEY;

    /// Parallel replicas has been requested but there is no way to sample data.
    /// Select all data from first replica and no data from other replicas.
    if (can_use_sampling_key_parallel_replicas && settings[Setting::parallel_replicas_count] > 1
        && !data.supportsSampling() && settings[Setting::parallel_replica_offset] > 0)
    {
        LOG_DEBUG(
            log,
            "Will use no data on this replica because parallel replicas processing has been requested"
            " (the setting 'max_parallel_replicas') but the table does not support sampling and this replica is not the first.");
        sampling.read_nothing = true;
        return sampling;
    }

    sampling.use_sampling = relative_sample_size > 0 || (can_use_sampling_key_parallel_replicas && settings[Setting::parallel_replicas_count] > 1 && data.supportsSampling());
    bool no_data = false; /// There is nothing left after sampling.

    if (sampling.use_sampling)
    {
        if (relative_sample_size != RelativeSize(0))
            sampling.used_sample_factor = 1.0 / boost::rational_cast<Float64>(relative_sample_size);

        RelativeSize size_of_universum = 0;
        const auto & sampling_key = metadata_snapshot->getSamplingKey();
        DataTypePtr sampling_column_type = sampling_key.data_types.at(0);

        if (sampling_key.data_types.size() == 1)
        {
            if (typeid_cast<const DataTypeUInt64 *>(sampling_column_type.get()))
                size_of_universum = RelativeSize(std::numeric_limits<UInt64>::max()) + RelativeSize(1);
            else if (typeid_cast<const DataTypeUInt32 *>(sampling_column_type.get()))
                size_of_universum = RelativeSize(std::numeric_limits<UInt32>::max()) + RelativeSize(1);
            else if (typeid_cast<const DataTypeUInt16 *>(sampling_column_type.get()))
                size_of_universum = RelativeSize(std::numeric_limits<UInt16>::max()) + RelativeSize(1);
            else if (typeid_cast<const DataTypeUInt8 *>(sampling_column_type.get()))
                size_of_universum = RelativeSize(std::numeric_limits<UInt8>::max()) + RelativeSize(1);
        }

        if (size_of_universum == RelativeSize(0))
            throw Exception(ErrorCodes::ILLEGAL_TYPE_OF_COLUMN_FOR_FILTER,
                "Invalid sampling column type in storage parameters: {}. Must be one unsigned integer type",
                sampling_column_type->getName());

        if (settings[Setting::parallel_replicas_count] > 1)
        {
            if (relative_sample_size == RelativeSize(0))
                relative_sample_size = 1;

            relative_sample_size /= settings[Setting::parallel_replicas_count].value;
            relative_sample_offset += relative_sample_size * RelativeSize(settings[Setting::parallel_replica_offset].value);
        }

        if (relative_sample_offset >= RelativeSize(1))
            no_data = true;

        /// Calculate the half-interval of `[lower, upper)` column values.
        bool has_lower_limit = false;
        bool has_upper_limit = false;

        RelativeSize lower_limit_rational = relative_sample_offset * size_of_universum;
        RelativeSize upper_limit_rational = (relative_sample_offset + relative_sample_size) * size_of_universum;

        UInt64 lower = boost::rational_cast<ASTSampleRatio::BigNum>(lower_limit_rational);
        UInt64 upper = boost::rational_cast<ASTSampleRatio::BigNum>(upper_limit_rational);

        if (lower > 0)
            has_lower_limit = true;

        if (upper_limit_rational < size_of_universum)
            has_upper_limit = true;

        /*std::cerr << std::fixed << std::setprecision(100)
            << "relative_sample_size: " << relative_sample_size << "\n"
            << "relative_sample_offset: " << relative_sample_offset << "\n"
            << "lower_limit_float: " << lower_limit_rational << "\n"
            << "upper_limit_float: " << upper_limit_rational << "\n"
            << "lower: " << lower << "\n"
            << "upper: " << upper << "\n";*/

        if ((has_upper_limit && upper == 0)
            || (has_lower_limit && has_upper_limit && lower == upper))
            no_data = true;

        if (no_data || (!has_lower_limit && !has_upper_limit))
        {
            sampling.use_sampling = false;
        }
        else
        {
            /// Let's add the conditions to cut off something else when the index is scanned again and when the request is processed.

            std::shared_ptr<ASTFunction> lower_function;
            std::shared_ptr<ASTFunction> upper_function;

            chassert(metadata_snapshot->getSamplingKeyAST() != nullptr);
            ASTPtr sampling_key_ast = metadata_snapshot->getSamplingKeyAST()->clone();

            if (has_lower_limit)
            {
                if (!key_condition.addCondition(
                        sampling_key.column_names[0],
                        Range::createLeftBounded(lower, true, isNullableOrLowCardinalityNullable(sampling_key.data_types[0]))))
                    throw Exception(ErrorCodes::ILLEGAL_COLUMN, "Sampling column not in primary key");

                ASTPtr args = std::make_shared<ASTExpressionList>();
                args->children.push_back(sampling_key_ast);
                args->children.push_back(std::make_shared<ASTLiteral>(lower));

                lower_function = std::make_shared<ASTFunction>();
                lower_function->name = "greaterOrEquals";
                lower_function->arguments = args;
                lower_function->children.push_back(lower_function->arguments);

                sampling.filter_function = lower_function;
            }

            if (has_upper_limit)
            {
                if (!key_condition.addCondition(
                        sampling_key.column_names[0],
                        Range::createRightBounded(upper, false, isNullableOrLowCardinalityNullable(sampling_key.data_types[0]))))
                    throw Exception(ErrorCodes::ILLEGAL_COLUMN, "Sampling column not in primary key");

                ASTPtr args = std::make_shared<ASTExpressionList>();
                args->children.push_back(sampling_key_ast);
                args->children.push_back(std::make_shared<ASTLiteral>(upper));

                upper_function = std::make_shared<ASTFunction>();
                upper_function->name = "less";
                upper_function->arguments = args;
                upper_function->children.push_back(upper_function->arguments);

                sampling.filter_function = upper_function;
            }

            if (has_lower_limit && has_upper_limit)
            {
                ASTPtr args = std::make_shared<ASTExpressionList>();
                args->children.push_back(lower_function);
                args->children.push_back(upper_function);

                sampling.filter_function = std::make_shared<ASTFunction>();
                sampling.filter_function->name = "and";
                sampling.filter_function->arguments = args;
                sampling.filter_function->children.push_back(sampling.filter_function->arguments);
            }

            ASTPtr query = sampling.filter_function;
            auto syntax_result = TreeRewriter(context).analyze(query, available_real_columns);
            sampling.filter_expression = std::make_shared<const ActionsDAG>(ExpressionAnalyzer(sampling.filter_function, syntax_result, context).getActionsDAG(false));
        }
    }

    if (no_data)
    {
        LOG_DEBUG(log, "Sampling yields no data.");
        sampling.read_nothing = true;
    }

    return sampling;
}

void MergeTreeDataSelectExecutor::buildKeyConditionFromPartOffset(
    std::optional<KeyCondition> & part_offset_condition, const ActionsDAG::Node * predicate, ContextPtr context)
{
    if (!predicate)
        return;

    auto part_offset_type = std::make_shared<DataTypeUInt64>();
    auto part_type = std::make_shared<DataTypeLowCardinality>(std::make_shared<DataTypeString>());
    Block sample
        = {ColumnWithTypeAndName(part_offset_type->createColumn(), part_offset_type, "_part_offset"),
           ColumnWithTypeAndName(part_type->createColumn(), part_type, "_part")};

    auto dag = VirtualColumnUtils::splitFilterDagForAllowedInputs(predicate, &sample);
    if (!dag)
        return;

    /// The _part filter should only be effective in conjunction with the _part_offset filter.
    auto required_columns = dag->getRequiredColumnsNames();
    if (std::find(required_columns.begin(), required_columns.end(), "_part_offset") == required_columns.end())
        return;

    part_offset_condition.emplace(KeyCondition{
        ActionsDAGWithInversionPushDown(dag->getOutputs().front(), context),
        context,
        sample.getNames(),
        std::make_shared<ExpressionActions>(ActionsDAG(sample.getColumnsWithTypeAndName()), ExpressionActionsSettings{}),
        {}});
}

std::optional<std::unordered_set<String>> MergeTreeDataSelectExecutor::filterPartsByVirtualColumns(
    const StorageMetadataPtr & metadata_snapshot,
    const MergeTreeData & data,
    const MergeTreeData::DataPartsVector & parts,
    const ActionsDAG::Node * predicate,
    ContextPtr context)
{
    if (!predicate)
        return {};

    auto sample = data.getHeaderWithVirtualsForFilter(metadata_snapshot);
    auto dag = VirtualColumnUtils::splitFilterDagForAllowedInputs(predicate, &sample);
    if (!dag)
        return {};

    auto virtual_columns_block = data.getBlockWithVirtualsForFilter(metadata_snapshot, parts);
    VirtualColumnUtils::filterBlockWithExpression(VirtualColumnUtils::buildFilterExpression(std::move(*dag), context), virtual_columns_block);
    return VirtualColumnUtils::extractSingleValueFromBlock<String>(virtual_columns_block, "_part");
}

void MergeTreeDataSelectExecutor::filterPartsByPartition(
    MergeTreeData::DataPartsVector & parts,
    const std::optional<PartitionPruner> & partition_pruner,
    const std::optional<KeyCondition> & minmax_idx_condition,
    const std::optional<std::unordered_set<String>> & part_values,
    const StorageMetadataPtr & metadata_snapshot,
    const MergeTreeData & data,
    const ContextPtr & context,
    const PartitionIdToMaxBlock * max_block_numbers_to_read,
    LoggerPtr log,
    ReadFromMergeTree::IndexStats & index_stats)
{
    const Settings & settings = context->getSettingsRef();
    DataTypes minmax_columns_types;

    if (metadata_snapshot->hasPartitionKey())
    {
        chassert(minmax_idx_condition && partition_pruner);
        const auto & partition_key = metadata_snapshot->getPartitionKey();
        minmax_columns_types = MergeTreeData::getMinMaxColumnsTypes(partition_key);

        if (settings[Setting::force_index_by_date] && (minmax_idx_condition->alwaysUnknownOrTrue() && partition_pruner->isUseless()))
        {
            auto minmax_columns_names = MergeTreeData::getMinMaxColumnsNames(partition_key);
            throw Exception(ErrorCodes::INDEX_NOT_USED,
                "Neither MinMax index by columns ({}) nor partition expr is used and setting 'force_index_by_date' is set",
                fmt::join(minmax_columns_names, ", "));
        }
    }

    auto query_context = context->hasQueryContext() ? context->getQueryContext() : context;
    QueryStatusPtr query_status = context->getProcessListElement();

    PartFilterCounters part_filter_counters;
    if (query_context->getSettingsRef()[Setting::allow_experimental_query_deduplication])
        selectPartsToReadWithUUIDFilter(
            parts,
            part_values,
            data.getPinnedPartUUIDs(),
            minmax_idx_condition,
            minmax_columns_types,
            partition_pruner,
            max_block_numbers_to_read,
            query_context,
            part_filter_counters,
            log);
    else
        selectPartsToRead(
            parts,
            part_values,
            minmax_idx_condition,
            minmax_columns_types,
            partition_pruner,
            max_block_numbers_to_read,
            part_filter_counters,
            query_status);

    index_stats.emplace_back(ReadFromMergeTree::IndexStat{
        .type = ReadFromMergeTree::IndexType::None,
        .num_parts_after = part_filter_counters.num_initial_selected_parts,
        .num_granules_after = part_filter_counters.num_initial_selected_granules});

    if (minmax_idx_condition)
    {
        auto description = minmax_idx_condition->getDescription();
        index_stats.emplace_back(ReadFromMergeTree::IndexStat{
            .type = ReadFromMergeTree::IndexType::MinMax,
            .condition = std::move(description.condition),
            .used_keys = std::move(description.used_keys),
            .num_parts_after = part_filter_counters.num_parts_after_minmax,
            .num_granules_after = part_filter_counters.num_granules_after_minmax});
        LOG_DEBUG(log, "MinMax index condition: {}", minmax_idx_condition->toString());
    }

    if (partition_pruner)
    {
        auto description = partition_pruner->getKeyCondition().getDescription();
        index_stats.emplace_back(ReadFromMergeTree::IndexStat{
            .type = ReadFromMergeTree::IndexType::Partition,
            .condition = std::move(description.condition),
            .used_keys = std::move(description.used_keys),
            .num_parts_after = part_filter_counters.num_parts_after_partition_pruner,
            .num_granules_after = part_filter_counters.num_granules_after_partition_pruner});
    }
}

RangesInDataParts MergeTreeDataSelectExecutor::filterPartsByPrimaryKeyAndSkipIndexes(
    MergeTreeData::DataPartsVector && parts,
    StorageMetadataPtr metadata_snapshot,
    const ContextPtr & context,
    const KeyCondition & key_condition,
    const std::optional<KeyCondition> & part_offset_condition,
    const UsefulSkipIndexes & skip_indexes,
    const MergeTreeReaderSettings & reader_settings,
    LoggerPtr log,
    size_t num_streams,
    ReadFromMergeTree::IndexStats & index_stats,
    bool use_skip_indexes,
    bool find_exact_ranges,
    bool is_final_query)
{
    const Settings & settings = context->getSettingsRef();

    if (context->canUseParallelReplicasOnFollower() && settings[Setting::parallel_replicas_local_plan]
        && settings[Setting::parallel_replicas_index_analysis_only_on_coordinator])
    {
        // Skip index analysis and return parts with all marks
        // The coordinator will chose ranges to read for workers based on index analysis on its side
        RangesInDataParts parts_with_ranges;
        parts_with_ranges.reserve(parts.size());
        for (size_t part_index = 0; part_index < parts.size(); ++part_index)
        {
            const auto & part = parts[part_index];
            parts_with_ranges.emplace_back(part, part_index, MarkRanges{{0, part->getMarksCount()}});
        }
        return parts_with_ranges;
    }

    if (use_skip_indexes && settings[Setting::force_data_skipping_indices].changed)
    {
        const auto & indices_str = settings[Setting::force_data_skipping_indices].toString();
        auto forced_indices = parseIdentifiersOrStringLiterals(indices_str, settings);

        if (forced_indices.empty())
            throw Exception(ErrorCodes::CANNOT_PARSE_TEXT, "No indices parsed from force_data_skipping_indices ('{}')", indices_str);

        std::unordered_set<std::string> useful_indices_names;
        for (const auto & useful_index : skip_indexes.useful_indices)
            useful_indices_names.insert(useful_index.index->index.name);

        for (const auto & index_name : forced_indices)
        {
            if (!useful_indices_names.contains(index_name))
            {
                throw Exception(
                    ErrorCodes::INDEX_NOT_USED,
                    "Index {} is not used and setting 'force_data_skipping_indices' contains it",
                    backQuote(index_name));
            }
        }
    }

    struct IndexStat
    {
        std::atomic<size_t> total_granules = 0;
        std::atomic<size_t> granules_dropped = 0;
        std::atomic<size_t> total_parts = 0;
        std::atomic<size_t> parts_dropped = 0;
        std::atomic<size_t> elapsed_us = 0;
    };

    IndexStat pk_stat;
    std::vector<IndexStat> useful_indices_stat(skip_indexes.useful_indices.size());
    std::vector<IndexStat> merged_indices_stat(skip_indexes.merged_indices.size());

    std::atomic<size_t> sum_marks_pk = 0;
    std::atomic<size_t> sum_parts_pk = 0;

    RangesInDataParts parts_with_ranges(parts.size());
    std::vector<size_t> skip_index_used_in_part(parts.size(), 0);

    size_t num_threads = std::min<size_t>(num_streams, parts.size());
    if (settings[Setting::max_threads_for_indexes])
    {
        num_threads = std::min<size_t>(num_streams, settings[Setting::max_threads_for_indexes]);
    }

    /// Let's find what range to read from each part.
    {
        auto mark_cache = context->getIndexMarkCache();
        auto uncompressed_cache = context->getIndexUncompressedCache();
        auto vector_similarity_index_cache = context->getVectorSimilarityIndexCache();

        auto query_status = context->getProcessListElement();

        auto process_part = [&](size_t part_index)
        {
            if (query_status)
                query_status->checkTimeLimit();

            auto & part = parts[part_index];

            RangesInDataPart ranges(part, part_index);
            size_t total_marks_count = part->index_granularity->getMarksCountWithoutFinal();

            if (metadata_snapshot->hasPrimaryKey() || part_offset_condition)
            {
                CurrentMetrics::Increment metric(CurrentMetrics::FilteringMarksWithPrimaryKey);
                ProfileEventTimeIncrement<Microseconds> watch(ProfileEvents::FilteringMarksWithPrimaryKeyMicroseconds);

                pk_stat.total_parts.fetch_add(1, std::memory_order_relaxed);
                pk_stat.total_granules.fetch_add(total_marks_count, std::memory_order_relaxed);

                ranges.ranges = markRangesFromPKRange(
                    part,
                    metadata_snapshot,
                    key_condition,
                    part_offset_condition,
                    find_exact_ranges ? &ranges.exact_ranges : nullptr,
                    settings,
                    log);

                pk_stat.granules_dropped.fetch_add(total_marks_count - ranges.ranges.getNumberOfMarks(), std::memory_order_relaxed);
                if (ranges.ranges.empty())
                    pk_stat.parts_dropped.fetch_add(1, std::memory_order_relaxed);
                pk_stat.elapsed_us.fetch_add(watch.elapsed(), std::memory_order_relaxed);
            }
            else if (total_marks_count)
            {
                ranges.ranges = MarkRanges{{MarkRange{0, total_marks_count}}};
            }

            sum_marks_pk.fetch_add(ranges.getMarksCount(), std::memory_order_relaxed);

            if (!ranges.ranges.empty())
                sum_parts_pk.fetch_add(1, std::memory_order_relaxed);

            CurrentMetrics::Increment metric(CurrentMetrics::FilteringMarksWithSecondaryKeys);

            for (size_t idx = 0; idx < skip_indexes.useful_indices.size(); ++idx)
            {
                if (ranges.ranges.empty())
                    break;

                ProfileEventTimeIncrement<Microseconds> watch(ProfileEvents::FilteringMarksWithSecondaryKeysMicroseconds);

                const auto & index_and_condition = skip_indexes.useful_indices[idx];
                auto & stat = useful_indices_stat[idx];
                stat.total_parts.fetch_add(1, std::memory_order_relaxed);
                size_t total_granules = ranges.ranges.getNumberOfMarks();
                stat.total_granules.fetch_add(total_granules, std::memory_order_relaxed);

                ranges.ranges = filterMarksUsingIndex(
                    index_and_condition.index,
                    index_and_condition.condition,
                    part,
                    ranges.ranges,
                    settings,
                    reader_settings,
                    mark_cache.get(),
                    uncompressed_cache.get(),
                    vector_similarity_index_cache.get(),
                    log);

                stat.granules_dropped.fetch_add(total_granules - ranges.ranges.getNumberOfMarks(), std::memory_order_relaxed);
                if (ranges.ranges.empty())
                    stat.parts_dropped.fetch_add(1, std::memory_order_relaxed);
<<<<<<< HEAD
                stat.elapsed_us.fetch_add(watch.elapsed(), std::memory_order_relaxed);
=======
                skip_index_used_in_part[part_index] = 1; /// thread-safe
>>>>>>> 978d4e14
            }

            for (size_t idx = 0; idx < skip_indexes.merged_indices.size(); ++idx)
            {
                if (ranges.ranges.empty())
                    break;

                const auto & indices_and_condition = skip_indexes.merged_indices[idx];
                auto & stat = merged_indices_stat[idx];
                stat.total_parts.fetch_add(1, std::memory_order_relaxed);

                size_t total_granules = ranges.ranges.getNumberOfMarks();
                ranges.ranges = filterMarksUsingMergedIndex(
                    indices_and_condition.indices, indices_and_condition.condition,
                    part, ranges.ranges,
                    settings, reader_settings,
                    mark_cache.get(), uncompressed_cache.get(), vector_similarity_index_cache.get(), log);

                stat.total_granules.fetch_add(total_granules, std::memory_order_relaxed);
                stat.granules_dropped.fetch_add(total_granules - ranges.ranges.getNumberOfMarks(), std::memory_order_relaxed);

                if (ranges.ranges.empty())
                    stat.parts_dropped.fetch_add(1, std::memory_order_relaxed);
            }

            parts_with_ranges[part_index] = std::move(ranges);
        };

        LOG_TRACE(log, "Filtering marks by primary and secondary keys");

        if (num_threads <= 1)
        {
            for (size_t part_index = 0; part_index < parts.size(); ++part_index)
                process_part(part_index);
        }
        else
        {
            /// Parallel loading and filtering of data parts.
            ThreadPool pool(
                CurrentMetrics::MergeTreeDataSelectExecutorThreads,
                CurrentMetrics::MergeTreeDataSelectExecutorThreadsActive,
                CurrentMetrics::MergeTreeDataSelectExecutorThreadsScheduled,
                num_threads);


            /// Instances of ThreadPool "borrow" threads from the global thread pool.
            /// We intentionally use scheduleOrThrow here to avoid a deadlock.
            /// For example, queries can already be running with threads from the
            /// global pool, and if we saturate max_thread_pool_size whilst requesting
            /// more in this loop, queries will block infinitely.
            /// So we wait until lock_acquire_timeout, and then raise an exception.
            for (size_t part_index = 0; part_index < parts.size(); ++part_index)
            {
                pool.scheduleOrThrow(
                    [&, part_index, thread_group = CurrentThread::getGroup()]
                    {
                        ThreadGroupSwitcher switcher(thread_group, "MergeTreeIndex");

                        process_part(part_index);
                    },
                    Priority{},
                    context->getSettingsRef()[Setting::lock_acquire_timeout].totalMicroseconds());
            }

            pool.wait();
        }

        /// Skip empty ranges.
        size_t next_part = 0;
        for (size_t part_index = 0; part_index < parts.size(); ++part_index)
        {
            auto & part = parts_with_ranges[part_index];
            if (is_final_query && settings[Setting::use_skip_indexes_if_final_exact_mode] && skip_index_used_in_part[part_index])
            {
                ++next_part; /// retain this part even if empty due to FINAL
                continue;
            }
            if (!part.data_part || part.ranges.empty())
                continue;

            if (next_part != part_index)
                std::swap(parts_with_ranges[next_part], part);

            ++next_part;
        }

        parts_with_ranges.resize(next_part);
    }

    if (metadata_snapshot->hasPrimaryKey())
    {
        LOG_DEBUG(
            log,
            "PK index has dropped {}/{} granules, it took {}ms across {} threads.",
            pk_stat.granules_dropped.load(),
            pk_stat.total_granules.load(),
            pk_stat.elapsed_us.load() / 1000,
            num_threads);

        auto description = key_condition.getDescription();

        index_stats.emplace_back(ReadFromMergeTree::IndexStat{
            .type = ReadFromMergeTree::IndexType::PrimaryKey,
            .condition = std::move(description.condition),
            .used_keys = std::move(description.used_keys),
            .num_parts_after = sum_parts_pk.load(std::memory_order_relaxed),
            .num_granules_after = sum_marks_pk.load(std::memory_order_relaxed)});
    }

    for (size_t idx = 0; idx < skip_indexes.useful_indices.size(); ++idx)
    {
        const auto & index_and_condition = skip_indexes.useful_indices[idx];
        const auto & stat = useful_indices_stat[idx];
        const auto & index_name = index_and_condition.index->index.name;
        LOG_DEBUG(
            log,
            "Index {} has dropped {}/{} granules, it took {}ms across {} threads.",
            backQuote(index_name),
            stat.granules_dropped.load(),
            stat.total_granules.load(),
            stat.elapsed_us.load() / 1000,
            num_threads);

        std::string description
            = index_and_condition.index->index.type + " GRANULARITY " + std::to_string(index_and_condition.index->index.granularity);

        index_stats.emplace_back(ReadFromMergeTree::IndexStat{
            .type = ReadFromMergeTree::IndexType::Skip,
            .name = index_name,
            .description = std::move(description),
            .num_parts_after = stat.total_parts - stat.parts_dropped,
            .num_granules_after = stat.total_granules - stat.granules_dropped});
    }

    for (size_t idx = 0; idx < skip_indexes.merged_indices.size(); ++idx)
    {
        const auto & index_and_condition = skip_indexes.merged_indices[idx];
        const auto & stat = merged_indices_stat[idx];
        const auto & index_name = "Merged";
        LOG_DEBUG(
            log,
            "Index {} has dropped {}/{} granules, it took {}ms across {} threads.",
            backQuote(index_name),
            stat.granules_dropped.load(),
            stat.total_granules.load(),
            stat.elapsed_us.load() / 1000,
            num_threads);

        std::string description = "MERGED GRANULARITY " + std::to_string(index_and_condition.indices.at(0)->index.granularity);

        index_stats.emplace_back(ReadFromMergeTree::IndexStat{
            .type = ReadFromMergeTree::IndexType::Skip,
            .name = index_name,
            .description = std::move(description),
            .num_parts_after = stat.total_parts - stat.parts_dropped,
            .num_granules_after = stat.total_granules - stat.granules_dropped});
    }

    return parts_with_ranges;
}

void MergeTreeDataSelectExecutor::filterPartsByQueryConditionCache(
    RangesInDataParts & parts_with_ranges,
    const SelectQueryInfo & select_query_info,
    const ContextPtr & context,
    LoggerPtr log)
{
    const auto & settings = context->getSettingsRef();
    if (!settings[Setting::use_query_condition_cache]
            || !settings[Setting::allow_experimental_analyzer]
            || (!select_query_info.prewhere_info && !select_query_info.filter_actions_dag))
        return;

    QueryConditionCachePtr query_condition_cache = context->getQueryConditionCache();

    struct Stats
    {
        size_t total_granules = 0;
        size_t granules_dropped = 0;
    };

    auto drop_mark_ranges =[&](const ActionsDAG::Node * dag)
    {
        size_t condition_hash = dag->getHash();
        Stats stats;
        for (auto it = parts_with_ranges.begin(); it != parts_with_ranges.end();)
        {
            auto & part_with_ranges = *it;
            stats.total_granules += part_with_ranges.getMarksCount();

            const auto & data_part = part_with_ranges.data_part;
            auto storage_id = data_part->storage.getStorageID();
            auto matching_marks_opt = query_condition_cache->read(storage_id.uuid, data_part->name, condition_hash);
            if (!matching_marks_opt)
            {
                ++it;
                continue;
            }

            auto & matching_marks = *matching_marks_opt;
            MarkRanges ranges;
            for (const auto & mark_range : part_with_ranges.ranges)
            {
                size_t begin = mark_range.begin;
                for (size_t mark_it = begin; mark_it < mark_range.end; ++mark_it)
                {
                    if (!matching_marks[mark_it])
                    {
                        ++stats.granules_dropped;
                        if (mark_it == begin)
                            ++begin;
                        else
                        {
                            ranges.emplace_back(begin, mark_it);
                            begin = mark_it + 1;
                        }
                    }
                }

                if (begin != mark_range.begin && begin != mark_range.end)
                    ranges.emplace_back(begin, mark_range.end);
                else if (begin == mark_range.begin)
                    ranges.emplace_back(begin, mark_range.end);
            }

            if (ranges.empty())
                it = parts_with_ranges.erase(it);
            else
            {
                part_with_ranges.ranges = ranges;
                ++it;
            }
        }

        return stats;
    };

    if (const auto & prewhere_info = select_query_info.prewhere_info)
    {
        for (const auto * outputs : prewhere_info->prewhere_actions.getOutputs())
        {
            if (outputs->result_name == prewhere_info->prewhere_column_name)
            {
                auto stats = drop_mark_ranges(outputs);
                LOG_DEBUG(log,
                        "Query condition cache has dropped {}/{} granules for PREWHERE condition {}.",
                        stats.granules_dropped,
                        stats.total_granules,
                        prewhere_info->prewhere_column_name);
                break;
            }
        }
    }

    if (const auto & filter_actions_dag = select_query_info.filter_actions_dag)
    {
        const auto * output = filter_actions_dag->getOutputs().front();
        auto stats = drop_mark_ranges(output);
        LOG_DEBUG(log,
                "Query condition cache has dropped {}/{} granules for WHERE condition {}.",
                stats.granules_dropped,
                stats.total_granules,
                filter_actions_dag->getOutputs().front()->result_name);
    }
}


std::shared_ptr<QueryIdHolder> MergeTreeDataSelectExecutor::checkLimits(
    const MergeTreeData & data,
    const ReadFromMergeTree::AnalysisResult & result,
    const ContextPtr & context)
{
    const auto & settings = context->getSettingsRef();
    const auto data_settings = data.getSettings();
    auto max_partitions_to_read
        = settings[Setting::max_partitions_to_read].changed ? settings[Setting::max_partitions_to_read].value : (*data_settings)[MergeTreeSetting::max_partitions_to_read].value;
    if (max_partitions_to_read > 0)
    {
        std::set<String> partitions;
        for (const auto & part_with_ranges : result.parts_with_ranges)
            partitions.insert(part_with_ranges.data_part->info.partition_id);
        if (partitions.size() > static_cast<size_t>(max_partitions_to_read))
            throw Exception(
                ErrorCodes::TOO_MANY_PARTITIONS,
                "Too many partitions to read. Current {}, max {}",
                partitions.size(),
                max_partitions_to_read);
    }

    if ((*data_settings)[MergeTreeSetting::max_concurrent_queries] > 0 && (*data_settings)[MergeTreeSetting::min_marks_to_honor_max_concurrent_queries] > 0
        && result.selected_marks >= (*data_settings)[MergeTreeSetting::min_marks_to_honor_max_concurrent_queries])
    {
        auto query_id = context->getCurrentQueryId();
        if (!query_id.empty())
            return data.getQueryIdHolder(query_id, (*data_settings)[MergeTreeSetting::max_concurrent_queries]);
    }
    return nullptr;
}

ReadFromMergeTree::AnalysisResultPtr MergeTreeDataSelectExecutor::estimateNumMarksToRead(
    MergeTreeData::DataPartsVector parts,
    MergeTreeData::MutationsSnapshotPtr mutations_snapshot,
    const Names & column_names_to_return,
    const StorageMetadataPtr & metadata_snapshot,
    const SelectQueryInfo & query_info,
    ContextPtr context,
    size_t num_streams,
    std::shared_ptr<PartitionIdToMaxBlock> max_block_numbers_to_read) const
{
    size_t total_parts = parts.size();
    if (total_parts == 0)
        return std::make_shared<ReadFromMergeTree::AnalysisResult>();

    std::optional<ReadFromMergeTree::Indexes> indexes;
    return ReadFromMergeTree::selectRangesToRead(
        std::move(parts),
        mutations_snapshot,
        std::nullopt,
        metadata_snapshot,
        query_info,
        context,
        num_streams,
        max_block_numbers_to_read,
        data,
        column_names_to_return,
        log,
        indexes,
        /*find_exact_ranges*/false);
}

QueryPlanStepPtr MergeTreeDataSelectExecutor::readFromParts(
    MergeTreeData::DataPartsVector parts,
    MergeTreeData::MutationsSnapshotPtr mutations_snapshot,
    const Names & column_names_to_return,
    const StorageSnapshotPtr & storage_snapshot,
    const SelectQueryInfo & query_info,
    ContextPtr context,
    const UInt64 max_block_size,
    const size_t num_streams,
    std::shared_ptr<PartitionIdToMaxBlock> max_block_numbers_to_read,
    ReadFromMergeTree::AnalysisResultPtr merge_tree_select_result_ptr,
    bool enable_parallel_reading) const
{
    /// If merge_tree_select_result_ptr != nullptr, we use analyzed result so parts will always be empty.
    if (merge_tree_select_result_ptr)
    {
        if (merge_tree_select_result_ptr->selected_marks == 0)
            return {};
    }
    else if (parts.empty())
        return {};

    return std::make_unique<ReadFromMergeTree>(
        std::move(parts),
        std::move(mutations_snapshot),
        column_names_to_return,
        data,
        query_info,
        storage_snapshot,
        context,
        max_block_size,
        num_streams,
        max_block_numbers_to_read,
        log,
        merge_tree_select_result_ptr,
        enable_parallel_reading
    );
}


/// Marks are placed whenever threshold on rows or bytes is met.
/// So we have to return the number of marks on whatever estimate is higher - by rows or by bytes.
size_t MergeTreeDataSelectExecutor::roundRowsOrBytesToMarks(
    size_t rows_setting,
    size_t bytes_setting,
    size_t rows_granularity,
    size_t bytes_granularity)
{
    size_t res = (rows_setting + rows_granularity - 1) / rows_granularity;

    if (bytes_granularity == 0)
        return res;
    return std::max(res, (bytes_setting + bytes_granularity - 1) / bytes_granularity);
}

/// Same as roundRowsOrBytesToMarks() but do not return more then max_marks
size_t MergeTreeDataSelectExecutor::minMarksForConcurrentRead(
    size_t rows_setting, size_t bytes_setting, size_t rows_granularity, size_t bytes_granularity, size_t min_marks, size_t max_marks)
{
    size_t marks = 1;

    if (rows_setting + rows_granularity <= rows_setting) /// overflow
        marks = max_marks;
    else if (rows_setting)
        marks = (rows_setting + rows_granularity - 1) / rows_granularity;

    if (bytes_granularity)
    {
        /// Overflow
        if (bytes_setting + bytes_granularity <= bytes_setting) /// overflow
            marks = max_marks;
        else if (bytes_setting)
            marks = std::max(marks, (bytes_setting + bytes_granularity - 1) / bytes_granularity);
    }
    return std::max(marks, min_marks);
}

/// Calculates a set of mark ranges, that could possibly contain keys, required by condition.
/// In other words, it removes subranges from whole range, that definitely could not contain required keys.
/// If @exact_ranges is not null, fill it with ranges containing marks of fully matched records.
MarkRanges MergeTreeDataSelectExecutor::markRangesFromPKRange(
    const MergeTreeData::DataPartPtr & part,
    const StorageMetadataPtr & metadata_snapshot,
    const KeyCondition & key_condition,
    const std::optional<KeyCondition> & part_offset_condition,
    MarkRanges * exact_ranges,
    const Settings & settings,
    LoggerPtr log)
{
    MarkRanges res;

    size_t marks_count = part->index_granularity->getMarksCount();
    if (marks_count == 0)
        return res;

    bool has_final_mark = part->index_granularity->hasFinalMark();

    bool key_condition_useful = !key_condition.alwaysUnknownOrTrue();
    bool part_offset_condition_useful = part_offset_condition && !part_offset_condition->alwaysUnknownOrTrue();

    /// If index is not used.
    if (!key_condition_useful && !part_offset_condition_useful)
    {
        if (has_final_mark)
            res.push_back(MarkRange(0, marks_count - 1));
        else
            res.push_back(MarkRange(0, marks_count));

        return res;
    }

    /// If conditions are relaxed, don't fill exact ranges.
    if (key_condition.isRelaxed() || (part_offset_condition && part_offset_condition->isRelaxed()))
        exact_ranges = nullptr;

    const auto & primary_key = metadata_snapshot->getPrimaryKey();
    const auto & sorting_key = metadata_snapshot->getSortingKey();
    auto index_columns = std::make_shared<ColumnsWithTypeAndName>();
    std::vector<bool> reverse_flags;
    const auto & key_indices = key_condition.getKeyIndices();
    DataTypes key_types;
    if (!key_indices.empty())
    {
        const auto index = part->getIndex();

        for (size_t i : key_indices)
        {
            if (i < index->size())
            {
                index_columns->emplace_back(index->at(i), primary_key.data_types[i], primary_key.column_names[i]);
                reverse_flags.push_back(!sorting_key.reverse_flags.empty() && sorting_key.reverse_flags[i]);
            }
            else
            {
                index_columns->emplace_back(); /// The column of the primary key was not loaded in memory - we'll skip it.
                reverse_flags.push_back(false);
            }

            key_types.emplace_back(primary_key.data_types[i]);
        }
    }

    /// If there are no monotonic functions, there is no need to save block reference.
    /// Passing explicit field to FieldRef allows to optimize ranges and shows better performance.
    std::function<void(size_t, size_t, FieldRef &)> create_field_ref;
    if (key_condition.hasMonotonicFunctionsChain())
    {
        create_field_ref = [index_columns](size_t row, size_t column, FieldRef & field)
        {
            field = {index_columns.get(), row, column};
            // NULL_LAST
            if (field.isNull())
                field = POSITIVE_INFINITY;
        };
    }
    else
    {
        create_field_ref = [index_columns](size_t row, size_t column, FieldRef & field)
        {
            (*index_columns)[column].column->get(row, field);
            // NULL_LAST
            if (field.isNull())
                field = POSITIVE_INFINITY;
        };
    }

    /// NOTE Creating temporary Field objects to pass to KeyCondition.
    size_t used_key_size = key_indices.size();
    std::vector<FieldRef> index_left(used_key_size);
    std::vector<FieldRef> index_right(used_key_size);

    /// For _part_offset and _part virtual columns
    DataTypes part_offset_types
        = {std::make_shared<DataTypeUInt64>(), std::make_shared<DataTypeLowCardinality>(std::make_shared<DataTypeString>())};
    std::vector<FieldRef> part_offset_left(2);
    std::vector<FieldRef> part_offset_right(2);

    auto check_in_range = [&](const MarkRange & range, BoolMask initial_mask = {})
    {
        auto check_key_condition = [&]()
        {
            if (range.end == marks_count)
            {
                for (size_t i = 0; i < used_key_size; ++i)
                {
                    auto & left = reverse_flags[i] ? index_right[i] : index_left[i];
                    auto & right = reverse_flags[i] ? index_left[i] : index_right[i];
                    if ((*index_columns)[i].column)
                        create_field_ref(range.begin, i, left);
                    else
                        left = NEGATIVE_INFINITY;

                    right = POSITIVE_INFINITY;
                }
            }
            else
            {
                for (size_t i = 0; i < used_key_size; ++i)
                {
                    auto & left = reverse_flags[i] ? index_right[i] : index_left[i];
                    auto & right = reverse_flags[i] ? index_left[i] : index_right[i];
                    if ((*index_columns)[i].column)
                    {
                        create_field_ref(range.begin, i, left);
                        create_field_ref(range.end, i, right);
                    }
                    else
                    {
                        /// If the PK column was not loaded in memory - exclude it from the analysis.
                        left = NEGATIVE_INFINITY;
                        right = POSITIVE_INFINITY;
                    }
                }
            }
            return key_condition.checkInRange(used_key_size, index_left.data(), index_right.data(), key_types, initial_mask);
        };

        auto check_part_offset_condition = [&]()
        {
            auto begin = part->index_granularity->getMarkStartingRow(range.begin);
            auto end = part->index_granularity->getMarkStartingRow(range.end) - 1;
            if (begin > end)
            {
                /// Empty mark (final mark)
                return BoolMask(false, true);
            }

            part_offset_left[0] = part->index_granularity->getMarkStartingRow(range.begin);
            part_offset_right[0] = part->index_granularity->getMarkStartingRow(range.end) - 1;
            part_offset_left[1] = part->name;
            part_offset_right[1] = part->name;

            return part_offset_condition->checkInRange(
                2, part_offset_left.data(), part_offset_right.data(), part_offset_types, initial_mask);
        };

        if (key_condition_useful && part_offset_condition_useful)
            return check_key_condition() & check_part_offset_condition();
        if (key_condition_useful)
            return check_key_condition();
        if (part_offset_condition_useful)
            return check_part_offset_condition();
        throw Exception(ErrorCodes::LOGICAL_ERROR, "Condition is useless but check_in_range still gets called. It is a bug");
    };

    bool key_condition_exact_range = !key_condition_useful || key_condition.matchesExactContinuousRange();
    bool part_offset_condition_exact_range = !part_offset_condition_useful || part_offset_condition->matchesExactContinuousRange();
    const String & part_name = part->isProjectionPart() ? fmt::format("{}.{}", part->name, part->getParentPart()->name) : part->name;

    if (!key_condition_exact_range || !part_offset_condition_exact_range)
    {
        // Do exclusion search, where we drop ranges that do not match

        if (settings[Setting::merge_tree_coarse_index_granularity] <= 1)
            throw Exception(ErrorCodes::ARGUMENT_OUT_OF_BOUND, "Setting merge_tree_coarse_index_granularity should be greater than 1");

        size_t min_marks_for_seek = roundRowsOrBytesToMarks(
            settings[Setting::merge_tree_min_rows_for_seek],
            settings[Setting::merge_tree_min_bytes_for_seek],
            part->index_granularity_info.fixed_index_granularity,
            part->index_granularity_info.index_granularity_bytes);

        /// There will always be disjoint suspicious segments on the stack, the leftmost one at the top (back).
        /// At each step, take the left segment and check if it fits.
        /// If fits, split it into smaller ones and put them on the stack. If not, discard it.
        /// If the segment is already of one mark length, add it to response and discard it.
        std::vector<MarkRange> ranges_stack = { {0, marks_count - (has_final_mark ? 1 : 0)} };

        size_t steps = 0;

        while (!ranges_stack.empty())
        {
            MarkRange range = ranges_stack.back();
            ranges_stack.pop_back();

            ++steps;

            auto result
                = check_in_range(range, exact_ranges && range.end == range.begin + 1 ? BoolMask() : BoolMask::consider_only_can_be_true);
            if (!result.can_be_true)
                continue;

            if (range.end == range.begin + 1)
            {
                /// We saw a useful gap between neighboring marks. Either add it to the last range, or start a new range.
                if (res.empty() || range.begin - res.back().end > min_marks_for_seek)
                    res.push_back(range);
                else
                    res.back().end = range.end;

                if (exact_ranges && !result.can_be_false)
                {
                    if (exact_ranges->empty() || range.begin - exact_ranges->back().end > min_marks_for_seek)
                        exact_ranges->push_back(range);
                    else
                        exact_ranges->back().end = range.end;
                }
            }
            else
            {
                /// Break the segment and put the result on the stack from right to left.
                size_t step = (range.end - range.begin - 1) / settings[Setting::merge_tree_coarse_index_granularity] + 1;
                size_t end;

                for (end = range.end; end > range.begin + step; end -= step)
                    ranges_stack.emplace_back(end - step, end);

                ranges_stack.emplace_back(range.begin, end);
            }
        }

        LOG_TRACE(
            log,
            "Used generic exclusion search {}over index for part {} with {} steps",
            exact_ranges ? "with exact ranges " : "",
            part_name,
            steps);
    }
    else
    {
        /// In case when SELECT's predicate defines a single continuous interval of keys,
        /// we can use binary search algorithm to find the left and right endpoint key marks of such interval.
        /// The returned value is the minimum range of marks, containing all keys for which KeyCondition holds

        LOG_TRACE(log, "Running binary search on index range for part {} ({} marks)", part_name, marks_count);

        size_t steps = 0;

        MarkRange result_range;

        size_t last_mark = marks_count - (has_final_mark ? 1 : 0);
        size_t searched_left = 0;
        size_t searched_right = last_mark;

        bool check_left = false;
        bool check_right = false;
        while (searched_left + 1 < searched_right)
        {
            const size_t middle = (searched_left + searched_right) / 2;
            MarkRange range(0, middle);
            if (check_in_range(range, BoolMask::consider_only_can_be_true).can_be_true)
                searched_right = middle;
            else
                searched_left = middle;
            ++steps;
            check_left = true;
        }
        result_range.begin = searched_left;
        LOG_TRACE(log, "Found (LEFT) boundary mark: {}", searched_left);

        searched_right = last_mark;
        while (searched_left + 1 < searched_right)
        {
            const size_t middle = (searched_left + searched_right) / 2;
            MarkRange range(middle, last_mark);
            if (check_in_range(range, BoolMask::consider_only_can_be_true).can_be_true)
                searched_left = middle;
            else
                searched_right = middle;
            ++steps;
            check_right = true;
        }
        result_range.end = searched_right;
        LOG_TRACE(log, "Found (RIGHT) boundary mark: {}", searched_right);

        if (result_range.begin < result_range.end)
        {
            if (exact_ranges)
            {
                if (result_range.begin + 1 == result_range.end)
                {
                    auto check_result = check_in_range(result_range);
                    if (check_result.can_be_true)
                    {
                        if (!check_result.can_be_false)
                            exact_ranges->emplace_back(result_range);
                        res.emplace_back(std::move(result_range));
                    }
                }
                else
                {
                    /// Candidate range with size > 1 is already can_be_true
                    auto result_exact_range = result_range;
                    if (check_in_range({result_range.begin, result_range.begin + 1}, BoolMask::consider_only_can_be_false).can_be_false)
                        ++result_exact_range.begin;

                    if (check_in_range({result_range.end - 1, result_range.end}, BoolMask::consider_only_can_be_false).can_be_false)
                        --result_exact_range.end;

                    if (result_exact_range.begin < result_exact_range.end)
                    {
                        chassert(check_in_range(result_exact_range, BoolMask::consider_only_can_be_false) == BoolMask(true, false));
                        exact_ranges->emplace_back(std::move(result_exact_range));
                    }

                    res.emplace_back(std::move(result_range));
                }
            }
            else
            {
                /// Candidate range with both ends checked is already can_be_true
                if ((check_left && check_right) || check_in_range(result_range, BoolMask::consider_only_can_be_true).can_be_true)
                    res.emplace_back(std::move(result_range));
            }
        }

        LOG_TRACE(
            log, "Found {} range {}in {} steps", res.empty() ? "empty" : "continuous", exact_ranges ? "with exact range " : "", steps);
    }

    return res;
}


MarkRanges MergeTreeDataSelectExecutor::filterMarksUsingIndex(
    MergeTreeIndexPtr index_helper,
    MergeTreeIndexConditionPtr condition,
    MergeTreeData::DataPartPtr part,
    const MarkRanges & ranges,
    const Settings & settings,
    const MergeTreeReaderSettings & reader_settings,
    MarkCache * mark_cache,
    UncompressedCache * uncompressed_cache,
    VectorSimilarityIndexCache * vector_similarity_index_cache,
    LoggerPtr log)
{
    if (!index_helper->getDeserializedFormat(part->getDataPartStorage(), index_helper->getFileName()))
    {
        LOG_DEBUG(log, "File for index {} does not exist ({}.*). Skipping it.", backQuote(index_helper->index.name),
            (fs::path(part->getDataPartStorage().getFullPath()) / index_helper->getFileName()).string());
        return ranges;
    }

    /// Whether we should use a more optimal filtering.
    bool bulk_filtering = settings[Setting::secondary_indices_enable_bulk_filtering] && index_helper->supportsBulkFiltering();

    auto index_granularity = index_helper->index.granularity;

    const size_t min_marks_for_seek = roundRowsOrBytesToMarks(
        settings[Setting::merge_tree_min_rows_for_seek],
        settings[Setting::merge_tree_min_bytes_for_seek],
        part->index_granularity_info.fixed_index_granularity,
        part->index_granularity_info.index_granularity_bytes);

    size_t marks_count = part->index_granularity->getMarksCountWithoutFinal();
    size_t index_marks_count = (marks_count + index_granularity - 1) / index_granularity;

    MarkRanges index_ranges;
    for (const auto & range : ranges)
    {
        MarkRange index_range(
                range.begin / index_granularity,
                (range.end + index_granularity - 1) / index_granularity);
        index_ranges.push_back(index_range);
    }

    MergeTreeIndexReader reader(
        index_helper, part,
        index_marks_count,
        index_ranges,
        mark_cache,
        uncompressed_cache,
        vector_similarity_index_cache,
        reader_settings);

    MarkRanges res;
    size_t ranges_size = ranges.size();

    if (bulk_filtering)
    {
        MergeTreeIndexBulkGranulesPtr granules;

        size_t current_granule_num = 0;
        for (size_t i = 0; i < ranges_size; ++i)
        {
            const MarkRange & index_range = index_ranges[i];

            for (size_t index_mark = index_range.begin; index_mark < index_range.end; ++index_mark)
            {
                reader.read(index_mark, current_granule_num, granules);
                ++current_granule_num;
            }
        }

        IMergeTreeIndexCondition::FilteredGranules filtered_granules = condition->getPossibleGranules(granules);
        if (filtered_granules.empty())
            return res;

        auto it = filtered_granules.begin();
        current_granule_num = 0;
        for (size_t i = 0; i < ranges_size; ++i)
        {
            const MarkRange & index_range = index_ranges[i];

            for (size_t index_mark = index_range.begin; index_mark < index_range.end; ++index_mark)
            {
                if (current_granule_num == *it)
                {
                    MarkRange data_range(
                        std::max(ranges[i].begin, index_mark * index_granularity),
                        std::min(ranges[i].end, (index_mark + 1) * index_granularity));

                    if (res.empty() || data_range.begin - res.back().end > min_marks_for_seek)
                        res.push_back(data_range);
                    else
                        res.back().end = data_range.end;

                    ++it;
                    if (it == filtered_granules.end())
                        break;
                }

                ++current_granule_num;
            }

            if (it == filtered_granules.end())
                break;
        }
    }
    else
    {
        /// Some granules can cover two or more ranges,
        /// this variable is stored to avoid reading the same granule twice.
        MergeTreeIndexGranulePtr granule = nullptr;
        size_t last_index_mark = 0;

        PostingsCacheForStore cache_in_store;
        if (dynamic_cast<const MergeTreeIndexGin *>(index_helper.get()))
            cache_in_store.store = GinIndexStoreFactory::instance().get(index_helper->getFileName(), part->getDataPartStoragePtr());

        for (size_t i = 0; i < ranges_size; ++i)
        {
            const MarkRange & index_range = index_ranges[i];

            for (size_t index_mark = index_range.begin; index_mark < index_range.end; ++index_mark)
            {
                if (index_mark != index_range.begin || !granule || last_index_mark != index_range.begin)
                    reader.read(index_mark, granule);

                if (index_helper->isVectorSimilarityIndex())
                {
                    auto rows = condition->calculateApproximateNearestNeighbors(granule);

                    for (auto row : rows)
                    {
                        size_t num_marks = part->index_granularity->countMarksForRows(index_mark * index_granularity, row);

                        MarkRange data_range(
                            std::max(ranges[i].begin, (index_mark * index_granularity) + num_marks),
                            std::min(ranges[i].end, (index_mark * index_granularity) + num_marks + 1));

                        if (!res.empty() && data_range.end == res.back().end)
                            /// Vector search may return >1 hit within the same granule/mark. Don't add to the result twice.
                            continue;

                        if (res.empty() || data_range.begin - res.back().end > min_marks_for_seek)
                            res.push_back(data_range);
                        else
                            res.back().end = data_range.end;
                    }
                }
                else
                {
                    bool result = false;
                    const auto * gin_filter_condition = dynamic_cast<const MergeTreeIndexConditionGin *>(&*condition);
                    if (!gin_filter_condition)
                        result = condition->mayBeTrueOnGranule(granule);
                    else
                        result = cache_in_store.store ? gin_filter_condition->mayBeTrueOnGranuleInPart(granule, cache_in_store) : true;

                    if (!result)
                        continue;

                    MarkRange data_range(
                        std::max(ranges[i].begin, index_mark * index_granularity),
                        std::min(ranges[i].end, (index_mark + 1) * index_granularity));

                    if (res.empty() || data_range.begin - res.back().end > min_marks_for_seek)
                        res.push_back(data_range);
                    else
                        res.back().end = data_range.end;
                }
            }

            last_index_mark = index_range.end - 1;
        }
    }

    return res;
}

MarkRanges MergeTreeDataSelectExecutor::filterMarksUsingMergedIndex(
    MergeTreeIndices indices,
    MergeTreeIndexMergedConditionPtr condition,
    MergeTreeData::DataPartPtr part,
    const MarkRanges & ranges,
    const Settings & settings,
    const MergeTreeReaderSettings & reader_settings,
    MarkCache * mark_cache,
    UncompressedCache * uncompressed_cache,
    VectorSimilarityIndexCache * vector_similarity_index_cache,
    LoggerPtr log)
{
    for (const auto & index_helper : indices)
    {
        if (!part->getDataPartStorage().existsFile(index_helper->getFileName() + ".idx"))
        {
            LOG_DEBUG(log, "File for index {} does not exist. Skipping it.", backQuote(index_helper->index.name));
            return ranges;
        }
    }

    auto index_granularity = indices.front()->index.granularity;

    const size_t min_marks_for_seek = roundRowsOrBytesToMarks(
        settings[Setting::merge_tree_min_rows_for_seek],
        settings[Setting::merge_tree_min_bytes_for_seek],
        part->index_granularity_info.fixed_index_granularity,
        part->index_granularity_info.index_granularity_bytes);

    size_t marks_count = part->index_granularity->getMarksCountWithoutFinal();
    size_t index_marks_count = (marks_count + index_granularity - 1) / index_granularity;

    MarkRanges index_ranges;
    for (const auto & range : ranges)
    {
        MarkRange index_range(
                range.begin / index_granularity,
                (range.end + index_granularity - 1) / index_granularity);
        index_ranges.push_back(index_range);
    }

    std::vector<std::unique_ptr<MergeTreeIndexReader>> readers;
    for (const auto & index_helper : indices)
    {
        readers.emplace_back(
            std::make_unique<MergeTreeIndexReader>(
                index_helper,
                part,
                index_marks_count,
                index_ranges,
                mark_cache,
                uncompressed_cache,
                vector_similarity_index_cache,
                reader_settings));
    }

    MarkRanges res;

    /// Some granules can cover two or more ranges,
    /// this variable is stored to avoid reading the same granule twice.
    MergeTreeIndexGranules granules(indices.size(), nullptr);
    bool granules_filled = false;
    size_t last_index_mark = 0;
    for (const auto & range : ranges)
    {
        MarkRange index_range(
            range.begin / index_granularity,
            (range.end + index_granularity - 1) / index_granularity);

        for (size_t index_mark = index_range.begin; index_mark < index_range.end; ++index_mark)
        {
            if (index_mark != index_range.begin || !granules_filled || last_index_mark != index_range.begin)
            {
                for (size_t i = 0; i < readers.size(); ++i)
                {
                    readers[i]->read(index_mark, granules[i]);
                    granules_filled = true;
                }
            }

            if (!condition->mayBeTrueOnGranule(granules))
                continue;

            MarkRange data_range(
                std::max(range.begin, index_mark * index_granularity),
                std::min(range.end, (index_mark + 1) * index_granularity));

            if (res.empty() || data_range.begin - res.back().end > min_marks_for_seek)
                res.push_back(data_range);
            else
                res.back().end = data_range.end;
        }

        last_index_mark = index_range.end - 1;
    }

    return res;
}

void MergeTreeDataSelectExecutor::selectPartsToRead(
    MergeTreeData::DataPartsVector & parts,
    const std::optional<std::unordered_set<String>> & part_values,
    const std::optional<KeyCondition> & minmax_idx_condition,
    const DataTypes & minmax_columns_types,
    const std::optional<PartitionPruner> & partition_pruner,
    const PartitionIdToMaxBlock * max_block_numbers_to_read,
    PartFilterCounters & counters,
    QueryStatusPtr query_status)
{
    MergeTreeData::DataPartsVector prev_parts;
    std::swap(prev_parts, parts);

    for (const auto & part_or_projection : prev_parts)
    {
        if (query_status)
            query_status->checkTimeLimit();

        fiu_do_on(FailPoints::slowdown_index_analysis,
        {
            sleepForMilliseconds(1000);
        });

        const auto * part = part_or_projection->isProjectionPart() ? part_or_projection->getParentPart() : part_or_projection.get();
        if (part_values && part_values->find(part->name) == part_values->end())
            continue;

        if (part->isEmpty())
            continue;

        if (max_block_numbers_to_read)
        {
            auto blocks_iterator = max_block_numbers_to_read->find(part->info.partition_id);
            if (blocks_iterator == max_block_numbers_to_read->end() || part->info.max_block > blocks_iterator->second)
                continue;
        }

        size_t num_granules = part->index_granularity->getMarksCountWithoutFinal();

        counters.num_initial_selected_parts += 1;
        counters.num_initial_selected_granules += num_granules;

        if (minmax_idx_condition && !minmax_idx_condition->checkInHyperrectangle(
                part->minmax_idx->hyperrectangle, minmax_columns_types).can_be_true)
            continue;

        counters.num_parts_after_minmax += 1;
        counters.num_granules_after_minmax += num_granules;

        if (partition_pruner)
        {
            if (partition_pruner->canBePruned(*part))
                continue;
        }

        counters.num_parts_after_partition_pruner += 1;
        counters.num_granules_after_partition_pruner += num_granules;

        parts.push_back(part_or_projection);
    }
}

void MergeTreeDataSelectExecutor::selectPartsToReadWithUUIDFilter(
    MergeTreeData::DataPartsVector & parts,
    const std::optional<std::unordered_set<String>> & part_values,
    MergeTreeData::PinnedPartUUIDsPtr pinned_part_uuids,
    const std::optional<KeyCondition> & minmax_idx_condition,
    const DataTypes & minmax_columns_types,
    const std::optional<PartitionPruner> & partition_pruner,
    const PartitionIdToMaxBlock * max_block_numbers_to_read,
    ContextPtr query_context,
    PartFilterCounters & counters,
    LoggerPtr log)
{
    /// process_parts prepare parts that have to be read for the query,
    /// returns false if duplicated parts' UUID have been met
    auto select_parts = [&](MergeTreeData::DataPartsVector & selected_parts) -> bool
    {
        auto ignored_part_uuids = query_context->getIgnoredPartUUIDs();
        std::unordered_set<UUID> temp_part_uuids;

        MergeTreeData::DataPartsVector prev_parts;
        std::swap(prev_parts, selected_parts);

        for (const auto & part_or_projection : prev_parts)
        {
            const auto * part = part_or_projection->isProjectionPart() ? part_or_projection->getParentPart() : part_or_projection.get();
            if (part_values && part_values->find(part->name) == part_values->end())
                continue;

            if (part->isEmpty())
                continue;

            if (max_block_numbers_to_read)
            {
                auto blocks_iterator = max_block_numbers_to_read->find(part->info.partition_id);
                if (blocks_iterator == max_block_numbers_to_read->end() || part->info.max_block > blocks_iterator->second)
                    continue;
            }

            /// Skip the part if its uuid is meant to be excluded
            if (part->uuid != UUIDHelpers::Nil && ignored_part_uuids->has(part->uuid))
                continue;

            size_t num_granules = part->index_granularity->getMarksCountWithoutFinal();

            counters.num_initial_selected_parts += 1;
            counters.num_initial_selected_granules += num_granules;

            if (minmax_idx_condition
                && !minmax_idx_condition->checkInHyperrectangle(part->minmax_idx->hyperrectangle, minmax_columns_types)
                        .can_be_true)
                continue;

            counters.num_parts_after_minmax += 1;
            counters.num_granules_after_minmax += num_granules;

            if (partition_pruner)
            {
                if (partition_pruner->canBePruned(*part))
                    continue;
            }

            counters.num_parts_after_partition_pruner += 1;
            counters.num_granules_after_partition_pruner += num_granules;

            /// populate UUIDs and exclude ignored parts if enabled
            if (part->uuid != UUIDHelpers::Nil && pinned_part_uuids->contains(part->uuid))
            {
                auto result = temp_part_uuids.insert(part->uuid);
                if (!result.second)
                    throw Exception(ErrorCodes::LOGICAL_ERROR, "Found a part with the same UUID on the same replica.");
            }

            selected_parts.push_back(part_or_projection);
        }

        if (!temp_part_uuids.empty())
        {
            auto duplicates = query_context->getPartUUIDs()->add(std::vector<UUID>{temp_part_uuids.begin(), temp_part_uuids.end()});
            if (!duplicates.empty())
            {
                /// on a local replica with prefer_localhost_replica=1 if any duplicates appeared during the first pass,
                /// adding them to the exclusion, so they will be skipped on second pass
                query_context->getIgnoredPartUUIDs()->add(duplicates);
                return false;
            }
        }

        return true;
    };

    /// Process parts that have to be read for a query.
    auto needs_retry = !select_parts(parts);

    /// If any duplicated part UUIDs met during the first step, try to ignore them in second pass.
    /// This may happen when `prefer_localhost_replica` is set and "distributed" stage runs in the same process with "remote" stage.
    if (needs_retry)
    {
        LOG_DEBUG(log, "Found duplicate uuids locally, will retry part selection without them");

        counters = PartFilterCounters();

        /// Second attempt didn't help, throw an exception
        if (!select_parts(parts))
            throw Exception(ErrorCodes::DUPLICATED_PART_UUIDS, "Found duplicate UUIDs while processing query.");
    }
}

}<|MERGE_RESOLUTION|>--- conflicted
+++ resolved
@@ -776,11 +776,8 @@
                 stat.granules_dropped.fetch_add(total_granules - ranges.ranges.getNumberOfMarks(), std::memory_order_relaxed);
                 if (ranges.ranges.empty())
                     stat.parts_dropped.fetch_add(1, std::memory_order_relaxed);
-<<<<<<< HEAD
                 stat.elapsed_us.fetch_add(watch.elapsed(), std::memory_order_relaxed);
-=======
                 skip_index_used_in_part[part_index] = 1; /// thread-safe
->>>>>>> 978d4e14
             }
 
             for (size_t idx = 0; idx < skip_indexes.merged_indices.size(); ++idx)
