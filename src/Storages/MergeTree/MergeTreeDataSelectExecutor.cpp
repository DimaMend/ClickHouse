--- conflicted
+++ resolved
@@ -1079,7 +1079,6 @@
 
     if (!key_indices.empty())
     {
-<<<<<<< HEAD
         Columns raw_index_columns;
         index = part->getIndex();
         is_index_compressed = index->isCompressed();
@@ -1089,9 +1088,6 @@
             index_columns = std::make_shared<ColumnsWithTypeAndName>();
             raw_index_columns = index->getRawColumns();
         }
-=======
-        const auto index = part->getIndex();
->>>>>>> 0eeb6c38
 
         for (size_t i : key_indices)
         {
