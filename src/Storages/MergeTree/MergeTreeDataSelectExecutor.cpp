--- conflicted
+++ resolved
@@ -1047,9 +1047,8 @@
 {
     MarkRanges res;
 
-<<<<<<< HEAD
-    size_t marks_count = part->index_granularity.getMarksCount();
-    bool has_final_mark = part->index_granularity.hasFinalMark();
+    size_t marks_count = part->index_granularity->getMarksCount();
+    bool has_final_mark = part->index_granularity->hasFinalMark();
 
     if (marks_count == 0)
         return res;
@@ -1059,13 +1058,6 @@
 
     if (start_mark >= end_mark)
         return res;
-=======
-    size_t marks_count = part->index_granularity->getMarksCount();
-    if (marks_count == 0)
-        return res;
-
-    bool has_final_mark = part->index_granularity->hasFinalMark();
->>>>>>> ed4d955d
 
     bool key_condition_useful = !key_condition.alwaysUnknownOrTrue();
     bool part_offset_condition_useful = part_offset_condition && !part_offset_condition->alwaysUnknownOrTrue();
