--- conflicted
+++ resolved
@@ -292,13 +292,6 @@
         selectPartsToReadWithUUIDFilter(parts, part_values, minmax_idx_condition, minmax_columns_types, partition_pruner, max_block_numbers_to_read, query_context);
     else
         selectPartsToRead(parts, part_values, minmax_idx_condition, minmax_columns_types, partition_pruner, max_block_numbers_to_read);
-
-<<<<<<< HEAD
-            minmax_idx_condition.emplace(
-                query_info, context, minmax_columns_names, data.getMinMaxExpr(partition_key, ExpressionActionsSettings::fromContext(context)));
-            partition_pruner.emplace(metadata_snapshot_base, query_info, context, false /* strict */);
-=======
->>>>>>> 83f47aa8
 
     /// Sampling.
     Names column_names_to_read = real_column_names;
