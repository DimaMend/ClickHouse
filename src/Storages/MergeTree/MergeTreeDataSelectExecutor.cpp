#include <boost/rational.hpp>   /// For calculations related to sampling coefficients.
#include <optional>
#include <unordered_set>

#include <Storages/MergeTree/MergeTreeDataSelectExecutor.h>
#include <Storages/MergeTree/MergeTreeReadPool.h>
#include <Storages/MergeTree/MergeTreeIndices.h>
#include <Storages/MergeTree/MergeTreeIndexReader.h>
#include <Storages/MergeTree/KeyCondition.h>
#include <Storages/MergeTree/MergeTreeDataPartUUID.h>
#include <Storages/ReadInOrderOptimizer.h>
#include <Parsers/ASTIdentifier.h>
#include <Parsers/ASTLiteral.h>
#include <Parsers/ASTFunction.h>
#include <Parsers/ASTSampleRatio.h>
#include <Parsers/parseIdentifierOrStringLiteral.h>
#include <Interpreters/ExpressionAnalyzer.h>
#include <Interpreters/Context.h>
#include <Processors/ConcatProcessor.h>
#include <Processors/QueryPlan/QueryPlan.h>
#include <Processors/QueryPlan/CreatingSetsStep.h>
#include <Processors/QueryPlan/FilterStep.h>
#include <Processors/QueryPlan/ExpressionStep.h>
#include <Processors/QueryPlan/ReadFromPreparedSource.h>
#include <Processors/QueryPlan/ReadFromMergeTree.h>
#include <Processors/QueryPlan/UnionStep.h>
#include <Processors/QueryPlan/QueryIdHolder.h>
#include <Processors/QueryPlan/AggregatingStep.h>
#include <Processors/Sources/SourceFromSingleChunk.h>

#include <Core/UUID.h>
#include <DataTypes/DataTypeDate.h>
#include <DataTypes/DataTypeEnum.h>
#include <DataTypes/DataTypeUUID.h>
#include <DataTypes/DataTypeTuple.h>
#include <DataTypes/DataTypesNumber.h>
#include <DataTypes/DataTypeArray.h>
#include <Storages/VirtualColumnUtils.h>

#include <Interpreters/InterpreterSelectQuery.h>

#include <Processors/Transforms/AggregatingTransform.h>
#include <Storages/MergeTree/StorageFromMergeTreeDataPart.h>
#include <IO/WriteBufferFromOStream.h>

namespace DB
{

namespace ErrorCodes
{
    extern const int LOGICAL_ERROR;
    extern const int INDEX_NOT_USED;
    extern const int ILLEGAL_TYPE_OF_COLUMN_FOR_FILTER;
    extern const int ILLEGAL_COLUMN;
    extern const int ARGUMENT_OUT_OF_BOUND;
    extern const int TOO_MANY_ROWS;
    extern const int CANNOT_PARSE_TEXT;
    extern const int TOO_MANY_PARTITIONS;
    extern const int DUPLICATED_PART_UUIDS;
    extern const int NO_SUCH_COLUMN_IN_TABLE;
    extern const int PROJECTION_NOT_USED;
}


MergeTreeDataSelectExecutor::MergeTreeDataSelectExecutor(const MergeTreeData & data_)
    : data(data_), log(&Poco::Logger::get(data.getLogName() + " (SelectExecutor)"))
{
}

size_t MergeTreeDataSelectExecutor::getApproximateTotalRowsToRead(
    const MergeTreeData::DataPartsVector & parts,
    const StorageMetadataPtr & metadata_snapshot,
    const KeyCondition & key_condition,
    const Settings & settings,
    Poco::Logger * log)
{
    size_t rows_count = 0;

    /// We will find out how many rows we would have read without sampling.
    LOG_DEBUG(log, "Preliminary index scan with condition: {}", key_condition.toString());

    for (const auto & part : parts)
    {
        MarkRanges ranges = markRangesFromPKRange(part, metadata_snapshot, key_condition, settings, log);

        /** In order to get a lower bound on the number of rows that match the condition on PK,
          *  consider only guaranteed full marks.
          * That is, do not take into account the first and last marks, which may be incomplete.
          */
        for (const auto & range : ranges)
            if (range.end - range.begin > 2)
                rows_count += part->index_granularity.getRowsCountInRange({range.begin + 1, range.end - 1});

    }

    return rows_count;
}


using RelativeSize = boost::rational<ASTSampleRatio::BigNum>;

static std::string toString(const RelativeSize & x)
{
    return ASTSampleRatio::toString(x.numerator()) + "/" + ASTSampleRatio::toString(x.denominator());
}

/// Converts sample size to an approximate number of rows (ex. `SAMPLE 1000000`) to relative value (ex. `SAMPLE 0.1`).
static RelativeSize convertAbsoluteSampleSizeToRelative(const ASTPtr & node, size_t approx_total_rows)
{
    if (approx_total_rows == 0)
        return 1;

    const auto & node_sample = node->as<ASTSampleRatio &>();

    auto absolute_sample_size = node_sample.ratio.numerator / node_sample.ratio.denominator;
    return std::min(RelativeSize(1), RelativeSize(absolute_sample_size) / RelativeSize(approx_total_rows));
}

static SortDescription getSortDescriptionFromGroupBy(const ASTSelectQuery & query)
{
    SortDescription order_descr;
    order_descr.reserve(query.groupBy()->children.size());

    for (const auto & elem : query.groupBy()->children)
    {
        /// Note, here aliases should not be used, since there will be no such column in a block.
        String name = elem->getColumnNameWithoutAlias();
        order_descr.emplace_back(name, 1, 1);
    }

    return order_descr;
}


QueryPlanPtr MergeTreeDataSelectExecutor::read(
    const Names & column_names_to_return,
    const StorageSnapshotPtr & storage_snapshot,
    const SelectQueryInfo & query_info,
    ContextPtr context,
    const UInt64 max_block_size,
    const unsigned num_streams,
    QueryProcessingStage::Enum processed_stage,
    std::shared_ptr<PartitionIdToMaxBlock> max_block_numbers_to_read,
    bool enable_parallel_reading) const
{
    if (query_info.merge_tree_empty_result)
        return std::make_unique<QueryPlan>();

    const auto & settings = context->getSettingsRef();

    const auto & metadata_for_reading = storage_snapshot->getMetadataForQuery();

    const auto & snapshot_data = assert_cast<const MergeTreeData::SnapshotData &>(*storage_snapshot->data);

    const auto & parts = snapshot_data.parts;

    if (!query_info.projection)
    {
        auto plan = readFromParts(
            query_info.merge_tree_select_result_ptr ? MergeTreeData::DataPartsVector{} : parts,
            column_names_to_return,
            storage_snapshot,
            query_info,
            context,
            max_block_size,
            num_streams,
            max_block_numbers_to_read,
            query_info.merge_tree_select_result_ptr,
            enable_parallel_reading);

        if (plan->isInitialized() && settings.allow_experimental_projection_optimization && settings.force_optimize_projection
            && !metadata_for_reading->projections.empty())
            throw Exception(
                "No projection is used when allow_experimental_projection_optimization = 1 and force_optimize_projection = 1",
                ErrorCodes::PROJECTION_NOT_USED);

        return plan;
    }

    LOG_DEBUG(
        log,
        "Choose {} {} projection {}",
        query_info.projection->complete ? "complete" : "incomplete",
        query_info.projection->desc->type,
        query_info.projection->desc->name);

    QueryPlanResourceHolder resources;

    auto projection_plan = std::make_unique<QueryPlan>();
    if (query_info.projection->desc->is_minmax_count_projection)
    {
        Pipe pipe(std::make_shared<SourceFromSingleChunk>(query_info.minmax_count_projection_block));
        auto read_from_pipe = std::make_unique<ReadFromPreparedSource>(std::move(pipe));
        projection_plan->addStep(std::move(read_from_pipe));
    }
    else if (query_info.projection->merge_tree_projection_select_result_ptr)
    {
        LOG_DEBUG(log, "projection required columns: {}", fmt::join(query_info.projection->required_columns, ", "));
        projection_plan = readFromParts(
            {},
            query_info.projection->required_columns,
            storage_snapshot,
            query_info,
            context,
            max_block_size,
            num_streams,
            max_block_numbers_to_read,
            query_info.projection->merge_tree_projection_select_result_ptr,
            enable_parallel_reading);
    }

    if (projection_plan->isInitialized())
    {
        if (query_info.projection->before_where)
        {
            auto where_step = std::make_unique<FilterStep>(
                projection_plan->getCurrentDataStream(),
                query_info.projection->before_where,
                query_info.projection->where_column_name,
                query_info.projection->remove_where_filter);

            where_step->setStepDescription("WHERE");
            projection_plan->addStep(std::move(where_step));
        }

        if (query_info.projection->before_aggregation)
        {
            auto expression_before_aggregation
                = std::make_unique<ExpressionStep>(projection_plan->getCurrentDataStream(), query_info.projection->before_aggregation);
            expression_before_aggregation->setStepDescription("Before GROUP BY");
            projection_plan->addStep(std::move(expression_before_aggregation));
        }
    }

    auto ordinary_query_plan = std::make_unique<QueryPlan>();
    if (query_info.projection->merge_tree_normal_select_result_ptr)
    {
        auto storage_from_base_parts_of_projection
            = std::make_shared<StorageFromMergeTreeDataPart>(data, query_info.projection->merge_tree_normal_select_result_ptr);
        auto interpreter = InterpreterSelectQuery(
            query_info.query,
            context,
            storage_from_base_parts_of_projection,
            nullptr,
            SelectQueryOptions{processed_stage}.projectionQuery());

        interpreter.buildQueryPlan(*ordinary_query_plan);

        const auto & expressions = interpreter.getAnalysisResult();
        if (processed_stage == QueryProcessingStage::Enum::FetchColumns && expressions.before_where)
        {
            auto where_step = std::make_unique<FilterStep>(
                ordinary_query_plan->getCurrentDataStream(),
                expressions.before_where,
                expressions.where_column_name,
                expressions.remove_where_filter);
            where_step->setStepDescription("WHERE");
            ordinary_query_plan->addStep(std::move(where_step));
        }
    }

    Pipe projection_pipe;
    Pipe ordinary_pipe;
    if (query_info.projection->desc->type == ProjectionDescription::Type::Aggregate)
    {
        auto make_aggregator_params = [&](const Block & header_before_aggregation, bool projection)
        {
<<<<<<< HEAD
            const auto & keys = query_info.projection->aggregation_keys.getNames();
=======
            ColumnNumbers keys;
            for (const auto & key : query_info.projection->aggregation_keys)
                keys.push_back(header_before_aggregation.getPositionByName(key.name));
>>>>>>> 41ba0118

            AggregateDescriptions aggregates = query_info.projection->aggregate_descriptions;

            Aggregator::Params params(
                header_before_aggregation,
                keys,
                aggregates,
                query_info.projection->aggregate_overflow_row,
                settings.max_rows_to_group_by,
                settings.group_by_overflow_mode,
                settings.group_by_two_level_threshold,
                settings.group_by_two_level_threshold_bytes,
                settings.max_bytes_before_external_group_by,
                settings.empty_result_for_aggregation_by_empty_set,
                context->getTemporaryVolume(),
                settings.max_threads,
                settings.min_free_disk_space_for_temporary_data,
                settings.compile_aggregate_expressions,
                settings.min_count_to_compile_aggregate_expression);

            bool only_merge = false;
            if (projection)
            {
<<<<<<< HEAD
=======
                /// The source header is also an intermediate header
                params.intermediate_header = header_before_aggregation;

>>>>>>> 41ba0118
                /// This part is hacky.
                /// We want AggregatingTransform to work with aggregate states instead of normal columns.
                /// It is almost the same, just instead of adding new data to aggregation state we merge it with existing.
                ///
                /// It is needed because data in projection:
                /// * is not merged completely (we may have states with the same key in different parts)
                /// * is not split into buckets (so if we just use MergingAggregated, it will use single thread)
<<<<<<< HEAD
                const bool only_merge = true;

                Aggregator::Params params(
                    keys,
                    aggregates,
                    query_info.projection->aggregate_overflow_row,
                    settings.max_rows_to_group_by,
                    settings.group_by_overflow_mode,
                    settings.group_by_two_level_threshold,
                    settings.group_by_two_level_threshold_bytes,
                    settings.max_bytes_before_external_group_by,
                    settings.empty_result_for_aggregation_by_empty_set,
                    context->getTemporaryVolume(),
                    settings.max_threads,
                    settings.min_free_disk_space_for_temporary_data,
                    settings.compile_expressions,
                    settings.min_count_to_compile_aggregate_expression,
                    only_merge);

                transform_params = std::make_shared<AggregatingTransformParams>(
                    pipe.getHeader(), std::move(params), aggregator_list_ptr, query_info.projection->aggregate_final);
=======
                only_merge = true;
>>>>>>> 41ba0118
            }

            return std::make_pair(params, only_merge);
        };

        if (ordinary_query_plan->isInitialized() && projection_plan->isInitialized())
        {
            auto projection_builder = projection_plan->buildQueryPipeline(
                QueryPlanOptimizationSettings::fromContext(context), BuildQueryPipelineSettings::fromContext(context));
            projection_pipe = QueryPipelineBuilder::getPipe(std::move(*projection_builder), resources);

            auto ordinary_builder = ordinary_query_plan->buildQueryPipeline(
                QueryPlanOptimizationSettings::fromContext(context), BuildQueryPipelineSettings::fromContext(context));
            ordinary_pipe = QueryPipelineBuilder::getPipe(std::move(*ordinary_builder), resources);

            /// Here we create shared ManyAggregatedData for both projection and ordinary data.
            /// For ordinary data, AggregatedData is filled in a usual way.
            /// For projection data, AggregatedData is filled by merging aggregation states.
            /// When all AggregatedData is filled, we merge aggregation states together in a usual way.
            /// Pipeline will look like:
            /// ReadFromProjection   -> Aggregating (only merge states) ->
            /// ReadFromProjection   -> Aggregating (only merge states) ->
            /// ...                                                     -> Resize -> ConvertingAggregatedToChunks
            /// ReadFromOrdinaryPart -> Aggregating (usual)             ->           (added by last Aggregating)
            /// ReadFromOrdinaryPart -> Aggregating (usual)             ->
            /// ...
            auto many_data = std::make_shared<ManyAggregatedData>(projection_pipe.numOutputPorts() + ordinary_pipe.numOutputPorts());
            size_t counter = 0;

            AggregatorListPtr aggregator_list_ptr = std::make_shared<AggregatorList>();

            /// TODO apply optimize_aggregation_in_order here too (like below)
            auto build_aggregate_pipe = [&](Pipe & pipe, bool projection)
            {
<<<<<<< HEAD
                Aggregator::Params params(
                    keys,
                    aggregates,
                    query_info.projection->aggregate_overflow_row,
                    settings.max_rows_to_group_by,
                    settings.group_by_overflow_mode,
                    settings.group_by_two_level_threshold,
                    settings.group_by_two_level_threshold_bytes,
                    settings.max_bytes_before_external_group_by,
                    settings.empty_result_for_aggregation_by_empty_set,
                    context->getTemporaryVolume(),
                    settings.max_threads,
                    settings.min_free_disk_space_for_temporary_data,
                    settings.compile_aggregate_expressions,
                    settings.min_count_to_compile_aggregate_expression);

                transform_params = std::make_shared<AggregatingTransformParams>(
                    pipe.getHeader(), std::move(params), aggregator_list_ptr, query_info.projection->aggregate_final);
            }
=======
                auto [params, only_merge] = make_aggregator_params(pipe.getHeader(), projection);
>>>>>>> 41ba0118

                AggregatingTransformParamsPtr transform_params = std::make_shared<AggregatingTransformParams>(
                    std::move(params), aggregator_list_ptr, query_info.projection->aggregate_final, only_merge);

                pipe.resize(pipe.numOutputPorts(), true, true);

                auto merge_threads = num_streams;
                auto temporary_data_merge_threads = settings.aggregation_memory_efficient_merge_threads
                    ? static_cast<size_t>(settings.aggregation_memory_efficient_merge_threads)
                    : static_cast<size_t>(settings.max_threads);

                pipe.addSimpleTransform([&](const Block & header)
                {
                    return std::make_shared<AggregatingTransform>(
                        header, transform_params, many_data, counter++, merge_threads, temporary_data_merge_threads);
                });
            };

            if (!projection_pipe.empty())
                build_aggregate_pipe(projection_pipe, true);
            if (!ordinary_pipe.empty())
                build_aggregate_pipe(ordinary_pipe, false);
        }
        else
        {
            auto add_aggregating_step = [&](QueryPlanPtr & query_plan, bool projection)
            {
                auto [params, only_merge] = make_aggregator_params(query_plan->getCurrentDataStream().header, projection);

                auto merge_threads = num_streams;
                auto temporary_data_merge_threads = settings.aggregation_memory_efficient_merge_threads
                    ? static_cast<size_t>(settings.aggregation_memory_efficient_merge_threads)
                    : static_cast<size_t>(settings.max_threads);

                InputOrderInfoPtr group_by_info = query_info.projection->input_order_info;
                SortDescription group_by_sort_description;
                if (group_by_info && settings.optimize_aggregation_in_order)
                    group_by_sort_description = getSortDescriptionFromGroupBy(query_info.query->as<ASTSelectQuery &>());
                else
                    group_by_info = nullptr;

                auto aggregating_step = std::make_unique<AggregatingStep>(
                    query_plan->getCurrentDataStream(),
                    std::move(params),
                    /* grouping_sets_params_= */ GroupingSetsParamsList{},
                    query_info.projection->aggregate_final,
                    only_merge,
                    settings.max_block_size,
                    settings.aggregation_in_order_max_block_bytes,
                    merge_threads,
                    temporary_data_merge_threads,
                    /* storage_has_evenly_distributed_read_= */ false,
                    std::move(group_by_info),
                    std::move(group_by_sort_description));
                query_plan->addStep(std::move(aggregating_step));
            };

            if (projection_plan->isInitialized())
            {
                add_aggregating_step(projection_plan, true);

                auto projection_builder = projection_plan->buildQueryPipeline(
                    QueryPlanOptimizationSettings::fromContext(context), BuildQueryPipelineSettings::fromContext(context));
                projection_pipe = QueryPipelineBuilder::getPipe(std::move(*projection_builder), resources);
            }
            if (ordinary_query_plan->isInitialized())
            {
                add_aggregating_step(ordinary_query_plan, false);

                auto ordinary_builder = ordinary_query_plan->buildQueryPipeline(
                    QueryPlanOptimizationSettings::fromContext(context), BuildQueryPipelineSettings::fromContext(context));
                ordinary_pipe = QueryPipelineBuilder::getPipe(std::move(*ordinary_builder), resources);
            }
        }
    }
    else
    {
        if (projection_plan->isInitialized())
        {
            auto projection_builder = projection_plan->buildQueryPipeline(
                QueryPlanOptimizationSettings::fromContext(context), BuildQueryPipelineSettings::fromContext(context));
            projection_pipe = QueryPipelineBuilder::getPipe(std::move(*projection_builder), resources);
        }

        if (ordinary_query_plan->isInitialized())
        {
            auto ordinary_builder = ordinary_query_plan->buildQueryPipeline(
                QueryPlanOptimizationSettings::fromContext(context), BuildQueryPipelineSettings::fromContext(context));
            ordinary_pipe = QueryPipelineBuilder::getPipe(std::move(*ordinary_builder), resources);
        }
    }

    Pipes pipes;
    pipes.emplace_back(std::move(projection_pipe));
    pipes.emplace_back(std::move(ordinary_pipe));
    auto pipe = Pipe::unitePipes(std::move(pipes));
    auto plan = std::make_unique<QueryPlan>();
    if (pipe.empty())
        return plan;

    pipe.resize(1);
    auto step = std::make_unique<ReadFromStorageStep>(
        std::move(pipe),
        fmt::format("MergeTree(with {} projection {})", query_info.projection->desc->type, query_info.projection->desc->name),
        query_info.storage_limits);
    plan->addStep(std::move(step));
    return plan;
}

MergeTreeDataSelectSamplingData MergeTreeDataSelectExecutor::getSampling(
    const ASTSelectQuery & select,
    NamesAndTypesList available_real_columns,
    const MergeTreeData::DataPartsVector & parts,
    KeyCondition & key_condition,
    const MergeTreeData & data,
    const StorageMetadataPtr & metadata_snapshot,
    ContextPtr context,
    bool sample_factor_column_queried,
    Poco::Logger * log)
{
    const Settings & settings = context->getSettingsRef();
    /// Sampling.
    MergeTreeDataSelectSamplingData sampling;

    RelativeSize relative_sample_size = 0;
    RelativeSize relative_sample_offset = 0;

    auto select_sample_size = select.sampleSize();
    auto select_sample_offset = select.sampleOffset();

    if (select_sample_size)
    {
        relative_sample_size.assign(
            select_sample_size->as<ASTSampleRatio &>().ratio.numerator,
            select_sample_size->as<ASTSampleRatio &>().ratio.denominator);

        if (relative_sample_size < 0)
            throw Exception("Negative sample size", ErrorCodes::ARGUMENT_OUT_OF_BOUND);

        relative_sample_offset = 0;
        if (select_sample_offset)
            relative_sample_offset.assign(
                select_sample_offset->as<ASTSampleRatio &>().ratio.numerator,
                select_sample_offset->as<ASTSampleRatio &>().ratio.denominator);

        if (relative_sample_offset < 0)
            throw Exception("Negative sample offset", ErrorCodes::ARGUMENT_OUT_OF_BOUND);

        /// Convert absolute value of the sampling (in form `SAMPLE 1000000` - how many rows to
        /// read) into the relative `SAMPLE 0.1` (how much data to read).
        size_t approx_total_rows = 0;
        if (relative_sample_size > 1 || relative_sample_offset > 1)
            approx_total_rows = getApproximateTotalRowsToRead(parts, metadata_snapshot, key_condition, settings, log);

        if (relative_sample_size > 1)
        {
            relative_sample_size = convertAbsoluteSampleSizeToRelative(select_sample_size, approx_total_rows);
            LOG_DEBUG(log, "Selected relative sample size: {}", toString(relative_sample_size));
        }

        /// SAMPLE 1 is the same as the absence of SAMPLE.
        if (relative_sample_size == RelativeSize(1))
            relative_sample_size = 0;

        if (relative_sample_offset > 0 && RelativeSize(0) == relative_sample_size)
            throw Exception("Sampling offset is incorrect because no sampling", ErrorCodes::ARGUMENT_OUT_OF_BOUND);

        if (relative_sample_offset > 1)
        {
            relative_sample_offset = convertAbsoluteSampleSizeToRelative(select_sample_offset, approx_total_rows);
            LOG_DEBUG(log, "Selected relative sample offset: {}", toString(relative_sample_offset));
        }
    }

    /** Which range of sampling key values do I need to read?
        * First, in the whole range ("universe") we select the interval
        *  of relative `relative_sample_size` size, offset from the beginning by `relative_sample_offset`.
        *
        * Example: SAMPLE 0.4 OFFSET 0.3
        *
        * [------********------]
        *        ^ - offset
        *        <------> - size
        *
        * If the interval passes through the end of the universe, then cut its right side.
        *
        * Example: SAMPLE 0.4 OFFSET 0.8
        *
        * [----------------****]
        *                  ^ - offset
        *                  <------> - size
        *
        * Next, if the `parallel_replicas_count`, `parallel_replica_offset` settings are set,
        *  then it is necessary to break the received interval into pieces of the number `parallel_replicas_count`,
        *  and select a piece with the number `parallel_replica_offset` (from zero).
        *
        * Example: SAMPLE 0.4 OFFSET 0.3, parallel_replicas_count = 2, parallel_replica_offset = 1
        *
        * [----------****------]
        *        ^ - offset
        *        <------> - size
        *        <--><--> - pieces for different `parallel_replica_offset`, select the second one.
        *
        * It is very important that the intervals for different `parallel_replica_offset` cover the entire range without gaps and overlaps.
        * It is also important that the entire universe can be covered using SAMPLE 0.1 OFFSET 0, ... OFFSET 0.9 and similar decimals.
        */

    /// Parallel replicas has been requested but there is no way to sample data.
    /// Select all data from first replica and no data from other replicas.
    if (settings.parallel_replicas_count > 1 && !data.supportsSampling() && settings.parallel_replica_offset > 0)
    {
        LOG_DEBUG(log, "Will use no data on this replica because parallel replicas processing has been requested"
            " (the setting 'max_parallel_replicas') but the table does not support sampling and this replica is not the first.");
        sampling.read_nothing = true;
        return sampling;
    }

    sampling.use_sampling = relative_sample_size > 0 || (settings.parallel_replicas_count > 1 && data.supportsSampling());
    bool no_data = false;   /// There is nothing left after sampling.

    if (sampling.use_sampling)
    {
        if (sample_factor_column_queried && relative_sample_size != RelativeSize(0))
            sampling.used_sample_factor = 1.0 / boost::rational_cast<Float64>(relative_sample_size);

        RelativeSize size_of_universum = 0;
        const auto & sampling_key = metadata_snapshot->getSamplingKey();
        DataTypePtr sampling_column_type = sampling_key.data_types[0];

        if (sampling_key.data_types.size() == 1)
        {
            if (typeid_cast<const DataTypeUInt64 *>(sampling_column_type.get()))
                size_of_universum = RelativeSize(std::numeric_limits<UInt64>::max()) + RelativeSize(1);
            else if (typeid_cast<const DataTypeUInt32 *>(sampling_column_type.get()))
                size_of_universum = RelativeSize(std::numeric_limits<UInt32>::max()) + RelativeSize(1);
            else if (typeid_cast<const DataTypeUInt16 *>(sampling_column_type.get()))
                size_of_universum = RelativeSize(std::numeric_limits<UInt16>::max()) + RelativeSize(1);
            else if (typeid_cast<const DataTypeUInt8 *>(sampling_column_type.get()))
                size_of_universum = RelativeSize(std::numeric_limits<UInt8>::max()) + RelativeSize(1);
        }

        if (size_of_universum == RelativeSize(0))
            throw Exception(
                "Invalid sampling column type in storage parameters: " + sampling_column_type->getName()
                    + ". Must be one unsigned integer type",
                ErrorCodes::ILLEGAL_TYPE_OF_COLUMN_FOR_FILTER);

        if (settings.parallel_replicas_count > 1)
        {
            if (relative_sample_size == RelativeSize(0))
                relative_sample_size = 1;

            relative_sample_size /= settings.parallel_replicas_count.value;
            relative_sample_offset += relative_sample_size * RelativeSize(settings.parallel_replica_offset.value);
        }

        if (relative_sample_offset >= RelativeSize(1))
            no_data = true;

        /// Calculate the half-interval of `[lower, upper)` column values.
        bool has_lower_limit = false;
        bool has_upper_limit = false;

        RelativeSize lower_limit_rational = relative_sample_offset * size_of_universum;
        RelativeSize upper_limit_rational = (relative_sample_offset + relative_sample_size) * size_of_universum;

        UInt64 lower = boost::rational_cast<ASTSampleRatio::BigNum>(lower_limit_rational);
        UInt64 upper = boost::rational_cast<ASTSampleRatio::BigNum>(upper_limit_rational);

        if (lower > 0)
            has_lower_limit = true;

        if (upper_limit_rational < size_of_universum)
            has_upper_limit = true;

        /*std::cerr << std::fixed << std::setprecision(100)
            << "relative_sample_size: " << relative_sample_size << "\n"
            << "relative_sample_offset: " << relative_sample_offset << "\n"
            << "lower_limit_float: " << lower_limit_rational << "\n"
            << "upper_limit_float: " << upper_limit_rational << "\n"
            << "lower: " << lower << "\n"
            << "upper: " << upper << "\n";*/

        if ((has_upper_limit && upper == 0)
            || (has_lower_limit && has_upper_limit && lower == upper))
            no_data = true;

        if (no_data || (!has_lower_limit && !has_upper_limit))
        {
            sampling.use_sampling = false;
        }
        else
        {
            /// Let's add the conditions to cut off something else when the index is scanned again and when the request is processed.

            std::shared_ptr<ASTFunction> lower_function;
            std::shared_ptr<ASTFunction> upper_function;

            /// If sample and final are used together no need to calculate sampling expression twice.
            /// The first time it was calculated for final, because sample key is a part of the PK.
            /// So, assume that we already have calculated column.
            ASTPtr sampling_key_ast = metadata_snapshot->getSamplingKeyAST();

            if (select.final())
            {
                sampling_key_ast = std::make_shared<ASTIdentifier>(sampling_key.column_names[0]);
                /// We do spoil available_real_columns here, but it is not used later.
                available_real_columns.emplace_back(sampling_key.column_names[0], std::move(sampling_column_type));
            }

            if (has_lower_limit)
            {
                if (!key_condition.addCondition(sampling_key.column_names[0], Range::createLeftBounded(lower, true)))
                    throw Exception("Sampling column not in primary key", ErrorCodes::ILLEGAL_COLUMN);

                ASTPtr args = std::make_shared<ASTExpressionList>();
                args->children.push_back(sampling_key_ast);
                args->children.push_back(std::make_shared<ASTLiteral>(lower));

                lower_function = std::make_shared<ASTFunction>();
                lower_function->name = "greaterOrEquals";
                lower_function->arguments = args;
                lower_function->children.push_back(lower_function->arguments);

                sampling.filter_function = lower_function;
            }

            if (has_upper_limit)
            {
                if (!key_condition.addCondition(sampling_key.column_names[0], Range::createRightBounded(upper, false)))
                    throw Exception("Sampling column not in primary key", ErrorCodes::ILLEGAL_COLUMN);

                ASTPtr args = std::make_shared<ASTExpressionList>();
                args->children.push_back(sampling_key_ast);
                args->children.push_back(std::make_shared<ASTLiteral>(upper));

                upper_function = std::make_shared<ASTFunction>();
                upper_function->name = "less";
                upper_function->arguments = args;
                upper_function->children.push_back(upper_function->arguments);

                sampling.filter_function = upper_function;
            }

            if (has_lower_limit && has_upper_limit)
            {
                ASTPtr args = std::make_shared<ASTExpressionList>();
                args->children.push_back(lower_function);
                args->children.push_back(upper_function);

                sampling.filter_function = std::make_shared<ASTFunction>();
                sampling.filter_function->name = "and";
                sampling.filter_function->arguments = args;
                sampling.filter_function->children.push_back(sampling.filter_function->arguments);
            }

            ASTPtr query = sampling.filter_function;
            auto syntax_result = TreeRewriter(context).analyze(query, available_real_columns);
            sampling.filter_expression = ExpressionAnalyzer(sampling.filter_function, syntax_result, context).getActionsDAG(false);
        }
    }

    if (no_data)
    {
        LOG_DEBUG(log, "Sampling yields no data.");
        sampling.read_nothing = true;
    }

    return sampling;
}

std::optional<std::unordered_set<String>> MergeTreeDataSelectExecutor::filterPartsByVirtualColumns(
    const MergeTreeData & data,
    const MergeTreeData::DataPartsVector & parts,
    const ASTPtr & query,
    ContextPtr context)
{
    std::unordered_set<String> part_values;
    ASTPtr expression_ast;
    auto virtual_columns_block = data.getBlockWithVirtualPartColumns(parts, true /* one_part */);

    // Generate valid expressions for filtering
    VirtualColumnUtils::prepareFilterBlockWithQuery(query, context, virtual_columns_block, expression_ast);

    // If there is still something left, fill the virtual block and do the filtering.
    if (expression_ast)
    {
        virtual_columns_block = data.getBlockWithVirtualPartColumns(parts, false /* one_part */);
        VirtualColumnUtils::filterBlockWithQuery(query, virtual_columns_block, context, expression_ast);
        return VirtualColumnUtils::extractSingleValueFromBlock<String>(virtual_columns_block, "_part");
    }

    return {};
}

void MergeTreeDataSelectExecutor::filterPartsByPartition(
    MergeTreeData::DataPartsVector & parts,
    const std::optional<std::unordered_set<String>> & part_values,
    const StorageMetadataPtr & metadata_snapshot,
    const MergeTreeData & data,
    const SelectQueryInfo & query_info,
    const ContextPtr & context,
    const PartitionIdToMaxBlock * max_block_numbers_to_read,
    Poco::Logger * log,
    ReadFromMergeTree::IndexStats & index_stats)
{
    const Settings & settings = context->getSettingsRef();
    std::optional<PartitionPruner> partition_pruner;
    std::optional<KeyCondition> minmax_idx_condition;
    DataTypes minmax_columns_types;
    if (metadata_snapshot->hasPartitionKey())
    {
        const auto & partition_key = metadata_snapshot->getPartitionKey();
        auto minmax_columns_names = data.getMinMaxColumnsNames(partition_key);
        minmax_columns_types = data.getMinMaxColumnsTypes(partition_key);

        minmax_idx_condition.emplace(
            query_info, context, minmax_columns_names, data.getMinMaxExpr(partition_key, ExpressionActionsSettings::fromContext(context)));
        partition_pruner.emplace(metadata_snapshot, query_info, context, false /* strict */);

        if (settings.force_index_by_date && (minmax_idx_condition->alwaysUnknownOrTrue() && partition_pruner->isUseless()))
        {
            String msg = "Neither MinMax index by columns (";
            bool first = true;
            for (const String & col : minmax_columns_names)
            {
                if (first)
                    first = false;
                else
                    msg += ", ";
                msg += col;
            }
            msg += ") nor partition expr is used and setting 'force_index_by_date' is set";

            throw Exception(msg, ErrorCodes::INDEX_NOT_USED);
        }
    }

    auto query_context = context->hasQueryContext() ? context->getQueryContext() : context;
    PartFilterCounters part_filter_counters;
    if (query_context->getSettingsRef().allow_experimental_query_deduplication)
        selectPartsToReadWithUUIDFilter(
            parts,
            part_values,
            data.getPinnedPartUUIDs(),
            minmax_idx_condition,
            minmax_columns_types,
            partition_pruner,
            max_block_numbers_to_read,
            query_context,
            part_filter_counters,
            log);
    else
        selectPartsToRead(
            parts,
            part_values,
            minmax_idx_condition,
            minmax_columns_types,
            partition_pruner,
            max_block_numbers_to_read,
            part_filter_counters);

    index_stats.emplace_back(ReadFromMergeTree::IndexStat{
        .type = ReadFromMergeTree::IndexType::None,
        .num_parts_after = part_filter_counters.num_initial_selected_parts,
        .num_granules_after = part_filter_counters.num_initial_selected_granules});

    if (minmax_idx_condition)
    {
        auto description = minmax_idx_condition->getDescription();
        index_stats.emplace_back(ReadFromMergeTree::IndexStat{
            .type = ReadFromMergeTree::IndexType::MinMax,
            .condition = std::move(description.condition),
            .used_keys = std::move(description.used_keys),
            .num_parts_after = part_filter_counters.num_parts_after_minmax,
            .num_granules_after = part_filter_counters.num_granules_after_minmax});
        LOG_DEBUG(log, "MinMax index condition: {}", minmax_idx_condition->toString());
    }

    if (partition_pruner)
    {
        auto description = partition_pruner->getKeyCondition().getDescription();
        index_stats.emplace_back(ReadFromMergeTree::IndexStat{
            .type = ReadFromMergeTree::IndexType::Partition,
            .condition = std::move(description.condition),
            .used_keys = std::move(description.used_keys),
            .num_parts_after = part_filter_counters.num_parts_after_partition_pruner,
            .num_granules_after = part_filter_counters.num_granules_after_partition_pruner});
    }
}

RangesInDataParts MergeTreeDataSelectExecutor::filterPartsByPrimaryKeyAndSkipIndexes(
    MergeTreeData::DataPartsVector && parts,
    StorageMetadataPtr metadata_snapshot,
    const SelectQueryInfo & query_info,
    const ContextPtr & context,
    const KeyCondition & key_condition,
    const MergeTreeReaderSettings & reader_settings,
    Poco::Logger * log,
    size_t num_streams,
    ReadFromMergeTree::IndexStats & index_stats,
    bool use_skip_indexes)
{
    RangesInDataParts parts_with_ranges(parts.size());
    const Settings & settings = context->getSettingsRef();

    /// Let's start analyzing all useful indices

    struct IndexStat
    {
        std::atomic<size_t> total_granules{0};
        std::atomic<size_t> granules_dropped{0};
        std::atomic<size_t> total_parts{0};
        std::atomic<size_t> parts_dropped{0};
    };

    struct DataSkippingIndexAndCondition
    {
        MergeTreeIndexPtr index;
        MergeTreeIndexConditionPtr condition;
        IndexStat stat;

        DataSkippingIndexAndCondition(MergeTreeIndexPtr index_, MergeTreeIndexConditionPtr condition_)
            : index(index_), condition(condition_)
        {
        }
    };

    struct MergedDataSkippingIndexAndCondition
    {
        std::vector<MergeTreeIndexPtr> indices;
        MergeTreeIndexMergedConditionPtr condition;
        IndexStat stat;

        void addIndex(const MergeTreeIndexPtr & index)
        {
            indices.push_back(index);
            condition->addIndex(indices.back());
        }
    };

    std::list<DataSkippingIndexAndCondition> useful_indices;
    std::map<std::pair<String, size_t>, MergedDataSkippingIndexAndCondition> merged_indices;

    if (use_skip_indexes)
    {
        for (const auto & index : metadata_snapshot->getSecondaryIndices())
        {
            auto index_helper = MergeTreeIndexFactory::instance().get(index);
            if (index_helper->isMergeable())
            {
                auto [it, inserted] = merged_indices.try_emplace({index_helper->index.type, index_helper->getGranularity()});
                if (inserted)
                    it->second.condition = index_helper->createIndexMergedCondition(query_info, metadata_snapshot);

                it->second.addIndex(index_helper);
            }
            else
            {
                auto condition = index_helper->createIndexCondition(query_info, context);
                if (!condition->alwaysUnknownOrTrue())
                    useful_indices.emplace_back(index_helper, condition);
            }
        }
    }

    if (use_skip_indexes && settings.force_data_skipping_indices.changed)
    {
        const auto & indices = settings.force_data_skipping_indices.toString();

        Strings forced_indices;
        {
            Tokens tokens(indices.data(), &indices[indices.size()], settings.max_query_size);
            IParser::Pos pos(tokens, settings.max_parser_depth);
            Expected expected;
            if (!parseIdentifiersOrStringLiterals(pos, expected, forced_indices))
                throw Exception(ErrorCodes::CANNOT_PARSE_TEXT, "Cannot parse force_data_skipping_indices ('{}')", indices);
        }

        if (forced_indices.empty())
            throw Exception(ErrorCodes::CANNOT_PARSE_TEXT, "No indices parsed from force_data_skipping_indices ('{}')", indices);

        std::unordered_set<std::string> useful_indices_names;
        for (const auto & useful_index : useful_indices)
            useful_indices_names.insert(useful_index.index->index.name);

        for (const auto & index_name : forced_indices)
        {
            if (!useful_indices_names.contains(index_name))
            {
                throw Exception(
                    ErrorCodes::INDEX_NOT_USED,
                    "Index {} is not used and setting 'force_data_skipping_indices' contains it",
                    backQuote(index_name));
            }
        }
    }

    std::atomic<size_t> sum_marks_pk = 0;
    std::atomic<size_t> sum_parts_pk = 0;

    /// Let's find what range to read from each part.
    {
        std::atomic<size_t> total_rows{0};

        /// Do not check number of read rows if we have reading
        /// in order of sorting key with limit.
        /// In general case, when there exists WHERE clause
        /// it's impossible to estimate number of rows precisely,
        /// because we can stop reading at any time.

        SizeLimits limits;
        if (settings.read_overflow_mode == OverflowMode::THROW
            && settings.max_rows_to_read
            && !query_info.input_order_info)
            limits = SizeLimits(settings.max_rows_to_read, 0, settings.read_overflow_mode);

        SizeLimits leaf_limits;
        if (settings.read_overflow_mode_leaf == OverflowMode::THROW
            && settings.max_rows_to_read_leaf
            && !query_info.input_order_info)
            leaf_limits = SizeLimits(settings.max_rows_to_read_leaf, 0, settings.read_overflow_mode_leaf);

        auto mark_cache = context->getIndexMarkCache();
        auto uncompressed_cache = context->getIndexUncompressedCache();

        auto process_part = [&](size_t part_index)
        {
            auto & part = parts[part_index];

            RangesInDataPart ranges(part, part_index);

            size_t total_marks_count = part->index_granularity.getMarksCountWithoutFinal();

            if (metadata_snapshot->hasPrimaryKey())
                ranges.ranges = markRangesFromPKRange(part, metadata_snapshot, key_condition, settings, log);
            else if (total_marks_count)
                ranges.ranges = MarkRanges{MarkRange{0, total_marks_count}};

            sum_marks_pk.fetch_add(ranges.getMarksCount(), std::memory_order_relaxed);

            if (!ranges.ranges.empty())
                sum_parts_pk.fetch_add(1, std::memory_order_relaxed);

            for (auto & index_and_condition : useful_indices)
            {
                if (ranges.ranges.empty())
                    break;

                index_and_condition.stat.total_parts.fetch_add(1, std::memory_order_relaxed);

                size_t total_granules = 0;
                size_t granules_dropped = 0;
                ranges.ranges = filterMarksUsingIndex(
                    index_and_condition.index,
                    index_and_condition.condition,
                    part,
                    ranges.ranges,
                    settings,
                    reader_settings,
                    total_granules,
                    granules_dropped,
                    mark_cache.get(),
                    uncompressed_cache.get(),
                    log);

                index_and_condition.stat.total_granules.fetch_add(total_granules, std::memory_order_relaxed);
                index_and_condition.stat.granules_dropped.fetch_add(granules_dropped, std::memory_order_relaxed);

                if (ranges.ranges.empty())
                    index_and_condition.stat.parts_dropped.fetch_add(1, std::memory_order_relaxed);
            }

            for (auto & [_, indices_and_condition] : merged_indices)
            {
                if (ranges.ranges.empty())
                    break;

                indices_and_condition.stat.total_parts.fetch_add(1, std::memory_order_relaxed);

                size_t total_granules = 0;
                size_t granules_dropped = 0;
                ranges.ranges = filterMarksUsingMergedIndex(
                    indices_and_condition.indices, indices_and_condition.condition,
                    part, ranges.ranges,
                    settings, reader_settings,
                    total_granules, granules_dropped,
                    mark_cache.get(), uncompressed_cache.get(), log);

                indices_and_condition.stat.total_granules.fetch_add(total_granules, std::memory_order_relaxed);
                indices_and_condition.stat.granules_dropped.fetch_add(granules_dropped, std::memory_order_relaxed);

                if (ranges.ranges.empty())
                    indices_and_condition.stat.parts_dropped.fetch_add(1, std::memory_order_relaxed);
            }

            if (!ranges.ranges.empty())
            {
                if (limits.max_rows || leaf_limits.max_rows)
                {
                    /// Fail fast if estimated number of rows to read exceeds the limit
                    auto current_rows_estimate = ranges.getRowsCount();
                    size_t prev_total_rows_estimate = total_rows.fetch_add(current_rows_estimate);
                    size_t total_rows_estimate = current_rows_estimate + prev_total_rows_estimate;
                    limits.check(total_rows_estimate, 0, "rows (controlled by 'max_rows_to_read' setting)", ErrorCodes::TOO_MANY_ROWS);
                    leaf_limits.check(
                        total_rows_estimate, 0, "rows (controlled by 'max_rows_to_read_leaf' setting)", ErrorCodes::TOO_MANY_ROWS);
                }

                parts_with_ranges[part_index] = std::move(ranges);
            }
        };

        size_t num_threads = std::min<size_t>(num_streams, parts.size());

        if (num_threads <= 1)
        {
            for (size_t part_index = 0; part_index < parts.size(); ++part_index)
                process_part(part_index);
        }
        else
        {
            /// Parallel loading of data parts.
            ThreadPool pool(num_threads);

            for (size_t part_index = 0; part_index < parts.size(); ++part_index)
                pool.scheduleOrThrowOnError([&, part_index, thread_group = CurrentThread::getGroup()]
                {
                    if (thread_group)
                        CurrentThread::attachToIfDetached(thread_group);

                    process_part(part_index);
                });

            pool.wait();
        }

        /// Skip empty ranges.
        size_t next_part = 0;
        for (size_t part_index = 0; part_index < parts.size(); ++part_index)
        {
            auto & part = parts_with_ranges[part_index];
            if (!part.data_part)
                continue;

            if (next_part != part_index)
                std::swap(parts_with_ranges[next_part], part);

            ++next_part;
        }

        parts_with_ranges.resize(next_part);
    }

    if (metadata_snapshot->hasPrimaryKey())
    {
        auto description = key_condition.getDescription();

        index_stats.emplace_back(ReadFromMergeTree::IndexStat{
            .type = ReadFromMergeTree::IndexType::PrimaryKey,
            .condition = std::move(description.condition),
            .used_keys = std::move(description.used_keys),
            .num_parts_after = sum_parts_pk.load(std::memory_order_relaxed),
            .num_granules_after = sum_marks_pk.load(std::memory_order_relaxed)});
    }

    for (const auto & index_and_condition : useful_indices)
    {
        const auto & index_name = index_and_condition.index->index.name;
        LOG_DEBUG(
            log,
            "Index {} has dropped {}/{} granules.",
            backQuote(index_name),
            index_and_condition.stat.granules_dropped,
            index_and_condition.stat.total_granules);

        std::string description
            = index_and_condition.index->index.type + " GRANULARITY " + std::to_string(index_and_condition.index->index.granularity);

        index_stats.emplace_back(ReadFromMergeTree::IndexStat{
            .type = ReadFromMergeTree::IndexType::Skip,
            .name = index_name,
            .description = std::move(description), //-V1030
            .num_parts_after = index_and_condition.stat.total_parts - index_and_condition.stat.parts_dropped,
            .num_granules_after = index_and_condition.stat.total_granules - index_and_condition.stat.granules_dropped});
    }

    for (const auto & [type_with_granularity, index_and_condition] : merged_indices)
    {
        const auto & index_name = "Merged";
        LOG_DEBUG(log, "Index {} has dropped {}/{} granules.",
                    backQuote(index_name),
                    index_and_condition.stat.granules_dropped, index_and_condition.stat.total_granules);

        std::string description = "MERGED GRANULARITY " + std::to_string(type_with_granularity.second);

        index_stats.emplace_back(ReadFromMergeTree::IndexStat{
            .type = ReadFromMergeTree::IndexType::Skip,
            .name = index_name,
            .description = std::move(description), //-V1030
            .num_parts_after = index_and_condition.stat.total_parts - index_and_condition.stat.parts_dropped,
            .num_granules_after = index_and_condition.stat.total_granules - index_and_condition.stat.granules_dropped});
    }

    return parts_with_ranges;
}

std::shared_ptr<QueryIdHolder> MergeTreeDataSelectExecutor::checkLimits(
    const MergeTreeData & data,
    const ReadFromMergeTree::AnalysisResult & result,
    const ContextPtr & context)
        TSA_NO_THREAD_SAFETY_ANALYSIS // disabled because TSA is confused by guaranteed copy elision in data.getQueryIdSetLock()
{
    const auto & settings = context->getSettingsRef();
    const auto data_settings = data.getSettings();
    auto max_partitions_to_read
        = settings.max_partitions_to_read.changed ? settings.max_partitions_to_read : data_settings->max_partitions_to_read;
    if (max_partitions_to_read > 0)
    {
        std::set<String> partitions;
        for (const auto & part_with_ranges : result.parts_with_ranges)
            partitions.insert(part_with_ranges.data_part->info.partition_id);
        if (partitions.size() > static_cast<size_t>(max_partitions_to_read))
            throw Exception(
                ErrorCodes::TOO_MANY_PARTITIONS,
                "Too many partitions to read. Current {}, max {}",
                partitions.size(),
                max_partitions_to_read);
    }

    if (data_settings->max_concurrent_queries > 0 && data_settings->min_marks_to_honor_max_concurrent_queries > 0
        && result.selected_marks >= data_settings->min_marks_to_honor_max_concurrent_queries)
    {
        auto query_id = context->getCurrentQueryId();
        if (!query_id.empty())
        {
            auto lock = data.getQueryIdSetLock();
            if (data.insertQueryIdOrThrowNoLock(query_id, data_settings->max_concurrent_queries))
            {
                try
                {
                    return std::make_shared<QueryIdHolder>(query_id, data);
                }
                catch (...)
                {
                    /// If we fail to construct the holder, remove query_id explicitly to avoid leak.
                    data.removeQueryIdNoLock(query_id);
                    throw;
                }
            }
        }
    }
    return nullptr;
}

static void selectColumnNames(
    const Names & column_names_to_return,
    const MergeTreeData & data,
    Names & real_column_names,
    Names & virt_column_names,
    bool & sample_factor_column_queried)
{
    sample_factor_column_queried = false;

    for (const String & name : column_names_to_return)
    {
        if (name == "_part")
        {
            virt_column_names.push_back(name);
        }
        else if (name == "_part_index")
        {
            virt_column_names.push_back(name);
        }
        else if (name == "_partition_id")
        {
            virt_column_names.push_back(name);
        }
        else if (name == "_part_offset")
        {
            virt_column_names.push_back(name);
        }
        else if (name == "_part_uuid")
        {
            virt_column_names.push_back(name);
        }
        else if (name == "_partition_value")
        {
            if (!typeid_cast<const DataTypeTuple *>(data.getPartitionValueType().get()))
            {
                throw Exception(
                    ErrorCodes::NO_SUCH_COLUMN_IN_TABLE,
                    "Missing column `_partition_value` because there is no partition column in table {}",
                    data.getStorageID().getTableName());
            }

            virt_column_names.push_back(name);
        }
        else if (name == "_sample_factor")
        {
            sample_factor_column_queried = true;
            virt_column_names.push_back(name);
        }
        else
        {
            real_column_names.push_back(name);
        }
    }
}

MergeTreeDataSelectAnalysisResultPtr MergeTreeDataSelectExecutor::estimateNumMarksToRead(
    MergeTreeData::DataPartsVector parts,
    const Names & column_names_to_return,
    const StorageMetadataPtr & metadata_snapshot_base,
    const StorageMetadataPtr & metadata_snapshot,
    const SelectQueryInfo & query_info,
    ContextPtr context,
    unsigned num_streams,
    std::shared_ptr<PartitionIdToMaxBlock> max_block_numbers_to_read) const
{
    size_t total_parts = parts.size();
    if (total_parts == 0)
        return std::make_shared<MergeTreeDataSelectAnalysisResult>(
            MergeTreeDataSelectAnalysisResult{.result = ReadFromMergeTree::AnalysisResult()});

    Names real_column_names;
    Names virt_column_names;
    /// If query contains restrictions on the virtual column `_part` or `_part_index`, select only parts suitable for it.
    /// The virtual column `_sample_factor` (which is equal to 1 / used sample rate) can be requested in the query.
    bool sample_factor_column_queried = false;

    selectColumnNames(column_names_to_return, data, real_column_names, virt_column_names, sample_factor_column_queried);

    return ReadFromMergeTree::selectRangesToRead(
        std::move(parts),
        metadata_snapshot_base,
        metadata_snapshot,
        query_info,
        context,
        num_streams,
        max_block_numbers_to_read,
        data,
        real_column_names,
        sample_factor_column_queried,
        log);
}

QueryPlanPtr MergeTreeDataSelectExecutor::readFromParts(
    MergeTreeData::DataPartsVector parts,
    const Names & column_names_to_return,
    const StorageSnapshotPtr & storage_snapshot,
    const SelectQueryInfo & query_info,
    ContextPtr context,
    const UInt64 max_block_size,
    const unsigned num_streams,
    std::shared_ptr<PartitionIdToMaxBlock> max_block_numbers_to_read,
    MergeTreeDataSelectAnalysisResultPtr merge_tree_select_result_ptr,
    bool enable_parallel_reading) const
{
    /// If merge_tree_select_result_ptr != nullptr, we use analyzed result so parts will always be empty.
    if (merge_tree_select_result_ptr)
    {
        if (merge_tree_select_result_ptr->marks() == 0)
            return std::make_unique<QueryPlan>();
    }
    else if (parts.empty())
        return std::make_unique<QueryPlan>();

    Names real_column_names;
    Names virt_column_names;
    /// If query contains restrictions on the virtual column `_part` or `_part_index`, select only parts suitable for it.
    /// The virtual column `_sample_factor` (which is equal to 1 / used sample rate) can be requested in the query.
    bool sample_factor_column_queried = false;

    selectColumnNames(column_names_to_return, data, real_column_names, virt_column_names, sample_factor_column_queried);

    auto read_from_merge_tree = std::make_unique<ReadFromMergeTree>(
        std::move(parts),
        real_column_names,
        virt_column_names,
        data,
        query_info,
        storage_snapshot,
        context,
        max_block_size,
        num_streams,
        sample_factor_column_queried,
        max_block_numbers_to_read,
        log,
        merge_tree_select_result_ptr,
        enable_parallel_reading
    );

    QueryPlanPtr plan = std::make_unique<QueryPlan>();
    plan->addStep(std::move(read_from_merge_tree));
    return plan;
}


/// Marks are placed whenever threshold on rows or bytes is met.
/// So we have to return the number of marks on whatever estimate is higher - by rows or by bytes.
size_t MergeTreeDataSelectExecutor::roundRowsOrBytesToMarks(
    size_t rows_setting,
    size_t bytes_setting,
    size_t rows_granularity,
    size_t bytes_granularity)
{
    size_t res = (rows_setting + rows_granularity - 1) / rows_granularity;

    if (bytes_granularity == 0)
        return res;
    else
        return std::max(res, (bytes_setting + bytes_granularity - 1) / bytes_granularity);
}

/// Same as roundRowsOrBytesToMarks() but do not return more then max_marks
size_t MergeTreeDataSelectExecutor::minMarksForConcurrentRead(
    size_t rows_setting,
    size_t bytes_setting,
    size_t rows_granularity,
    size_t bytes_granularity,
    size_t max_marks)
{
    size_t marks = 1;

    if (rows_setting + rows_granularity <= rows_setting) /// overflow
        marks = max_marks;
    else if (rows_setting)
        marks = (rows_setting + rows_granularity - 1) / rows_granularity;

    if (bytes_granularity == 0)
        return marks;
    else
    {
        /// Overflow
        if (bytes_setting + bytes_granularity <= bytes_setting) /// overflow
            return max_marks;
        if (bytes_setting)
            return std::max(marks, (bytes_setting + bytes_granularity - 1) / bytes_granularity);
        else
            return marks;
    }
}


/// Calculates a set of mark ranges, that could possibly contain keys, required by condition.
/// In other words, it removes subranges from whole range, that definitely could not contain required keys.
MarkRanges MergeTreeDataSelectExecutor::markRangesFromPKRange(
    const MergeTreeData::DataPartPtr & part,
    const StorageMetadataPtr & metadata_snapshot,
    const KeyCondition & key_condition,
    const Settings & settings,
    Poco::Logger * log)
{
    MarkRanges res;

    size_t marks_count = part->index_granularity.getMarksCount();
    const auto & index = part->index;
    if (marks_count == 0)
        return res;

    bool has_final_mark = part->index_granularity.hasFinalMark();

    /// If index is not used.
    if (key_condition.alwaysUnknownOrTrue())
    {
        if (has_final_mark)
            res.push_back(MarkRange(0, marks_count - 1));
        else
            res.push_back(MarkRange(0, marks_count));

        return res;
    }

    size_t used_key_size = key_condition.getMaxKeyColumn() + 1;

    std::function<void(size_t, size_t, FieldRef &)> create_field_ref;
    /// If there are no monotonic functions, there is no need to save block reference.
    /// Passing explicit field to FieldRef allows to optimize ranges and shows better performance.
    const auto & primary_key = metadata_snapshot->getPrimaryKey();
    if (key_condition.hasMonotonicFunctionsChain())
    {
        auto index_columns = std::make_shared<ColumnsWithTypeAndName>();
        for (size_t i = 0; i < used_key_size; ++i)
            index_columns->emplace_back(ColumnWithTypeAndName{index[i], primary_key.data_types[i], primary_key.column_names[i]});

        create_field_ref = [index_columns](size_t row, size_t column, FieldRef & field)
        {
            field = {index_columns.get(), row, column};
            // NULL_LAST
            if (field.isNull())
                field = POSITIVE_INFINITY;
        };
    }
    else
    {
        create_field_ref = [&index](size_t row, size_t column, FieldRef & field)
        {
            index[column]->get(row, field);
            // NULL_LAST
            if (field.isNull())
                field = POSITIVE_INFINITY;
        };
    }

    /// NOTE Creating temporary Field objects to pass to KeyCondition.
    std::vector<FieldRef> index_left(used_key_size);
    std::vector<FieldRef> index_right(used_key_size);

    auto may_be_true_in_range = [&](MarkRange & range)
    {
        if (range.end == marks_count && !has_final_mark)
        {
            for (size_t i = 0; i < used_key_size; ++i)
            {
                create_field_ref(range.begin, i, index_left[i]);
                index_right[i] = POSITIVE_INFINITY;
            }
        }
        else
        {
            if (has_final_mark && range.end == marks_count)
                range.end -= 1; /// Remove final empty mark. It's useful only for primary key condition.

            for (size_t i = 0; i < used_key_size; ++i)
            {
                create_field_ref(range.begin, i, index_left[i]);
                create_field_ref(range.end, i, index_right[i]);
            }
        }
        return key_condition.mayBeTrueInRange(
            used_key_size, index_left.data(), index_right.data(), primary_key.data_types);
    };

    if (!key_condition.matchesExactContinuousRange())
    {
        // Do exclusion search, where we drop ranges that do not match

        size_t min_marks_for_seek = roundRowsOrBytesToMarks(
            settings.merge_tree_min_rows_for_seek,
            settings.merge_tree_min_bytes_for_seek,
            part->index_granularity_info.fixed_index_granularity,
            part->index_granularity_info.index_granularity_bytes);

        /** There will always be disjoint suspicious segments on the stack, the leftmost one at the top (back).
        * At each step, take the left segment and check if it fits.
        * If fits, split it into smaller ones and put them on the stack. If not, discard it.
        * If the segment is already of one mark length, add it to response and discard it.
        */
        std::vector<MarkRange> ranges_stack = { {0, marks_count} };

        size_t steps = 0;

        while (!ranges_stack.empty())
        {
            MarkRange range = ranges_stack.back();
            ranges_stack.pop_back();

            steps++;

            if (!may_be_true_in_range(range))
                continue;

            if (range.end == range.begin + 1)
            {
                /// We saw a useful gap between neighboring marks. Either add it to the last range, or start a new range.
                if (res.empty() || range.begin - res.back().end > min_marks_for_seek)
                    res.push_back(range);
                else
                    res.back().end = range.end;
            }
            else
            {
                /// Break the segment and put the result on the stack from right to left.
                size_t step = (range.end - range.begin - 1) / settings.merge_tree_coarse_index_granularity + 1;
                size_t end;

                for (end = range.end; end > range.begin + step; end -= step)
                    ranges_stack.emplace_back(end - step, end);

                ranges_stack.emplace_back(range.begin, end);
            }
        }

        LOG_TRACE(log, "Used generic exclusion search over index for part {} with {} steps", part->name, steps);
    }
    else
    {
        /// In case when SELECT's predicate defines a single continuous interval of keys,
        /// we can use binary search algorithm to find the left and right endpoint key marks of such interval.
        /// The returned value is the minimum range of marks, containing all keys for which KeyCondition holds

        LOG_TRACE(log, "Running binary search on index range for part {} ({} marks)", part->name, marks_count);

        size_t steps = 0;

        MarkRange result_range;

        size_t searched_left = 0;
        size_t searched_right = marks_count;

        while (searched_left + 1 < searched_right)
        {
            const size_t middle = (searched_left + searched_right) / 2;
            MarkRange range(0, middle);
            if (may_be_true_in_range(range))
                searched_right = middle;
            else
                searched_left = middle;
            ++steps;
        }
        result_range.begin = searched_left;
        LOG_TRACE(log, "Found (LEFT) boundary mark: {}", searched_left);

        searched_right = marks_count;
        while (searched_left + 1 < searched_right)
        {
            const size_t middle = (searched_left + searched_right) / 2;
            MarkRange range(middle, marks_count);
            if (may_be_true_in_range(range))
                searched_left = middle;
            else
                searched_right = middle;
            ++steps;
        }
        result_range.end = searched_right;
        LOG_TRACE(log, "Found (RIGHT) boundary mark: {}", searched_right);

        if (result_range.begin < result_range.end && may_be_true_in_range(result_range))
            res.emplace_back(std::move(result_range));

        LOG_TRACE(log, "Found {} range in {} steps", res.empty() ? "empty" : "continuous", steps);
    }

    return res;
}


MarkRanges MergeTreeDataSelectExecutor::filterMarksUsingIndex(
    MergeTreeIndexPtr index_helper,
    MergeTreeIndexConditionPtr condition,
    MergeTreeData::DataPartPtr part,
    const MarkRanges & ranges,
    const Settings & settings,
    const MergeTreeReaderSettings & reader_settings,
    size_t & total_granules,
    size_t & granules_dropped,
    MarkCache * mark_cache,
    UncompressedCache * uncompressed_cache,
    Poco::Logger * log)
{
    if (!index_helper->getDeserializedFormat(part->data_part_storage, index_helper->getFileName()))
    {
        LOG_DEBUG(log, "File for index {} does not exist ({}.*). Skipping it.", backQuote(index_helper->index.name),
            (fs::path(part->data_part_storage->getFullPath()) / index_helper->getFileName()).string());
        return ranges;
    }

    auto index_granularity = index_helper->index.granularity;

    const size_t min_marks_for_seek = roundRowsOrBytesToMarks(
        settings.merge_tree_min_rows_for_seek,
        settings.merge_tree_min_bytes_for_seek,
        part->index_granularity_info.fixed_index_granularity,
        part->index_granularity_info.index_granularity_bytes);

    size_t marks_count = part->getMarksCount();
    size_t final_mark = part->index_granularity.hasFinalMark();
    size_t index_marks_count = (marks_count - final_mark + index_granularity - 1) / index_granularity;

    MarkRanges index_ranges;
    for (const auto & range : ranges)
    {
        MarkRange index_range(
                range.begin / index_granularity,
                (range.end + index_granularity - 1) / index_granularity);
        index_ranges.push_back(index_range);
    }

    MergeTreeIndexReader reader(
        index_helper, part,
        index_marks_count,
        index_ranges,
        mark_cache,
        uncompressed_cache,
        reader_settings);

    MarkRanges res;

    /// Some granules can cover two or more ranges,
    /// this variable is stored to avoid reading the same granule twice.
    MergeTreeIndexGranulePtr granule = nullptr;
    size_t last_index_mark = 0;
    for (size_t i = 0; i < ranges.size(); ++i)
    {
        const MarkRange & index_range = index_ranges[i];

        if (last_index_mark != index_range.begin || !granule)
            reader.seek(index_range.begin);

        total_granules += index_range.end - index_range.begin;

        for (size_t index_mark = index_range.begin; index_mark < index_range.end; ++index_mark)
        {
            if (index_mark != index_range.begin || !granule || last_index_mark != index_range.begin)
                granule = reader.read();

            if (!condition->mayBeTrueOnGranule(granule))
            {
                ++granules_dropped;
                continue;
            }

            MarkRange data_range(
                    std::max(ranges[i].begin, index_mark * index_granularity),
                    std::min(ranges[i].end, (index_mark + 1) * index_granularity));

            if (res.empty() || res.back().end - data_range.begin > min_marks_for_seek)
                res.push_back(data_range);
            else
                res.back().end = data_range.end;
        }

        last_index_mark = index_range.end - 1;
    }

    return res;
}

MarkRanges MergeTreeDataSelectExecutor::filterMarksUsingMergedIndex(
    MergeTreeIndices indices,
    MergeTreeIndexMergedConditionPtr condition,
    MergeTreeData::DataPartPtr part,
    const MarkRanges & ranges,
    const Settings & settings,
    const MergeTreeReaderSettings & reader_settings,
    size_t & total_granules,
    size_t & granules_dropped,
    MarkCache * mark_cache,
    UncompressedCache * uncompressed_cache,
    Poco::Logger * log)
{
    for (const auto & index_helper : indices)
    {
        if (!part->data_part_storage->exists(index_helper->getFileName() + ".idx"))
        {
            LOG_DEBUG(log, "File for index {} does not exist. Skipping it.", backQuote(index_helper->index.name));
            return ranges;
        }
    }

    auto index_granularity = indices.front()->index.granularity;

    const size_t min_marks_for_seek = roundRowsOrBytesToMarks(
        settings.merge_tree_min_rows_for_seek,
        settings.merge_tree_min_bytes_for_seek,
        part->index_granularity_info.fixed_index_granularity,
        part->index_granularity_info.index_granularity_bytes);

    size_t marks_count = part->getMarksCount();
    size_t final_mark = part->index_granularity.hasFinalMark();
    size_t index_marks_count = (marks_count - final_mark + index_granularity - 1) / index_granularity;

    std::vector<std::unique_ptr<MergeTreeIndexReader>> readers;
    for (const auto & index_helper : indices)
    {
        readers.emplace_back(
            std::make_unique<MergeTreeIndexReader>(
                index_helper,
                part,
                index_marks_count,
                ranges,
                mark_cache,
                uncompressed_cache,
                reader_settings));
    }

    MarkRanges res;

    /// Some granules can cover two or more ranges,
    /// this variable is stored to avoid reading the same granule twice.
    MergeTreeIndexGranules granules(indices.size(), nullptr);
    bool granules_filled = false;
    size_t last_index_mark = 0;
    for (const auto & range : ranges)
    {
        MarkRange index_range(
            range.begin / index_granularity,
            (range.end + index_granularity - 1) / index_granularity);

        if (last_index_mark != index_range.begin || !granules_filled)
            for (auto & reader : readers)
                reader->seek(index_range.begin);

        total_granules += index_range.end - index_range.begin;

        for (size_t index_mark = index_range.begin; index_mark < index_range.end; ++index_mark)
        {
            if (index_mark != index_range.begin || !granules_filled || last_index_mark != index_range.begin)
            {
                for (size_t i = 0; i < readers.size(); ++i)
                {
                    granules[i] = readers[i]->read();
                    granules_filled = true;
                }
            }

            if (!condition->mayBeTrueOnGranule(granules))
            {
                ++granules_dropped;
                continue;
            }

            MarkRange data_range(
                std::max(range.begin, index_mark * index_granularity),
                std::min(range.end, (index_mark + 1) * index_granularity));

            if (res.empty() || res.back().end - data_range.begin > min_marks_for_seek)
                res.push_back(data_range);
            else
                res.back().end = data_range.end;
        }

        last_index_mark = index_range.end - 1;
    }

    return res;
}

void MergeTreeDataSelectExecutor::selectPartsToRead(
    MergeTreeData::DataPartsVector & parts,
    const std::optional<std::unordered_set<String>> & part_values,
    const std::optional<KeyCondition> & minmax_idx_condition,
    const DataTypes & minmax_columns_types,
    std::optional<PartitionPruner> & partition_pruner,
    const PartitionIdToMaxBlock * max_block_numbers_to_read,
    PartFilterCounters & counters)
{
    MergeTreeData::DataPartsVector prev_parts;
    std::swap(prev_parts, parts);
    for (const auto & part_or_projection : prev_parts)
    {
        const auto * part = part_or_projection->isProjectionPart() ? part_or_projection->getParentPart() : part_or_projection.get();
        if (part_values && part_values->find(part->name) == part_values->end())
            continue;

        if (part->isEmpty())
            continue;

        if (max_block_numbers_to_read)
        {
            auto blocks_iterator = max_block_numbers_to_read->find(part->info.partition_id);
            if (blocks_iterator == max_block_numbers_to_read->end() || part->info.max_block > blocks_iterator->second)
                continue;
        }

        size_t num_granules = part->getMarksCount();
        if (num_granules && part->index_granularity.hasFinalMark())
            --num_granules;

        counters.num_initial_selected_parts += 1;
        counters.num_initial_selected_granules += num_granules;

        if (minmax_idx_condition && !minmax_idx_condition->checkInHyperrectangle(
                part->minmax_idx->hyperrectangle, minmax_columns_types).can_be_true)
            continue;

        counters.num_parts_after_minmax += 1;
        counters.num_granules_after_minmax += num_granules;

        if (partition_pruner)
        {
            if (partition_pruner->canBePruned(*part))
                continue;
        }

        counters.num_parts_after_partition_pruner += 1;
        counters.num_granules_after_partition_pruner += num_granules;

        parts.push_back(part_or_projection);
    }
}

void MergeTreeDataSelectExecutor::selectPartsToReadWithUUIDFilter(
    MergeTreeData::DataPartsVector & parts,
    const std::optional<std::unordered_set<String>> & part_values,
    MergeTreeData::PinnedPartUUIDsPtr pinned_part_uuids,
    const std::optional<KeyCondition> & minmax_idx_condition,
    const DataTypes & minmax_columns_types,
    std::optional<PartitionPruner> & partition_pruner,
    const PartitionIdToMaxBlock * max_block_numbers_to_read,
    ContextPtr query_context,
    PartFilterCounters & counters,
    Poco::Logger * log)
{
    /// process_parts prepare parts that have to be read for the query,
    /// returns false if duplicated parts' UUID have been met
    auto select_parts = [&] (MergeTreeData::DataPartsVector & selected_parts) -> bool
    {
        auto ignored_part_uuids = query_context->getIgnoredPartUUIDs();
        std::unordered_set<UUID> temp_part_uuids;

        MergeTreeData::DataPartsVector prev_parts;
        std::swap(prev_parts, selected_parts);
        for (const auto & part_or_projection : prev_parts)
        {
            const auto * part = part_or_projection->isProjectionPart() ? part_or_projection->getParentPart() : part_or_projection.get();
            if (part_values && part_values->find(part->name) == part_values->end())
                continue;

            if (part->isEmpty())
                continue;

            if (max_block_numbers_to_read)
            {
                auto blocks_iterator = max_block_numbers_to_read->find(part->info.partition_id);
                if (blocks_iterator == max_block_numbers_to_read->end() || part->info.max_block > blocks_iterator->second)
                    continue;
            }

            /// Skip the part if its uuid is meant to be excluded
            if (part->uuid != UUIDHelpers::Nil && ignored_part_uuids->has(part->uuid))
                continue;

            size_t num_granules = part->getMarksCount();
            if (num_granules && part->index_granularity.hasFinalMark())
                --num_granules;

            counters.num_initial_selected_parts += 1;
            counters.num_initial_selected_granules += num_granules;

            if (minmax_idx_condition
                && !minmax_idx_condition->checkInHyperrectangle(part->minmax_idx->hyperrectangle, minmax_columns_types)
                        .can_be_true)
                continue;

            counters.num_parts_after_minmax += 1;
            counters.num_granules_after_minmax += num_granules;

            if (partition_pruner)
            {
                if (partition_pruner->canBePruned(*part))
                    continue;
            }

            counters.num_parts_after_partition_pruner += 1;
            counters.num_granules_after_partition_pruner += num_granules;

            /// populate UUIDs and exclude ignored parts if enabled
            if (part->uuid != UUIDHelpers::Nil && pinned_part_uuids->contains(part->uuid))
            {
                auto result = temp_part_uuids.insert(part->uuid);
                if (!result.second)
                    throw Exception("Found a part with the same UUID on the same replica.", ErrorCodes::LOGICAL_ERROR);
            }

            selected_parts.push_back(part_or_projection);
        }

        if (!temp_part_uuids.empty())
        {
            auto duplicates = query_context->getPartUUIDs()->add(std::vector<UUID>{temp_part_uuids.begin(), temp_part_uuids.end()});
            if (!duplicates.empty())
            {
                /// on a local replica with prefer_localhost_replica=1 if any duplicates appeared during the first pass,
                /// adding them to the exclusion, so they will be skipped on second pass
                query_context->getIgnoredPartUUIDs()->add(duplicates);
                return false;
            }
        }

        return true;
    };

    /// Process parts that have to be read for a query.
    auto needs_retry = !select_parts(parts);

    /// If any duplicated part UUIDs met during the first step, try to ignore them in second pass.
    /// This may happen when `prefer_localhost_replica` is set and "distributed" stage runs in the same process with "remote" stage.
    if (needs_retry)
    {
        LOG_DEBUG(log, "Found duplicate uuids locally, will retry part selection without them");

        counters = PartFilterCounters();

        /// Second attempt didn't help, throw an exception
        if (!select_parts(parts))
            throw Exception("Found duplicate UUIDs while processing query.", ErrorCodes::DUPLICATED_PART_UUIDS);
    }
}

}<|MERGE_RESOLUTION|>--- conflicted
+++ resolved
@@ -263,20 +263,22 @@
     Pipe ordinary_pipe;
     if (query_info.projection->desc->type == ProjectionDescription::Type::Aggregate)
     {
-        auto make_aggregator_params = [&](const Block & header_before_aggregation, bool projection)
-        {
-<<<<<<< HEAD
+        auto make_aggregator_params = [&](bool projection)
+        {
             const auto & keys = query_info.projection->aggregation_keys.getNames();
-=======
-            ColumnNumbers keys;
-            for (const auto & key : query_info.projection->aggregation_keys)
-                keys.push_back(header_before_aggregation.getPositionByName(key.name));
->>>>>>> 41ba0118
 
             AggregateDescriptions aggregates = query_info.projection->aggregate_descriptions;
 
+            /// This part is hacky.
+            /// We want AggregatingTransform to work with aggregate states instead of normal columns.
+            /// It is almost the same, just instead of adding new data to aggregation state we merge it with existing.
+            ///
+            /// It is needed because data in projection:
+            /// * is not merged completely (we may have states with the same key in different parts)
+            /// * is not split into buckets (so if we just use MergingAggregated, it will use single thread)
+            const bool only_merge = projection;
+
             Aggregator::Params params(
-                header_before_aggregation,
                 keys,
                 aggregates,
                 query_info.projection->aggregate_overflow_row,
@@ -290,50 +292,8 @@
                 settings.max_threads,
                 settings.min_free_disk_space_for_temporary_data,
                 settings.compile_aggregate_expressions,
-                settings.min_count_to_compile_aggregate_expression);
-
-            bool only_merge = false;
-            if (projection)
-            {
-<<<<<<< HEAD
-=======
-                /// The source header is also an intermediate header
-                params.intermediate_header = header_before_aggregation;
-
->>>>>>> 41ba0118
-                /// This part is hacky.
-                /// We want AggregatingTransform to work with aggregate states instead of normal columns.
-                /// It is almost the same, just instead of adding new data to aggregation state we merge it with existing.
-                ///
-                /// It is needed because data in projection:
-                /// * is not merged completely (we may have states with the same key in different parts)
-                /// * is not split into buckets (so if we just use MergingAggregated, it will use single thread)
-<<<<<<< HEAD
-                const bool only_merge = true;
-
-                Aggregator::Params params(
-                    keys,
-                    aggregates,
-                    query_info.projection->aggregate_overflow_row,
-                    settings.max_rows_to_group_by,
-                    settings.group_by_overflow_mode,
-                    settings.group_by_two_level_threshold,
-                    settings.group_by_two_level_threshold_bytes,
-                    settings.max_bytes_before_external_group_by,
-                    settings.empty_result_for_aggregation_by_empty_set,
-                    context->getTemporaryVolume(),
-                    settings.max_threads,
-                    settings.min_free_disk_space_for_temporary_data,
-                    settings.compile_expressions,
-                    settings.min_count_to_compile_aggregate_expression,
-                    only_merge);
-
-                transform_params = std::make_shared<AggregatingTransformParams>(
-                    pipe.getHeader(), std::move(params), aggregator_list_ptr, query_info.projection->aggregate_final);
-=======
-                only_merge = true;
->>>>>>> 41ba0118
-            }
+                settings.min_count_to_compile_aggregate_expression,
+                only_merge);
 
             return std::make_pair(params, only_merge);
         };
@@ -367,32 +327,10 @@
             /// TODO apply optimize_aggregation_in_order here too (like below)
             auto build_aggregate_pipe = [&](Pipe & pipe, bool projection)
             {
-<<<<<<< HEAD
-                Aggregator::Params params(
-                    keys,
-                    aggregates,
-                    query_info.projection->aggregate_overflow_row,
-                    settings.max_rows_to_group_by,
-                    settings.group_by_overflow_mode,
-                    settings.group_by_two_level_threshold,
-                    settings.group_by_two_level_threshold_bytes,
-                    settings.max_bytes_before_external_group_by,
-                    settings.empty_result_for_aggregation_by_empty_set,
-                    context->getTemporaryVolume(),
-                    settings.max_threads,
-                    settings.min_free_disk_space_for_temporary_data,
-                    settings.compile_aggregate_expressions,
-                    settings.min_count_to_compile_aggregate_expression);
-
-                transform_params = std::make_shared<AggregatingTransformParams>(
+                auto [params, only_merge] = make_aggregator_params(projection);
+
+                AggregatingTransformParamsPtr transform_params = std::make_shared<AggregatingTransformParams>(
                     pipe.getHeader(), std::move(params), aggregator_list_ptr, query_info.projection->aggregate_final);
-            }
-=======
-                auto [params, only_merge] = make_aggregator_params(pipe.getHeader(), projection);
->>>>>>> 41ba0118
-
-                AggregatingTransformParamsPtr transform_params = std::make_shared<AggregatingTransformParams>(
-                    std::move(params), aggregator_list_ptr, query_info.projection->aggregate_final, only_merge);
 
                 pipe.resize(pipe.numOutputPorts(), true, true);
 
@@ -417,7 +355,7 @@
         {
             auto add_aggregating_step = [&](QueryPlanPtr & query_plan, bool projection)
             {
-                auto [params, only_merge] = make_aggregator_params(query_plan->getCurrentDataStream().header, projection);
+                auto [params, only_merge] = make_aggregator_params(projection);
 
                 auto merge_threads = num_streams;
                 auto temporary_data_merge_threads = settings.aggregation_memory_efficient_merge_threads
@@ -436,7 +374,6 @@
                     std::move(params),
                     /* grouping_sets_params_= */ GroupingSetsParamsList{},
                     query_info.projection->aggregate_final,
-                    only_merge,
                     settings.max_block_size,
                     settings.aggregation_in_order_max_block_bytes,
                     merge_threads,
