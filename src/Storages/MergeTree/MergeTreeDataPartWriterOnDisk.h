#pragma once

#include <Storages/MergeTree/IMergeTreeDataPartWriter.h>
#include <IO/WriteBufferFromFile.h>
#include <IO/WriteBufferFromFileBase.h>
#include <Compression/CompressedWriteBuffer.h>
#include <IO/HashingWriteBuffer.h>
#include <Storages/MergeTree/MergeTreeData.h>
#include <Storages/MergeTree/IMergeTreeDataPart.h>
#include <Disks/IDisk.h>
#include <Parsers/ExpressionElementParsers.h>
#include <Parsers/parseQuery.h>

namespace DB
{

/// Single unit for writing data to disk. Contains information about
/// amount of rows to write and marks.
struct Granule
{
    /// Start row in block for granule
    size_t start_row;
    /// Amount of rows from block which have to be written to disk from start_row
    size_t rows_to_write;
    /// Global mark number in the list of all marks (index_granularity) for this part
    size_t mark_number;
    /// Should writer write mark for the first of this granule to disk.
    /// NOTE: Sometimes we don't write mark for the start row, because
    /// this granule can be continuation of the previous one.
    bool mark_on_start;
    /// if true: When this granule will be written to disk all rows for corresponding mark will
    /// be wrtten. It doesn't mean that rows_to_write == index_granularity.getMarkRows(mark_number),
    /// We may have a lot of small blocks between two marks and this may be the last one.
    bool is_complete;
};

/// Multiple granules to write for concrete block.
using Granules = std::vector<Granule>;

/// Writes data part to disk in different formats.
/// Calculates and serializes primary and skip indices if needed.
class MergeTreeDataPartWriterOnDisk : public IMergeTreeDataPartWriter
{
public:
    using WrittenOffsetColumns = std::set<std::string>;

    /// Helper class, which holds chain of buffers to write data file with marks.
    /// It is used to write: one column, skip index or all columns (in compact format).
    struct Stream
    {
        Stream(
            const String & escaped_column_name_,
            const DataPartStorageBuilderPtr & data_part_storage_builder,
            const String & data_path_,
            const std::string & data_file_extension_,
            const std::string & marks_path_,
            const std::string & marks_file_extension_,
            const CompressionCodecPtr & compression_codec_,
            size_t max_compress_block_size_,
            const CompressionCodecPtr & marks_compression_codec_,
            size_t marks_compress_block_size_,
            const WriteSettings & query_write_settings);

        String escaped_column_name;
        std::string data_file_extension;
        std::string marks_file_extension;

        /// compressed -> compressed_buf -> plain_hashing -> plain_file
        std::unique_ptr<WriteBufferFromFileBase> plain_file;
        HashingWriteBuffer plain_hashing;
        CompressedWriteBuffer compressed_buf;
        HashingWriteBuffer compressed;

        /// marks -> marks_file -> marks_compressed_buf -> marks_compressed
        std::unique_ptr<WriteBufferFromFileBase> marks_file;
        HashingWriteBuffer marks_hashing;
        CompressedWriteBuffer marks_compressed_buf;
        HashingWriteBuffer marks_compressed;
<<<<<<< HEAD
        bool compress_marks;
=======
        bool is_compress_marks;
>>>>>>> 51c471d4

        bool is_prefinalized = false;

        void preFinalize();

        void finalize();

        void sync() const;

        void addToChecksums(IMergeTreeDataPart::Checksums & checksums);
    };

    using StreamPtr = std::unique_ptr<Stream>;

    MergeTreeDataPartWriterOnDisk(
        const MergeTreeData::DataPartPtr & data_part_,
        DataPartStorageBuilderPtr data_part_storage_builder_,
        const NamesAndTypesList & columns_list,
        const StorageMetadataPtr & metadata_snapshot_,
        const std::vector<MergeTreeIndexPtr> & indices_to_recalc,
        const String & marks_file_extension,
        const CompressionCodecPtr & default_codec,
        const MergeTreeWriterSettings & settings,
        const MergeTreeIndexGranularity & index_granularity);

    void setWrittenOffsetColumns(WrittenOffsetColumns * written_offset_columns_)
    {
        written_offset_columns = written_offset_columns_;
    }

protected:
     /// Count index_granularity for block and store in `index_granularity`
    size_t computeIndexGranularity(const Block & block) const;

    /// Write primary index according to granules_to_write
    void calculateAndSerializePrimaryIndex(const Block & primary_index_block, const Granules & granules_to_write);
    /// Write skip indices according to granules_to_write. Skip indices also have their own marks
    /// and one skip index granule can contain multiple "normal" marks. So skip indices serialization
    /// require additional state: skip_indices_aggregators and skip_index_accumulated_marks
    void calculateAndSerializeSkipIndices(const Block & skip_indexes_block, const Granules & granules_to_write);

    /// Finishes primary index serialization: write final primary index row (if required) and compute checksums
    void fillPrimaryIndexChecksums(MergeTreeData::DataPart::Checksums & checksums);
    void finishPrimaryIndexSerialization(bool sync);
    /// Finishes skip indices serialization: write all accumulated data to disk and compute checksums
    void fillSkipIndicesChecksums(MergeTreeData::DataPart::Checksums & checksums);
    void finishSkipIndicesSerialization(bool sync);

    /// Get global number of the current which we are writing (or going to start to write)
    size_t getCurrentMark() const { return current_mark; }

    void setCurrentMark(size_t mark) { current_mark = mark; }

    /// Get unique non ordered skip indices column.
    Names getSkipIndicesColumns() const;

    const MergeTreeIndices skip_indices;

    const String marks_file_extension;
    const CompressionCodecPtr default_codec;

    const bool compute_granularity;

    std::vector<StreamPtr> skip_indices_streams;
    MergeTreeIndexAggregators skip_indices_aggregators;
    std::vector<size_t> skip_index_accumulated_marks;

    std::unique_ptr<WriteBufferFromFileBase> index_file_stream;
    std::unique_ptr<HashingWriteBuffer> index_hashing_stream;
    std::unique_ptr<CompressedWriteBuffer> index_compressed_buf;
    std::unique_ptr<HashingWriteBuffer> index_compressed_stream;
    bool compress_primary_key;

    DataTypes index_types;
    /// Index columns from the last block
    /// It's written to index file in the `writeSuffixAndFinalizePart` method
    Columns last_block_index_columns;

    bool data_written = false;

    /// To correctly write Nested elements column-by-column.
    WrittenOffsetColumns * written_offset_columns = nullptr;

    /// Data is already written up to this mark.
    size_t current_mark = 0;

private:
    void initSkipIndices();
    void initPrimaryIndex();

    virtual void fillIndexGranularity(size_t index_granularity_for_block, size_t rows_in_block) = 0;
};

}<|MERGE_RESOLUTION|>--- conflicted
+++ resolved
@@ -76,11 +76,7 @@
         HashingWriteBuffer marks_hashing;
         CompressedWriteBuffer marks_compressed_buf;
         HashingWriteBuffer marks_compressed;
-<<<<<<< HEAD
-        bool compress_marks;
-=======
         bool is_compress_marks;
->>>>>>> 51c471d4
 
         bool is_prefinalized = false;
 
