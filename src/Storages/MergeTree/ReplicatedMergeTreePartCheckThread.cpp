--- conflicted
+++ resolved
@@ -66,12 +66,7 @@
     if (parts_set.contains(name))
         return;
 
-<<<<<<< HEAD
     LOG_TRACE(log, "Enqueueing {} for check after {}s", name, delay_to_check_seconds);
-
-=======
-    LOG_TRACE(log, "Enqueueing {} for check after after {}s", name, delay_to_check_seconds);
->>>>>>> e2b66c9a
     parts_queue.emplace_back(name, std::chrono::steady_clock::now() + std::chrono::seconds(delay_to_check_seconds));
     parts_set.insert(name);
     task->schedule();
@@ -736,11 +731,7 @@
             }
             else if (recheck_after.has_value())
             {
-<<<<<<< HEAD
                 LOG_TRACE(log, "Will recheck part {} after {}s", selected->name, *recheck_after);
-=======
-                LOG_TRACE(log, "Will recheck part {} after after {}s", selected->name, *recheck_after);
->>>>>>> e2b66c9a
                 selected->time = std::chrono::steady_clock::now() + std::chrono::seconds(*recheck_after);
             }
             else
