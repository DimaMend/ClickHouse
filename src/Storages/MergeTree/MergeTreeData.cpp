--- conflicted
+++ resolved
@@ -1993,11 +1993,7 @@
 
     for (auto & [old_name, new_name, disk] : renamed_parts.old_and_new_names)
     {
-<<<<<<< HEAD
-        removeDetachedPart(disk, fs::path(relative_data_path) / MergeTreeData::DETACHED_DIR_NAME / new_name / "", old_name, false);
-=======
-        removeDetachedPart(disk, fs::path(relative_data_path) / "detached" / new_name / "", old_name);
->>>>>>> d4a7e189
+        removeDetachedPart(disk, fs::path(relative_data_path) / MergeTreeData::DETACHED_DIR_NAME / new_name / "", old_name);
         LOG_DEBUG(log, "Removed broken detached part {} due to a timeout for broken detached parts", old_name);
         old_name.clear();
     }
@@ -4782,11 +4778,7 @@
 
     for (auto & [old_name, new_name, disk] : renamed_parts.old_and_new_names)
     {
-<<<<<<< HEAD
-        bool keep_shared = removeDetachedPart(disk, fs::path(relative_data_path) / MergeTreeData::DETACHED_DIR_NAME / new_name / "", old_name, false);
-=======
-        bool keep_shared = removeDetachedPart(disk, fs::path(relative_data_path) / "detached" / new_name / "", old_name);
->>>>>>> d4a7e189
+        bool keep_shared = removeDetachedPart(disk, fs::path(relative_data_path) / MergeTreeData::DETACHED_DIR_NAME / new_name / "", old_name);
         LOG_DEBUG(log, "Dropped detached part {}, keep shared data: {}", old_name, keep_shared);
         old_name.clear();
     }
